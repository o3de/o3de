--- conflicted
+++ resolved
@@ -200,13 +200,6 @@
         },
         {
             "file": "Registry/load_level.setreg",
-<<<<<<< HEAD
-            "isTemplated": false
-        },
-        {
-            "file": "Resources/GameSDK.ico",
-=======
->>>>>>> b08fd45f
             "isTemplated": false
         },
         {
@@ -492,11 +485,7 @@
             "dir": "Levels"
         },
         {
-<<<<<<< HEAD
-            "dir": "Levels/Default"
-=======
             "dir": "Levels/DefaultLevel"
->>>>>>> b08fd45f
         },
         {
             "dir": "Platform"
