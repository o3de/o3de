{
    "gem_name": "${Name}",
    "display_name": "${Name}",
<<<<<<< HEAD
    "license": "What license ${Name} uses goes here: i.e. https://opensource.org/licenses/Apache-2.0 Or https://opensource.org/licenses/MIT etc.",
=======
    "license": "What license ${Name} uses goes here: i.e. Apache-2.0 Or MIT",
    "license_url": "",
>>>>>>> 7100d48e
    "origin": "The primary repo for ${Name} goes here: i.e. http://www.mydomain.com",
    "type": "Asset",
    "summary": "A short description of ${Name}.",
    "canonical_tags": [
        "Gem",
        "Asset"
    ],
    "user_tags": [
        "${Name}"
    ],
    "icon_path": "preview.png",
    "requirements": ""
}<|MERGE_RESOLUTION|>--- conflicted
+++ resolved
@@ -1,20 +1,15 @@
 {
     "gem_name": "${Name}",
     "display_name": "${Name}",
-<<<<<<< HEAD
-    "license": "What license ${Name} uses goes here: i.e. https://opensource.org/licenses/Apache-2.0 Or https://opensource.org/licenses/MIT etc.",
-=======
-    "license": "What license ${Name} uses goes here: i.e. Apache-2.0 Or MIT",
-    "license_url": "",
->>>>>>> 7100d48e
+    "license": "What license ${Name} uses goes here: i.e. https://opensource.org/licenses/MIT",
     "origin": "The primary repo for ${Name} goes here: i.e. http://www.mydomain.com",
     "type": "Asset",
     "summary": "A short description of ${Name}.",
     "canonical_tags": [
-        "Gem",
-        "Asset"
+        "Gem"
     ],
     "user_tags": [
+        "Assets",
         "${Name}"
     ],
     "icon_path": "preview.png",
