"""
Copyright (c) Contributors to the Open 3D Engine Project.
For complete copyright and license terms please see the LICENSE at the root of this distribution.

SPDX-License-Identifier: Apache-2.0 OR MIT
"""

import pytest
from _pytest.skipping import pytest_runtest_setup as skipping_pytest_runtest_setup

import inspect
from typing import List
from abc import ABC
from inspect import getmembers, isclass
import os, sys
import threading
import inspect
import math
import json
import logging
import types
import functools
import re

import ly_test_tools.environment.file_system as file_system
import ly_test_tools.environment.waiter as waiter
import ly_test_tools.environment.process_utils as process_utils

from ly_test_tools.o3de.asset_processor import AssetProcessor
from ly_test_tools.launchers.exceptions import WaitTimeoutError
from . import editor_test_utils as editor_utils

# This file provides editor testing functionality to easily write automated editor tests for O3DE.
# For using these utilities, you can subclass your test suite from EditorTestSuite, this allows an easy way of specifying 
# python test scripts that the editor will run without needing to write any boilerplace code.
# It supports out of the box parallelization(running multiple editor instances at once), batching(running multiple tests in the same editor instance) and
# crash detection.
# Usage example:
#    class MyTestSuite(EditorTestSuite):
#   
#        class MyFirstTest(EditorSingleTest):
#            from . import script_to_be_run_by_editor as test_module
#   
#        class MyTestInParallel_1(EditorParallelTest):
#            from . import another_script_to_be_run_by_editor as test_module
#        
#        class MyTestInParallel_2(EditorParallelTest):
#            from . import yet_another_script_to_be_run_by_editor as test_module
#
#
# EditorTestSuite does introspection of the defined classes inside of it and automatically prepares the tests, parallelizing/batching as required

# This file contains no tests, but with this we make sure it won't be picked up by the runner since the file ends with _test
__test__ = False

# Abstract base class for an editor test.
class EditorTestBase(ABC):
    # Maximum time for run, in seconds
    timeout = 180
    # Test file that this test will run
    test_module = None

# Test that will be run alone in one editor
class EditorSingleTest(EditorTestBase):
    # Extra cmdline arguments to supply to the editor for the test
    extra_cmdline_args = []

    # Custom setup function, will run before the test
    @staticmethod
    def setup(instance, request, workspace, editor, editor_test_results, launcher_platform):
        pass

    # Custom run wrapping. The code before yield will run before the test, and after the yield after the test
    @staticmethod
    def wrap_run(instance, request, workspace, editor, editor_test_results, launcher_platform):
        yield

    # Custom teardown function, will run after the test    
    @staticmethod
    def teardown(instance, request, workspace, editor, editor_test_results, launcher_platform):
        pass

# Test that will be both be run in parallel and batched with eachother in a single editor.
# Does not support per test setup/teardown for avoiding any possible race conditions
class EditorSharedTest(EditorTestBase):
    # Specifies if the test can be batched in the same editor
    is_batchable = True
    # Specifies if the test can be run in multiple editors in parallel
    is_parallelizable = True

# Test that will be only run in parallel editors.
class EditorParallelTest(EditorSharedTest):
    is_batchable = False
    is_parallelizable = True

# Test that will be batched along with the other batched tests in the same editor.
class EditorBatchedTest(EditorSharedTest):
    is_batchable = True
    is_parallelizable = False

class Result:
    class Base:
        def get_output_str(self):
            if hasattr(self, "output") and self.output is not None:
                return self.output
            else:
                return "-- No output --"
            
        def get_editor_log_str(self):
            if hasattr(self, "editor_log") and self.editor_log is not None:
                return self.editor_log
            else:
                return "-- No editor log found --"

    class Pass(Base):
        @classmethod
        def create(cls, output : str, editor_log : str):
            r = cls()
            r.output = output
            r.editor_log = editor_log
            return r

        def __str__(self):
            output = (
                f"Test Passed\n"
                f"------------\n"
                f"|  Output  |\n"
                f"------------\n"
                f"{self.get_output_str()}\n"
            )
            return output

    class Fail(Base):       
        @classmethod
        def create(cls, output, editor_log : str):
            r = cls()
            r.output = output
            r.editor_log = editor_log
            return r
            
        def __str__(self):
            output = (
                f"Test FAILED\n"
                f"------------\n"
                f"|  Output  |\n"
                f"------------\n"
                f"{self.get_output_str()}\n"
                f"--------------\n"
                f"| Editor log |\n"
                f"--------------\n"
                f"{self.get_editor_log_str()}\n"
            )
            return output

    class Crash(Base):
        @classmethod
        def create(cls, output : str, ret_code : int, stacktrace : str, editor_log : str):
            r = cls()
            r.output = output
            r.ret_code = ret_code
            r.stacktrace = stacktrace
            r.editor_log = editor_log
            return r
            
        def __str__(self):
            stacktrace_str = "-- No stacktrace data found --" if not self.stacktrace else self.stacktrace
            output = (
                f"Test CRASHED, return code {hex(self.ret_code)}\n"
                f"---------------\n"
                f"|  Stacktrace |\n"
                f"---------------\n"
                f"{stacktrace_str}"
                f"------------\n"
                f"|  Output  |\n"
                f"------------\n"
                f"{self.get_output_str()}\n"
                f"--------------\n"
                f"| Editor log |\n"
                f"--------------\n"
                f"{self.get_editor_log_str()}\n"
            )
            crash_str = "-- No crash information found --"
            return output

    class Timeout(Base):
        @classmethod
        def create(cls, output : str, time_secs : float, editor_log : str):
            r = cls()
            r.output = output
            r.time_secs = time_secs
            r.editor_log = editor_log
            return r
            
        def __str__(self):
            output = (
                f"Test TIMED OUT after {self.time_secs} seconds\n"
                f"------------\n"
                f"|  Output  |\n"
                f"------------\n"
                f"{self.get_output_str()}\n"
                f"--------------\n"
                f"| Editor log |\n"
                f"--------------\n"
                f"{self.get_editor_log_str()}\n"
            )
            return output

    class Unknown(Base):
        @classmethod
        def create(cls, output : str, extra_info : str, editor_log : str):
            r = cls()
            r.output = output
            r.editor_log = editor_log
            r.extra_info = extra_info
            return r
            
        def __str__(self):
            output = (
                f"Unknown test result, possible cause: {self.extra_info}\n"
                f"------------\n"
                f"|  Output  |\n"
                f"------------\n"
                f"{self.get_output_str()}\n"
                f"--------------\n"
                f"| Editor log |\n"
                f"--------------\n"
                f"{self.get_editor_log_str()}\n"
            )
            return output

@pytest.mark.parametrize("crash_log_watchdog", [("raise_on_crash", False)])
class EditorTestSuite():
    #- Configurable params -#
    
    # Extra cmdline arguments to supply for every editor instance for this test suite
    global_extra_cmdline_args = ["-BatchMode", "-autotest_mode"]
    # Tests usually run with no renderer, however some tests require a renderer 
    use_null_renderer = True
    # Maximum time for a single editor to stay open on a shared test
    timeout_editor_shared_test = 300

    # Function to calculate number of editors to run in parallel, this can be overriden by the user
    @staticmethod
    def get_number_parallel_editors():
        return 8

    ## Internal ##
    _TIMEOUT_CRASH_LOG = 20 # Maximum time (seconds) for waiting for a crash file, in secondss
    _TEST_FAIL_RETCODE = 0xF # Return code for test failure

    @pytest.fixture(scope="class")
    def editor_test_data(self, request):
        class TestData():
            def __init__(self):
                self.results = {}
                self.asset_processor = None

        test_data = TestData()
        yield test_data
        if test_data.asset_processor:
            test_data.asset_processor.stop(1)
            test_data.asset_processor.teardown()
            test_data.asset_processor = None
            editor_utils.kill_all_ly_processes(include_asset_processor=True)
        else:
            editor_utils.kill_all_ly_processes(include_asset_processor=False)

    class Runner():
        def __init__(self, name, func, tests):
            self.name = name
            self.func = func
            self.tests = tests
            self.run_pytestfunc = None
            self.result_pytestfuncs = []

    # Custom collector class. This collector is where the magic happens, it programatically adds the test functions
    # to the class based on the test specifications used in the TestSuite class.
    class EditorTestClass(pytest.Class):

        def collect(self):
            cls = self.obj
            # This collector does the following:
            # 1) Iterates through all the EditorSingleTest subclasses defined inside the suite.
            #    With these, it adds a test function to the suite per each, that will run the test using the specs
            # 2) Iterates through all the EditorSharedTest subclasses defined inside the suite.
            #    The subclasses then are grouped based on the specs in by 3 categories: 
            #    batched, parallel and batched+parallel. 
            #    Each category will have a test runner function associated that will run all the tests of the category,
            #    then a result function will be added for every test, which will pass/fail based on what happened in the previos
            #    runner function

            # Decorator function to add extra lookup information for the test functions
            def set_marks(marks):
                def spec_impl(func):
                    @functools.wraps(func)
                    def inner(*args, **argv):
                        return func(*args, **argv)
                    inner.marks = marks
                    return inner
                return spec_impl

            # Retrieve the test specs
            single_tests = self.obj.get_single_tests()            
            shared_tests = self.obj.get_shared_tests()
            batched_tests = cls.filter_shared_tests(shared_tests, is_batchable=True)
            parallel_tests = cls.filter_shared_tests(shared_tests, is_parallelizable=True)
            parallel_batched_tests = cls.filter_shared_tests(shared_tests, is_parallelizable=True, is_batchable=True)

            # If user provides option to not parallelize/batch the tests, move them into single tests
            no_parallelize = self.config.getoption("--no-editor-parallel", default=False)
            no_batch = self.config.getoption("--no-editor-batch", default=False)
            if no_parallelize:
                single_tests += parallel_tests
                parallel_tests = []
                batched_tests += parallel_batched_tests
                parallel_batched_tests = []
            if no_batch:
                single_tests += batched_tests
                batched_tests = []
                parallel_tests += parallel_batched_tests
                parallel_batched_tests = []

            # Add the single tests, these will run normally
            for test_spec in single_tests:
                name = test_spec.__name__
                def make_test_func(name, test_spec):
                    @set_marks({"run_type" : "run_single"})
                    def single_run(self, request, workspace, editor, editor_test_data, launcher_platform):
                        # only single tests are allowed to have setup/teardown, however we can have shared tests that
                        # were explicitly set as single, for example via cmdline argument override
                        is_single_test = issubclass(test_spec, EditorSingleTest)
                        if is_single_test:
                            # Setup step for wrap_run
                            wrap = test_spec.wrap_run(self, request, workspace, editor, editor_test_data, launcher_platform)
                            assert isinstance(wrap, types.GeneratorType), "wrap_run must return a generator, did you forget 'yield'?"
                            next(wrap, None)
                            # Setup step                        
                            test_spec.setup(self, request, workspace, editor, editor_test_data, launcher_platform)
                        # Run
                        self._run_single_test(request, workspace, editor, editor_test_data, test_spec)
                        if is_single_test:
                            # Teardown
                            test_spec.teardown(self, request, workspace, editor, editor_test_data, launcher_platform)
                            # Teardown step for wrap_run
                            next(wrap, None)
                    return single_run
<<<<<<< HEAD
=======
                setattr(self.obj, name, make_test_func(name, test_spec))
>>>>>>> 4b68e6c7
                f = make_test_func(name, test_spec)
                if hasattr(test_spec, "pytestmark"):
                    f.pytestmark = test_spec.pytestmark
                setattr(self.obj, name, f)

            # Add the shared tests, for these we will create a runner class for storing the run information
            # that will be later used for selecting what tests runners will be run
            runners = []

            def create_runner(name, function, tests):
                runner = EditorTestSuite.Runner(name, function, tests)
                def make_func():
                    @set_marks({"runner" : runner, "run_type" : "run_shared"})
                    def shared_run(self, request, workspace, editor, editor_test_data, launcher_platform):
                        getattr(self, function.__name__)(request, workspace, editor, editor_test_data, runner.tests)
                    return shared_run
                setattr(self.obj, name, make_func())
                
                # Add the shared tests results, these just succeed/fail based what happened on the Runner.
                for test_spec in tests:
                    def make_func(test_spec):
                        @set_marks({"runner" : runner, "test_spec" : test_spec, "run_type" : "result"})
                        def result(self, request, workspace, editor, editor_test_data, launcher_platform):
                            # The runner must have filled the editor_test_data.results dict fixture for this test.
                            # Hitting this assert could mean if there was an error executing the runner
                            assert test_spec.__name__ in editor_test_data.results, f"No run data for test: {test_spec.__name__}."
                            cls._report_result(test_spec.__name__, editor_test_data.results[test_spec.__name__])
                        return result
                    
                    result_func = make_func(test_spec)
                    if hasattr(test_spec, "pytestmark"):
                        result_func.pytestmark = test_spec.pytestmark
                    setattr(self.obj, test_spec.__name__, result_func)
                runners.append(runner)
            
            create_runner("run_batched_tests", cls._run_batched_tests, batched_tests)
            create_runner("run_parallel_tests", cls._run_parallel_tests, parallel_tests)
            create_runner("run_parallel_batched_tests", cls._run_parallel_batched_tests, parallel_batched_tests)

            # Now that we have added all the functions to the class, we will run
            # a class test collection to retrieve all the tests.
            instance = super().collect()[0]

            # Override the istestfunction for the object, with this we make sure that the
            # runners are always collected, even if they don't follow the "test_" naming
            original_istestfunction = instance.istestfunction
            def istestfunction(self, obj, name):
                ret = original_istestfunction(obj, name)
                if not ret:
                    ret = hasattr(obj, "marks")
                return ret
            instance.istestfunction = types.MethodType(istestfunction, instance)
            collection = instance.collect()
            def get_func_run_type(f):
                return getattr(f, "marks", {}).setdefault("run_type", None)

            collected_run_pytestfuncs = [
                item for item in collection if get_func_run_type(item.obj) == "run_shared"
            ]
            collected_result_pytestfuncs = [
                item for item in collection if get_func_run_type(item.obj) == "result"
            ]
            # We'll remove and store the runner functions for later, this way they won't 
            # be deselected by any filtering mechanism. The result functions for these we are actually
            # interested on them to be filtered to tell what is the final subset of tests to run
            collection = [
                item for item in collection if item not in (collected_run_pytestfuncs)
            ]
                            
            # Match each generated pytestfunctions with every runner and store them 
            for run_pytestfunc in collected_run_pytestfuncs:
                runner = run_pytestfunc.function.marks["runner"]
                runner.run_pytestfunc = run_pytestfunc
            
            for result_pytestfunc in collected_result_pytestfuncs:
                runner = result_pytestfunc.function.marks["runner"]
                runner.result_pytestfuncs.append(result_pytestfunc)

            self.obj._runners = runners
            return collection


    @staticmethod
    def pytest_custom_makeitem(collector, name, obj):
        return EditorTestSuite.EditorTestClass(name, collector)

    @classmethod
    def pytest_custom_modify_items(cls, session, items, config):
        # Add here the runners functions and filter the tests that will be run.
        # The runners will be added if they have any selected tests
        new_items = []
        for runner in cls._runners:
            runner.tests[:] = cls.filter_session_shared_tests(items, runner.tests)
            if len(runner.tests) > 0:
                new_items.append(runner.run_pytestfunc)
                # Re-order dependent tests so they are run just after the runner
                for result_pytestfunc in runner.result_pytestfuncs:
                    found_test = next((item for item in items if item == result_pytestfunc), None)
                    if found_test:
                        items.remove(found_test)
                        new_items.append(found_test)

        items[:] = items + new_items

    @classmethod
    def get_single_tests(cls):
        single_tests = [c[1] for c in cls.__dict__.items() if inspect.isclass(c[1]) and issubclass(c[1], EditorSingleTest)]
        return single_tests
        
    @classmethod
    def get_shared_tests(cls):
        shared_tests = [c[1] for c in cls.__dict__.items() if inspect.isclass(c[1]) and issubclass(c[1], EditorSharedTest)]
        return shared_tests

    @classmethod
    def get_session_shared_tests(cls, session):
        shared_tests = cls.get_shared_tests()
        return cls.filter_session_shared_tests(session, shared_tests)

    @staticmethod
    def filter_session_shared_tests(session_items, shared_tests):
        # Retrieve the test sub-set that was collected
        # this can be less than the original set if were overriden via -k argument or similars
        def will_run(item):
            try:
                skipping_pytest_runtest_setup(item)
                return True
            except:
                return False
        
        session_items_by_name = { item.originalname:item for item in session_items }
        selected_shared_tests = [test for test in shared_tests if test.__name__ in session_items_by_name.keys() and will_run(session_items_by_name[test.__name__])]
        return selected_shared_tests
        
    @staticmethod
    def filter_shared_tests(shared_tests, is_batchable=False, is_parallelizable=False):
        # Retrieve the test sub-set that was collected
        # this can be less than the original set if were overriden via -k argument or similars
        return [
            t for t in shared_tests if (
                getattr(t, "is_batchable", None) is is_batchable
                and
                getattr(t, "is_parallelizable", None) is is_parallelizable
            )
        ]

    ### Utils ###

    # Prepares the asset processor for the test
    def _prepare_asset_processor(self, workspace, editor_test_data):
        try:
            # Start-up an asset processor if we are not running one
            # If another AP process exist, don't kill it, as we don't own it
            if editor_test_data.asset_processor is None:
                if not process_utils.process_exists("AssetProcessor", ignore_extensions=True):
                    editor_utils.kill_all_ly_processes(include_asset_processor=True)
                    editor_test_data.asset_processor = AssetProcessor(workspace)
                    editor_test_data.asset_processor.start()
                else:
                    editor_utils.kill_all_ly_processes(include_asset_processor=False)
            else:
                # Make sure the asset processor from before wasn't closed by accident
                editor_test_data.asset_processor.start()
        except Exception as ex:
            editor_test_data.asset_processor = None
            raise ex

    def _setup_editor_test(self, editor, workspace, editor_test_data):
        self._prepare_asset_processor(workspace, editor_test_data)
        editor_utils.kill_all_ly_processes(include_asset_processor=False)
        editor.configure_settings()

    # Utility function for parsing the output information from the editor.
    # It deserializes the JSON content printed in the output for every test and returns that information.
    @staticmethod
    def _get_results_using_output(test_spec_list, output, editor_log_content):
        results = {}
        pattern = re.compile(r"JSON_START\((.+?)\)JSON_END")
        out_matches = pattern.finditer(output)
        found_jsons = {}
        for m in out_matches:
            try:
                elem = json.loads(m.groups()[0])
                found_jsons[elem["name"]] = elem
            except Exception:
                continue # Avoid to fail if the output data is corrupt
        
        # Try to find the element in the log, this is used for cutting the log contents later
        log_matches = pattern.finditer(editor_log_content)
        for m in log_matches:
            try:
                elem = json.loads(m.groups()[0])
                if elem["name"] in found_jsons:
                    found_jsons[elem["name"]]["log_match"] = m
            except Exception:
                continue # Avoid to fail if the log data is corrupt

        log_start = 0
        for test_spec in test_spec_list:
            name = editor_utils.get_module_filename(test_spec.test_module)
            if name not in found_jsons.keys():
                results[test_spec.__name__] = Result.Unknown.create(output, "Couldn't find any test run information on stdout", editor_log_content)
            else:
                result = None
                json_result = found_jsons[name]
                json_output = json_result["output"]

                # Cut the editor log so it only has the output for this run
                if "log_match" in json_result:
                    m = json_result["log_match"]
                    end = m.end() if test_spec != test_spec_list[-1] else -1
                else:
                    end = -1
                cur_log = editor_log_content[log_start : end]
                log_start = end

                if json_result["success"]:
                    result = Result.Pass.create(json_output, cur_log)
                else:
                    result = Result.Fail.create(json_output, cur_log)
                results[test_spec.__name__] = result

        return results

    # Fails the test if the test result is not a PASS, specifying the information
    @staticmethod
    def _report_result(name : str, result : Result.Base):
        if isinstance(result, Result.Pass):
            output_str = f"Test {name}:\n{str(result)}"
            print(output_str)
        else:
            error_str = f"Test {name}:\n{str(result)}"
            pytest.fail(error_str)

    ### Running tests ###
    # Starts the editor with the given test and retuns an result dict with a single element specifying the result
    def _exec_editor_test(self, request, workspace, editor, run_id : int, log_name : str,
                          test_spec : EditorTestBase, cmdline_args : List[str] = []):

        test_cmdline_args = self.global_extra_cmdline_args + cmdline_args
        if self.use_null_renderer:
            test_cmdline_args += ["-rhi=null"]
            
        # Cycle any old crash report in case it wasn't cycled properly
        editor_utils.cycle_crash_report(run_id, workspace)

        test_result = None
        results = {}
        test_filename = editor_utils.get_testcase_module_filepath(test_spec.test_module)
        cmdline = [
            "--runpythontest", test_filename,
            "-logfile", f"@log@/{log_name}",
            "-project-log-path", editor_utils.retrieve_log_path(run_id, workspace)] + test_cmdline_args
        editor.args.extend(cmdline)
        editor.start(backupFiles = False, launch_ap = False, configure_settings=False)

        try:
            editor.wait(test_spec.timeout)
            output = editor.get_output()
            return_code = editor.get_returncode()
            editor_log_content = editor_utils.retrieve_editor_log_content(run_id, log_name, workspace)

            if return_code == 0:
                test_result = Result.Pass.create(output, editor_log_content)
            else:
                has_crashed = return_code != EditorTestSuite._TEST_FAIL_RETCODE
                if has_crashed:
                    test_result = Result.Crash.create(output, return_code, editor_utils.retrieve_crash_output(run_id, workspace, self._TIMEOUT_CRASH_LOG), None)
                    editor_utils.cycle_crash_report(run_id, workspace)
                else:
                    test_result = Result.Fail.create(output, editor_log_content)
        except WaitTimeoutError:
            editor.kill()            
            editor_log_content = editor_utils.retrieve_editor_log_content(run_id, log_name, workspace)
            test_result = Result.Timeout.create(output, test_spec.timeout, editor_log_content)
    
        editor_log_content = editor_utils.retrieve_editor_log_content(run_id, log_name, workspace)
        results = self._get_results_using_output([test_spec], output, editor_log_content)
        results[test_spec.__name__] = test_result
        return results

    # Starts an editor executable with a list of tests and returns a dict of the result of every test ran within that editor
    # instance. In case of failure this function also parses the editor output to find out what specific tests that failed
    def _exec_editor_multitest(self, request, workspace, editor, run_id : int, log_name : str,
                               test_spec_list : List[EditorTestBase], cmdline_args=[]):

        test_cmdline_args = self.global_extra_cmdline_args + cmdline_args
        if self.use_null_renderer:
            test_cmdline_args += ["-rhi=null"]
            
        # Cycle any old crash report in case it wasn't cycled properly
        editor_utils.cycle_crash_report(run_id, workspace)

        results = {}
        test_filenames_str = ";".join(editor_utils.get_testcase_module_filepath(test_spec.test_module) for test_spec in test_spec_list)
        cmdline = [
            "--runpythontest", test_filenames_str,
            "-logfile", f"@log@/{log_name}",
            "-project-log-path", editor_utils.retrieve_log_path(run_id, workspace)] + test_cmdline_args

        editor.args.extend(cmdline)
        editor.start(backupFiles = False, launch_ap = False, configure_settings=False)

        output = ""
        editor_log_content = ""
        try:
            editor.wait(self.timeout_editor_shared_test)
            output = editor.get_output()
            return_code = editor.get_returncode()
            editor_log_content = editor_utils.retrieve_editor_log_content(run_id, log_name, workspace)

            if return_code == 0:
                # No need to scrap the output, as all the tests have passed
                for test_spec in test_spec_list:
                    results[test_spec.__name__] = Result.Pass.create(output, editor_log_content)
            else:
                results = self._get_results_using_output(test_spec_list, output, editor_log_content)
                has_crashed = return_code != EditorTestSuite._TEST_FAIL_RETCODE
                if has_crashed:
                    crashed_test = None
                    for key, result in results.items():
                        if isinstance(result, Result.Unknown):
                            if not crashed_test:
                                crash_error = editor_utils.retrieve_crash_output(run_id, workspace, self._TIMEOUT_CRASH_LOG)
                                editor_utils.cycle_crash_report(run_id, workspace)
                                results[key] = Result.Crash.create(output, return_code, crash_error, result.editor_log)
                                crashed_test = results[key]
                            else:
                                results[key] = Result.Unknown.create(output, f"This test has unknown result, test '{crashed_test.__name__}' crashed before this test could be executed", result.editor_log)

        except WaitTimeoutError:
            results = self._get_results_using_output(test_spec_list, output, editor_log_content)
            editor_log_content = editor_utils.retrieve_editor_log_content(run_id, log_name, workspace)
            editor.kill()
            for key, result in results.items():
                if isinstance(result, Result.Unknown):
                    results[key] = Result.Timeout.create(result.output, total_timeout, result.editor_log)
                    # FIX-ME

        return results
    
    # Runs a single test with the given specs, used by the collector to register the test
    def _run_single_test(self, request, workspace, editor, editor_test_data, test_spec : EditorTestBase):
        self._setup_editor_test(editor, workspace, editor_test_data)
        extra_cmdline_args = []
        if hasattr(test_spec, "extra_cmdline_args"):
            extra_cmdline_args = test_spec.extra_cmdline_args

        results = self._exec_editor_test(request, workspace, editor, 1, "editor_test.log", test_spec, extra_cmdline_args)
        editor_test_data.results.update(results)
        test_name, test_result = next(iter(results.items()))
        self._report_result(test_name, test_result)

    # Runs a batch of tests in one single editor with the given spec list
    def _run_batched_tests(self, request, workspace, editor, editor_test_data, test_spec_list : List[EditorTestBase], extra_cmdline_args=[]):
        if not test_spec_list:
            return

        self._setup_editor_test(editor, workspace, editor_test_data)
        results = self._exec_editor_multitest(request, workspace, editor, 1, "editor_test.log", test_spec_list, extra_cmdline_args)
        assert results is not None
        editor_test_data.results.update(results)

    # Runs multiple editors with one test on each editor
    def _run_parallel_tests(self, request, workspace, editor, editor_test_data, test_spec_list : List[EditorTestBase], extra_cmdline_args=[]):
        if not test_spec_list:
            return

        self._setup_editor_test(editor, workspace, editor_test_data)
        parallel_editors = self._get_number_parallel_editors(request)
        assert parallel_editors > 0, "Must have at least one editor"
        
        # If there are more tests than max parallel editors, we will split them into multiple consecutive runs
        num_iterations = int(math.ceil(len(test_spec_list) / parallel_editors))
        for iteration in range(num_iterations):
            tests_for_iteration = test_spec_list[iteration*parallel_editors:(iteration+1)*parallel_editors]
            total_threads = len(tests_for_iteration)
            threads = []
            results_per_thread = [None] * total_threads
            for i in range(total_threads):
                def make_func(test_spec, index, my_editor):
                    def run(request, workspace, extra_cmdline_args):
                        results = self._exec_editor_test(request, workspace, my_editor, index+1, f"editor_test.log", test_spec, extra_cmdline_args)
                        assert results is not None
                        results_per_thread[index] = results
                    return run

                # Duplicate the editor using the one coming from the fixture
                cur_editor = editor.__class__(workspace, editor.args.copy())
                f = make_func(tests_for_iteration[i], i, cur_editor)
                t = threading.Thread(target=f, args=(request, workspace, extra_cmdline_args))
                t.start()
                threads.append(t)

            for t in threads:
                t.join()

            for result in results_per_thread:
                editor_test_data.results.update(result)

    # Runs multiple editors with a batch of tests for each editor
    def _run_parallel_batched_tests(self, request, workspace, editor, editor_test_data, test_spec_list : List[EditorTestBase], extra_cmdline_args=[]):
        if not test_spec_list:
            return

        self._setup_editor_test(editor, workspace, editor_test_data)
        total_threads = self._get_number_parallel_editors(request)
        assert total_threads > 0, "Must have at least one editor"
        threads = []
        tests_per_editor = int(math.ceil(len(test_spec_list) / total_threads))
        results_per_thread = [None] * total_threads
        for i in range(total_threads):
            tests_for_thread = test_spec_list[i*tests_per_editor:(i+1)*tests_per_editor]
            def make_func(test_spec_list_for_editor, index, my_editor):
                def run(request, workspace, extra_cmdline_args):
                    results = None
                    if len(test_spec_list_for_editor) > 0:
                        results = self._exec_editor_multitest(request, workspace, my_editor, index+1, f"editor_test.log", test_spec_list_for_editor, extra_cmdline_args)
                        assert results is not None
                    else:
                        results = {}
                    results_per_thread[index] = results
                return run

            # Duplicate the editor using the one coming from the fixture
            cur_editor = editor.__class__(workspace, editor.args.copy())
            f = make_func(tests_for_thread, i, cur_editor)
            t = threading.Thread(target=f, args=(request, workspace, extra_cmdline_args))
            t.start()
            threads.append(t)

        for t in threads:
            t.join()

        for result in results_per_thread:
            editor_test_data.results.update(result)

    # Retrieves the number of parallel preference cmdline overrides
    def _get_number_parallel_editors(self, request):
        parallel_editors_value = request.config.getoption("--editors-parallel", None)
        if parallel_editors_value:
            return int(parallel_editors_value)

        return self.get_number_parallel_editors()<|MERGE_RESOLUTION|>--- conflicted
+++ resolved
@@ -344,10 +344,7 @@
                             # Teardown step for wrap_run
                             next(wrap, None)
                     return single_run
-<<<<<<< HEAD
-=======
-                setattr(self.obj, name, make_test_func(name, test_spec))
->>>>>>> 4b68e6c7
+                  
                 f = make_test_func(name, test_spec)
                 if hasattr(test_spec, "pytestmark"):
                     f.pytestmark = test_spec.pytestmark
