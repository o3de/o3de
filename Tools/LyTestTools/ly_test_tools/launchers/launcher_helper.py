"""
Copyright (c) Contributors to the Open 3D Engine Project.
For complete copyright and license terms please see the LICENSE at the root of this distribution.

SPDX-License-Identifier: Apache-2.0 OR MIT

Main launchers module, provides a facade for creating launchers.
"""

import logging

import ly_test_tools
import ly_test_tools._internal.managers.workspace as workspace_manager
import ly_test_tools.launchers.platforms.base as base_launcher


# These are the launchers *currently* supported by the test tools. While other launchers exist, they are not supported
# by the test tools.
GAME_LAUNCHERS = ['windows', 'linux', 'android']
SERVER_LAUNCHERS = ['windows_dedicated', 'linux_dedicated']

log = logging.getLogger(__name__)


def create_game_launcher(workspace, launcher_platform=ly_test_tools.HOST_OS_PLATFORM, args=None):
    # type: (workspace_manager.AbstractWorkspaceManager, str, list[str]) -> base_launcher.Launcher
    """
    Create a GameLauncher compatible with the specified workspace, defaulting to a generic one otherwise.

    :param workspace: lumberyard workspace to use
    :param launcher_platform: the platform to target for a launcher (i.e. 'windows' or 'android')
    :param args: List of arguments to pass to the launcher's 'args' argument during construction
    :return: Launcher instance
    """
    if launcher_platform in GAME_LAUNCHERS:
        launcher_class = ly_test_tools.LAUNCHERS.get(launcher_platform)
    else:
        log.warning(f"Using default launcher for '{ly_test_tools.HOST_OS_PLATFORM}' "
                    f"as no option is available for '{launcher_platform}'")
        launcher_class = ly_test_tools.LAUNCHERS.get(ly_test_tools.HOST_OS_PLATFORM)
    return launcher_class(workspace, args)


def create_server_launcher(workspace, launcher_platform=ly_test_tools.HOST_OS_PLATFORM, args=None):
    # type: (workspace_manager.AbstractWorkspaceManager, str, list[str]) -> base_launcher.Launcher
    """
    Create a ServerLauncher compatible with the specified workspace, defaulting to a generic one otherwise.

    :param workspace: lumberyard workspace to use
    :param launcher_platform: the platform to target for a launcher (i.e. 'windows' or 'android')
    :param args: List of arguments to pass to the launcher's 'args' argument during construction
    :return: Launcher instance
    """
    if launcher_platform in SERVER_LAUNCHERS:
        launcher_class = ly_test_tools.LAUNCHERS.get(launcher_platform)
    else:
        log.warning(f"Using default dedicated launcher for '{ly_test_tools.HOST_OS_DEDICATED_SERVER}' "
                    f"as no option is available for '{launcher_platform}'")
        launcher_class = ly_test_tools.LAUNCHERS.get(ly_test_tools.HOST_OS_DEDICATED_SERVER)
    return launcher_class(workspace, args)


def create_editor(workspace, launcher_platform=ly_test_tools.HOST_OS_EDITOR, args=None):
    # type: (workspace_manager.AbstractWorkspaceManager, str, list[str]) -> base_launcher.Launcher
    """
    Create an Editor compatible with the specified workspace.
    Editor is only officially supported on the Windows Platform.

    :param workspace: lumberyard workspace to use
    :param launcher_platform: the platform to target for a launcher (i.e. 'windows_dedicated' for DedicatedWinLauncher)
    :param args: List of arguments to pass to the launcher's 'args' argument during construction
    :return: Editor instance
    """
    launcher_class = ly_test_tools.LAUNCHERS.get(launcher_platform)
    if not launcher_class:
        log.warning(f"Using default editor launcher for '{ly_test_tools.HOST_OS_EDITOR}' "
                    f"as no option is available for '{launcher_platform}'")
        launcher_class = ly_test_tools.LAUNCHERS.get(ly_test_tools.HOST_OS_EDITOR)
<<<<<<< HEAD
    return launcher_class(workspace, args)
=======
    return launcher_class(workspace, args)


def create_material_editor(workspace, launcher_platform=ly_test_tools.HOST_OS_MATERIAL_EDITOR, args=None):
    # type: (workspace_manager.AbstractWorkspaceManager, str, list[str]) -> base_launcher.Launcher
    """
    Create a MaterialEditor compatible with the specified workspace.
    MaterialEditor is only officially supported on the Windows Platform.
    :param workspace: lumberyard workspace to use
    :param launcher_platform: the platform to target for a launcher (i.e. 'windows_dedicated' for DedicatedWinLauncher)
    :param args: List of arguments to pass to the launcher's 'args' argument during construction
    :return: MaterialEditor instance
    """
    launcher_class = ly_test_tools.LAUNCHERS.get(launcher_platform)
    if not launcher_class:
        log.warning(f"Using default MaterialEditor launcher for '{ly_test_tools.HOST_OS_MATERIAL_EDITOR}' "
                    f"as no option is available for '{launcher_platform}'")
        launcher_class = ly_test_tools.LAUNCHERS.get(ly_test_tools.HOST_OS_MATERIAL_EDITOR)
    return launcher_class(workspace, args)


def create_generic_launcher(workspace, launcher_platform, exe_file_name, args=None):
    # type: (workspace_manager.AbstractWorkspaceManager, str, str, list[str]) -> base_launcher.Launcher
    """
    Create a generic launcher compatible with the specified workspace.
    Allows custom .exe files to serve as the launcher instead of ones listed in the ly_test_tools.LAUNCHERS constant

    :param workspace: lumberyard workspace to use
    :param launcher_platform: the platform to target for a launcher (i.e. 'windows' for WinLauncher)
    :param exe_file_name: .exe file name which has to be launched for this launcher (i.e. 'MaterialEditor.exe')
    :param args: List of arguments to pass to the launcher's 'args' argument during construction
    :return: Launcher instance.
    """
    warn("This method is deprecated and will be removed on 3/31/22. Please use another helper method instead.",
         DeprecationWarning, stacklevel=2)
    launcher_class = ly_test_tools.LAUNCHERS.get(launcher_platform)
    if not launcher_class:
        log.warning(f"Using default generic executable launcher for '{ly_test_tools.HOST_OS_GENERIC_EXECUTABLE}' "
                    f"as no option is available for '{launcher_platform}'")
        launcher_class = ly_test_tools.LAUNCHERS.get(ly_test_tools.HOST_OS_GENERIC_EXECUTABLE)
    return launcher_class(workspace, exe_file_name, args)
>>>>>>> 2bcf230c
<|MERGE_RESOLUTION|>--- conflicted
+++ resolved
@@ -76,9 +76,6 @@
         log.warning(f"Using default editor launcher for '{ly_test_tools.HOST_OS_EDITOR}' "
                     f"as no option is available for '{launcher_platform}'")
         launcher_class = ly_test_tools.LAUNCHERS.get(ly_test_tools.HOST_OS_EDITOR)
-<<<<<<< HEAD
-    return launcher_class(workspace, args)
-=======
     return launcher_class(workspace, args)
 
 
@@ -97,27 +94,4 @@
         log.warning(f"Using default MaterialEditor launcher for '{ly_test_tools.HOST_OS_MATERIAL_EDITOR}' "
                     f"as no option is available for '{launcher_platform}'")
         launcher_class = ly_test_tools.LAUNCHERS.get(ly_test_tools.HOST_OS_MATERIAL_EDITOR)
-    return launcher_class(workspace, args)
-
-
-def create_generic_launcher(workspace, launcher_platform, exe_file_name, args=None):
-    # type: (workspace_manager.AbstractWorkspaceManager, str, str, list[str]) -> base_launcher.Launcher
-    """
-    Create a generic launcher compatible with the specified workspace.
-    Allows custom .exe files to serve as the launcher instead of ones listed in the ly_test_tools.LAUNCHERS constant
-
-    :param workspace: lumberyard workspace to use
-    :param launcher_platform: the platform to target for a launcher (i.e. 'windows' for WinLauncher)
-    :param exe_file_name: .exe file name which has to be launched for this launcher (i.e. 'MaterialEditor.exe')
-    :param args: List of arguments to pass to the launcher's 'args' argument during construction
-    :return: Launcher instance.
-    """
-    warn("This method is deprecated and will be removed on 3/31/22. Please use another helper method instead.",
-         DeprecationWarning, stacklevel=2)
-    launcher_class = ly_test_tools.LAUNCHERS.get(launcher_platform)
-    if not launcher_class:
-        log.warning(f"Using default generic executable launcher for '{ly_test_tools.HOST_OS_GENERIC_EXECUTABLE}' "
-                    f"as no option is available for '{launcher_platform}'")
-        launcher_class = ly_test_tools.LAUNCHERS.get(ly_test_tools.HOST_OS_GENERIC_EXECUTABLE)
-    return launcher_class(workspace, exe_file_name, args)
->>>>>>> 2bcf230c
+    return launcher_class(workspace, args)