<<<<<<< HEAD
{
    "Amazon": {
        "AssetProcessor": {
            "Settings": {
                "RC fbx": {
                    "ignore": true
                },
                "ScanFolder AtomTestData": {
                    "watch": "@GEMROOT:Atom@/TestData",
                    "recursive": 1,
                    "order": 1000
                }
            }
        }
    }
}
=======
{
    "Amazon": {
        "AssetProcessor": {
            "Settings": {
                "RC cgf": {
                    "ignore": true
                },
                "RC fbx": {
                    "ignore": true
                }
            }
        }
    }
}
>>>>>>> 8ef1405c
<|MERGE_RESOLUTION|>--- conflicted
+++ resolved
@@ -1,33 +1,11 @@
-<<<<<<< HEAD
-{
-    "Amazon": {
-        "AssetProcessor": {
-            "Settings": {
-                "RC fbx": {
-                    "ignore": true
-                },
-                "ScanFolder AtomTestData": {
-                    "watch": "@GEMROOT:Atom@/TestData",
-                    "recursive": 1,
-                    "order": 1000
-                }
-            }
-        }
-    }
-}
-=======
-{
-    "Amazon": {
-        "AssetProcessor": {
-            "Settings": {
-                "RC cgf": {
-                    "ignore": true
-                },
-                "RC fbx": {
-                    "ignore": true
-                }
-            }
-        }
-    }
-}
->>>>>>> 8ef1405c
+{
+    "Amazon": {
+        "AssetProcessor": {
+            "Settings": {
+                "RC fbx": {
+                    "ignore": true
+                }
+            }
+        }
+    }
+}