#
# Copyright (c) Contributors to the Open 3D Engine Project
# 
# SPDX-License-Identifier: Apache-2.0 OR MIT
#
#

set(ENABLED_GEMS
    ImGui
    ScriptEvents
    ExpressionEvaluation
    Gestures
    CertificateManager
    DebugDraw
    SceneProcessing
    GraphCanvas
    InAppPurchases
    AutomatedTesting
    EditorPythonBindings
    QtForPython
    PythonAssetBuilder
    Metastream
    AudioSystem
    Camera
    EMotionFX
    PhysX
    CameraFramework
    StartingPointMovement
    StartingPointCamera
    ScriptCanvas
    ScriptCanvasPhysics
    ScriptCanvasTesting
    LyShineExamples
    StartingPointInput
    PhysXDebug
    WhiteBox
    FastNoise
    SurfaceData
    GradientSignal
    Vegetation
    GraphModel
    LandscapeCanvas
    NvCloth
    Blast
    Maestro
    TextureAtlas
    LmbrCentral
    LyShine
    HttpRequestor
    Atom_AtomBridge
<<<<<<< HEAD
)

# TODO remove conditional add once AWSNativeSDK libs are fixed for Android and Linux Monolithic release.
set(aws_excluded_platforms Linux Android)
if (NOT (LY_MONOLITHIC_GAME AND ${PAL_PLATFORM_NAME} IN_LIST aws_excluded_platforms))
    list(APPEND ENABLED_GEMS
        AWSCore
        AWSClientAuth
        AWSMetrics
    )
endif()
=======
    AWSCore
    AWSClientAuth
    AWSMetrics
    PythonCoverage
)
>>>>>>> 9e85caa3
<|MERGE_RESOLUTION|>--- conflicted
+++ resolved
@@ -48,7 +48,7 @@
     LyShine
     HttpRequestor
     Atom_AtomBridge
-<<<<<<< HEAD
+    PythonCoverage
 )
 
 # TODO remove conditional add once AWSNativeSDK libs are fixed for Android and Linux Monolithic release.
@@ -59,11 +59,4 @@
         AWSClientAuth
         AWSMetrics
     )
-endif()
-=======
-    AWSCore
-    AWSClientAuth
-    AWSMetrics
-    PythonCoverage
-)
->>>>>>> 9e85caa3
+endif()