--- conflicted
+++ resolved
@@ -16,11 +16,8 @@
 import azlmbr.legacy.general as general
 import azlmbr.multiplayer as multiplayer
 import azlmbr.debug
-<<<<<<< HEAD
-=======
 import ly_test_tools.environment.waiter as waiter
 import ly_test_tools.environment.process_utils as process_utils
->>>>>>> b4b7e5a0
 
 
 class FailFast(Exception):
@@ -268,10 +265,6 @@
             general.idle_wait(1.0)
         general.idle_wait(1.0)
         general.run_console("r_displayInfo=0")
-<<<<<<< HEAD
-        general.run_console("r_antialiasingmode=0")
-=======
->>>>>>> b4b7e5a0
         general.idle_wait(1.0)
 
 
