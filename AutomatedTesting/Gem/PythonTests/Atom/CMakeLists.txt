--- conflicted
+++ resolved
@@ -127,19 +127,24 @@
             Atom
     )
     ly_add_pytest(
-<<<<<<< HEAD
         NAME AutomatedTesting::Atom_Main_Null_Render_MaterialCanvas
         TEST_SUITE main
         TEST_SERIAL
         TIMEOUT 700
         PATH ${CMAKE_CURRENT_LIST_DIR}/TestSuite_Main_Null_Render_MaterialCanvas_01.py
-=======
+        RUNTIME_DEPENDENCIES
+            AssetProcessor
+            AutomatedTesting.Assets
+            MaterialCanvas
+        COMPONENT
+            Atom
+    )
+    ly_add_pytest(
         NAME AutomatedTesting::Atom_Periodic_Null_Render_01
         TEST_SUITE periodic
         TEST_SERIAL
         TIMEOUT 1200
         PATH ${CMAKE_CURRENT_LIST_DIR}/TestSuite_Periodic_Null_Render_01.py
->>>>>>> da140680
         RUNTIME_DEPENDENCIES
             AssetProcessor
             AutomatedTesting.Assets
