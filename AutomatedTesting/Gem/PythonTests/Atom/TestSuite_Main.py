--- conflicted
+++ resolved
@@ -23,7 +23,6 @@
 class TestAtomEditorComponentsMain(object):
     """Holds tests for Atom components."""
 
-<<<<<<< HEAD
     @pytest.mark.test_case_id("C32078118")  # Decal
     @pytest.mark.test_case_id("C32078119")  # DepthOfField
     @pytest.mark.test_case_id("C32078121")  # Exposure Control
@@ -33,9 +32,6 @@
     @pytest.mark.test_case_id("C32078131")  # PostFX Radius Weight Modifier
     @pytest.mark.test_case_id("C32078117")  # Light
     @pytest.mark.test_case_id("C36525660")  # Display Mapper
-    @pytest.mark.test_case_id("C32078128")  # Reflection Probe
-=======
->>>>>>> 9dee92a7
     def test_AtomEditorComponents_AddedToEntity(self, request, editor, level, workspace, project, launcher_platform):
         """
         Please review the hydra script run by this test for more specific test info.
