"""
Copyright (c) Contributors to the Open 3D Engine Project.
For complete copyright and license terms please see the LICENSE at the root of this distribution.

SPDX-License-Identifier: Apache-2.0 OR MIT
"""

class Tests:
    creation_undo = (
        "UNDO Entity creation success",
        "P0: UNDO Entity creation failed")
    creation_redo = (
        "REDO Entity creation success",
        "P0: REDO Entity creation failed")
    material_creation = (
        "Material Entity successfully created",
        "P0: Material Entity failed to be created")
    material_component = (
        "Entity has a Material component",
        "P0: Entity failed to find Material component")
    material_disabled = (
        "Material component disabled",
        "P0: Material component was not disabled.")
    actor_component = (
        "Entity has an Actor component",
        "P0: Entity did not have an Actor component")
    actor_undo = (
        "Entity Actor component gone",
        "P0: Entity Actor component add failed to undo")
    mesh_component = (
        "Entity has a Mesh component",
        "P0: Entity did not have a Mesh component")
    material_enabled = (
        "Material component enabled",
        "P0: Material component was not enabled.")
    enter_game_mode = (
        "Entered game mode",
        "P0: Failed to enter game mode")
    exit_game_mode = (
        "Exited game mode",
        "P0: Couldn't exit game mode")
    is_visible = (
        "Entity is visible",
        "P0: Entity was not visible")
    is_hidden = (
        "Entity is hidden",
        "P0: Entity was not hidden")
    entity_deleted = (
        "Entity deleted",
        "P0: Entity was not deleted")
    deletion_undo = (
        "UNDO deletion success",
        "P0: UNDO deletion failed")
    deletion_redo = (
        "REDO deletion success",
        "P0: REDO deletion failed")
    model_asset = (
        "Model Asset set",
        "P1: Model Asset not set")
    default_material = (
        "Default Material set to metal_gold.azmaterial",
        "P1: Default Material was not set as expected")
    model_material_count = (
        "Model Material count is 5 as expected",
        "P1: Model Material count did not reach 5 within timeout")
    model_material_label = (
        "Model Material zero index is labeled lambert0",
        "P1: Model Material index zero does not have the expected label")
    model_material_asset_path = (
        "Asset path of the Material Model index zero is as expected",
        "P1: Material Model index zero Asset path is not as expected")
    enable_lod_materials = (
        "Enable LOD Materials property set to True",
        "P1: Enable LOD Materials property was not set correctly ")
    lod_material_count = (
        "LOD Material count is 5 as expected",
        "P1: LOD Material count did not reach 5 within timeout")
    lod_material_label = (
        "LOD Material zero index is labeled lambert0",
        "P1: LOD Material index zero does not have the expected label")
    lod_material_asset_path = (
        "Asset path of LOD Material index zero first item is as expected",
        "P1: Asset path of LOD Material index zero first item is not as expected")
    lod_material_set = (
        "LOD material zero is set to metal_gold.azmaterial id",
        "P1: LOD material zero was not property set as expected")
    controler_materials_is_empty_container = (
        "Controller|Materials is a container property and is empty",
        "P1: Controller|Materials is not a container or is not empty as expected")
    clear_default_material = (
        "Default Material cleared with MaterialComponentRequestBus",
        "P1: Default Material FAILED to clear with MaterialComponentRequestBus. does not contain empty AssetId.")


def AtomEditorComponents_Material_AddedToEntity():
    """
    Summary:
    Tests the Material component can be added to an entity and has the expected functionality.

    Test setup:
    - Wait for Editor idle loop.
    - Open the "Base" level.

    Expected Behavior:
    The component can be added, used in game mode, hidden/shown, deleted, and has accurate required components.
    Creation and deletion undo/redo should also work.

    Test Steps:
    1) Create a Material entity with no components.
    2) Add a Material component to Material entity.
    3) UNDO the entity creation and component addition.
    4) REDO the entity creation and component addition.
    5) Verify Material component not enabled.
    6) Add Actor component since it is required by the Material component.
    7) Verify Material component is enabled.
    8) Remove Actor component
    9) Verify Material component not enabled.
    10) Add Mesh component since it is required by the Material component.
    11) Verify Material component is enabled.
    12) Set a model asset to Mesh component
    13) Wait for Model Materials to indicate count 5 terminate early if container fails to reflect correct count
    14) Get the slot zero material from the container property Model Materials (materials defined in the fbx)
    15) Enable the use of LOD materials
    16) Wait for LOD Materials to indicate count 5 terminate early if container fails to reflect correct count
    17) Get the slot zero list from LOD Material
    18) Override the slot zero LOD Material asset using EditorMaterialComponentSlot method SetAssetId
    19) Clear the LOD Material override and confirm the active asset is the default value
    20) Set the Default Material asset to an override using set component property by path
    21) Clear the assignment of a default material using MaterialComponentRequestBus and confirm null asset
    22) Set the Default Material asset using MaterialComponentRequestBus
    23) Enter/Exit game mode.
    24) Test IsHidden.
    25) Test IsVisible.
    26) Delete Material entity.
    27) UNDO deletion.
    28) REDO deletion.
    29) Look for errors or asserts.

    :return: None
    """

    import azlmbr.legacy.general as general
    import azlmbr.bus as bus
    import azlmbr.render as render

    from editor_python_test_tools.asset_utils import Asset
    from editor_python_test_tools.editor_entity_utils import EditorEntity
    from editor_python_test_tools.utils import Report, Tracer, TestHelper
    from Atom.atom_utils.atom_constants import AtomComponentProperties

    with Tracer() as error_tracer:
        # Test setup begins.
        # Setup: Wait for Editor idle loop before executing Python hydra scripts then open "Base" level.
        TestHelper.init_idle()
        TestHelper.open_level("Graphics", "base_empty")

        # Test steps begin.
        # 1. Create a Material entity with no components.
        material_entity = EditorEntity.create_editor_entity(AtomComponentProperties.material())
        Report.critical_result(Tests.material_creation, material_entity.exists())

        # 2. Add a Material component to Material entity.
        material_component = material_entity.add_component(AtomComponentProperties.material())
        Report.critical_result(
            Tests.material_component,
            material_entity.has_component(AtomComponentProperties.material()))

        # 3. UNDO the entity creation and component addition.
        # -> UNDO component addition.
        general.undo()
        # -> UNDO naming entity.
        general.undo()
        # -> UNDO selecting entity.
        general.undo()
        # -> UNDO entity creation.
        general.undo()
        general.idle_wait_frames(1)
        Report.result(Tests.creation_undo, not material_entity.exists())

        # 4. REDO the entity creation and component addition.
        # -> REDO entity creation.
        general.redo()
        # -> REDO selecting entity.
        general.redo()
        # -> REDO naming entity.
        general.redo()
        # -> REDO component addition.
        general.redo()
        general.idle_wait_frames(1)
        Report.result(Tests.creation_redo, material_entity.exists())

        # 5. Verify Material component not enabled.
        Report.result(Tests.material_disabled, not material_component.is_enabled())

        # 6. Add Actor component since it is required by the Material component.
        actor_component = material_entity.add_component(AtomComponentProperties.actor())
        Report.result(Tests.actor_component, material_entity.has_component(AtomComponentProperties.actor()))

        # 7. Verify Material component is enabled.
        Report.result(Tests.material_enabled, material_component.is_enabled())

        # 8. Remove actor component.
        actor_component.remove()
        general.idle_wait_frames(1)
        Report.result(Tests.actor_undo, not material_entity.has_component(AtomComponentProperties.actor()))

        # 9. Verify Material component not enabled.
        Report.result(Tests.material_disabled, not material_component.is_enabled())

        # 10. Add Mesh component since it is required by the Material component.
        mesh_component = material_entity.add_component(AtomComponentProperties.mesh())
        Report.result(Tests.mesh_component, material_entity.has_component(AtomComponentProperties.mesh()))

        # 11. Verify Material component is enabled.
        Report.result(Tests.material_enabled, material_component.is_enabled())

        # 12. Set a model asset to Mesh component
        # Set a simple model to ensure that the more complex model will load cleanly
        model_path = os.path.join('Objects', 'cube.azmodel')
        model = Asset.find_asset_by_path(model_path)
        mesh_component.set_component_property_value(AtomComponentProperties.mesh('Model Asset'), model.id)
        general.idle_wait_frames(1)
<<<<<<< HEAD
        # Update model asset to a model with 5 LOD materials
        model_path = os.path.join('Objects', 'sphere_5lods_fbx_psphere_base_1.azmodel')
=======
        # Update mesh asset to a model with 5 LOD materials
        model_path = os.path.join('testdata', 'objects', 'modelhotreload', 'sphere_5lods.azmodel')
>>>>>>> 38bf77c1
        model = Asset.find_asset_by_path(model_path)
        mesh_component.set_component_property_value(AtomComponentProperties.mesh('Model Asset'), model.id)
        general.idle_wait_frames(1)
        Report.result(
            Tests.model_asset,
            mesh_component.get_component_property_value(AtomComponentProperties.mesh('Model Asset')) == model.id)

        # 13. Wait for Model Materials to indicate count 5 terminate early if container fails to reflect correct count
        Report.critical_result(Tests.model_material_count, TestHelper.wait_for_condition(
            lambda: (material_component.get_container_count(
                AtomComponentProperties.material('Model Materials')) == 5), timeout_in_seconds=5))

        # 14. Get the slot zero material from the container property Model Materials (materials defined in the fbx)
        item = material_component.get_container_item(AtomComponentProperties.material('Model Materials'), key=0)
        # item is an EditorMaterialComponentSlot which defines a number of method interfaces found in
        # .\o3de\Gems\AtomLyIntegration\CommonFeatures\Code\Source\Material\EditorMaterialComponentSlot.cpp
        label = item.GetLabel()
        Report.result(Tests.model_material_label, label == 'lambert0')
        # Asset path for lambert0 is 'objects/sphere_5lods_lambert0_11781189446760285338.azmaterial'; numbers may vary
        default_asset = Asset(item.GetDefaultAssetId())
        default_asset_path = default_asset.get_path()
        Report.result(
            Tests.model_material_asset_path,
            default_asset_path.startswith('testdata/objects/modelhotreload/sphere_5lods_lambert0_'))

        # 15. Enable the use of LOD materials
        material_component.set_component_property_value(AtomComponentProperties.material('Enable LOD Materials'), True)
        general.idle_wait_frames(1)
        Report.result(
            Tests.enable_lod_materials,
            material_component.get_component_property_value(
                AtomComponentProperties.material('Enable LOD Materials')) is True)

        # 16. Wait for LOD Materials to indicate count 5 terminate early if container fails to reflect correct count
        Report.critical_result(Tests.lod_material_count, TestHelper.wait_for_condition(
            lambda: (material_component.get_container_count(
                AtomComponentProperties.material('LOD Materials')) == 5), timeout_in_seconds=5))

        # 17. Get the slot zero list from LOD Material
        item = material_component.get_container_item(
            AtomComponentProperties.material('LOD Materials'), key=0)  # list of EditorMaterialComponentSlot
        active_asset = Asset(item[0].GetActiveAssetId())
        active_asset_path = active_asset.get_path()
        Report.result(
            Tests.lod_material_asset_path,
            active_asset_path.startswith('testdata/objects/modelhotreload/sphere_5lods_lambert0_'))

        # Setup a material for overrides in further testing
        material_path = os.path.join('Materials', 'Presets', 'PBR', 'metal_gold.azmaterial')
        metal_gold = Asset.find_asset_by_path(material_path)

        # 18. Override the slot zero LOD Material asset using EditorMaterialComponentSlot method SetAssetId
        item[0].SetAssetId(metal_gold.id)
        # check override with EditorMaterialComponentSlot method GetActiveAssetId
        Report.result(Tests.lod_material_set, item[0].GetActiveAssetId() == metal_gold.id)
        # FindMaterialAsignementId expects slot index and slot label (index for default material is -1, slot 0 is 0)
        assignment_id = render.MaterialComponentRequestBus(
            bus.Event, "FindMaterialAssignmentId", material_entity.id, 0, 'lambert0')
        # check override with ebus call
        Report.result(Tests.lod_material_set,
                      render.MaterialComponentRequestBus(
                          bus.Event, "GetMaterialOverride", material_entity.id, assignment_id) == metal_gold.id)

        # 19. Clear the LOD Material override and confirm the active asset is the default value
        item[0].Clear()
        general.idle_wait_frames(1)
        active_asset = Asset(item[0].GetActiveAssetId())
        active_asset_path = active_asset.get_path()
        Report.result(
            Tests.lod_material_asset_path,
            active_asset_path.startswith('testdata/objects/modelhotreload/sphere_5lods_lambert0_'))

        # 20. Set the Default Material asset to an override using set component property by path
        material_component.set_component_property_value(
            AtomComponentProperties.material('Material Asset'), metal_gold.id)
        Report.result(
            Tests.default_material,
            material_component.get_component_property_value(
                AtomComponentProperties.material('Material Asset')) == metal_gold.id)

        # 21. Clear the assignment of a default material using MaterialComponentRequestBus and confirm null asset
        render.MaterialComponentRequestBus(bus.Event, "ClearDefaultMaterialOverride", material_entity.id)
        default_material_asset_id = render.MaterialComponentRequestBus(
            bus.Event, "GetDefaultMaterialOverride", material_entity.id)
        Report.result(Tests.clear_default_material, default_material_asset_id == azlmbr.asset.AssetId())

        # 22. Set the Default Material asset using MaterialComponentRequestBus
        render.MaterialComponentRequestBus(
            bus.Event, "SetDefaultMaterialOverride", material_entity.id, metal_gold.id)
        default_material_asset_id = render.MaterialComponentRequestBus(
            bus.Event, "GetDefaultMaterialOverride", material_entity.id)
        Report.result(Tests.default_material, default_material_asset_id == metal_gold.id)

        # 23. Enter/Exit game mode.
        TestHelper.enter_game_mode(Tests.enter_game_mode)
        general.idle_wait_frames(1)
        TestHelper.exit_game_mode(Tests.exit_game_mode)

        # 24. Test IsHidden.
        material_entity.set_visibility_state(False)
        Report.result(Tests.is_hidden, material_entity.is_hidden() is True)

        # 25. Test IsVisible.
        material_entity.set_visibility_state(True)
        general.idle_wait_frames(1)
        Report.result(Tests.is_visible, material_entity.is_visible() is True)

        # 26. Delete Material entity.
        material_entity.delete()
        Report.result(Tests.entity_deleted, not material_entity.exists())

        # 27. UNDO deletion.
        general.undo()
        general.idle_wait_frames(1)
        Report.result(Tests.deletion_undo, material_entity.exists())

        # 28. REDO deletion.
        general.redo()
        general.idle_wait_frames(1)
        Report.result(Tests.deletion_redo, not material_entity.exists())

        # 29. Look for errors or asserts.
        TestHelper.wait_for_condition(lambda: error_tracer.has_errors or error_tracer.has_asserts, 1.0)
        for error_info in error_tracer.errors:
            Report.info(f"Error: {error_info.filename} {error_info.function} | {error_info.message}")
        for assert_info in error_tracer.asserts:
            Report.info(f"Assert: {assert_info.filename} {assert_info.function} | {assert_info.message}")


if __name__ == "__main__":
    from editor_python_test_tools.utils import Report
    Report.start_test(AtomEditorComponents_Material_AddedToEntity)<|MERGE_RESOLUTION|>--- conflicted
+++ resolved
@@ -220,13 +220,8 @@
         model = Asset.find_asset_by_path(model_path)
         mesh_component.set_component_property_value(AtomComponentProperties.mesh('Model Asset'), model.id)
         general.idle_wait_frames(1)
-<<<<<<< HEAD
         # Update model asset to a model with 5 LOD materials
-        model_path = os.path.join('Objects', 'sphere_5lods_fbx_psphere_base_1.azmodel')
-=======
-        # Update mesh asset to a model with 5 LOD materials
         model_path = os.path.join('testdata', 'objects', 'modelhotreload', 'sphere_5lods.azmodel')
->>>>>>> 38bf77c1
         model = Asset.find_asset_by_path(model_path)
         mesh_component.set_component_property_value(AtomComponentProperties.mesh('Model Asset'), model.id)
         general.idle_wait_frames(1)
