"""
Copyright (c) Contributors to the Open 3D Engine Project.
For complete copyright and license terms please see the LICENSE at the root of this distribution.

SPDX-License-Identifier: Apache-2.0 OR MIT
"""
import pytest

from ly_test_tools.o3de.editor_test import EditorSharedTest, EditorTestSuite


@pytest.mark.xfail(reason="Optimized tests are experimental, we will enable xfail and monitor them temporarily.")
@pytest.mark.parametrize("project", ["AutomatedTesting"])
@pytest.mark.parametrize("launcher_platform", ['windows_editor'])
class TestAutomation(EditorTestSuite):

    @pytest.mark.test_case_id("C32078118")
    class AtomEditorComponents_DecalAdded(EditorSharedTest):
        from Atom.tests import hydra_AtomEditorComponents_DecalAdded as test_module

    @pytest.mark.test_case_id("C32078119")
    class AtomEditorComponents_DepthOfFieldAdded(EditorSharedTest):
        from Atom.tests import hydra_AtomEditorComponents_DepthOfFieldAdded as test_module

    @pytest.mark.test_case_id("C32078120")
    class AtomEditorComponents_DirectionalLightAdded(EditorSharedTest):
        from Atom.tests import hydra_AtomEditorComponents_DirectionalLightAdded as test_module

    @pytest.mark.test_case_id("C36525660")
    class AtomEditorComponents_DisplayMapperAdded(EditorSharedTest):
        from Atom.tests import hydra_AtomEditorComponents_DisplayMapperAdded as test_module

    @pytest.mark.test_case_id("C32078121")
    class AtomEditorComponents_ExposureControlAdded(EditorSharedTest):
        from Atom.tests import hydra_AtomEditorComponents_ExposureControlAdded as test_module

    @pytest.mark.test_case_id("C32078115")
    class AtomEditorComponents_GlobalSkylightIBLAdded(EditorSharedTest):
        from Atom.tests import hydra_AtomEditorComponents_GlobalSkylightIBLAdded as test_module
<<<<<<< HEAD
=======
        
    @pytest.mark.test_case_id("C32078122")
    class AtomEditorComponents_GridAdded(EditorSharedTest):
        from Atom.tests import hydra_AtomEditorComponents_GridAdded as test_module
>>>>>>> e4df621f

    @pytest.mark.test_case_id("C32078117")
    class AtomEditorComponents_LightAdded(EditorSharedTest):
        from Atom.tests import hydra_AtomEditorComponents_LightAdded as test_module

    @pytest.mark.test_case_id("C32078123")
    class AtomEditorComponents_MaterialAdded(EditorSharedTest):
        from Atom.tests import hydra_AtomEditorComponents_MaterialAdded as test_module

    @pytest.mark.test_case_id("C32078124")
    class AtomEditorComponents_MeshAdded(EditorSharedTest):
        from Atom.tests import hydra_AtomEditorComponents_MeshAdded as test_module

    @pytest.mark.test_case_id("C32078125")
    class AtomEditorComponents_PhysicalSkyAdded(EditorSharedTest):
        from Atom.tests import hydra_AtomEditorComponents_PhysicalSkyAdded as test_module

    @pytest.mark.test_case_id("C36525664")
    class AtomEditorComponents_PostFXGradientWeightModifierAdded(EditorSharedTest):
        from Atom.tests import hydra_AtomEditorComponents_PostFXGradientWeightModifierAdded as test_module

    @pytest.mark.test_case_id("C32078127")
    class AtomEditorComponents_PostFXLayerAdded(EditorSharedTest):
        from Atom.tests import hydra_AtomEditorComponents_PostFXLayerAdded as test_module

    @pytest.mark.test_case_id("C32078131")
    class AtomEditorComponents_PostFXRadiusWeightModifierAdded(EditorSharedTest):
        from Atom.tests import (
            hydra_AtomEditorComponents_PostFXRadiusWeightModifierAdded as test_module)

    @pytest.mark.test_case_id("C36525665")
    class AtomEditorComponents_PostFXShapeWeightModifierAdded(EditorSharedTest):
        from Atom.tests import hydra_AtomEditorComponents_PostFxShapeWeightModifierAdded as test_module

    @pytest.mark.test_case_id("C32078128")
    class AtomEditorComponents_ReflectionProbeAdded(EditorSharedTest):
        from Atom.tests import hydra_AtomEditorComponents_ReflectionProbeAdded as test_module

    class ShaderAssetBuilder_RecompilesShaderAsChainOfDependenciesChanges(EditorSharedTest):
        from Atom.tests import hydra_ShaderAssetBuilder_RecompilesShaderAsChainOfDependenciesChanges as test_module<|MERGE_RESOLUTION|>--- conflicted
+++ resolved
@@ -37,13 +37,10 @@
     @pytest.mark.test_case_id("C32078115")
     class AtomEditorComponents_GlobalSkylightIBLAdded(EditorSharedTest):
         from Atom.tests import hydra_AtomEditorComponents_GlobalSkylightIBLAdded as test_module
-<<<<<<< HEAD
-=======
         
     @pytest.mark.test_case_id("C32078122")
     class AtomEditorComponents_GridAdded(EditorSharedTest):
         from Atom.tests import hydra_AtomEditorComponents_GridAdded as test_module
->>>>>>> e4df621f
 
     @pytest.mark.test_case_id("C32078117")
     class AtomEditorComponents_LightAdded(EditorSharedTest):
