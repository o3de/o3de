"""
Copyright (c) Contributors to the Open 3D Engine Project.
For complete copyright and license terms please see the LICENSE at the root of this distribution.

SPDX-License-Identifier: Apache-2.0 OR MIT
"""

import pytest
import os
import sys
import inspect

from ly_test_tools import LAUNCHERS
from ly_test_tools.o3de.editor_test import EditorSingleTest, EditorSharedTest, EditorParallelTest, EditorTestSuite
from .utils.FileManagement import FileManagement as fm

# Custom test spec, it provides functionality to override files
class EditorSingleTest_WithFileOverrides(EditorSingleTest):
    # Specify here what files to override, [(original, override), ...]
    files_to_override = [()]
    # Base directory of the files (Default path is {ProjectName})
    base_dir = None
    # True will will search sub-directories for the files in base 
    search_subdirs = True

    @classmethod
    def wrap_run(cls, instance, request, workspace, editor, editor_test_results, launcher_platform):
        root_path = cls.base_dir
        if root_path is not None:
            root_path = os.path.join(workspace.paths.engine_root(), root_path)
        else:
            # Default to project folder
            root_path = workspace.paths.project()

        # Try to locate both target and source files
        original_file_list, override_file_list = zip(*cls.files_to_override)
        try:
            file_list = fm._find_files(original_file_list + override_file_list, root_path, cls.search_subdirs)
        except RuntimeWarning as w:
            assert False, (
                w.message
                + " Please check use of search_subdirs; make sure you are using the correct parent directory."
            )

        for f in original_file_list:
            fm._restore_file(f, file_list[f])
            fm._backup_file(f, file_list[f])
        
        for original, override in cls.files_to_override:
            fm._copy_file(override, file_list[override], original, file_list[original])

        yield # Run Test
        for f in original_file_list:
            fm._restore_file(f, file_list[f])

@pytest.mark.SUITE_main
@pytest.mark.parametrize("launcher_platform", ['windows_editor'])
@pytest.mark.parametrize("project", ["AutomatedTesting"])
class TestAutomationWithPrefabSystemEnabled(EditorTestSuite):

    global_extra_cmdline_args = ['-BatchMode', '-autotest_mode',
                                 'extra_cmdline_args=["--regset=/Amazon/Preferences/EnablePrefabSystem=true"]']

    @staticmethod
    def get_number_parallel_editors():
        return 16

    class Collider_BoxShapeEditing(EditorSharedTest):
        from .tests.collider import Collider_BoxShapeEditing as test_module

    class Collider_SphereShapeEditing(EditorSharedTest):
        from .tests.collider import Collider_SphereShapeEditing as test_module

    class Collider_CapsuleShapeEditing(EditorSharedTest):
        from .tests.collider import Collider_CapsuleShapeEditing as test_module

@pytest.mark.SUITE_main
@pytest.mark.parametrize("launcher_platform", ['windows_editor'])
@pytest.mark.parametrize("project", ["AutomatedTesting"])
class TestAutomation(EditorTestSuite):

    @staticmethod
    def get_number_parallel_editors():
        return 16

    #########################################
    # Non-atomic tests: These need to be run in a single editor because they have custom setup and teardown
    class Material_DynamicFriction(EditorSingleTest_WithFileOverrides):
        from .tests.material import Material_DynamicFriction as test_module        
        files_to_override = [
            ('physxsystemconfiguration.setreg', 'Material_DynamicFriction.setreg_override')
        ]
        base_dir = "AutomatedTesting/Registry"

    class Collider_DiffCollisionGroupDiffCollidingLayersNotCollide(EditorSingleTest_WithFileOverrides):
        from .tests.collider import Collider_DiffCollisionGroupDiffCollidingLayersNotCollide as test_module
        files_to_override = [
            ('physxsystemconfiguration.setreg', 'Collider_DiffCollisionGroupDiffCollidingLayersNotCollide.setreg_override')
        ]
        base_dir = "AutomatedTesting/Registry"
    #########################################

    class RigidBody_EnablingGravityWorksUsingNotificationsPoC(EditorSharedTest):
        from .tests.rigid_body import RigidBody_EnablingGravityWorksUsingNotificationsPoC as test_module

    class ForceRegion_LocalSpaceForceOnRigidBodies(EditorSharedTest):
        from .tests.force_region import ForceRegion_LocalSpaceForceOnRigidBodies as test_module

    class Physics_UndoRedoWorksOnEntityWithPhysComponents(EditorSharedTest):
        from .tests import Physics_UndoRedoWorksOnEntityWithPhysComponents as test_module
        
    class Collider_SameCollisionGroupDiffLayersCollide(EditorSharedTest):
        from .tests.collider import Collider_SameCollisionGroupDiffLayersCollide as test_module

    class CharacterController_SwitchLevels(EditorSharedTest):
        from .tests.character_controller import CharacterController_SwitchLevels as test_module
 
    class Ragdoll_AddPhysxRagdollComponentWorks(EditorSharedTest):
        from .tests.ragdoll import Ragdoll_AddPhysxRagdollComponentWorks as test_module
 
    class ScriptCanvas_MultipleRaycastNode(EditorSharedTest):
        from .tests.script_canvas import ScriptCanvas_MultipleRaycastNode as test_module

    class Joints_HingeLeadFollowerCollide(EditorSharedTest):
        from .tests.joints import Joints_HingeLeadFollowerCollide as test_module

    class Collider_PxMeshConvexMeshCollides(EditorSharedTest):
        from .tests.collider import Collider_PxMeshConvexMeshCollides as test_module
    
    class ShapeCollider_CylinderShapeCollides(EditorSharedTest):
        from .tests.shape_collider import ShapeCollider_CylinderShapeCollides as test_module

<<<<<<< HEAD
    class Terrain_NoPhysTerrainComponentNoCollision(EditorSharedTest):
        from .tests.terrain import Terrain_NoPhysTerrainComponentNoCollision as test_module

    class RigidBody_InitialLinearVelocity(EditorSharedTest):
        from .tests.rigid_body import RigidBody_InitialLinearVelocity as test_module

    class RigidBody_StartGravityEnabledWorks(EditorSharedTest):
        from .tests.rigid_body import RigidBody_StartGravityEnabledWorks as test_module

    class RigidBody_KinematicModeWorks(EditorSharedTest):
        from .tests.rigid_body import RigidBody_KinematicModeWorks as test_module

    class ForceRegion_LinearDampingForceOnRigidBodies(EditorSharedTest):
        from .tests.force_region import ForceRegion_LinearDampingForceOnRigidBodies as test_module

    class ForceRegion_SimpleDragForceOnRigidBodies(EditorSharedTest):
        from .tests.force_region import ForceRegion_SimpleDragForceOnRigidBodies as test_module

    class ForceRegion_CapsuleShapedForce(EditorSharedTest):
        from .tests.force_region import ForceRegion_CapsuleShapedForce as test_module

    class ForceRegion_ImpulsesCapsuleShapedRigidBody(EditorSharedTest):
        from .tests.force_region import ForceRegion_ImpulsesCapsuleShapedRigidBody as test_module

    class RigidBody_MomentOfInertiaManualSetting(EditorSharedTest):
        from .tests.rigid_body import RigidBody_MomentOfInertiaManualSetting as test_module

    class RigidBody_COM_ManualSettingWorks(EditorSharedTest):
        from .tests.rigid_body import RigidBody_COM_ManualSettingWorks as test_module

    class RigidBody_AddRigidBodyComponent(EditorSharedTest):
        from .tests.rigid_body import RigidBody_AddRigidBodyComponent as test_module

    class ForceRegion_SplineForceOnRigidBodies(EditorSharedTest):
        from .tests.force_region import ForceRegion_SplineForceOnRigidBodies as test_module

    class Collider_ColliderPositionOffset(EditorSharedTest):
        from .tests.collider import Collider_ColliderPositionOffset as test_module

    class RigidBody_AngularDampingAffectsRotation(EditorSharedTest):
        from .tests.rigid_body import RigidBody_AngularDampingAffectsRotation as test_module

    class Physics_VerifyColliderRigidBodyMeshAndTerrainWorkTogether(EditorSharedTest):
        from .tests import Physics_VerifyColliderRigidBodyMeshAndTerrainWorkTogether as test_module

    class ForceRegion_MultipleForcesInSameComponentCombineForces(EditorSharedTest):
        from .tests.force_region import ForceRegion_MultipleForcesInSameComponentCombineForces as test_module

    class ForceRegion_ImpulsesPxMeshShapedRigidBody(EditorSharedTest):
        from .tests.force_region import ForceRegion_ImpulsesPxMeshShapedRigidBody as test_module

    class ScriptCanvas_TriggerEvents(EditorSharedTest):
        from .tests.script_canvas import ScriptCanvas_TriggerEvents as test_module
        # needs to be updated to log for unexpected lines
        # expected_lines = test_module.LogLines.expected_lines

    class ForceRegion_ZeroPointForceDoesNothing(EditorSharedTest):
        from .tests.force_region import ForceRegion_ZeroPointForceDoesNothing as test_module

    class ForceRegion_ZeroWorldSpaceForceDoesNothing(EditorSharedTest):
        from .tests.force_region import ForceRegion_ZeroWorldSpaceForceDoesNothing as test_module

    class ForceRegion_ZeroLinearDampingDoesNothing(EditorSharedTest):
        from .tests.force_region import ForceRegion_ZeroLinearDampingDoesNothing as test_module

    class ForceRegion_MovingForceRegionChangesNetForce(EditorSharedTest):
        from .tests.force_region import ForceRegion_MovingForceRegionChangesNetForce as test_module

    class ScriptCanvas_CollisionEvents(EditorSharedTest):
        from .tests.script_canvas import ScriptCanvas_CollisionEvents as test_module

    class ForceRegion_DirectionHasNoAffectOnTotalForce(EditorSharedTest):
        from .tests.force_region import ForceRegion_DirectionHasNoAffectOnTotalForce as test_module

    class RigidBody_StartAsleepWorks(EditorSharedTest):
        from .tests.rigid_body import RigidBody_StartAsleepWorks as test_module

    class ForceRegion_SliceFileInstantiates(EditorSharedTest):
        from .tests.force_region import ForceRegion_SliceFileInstantiates as test_module

    class ForceRegion_ZeroLocalSpaceForceDoesNothing(EditorSharedTest):
        from .tests.force_region import ForceRegion_ZeroLocalSpaceForceDoesNothing as test_module

    class ForceRegion_ZeroSimpleDragForceDoesNothing(EditorSharedTest):
        from .tests.force_region import ForceRegion_ZeroSimpleDragForceDoesNothing as test_module

    class RigidBody_COM_ComputingWorks(EditorSharedTest):
        from .tests.rigid_body import RigidBody_COM_ComputingWorks as test_module

    class RigidBody_MassDifferentValuesWorks(EditorSharedTest):
        from .tests.rigid_body import RigidBody_MassDifferentValuesWorks as test_module

    class ForceRegion_SplineRegionWithModifiedTransform(EditorSharedTest):
        from .tests.force_region import ForceRegion_SplineRegionWithModifiedTransform as test_module

    class ScriptCanvas_ShapeCast(EditorSharedTest):
        from .tests.script_canvas import ScriptCanvas_ShapeCast as test_module

    class RigidBody_InitialAngularVelocity(EditorSharedTest):
        from .tests.rigid_body import RigidBody_InitialAngularVelocity as test_module

    class ForceRegion_ZeroSplineForceDoesNothing(EditorSharedTest):
        from .tests.force_region import ForceRegion_ZeroSplineForceDoesNothing as test_module

    class Physics_DynamicSliceWithPhysNotSpawnsStaticSlice(EditorSharedTest):
        from .tests import Physics_DynamicSliceWithPhysNotSpawnsStaticSlice as test_module

    class ForceRegion_PositionOffset(EditorSharedTest):
        from .tests.force_region import ForceRegion_PositionOffset as test_module

    class Ragdoll_LevelSwitchDoesNotCrash(EditorSharedTest):
        from .tests.ragdoll import Ragdoll_LevelSwitchDoesNotCrash as test_module
    
    class ForceRegion_MultipleComponentsCombineForces(EditorSharedTest):
        from .tests.force_region import ForceRegion_MultipleComponentsCombineForces as test_module

    class RigidBody_SleepWhenBelowKineticThreshold(EditorSharedTest):
        from .tests.rigid_body import RigidBody_SleepWhenBelowKineticThreshold as test_module

    class RigidBody_COM_NotIncludesTriggerShapes(EditorSharedTest):
        from .tests.rigid_body import RigidBody_COM_NotIncludesTriggerShapes as test_module

    class Material_NoEffectIfNoColliderShape(EditorSharedTest):
        from .tests.material import Material_NoEffectIfNoColliderShape as test_module

    class Collider_TriggerPassThrough(EditorSharedTest):
        from .tests.collider import Collider_TriggerPassThrough as test_module

    class RigidBody_SetGravityWorks(EditorSharedTest):
        from .tests.rigid_body import RigidBody_SetGravityWorks as test_module

    class Material_EmptyLibraryUsesDefault(EditorSharedTest):
        from .tests.material import Material_EmptyLibraryUsesDefault as test_module

    class ForceRegion_NoQuiverOnHighLinearDampingForce(EditorSharedTest):
        from .tests.force_region import ForceRegion_NoQuiverOnHighLinearDampingForce as test_module

    class RigidBody_ComputeInertiaWorks(EditorSharedTest):
        from .tests.rigid_body import RigidBody_ComputeInertiaWorks as test_module

    class ScriptCanvas_PostPhysicsUpdate(EditorSharedTest):
        from .tests.script_canvas import ScriptCanvas_PostPhysicsUpdate as test_module
        # Note: Test needs to be updated to log for unexpected lines
        # unexpected_lines = ["Assert"] + test_module.Lines.unexpected

    class ForceRegion_PxMeshShapedForce(EditorSharedTest):
        from .tests.force_region import ForceRegion_PxMeshShapedForce as test_module
        
    class RigidBody_MaxAngularVelocityWorks(EditorSharedTest):
        from .tests.rigid_body import RigidBody_MaxAngularVelocityWorks as test_module

    class Joints_HingeSoftLimitsConstrained(EditorSharedTest):
        from .tests.joints import Joints_HingeSoftLimitsConstrained as test_module

    class Joints_BallSoftLimitsConstrained(EditorSharedTest):
        from .tests.joints import Joints_BallSoftLimitsConstrained as test_module

    class Joints_BallLeadFollowerCollide(EditorSharedTest):
        from .tests.joints import Joints_BallLeadFollowerCollide as test_module

    class ShapeCollider_InactiveWhenNoShapeComponent(EditorSharedTest):
        from .tests.shape_collider import ShapeCollider_InactiveWhenNoShapeComponent as test_module

    class Collider_CheckDefaultShapeSettingIsPxMesh(EditorSharedTest):
        from .tests.collider import Collider_CheckDefaultShapeSettingIsPxMesh as test_module

    class ShapeCollider_LargeNumberOfShapeCollidersWontCrashEditor(EditorSharedTest):
        from .tests.shape_collider import ShapeCollider_LargeNumberOfShapeCollidersWontCrashEditor as test_module

    class ForceRegion_WithNonTriggerColliderWarning(EditorSharedTest):
        from .tests.force_region import ForceRegion_WithNonTriggerColliderWarning as test_module
        # Note: Test needs to be updated to log for unexpected lines
        # expected_lines = ["[Warning] (PhysX Force Region) - Please ensure collider component marked as trigger exists in entity"]
        
    class ForceRegion_WorldSpaceForceOnRigidBodies(EditorSharedTest):
        from .tests.force_region import ForceRegion_WorldSpaceForceOnRigidBodies as test_module
        
    class ForceRegion_PointForceOnRigidBodies(EditorSharedTest):
        from .tests.force_region import ForceRegion_PointForceOnRigidBodies as test_module
        
    class ForceRegion_SphereShapedForce(EditorSharedTest):
        from .tests.force_region import ForceRegion_SphereShapedForce as test_module
        
    class ForceRegion_RotationalOffset(EditorSharedTest):
        from .tests.force_region import ForceRegion_RotationalOffset as test_module
       
    class Material_LibraryClearingAssignsDefault(EditorSharedTest):
        from .tests.material import Material_LibraryClearingAssignsDefault as test_module
        
    class Collider_AddColliderComponent(EditorSharedTest):
        from .tests.collider import Collider_AddColliderComponent as test_module

    @pytest.mark.xfail(reason="This will fail due to this issue ATOM-15487.")
    class Collider_PxMeshAutoAssignedWhenModifyingRenderMeshComponent(EditorSharedTest):
        from .tests.collider import Collider_PxMeshAutoAssignedWhenModifyingRenderMeshComponent as test_module
        
    class Collider_PxMeshAutoAssignedWhenAddingRenderMeshComponent(EditorSharedTest):
        from .tests.collider import Collider_PxMeshAutoAssignedWhenAddingRenderMeshComponent as test_module
        
    class Collider_MultipleSurfaceSlots(EditorSharedTest):
        from .tests.collider import Collider_MultipleSurfaceSlots as test_module
        
    class Collider_PxMeshNotAutoAssignedWhenNoPhysicsFbx(EditorSharedTest):
        from .tests.collider import Collider_PxMeshNotAutoAssignedWhenNoPhysicsFbx as test_module
        
    class RigidBody_EnablingGravityWorksPoC(EditorSharedTest):
        from .tests.rigid_body import RigidBody_EnablingGravityWorksPoC as test_module

    class Collider_ColliderRotationOffset(EditorSharedTest):
        from .tests.collider import Collider_ColliderRotationOffset as test_module

    class ForceRegion_ParentChildForcesCombineForces(EditorSharedTest):
        from .tests.force_region import ForceRegion_ParentChildForcesCombineForces as test_module

    class ShapeCollider_CanBeAddedWitNoWarnings(EditorSharedTest):
        from .tests.shape_collider import ShapeCollider_CanBeAddedWitNoWarnings as test_module

    class Physics_UndoRedoWorksOnEntityWithPhysComponents(EditorSharedTest):
        from .tests import Physics_UndoRedoWorksOnEntityWithPhysComponents as test_module
=======
    @revert_physics_config
    def test_C15425929_Undo_Redo(self, request, workspace, editor, launcher_platform):
        from .tests import Physics_UndoRedoWorksOnEntityWithPhysComponents as test_module
        self._run_test(request, workspace, editor, test_module)

    @pytest.mark.GROUP_tick
    @pytest.mark.xfail(reason="Test still under development.")
    def test_Tick_InterpolatedRigidBodyMotionIsSmooth(self, request, workspace, editor, launcher_platform):
        from .tests.tick import Tick_InterpolatedRigidBodyMotionIsSmooth as test_module
        self._run_test(request, workspace, editor, test_module)

    @pytest.mark.GROUP_tick
    @pytest.mark.xfail(reason="Test still under development.")
    def test_Tick_CharacterGameplayComponentMotionIsSmooth(self, request, workspace, editor, launcher_platform):
        from .tests.tick import Tick_CharacterGameplayComponentMotionIsSmooth as test_module
        self._run_test(request, workspace, editor, test_module)
>>>>>>> 27076cab
<|MERGE_RESOLUTION|>--- conflicted
+++ resolved
@@ -130,7 +130,6 @@
     class ShapeCollider_CylinderShapeCollides(EditorSharedTest):
         from .tests.shape_collider import ShapeCollider_CylinderShapeCollides as test_module
 
-<<<<<<< HEAD
     class Terrain_NoPhysTerrainComponentNoCollision(EditorSharedTest):
         from .tests.terrain import Terrain_NoPhysTerrainComponentNoCollision as test_module
 
@@ -350,10 +349,6 @@
 
     class Physics_UndoRedoWorksOnEntityWithPhysComponents(EditorSharedTest):
         from .tests import Physics_UndoRedoWorksOnEntityWithPhysComponents as test_module
-=======
-    @revert_physics_config
-    def test_C15425929_Undo_Redo(self, request, workspace, editor, launcher_platform):
-        from .tests import Physics_UndoRedoWorksOnEntityWithPhysComponents as test_module
         self._run_test(request, workspace, editor, test_module)
 
     @pytest.mark.GROUP_tick
@@ -366,5 +361,4 @@
     @pytest.mark.xfail(reason="Test still under development.")
     def test_Tick_CharacterGameplayComponentMotionIsSmooth(self, request, workspace, editor, launcher_platform):
         from .tests.tick import Tick_CharacterGameplayComponentMotionIsSmooth as test_module
-        self._run_test(request, workspace, editor, test_module)
->>>>>>> 27076cab
+        self._run_test(request, workspace, editor, test_module)