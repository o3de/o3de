"""
Copyright (c) Contributors to the Open 3D Engine Project.
For complete copyright and license terms please see the LICENSE at the root of this distribution.

SPDX-License-Identifier: Apache-2.0 OR MIT

"""

# This suite consists of all test cases that are passing and have been verified.

import pytest
import os
import sys

from ly_test_tools import LAUNCHERS
from ly_test_tools.o3de.editor_test import EditorTestSuite, EditorSharedTest

@pytest.mark.SUITE_main
@pytest.mark.parametrize("launcher_platform", ['windows_editor'])
@pytest.mark.parametrize("project", ["AutomatedTesting"])
class TestAutomation(EditorTestSuite):

    enable_prefab_system = False

    class test_AxisAlignedBoxShape_ConfigurationWorks(EditorSharedTest):
        from .EditorScripts import TerrainPhysicsCollider_ChangesSizeWithAxisAlignedBoxShapeChanges as test_module

    class test_Terrain_SupportsPhysics(EditorSharedTest):
        from .EditorScripts import Terrain_SupportsPhysics as test_module
        
<<<<<<< HEAD
    class test_TerrainSystem_VegetationSpawnsOnTerrainSurfaces(EditorSharedTest):
        from .EditorScripts import TerrainSystem_VegetationSpawnsOnTerrainSurfaces as test_module
=======
    class test_TerrainHeightGradientList_AddRemoveGradientWorks(EditorSharedTest):
        from .EditorScripts import TerrainHeightGradientList_AddRemoveGradientWorks as test_module
>>>>>>> 5e0313d4
<|MERGE_RESOLUTION|>--- conflicted
+++ resolved
@@ -27,11 +27,9 @@
 
     class test_Terrain_SupportsPhysics(EditorSharedTest):
         from .EditorScripts import Terrain_SupportsPhysics as test_module
+
+    class test_TerrainHeightGradientList_AddRemoveGradientWorks(EditorSharedTest):
+        from .EditorScripts import TerrainHeightGradientList_AddRemoveGradientWorks as test_module
         
-<<<<<<< HEAD
     class test_TerrainSystem_VegetationSpawnsOnTerrainSurfaces(EditorSharedTest):
         from .EditorScripts import TerrainSystem_VegetationSpawnsOnTerrainSurfaces as test_module
-=======
-    class test_TerrainHeightGradientList_AddRemoveGradientWorks(EditorSharedTest):
-        from .EditorScripts import TerrainHeightGradientList_AddRemoveGradientWorks as test_module
->>>>>>> 5e0313d4
