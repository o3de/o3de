#
# All or portions of this file Copyright (c) Amazon.com, Inc. or its affiliates or
# its licensors.
#
# For complete copyright and license terms please see the LICENSE at the root of this
# distribution (the "License"). All use of this software is governed by the License,
# or, if provided, by the license below or the license accompanying this file. Do not
# remove or modify any license notices. This file is distributed on an "AS IS" BASIS,
# WITHOUT WARRANTIES OR CONDITIONS OF ANY KIND, either express or implied.
#

################################################################################
# Automated Tests
################################################################################

ly_get_list_relative_pal_filename(pal_dir ${CMAKE_CURRENT_LIST_DIR}/Platform/${PAL_PLATFORM_NAME})

include(${pal_dir}/PAL_traits_${PAL_PLATFORM_NAME_LOWERCASE}.cmake)

## Asset pipeline ##
add_subdirectory(assetpipeline)

## Atom Renderer ##
add_subdirectory(atom_renderer)

## Physics ##
add_subdirectory(physics)

## ScriptCanvas ##
<<<<<<< HEAD
add_subdirectory(scripting)
=======
if(PAL_TRAIT_BUILD_TESTS_SUPPORTED AND PAL_TRAIT_BUILD_HOST_TOOLS)
    ly_add_pytest(
        NAME AutomatedTesting::ScriptCanvasTests
        TEST_SUITE periodic
        TEST_SERIAL
        PATH ${CMAKE_CURRENT_LIST_DIR}/scripting/TestSuite_Active.py
        TIMEOUT 1500
        RUNTIME_DEPENDENCIES
            Legacy::Editor
            AZ::AssetProcessor
            AutomatedTesting.Assets
        COMPONENT
            ScriptCanvas
    )
    ly_add_pytest(
        NAME AutomatedTesting::ScriptCanvasTests_Sandbox
        TEST_SUITE sandbox
        TEST_SERIAL
        PATH ${CMAKE_CURRENT_LIST_DIR}/scripting/TestSuite_Sandbox.py
        TIMEOUT 1500
        RUNTIME_DEPENDENCIES
            Legacy::Editor
            AZ::AssetProcessor
            AutomatedTesting.Assets
    )
endif()
>>>>>>> 87ec96fb

## White Box ##
add_subdirectory(WhiteBox)

## NvCloth ##
add_subdirectory(NvCloth)

## Prefab ##
add_subdirectory(prefab)

## Editor Python Bindings ##
add_subdirectory(EditorPythonBindings)

## Python Asset Builder ##
add_subdirectory(PythonAssetBuilder)

## Blast ##
add_subdirectory(Blast)

## Large Worlds ##
add_subdirectory(largeworlds)

## Editor ##
add_subdirectory(editor)

<<<<<<< HEAD
## Streaming ##
add_subdirectory(streaming)
=======
if(PAL_TRAIT_BUILD_TESTS_SUPPORTED AND PAL_TRAIT_BUILD_HOST_TOOLS)
    # Unstable, SPEC-3838 will restore
    #ly_add_pytest(
    #    NAME AutomatedTesting::asset_load_benchmark_test
    #    TEST_SERIAL
    #    TEST_SUITE benchmark
    #    PATH ${CMAKE_CURRENT_LIST_DIR}/streaming/benchmark/asset_load_benchmark_test.py
    #    RUNTIME_DEPENDENCIES
    #        AZ::AssetProcessor
    #        AZ::AssetProcessorBatch
    #        AutomatedTesting.GameLauncher
    #)
endif()

## Smoke ##
if(PAL_TRAIT_BUILD_TESTS_SUPPORTED AND PAL_TRAIT_BUILD_HOST_TOOLS)
    ly_add_pytest(
        NAME AutomatedTesting::SmokeTest
        TEST_SUITE smoke
        TEST_SERIAL
        PATH ${CMAKE_CURRENT_LIST_DIR}/smoke
        TIMEOUT 1500
        RUNTIME_DEPENDENCIES
            AZ::AssetProcessor
            AZ::PythonBindingsExample
            Legacy::Editor
            AutomatedTesting.GameLauncher
            AutomatedTesting.Assets
        COMPONENT
            Smoke
    )
endif()
>>>>>>> 87ec96fb
<|MERGE_RESOLUTION|>--- conflicted
+++ resolved
@@ -27,36 +27,7 @@
 add_subdirectory(physics)
 
 ## ScriptCanvas ##
-<<<<<<< HEAD
 add_subdirectory(scripting)
-=======
-if(PAL_TRAIT_BUILD_TESTS_SUPPORTED AND PAL_TRAIT_BUILD_HOST_TOOLS)
-    ly_add_pytest(
-        NAME AutomatedTesting::ScriptCanvasTests
-        TEST_SUITE periodic
-        TEST_SERIAL
-        PATH ${CMAKE_CURRENT_LIST_DIR}/scripting/TestSuite_Active.py
-        TIMEOUT 1500
-        RUNTIME_DEPENDENCIES
-            Legacy::Editor
-            AZ::AssetProcessor
-            AutomatedTesting.Assets
-        COMPONENT
-            ScriptCanvas
-    )
-    ly_add_pytest(
-        NAME AutomatedTesting::ScriptCanvasTests_Sandbox
-        TEST_SUITE sandbox
-        TEST_SERIAL
-        PATH ${CMAKE_CURRENT_LIST_DIR}/scripting/TestSuite_Sandbox.py
-        TIMEOUT 1500
-        RUNTIME_DEPENDENCIES
-            Legacy::Editor
-            AZ::AssetProcessor
-            AutomatedTesting.Assets
-    )
-endif()
->>>>>>> 87ec96fb
 
 ## White Box ##
 add_subdirectory(WhiteBox)
@@ -82,40 +53,8 @@
 ## Editor ##
 add_subdirectory(editor)
 
-<<<<<<< HEAD
 ## Streaming ##
 add_subdirectory(streaming)
-=======
-if(PAL_TRAIT_BUILD_TESTS_SUPPORTED AND PAL_TRAIT_BUILD_HOST_TOOLS)
-    # Unstable, SPEC-3838 will restore
-    #ly_add_pytest(
-    #    NAME AutomatedTesting::asset_load_benchmark_test
-    #    TEST_SERIAL
-    #    TEST_SUITE benchmark
-    #    PATH ${CMAKE_CURRENT_LIST_DIR}/streaming/benchmark/asset_load_benchmark_test.py
-    #    RUNTIME_DEPENDENCIES
-    #        AZ::AssetProcessor
-    #        AZ::AssetProcessorBatch
-    #        AutomatedTesting.GameLauncher
-    #)
-endif()
 
-## Smoke ##
-if(PAL_TRAIT_BUILD_TESTS_SUPPORTED AND PAL_TRAIT_BUILD_HOST_TOOLS)
-    ly_add_pytest(
-        NAME AutomatedTesting::SmokeTest
-        TEST_SUITE smoke
-        TEST_SERIAL
-        PATH ${CMAKE_CURRENT_LIST_DIR}/smoke
-        TIMEOUT 1500
-        RUNTIME_DEPENDENCIES
-            AZ::AssetProcessor
-            AZ::PythonBindingsExample
-            Legacy::Editor
-            AutomatedTesting.GameLauncher
-            AutomatedTesting.Assets
-        COMPONENT
-            Smoke
-    )
-endif()
->>>>>>> 87ec96fb
+## Streaming ##
+add_subdirectory(smoke)