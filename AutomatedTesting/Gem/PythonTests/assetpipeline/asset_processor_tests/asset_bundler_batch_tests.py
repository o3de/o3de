--- conflicted
+++ resolved
@@ -502,13 +502,8 @@
         for bundle_file in bundle_files.values():
             assert os.path.isfile(bundle_file)
 
-<<<<<<< HEAD
         # This asset is created both on osx_gl platform and on windows
         file_to_check = b"engineassets/shading/defaultprobe_cm_ibldiffuse.tif.streamingimage"  # [use byte str because file is in binary]
-=======
-        # This asset is created on mac platform but not on windows
-        file_to_check = b"engineassets/shading/defaultprobe_cm.dds.5"  # [use byte str because file is in binary]
->>>>>>> 85222130
 
         # Extract the delta catalog file from pc archive. {file_to_check} SHOULD NOT be present for PC
         file_contents = helper.extract_file_content(bundle_files["pc"], "DeltaCatalog.xml")
