--- conflicted
+++ resolved
@@ -111,8 +111,7 @@
         "Found single Ignore Y-Axis Transition checkbox object.",
         "Ignore Y-Axis Transition checkbox count is incorrect."
     )
-<<<<<<< HEAD
-    
+
     scene_settings_add_button_initially_disabled = (
         "Add procedural prefab group button initially disabled due to existing prefab group.",
         "Add procedural prefab group button not initially disabled."
@@ -126,7 +125,7 @@
     scene_settings_add_button_disabled_after_adding = (
         "Add procedural prefab group button disabled correctly when group added.",
         "Add procedural prefab group button not disabled when group added."
-=======
+    )
 
     scene_settings_base_mesh_group_enabled = (
         "The base mesh group is enabled.",
@@ -151,5 +150,4 @@
     scene_settings_expected_mesh_group_found = (
         "The expected mesh group was found.",
         "The expected mesh group was not found."
->>>>>>> b0dc58d9
-    )+    )
