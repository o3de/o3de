"""
Copyright (c) Contributors to the Open 3D Engine Project.
For complete copyright and license terms please see the LICENSE at the root of this distribution.

SPDX-License-Identifier: Apache-2.0 OR MIT
"""

import os
import pytest
import shutil
import ly_test_tools.environment.file_system as file_system
from ly_test_tools.o3de.editor_test import EditorTestSuite, EditorSingleTest
import tempfile


def cleanup_test_files(workspace, test_file_names):
    for test_file_name in test_file_names:
        file_system.delete([os.path.join(workspace.paths.engine_root(), "AutomatedTesting", test_file_name)],
                            True, True)
        file_system.delete([os.path.join(workspace.paths.engine_root(), "AutomatedTesting", test_file_name +".assetinfo")],
                            True, True)


def setup_test_files(workspace, test_file_names):
    cleanup_test_files(workspace, test_file_names)
    for test_file_name in test_file_names:
        test_file_source = os.path.join(os.path.dirname(os.path.abspath(__file__)), test_file_name)
        test_file_destination = os.path.join(workspace.paths.engine_root(), "AutomatedTesting", test_file_name)
        shutil.copyfile(test_file_source, test_file_destination)


@pytest.mark.SUITE_periodic
@pytest.mark.parametrize("launcher_platform", ['windows_editor'])
@pytest.mark.parametrize("project", ["AutomatedTesting"])
class TestAutomation(EditorTestSuite):

    global_extra_cmdline_args = []

    class scene_settings_tests_in_editor(EditorSingleTest):
        @classmethod
        def setup(self, instance, request, workspace):
            self.test_file_names = ["auto_test_fbx.fbx"]
            setup_test_files(workspace, self.test_file_names)

        @classmethod
        def teardown(self, instance, request, workspace, editor_test_results):
            cleanup_test_files(workspace, self.test_file_names)

        from .tests import scene_settings_tests_in_editor as test_module
        
    class scene_settings_max_prefab_groups_is_one(EditorSingleTest):
        @classmethod
        def setup(self, instance, request, workspace):
            self.test_file_names = ["auto_test_fbx.fbx"]
            setup_test_files(workspace, self.test_file_names)

        @classmethod
        def teardown(self, instance, request, workspace, editor_test_results):
            cleanup_test_files(workspace, self.test_file_names)

<<<<<<< HEAD
        from .tests import scene_settings_max_prefab_groups_is_one as test_module
=======
        
    class scene_settings_tests_readonly_rule(EditorSingleTest):
        @classmethod
        def setup(self, instance, request, workspace):
            self.test_file_names = ["auto_test_fbx.fbx"]
            setup_test_files(workspace, self.test_file_names)

        @classmethod
        def teardown(self, instance, request, workspace, editor_test_results):
            cleanup_test_files(workspace, self.test_file_names)

        from .tests import scene_settings_readonly_rule_test as test_module
        

    class scene_settings_remove_prefab_removes_mesh_groups(EditorSingleTest):
        @classmethod
        def setup(self, instance, request, workspace):
            self.test_file_names = ["auto_test_fbx.fbx"]
            setup_test_files(workspace, self.test_file_names)

        @classmethod
        def teardown(self, instance, request, workspace, editor_test_results):
            cleanup_test_files(workspace, self.test_file_names)

        from .tests import scene_settings_remove_prefab_removes_mesh_groups as test_module

>>>>>>> b0dc58d9

    class scene_settings_manifest_vector_widget_tests_in_editor(EditorSingleTest):
        @classmethod
        def setup(self, instance, request, workspace):
            self.test_file_names = ["Jack_Death_Fall_Back_ZUp.fbx", "Jack_Death_Fall_Back_ZUp.fbx.assetinfo"]
            setup_test_files(workspace, self.test_file_names)

        @classmethod
        def teardown(self, instance, request, workspace, editor_test_results):
            cleanup_test_files(workspace, self.test_file_names)

        from .tests import scene_settings_manifest_vector_widget_tests_in_editor as test_module<|MERGE_RESOLUTION|>--- conflicted
+++ resolved
@@ -47,21 +47,19 @@
             cleanup_test_files(workspace, self.test_file_names)
 
         from .tests import scene_settings_tests_in_editor as test_module
-        
+
     class scene_settings_max_prefab_groups_is_one(EditorSingleTest):
         @classmethod
         def setup(self, instance, request, workspace):
             self.test_file_names = ["auto_test_fbx.fbx"]
             setup_test_files(workspace, self.test_file_names)
-
         @classmethod
         def teardown(self, instance, request, workspace, editor_test_results):
             cleanup_test_files(workspace, self.test_file_names)
 
-<<<<<<< HEAD
         from .tests import scene_settings_max_prefab_groups_is_one as test_module
-=======
-        
+
+
     class scene_settings_tests_readonly_rule(EditorSingleTest):
         @classmethod
         def setup(self, instance, request, workspace):
@@ -87,7 +85,6 @@
 
         from .tests import scene_settings_remove_prefab_removes_mesh_groups as test_module
 
->>>>>>> b0dc58d9
 
     class scene_settings_manifest_vector_widget_tests_in_editor(EditorSingleTest):
         @classmethod
