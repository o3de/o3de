--- conflicted
+++ resolved
@@ -68,12 +68,7 @@
         newEntityId = parameters[0]
 
     # Open an existing simple level
-<<<<<<< HEAD
-    helper.init_idle()
-    helper.open_level("Physics", "Base")
-=======
     hydra.open_base_level()
->>>>>>> 50015f85
 
     # Open Landscape Canvas tool and verify
     general.open_pane('Landscape Canvas')
