--- conflicted
+++ resolved
@@ -5,141 +5,6 @@
 SPDX-License-Identifier: Apache-2.0 OR MIT
 """
 
-<<<<<<< HEAD
-import os
-import sys
-
-sys.path.append(os.path.dirname(os.path.abspath(__file__)))
-import azlmbr.bus as bus
-import azlmbr.legacy.general as general
-import azlmbr.editor as editor
-import azlmbr.math as math
-import azlmbr.paths
-
-sys.path.append(os.path.join(azlmbr.paths.engroot, 'AutomatedTesting', 'Gem', 'PythonTests'))
-import editor_python_test_tools.hydra_editor_utils as hydra
-from editor_python_test_tools.editor_test_helper import EditorTestHelper
-from largeworlds.large_worlds_utils import editor_dynveg_test_helper as dynveg
-
-
-class TestPositionModifierAutoSnapToSurface(EditorTestHelper):
-    def __init__(self):
-        EditorTestHelper.__init__(self, log_prefix="PositionModifier_AutoSnapToSurface", args=["level"])
-
-    def run_test(self):
-        """
-        Summary:
-        Instance spawner is setup to plant on a spherical mesh. Offsets are set on the x-axis, and checks are performed
-        to ensure instances plant where expected depending on the toggle setting.
-
-        Expected Behavior:
-        Offset instances snap to the expected surface when Auto Snap to Surface is enabled, and offset away from surface
-        when it is disabled.
-
-        Test Steps:
-         1) Create a new, temporary level
-         2) Create a new entity with required vegetation area components and a Position Modifier
-         3) Create a spherical planting surface
-         4) Verify initial instance counts pre-filter
-         5) Create a child entity of the spawner entity with a Constant Gradient component and pin to spawner
-         6) Set the Position Modifier offset to 5 on the x-axis
-         7) Validate instance counts on top of and inside the sphere mesh with Auto Snap to Surface enabled
-         8) Validate instance counts on top of and inside the sphere mesh with Auto Snap to Surface disabled
-
-        Note:
-        - This test file must be called from the Open 3D Engine Editor command terminal
-        - Any passed and failed tests are written to the Editor.log file.
-                Parsing the file or running a log_monitor are required to observe the test results.
-
-        :return: None
-        """
-        position_modifier_paths = ['Configuration|Position X|Range Min', 'Configuration|Position X|Range Max',
-                                   'Configuration|Position Y|Range Min', 'Configuration|Position Y|Range Max',
-                                   'Configuration|Position Z|Range Min', 'Configuration|Position Z|Range Max']
-
-        # 1) Create a new, temporary level
-        self.test_success = self.create_level(
-            self.args["level"],
-            heightmap_resolution=1024,
-            heightmap_meters_per_pixel=1,
-            terrain_texture_resolution=4096,
-            use_terrain=False,
-        )
-
-        # Set view of planting area for visual debugging
-        general.set_current_view_position(512.0, 500.0, 38.0)
-        general.set_current_view_rotation(-20.0, 0.0, 0.0)
-
-        # 2) Create a new entity with required vegetation area components and a Position Modifier
-        spawner_center_point = math.Vector3(512.0, 512.0, 32.0)
-        asset_path = os.path.join("Slices", "PinkFlower.dynamicslice")
-        spawner_entity = dynveg.create_vegetation_area("Instance Spawner", spawner_center_point, 16.0, 16.0, 16.0,
-                                                       asset_path)
-
-        # Add a Vegetation Position Modifier and set offset values to 0
-        spawner_entity.add_component("Vegetation Position Modifier")
-        for path in position_modifier_paths:
-            spawner_entity.get_set_test(3, path, 0)
-
-        # 3) Create a spherical planting surface and a flat surface
-        flat_entity = dynveg.create_surface_entity("Flat Surface", spawner_center_point, 32.0, 32.0, 1.0)
-        hill_entity = dynveg.create_mesh_surface_entity_with_slopes("Planting Surface", spawner_center_point, 5.0)
-
-        # Disable the Flat Surface Box Shape component, and temporarily ignore initial instance counts due to LYN-2245
-        editor.EditorComponentAPIBus(bus.Broadcast, 'DisableComponents', [flat_entity.components[0]])
-        """
-        # 4) Verify initial instance counts pre-filter
-        num_expected = 121
-        spawner_success = self.wait_for_condition(
-            lambda: dynveg.validate_instance_count_in_entity_shape(spawner_entity.id, num_expected), 5.0)
-        self.test_success = self.test_success and spawner_success
-        """
-
-        # 5) Create a child entity of the spawner entity with a Constant Gradient component and pin to spawner
-        components_to_add = ["Constant Gradient"]
-        gradient_entity = hydra.Entity("Gradient Entity")
-        gradient_entity.create_entity(spawner_center_point, components_to_add, parent_id=spawner_entity.id)
-
-        # Pin the Constant Gradient to the X axis of the spawner's Position Modifier component
-        spawner_entity.get_set_test(3, 'Configuration|Position X|Gradient|Gradient Entity Id', gradient_entity.id)
-
-        # 6) Set the Position Modifier offset to 2.5 on the x-axis
-        spawner_entity.get_set_test(3, position_modifier_paths[0], 2.5)
-        spawner_entity.get_set_test(3, position_modifier_paths[1], 2.5)
-
-        # 7) Validate instance count at the top of the sphere mesh and inside the sphere mesh while Auto Snap to Surface
-        # is enabled
-        top_point = math.Vector3(512.0, 512.0, 37.0)
-        inside_point = math.Vector3(512.0, 512.0, 35.0)
-        radius = 0.5
-        num_expected = 1
-        self.log(f"Checking for instances in a {radius * 2}m area at {top_point.ToString()}")
-        top_success = self.wait_for_condition(lambda: dynveg.validate_instance_count(top_point, radius, num_expected),
-                                              5.0)
-        self.test_success = top_success and self.test_success
-        num_expected = 0
-        self.log(f"Checking for instances in a {radius * 2}m area at {inside_point.ToString()}")
-        inside_success = self.wait_for_condition(lambda: dynveg.validate_instance_count(inside_point, radius,
-                                                                                        num_expected), 5.0)
-        self.test_success = inside_success and self.test_success
-
-        # 8) Toggle off Auto Snap to Surface. Instances should now plant inside the sphere and no longer on top
-        spawner_entity.get_set_test(3, "Configuration|Auto Snap To Surface", False)
-        num_expected = 0
-        self.log(f"Checking for instances in a {radius * 2}m area at {top_point.ToString()}")
-        top_success = self.wait_for_condition(lambda: dynveg.validate_instance_count(top_point, radius, num_expected),
-                                              5.0)
-        self.test_success = top_success and self.test_success
-        num_expected = 1
-        self.log(f"Checking for instances in a {radius * 2}m area at {inside_point.ToString()}")
-        inside_success = self.wait_for_condition(lambda: dynveg.validate_instance_count(inside_point, radius,
-                                                                                        num_expected), 5.0)
-        self.test_success = inside_success and self.test_success
-
-
-test = TestPositionModifierAutoSnapToSurface()
-test.run()
-=======
 
 class Tests:
     initial_instance_count = (
@@ -269,5 +134,4 @@
 if __name__ == "__main__":
 
     from editor_python_test_tools.utils import Report
-    Report.start_test(PositionModifier_AutoSnapToSurfaceWorks)
->>>>>>> 4e6c49ac
+    Report.start_test(PositionModifier_AutoSnapToSurfaceWorks)