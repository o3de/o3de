"""
Copyright (c) Contributors to the Open 3D Engine Project.
For complete copyright and license terms please see the LICENSE at the root of this distribution.

SPDX-License-Identifier: Apache-2.0 OR MIT
"""

<<<<<<< HEAD
import os
import sys

sys.path.append(os.path.dirname(os.path.abspath(__file__)))
import azlmbr.editor as editor
import azlmbr.legacy.general as general
import azlmbr.bus as bus
import azlmbr.math as math
import azlmbr.paths
import azlmbr.vegetation as vegetation

sys.path.append(os.path.join(azlmbr.paths.engroot, 'AutomatedTesting', 'Gem', 'PythonTests'))
import editor_python_test_tools.hydra_editor_utils as hydra
from editor_python_test_tools.editor_test_helper import EditorTestHelper
from largeworlds.large_worlds_utils import editor_dynveg_test_helper as dynveg


class TestInstanceSpawnerPriority(EditorTestHelper):
    def __init__(self):
        EditorTestHelper.__init__(self, log_prefix="InstanceSpawnerPriority", args=["level"])

    def run_test(self):
        """
        Summary:
        A new level is created. An instance spawner area and blocker area are setup to overlap. Instance counts are
        verified with the initial setup. Layer priority on the blocker area is set to lower than the instance spawner
        area, and instance counts are re-verified.

        Expected Behavior:
        Vegetation areas with a higher Layer Priority plant over those with a lower Layer Priority

        Test Steps:
         1) Create a new level
         2) Create overlapping instance spawner and blocker areas
         3) Create a surface to plant on
         4) Validate initial instance counts in the spawner area
         5) Reduce the Layer Priority of the blocker area
         6) Validate instance counts in the spawner area
         
        Note:
        - This test file must be called from the Open 3D Engine Editor command terminal
        - Any passed and failed tests are written to the Editor.log file.
                Parsing the file or running a log_monitor are required to observe the test results.

        :return: None
        """

        # 1) Create a new, temporary level
        self.test_success = self.create_level(
            self.args["level"],
            heightmap_resolution=1024,
            heightmap_meters_per_pixel=1,
            terrain_texture_resolution=4096,
            use_terrain=False,
        )

        # Set view of planting area for visual debugging
        general.set_current_view_position(512.0, 500.0, 38.0)
        general.set_current_view_rotation(-20.0, 0.0, 0.0)

        # 2) Create overlapping areas: 1 instance spawner area, and 1 blocker area
        spawner_center_point = math.Vector3(508.0, 508.0, 32.0)
        asset_path = os.path.join("Slices", "PinkFlower.dynamicslice")
        spawner_entity = dynveg.create_vegetation_area("Instance Spawner", spawner_center_point, 16.0, 16.0, 1.0,
                                                       asset_path)
        blocker_center_point = math.Vector3(516.0, 516.0, 32.0)
        blocker_entity = dynveg.create_blocker_area("Instance Blocker", blocker_center_point, 16.0, 16.0, 1.0)

        # 3) Create a surface for planting
        planting_surface_center_point = math.Vector3(512.0, 512.0, 32.0)
        dynveg.create_surface_entity("Planting Surface", planting_surface_center_point, 64.0, 64.0, 1.0)

        # Set instances to spawn on a center snap point to avoid unexpected instances around the edges of the box shape
        veg_system_settings_component = hydra.add_level_component("Vegetation System Settings")
        editor.EditorComponentAPIBus(bus.Broadcast, "SetComponentProperty", veg_system_settings_component,
                                     'Configuration|Area System Settings|Sector Point Snap Mode', 1)

        # 4) Validate the expected instance count with initial setup. GetAreaProductCount is used as
        # GetInstanceCountInAabb does not filter out blocked instances
        num_expected = (20 * 20) - (10 * 10)  # 20 instances per 16m per side minus 1 blocked quadrant
        result = self.wait_for_condition(lambda: dynveg.validate_instance_count_in_entity_shape(spawner_entity.id,
                                                                                                num_expected), 5.0)
        self.test_success = self.test_success and result

        # 5) Change the Instance Spawner area to a higher layer priority than the Instance Blocker
        blocker_entity.get_set_test(0, 'Configuration|Layer Priority', 0)

        # 6) Validate the expected instance count with changed area priorities
        num_expected = 20 * 20  # 20 instances per 16m per side, no instances should be blocked at this point
        result = self.wait_for_condition(lambda: dynveg.validate_instance_count_in_entity_shape(spawner_entity.id,
                                                                                                num_expected), 5.0)
        self.test_success = self.test_success and result

        # 7) Revert Layer Priority changes so both areas are equal, and change Sub Priority to a higher value on the
        # Instance Spawner area
        blocker_entity.get_set_test(0, 'Configuration|Layer Priority', 1)
        spawner_entity.get_set_test(0, 'Configuration|Sub Priority', 100)
        blocker_entity.get_set_test(0, 'Configuration|Sub Priority', 1)

        # 8) Validate the expected instance count with changed area priorities
        num_expected = 20 * 20  # 20 instances per 16m per side, no instances should be blocked at this point
        result = self.wait_for_condition(lambda: dynveg.validate_instance_count_in_entity_shape(spawner_entity.id,
                                                                                                num_expected), 5.0)
        self.test_success = self.test_success and result


test = TestInstanceSpawnerPriority()
test.run()
=======

class Tests:
    initial_instance_count = (
        "Initial instance count is as expected",
        "Initial instance count does not match expected results"
    )
    layer_priority_instance_count = (
        "Instance count is as expected after updating layer priorities",
        "Instance count does not match expected results after updating layer priorities"
    )
    sub_priority_instance_count = (
        "Instance count is as expected after updating sub priorities",
        "Instance count does not match expected results after updating sub priorities"
    )


def InstanceSpawnerPriority_LayerAndSubPriority():
    """
    Summary:
    A new level is created. An instance spawner area and blocker area are setup to overlap. Instance counts are
    verified with the initial setup. Layer priority on the blocker area is set to lower than the instance spawner
    area, and instance counts are re-verified.

    Expected Behavior:
    Vegetation areas with a higher Layer Priority plant over those with a lower Layer Priority

    Test Steps:
     1) Open a simple level
     2) Create overlapping instance spawner and blocker areas
     3) Create a surface to plant on
     4) Validate initial instance counts in the spawner area
     5) Reduce the Layer Priority of the blocker area
     6) Validate instance counts in the spawner area

    Note:
    - This test file must be called from the Open 3D Engine Editor command terminal
    - Any passed and failed tests are written to the Editor.log file.
            Parsing the file or running a log_monitor are required to observe the test results.

    :return: None
    """

    import os

    import azlmbr.editor as editor
    import azlmbr.legacy.general as general
    import azlmbr.bus as bus
    import azlmbr.math as math

    import editor_python_test_tools.hydra_editor_utils as hydra
    from largeworlds.large_worlds_utils import editor_dynveg_test_helper as dynveg
    from editor_python_test_tools.utils import Report
    from editor_python_test_tools.utils import TestHelper as helper

    # 1) Open an existing simple level
    helper.init_idle()
    helper.open_level("Physics", "Base")

    # Set view of planting area for visual debugging
    general.set_current_view_position(512.0, 500.0, 38.0)
    general.set_current_view_rotation(-20.0, 0.0, 0.0)

    # 2) Create overlapping areas: 1 instance spawner area, and 1 blocker area
    spawner_center_point = math.Vector3(508.0, 508.0, 32.0)
    asset_path = os.path.join("Slices", "PinkFlower.dynamicslice")
    spawner_entity = dynveg.create_vegetation_area("Instance Spawner", spawner_center_point, 16.0, 16.0, 1.0,
                                                   asset_path)
    blocker_center_point = math.Vector3(516.0, 516.0, 32.0)
    blocker_entity = dynveg.create_blocker_area("Instance Blocker", blocker_center_point, 16.0, 16.0, 1.0)

    # 3) Create a surface for planting
    planting_surface_center_point = math.Vector3(512.0, 512.0, 32.0)
    dynveg.create_surface_entity("Planting Surface", planting_surface_center_point, 64.0, 64.0, 1.0)

    # Set instances to spawn on a center snap point to avoid unexpected instances around the edges of the box shape
    veg_system_settings_component = hydra.add_level_component("Vegetation System Settings")
    editor.EditorComponentAPIBus(bus.Broadcast, "SetComponentProperty", veg_system_settings_component,
                                 'Configuration|Area System Settings|Sector Point Snap Mode', 1)

    # 4) Validate the expected instance count with initial setup. GetAreaProductCount is used as
    # GetInstanceCountInAabb does not filter out blocked instances
    num_expected = (20 * 20) - (10 * 10)  # 20 instances per 16m per side minus 1 blocked quadrant
    result = helper.wait_for_condition(lambda: dynveg.validate_instance_count_in_entity_shape(spawner_entity.id,
                                                                                            num_expected), 5.0)
    Report.result(Tests.initial_instance_count, result)

    # 5) Change the Instance Spawner area to a higher layer priority than the Instance Blocker
    blocker_entity.get_set_test(0, 'Configuration|Layer Priority', 0)

    # 6) Validate the expected instance count with changed area priorities
    num_expected = 20 * 20  # 20 instances per 16m per side, no instances should be blocked at this point
    result = helper.wait_for_condition(lambda: dynveg.validate_instance_count_in_entity_shape(spawner_entity.id,
                                                                                            num_expected), 5.0)
    Report.result(Tests.layer_priority_instance_count, result)

    # 7) Revert Layer Priority changes so both areas are equal, and change Sub Priority to a higher value on the
    # Instance Spawner area
    blocker_entity.get_set_test(0, 'Configuration|Layer Priority', 1)
    spawner_entity.get_set_test(0, 'Configuration|Sub Priority', 100)
    blocker_entity.get_set_test(0, 'Configuration|Sub Priority', 1)

    # 8) Validate the expected instance count with changed area priorities
    num_expected = 20 * 20  # 20 instances per 16m per side, no instances should be blocked at this point
    result = helper.wait_for_condition(lambda: dynveg.validate_instance_count_in_entity_shape(spawner_entity.id,
                                                                                            num_expected), 5.0)
    Report.result(Tests.sub_priority_instance_count, result)


if __name__ == "__main__":

    from editor_python_test_tools.utils import Report
    Report.start_test(InstanceSpawnerPriority_LayerAndSubPriority)
>>>>>>> 4e6c49ac
<|MERGE_RESOLUTION|>--- conflicted
+++ resolved
@@ -5,116 +5,6 @@
 SPDX-License-Identifier: Apache-2.0 OR MIT
 """
 
-<<<<<<< HEAD
-import os
-import sys
-
-sys.path.append(os.path.dirname(os.path.abspath(__file__)))
-import azlmbr.editor as editor
-import azlmbr.legacy.general as general
-import azlmbr.bus as bus
-import azlmbr.math as math
-import azlmbr.paths
-import azlmbr.vegetation as vegetation
-
-sys.path.append(os.path.join(azlmbr.paths.engroot, 'AutomatedTesting', 'Gem', 'PythonTests'))
-import editor_python_test_tools.hydra_editor_utils as hydra
-from editor_python_test_tools.editor_test_helper import EditorTestHelper
-from largeworlds.large_worlds_utils import editor_dynveg_test_helper as dynveg
-
-
-class TestInstanceSpawnerPriority(EditorTestHelper):
-    def __init__(self):
-        EditorTestHelper.__init__(self, log_prefix="InstanceSpawnerPriority", args=["level"])
-
-    def run_test(self):
-        """
-        Summary:
-        A new level is created. An instance spawner area and blocker area are setup to overlap. Instance counts are
-        verified with the initial setup. Layer priority on the blocker area is set to lower than the instance spawner
-        area, and instance counts are re-verified.
-
-        Expected Behavior:
-        Vegetation areas with a higher Layer Priority plant over those with a lower Layer Priority
-
-        Test Steps:
-         1) Create a new level
-         2) Create overlapping instance spawner and blocker areas
-         3) Create a surface to plant on
-         4) Validate initial instance counts in the spawner area
-         5) Reduce the Layer Priority of the blocker area
-         6) Validate instance counts in the spawner area
-         
-        Note:
-        - This test file must be called from the Open 3D Engine Editor command terminal
-        - Any passed and failed tests are written to the Editor.log file.
-                Parsing the file or running a log_monitor are required to observe the test results.
-
-        :return: None
-        """
-
-        # 1) Create a new, temporary level
-        self.test_success = self.create_level(
-            self.args["level"],
-            heightmap_resolution=1024,
-            heightmap_meters_per_pixel=1,
-            terrain_texture_resolution=4096,
-            use_terrain=False,
-        )
-
-        # Set view of planting area for visual debugging
-        general.set_current_view_position(512.0, 500.0, 38.0)
-        general.set_current_view_rotation(-20.0, 0.0, 0.0)
-
-        # 2) Create overlapping areas: 1 instance spawner area, and 1 blocker area
-        spawner_center_point = math.Vector3(508.0, 508.0, 32.0)
-        asset_path = os.path.join("Slices", "PinkFlower.dynamicslice")
-        spawner_entity = dynveg.create_vegetation_area("Instance Spawner", spawner_center_point, 16.0, 16.0, 1.0,
-                                                       asset_path)
-        blocker_center_point = math.Vector3(516.0, 516.0, 32.0)
-        blocker_entity = dynveg.create_blocker_area("Instance Blocker", blocker_center_point, 16.0, 16.0, 1.0)
-
-        # 3) Create a surface for planting
-        planting_surface_center_point = math.Vector3(512.0, 512.0, 32.0)
-        dynveg.create_surface_entity("Planting Surface", planting_surface_center_point, 64.0, 64.0, 1.0)
-
-        # Set instances to spawn on a center snap point to avoid unexpected instances around the edges of the box shape
-        veg_system_settings_component = hydra.add_level_component("Vegetation System Settings")
-        editor.EditorComponentAPIBus(bus.Broadcast, "SetComponentProperty", veg_system_settings_component,
-                                     'Configuration|Area System Settings|Sector Point Snap Mode', 1)
-
-        # 4) Validate the expected instance count with initial setup. GetAreaProductCount is used as
-        # GetInstanceCountInAabb does not filter out blocked instances
-        num_expected = (20 * 20) - (10 * 10)  # 20 instances per 16m per side minus 1 blocked quadrant
-        result = self.wait_for_condition(lambda: dynveg.validate_instance_count_in_entity_shape(spawner_entity.id,
-                                                                                                num_expected), 5.0)
-        self.test_success = self.test_success and result
-
-        # 5) Change the Instance Spawner area to a higher layer priority than the Instance Blocker
-        blocker_entity.get_set_test(0, 'Configuration|Layer Priority', 0)
-
-        # 6) Validate the expected instance count with changed area priorities
-        num_expected = 20 * 20  # 20 instances per 16m per side, no instances should be blocked at this point
-        result = self.wait_for_condition(lambda: dynveg.validate_instance_count_in_entity_shape(spawner_entity.id,
-                                                                                                num_expected), 5.0)
-        self.test_success = self.test_success and result
-
-        # 7) Revert Layer Priority changes so both areas are equal, and change Sub Priority to a higher value on the
-        # Instance Spawner area
-        blocker_entity.get_set_test(0, 'Configuration|Layer Priority', 1)
-        spawner_entity.get_set_test(0, 'Configuration|Sub Priority', 100)
-        blocker_entity.get_set_test(0, 'Configuration|Sub Priority', 1)
-
-        # 8) Validate the expected instance count with changed area priorities
-        num_expected = 20 * 20  # 20 instances per 16m per side, no instances should be blocked at this point
-        result = self.wait_for_condition(lambda: dynveg.validate_instance_count_in_entity_shape(spawner_entity.id,
-                                                                                                num_expected), 5.0)
-        self.test_success = self.test_success and result
-
-
-test = TestInstanceSpawnerPriority()
-test.run()
-=======
 
 class Tests:
     initial_instance_count = (
@@ -226,5 +116,4 @@
 if __name__ == "__main__":
 
     from editor_python_test_tools.utils import Report
-    Report.start_test(InstanceSpawnerPriority_LayerAndSubPriority)
->>>>>>> 4e6c49ac
+    Report.start_test(InstanceSpawnerPriority_LayerAndSubPriority)