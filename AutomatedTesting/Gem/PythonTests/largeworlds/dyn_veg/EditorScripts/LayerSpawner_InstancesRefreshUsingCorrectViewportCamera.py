"""
Copyright (c) Contributors to the Open 3D Engine Project.
For complete copyright and license terms please see the LICENSE at the root of this distribution.

SPDX-License-Identifier: Apache-2.0 OR MIT
"""

<<<<<<< HEAD
import os
import sys

sys.path.append(os.path.dirname(os.path.abspath(__file__)))
import azlmbr
import azlmbr.legacy.general as general
import azlmbr.math as math

sys.path.append(os.path.join(azlmbr.paths.engroot, 'AutomatedTesting', 'Gem', 'PythonTests'))
from editor_python_test_tools.editor_test_helper import EditorTestHelper
from largeworlds.large_worlds_utils import editor_dynveg_test_helper as dynveg


class TestLayerSpawnerInstanceCameraRefresh(EditorTestHelper):
    def __init__(self):
        EditorTestHelper.__init__(self, log_prefix="LayerSpawner_InstanceCameraRefresh", args=["level"])

    def run_test(self):
        """
        Summary:
        Test that the Dynamic Vegetation System is using the current Editor viewport camera as the center
        of the spawn area for vegetation.  To verify this, we create two separate Editor viewports pointed
        at two different vegetation areas, and verify that as we switch between active viewports, only the
        area directly underneath that viewport's camera has vegetation.
        """
        # Create an empty level
        self.test_success = self.create_level(
            self.args["level"],
            heightmap_resolution=128, 
            heightmap_meters_per_pixel=1, 
            terrain_texture_resolution=4096,
            use_terrain=False,
        )
        # Set up a test environment to validate that switching viewports correctly changes which camera
        # the vegetation system uses.
        # The test environment consists of the following:
        # - two 32 x 32 x 1 box shapes located far apart that emit a surface with no tags
        # - two 32 x 32 x 32 vegetation areas that place vegetation on the boxes

        # Initialize some constants for our test.
        # The boxes are intentionally shifted by 0.5 meters to ensure that we get a predictable number
        # of vegetation points.  By default, vegetation plants on grid corners, so if our boxes are aligned
        # with grid corner points, the right/bottom edges will include more points than we might intuitively expect.
        # By shifting by 0.5 meters, the vegetation grid points don't fall on the box edges, making the total count
        # more predictable.
        first_entity_center_point = math.Vector3(0.5, 0.5, 100.0)
        # The second box needs to be far enough away from the first that the vegetation system will never spawn instances
        # in both at the same time.
        second_entity_center_point = math.Vector3(1024.5, 1024.5, 100.0)
        box_size = 32.0
        surface_height = 1.0
        # By default, vegetation spawns 20 instances per 16 meters, so for our box of 32 meters, we should have
        # ((20 instances / 16 m) * 32 m) ^ 2 instances.
        filled_vegetation_area_instance_count = (20 * 2) * (20 * 2)

        # Change the Editor view to contain two viewports
        general.set_view_pane_layout(1)
        get_view_pane_layout_success = self.wait_for_condition(lambda: (general.get_view_pane_layout() == 1), 2)
        get_viewport_count_success = self.wait_for_condition(lambda: (general.get_viewport_count() == 2), 2)
        self.test_success = get_view_pane_layout_success and self.test_success
        self.test_success = get_viewport_count_success and self.test_success

        # Set the view in the first viewport to point down at the first box
        general.set_active_viewport(0)
        self.wait_for_condition(lambda: general.get_active_viewport() == 0, 2)
        general.set_current_view_position(first_entity_center_point.x, first_entity_center_point.y,
                                          first_entity_center_point.z + 30.0)
        general.set_current_view_rotation(-85.0, 0.0, 0.0)

        # Set the view in the second viewport to point down at the second box
        general.set_active_viewport(1)
        self.wait_for_condition(lambda: general.get_active_viewport() == 1, 2)
        general.set_current_view_position(second_entity_center_point.x, second_entity_center_point.y,
                                          second_entity_center_point.z + 30.0)
        general.set_current_view_rotation(-85.0, 0.0, 0.0)

        # Create the "flat surface" entities to use as our vegetation surfaces
        first_surface_entity = dynveg.create_surface_entity("Surface 1", first_entity_center_point, box_size, box_size,
                                                            surface_height)
        second_surface_entity = dynveg.create_surface_entity("Surface 2", second_entity_center_point, box_size, box_size,
                                                             surface_height)

        # Create the two vegetation areas
        test_slice_asset_path = os.path.join("Slices", "PurpleFlower.dynamicslice")
        first_veg_entity = dynveg.create_vegetation_area("Veg Area 1", first_entity_center_point, box_size, box_size,
                                                         box_size, test_slice_asset_path)
        second_veg_entity = dynveg.create_vegetation_area("Veg Area 2", second_entity_center_point, box_size, box_size,
                                                          box_size, test_slice_asset_path)

        # When the first viewport is active, the first area should be full of instances, and the second should be empty
        general.set_active_viewport(0)
        viewport_0_success = self.wait_for_condition(lambda: dynveg.validate_instance_count(first_entity_center_point,
                                                                                            box_size / 2.0,
                                                                                            filled_vegetation_area_instance_count), 5)
        self.test_success = viewport_0_success and self.test_success
        viewport_1_success = self.wait_for_condition(lambda: dynveg.validate_instance_count(second_entity_center_point,
                                                                                            box_size / 2.0, 0), 5)
        self.test_success = viewport_1_success and self.test_success

        # When the second viewport is active, the second area should be full of instances, and the first should be empty
        general.set_active_viewport(1)
        viewport_0_success = self.wait_for_condition(lambda: dynveg.validate_instance_count(first_entity_center_point,
                                                                                            box_size / 2.0, 0), 5)
        self.test_success = viewport_0_success and self.test_success
        viewport_1_success = self.wait_for_condition(lambda: dynveg.validate_instance_count(second_entity_center_point,
                                                                                            box_size / 2.0,
                                                                                            filled_vegetation_area_instance_count), 5)
        self.test_success = viewport_1_success and self.test_success


test = TestLayerSpawnerInstanceCameraRefresh()
test.run()
=======

class Tests:
    viewport_config_updated = (
        "Viewport is now configured for test",
        "Failed to configure viewport for test"
    )
    first_viewport_active_instance_count = (
        "Expected number of instances found in left viewport",
        "Unexpected number of instances found in left viewport"
    )
    second_viewport_inactive_instance_count = (
        "No instances found in right viewport",
        "Unexpectedly found instances in right viewport while not active"
    )
    first_viewport_inactive_instance_count = (
        "No instances found in left viewport",
        "Unexpectedly found instances in left viewport while not active"
    )
    second_viewport_active_instance_count = (
        "Expected number of instances found in right viewport",
        "Unexpected number of instances found in right viewport"
    )


def LayerSpawner_InstancesRefreshUsingCorrectViewportCamera():
    """
    Summary:
    Test that the Dynamic Vegetation System is using the current Editor viewport camera as the center
    of the spawn area for vegetation.  To verify this, we create two separate Editor viewports pointed
    at two different vegetation areas, and verify that as we switch between active viewports, only the
    area directly underneath that viewport's camera has vegetation.
    """

    import os

    import azlmbr.legacy.general as general
    import azlmbr.math as math

    from largeworlds.large_worlds_utils import editor_dynveg_test_helper as dynveg
    from editor_python_test_tools.utils import Report
    from editor_python_test_tools.utils import TestHelper as helper

    # Open an existing simple level
    helper.init_idle()
    helper.open_level("Physics", "Base")

    # Set up a test environment to validate that switching viewports correctly changes which camera
    # the vegetation system uses.
    # The test environment consists of the following:
    # - two 32 x 32 x 1 box shapes located far apart that emit a surface with no tags
    # - two 32 x 32 x 32 vegetation areas that place vegetation on the boxes

    # Initialize some constants for our test.
    # The boxes are intentionally shifted by 0.5 meters to ensure that we get a predictable number
    # of vegetation points.  By default, vegetation plants on grid corners, so if our boxes are aligned
    # with grid corner points, the right/bottom edges will include more points than we might intuitively expect.
    # By shifting by 0.5 meters, the vegetation grid points don't fall on the box edges, making the total count
    # more predictable.
    first_entity_center_point = math.Vector3(0.5, 0.5, 100.0)
    # The second box needs to be far enough away from the first that the vegetation system will never spawn instances
    # in both at the same time.
    second_entity_center_point = math.Vector3(1024.5, 1024.5, 100.0)
    box_size = 32.0
    surface_height = 1.0
    # By default, vegetation spawns 20 instances per 16 meters, so for our box of 32 meters, we should have
    # ((20 instances / 16 m) * 32 m) ^ 2 instances.
    filled_vegetation_area_instance_count = (20 * 2) * (20 * 2)

    # Change the Editor view to contain two viewports
    general.set_view_pane_layout(1)
    get_view_pane_layout_success = helper.wait_for_condition(lambda: (general.get_view_pane_layout() == 1), 2)
    get_viewport_count_success = helper.wait_for_condition(lambda: (general.get_viewport_count() == 2), 2)
    Report.critical_result(Tests.viewport_config_updated, get_view_pane_layout_success and get_viewport_count_success)

    # Set the view in the first viewport to point down at the first box
    general.set_active_viewport(0)
    helper.wait_for_condition(lambda: general.get_active_viewport() == 0, 2)
    general.set_current_view_position(first_entity_center_point.x, first_entity_center_point.y,
                                      first_entity_center_point.z + 30.0)
    general.set_current_view_rotation(-85.0, 0.0, 0.0)

    # Set the view in the second viewport to point down at the second box
    general.set_active_viewport(1)
    helper.wait_for_condition(lambda: general.get_active_viewport() == 1, 2)
    general.set_current_view_position(second_entity_center_point.x, second_entity_center_point.y,
                                      second_entity_center_point.z + 30.0)
    general.set_current_view_rotation(-85.0, 0.0, 0.0)

    # Create the "flat surface" entities to use as our vegetation surfaces
    first_surface_entity = dynveg.create_surface_entity("Surface 1", first_entity_center_point, box_size, box_size,
                                                        surface_height)
    second_surface_entity = dynveg.create_surface_entity("Surface 2", second_entity_center_point, box_size, box_size,
                                                         surface_height)

    # Create the two vegetation areas
    test_slice_asset_path = os.path.join("Slices", "PurpleFlower.dynamicslice")
    first_veg_entity = dynveg.create_vegetation_area("Veg Area 1", first_entity_center_point, box_size, box_size,
                                                     box_size, test_slice_asset_path)
    second_veg_entity = dynveg.create_vegetation_area("Veg Area 2", second_entity_center_point, box_size, box_size,
                                                      box_size, test_slice_asset_path)

    # When the first viewport is active, the first area should be full of instances, and the second should be empty
    general.set_active_viewport(0)
    helper.wait_for_condition(lambda: general.get_active_viewport() == 0, 2)
    viewport_0_success = helper.wait_for_condition(lambda: dynveg.validate_instance_count(first_entity_center_point,
                                                                                        box_size / 2.0,
                                                                                        filled_vegetation_area_instance_count), 5)
    viewport_1_success = helper.wait_for_condition(lambda: dynveg.validate_instance_count(second_entity_center_point,
                                                                                        box_size / 2.0, 0), 5)
    Report.result(Tests.first_viewport_active_instance_count, viewport_0_success)
    Report.result(Tests.second_viewport_inactive_instance_count, viewport_1_success)

    # When the second viewport is active, the second area should be full of instances, and the first should be empty
    general.set_active_viewport(1)
    helper.wait_for_condition(lambda: general.get_active_viewport() == 1, 2)
    viewport_0_success = helper.wait_for_condition(lambda: dynveg.validate_instance_count(first_entity_center_point,
                                                                                        box_size / 2.0, 0), 5)
    Report.result(Tests.first_viewport_inactive_instance_count, viewport_0_success)
    viewport_1_success = helper.wait_for_condition(lambda: dynveg.validate_instance_count(second_entity_center_point,
                                                                                        box_size / 2.0,
                                                                                        filled_vegetation_area_instance_count), 5)
    Report.result(Tests.second_viewport_active_instance_count, viewport_1_success)


if __name__ == "__main__":

    from editor_python_test_tools.utils import Report
    Report.start_test(LayerSpawner_InstancesRefreshUsingCorrectViewportCamera)
>>>>>>> 4e6c49ac
<|MERGE_RESOLUTION|>--- conflicted
+++ resolved
@@ -5,120 +5,6 @@
 SPDX-License-Identifier: Apache-2.0 OR MIT
 """
 
-<<<<<<< HEAD
-import os
-import sys
-
-sys.path.append(os.path.dirname(os.path.abspath(__file__)))
-import azlmbr
-import azlmbr.legacy.general as general
-import azlmbr.math as math
-
-sys.path.append(os.path.join(azlmbr.paths.engroot, 'AutomatedTesting', 'Gem', 'PythonTests'))
-from editor_python_test_tools.editor_test_helper import EditorTestHelper
-from largeworlds.large_worlds_utils import editor_dynveg_test_helper as dynveg
-
-
-class TestLayerSpawnerInstanceCameraRefresh(EditorTestHelper):
-    def __init__(self):
-        EditorTestHelper.__init__(self, log_prefix="LayerSpawner_InstanceCameraRefresh", args=["level"])
-
-    def run_test(self):
-        """
-        Summary:
-        Test that the Dynamic Vegetation System is using the current Editor viewport camera as the center
-        of the spawn area for vegetation.  To verify this, we create two separate Editor viewports pointed
-        at two different vegetation areas, and verify that as we switch between active viewports, only the
-        area directly underneath that viewport's camera has vegetation.
-        """
-        # Create an empty level
-        self.test_success = self.create_level(
-            self.args["level"],
-            heightmap_resolution=128, 
-            heightmap_meters_per_pixel=1, 
-            terrain_texture_resolution=4096,
-            use_terrain=False,
-        )
-        # Set up a test environment to validate that switching viewports correctly changes which camera
-        # the vegetation system uses.
-        # The test environment consists of the following:
-        # - two 32 x 32 x 1 box shapes located far apart that emit a surface with no tags
-        # - two 32 x 32 x 32 vegetation areas that place vegetation on the boxes
-
-        # Initialize some constants for our test.
-        # The boxes are intentionally shifted by 0.5 meters to ensure that we get a predictable number
-        # of vegetation points.  By default, vegetation plants on grid corners, so if our boxes are aligned
-        # with grid corner points, the right/bottom edges will include more points than we might intuitively expect.
-        # By shifting by 0.5 meters, the vegetation grid points don't fall on the box edges, making the total count
-        # more predictable.
-        first_entity_center_point = math.Vector3(0.5, 0.5, 100.0)
-        # The second box needs to be far enough away from the first that the vegetation system will never spawn instances
-        # in both at the same time.
-        second_entity_center_point = math.Vector3(1024.5, 1024.5, 100.0)
-        box_size = 32.0
-        surface_height = 1.0
-        # By default, vegetation spawns 20 instances per 16 meters, so for our box of 32 meters, we should have
-        # ((20 instances / 16 m) * 32 m) ^ 2 instances.
-        filled_vegetation_area_instance_count = (20 * 2) * (20 * 2)
-
-        # Change the Editor view to contain two viewports
-        general.set_view_pane_layout(1)
-        get_view_pane_layout_success = self.wait_for_condition(lambda: (general.get_view_pane_layout() == 1), 2)
-        get_viewport_count_success = self.wait_for_condition(lambda: (general.get_viewport_count() == 2), 2)
-        self.test_success = get_view_pane_layout_success and self.test_success
-        self.test_success = get_viewport_count_success and self.test_success
-
-        # Set the view in the first viewport to point down at the first box
-        general.set_active_viewport(0)
-        self.wait_for_condition(lambda: general.get_active_viewport() == 0, 2)
-        general.set_current_view_position(first_entity_center_point.x, first_entity_center_point.y,
-                                          first_entity_center_point.z + 30.0)
-        general.set_current_view_rotation(-85.0, 0.0, 0.0)
-
-        # Set the view in the second viewport to point down at the second box
-        general.set_active_viewport(1)
-        self.wait_for_condition(lambda: general.get_active_viewport() == 1, 2)
-        general.set_current_view_position(second_entity_center_point.x, second_entity_center_point.y,
-                                          second_entity_center_point.z + 30.0)
-        general.set_current_view_rotation(-85.0, 0.0, 0.0)
-
-        # Create the "flat surface" entities to use as our vegetation surfaces
-        first_surface_entity = dynveg.create_surface_entity("Surface 1", first_entity_center_point, box_size, box_size,
-                                                            surface_height)
-        second_surface_entity = dynveg.create_surface_entity("Surface 2", second_entity_center_point, box_size, box_size,
-                                                             surface_height)
-
-        # Create the two vegetation areas
-        test_slice_asset_path = os.path.join("Slices", "PurpleFlower.dynamicslice")
-        first_veg_entity = dynveg.create_vegetation_area("Veg Area 1", first_entity_center_point, box_size, box_size,
-                                                         box_size, test_slice_asset_path)
-        second_veg_entity = dynveg.create_vegetation_area("Veg Area 2", second_entity_center_point, box_size, box_size,
-                                                          box_size, test_slice_asset_path)
-
-        # When the first viewport is active, the first area should be full of instances, and the second should be empty
-        general.set_active_viewport(0)
-        viewport_0_success = self.wait_for_condition(lambda: dynveg.validate_instance_count(first_entity_center_point,
-                                                                                            box_size / 2.0,
-                                                                                            filled_vegetation_area_instance_count), 5)
-        self.test_success = viewport_0_success and self.test_success
-        viewport_1_success = self.wait_for_condition(lambda: dynveg.validate_instance_count(second_entity_center_point,
-                                                                                            box_size / 2.0, 0), 5)
-        self.test_success = viewport_1_success and self.test_success
-
-        # When the second viewport is active, the second area should be full of instances, and the first should be empty
-        general.set_active_viewport(1)
-        viewport_0_success = self.wait_for_condition(lambda: dynveg.validate_instance_count(first_entity_center_point,
-                                                                                            box_size / 2.0, 0), 5)
-        self.test_success = viewport_0_success and self.test_success
-        viewport_1_success = self.wait_for_condition(lambda: dynveg.validate_instance_count(second_entity_center_point,
-                                                                                            box_size / 2.0,
-                                                                                            filled_vegetation_area_instance_count), 5)
-        self.test_success = viewport_1_success and self.test_success
-
-
-test = TestLayerSpawnerInstanceCameraRefresh()
-test.run()
-=======
 
 class Tests:
     viewport_config_updated = (
@@ -246,5 +132,4 @@
 if __name__ == "__main__":
 
     from editor_python_test_tools.utils import Report
-    Report.start_test(LayerSpawner_InstancesRefreshUsingCorrectViewportCamera)
->>>>>>> 4e6c49ac
+    Report.start_test(LayerSpawner_InstancesRefreshUsingCorrectViewportCamera)