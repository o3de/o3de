"""
Copyright (c) Contributors to the Open 3D Engine Project.
For complete copyright and license terms please see the LICENSE at the root of this distribution.

SPDX-License-Identifier: Apache-2.0 OR MIT
"""

<<<<<<< HEAD
import os
import sys
import azlmbr.math as math
import azlmbr.paths
import azlmbr.editor as editor
import azlmbr.bus as bus
import azlmbr.legacy.general as general

sys.path.append(os.path.join(azlmbr.paths.engroot, "AutomatedTesting", "Gem", "PythonTests"))
import editor_python_test_tools.hydra_editor_utils as hydra
from editor_python_test_tools.editor_test_helper import EditorTestHelper
from largeworlds.large_worlds_utils import editor_dynveg_test_helper as dynveg


class TestSystemSettingsSectorSize(EditorTestHelper):
    def __init__(self):
        EditorTestHelper.__init__(self, log_prefix="SystemSettings_SectorSize", args=["level"])

    def run_test(self):
        """
        Summary:
        Sector Size In Meters increases/reduces the size of a sector

        Expected Result:
        The number of spawned vegetation meshes inside the vegetation area is identical after updating the Sector Size

        :return: None
        """

        VEGETATION_INSTANCE_COUNT = 400

        # Create empty level
        self.test_success = self.create_level(
            self.args["level"],
            heightmap_resolution=1024,
            heightmap_meters_per_pixel=1,
            terrain_texture_resolution=4096,
            use_terrain=False,
        )

        general.set_current_view_position(512.0, 480.0, 38.0)

        # Create basic vegetation entity
        position = math.Vector3(512.0, 512.0, 32.0)
        asset_path = os.path.join("Slices", "PinkFlower.dynamicslice")
        vegetation = dynveg.create_vegetation_area("vegetation", position, 16.0, 16.0, 1.0, asset_path)
        dynveg.create_surface_entity("Surface_Entity", position, 16.0, 16.0, 1.0)

        # Add the Vegetation Debugger component to the Level Inspector
        veg_system_settings_component = hydra.add_level_component("Vegetation System Settings")

        # Count the number of vegetation meshes along one side of the new vegetation area.
        result = self.wait_for_condition(
            lambda: dynveg.validate_instance_count(position, 8.0, VEGETATION_INSTANCE_COUNT), 2.0
        )
        self.log(f"Vegetation instances count equal to expected value before changing sector size: {result}")

        # Change Sector Size in Meters to 10.
        editor.EditorComponentAPIBus(
            bus.Broadcast,
            "SetComponentProperty",
            veg_system_settings_component,
            "Configuration|Area System Settings|Sector Point Snap Mode",
            1,
        )
        editor.EditorComponentAPIBus(
            bus.Broadcast,
            "SetComponentProperty",
            veg_system_settings_component,
            "Configuration|Area System Settings|Sector Size In Meters",
            10,
        )

        # Alter the Box Shape to be 10,10,1
        vegetation.get_set_test(1, "Box Shape|Box Configuration|Dimensions", math.Vector3(10.0, 10.0, 1.0))

        # Count the number of vegetation meshes along one side of the new vegetation area.
        result = self.wait_for_condition(
            lambda: dynveg.validate_instance_count(position, 5.0, VEGETATION_INSTANCE_COUNT), 2.0
        )
        self.log(f"Vegetation instances count equal to expected value after changing sector size: {result}")


test = TestSystemSettingsSectorSize()
test.run()
=======

class Tests:
    initial_sector_size_instance_count = (
        "Found the expected number of instances with default sector size",
        "Found an unexpected number of instances with default sector size"
    )
    configured_sector_size_instance_count = (
        "Found the expected number of instances with a sector size of 10",
        "Found an unexpected number of instances with a sector size of 10"
    )


def SystemSettings_SectorSize():
    """
    Summary:
    Sector Size In Meters increases/reduces the size of a sector

    Expected Result:
    The number of spawned vegetation meshes inside the vegetation area is identical after updating the Sector Size

    :return: None
    """

    import os

    import azlmbr.math as math
    import azlmbr.editor as editor
    import azlmbr.bus as bus
    import azlmbr.legacy.general as general

    import editor_python_test_tools.hydra_editor_utils as hydra
    from largeworlds.large_worlds_utils import editor_dynveg_test_helper as dynveg
    from editor_python_test_tools.utils import Report
    from editor_python_test_tools.utils import TestHelper as helper

    VEGETATION_INSTANCE_COUNT = 400

    # Open an existing simple level
    helper.init_idle()
    helper.open_level("Physics", "Base")

    general.set_current_view_position(512.0, 480.0, 38.0)

    # Create basic vegetation entity
    position = math.Vector3(512.0, 512.0, 32.0)
    asset_path = os.path.join("Slices", "PinkFlower.dynamicslice")
    vegetation = dynveg.create_vegetation_area("vegetation", position, 16.0, 16.0, 1.0, asset_path)
    dynveg.create_surface_entity("Surface_Entity", position, 16.0, 16.0, 1.0)

    # Add the Vegetation Debugger component to the Level Inspector
    veg_system_settings_component = hydra.add_level_component("Vegetation System Settings")

    # Count the number of vegetation instances in the vegetation area
    result = helper.wait_for_condition(
        lambda: dynveg.validate_instance_count(position, 8.0, VEGETATION_INSTANCE_COUNT), 2.0
    )
    Report.result(Tests.initial_sector_size_instance_count, result)

    # Change Sector Size in Meters to 10.
    editor.EditorComponentAPIBus(
        bus.Broadcast,
        "SetComponentProperty",
        veg_system_settings_component,
        "Configuration|Area System Settings|Sector Point Snap Mode",
        1,
    )
    editor.EditorComponentAPIBus(
        bus.Broadcast,
        "SetComponentProperty",
        veg_system_settings_component,
        "Configuration|Area System Settings|Sector Size In Meters",
        10,
    )

    # Alter the Box Shape to be 10,10,1
    vegetation.get_set_test(1, "Box Shape|Box Configuration|Dimensions", math.Vector3(10.0, 10.0, 1.0))

    # Count the number of vegetation instances in the vegetation area
    result = helper.wait_for_condition(
        lambda: dynveg.validate_instance_count(position, 5.0, VEGETATION_INSTANCE_COUNT), 2.0
    )
    Report.result(Tests.configured_sector_size_instance_count, result)


if __name__ == "__main__":

    from editor_python_test_tools.utils import Report
    Report.start_test(SystemSettings_SectorSize)
>>>>>>> 4e6c49ac
<|MERGE_RESOLUTION|>--- conflicted
+++ resolved
@@ -5,93 +5,6 @@
 SPDX-License-Identifier: Apache-2.0 OR MIT
 """
 
-<<<<<<< HEAD
-import os
-import sys
-import azlmbr.math as math
-import azlmbr.paths
-import azlmbr.editor as editor
-import azlmbr.bus as bus
-import azlmbr.legacy.general as general
-
-sys.path.append(os.path.join(azlmbr.paths.engroot, "AutomatedTesting", "Gem", "PythonTests"))
-import editor_python_test_tools.hydra_editor_utils as hydra
-from editor_python_test_tools.editor_test_helper import EditorTestHelper
-from largeworlds.large_worlds_utils import editor_dynveg_test_helper as dynveg
-
-
-class TestSystemSettingsSectorSize(EditorTestHelper):
-    def __init__(self):
-        EditorTestHelper.__init__(self, log_prefix="SystemSettings_SectorSize", args=["level"])
-
-    def run_test(self):
-        """
-        Summary:
-        Sector Size In Meters increases/reduces the size of a sector
-
-        Expected Result:
-        The number of spawned vegetation meshes inside the vegetation area is identical after updating the Sector Size
-
-        :return: None
-        """
-
-        VEGETATION_INSTANCE_COUNT = 400
-
-        # Create empty level
-        self.test_success = self.create_level(
-            self.args["level"],
-            heightmap_resolution=1024,
-            heightmap_meters_per_pixel=1,
-            terrain_texture_resolution=4096,
-            use_terrain=False,
-        )
-
-        general.set_current_view_position(512.0, 480.0, 38.0)
-
-        # Create basic vegetation entity
-        position = math.Vector3(512.0, 512.0, 32.0)
-        asset_path = os.path.join("Slices", "PinkFlower.dynamicslice")
-        vegetation = dynveg.create_vegetation_area("vegetation", position, 16.0, 16.0, 1.0, asset_path)
-        dynveg.create_surface_entity("Surface_Entity", position, 16.0, 16.0, 1.0)
-
-        # Add the Vegetation Debugger component to the Level Inspector
-        veg_system_settings_component = hydra.add_level_component("Vegetation System Settings")
-
-        # Count the number of vegetation meshes along one side of the new vegetation area.
-        result = self.wait_for_condition(
-            lambda: dynveg.validate_instance_count(position, 8.0, VEGETATION_INSTANCE_COUNT), 2.0
-        )
-        self.log(f"Vegetation instances count equal to expected value before changing sector size: {result}")
-
-        # Change Sector Size in Meters to 10.
-        editor.EditorComponentAPIBus(
-            bus.Broadcast,
-            "SetComponentProperty",
-            veg_system_settings_component,
-            "Configuration|Area System Settings|Sector Point Snap Mode",
-            1,
-        )
-        editor.EditorComponentAPIBus(
-            bus.Broadcast,
-            "SetComponentProperty",
-            veg_system_settings_component,
-            "Configuration|Area System Settings|Sector Size In Meters",
-            10,
-        )
-
-        # Alter the Box Shape to be 10,10,1
-        vegetation.get_set_test(1, "Box Shape|Box Configuration|Dimensions", math.Vector3(10.0, 10.0, 1.0))
-
-        # Count the number of vegetation meshes along one side of the new vegetation area.
-        result = self.wait_for_condition(
-            lambda: dynveg.validate_instance_count(position, 5.0, VEGETATION_INSTANCE_COUNT), 2.0
-        )
-        self.log(f"Vegetation instances count equal to expected value after changing sector size: {result}")
-
-
-test = TestSystemSettingsSectorSize()
-test.run()
-=======
 
 class Tests:
     initial_sector_size_instance_count = (
@@ -179,5 +92,4 @@
 if __name__ == "__main__":
 
     from editor_python_test_tools.utils import Report
-    Report.start_test(SystemSettings_SectorSize)
->>>>>>> 4e6c49ac
+    Report.start_test(SystemSettings_SectorSize)