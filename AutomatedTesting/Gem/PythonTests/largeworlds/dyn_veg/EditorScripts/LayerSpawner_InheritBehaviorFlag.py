--- conflicted
+++ resolved
@@ -5,87 +5,6 @@
 SPDX-License-Identifier: Apache-2.0 OR MIT
 """
 
-<<<<<<< HEAD
-import os
-import sys
-
-import azlmbr.math as math
-import azlmbr.legacy.general as general
-import azlmbr.paths
-import azlmbr.surface_data as surface_data
-import azlmbr.vegetation as vegetation
-
-sys.path.append(os.path.join(azlmbr.paths.engroot, "AutomatedTesting", "Gem", "PythonTests"))
-import editor_python_test_tools.hydra_editor_utils as hydra
-from editor_python_test_tools.editor_test_helper import EditorTestHelper
-from largeworlds.large_worlds_utils import editor_dynveg_test_helper as dynveg
-
-
-class TestLayerSpawnerInheritBehavior(EditorTestHelper):
-    def __init__(self):
-        EditorTestHelper.__init__(self, log_prefix="LayerSpawner_InheritBehavior", args=["level"])
-
-    def run_test(self):
-        """
-        Summary:
-        C4762381 Verifies if Inherit Behavior Flag works as expected.
-
-        Expected Result:
-        The spawner with Inherit Behavior toggled off no longer obeys
-        Vegetation Surface Mask Filter of the Vegetation Layer Blender entity and plants on the surface.
-
-        :return: None
-        """
-
-        SURFACE_TAG = "test_tag"
-
-        def set_dynamic_slice_asset(entity_obj, component_index, dynamic_slice_asset_path):
-            dynamic_slice_spawner = vegetation.DynamicSliceInstanceSpawner()
-            dynamic_slice_spawner.SetSliceAssetPath(dynamic_slice_asset_path)
-            descriptor = hydra.get_component_property_value(
-                entity_obj.components[component_index], "Configuration|Embedded Assets|[0]"
-            )
-            descriptor.spawner = dynamic_slice_spawner
-            entity_obj.get_set_test(2, "Configuration|Embedded Assets|[0]", descriptor)
-
-        # Create empty level
-        self.test_success = self.create_level(
-            self.args["level"],
-            heightmap_resolution=1024,
-            heightmap_meters_per_pixel=1,
-            terrain_texture_resolution=4096,
-            use_terrain=False,
-        )
-
-        general.set_current_view_position(512.0, 480.0, 38.0)
-
-        # Create Emitter entity and add the required components
-        position = math.Vector3(512.0, 512.0, 32.0)
-        emitter_entity = dynveg.create_surface_entity("emitter_entity", position, 16.0, 16.0, 1.0)
-
-        # Add surface tag to the Surface Tag Emitter
-        tag = surface_data.SurfaceTag()
-        tag.SetTag(SURFACE_TAG)
-        pte = hydra.get_property_tree(emitter_entity.components[1])
-        path = "Configuration|Generated Tags"
-        pte.add_container_item(path, 0, tag)
-        emitter_entity.get_set_test(1, "Configuration|Generated Tags|[0]", tag)
-
-        # Create Blender entity and add required components
-        components_to_add = ["Box Shape", "Vegetation Layer Blender"]
-        blender_entity = hydra.Entity("blender_entity")
-        blender_entity.create_entity(position, components_to_add)
-        blender_entity.get_set_test(0, "Box Shape|Box Configuration|Dimensions", math.Vector3(16.0, 16.0, 1.0))
-
-        # Create Vegetation area and assign a valid asset
-        veg_1 = hydra.Entity("veg_1")
-        veg_1.create_entity(
-            position, ["Vegetation Layer Spawner", "Vegetation Reference Shape", "Vegetation Asset List"]
-        )
-        set_dynamic_slice_asset(veg_1, 2, os.path.join("Slices", "PinkFlower.dynamicslice"))
-        veg_1.get_set_test(1, "Configuration|Shape Entity Id", blender_entity.id)
-=======
->>>>>>> 4e6c49ac
 
 class Tests:
     inherit_behavior_checked = (
