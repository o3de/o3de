"""
Copyright (c) Contributors to the Open 3D Engine Project.
For complete copyright and license terms please see the LICENSE at the root of this distribution.

SPDX-License-Identifier: Apache-2.0 OR MIT
"""

<<<<<<< HEAD
import os
from math import radians
import sys

import azlmbr.areasystem as areasystem
import azlmbr.asset as asset
import azlmbr.bus as bus
import azlmbr.components as components
import azlmbr.legacy.general as general
import azlmbr.math as math
import azlmbr.paths

sys.path.append(os.path.join(azlmbr.paths.engroot, 'AutomatedTesting', 'Gem', 'PythonTests'))
import editor_python_test_tools.hydra_editor_utils as hydra
from editor_python_test_tools.editor_test_helper import EditorTestHelper
from largeworlds.large_worlds_utils import editor_dynveg_test_helper as dynveg


class TestSlopeAlignmentModifierOverrides(EditorTestHelper):
    def __init__(self):
        EditorTestHelper.__init__(self, log_prefix="SlopeAlignmentModifierOverrides", args=["level"])

    def run_test(self):
        """
        Summary:
        C4814459 Verifies instances properly align to surfaces based on configuration of descriptor overrides of the
        Vegetation Slope Alignment Modifier component.

        :return: None
        """

        def verify_proper_alignment(instance, rot_degrees_vec):
            expected_rotation = math.Quaternion()
            expected_rotation.SetFromEulerDegrees(rot_degrees_vec)
            if instance.alignment.IsClose(expected_rotation):
                return True
            self.log(f"Expected rotation of {expected_rotation}, Found {instance.alignment}")
            return False

        # Create empty level
        self.test_success = self.create_level(
            self.args["level"],
            heightmap_resolution=1024,
            heightmap_meters_per_pixel=1,
            terrain_texture_resolution=4096,
            use_terrain=False,
        )

        general.set_current_view_position(512.0, 480.0, 38.0)

        # Create a spawner entity setup with all needed components
        center_point = math.Vector3(512.0, 512.0, 32.0)
        asset_path = os.path.join("Slices", "PinkFlower.dynamicslice")
        spawner_entity = dynveg.create_vegetation_area("Instance Spawner", center_point, 16.0, 16.0, 32.0, asset_path)

        # Create a sloped mesh surface for the instances to plant on
        center_point = math.Vector3(502.0, 512.0, 24.0)
        mesh_asset_path = os.path.join("objects", "_primitives", "_box_1x1.azmodel")
        mesh_asset = asset.AssetCatalogRequestBus(bus.Broadcast, "GetAssetIdByPath", mesh_asset_path, math.Uuid(),
                                                  False)
        rotation = math.Vector3(0.0, radians(45.0), 0.0)
        surface_entity = hydra.Entity("Surface Entity")
        surface_entity.create_entity(
            center_point,
            ["Mesh", "Mesh Surface Tag Emitter"]
        )
        if surface_entity.id.IsValid():
            print(f"'{surface_entity.name}' created")
        hydra.get_set_test(surface_entity, 0, "Controller|Configuration|Mesh Asset", mesh_asset)
        components.TransformBus(bus.Event, "SetLocalRotation", surface_entity.id, rotation)
        components.TransformBus(bus.Event, "SetLocalUniformScale", surface_entity.id, 30.0)

        # Add a Vegetation Debugger component to allow refreshing instances
        hydra.add_level_component("Vegetation Debugger")

        # Add Vegetation Slope Alignment Modifier to the spawner entity and toggle on Allow Per-Item Overrides
        spawner_entity.add_component("Vegetation Slope Alignment Modifier")
        spawner_entity.get_set_test(3, "Configuration|Allow Per-Item Overrides", True)

        # Toggle on Surface Slope Alignment Override Enabled on the Vegetation Asset List component
        spawner_entity.get_set_test(2, "Configuration|Embedded Assets|[0]|Surface Slope Alignment|Override Enabled",
                                    True)

        # Set Surface Slope Alignment Override Min and Max to 0 and validate instance alignment
        spawner_entity.get_set_test(2, "Configuration|Embedded Assets|[0]|Surface Slope Alignment|Max", 0.0)
        spawner_entity.get_set_test(2, "Configuration|Embedded Assets|[0]|Surface Slope Alignment|Max", 0.0)

        # Verify instances are have planted and are aligned to slope as expected
        num_expected = 20 * 20
        self.test_success = self.test_success and self.wait_for_condition(
            lambda: dynveg.validate_instance_count_in_entity_shape(spawner_entity.id, num_expected), 5.0)

        box = azlmbr.shape.ShapeComponentRequestsBus(bus.Event, 'GetEncompassingAabb', spawner_entity.id)
        instances = areasystem.AreaSystemRequestBus(bus.Broadcast, 'GetInstancesInAabb', box)

        if self.test_success and num_expected == len(instances):
            for instance in instances:
                self.test_success = verify_proper_alignment(instance,
                                                            math.Vector3(0.0, 0.0, 0.0)) and self.test_success

        # Set Surface Slope Alignment Min and Max to 1 and validate instance alignment
        spawner_entity.get_set_test(2, "Configuration|Embedded Assets|[0]|Surface Slope Alignment|Min", 1.0)
        spawner_entity.get_set_test(2, "Configuration|Embedded Assets|[0]|Surface Slope Alignment|Max", 1.0)
        general.run_console('veg_debugClearAllAreas')
        self.test_success = self.test_success and self.wait_for_condition(
            lambda: dynveg.validate_instance_count_in_entity_shape(spawner_entity.id, num_expected), 5.0)

        box = azlmbr.shape.ShapeComponentRequestsBus(bus.Event, 'GetEncompassingAabb', spawner_entity.id)
        instances = areasystem.AreaSystemRequestBus(bus.Broadcast, 'GetInstancesInAabb', box)

        if self.test_success and num_expected == len(instances):
            for instance in instances:
                self.test_success = verify_proper_alignment(instance, math.Vector3(0.0, 45.0, 0.0)) and \
                                    self.test_success


test = TestSlopeAlignmentModifierOverrides()
test.run()
=======

class Tests:
    surface_entity_created = (
        "Successfully created Surface entity",
        "Failed to create Surface entity"
    )
    instance_count = (
        "Found the expected number of instances",
        "Unexpected number of instances found"
    )
    instances_aligned_0 = (
        "All instances are pointed straight up",
        "Found instances not aligned to surface pointing straight up"
    )
    instances_aligned_1 = (
        "All instances are planted perpendicularly to the surface",
        "Found instances not aligned to surface perpendicularly"
    )


def SlopeAlignmentModifierOverrides_InstanceSurfaceAlignment():
    """
    Summary:
    Verifies instances properly align to surfaces based on configuration of descriptor overrides of the
    Vegetation Slope Alignment Modifier component.

    :return: None
    """

    import os
    from math import radians

    import azlmbr.areasystem as areasystem
    import azlmbr.asset as asset
    import azlmbr.bus as bus
    import azlmbr.components as components
    import azlmbr.legacy.general as general
    import azlmbr.math as math

    import editor_python_test_tools.hydra_editor_utils as hydra
    from largeworlds.large_worlds_utils import editor_dynveg_test_helper as dynveg
    from editor_python_test_tools.utils import Report
    from editor_python_test_tools.utils import TestHelper as helper

    def verify_proper_alignment(instance, rot_degrees_vec):
        expected_rotation = math.Quaternion()
        expected_rotation.SetFromEulerDegrees(rot_degrees_vec)
        if instance.alignment.IsClose(expected_rotation):
            return True
        Report.info(f"Expected rotation of {expected_rotation}, Found {instance.alignment}")
        return False

    # Open an existing simple level
    helper.init_idle()
    helper.open_level("Physics", "Base")

    general.set_current_view_position(512.0, 480.0, 38.0)

    # Create a spawner entity setup with all needed components
    center_point = math.Vector3(512.0, 512.0, 32.0)
    asset_path = os.path.join("Slices", "PinkFlower.dynamicslice")
    spawner_entity = dynveg.create_vegetation_area("Instance Spawner", center_point, 16.0, 16.0, 32.0, asset_path)

    # Create a sloped mesh surface for the instances to plant on
    center_point = math.Vector3(502.0, 512.0, 24.0)
    mesh_asset_path = os.path.join("objects", "_primitives", "_box_1x1.azmodel")
    mesh_asset = asset.AssetCatalogRequestBus(bus.Broadcast, "GetAssetIdByPath", mesh_asset_path, math.Uuid(),
                                              False)
    rotation = math.Vector3(0.0, radians(45.0), 0.0)
    surface_entity = hydra.Entity("Surface Entity")
    surface_entity.create_entity(
        center_point,
        ["Mesh", "Mesh Surface Tag Emitter"]
    )
    Report.critical_result(Tests.surface_entity_created, surface_entity.id.IsValid())
    hydra.get_set_test(surface_entity, 0, "Controller|Configuration|Mesh Asset", mesh_asset)
    components.TransformBus(bus.Event, "SetLocalRotation", surface_entity.id, rotation)
    components.TransformBus(bus.Event, "SetLocalUniformScale", surface_entity.id, 30.0)

    # Add a Vegetation Debugger component to allow refreshing instances
    hydra.add_level_component("Vegetation Debugger")

    # Add Vegetation Slope Alignment Modifier to the spawner entity and toggle on Allow Per-Item Overrides
    spawner_entity.add_component("Vegetation Slope Alignment Modifier")
    spawner_entity.get_set_test(3, "Configuration|Allow Per-Item Overrides", True)

    # Toggle on Surface Slope Alignment Override Enabled on the Vegetation Asset List component
    spawner_entity.get_set_test(2, "Configuration|Embedded Assets|[0]|Surface Slope Alignment|Override Enabled",
                                True)

    # Set Surface Slope Alignment Override Min and Max to 0 and validate instance alignment
    spawner_entity.get_set_test(2, "Configuration|Embedded Assets|[0]|Surface Slope Alignment|Max", 0.0)
    spawner_entity.get_set_test(2, "Configuration|Embedded Assets|[0]|Surface Slope Alignment|Max", 0.0)

    # Verify instances are have planted and are aligned to slope as expected
    num_expected = 20 * 20
    instances_planted = helper.wait_for_condition(
        lambda: dynveg.validate_instance_count_in_entity_shape(spawner_entity.id, num_expected), 5.0)
    Report.critical_result(Tests.instance_count, instances_planted)

    box = azlmbr.shape.ShapeComponentRequestsBus(bus.Event, 'GetEncompassingAabb', spawner_entity.id)
    instances = areasystem.AreaSystemRequestBus(bus.Broadcast, 'GetInstancesInAabb', box)

    success = True
    for instance in instances:
        success = verify_proper_alignment(instance, math.Vector3(0.0, 0.0, 0.0))
    Report.result(Tests.instances_aligned_0, success)

    # Set Surface Slope Alignment Min and Max to 1 and validate instance alignment
    spawner_entity.get_set_test(2, "Configuration|Embedded Assets|[0]|Surface Slope Alignment|Min", 1.0)
    spawner_entity.get_set_test(2, "Configuration|Embedded Assets|[0]|Surface Slope Alignment|Max", 1.0)
    general.run_console('veg_debugClearAllAreas')
    instances_planted = helper.wait_for_condition(
        lambda: dynveg.validate_instance_count_in_entity_shape(spawner_entity.id, num_expected), 5.0)
    Report.critical_result(Tests.instance_count, instances_planted)

    box = azlmbr.shape.ShapeComponentRequestsBus(bus.Event, 'GetEncompassingAabb', spawner_entity.id)
    instances = areasystem.AreaSystemRequestBus(bus.Broadcast, 'GetInstancesInAabb', box)

    success = True
    for instance in instances:
        success = verify_proper_alignment(instance, math.Vector3(0.0, 45.0, 0.0))
    Report.result(Tests.instances_aligned_1, success)


if __name__ == "__main__":

    from editor_python_test_tools.utils import Report
    Report.start_test(SlopeAlignmentModifierOverrides_InstanceSurfaceAlignment)
>>>>>>> 4e6c49ac
<|MERGE_RESOLUTION|>--- conflicted
+++ resolved
@@ -5,126 +5,6 @@
 SPDX-License-Identifier: Apache-2.0 OR MIT
 """
 
-<<<<<<< HEAD
-import os
-from math import radians
-import sys
-
-import azlmbr.areasystem as areasystem
-import azlmbr.asset as asset
-import azlmbr.bus as bus
-import azlmbr.components as components
-import azlmbr.legacy.general as general
-import azlmbr.math as math
-import azlmbr.paths
-
-sys.path.append(os.path.join(azlmbr.paths.engroot, 'AutomatedTesting', 'Gem', 'PythonTests'))
-import editor_python_test_tools.hydra_editor_utils as hydra
-from editor_python_test_tools.editor_test_helper import EditorTestHelper
-from largeworlds.large_worlds_utils import editor_dynveg_test_helper as dynveg
-
-
-class TestSlopeAlignmentModifierOverrides(EditorTestHelper):
-    def __init__(self):
-        EditorTestHelper.__init__(self, log_prefix="SlopeAlignmentModifierOverrides", args=["level"])
-
-    def run_test(self):
-        """
-        Summary:
-        C4814459 Verifies instances properly align to surfaces based on configuration of descriptor overrides of the
-        Vegetation Slope Alignment Modifier component.
-
-        :return: None
-        """
-
-        def verify_proper_alignment(instance, rot_degrees_vec):
-            expected_rotation = math.Quaternion()
-            expected_rotation.SetFromEulerDegrees(rot_degrees_vec)
-            if instance.alignment.IsClose(expected_rotation):
-                return True
-            self.log(f"Expected rotation of {expected_rotation}, Found {instance.alignment}")
-            return False
-
-        # Create empty level
-        self.test_success = self.create_level(
-            self.args["level"],
-            heightmap_resolution=1024,
-            heightmap_meters_per_pixel=1,
-            terrain_texture_resolution=4096,
-            use_terrain=False,
-        )
-
-        general.set_current_view_position(512.0, 480.0, 38.0)
-
-        # Create a spawner entity setup with all needed components
-        center_point = math.Vector3(512.0, 512.0, 32.0)
-        asset_path = os.path.join("Slices", "PinkFlower.dynamicslice")
-        spawner_entity = dynveg.create_vegetation_area("Instance Spawner", center_point, 16.0, 16.0, 32.0, asset_path)
-
-        # Create a sloped mesh surface for the instances to plant on
-        center_point = math.Vector3(502.0, 512.0, 24.0)
-        mesh_asset_path = os.path.join("objects", "_primitives", "_box_1x1.azmodel")
-        mesh_asset = asset.AssetCatalogRequestBus(bus.Broadcast, "GetAssetIdByPath", mesh_asset_path, math.Uuid(),
-                                                  False)
-        rotation = math.Vector3(0.0, radians(45.0), 0.0)
-        surface_entity = hydra.Entity("Surface Entity")
-        surface_entity.create_entity(
-            center_point,
-            ["Mesh", "Mesh Surface Tag Emitter"]
-        )
-        if surface_entity.id.IsValid():
-            print(f"'{surface_entity.name}' created")
-        hydra.get_set_test(surface_entity, 0, "Controller|Configuration|Mesh Asset", mesh_asset)
-        components.TransformBus(bus.Event, "SetLocalRotation", surface_entity.id, rotation)
-        components.TransformBus(bus.Event, "SetLocalUniformScale", surface_entity.id, 30.0)
-
-        # Add a Vegetation Debugger component to allow refreshing instances
-        hydra.add_level_component("Vegetation Debugger")
-
-        # Add Vegetation Slope Alignment Modifier to the spawner entity and toggle on Allow Per-Item Overrides
-        spawner_entity.add_component("Vegetation Slope Alignment Modifier")
-        spawner_entity.get_set_test(3, "Configuration|Allow Per-Item Overrides", True)
-
-        # Toggle on Surface Slope Alignment Override Enabled on the Vegetation Asset List component
-        spawner_entity.get_set_test(2, "Configuration|Embedded Assets|[0]|Surface Slope Alignment|Override Enabled",
-                                    True)
-
-        # Set Surface Slope Alignment Override Min and Max to 0 and validate instance alignment
-        spawner_entity.get_set_test(2, "Configuration|Embedded Assets|[0]|Surface Slope Alignment|Max", 0.0)
-        spawner_entity.get_set_test(2, "Configuration|Embedded Assets|[0]|Surface Slope Alignment|Max", 0.0)
-
-        # Verify instances are have planted and are aligned to slope as expected
-        num_expected = 20 * 20
-        self.test_success = self.test_success and self.wait_for_condition(
-            lambda: dynveg.validate_instance_count_in_entity_shape(spawner_entity.id, num_expected), 5.0)
-
-        box = azlmbr.shape.ShapeComponentRequestsBus(bus.Event, 'GetEncompassingAabb', spawner_entity.id)
-        instances = areasystem.AreaSystemRequestBus(bus.Broadcast, 'GetInstancesInAabb', box)
-
-        if self.test_success and num_expected == len(instances):
-            for instance in instances:
-                self.test_success = verify_proper_alignment(instance,
-                                                            math.Vector3(0.0, 0.0, 0.0)) and self.test_success
-
-        # Set Surface Slope Alignment Min and Max to 1 and validate instance alignment
-        spawner_entity.get_set_test(2, "Configuration|Embedded Assets|[0]|Surface Slope Alignment|Min", 1.0)
-        spawner_entity.get_set_test(2, "Configuration|Embedded Assets|[0]|Surface Slope Alignment|Max", 1.0)
-        general.run_console('veg_debugClearAllAreas')
-        self.test_success = self.test_success and self.wait_for_condition(
-            lambda: dynveg.validate_instance_count_in_entity_shape(spawner_entity.id, num_expected), 5.0)
-
-        box = azlmbr.shape.ShapeComponentRequestsBus(bus.Event, 'GetEncompassingAabb', spawner_entity.id)
-        instances = areasystem.AreaSystemRequestBus(bus.Broadcast, 'GetInstancesInAabb', box)
-
-        if self.test_success and num_expected == len(instances):
-            for instance in instances:
-                self.test_success = verify_proper_alignment(instance, math.Vector3(0.0, 45.0, 0.0)) and \
-                                    self.test_success
-
-
-test = TestSlopeAlignmentModifierOverrides()
-test.run()
-=======
 
 class Tests:
     surface_entity_created = (
@@ -253,5 +133,4 @@
 if __name__ == "__main__":
 
     from editor_python_test_tools.utils import Report
-    Report.start_test(SlopeAlignmentModifierOverrides_InstanceSurfaceAlignment)
->>>>>>> 4e6c49ac
+    Report.start_test(SlopeAlignmentModifierOverrides_InstanceSurfaceAlignment)