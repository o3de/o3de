"""
Copyright (c) Contributors to the Open 3D Engine Project.
For complete copyright and license terms please see the LICENSE at the root of this distribution.

SPDX-License-Identifier: Apache-2.0 OR MIT
"""


<<<<<<< HEAD
import os
import sys

sys.path.append(os.path.dirname(os.path.abspath(__file__)))
import azlmbr.legacy.general as general
import azlmbr.math as math
import azlmbr.bus as bus
import azlmbr.areasystem as areasystem

sys.path.append(os.path.join(azlmbr.paths.engroot, 'AutomatedTesting', 'Gem', 'PythonTests'))
import editor_python_test_tools.hydra_editor_utils as hydra
from editor_python_test_tools.editor_test_helper import EditorTestHelper
from largeworlds.large_worlds_utils import editor_dynveg_test_helper as dynveg


class TestRotationModifierOverrides_InstancesRotateWithinRange(EditorTestHelper):
    def __init__(self):
        EditorTestHelper.__init__(self, log_prefix="RotationModifierOverrides_InstancesRotateWithinRange", args=["level"])

    def run_test(self):
        """
        Summary:
        A level with simple vegetation is created. A child entity with required components is then created,
        and pinned to the gradient entity id in Z direction for vegetation entity. The changes in vegetation
        area are observed.

        Expected Behavior:
        Vegetation instances all rotate randomly between 0-360 degrees on the Z-axis.

        Test Steps:
         1) Create level
         2) Create vegetation entity and add components
         3) Set properties for vegetation entity
         4) Create new child entity
         5) Pin the child entity to vegetation entity as gradient entity id
         6) Verify rotation without per-item overrides
         7) Verify rotation with per-item overrides

        Note:
        - Any passed and failed tests are written to the Editor.log file.
                Parsing the file or running a log_monitor are required to observe the test results.

        :return: None
        """

        def get_expected_rotation(min, max, gradient_value):
            return min + ((max - min) * gradient_value)

        def validate_rotation(center, radius, num_expected, rot_degrees_vector):
            # Verify that every instance in the given area has the expected rotation. 
            box = math.Aabb_CreateCenterRadius(center, radius)
            instances = areasystem.AreaSystemRequestBus(bus.Broadcast, 'GetInstancesInAabb', box)
            num_found = len(instances)
            num_validated = 0
            result = (num_found == num_expected)
            print(f'instance count validation: {result} (found={num_found}, expected={num_expected})')
            expected_rotation = math.Quaternion()
            expected_rotation.SetFromEulerDegrees(rot_degrees_vector)
            for instance in instances:
                is_close = instance.rotation.IsClose(expected_rotation)
                result = result and is_close
                if is_close:
                    num_validated = num_validated + 1
                #else:
                #    print(f'instance rotation validation: {is_close} (rotation={instance.rotation} expected={expected_rotation})')
            print(f'instance rotation validation: {result} (num_validated={num_validated})')
            return result

        # 1) Create level
        self.test_success = self.create_level(
            self.args["level"],
            heightmap_resolution=1024,
            heightmap_meters_per_pixel=1,
            terrain_texture_resolution=4096,
            use_terrain=False,
        )
        general.set_current_view_position(512.0, 480.0, 38.0)

        # 2) Create vegetation entity and add components
        entity_position = math.Vector3(512.0, 512.0, 32.0)
        asset_path = os.path.join("Slices", "PurpleFlower.dynamicslice")
        spawner_entity = dynveg.create_vegetation_area("Spawner Entity", entity_position, 16.0, 16.0, 16.0, asset_path)
        spawner_entity.add_component("Vegetation Rotation Modifier")
        # Our default vegetation settings places 20 instances per 16 meters, so we expect 20 * 20 total instances.
        num_expected = 20 * 20
        # This is technically twice as big as we need, but we want to make sure our query radius is large enough to discover every
        # instance we've created.
        area_radius = 16.0

        # Create surface to spawn on
        dynveg.create_surface_entity("Surface Entity", entity_position, 16.0, 16.0, 1.0)

        # 3) Set properties for the rotation override on the descriptor, but don't set "allow overrides" on the rotation modifier yet.
        spawner_entity.get_set_test(2, "Configuration|Embedded Assets|[0]|Rotation Modifier|Override Enabled", True)
        spawner_entity.get_set_test(2, "Configuration|Embedded Assets|[0]|Rotation Modifier|Min Z", -70.0)
        spawner_entity.get_set_test(2, "Configuration|Embedded Assets|[0]|Rotation Modifier|Max Z", 30.0)

        # 4) Create new child entity with a constant gradient
        constant_gradient_value = 0.25
        gradient_entity = hydra.Entity("Gradient Entity")
        gradient_entity.create_entity(
            entity_position,
            ["Constant Gradient"],
            parent_id=spawner_entity.id
        )
        if gradient_entity.id.IsValid():
            self.log(f"'{gradient_entity.name}' created")
        gradient_entity.get_set_test(0, "Configuration|Value", constant_gradient_value)

        # 5) Pin the child entity to vegetation entity as gradient entity id
        spawner_entity.get_set_test(3, "Configuration|Rotation Z|Gradient|Gradient Entity Id", gradient_entity.id)

        # 6) Verify that without per-item overrides, the rotation matches the one calculated from the default rotation range.
        general.idle_wait(1.0)
        rotation_degrees = get_expected_rotation(-180.0, 180.0, constant_gradient_value)
        rotation_success = self.wait_for_condition(
            lambda: validate_rotation(entity_position, area_radius, num_expected, math.Vector3(0.0, 0.0, rotation_degrees)),
            5.0)
        self.test_success = self.test_success and rotation_success

        # 7) Verify that with per-item overrides enabled, the rotation matches the one calculated from the override range.
        spawner_entity.get_set_test(3, "Configuration|Allow Per-Item Overrides", True)
        rotation_degrees = get_expected_rotation(-70.0, 30.0, constant_gradient_value)
        rotation_success = self.wait_for_condition(
            lambda: validate_rotation(entity_position, area_radius, num_expected, math.Vector3(0.0, 0.0, rotation_degrees)),
            5.0)
        self.test_success = self.test_success and rotation_success


test = TestRotationModifierOverrides_InstancesRotateWithinRange()
test.run()
=======
class Tests:
    gradient_entity_created = (
        "Successfully created new Gradient entity",
        "Failed to create Gradient entity"
    )
    non_override_rotation_check = (
        "Instances are rotated at expected values after initial setup",
        "Found unexpectedly rotated instances after initial setup"
    )
    override_rotation_check = (
        "Instances are rotated at expected values after configuring overrides",
        "Found unexpectedly rotated instances after configuring overrides"
    )


def RotationModifierOverrides_InstancesRotateWithinRange():
    """
    Summary:
    A level with simple vegetation is created. A child entity with required components is then created,
    and pinned to the gradient entity id in Z direction for vegetation entity. The changes in vegetation
    area are observed.

    Expected Behavior:
    Vegetation instances all rotate randomly between 0-360 degrees on the Z-axis.

    Test Steps:
     1) Open a new level
     2) Create vegetation entity and add components
     3) Set properties for vegetation entity
     4) Create new child entity
     5) Pin the child entity to vegetation entity as gradient entity id
     6) Verify rotation without per-item overrides
     7) Verify rotation with per-item overrides

    Note:
    - Any passed and failed tests are written to the Editor.log file.
            Parsing the file or running a log_monitor are required to observe the test results.

    :return: None
    """

    import os

    import azlmbr.legacy.general as general
    import azlmbr.math as math
    import azlmbr.bus as bus
    import azlmbr.areasystem as areasystem

    import editor_python_test_tools.hydra_editor_utils as hydra
    from largeworlds.large_worlds_utils import editor_dynveg_test_helper as dynveg
    from editor_python_test_tools.utils import Report
    from editor_python_test_tools.utils import TestHelper as helper

    def get_expected_rotation(min, max, gradient_value):
        return min + ((max - min) * gradient_value)

    def validate_rotation(center, radius, num_expected, rot_degrees_vector):
        # Verify that every instance in the given area has the expected rotation.
        box = math.Aabb_CreateCenterRadius(center, radius)
        instances = areasystem.AreaSystemRequestBus(bus.Broadcast, 'GetInstancesInAabb', box)
        num_found = len(instances)
        num_validated = 0
        result = (num_found == num_expected)
        Report.info(f'instance count validation: {result} (found={num_found}, expected={num_expected})')
        expected_rotation = math.Quaternion()
        expected_rotation.SetFromEulerDegrees(rot_degrees_vector)
        for instance in instances:
            is_close = instance.rotation.IsClose(expected_rotation)
            result = result and is_close
            if is_close:
                num_validated = num_validated + 1
        Report.info(f'instance rotation validation: {result} (num_validated={num_validated})')
        return result

    # 1) Open an existing simple level
    helper.init_idle()
    helper.open_level("Physics", "Base")
    general.set_current_view_position(512.0, 480.0, 38.0)

    # 2) Create vegetation entity and add components
    entity_position = math.Vector3(512.0, 512.0, 32.0)
    asset_path = os.path.join("Slices", "PurpleFlower.dynamicslice")
    spawner_entity = dynveg.create_vegetation_area("Spawner Entity", entity_position, 16.0, 16.0, 16.0, asset_path)
    spawner_entity.add_component("Vegetation Rotation Modifier")
    # Our default vegetation settings places 20 instances per 16 meters, so we expect 20 * 20 total instances.
    num_expected = 20 * 20
    # This is technically twice as big as we need, but we want to make sure our query radius is large enough to discover
    # every instance we've created.
    area_radius = 16.0

    # Create surface to spawn on
    dynveg.create_surface_entity("Surface Entity", entity_position, 16.0, 16.0, 1.0)

    # 3) Set properties for the rotation override on the descriptor, but don't set "allow overrides" on the rotation
    # modifier yet
    spawner_entity.get_set_test(2, "Configuration|Embedded Assets|[0]|Rotation Modifier|Override Enabled", True)
    spawner_entity.get_set_test(2, "Configuration|Embedded Assets|[0]|Rotation Modifier|Min Z", -70.0)
    spawner_entity.get_set_test(2, "Configuration|Embedded Assets|[0]|Rotation Modifier|Max Z", 30.0)

    # 4) Create new child entity with a constant gradient
    constant_gradient_value = 0.25
    gradient_entity = hydra.Entity("Gradient Entity")
    gradient_entity.create_entity(
        entity_position,
        ["Constant Gradient"],
        parent_id=spawner_entity.id
    )
    Report.critical_result(Tests.gradient_entity_created, gradient_entity.id.IsValid())
    gradient_entity.get_set_test(0, "Configuration|Value", constant_gradient_value)

    # 5) Pin the child entity to vegetation entity as gradient entity id
    spawner_entity.get_set_test(3, "Configuration|Rotation Z|Gradient|Gradient Entity Id", gradient_entity.id)

    # 6) Verify that without per-item overrides, the rotation matches the one calculated from the default rotation range
    general.idle_wait(1.0)
    rotation_degrees = get_expected_rotation(-180.0, 180.0, constant_gradient_value)
    rotation_success = helper.wait_for_condition(
        lambda: validate_rotation(entity_position, area_radius, num_expected, math.Vector3(0.0, 0.0, rotation_degrees)),
        5.0)
    Report.result(Tests.non_override_rotation_check, rotation_success)

    # 7) Verify that with per-item overrides enabled, the rotation matches the one calculated from the override range.
    spawner_entity.get_set_test(3, "Configuration|Allow Per-Item Overrides", True)
    rotation_degrees = get_expected_rotation(-70.0, 30.0, constant_gradient_value)
    rotation_success = helper.wait_for_condition(
        lambda: validate_rotation(entity_position, area_radius, num_expected, math.Vector3(0.0, 0.0, rotation_degrees)),
        5.0)
    Report.result(Tests.override_rotation_check, rotation_success)


if __name__ == "__main__":

    from editor_python_test_tools.utils import Report
    Report.start_test(RotationModifierOverrides_InstancesRotateWithinRange)
>>>>>>> 4e6c49ac
<|MERGE_RESOLUTION|>--- conflicted
+++ resolved
@@ -6,139 +6,6 @@
 """
 
 
-<<<<<<< HEAD
-import os
-import sys
-
-sys.path.append(os.path.dirname(os.path.abspath(__file__)))
-import azlmbr.legacy.general as general
-import azlmbr.math as math
-import azlmbr.bus as bus
-import azlmbr.areasystem as areasystem
-
-sys.path.append(os.path.join(azlmbr.paths.engroot, 'AutomatedTesting', 'Gem', 'PythonTests'))
-import editor_python_test_tools.hydra_editor_utils as hydra
-from editor_python_test_tools.editor_test_helper import EditorTestHelper
-from largeworlds.large_worlds_utils import editor_dynveg_test_helper as dynveg
-
-
-class TestRotationModifierOverrides_InstancesRotateWithinRange(EditorTestHelper):
-    def __init__(self):
-        EditorTestHelper.__init__(self, log_prefix="RotationModifierOverrides_InstancesRotateWithinRange", args=["level"])
-
-    def run_test(self):
-        """
-        Summary:
-        A level with simple vegetation is created. A child entity with required components is then created,
-        and pinned to the gradient entity id in Z direction for vegetation entity. The changes in vegetation
-        area are observed.
-
-        Expected Behavior:
-        Vegetation instances all rotate randomly between 0-360 degrees on the Z-axis.
-
-        Test Steps:
-         1) Create level
-         2) Create vegetation entity and add components
-         3) Set properties for vegetation entity
-         4) Create new child entity
-         5) Pin the child entity to vegetation entity as gradient entity id
-         6) Verify rotation without per-item overrides
-         7) Verify rotation with per-item overrides
-
-        Note:
-        - Any passed and failed tests are written to the Editor.log file.
-                Parsing the file or running a log_monitor are required to observe the test results.
-
-        :return: None
-        """
-
-        def get_expected_rotation(min, max, gradient_value):
-            return min + ((max - min) * gradient_value)
-
-        def validate_rotation(center, radius, num_expected, rot_degrees_vector):
-            # Verify that every instance in the given area has the expected rotation. 
-            box = math.Aabb_CreateCenterRadius(center, radius)
-            instances = areasystem.AreaSystemRequestBus(bus.Broadcast, 'GetInstancesInAabb', box)
-            num_found = len(instances)
-            num_validated = 0
-            result = (num_found == num_expected)
-            print(f'instance count validation: {result} (found={num_found}, expected={num_expected})')
-            expected_rotation = math.Quaternion()
-            expected_rotation.SetFromEulerDegrees(rot_degrees_vector)
-            for instance in instances:
-                is_close = instance.rotation.IsClose(expected_rotation)
-                result = result and is_close
-                if is_close:
-                    num_validated = num_validated + 1
-                #else:
-                #    print(f'instance rotation validation: {is_close} (rotation={instance.rotation} expected={expected_rotation})')
-            print(f'instance rotation validation: {result} (num_validated={num_validated})')
-            return result
-
-        # 1) Create level
-        self.test_success = self.create_level(
-            self.args["level"],
-            heightmap_resolution=1024,
-            heightmap_meters_per_pixel=1,
-            terrain_texture_resolution=4096,
-            use_terrain=False,
-        )
-        general.set_current_view_position(512.0, 480.0, 38.0)
-
-        # 2) Create vegetation entity and add components
-        entity_position = math.Vector3(512.0, 512.0, 32.0)
-        asset_path = os.path.join("Slices", "PurpleFlower.dynamicslice")
-        spawner_entity = dynveg.create_vegetation_area("Spawner Entity", entity_position, 16.0, 16.0, 16.0, asset_path)
-        spawner_entity.add_component("Vegetation Rotation Modifier")
-        # Our default vegetation settings places 20 instances per 16 meters, so we expect 20 * 20 total instances.
-        num_expected = 20 * 20
-        # This is technically twice as big as we need, but we want to make sure our query radius is large enough to discover every
-        # instance we've created.
-        area_radius = 16.0
-
-        # Create surface to spawn on
-        dynveg.create_surface_entity("Surface Entity", entity_position, 16.0, 16.0, 1.0)
-
-        # 3) Set properties for the rotation override on the descriptor, but don't set "allow overrides" on the rotation modifier yet.
-        spawner_entity.get_set_test(2, "Configuration|Embedded Assets|[0]|Rotation Modifier|Override Enabled", True)
-        spawner_entity.get_set_test(2, "Configuration|Embedded Assets|[0]|Rotation Modifier|Min Z", -70.0)
-        spawner_entity.get_set_test(2, "Configuration|Embedded Assets|[0]|Rotation Modifier|Max Z", 30.0)
-
-        # 4) Create new child entity with a constant gradient
-        constant_gradient_value = 0.25
-        gradient_entity = hydra.Entity("Gradient Entity")
-        gradient_entity.create_entity(
-            entity_position,
-            ["Constant Gradient"],
-            parent_id=spawner_entity.id
-        )
-        if gradient_entity.id.IsValid():
-            self.log(f"'{gradient_entity.name}' created")
-        gradient_entity.get_set_test(0, "Configuration|Value", constant_gradient_value)
-
-        # 5) Pin the child entity to vegetation entity as gradient entity id
-        spawner_entity.get_set_test(3, "Configuration|Rotation Z|Gradient|Gradient Entity Id", gradient_entity.id)
-
-        # 6) Verify that without per-item overrides, the rotation matches the one calculated from the default rotation range.
-        general.idle_wait(1.0)
-        rotation_degrees = get_expected_rotation(-180.0, 180.0, constant_gradient_value)
-        rotation_success = self.wait_for_condition(
-            lambda: validate_rotation(entity_position, area_radius, num_expected, math.Vector3(0.0, 0.0, rotation_degrees)),
-            5.0)
-        self.test_success = self.test_success and rotation_success
-
-        # 7) Verify that with per-item overrides enabled, the rotation matches the one calculated from the override range.
-        spawner_entity.get_set_test(3, "Configuration|Allow Per-Item Overrides", True)
-        rotation_degrees = get_expected_rotation(-70.0, 30.0, constant_gradient_value)
-        rotation_success = self.wait_for_condition(
-            lambda: validate_rotation(entity_position, area_radius, num_expected, math.Vector3(0.0, 0.0, rotation_degrees)),
-            5.0)
-        self.test_success = self.test_success and rotation_success
-
-
-test = TestRotationModifierOverrides_InstancesRotateWithinRange()
-test.run()
-=======
 class Tests:
     gradient_entity_created = (
         "Successfully created new Gradient entity",
@@ -272,5 +139,4 @@
 if __name__ == "__main__":
 
     from editor_python_test_tools.utils import Report
-    Report.start_test(RotationModifierOverrides_InstancesRotateWithinRange)
->>>>>>> 4e6c49ac
+    Report.start_test(RotationModifierOverrides_InstancesRotateWithinRange)