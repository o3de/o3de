"""
Copyright (c) Contributors to the Open 3D Engine Project.
For complete copyright and license terms please see the LICENSE at the root of this distribution.

SPDX-License-Identifier: Apache-2.0 OR MIT
"""
<<<<<<< HEAD
"""
C2561342: Exclusive Surface Masks tags function
"""
import os
import sys

sys.path.append(os.path.dirname(os.path.abspath(__file__)))
import azlmbr.areasystem as areasystem
import azlmbr.bus as bus
import azlmbr.editor as editor
import azlmbr.legacy.general as general
import azlmbr.math as math
import azlmbr.shape as shape
import azlmbr.surface_data as surface_data


sys.path.append(os.path.join(azlmbr.paths.engroot, 'AutomatedTesting', 'Gem', 'PythonTests'))
import editor_python_test_tools.hydra_editor_utils as hydra
from editor_python_test_tools.editor_test_helper import EditorTestHelper
from largeworlds.large_worlds_utils import editor_dynveg_test_helper as dynveg


class TestExclusiveSurfaceMasksTag(EditorTestHelper):
    def __init__(self):
        EditorTestHelper.__init__(self, log_prefix="SurfaceMaskFilter_ExclusionList", args=["level"])

    def run_test(self):
        """
        Summary:
        New level is created and set up with surface shapes with varying surface tags. A simple vegetation area has been
        created and Vegetation Surface Mask Filter component is added to entity with terrain hole exclusion tag.

        Expected Behavior:
        With default Exclusion settings, vegetation does not plant over the terrain holes.
        With Exclusion Weight Max below 1.0, vegetation plants over the terrain holes.

        Test Steps:
         1) Create a new level.
         2) Create entity with components "Vegetation Layer Spawner", "Vegetation Asset List", "Box Shape"
         3) Add a Vegetation Surface Mask Filter component to the entity.
         4) Create 2 surface entities to represent terrain and terrain hole surfaces
         5) Add an Exclusion List tag to the component, and set it to terrainHole.
         6) Check spawn count with default Exclusion Weights
         7) Check spawn count with Exclusion Weight Max set below 1.0
         
        Note:
        - Any passed and failed tests are written to the Editor.log file.
                Parsing the file or running a log_monitor are required to observe the test results.

        :return: None
        """

        def update_surface_tag_exclusion_list(Entity, component_index, surface_tag):
            tag_list = [surface_data.SurfaceTag()]

            # assign list with one surface tag to exclusion list
            hydra.get_set_test(Entity, component_index, "Configuration|Exclusion|Surface Tags", tag_list)

            # set that one surface tag element to required surface tag
            component = Entity.components[component_index]
            path = "Configuration|Exclusion|Surface Tags|[0]|Surface Tag"
            editor.EditorComponentAPIBus(bus.Broadcast, "SetComponentProperty", component, path, surface_tag)
            new_value = hydra.get_component_property_value(component, path)

            if new_value == surface_tag:
                self.log(f"Exclusive surface mask filter of {surface_tag} is added successfully")
            else:
                self.log(f"Failed to add an Exclusive surface mask filter of {surface_tag}")

        def update_generated_surface_tag(Entity, component_index, surface_tag):
            tag_list = [surface_data.SurfaceTag()]

            # assign list with one surface tag to Generated Tags list
            hydra.get_set_test(Entity, component_index, "Configuration|Generated Tags", tag_list)

            # set that one surface tag element to required surface tag
            component = Entity.components[component_index]
            path = "Configuration|Generated Tags|[0]|Surface Tag"
            editor.EditorComponentAPIBus(bus.Broadcast, "SetComponentProperty", component, path, surface_tag)
            new_value = hydra.get_component_property_value(component, path)

            if new_value == surface_tag:
                self.log(f"Generated surface tag of {surface_tag} is added successfully")
            else:
                self.log(f"Failed to add Generated surface tag of {surface_tag}")

        # 1) Create a new level
        self.test_success = self.create_level(
            self.args["level"],
            heightmap_resolution=1024,
            heightmap_meters_per_pixel=1,
            terrain_texture_resolution=4096,
            use_terrain=False,
        )

        general.set_current_view_position(512.0, 480.0, 38.0)

        # 2) Create entity with components "Vegetation Layer Spawner", "Vegetation Asset List", "Box Shape"
        entity_position = math.Vector3(512.0, 512.0, 32.0)
        asset_path = os.path.join("Slices", "PurpleFlower.dynamicslice")
        spawner_entity = dynveg.create_vegetation_area("Instance Spawner",
                                                       entity_position,
                                                       10.0, 10.0, 10.0,
                                                       asset_path)

        # 3) Add a Vegetation Surface Mask Filter component to the entity.
        spawner_entity.add_component("Vegetation Surface Mask Filter")

        # 4) Create 2 surface entities to represent terrain and terrain hole surfaces
        surface_tags: dict = {"terrainHole": 1327698037, "terrain": 3363197873}
        entity_position = math.Vector3(510.0, 512.0, 32.0)
        surface_entity_1 = dynveg.create_surface_entity("Surface Entity 1",
                                                        entity_position,
                                                        10.0, 10.0, 1.0)
        update_generated_surface_tag(surface_entity_1, 1, surface_tags["terrainHole"])

        entity_position = math.Vector3(520.0, 512.0, 32.0)
        surface_entity_2 = dynveg.create_surface_entity("Surface Entity 2",
                                                        entity_position,
                                                        10.0, 10.0, 1.0)
        update_generated_surface_tag(surface_entity_2, 1, surface_tags["terrain"])

        # 5) Add an Exclusion List tag to the component, and set it to "terrainHole".
        update_surface_tag_exclusion_list(spawner_entity, 3, surface_tags["terrainHole"])

        # 6) Check spawn count with default Exclusion Weights
        general.idle_wait(2.0)  # Allow a few seconds for instances to spawn
        num_expected_instances = 39
        box = shape.ShapeComponentRequestsBus(bus.Event, 'GetEncompassingAabb', spawner_entity.id)
        num_found = areasystem.AreaSystemRequestBus(bus.Broadcast, 'GetInstanceCountInAabb', box)
        self.log(f"Expected {num_expected_instances} instances - Found {num_found} instances")
        self.test_success = self.test_success and num_found == num_expected_instances

        # 7) Check spawn count with Exclusion Weight Max set below 1.0
        hydra.get_set_test(spawner_entity, 3, "Configuration|Exclusion|Weight Max", 0.9)
        general.idle_wait(2.0)  # Allow a few seconds for instances to spawn
        num_expected_instances = 169
        num_found = areasystem.AreaSystemRequestBus(bus.Broadcast, 'GetInstanceCountInAabb', box)
        self.log(f"Expected {num_expected_instances} instances - Found {num_found} instances")
        self.test_success = self.test_success and num_found == num_expected_instances


test = TestExclusiveSurfaceMasksTag()
test.run()
=======


class Tests:
    default_exclusion_weight = (
        "Found the expected number of instances with Exclusion Weight set to defaults",
        "Found an unexpected number of instances with Exclusion Weight set to defaults"
    )
    exclusion_weight_below_one = (
        "Found the expected number of instances with Exclusion Weight set below 1",
        "Found an unexpected number of instances with Exclusion Weight set below 1"
    )


def SurfaceMaskFilter_ExclusionList():
    """
    Summary:
    New level is created and set up with surface shapes with varying surface tags. A simple vegetation area has been
    created and Vegetation Surface Mask Filter component is added to entity with terrain hole exclusion tag.

    Expected Behavior:
    With default Exclusion settings, vegetation does not plant over the terrain holes.
    With Exclusion Weight Max below 1.0, vegetation plants over the terrain holes.

    Test Steps:
     1) Open an existing level
     2) Create entity with components "Vegetation Layer Spawner", "Vegetation Asset List", "Box Shape"
     3) Add a Vegetation Surface Mask Filter component to the entity.
     4) Create 2 surface entities to represent terrain and terrain hole surfaces
     5) Add an Exclusion List tag to the component, and set it to terrainHole.
     6) Check spawn count with default Exclusion Weights
     7) Check spawn count with Exclusion Weight Max set below 1.0

    Note:
    - Any passed and failed tests are written to the Editor.log file.
            Parsing the file or running a log_monitor are required to observe the test results.

    :return: None
    """

    import os

    import azlmbr.bus as bus
    import azlmbr.editor as editor
    import azlmbr.legacy.general as general
    import azlmbr.math as math
    import azlmbr.surface_data as surface_data

    import editor_python_test_tools.hydra_editor_utils as hydra
    from largeworlds.large_worlds_utils import editor_dynveg_test_helper as dynveg
    from editor_python_test_tools.utils import Report
    from editor_python_test_tools.utils import TestHelper as helper

    def update_surface_tag_exclusion_list(Entity, component_index, surface_tag):
        tag_list = [surface_data.SurfaceTag()]

        # assign list with one surface tag to exclusion list
        hydra.get_set_test(Entity, component_index, "Configuration|Exclusion|Surface Tags", tag_list)

        # set that one surface tag element to required surface tag
        component = Entity.components[component_index]
        path = "Configuration|Exclusion|Surface Tags|[0]|Surface Tag"
        editor.EditorComponentAPIBus(bus.Broadcast, "SetComponentProperty", component, path, surface_tag)
        new_value = hydra.get_component_property_value(component, path)

        if new_value == surface_tag:
            Report.info(f"Exclusive surface mask filter of {surface_tag} is added successfully")
        else:
            Report.info(f"Failed to add an Exclusive surface mask filter of {surface_tag}")

    def update_generated_surface_tag(Entity, component_index, surface_tag):
        tag_list = [surface_data.SurfaceTag()]

        # assign list with one surface tag to Generated Tags list
        hydra.get_set_test(Entity, component_index, "Configuration|Generated Tags", tag_list)

        # set that one surface tag element to required surface tag
        component = Entity.components[component_index]
        path = "Configuration|Generated Tags|[0]|Surface Tag"
        editor.EditorComponentAPIBus(bus.Broadcast, "SetComponentProperty", component, path, surface_tag)
        new_value = hydra.get_component_property_value(component, path)

        if new_value == surface_tag:
            Report.info(f"Generated surface tag of {surface_tag} is added successfully")
        else:
            Report.info(f"Failed to add Generated surface tag of {surface_tag}")

    # 1) Open an existing simple level
    helper.init_idle()
    helper.open_level("Physics", "Base")

    general.set_current_view_position(512.0, 480.0, 38.0)

    # 2) Create entity with components "Vegetation Layer Spawner", "Vegetation Asset List", "Box Shape"
    entity_position = math.Vector3(512.0, 512.0, 32.0)
    asset_path = os.path.join("Slices", "PurpleFlower.dynamicslice")
    spawner_entity = dynveg.create_vegetation_area("Instance Spawner",
                                                   entity_position,
                                                   10.0, 10.0, 10.0,
                                                   asset_path)

    # 3) Add a Vegetation Surface Mask Filter component to the entity.
    spawner_entity.add_component("Vegetation Surface Mask Filter")

    # 4) Create 2 surface entities to represent terrain and terrain hole surfaces
    surface_tags: dict = {"terrainHole": 1327698037, "terrain": 3363197873}
    entity_position = math.Vector3(510.0, 512.0, 32.0)
    surface_entity_1 = dynveg.create_surface_entity("Surface Entity 1",
                                                    entity_position,
                                                    10.0, 10.0, 1.0)
    update_generated_surface_tag(surface_entity_1, 1, surface_tags["terrainHole"])

    entity_position = math.Vector3(520.0, 512.0, 32.0)
    surface_entity_2 = dynveg.create_surface_entity("Surface Entity 2",
                                                    entity_position,
                                                    10.0, 10.0, 1.0)
    update_generated_surface_tag(surface_entity_2, 1, surface_tags["terrain"])

    # 5) Add an Exclusion List tag to the component, and set it to "terrainHole".
    update_surface_tag_exclusion_list(spawner_entity, 3, surface_tags["terrainHole"])

    # 6) Check spawn count with default Exclusion Weights
    num_expected_instances = 39
    success = helper.wait_for_condition(lambda: dynveg.validate_instance_count_in_entity_shape(spawner_entity.id,
                                                                                               num_expected_instances), 2.0)
    Report.result(Tests.default_exclusion_weight, success)

    # 7) Check spawn count with Exclusion Weight Max set below 1.0
    hydra.get_set_test(spawner_entity, 3, "Configuration|Exclusion|Weight Max", 0.9)
    num_expected_instances = 169
    success = helper.wait_for_condition(lambda: dynveg.validate_instance_count_in_entity_shape(spawner_entity.id,
                                                                                               num_expected_instances), 2.0)
    Report.result(Tests.exclusion_weight_below_one, success)


if __name__ == "__main__":

    from editor_python_test_tools.utils import Report
    Report.start_test(SurfaceMaskFilter_ExclusionList)
>>>>>>> 4e6c49ac
<|MERGE_RESOLUTION|>--- conflicted
+++ resolved
@@ -4,152 +4,6 @@
 
 SPDX-License-Identifier: Apache-2.0 OR MIT
 """
-<<<<<<< HEAD
-"""
-C2561342: Exclusive Surface Masks tags function
-"""
-import os
-import sys
-
-sys.path.append(os.path.dirname(os.path.abspath(__file__)))
-import azlmbr.areasystem as areasystem
-import azlmbr.bus as bus
-import azlmbr.editor as editor
-import azlmbr.legacy.general as general
-import azlmbr.math as math
-import azlmbr.shape as shape
-import azlmbr.surface_data as surface_data
-
-
-sys.path.append(os.path.join(azlmbr.paths.engroot, 'AutomatedTesting', 'Gem', 'PythonTests'))
-import editor_python_test_tools.hydra_editor_utils as hydra
-from editor_python_test_tools.editor_test_helper import EditorTestHelper
-from largeworlds.large_worlds_utils import editor_dynveg_test_helper as dynveg
-
-
-class TestExclusiveSurfaceMasksTag(EditorTestHelper):
-    def __init__(self):
-        EditorTestHelper.__init__(self, log_prefix="SurfaceMaskFilter_ExclusionList", args=["level"])
-
-    def run_test(self):
-        """
-        Summary:
-        New level is created and set up with surface shapes with varying surface tags. A simple vegetation area has been
-        created and Vegetation Surface Mask Filter component is added to entity with terrain hole exclusion tag.
-
-        Expected Behavior:
-        With default Exclusion settings, vegetation does not plant over the terrain holes.
-        With Exclusion Weight Max below 1.0, vegetation plants over the terrain holes.
-
-        Test Steps:
-         1) Create a new level.
-         2) Create entity with components "Vegetation Layer Spawner", "Vegetation Asset List", "Box Shape"
-         3) Add a Vegetation Surface Mask Filter component to the entity.
-         4) Create 2 surface entities to represent terrain and terrain hole surfaces
-         5) Add an Exclusion List tag to the component, and set it to terrainHole.
-         6) Check spawn count with default Exclusion Weights
-         7) Check spawn count with Exclusion Weight Max set below 1.0
-         
-        Note:
-        - Any passed and failed tests are written to the Editor.log file.
-                Parsing the file or running a log_monitor are required to observe the test results.
-
-        :return: None
-        """
-
-        def update_surface_tag_exclusion_list(Entity, component_index, surface_tag):
-            tag_list = [surface_data.SurfaceTag()]
-
-            # assign list with one surface tag to exclusion list
-            hydra.get_set_test(Entity, component_index, "Configuration|Exclusion|Surface Tags", tag_list)
-
-            # set that one surface tag element to required surface tag
-            component = Entity.components[component_index]
-            path = "Configuration|Exclusion|Surface Tags|[0]|Surface Tag"
-            editor.EditorComponentAPIBus(bus.Broadcast, "SetComponentProperty", component, path, surface_tag)
-            new_value = hydra.get_component_property_value(component, path)
-
-            if new_value == surface_tag:
-                self.log(f"Exclusive surface mask filter of {surface_tag} is added successfully")
-            else:
-                self.log(f"Failed to add an Exclusive surface mask filter of {surface_tag}")
-
-        def update_generated_surface_tag(Entity, component_index, surface_tag):
-            tag_list = [surface_data.SurfaceTag()]
-
-            # assign list with one surface tag to Generated Tags list
-            hydra.get_set_test(Entity, component_index, "Configuration|Generated Tags", tag_list)
-
-            # set that one surface tag element to required surface tag
-            component = Entity.components[component_index]
-            path = "Configuration|Generated Tags|[0]|Surface Tag"
-            editor.EditorComponentAPIBus(bus.Broadcast, "SetComponentProperty", component, path, surface_tag)
-            new_value = hydra.get_component_property_value(component, path)
-
-            if new_value == surface_tag:
-                self.log(f"Generated surface tag of {surface_tag} is added successfully")
-            else:
-                self.log(f"Failed to add Generated surface tag of {surface_tag}")
-
-        # 1) Create a new level
-        self.test_success = self.create_level(
-            self.args["level"],
-            heightmap_resolution=1024,
-            heightmap_meters_per_pixel=1,
-            terrain_texture_resolution=4096,
-            use_terrain=False,
-        )
-
-        general.set_current_view_position(512.0, 480.0, 38.0)
-
-        # 2) Create entity with components "Vegetation Layer Spawner", "Vegetation Asset List", "Box Shape"
-        entity_position = math.Vector3(512.0, 512.0, 32.0)
-        asset_path = os.path.join("Slices", "PurpleFlower.dynamicslice")
-        spawner_entity = dynveg.create_vegetation_area("Instance Spawner",
-                                                       entity_position,
-                                                       10.0, 10.0, 10.0,
-                                                       asset_path)
-
-        # 3) Add a Vegetation Surface Mask Filter component to the entity.
-        spawner_entity.add_component("Vegetation Surface Mask Filter")
-
-        # 4) Create 2 surface entities to represent terrain and terrain hole surfaces
-        surface_tags: dict = {"terrainHole": 1327698037, "terrain": 3363197873}
-        entity_position = math.Vector3(510.0, 512.0, 32.0)
-        surface_entity_1 = dynveg.create_surface_entity("Surface Entity 1",
-                                                        entity_position,
-                                                        10.0, 10.0, 1.0)
-        update_generated_surface_tag(surface_entity_1, 1, surface_tags["terrainHole"])
-
-        entity_position = math.Vector3(520.0, 512.0, 32.0)
-        surface_entity_2 = dynveg.create_surface_entity("Surface Entity 2",
-                                                        entity_position,
-                                                        10.0, 10.0, 1.0)
-        update_generated_surface_tag(surface_entity_2, 1, surface_tags["terrain"])
-
-        # 5) Add an Exclusion List tag to the component, and set it to "terrainHole".
-        update_surface_tag_exclusion_list(spawner_entity, 3, surface_tags["terrainHole"])
-
-        # 6) Check spawn count with default Exclusion Weights
-        general.idle_wait(2.0)  # Allow a few seconds for instances to spawn
-        num_expected_instances = 39
-        box = shape.ShapeComponentRequestsBus(bus.Event, 'GetEncompassingAabb', spawner_entity.id)
-        num_found = areasystem.AreaSystemRequestBus(bus.Broadcast, 'GetInstanceCountInAabb', box)
-        self.log(f"Expected {num_expected_instances} instances - Found {num_found} instances")
-        self.test_success = self.test_success and num_found == num_expected_instances
-
-        # 7) Check spawn count with Exclusion Weight Max set below 1.0
-        hydra.get_set_test(spawner_entity, 3, "Configuration|Exclusion|Weight Max", 0.9)
-        general.idle_wait(2.0)  # Allow a few seconds for instances to spawn
-        num_expected_instances = 169
-        num_found = areasystem.AreaSystemRequestBus(bus.Broadcast, 'GetInstanceCountInAabb', box)
-        self.log(f"Expected {num_expected_instances} instances - Found {num_found} instances")
-        self.test_success = self.test_success and num_found == num_expected_instances
-
-
-test = TestExclusiveSurfaceMasksTag()
-test.run()
-=======
 
 
 class Tests:
@@ -287,5 +141,4 @@
 if __name__ == "__main__":
 
     from editor_python_test_tools.utils import Report
-    Report.start_test(SurfaceMaskFilter_ExclusionList)
->>>>>>> 4e6c49ac
+    Report.start_test(SurfaceMaskFilter_ExclusionList)