--- conflicted
+++ resolved
@@ -5,80 +5,6 @@
 SPDX-License-Identifier: Apache-2.0 OR MIT
 """
 
-<<<<<<< HEAD
-import os
-import sys
-
-sys.path.append(os.path.dirname(os.path.abspath(__file__)))
-import azlmbr.math as math
-import azlmbr.paths
-import azlmbr.surface_data as surface_data
-
-sys.path.append(os.path.join(azlmbr.paths.engroot, 'AutomatedTesting', 'Gem', 'PythonTests'))
-import editor_python_test_tools.hydra_editor_utils as hydra
-from editor_python_test_tools.editor_test_helper import EditorTestHelper
-
-
-class TestMeshSurfaceTagEmitter(EditorTestHelper):
-    def __init__(self):
-        EditorTestHelper.__init__(self, log_prefix="MeshSurfaceTagEmitter_SurfaceTagsAddRemoveSucessfully",
-                                  args=["level"])
-
-    def run_test(self):
-        """
-        Summary:
-        An enity with Mesh Tag Emitter and a Mesh is added to the viewport to verify if we are able to
-        add/remove surface tags.
-
-        Expected Behavior:
-        A new Surface Tag can be added and removed from the component.
-
-        Test Steps:
-         1) Open level
-         2) Create a new entity with components "Mesh Surface Tag Emitter", "Mesh"
-         3) Add/ remove Surface Tags
-
-        Note:
-        - This test file must be called from the Open 3D Engine Editor command terminal
-        - Any passed and failed tests are written to the Editor.log file.
-                Parsing the file or running a log_monitor are required to observe the test results.
-
-        :return: None
-        """
-
-        #  1) Open level
-        self.test_success = self.create_level(
-            self.args["level"],
-            heightmap_resolution=1024,
-            heightmap_meters_per_pixel=1,
-            terrain_texture_resolution=4096,
-            use_terrain=False,
-        )
-
-        #  2) Create a new entity with components "Mesh Surface Tag Emitter", "Mesh"
-        entity_position = math.Vector3(125.0, 136.0, 32.0)
-        components_to_add = ["Mesh Surface Tag Emitter", "Mesh"]
-        entity = hydra.Entity("entity")
-        entity.create_entity(entity_position, components_to_add)
-
-        # 3) Add/ remove Surface Tags
-        tag = surface_data.SurfaceTag()
-        tag.SetTag("water")
-        pte = hydra.get_property_tree(entity.components[0])
-        path = "Configuration|Generated Tags"
-        pte.add_container_item(path, 0, tag)
-        success = self.wait_for_condition(lambda: pte.get_container_count(path).GetValue() == 1, 5.0)
-        self.test_success = self.test_success and success
-        print(f"Added SurfaceTag: container count is {pte.get_container_count(path).GetValue()}")
-        pte.remove_container_item(path, 0)
-        success = self.wait_for_condition(lambda: pte.get_container_count(path).GetValue() == 0, 5.0)
-        self.test_success = self.test_success and success
-        print(f"Removed SurfaceTag: container count is {pte.get_container_count(path).GetValue()}")
-
-
-test = TestMeshSurfaceTagEmitter()
-test.run()
-=======
 
 class Tests:
     add_surface_tag = (
@@ -146,5 +72,4 @@
 if __name__ == "__main__":
 
     from editor_python_test_tools.utils import Report
-    Report.start_test(MeshSurfaceTagEmitter_SurfaceTagsAddRemoveSuccessfully)
->>>>>>> 4e6c49ac
+    Report.start_test(MeshSurfaceTagEmitter_SurfaceTagsAddRemoveSuccessfully)