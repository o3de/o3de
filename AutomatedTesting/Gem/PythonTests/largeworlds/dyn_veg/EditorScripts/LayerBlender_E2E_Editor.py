--- conflicted
+++ resolved
@@ -6,152 +6,6 @@
 """
 
 
-<<<<<<< HEAD
-import os
-from math import radians
-import sys
-
-sys.path.append(os.path.dirname(os.path.abspath(__file__)))
-import azlmbr.asset as asset
-import azlmbr.areasystem as areasystem
-import azlmbr.legacy.general as general
-import azlmbr
-import azlmbr.bus as bus
-import azlmbr.components as components
-import azlmbr.math as math
-import azlmbr.entity as entity
-import azlmbr.paths
-
-sys.path.append(os.path.join(azlmbr.paths.engroot, 'AutomatedTesting', 'Gem', 'PythonTests'))
-import editor_python_test_tools.hydra_editor_utils as hydra
-from editor_python_test_tools.editor_test_helper import EditorTestHelper
-from largeworlds.large_worlds_utils import editor_dynveg_test_helper as dynveg
-
-
-class TestVegLayerBlenderCreated(EditorTestHelper):
-    def __init__(self):
-        EditorTestHelper.__init__(self, log_prefix="LayerBlender_E2E_Editor", args=["level"])
-        self.screenshot_count = 0
-
-    def run_test(self):
-        """
-        Summary:
-        A temporary level is loaded. Two vegetation areas with different meshes are added and then
-        pinned to a vegetation blender. Screenshots are taken in the editor normal mode and in game mode.
-
-        Expected Behavior:
-        The specified assets plant in the specified blend area and are visible in the Viewport in
-        Edit Mode, Game Mode.
-
-        Test Steps:
-         1) Create level
-         2) Create 2 vegetation areas with different meshes
-         3) Create Blender entity and pin the vegetation areas
-         4) Take screenshot in normal mode
-         5) Create a new entity with a Camera component for testing in the launcher
-         6) Save level and take screenshot in game mode
-         7) Export to engine
-
-        Note:
-        - This test file must be called from the Open 3D Engine Editor command terminal
-        - Any passed and failed tests are written to the Editor.log file.
-                Parsing the file or running a log_monitor are required to observe the test results.
-
-        :return: None
-        """
-
-        # 1) Create/prepare a new level and set an appropriate view of blender area
-        self.test_success = self.create_level(
-            self.args["level"],
-            heightmap_resolution=1024,
-            heightmap_meters_per_pixel=1,
-            terrain_texture_resolution=4096,
-            use_terrain=False,
-        )
-
-        general.set_current_view_position(500.49, 498.69, 46.66)
-        general.set_current_view_rotation(-42.05, 0.00, -36.33)
-
-        # 2) Create 2 vegetation areas with different meshes
-        purple_position = math.Vector3(504.0, 512.0, 32.0)
-        purple_asset_path = os.path.join("Slices", "PurpleFlower.dynamicslice")
-        spawner_entity_1 = dynveg.create_vegetation_area("Purple Spawner",
-                                                         purple_position,
-                                                         16.0, 16.0, 1.0,
-                                                         purple_asset_path)
-
-        pink_position = math.Vector3(520.0, 512.0, 32.0)
-        pink_asset_path = os.path.join("Slices", "PinkFlower.dynamicslice")
-        spawner_entity_2 = dynveg.create_vegetation_area("Pink Spawner",
-                                                         pink_position,
-                                                         16.0, 16.0, 1.0,
-                                                         pink_asset_path)
-
-        base_position = math.Vector3(512.0, 512.0, 32.0)
-        dynveg.create_surface_entity("Surface Entity",
-                                     base_position,
-                                     16.0, 16.0, 1.0)
-
-        hydra.add_level_component("Vegetation Debugger")
-
-        # 3) Create Blender entity and pin the vegetation areas. We also add and attach a Lua script to validate in the
-        # launcher for the follow-up test
-        blender_entity = hydra.Entity("Blender")
-        blender_entity.create_entity(
-            base_position,
-            ["Box Shape", "Vegetation Layer Blender", "Lua Script"]
-        )
-        if blender_entity.id.IsValid():
-            print(f"'{blender_entity.name}' created")
-
-        blender_entity.get_set_test(0, "Box Shape|Box Configuration|Dimensions", math.Vector3(16.0, 16.0, 1.0))
-        blender_entity.get_set_test(1, "Configuration|Vegetation Areas", [spawner_entity_1.id, spawner_entity_2.id])
-        instance_counter_path = os.path.join("luascripts", "instance_counter_blender.lua")
-        instance_counter_script = asset.AssetCatalogRequestBus(bus.Broadcast, "GetAssetIdByPath", instance_counter_path,
-                                                               math.Uuid(), False)
-        blender_entity.get_set_test(2, "Script properties|Asset", instance_counter_script)
-
-        # 4) Verify instances in blender area are equally represented by both descriptors
-
-        # Wait for instances to spawn
-        general.run_console('veg_debugClearAllAreas')
-        num_expected = 20 * 20
-        self.test_success = self.test_success and self.wait_for_condition(
-            lambda: dynveg.validate_instance_count(base_position, 8.0, num_expected), 5.0)
-
-        if self.test_success:
-            box = math.Aabb_CreateCenterRadius(base_position, 8.0)
-            instances = areasystem.AreaSystemRequestBus(bus.Broadcast, 'GetInstancesInAabb', box)
-            pink_count = 0
-            purple_count = 0
-            for instance in instances:
-                purple_asset_path = purple_asset_path.replace("\\", "/").lower()
-                pink_asset_path = pink_asset_path.replace("\\", "/").lower()
-                if instance.descriptor.spawner.GetSliceAssetPath() == pink_asset_path:
-                    pink_count += 1
-                elif instance.descriptor.spawner.GetSliceAssetPath() == purple_asset_path:
-                    purple_count += 1
-            self.test_success = pink_count == purple_count and (pink_count + purple_count == num_expected) and self.test_success
-
-        # 5) Move the default Camera entity for testing in the launcher
-        cam_position = math.Vector3(500.0, 500.0, 47.0)
-        cam_rot_degrees_vector = math.Vector3(radians(-55.0), radians(28.5), radians(-17.0))
-        search_filter = entity.SearchFilter()
-        search_filter.names = ["Camera"]
-        search_entity_ids = entity.SearchBus(bus.Broadcast, 'SearchEntities', search_filter)
-        components.TransformBus(bus.Event, "MoveEntity", search_entity_ids[0], cam_position)
-        azlmbr.components.TransformBus(bus.Event, "SetLocalRotation", search_entity_ids[0], cam_rot_degrees_vector)
-
-        # 6) Save and export level
-        general.save_level()
-        general.idle_wait(1.0)
-        general.export_to_engine()
-        general.idle_wait(1.0)
-
-
-test = TestVegLayerBlenderCreated()
-test.run()
-=======
 class Tests:
     level_created = (
         "Successfully created level",
@@ -308,5 +162,4 @@
 if __name__ == "__main__":
 
     from editor_python_test_tools.utils import Report
-    Report.start_test(LayerBlender_E2E_Editor)
->>>>>>> 4e6c49ac
+    Report.start_test(LayerBlender_E2E_Editor)