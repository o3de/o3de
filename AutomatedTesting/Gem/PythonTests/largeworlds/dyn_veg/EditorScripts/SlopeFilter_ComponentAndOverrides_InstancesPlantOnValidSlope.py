"""
Copyright (c) Contributors to the Open 3D Engine Project.
For complete copyright and license terms please see the LICENSE at the root of this distribution.

SPDX-License-Identifier: Apache-2.0 OR MIT
"""


<<<<<<< HEAD
import os
import sys

import azlmbr.bus as bus
import azlmbr.editor as editor
import azlmbr.legacy.general as general
import azlmbr.math as math
import azlmbr.paths

sys.path.append(os.path.join(azlmbr.paths.engroot, "AutomatedTesting", "Gem", "PythonTests"))
import editor_python_test_tools.hydra_editor_utils as hydra
from editor_python_test_tools.editor_test_helper import EditorTestHelper
from largeworlds.large_worlds_utils import editor_dynveg_test_helper as dynveg


class TestSlopeFilterComponentAndOverrides(EditorTestHelper):
    def __init__(self):
        EditorTestHelper.__init__(self, log_prefix="SlopeFilter_InstancesPlantOnValidSlope", args=["level"])

    def run_test(self):
        """
        Summary:
        A new level is created. A spawner entity is added, along with a flat planting surface at 32 on Z, and sphere
        mesh at 38 on Z to provide a sloped surface. A Slope Filter is added to the spawner entity, and Slope Min/Max
        values are set. Instance counts are validated. The same test is then performed for Slope Filter overrides.

        Expected Behavior:
        Instances plant only on surfaces that fall between the Slope Filter Min/Max settings

        Test Steps:
         1) Create a new level
         2) Create an instance spawner entity
         3) Create surfaces to plant on, one at 32 on Z and another sloped surface at 38 on Z.
         4) Initial instance counts pre-filter are verified.
         5) Slope Min/Max values are set on the Slope Filter component
         6) Instance counts are validated
         7) Setup for overrides tests
         8) Slope Min/Max values are set on the descriptor overrides
         9) Instance counts are validated

        Note:
        - This test file must be called from the Open 3D Engine Editor command terminal
        - Any passed and failed tests are written to the Editor.log file.
                Parsing the file or running a log_monitor are required to observe the test results.

        :return: None
        """

        # 1) Create a new, temporary level
        self.test_success = self.create_level(
            self.args["level"],
            heightmap_resolution=1024,
            heightmap_meters_per_pixel=1,
            terrain_texture_resolution=4096,
            use_terrain=False,
        )

        # Set view of planting area for visual debugging
        general.set_current_view_position(512.0, 475.0, 38.0)

        # 2) Create a new entity with required vegetation area components
        center_point = math.Vector3(512.0, 512.0, 32.0)
        asset_path = os.path.join("Slices", "PinkFlower.dynamicslice")
        spawner_entity = dynveg.create_vegetation_area("Instance Spawner", center_point, 32.0, 32.0, 32.0, asset_path)

        # Add a Vegetation Slope Filter
        spawner_entity.add_component("Vegetation Slope Filter")

        # 3) Add surfaces to plant on. This will include a flat surface and a sphere mesh to provide a sloped surface
        dynveg.create_surface_entity("Planting Surface", center_point, 32.0, 32.0, 1.0)
        sloped_surface_center = math.Vector3(512.0, 512.0, 38.0)
        dynveg.create_mesh_surface_entity_with_slopes("Sloped Planting Surface", sloped_surface_center, 10.0)

        # Set instances to spawn on a center snap point to avoid unexpected instances around the edges of the box shape
        veg_system_settings_component = hydra.add_level_component("Vegetation System Settings")
        editor.EditorComponentAPIBus(bus.Broadcast, "SetComponentProperty", veg_system_settings_component,
                                     'Configuration|Area System Settings|Sector Point Snap Mode', 1)

        # 4) Validate instance counts pre-filter
        num_expected_flat_surface = 40 * 40     # 20x20 instances per 16m
        num_expected_slopes_pre_filter = 120    # Unfiltered planting on the top of the sphere mesh
        num_expected = num_expected_flat_surface + num_expected_slopes_pre_filter
        initial_success = self.wait_for_condition(lambda: dynveg.validate_instance_count_in_entity_shape(
            spawner_entity.id, num_expected), 5.0)
        self.test_success = initial_success and self.test_success

        # 5) Change Slope Min/Max on the Vegetation Slope Filter component
        spawner_entity.get_set_test(3, "Configuration|Slope Min", 20)
        spawner_entity.get_set_test(3, "Configuration|Slope Max", 45)

        # 6) Validate instance counts post-filter: instances should only plant on slopes between 20-45 degrees
        num_expected_slopes_post_filter = 48
        slope_min_max_success = self.wait_for_condition(lambda: dynveg.validate_instance_count_in_entity_shape(
            spawner_entity.id, num_expected_slopes_post_filter), 5.0)
        self.test_success = slope_min_max_success and self.test_success

        # 7) Setup for overrides on the Slope Filter component and the spawner entity's descriptor
        spawner_entity.get_set_test(3, "Configuration|Allow Per-Item Overrides", True)
        spawner_entity.get_set_test(2, "Configuration|Embedded Assets|[0]|Slope Filter|Override Enabled", True)

        # 8) Set Slope Filter Min/Max overrides on the spawner entity's descriptor
        spawner_entity.get_set_test(2, "Configuration|Embedded Assets|[0]|Slope Filter|Min", 5)
        spawner_entity.get_set_test(2, "Configuration|Embedded Assets|[0]|Slope Filter|Max", 20)

        # 9) Validate instance counts post-filter: instances should only plant on slopes between 5-20 degrees
        num_expected_slopes_post_filter_overrides = 12
        overrides_min_max_success = self.wait_for_condition(lambda: dynveg.validate_instance_count_in_entity_shape(
            spawner_entity.id, num_expected_slopes_post_filter_overrides), 5.0)
        self.test_success = overrides_min_max_success and self.test_success


test = TestSlopeFilterComponentAndOverrides()
test.run()
=======
class Tests:
    prefilter_instance_count = (
        "Found the expected number of instances before applying the Slope Filter",
        "Found an unexpected number of instances before applying the Slope Filter"
    )
    postfilter_instance_count = (
        "Found the expected number of instances after applying the Slope Filter",
        "Found an unexpected number of instances after applying the Slope Filter"
    )
    postfilter_overrides_instance_count = (
        "Found the expected number of instances after applying descriptor overrides to the Slope Filter",
        "Found an unexpected number of instances after applying descriptor overrides to the Slope Filter"
    )


def SlopeFilter_ComponentAndOverrides_InstancesPlantOnValidSlopes():
    """
    Summary:
    An existing level is opened. A spawner entity is added, along with a flat planting surface at 32 on Z, and sphere
    mesh at 38 on Z to provide a sloped surface. A Slope Filter is added to the spawner entity, and Slope Min/Max
    values are set. Instance counts are validated. The same test is then performed for Slope Filter overrides.

    Expected Behavior:
    Instances plant only on surfaces that fall between the Slope Filter Min/Max settings

    Test Steps:
     1) Open an existing level
     2) Create an instance spawner entity
     3) Create surfaces to plant on, one at 32 on Z and another sloped surface at 38 on Z.
     4) Initial instance counts pre-filter are verified.
     5) Slope Min/Max values are set on the Slope Filter component
     6) Instance counts are validated
     7) Setup for overrides tests
     8) Slope Min/Max values are set on the descriptor overrides
     9) Instance counts are validated

    Note:
    - This test file must be called from the Open 3D Engine Editor command terminal
    - Any passed and failed tests are written to the Editor.log file.
            Parsing the file or running a log_monitor are required to observe the test results.

    :return: None
    """

    import os

    import azlmbr.bus as bus
    import azlmbr.editor as editor
    import azlmbr.legacy.general as general
    import azlmbr.math as math

    import editor_python_test_tools.hydra_editor_utils as hydra
    from largeworlds.large_worlds_utils import editor_dynveg_test_helper as dynveg
    from editor_python_test_tools.utils import Report
    from editor_python_test_tools.utils import TestHelper as helper

    # 1) Open an existing simple level
    helper.init_idle()
    helper.open_level("Physics", "Base")

    # Set view of planting area for visual debugging
    general.set_current_view_position(512.0, 475.0, 38.0)

    # 2) Create a new entity with required vegetation area components
    center_point = math.Vector3(512.0, 512.0, 32.0)
    asset_path = os.path.join("Slices", "PinkFlower.dynamicslice")
    spawner_entity = dynveg.create_vegetation_area("Instance Spawner", center_point, 32.0, 32.0, 32.0, asset_path)

    # Add a Vegetation Slope Filter
    spawner_entity.add_component("Vegetation Slope Filter")

    # 3) Add surfaces to plant on. This will include a flat surface and a sphere mesh to provide a sloped surface
    dynveg.create_surface_entity("Planting Surface", center_point, 32.0, 32.0, 1.0)
    sloped_surface_center = math.Vector3(512.0, 512.0, 38.0)
    dynveg.create_mesh_surface_entity_with_slopes("Sloped Planting Surface", sloped_surface_center, 10.0)

    # Set instances to spawn on a center snap point to avoid unexpected instances around the edges of the box shape
    veg_system_settings_component = hydra.add_level_component("Vegetation System Settings")
    editor.EditorComponentAPIBus(bus.Broadcast, "SetComponentProperty", veg_system_settings_component,
                                 'Configuration|Area System Settings|Sector Point Snap Mode', 1)

    # 4) Validate instance counts pre-filter
    num_expected_flat_surface = 40 * 40     # 20x20 instances per 16m
    num_expected_slopes_pre_filter = 120    # Unfiltered planting on the top of the sphere mesh
    num_expected = num_expected_flat_surface + num_expected_slopes_pre_filter
    initial_success = helper.wait_for_condition(lambda: dynveg.validate_instance_count_in_entity_shape(
        spawner_entity.id, num_expected), 5.0)
    Report.result(Tests.prefilter_instance_count, initial_success)

    # 5) Change Slope Min/Max on the Vegetation Slope Filter component
    spawner_entity.get_set_test(3, "Configuration|Slope Min", 20)
    spawner_entity.get_set_test(3, "Configuration|Slope Max", 45)

    # 6) Validate instance counts post-filter: instances should only plant on slopes between 20-45 degrees
    num_expected_slopes_post_filter = 48
    slope_min_max_success = helper.wait_for_condition(lambda: dynveg.validate_instance_count_in_entity_shape(
        spawner_entity.id, num_expected_slopes_post_filter), 5.0)
    Report.result(Tests.postfilter_instance_count, slope_min_max_success)

    # 7) Setup for overrides on the Slope Filter component and the spawner entity's descriptor
    spawner_entity.get_set_test(3, "Configuration|Allow Per-Item Overrides", True)
    spawner_entity.get_set_test(2, "Configuration|Embedded Assets|[0]|Slope Filter|Override Enabled", True)

    # 8) Set Slope Filter Min/Max overrides on the spawner entity's descriptor
    spawner_entity.get_set_test(2, "Configuration|Embedded Assets|[0]|Slope Filter|Min", 5)
    spawner_entity.get_set_test(2, "Configuration|Embedded Assets|[0]|Slope Filter|Max", 20)

    # 9) Validate instance counts post-filter: instances should only plant on slopes between 5-20 degrees
    num_expected_slopes_post_filter_overrides = 12
    overrides_min_max_success = helper.wait_for_condition(lambda: dynveg.validate_instance_count_in_entity_shape(
        spawner_entity.id, num_expected_slopes_post_filter_overrides), 5.0)
    Report.result(Tests.postfilter_overrides_instance_count, overrides_min_max_success)


if __name__ == "__main__":

    from editor_python_test_tools.utils import Report
    Report.start_test(SlopeFilter_ComponentAndOverrides_InstancesPlantOnValidSlopes)
>>>>>>> 4e6c49ac
<|MERGE_RESOLUTION|>--- conflicted
+++ resolved
@@ -6,121 +6,6 @@
 """
 
 
-<<<<<<< HEAD
-import os
-import sys
-
-import azlmbr.bus as bus
-import azlmbr.editor as editor
-import azlmbr.legacy.general as general
-import azlmbr.math as math
-import azlmbr.paths
-
-sys.path.append(os.path.join(azlmbr.paths.engroot, "AutomatedTesting", "Gem", "PythonTests"))
-import editor_python_test_tools.hydra_editor_utils as hydra
-from editor_python_test_tools.editor_test_helper import EditorTestHelper
-from largeworlds.large_worlds_utils import editor_dynveg_test_helper as dynveg
-
-
-class TestSlopeFilterComponentAndOverrides(EditorTestHelper):
-    def __init__(self):
-        EditorTestHelper.__init__(self, log_prefix="SlopeFilter_InstancesPlantOnValidSlope", args=["level"])
-
-    def run_test(self):
-        """
-        Summary:
-        A new level is created. A spawner entity is added, along with a flat planting surface at 32 on Z, and sphere
-        mesh at 38 on Z to provide a sloped surface. A Slope Filter is added to the spawner entity, and Slope Min/Max
-        values are set. Instance counts are validated. The same test is then performed for Slope Filter overrides.
-
-        Expected Behavior:
-        Instances plant only on surfaces that fall between the Slope Filter Min/Max settings
-
-        Test Steps:
-         1) Create a new level
-         2) Create an instance spawner entity
-         3) Create surfaces to plant on, one at 32 on Z and another sloped surface at 38 on Z.
-         4) Initial instance counts pre-filter are verified.
-         5) Slope Min/Max values are set on the Slope Filter component
-         6) Instance counts are validated
-         7) Setup for overrides tests
-         8) Slope Min/Max values are set on the descriptor overrides
-         9) Instance counts are validated
-
-        Note:
-        - This test file must be called from the Open 3D Engine Editor command terminal
-        - Any passed and failed tests are written to the Editor.log file.
-                Parsing the file or running a log_monitor are required to observe the test results.
-
-        :return: None
-        """
-
-        # 1) Create a new, temporary level
-        self.test_success = self.create_level(
-            self.args["level"],
-            heightmap_resolution=1024,
-            heightmap_meters_per_pixel=1,
-            terrain_texture_resolution=4096,
-            use_terrain=False,
-        )
-
-        # Set view of planting area for visual debugging
-        general.set_current_view_position(512.0, 475.0, 38.0)
-
-        # 2) Create a new entity with required vegetation area components
-        center_point = math.Vector3(512.0, 512.0, 32.0)
-        asset_path = os.path.join("Slices", "PinkFlower.dynamicslice")
-        spawner_entity = dynveg.create_vegetation_area("Instance Spawner", center_point, 32.0, 32.0, 32.0, asset_path)
-
-        # Add a Vegetation Slope Filter
-        spawner_entity.add_component("Vegetation Slope Filter")
-
-        # 3) Add surfaces to plant on. This will include a flat surface and a sphere mesh to provide a sloped surface
-        dynveg.create_surface_entity("Planting Surface", center_point, 32.0, 32.0, 1.0)
-        sloped_surface_center = math.Vector3(512.0, 512.0, 38.0)
-        dynveg.create_mesh_surface_entity_with_slopes("Sloped Planting Surface", sloped_surface_center, 10.0)
-
-        # Set instances to spawn on a center snap point to avoid unexpected instances around the edges of the box shape
-        veg_system_settings_component = hydra.add_level_component("Vegetation System Settings")
-        editor.EditorComponentAPIBus(bus.Broadcast, "SetComponentProperty", veg_system_settings_component,
-                                     'Configuration|Area System Settings|Sector Point Snap Mode', 1)
-
-        # 4) Validate instance counts pre-filter
-        num_expected_flat_surface = 40 * 40     # 20x20 instances per 16m
-        num_expected_slopes_pre_filter = 120    # Unfiltered planting on the top of the sphere mesh
-        num_expected = num_expected_flat_surface + num_expected_slopes_pre_filter
-        initial_success = self.wait_for_condition(lambda: dynveg.validate_instance_count_in_entity_shape(
-            spawner_entity.id, num_expected), 5.0)
-        self.test_success = initial_success and self.test_success
-
-        # 5) Change Slope Min/Max on the Vegetation Slope Filter component
-        spawner_entity.get_set_test(3, "Configuration|Slope Min", 20)
-        spawner_entity.get_set_test(3, "Configuration|Slope Max", 45)
-
-        # 6) Validate instance counts post-filter: instances should only plant on slopes between 20-45 degrees
-        num_expected_slopes_post_filter = 48
-        slope_min_max_success = self.wait_for_condition(lambda: dynveg.validate_instance_count_in_entity_shape(
-            spawner_entity.id, num_expected_slopes_post_filter), 5.0)
-        self.test_success = slope_min_max_success and self.test_success
-
-        # 7) Setup for overrides on the Slope Filter component and the spawner entity's descriptor
-        spawner_entity.get_set_test(3, "Configuration|Allow Per-Item Overrides", True)
-        spawner_entity.get_set_test(2, "Configuration|Embedded Assets|[0]|Slope Filter|Override Enabled", True)
-
-        # 8) Set Slope Filter Min/Max overrides on the spawner entity's descriptor
-        spawner_entity.get_set_test(2, "Configuration|Embedded Assets|[0]|Slope Filter|Min", 5)
-        spawner_entity.get_set_test(2, "Configuration|Embedded Assets|[0]|Slope Filter|Max", 20)
-
-        # 9) Validate instance counts post-filter: instances should only plant on slopes between 5-20 degrees
-        num_expected_slopes_post_filter_overrides = 12
-        overrides_min_max_success = self.wait_for_condition(lambda: dynveg.validate_instance_count_in_entity_shape(
-            spawner_entity.id, num_expected_slopes_post_filter_overrides), 5.0)
-        self.test_success = overrides_min_max_success and self.test_success
-
-
-test = TestSlopeFilterComponentAndOverrides()
-test.run()
-=======
 class Tests:
     prefilter_instance_count = (
         "Found the expected number of instances before applying the Slope Filter",
@@ -238,5 +123,4 @@
 if __name__ == "__main__":
 
     from editor_python_test_tools.utils import Report
-    Report.start_test(SlopeFilter_ComponentAndOverrides_InstancesPlantOnValidSlopes)
->>>>>>> 4e6c49ac
+    Report.start_test(SlopeFilter_ComponentAndOverrides_InstancesPlantOnValidSlopes)