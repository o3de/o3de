"""
Copyright (c) Contributors to the Open 3D Engine Project.
For complete copyright and license terms please see the LICENSE at the root of this distribution.

SPDX-License-Identifier: Apache-2.0 OR MIT
"""

<<<<<<< HEAD
import os
import sys
import azlmbr.math as math
import azlmbr.paths
import azlmbr.editor as editor
import azlmbr.bus as bus
import azlmbr.legacy.general as general

sys.path.append(os.path.join(azlmbr.paths.engroot, "AutomatedTesting", "Gem", "PythonTests"))
import editor_python_test_tools.hydra_editor_utils as hydra
from editor_python_test_tools.editor_test_helper import EditorTestHelper
from largeworlds.large_worlds_utils import editor_dynveg_test_helper as dynveg


class TestSystemSettingsSectorPointDensity(EditorTestHelper):
    def __init__(self):
        EditorTestHelper.__init__(self, log_prefix="SystemSettings_SectorPointDensity", args=["level"])

    def run_test(self):
        """
        Summary:
        Sector Point Density increases/reduces the number of vegetation points within a sector

        Expected Result:
        Default value for Sector Point Density is 20.
        20 vegetation meshes appear on each side of the established vegetation area with the default value.
        When altered, the specified number of vegetation meshes along a side of a vegetation area matches the value set
        in Sector Point Density.

        :return: None
        """

        INSTANCE_COUNT_BEFORE_DENSITY_CHANGE = 400
        INSTANCE_COUNT_AFTER_DENSITY_CHANGE = 100

        # Create empty level
        self.test_success = self.create_level(
            self.args["level"],
            heightmap_resolution=1024,
            heightmap_meters_per_pixel=1,
            terrain_texture_resolution=4096,
            use_terrain=False,
        )

        general.set_current_view_position(512.0, 480.0, 38.0)

        # Create basic vegetation entity
        position = math.Vector3(512.0, 512.0, 32.0)
        asset_path = os.path.join("Slices", "PinkFlower.dynamicslice")
        dynveg.create_vegetation_area("vegetation", position, 16.0, 16.0, 1.0, asset_path)
        dynveg.create_surface_entity("Surface_Entity", position, 16.0, 16.0, 1.0)

        # Count the number of vegetation meshes along one side of the new vegetation area.                                                                           #
        result = self.wait_for_condition(
            lambda: dynveg.validate_instance_count(position, 8.0, INSTANCE_COUNT_BEFORE_DENSITY_CHANGE), 2.0
        )
        self.log(f"Vegetation instances count equal to expected value before changing sector point density: {result}")

        # Add the Vegetation Debugger component to the Level Inspector
        veg_system_settings_component = hydra.add_level_component("Vegetation System Settings")

        # Change Sector Point Density to 10
        editor.EditorComponentAPIBus(
            bus.Broadcast,
            "SetComponentProperty",
            veg_system_settings_component,
            "Configuration|Area System Settings|Sector Point Snap Mode",
            1,
        )
        editor.EditorComponentAPIBus(
            bus.Broadcast,
            "SetComponentProperty",
            veg_system_settings_component,
            "Configuration|Area System Settings|Sector Point Density",
            10,
        )

        # Count the number of vegetation meshes along one side of the new vegetation area.
        result = self.wait_for_condition(
            lambda: dynveg.validate_instance_count(position, 8.0, INSTANCE_COUNT_AFTER_DENSITY_CHANGE), 2.0
        )
        self.log(f"Vegetation instances count equal to expected value after changing sector point density: {result}")


test = TestSystemSettingsSectorPointDensity()
test.run()
=======

class Tests:
    initial_density_instance_count = (
        "Found the expected number of instances with default sector density",
        "Found an unexpected number of instances with default sector density"
    )
    configured_density_instance_count = (
        "Found the expected number of instances with a sector density of 10",
        "Found an unexpected number of instances with a sector density of 10"
    )


def SystemSettings_SectorPointDensity():
    """
    Summary:
    Sector Point Density increases/reduces the number of vegetation points within a sector

    Expected Result:
    Default value for Sector Point Density is 20.
    20 vegetation meshes appear on each side of the established vegetation area with the default value.
    When altered, the specified number of vegetation meshes along a side of a vegetation area matches the value set
    in Sector Point Density.

    :return: None
    """

    import os

    import azlmbr.math as math
    import azlmbr.editor as editor
    import azlmbr.bus as bus
    import azlmbr.legacy.general as general

    import editor_python_test_tools.hydra_editor_utils as hydra
    from largeworlds.large_worlds_utils import editor_dynveg_test_helper as dynveg
    from editor_python_test_tools.utils import Report
    from editor_python_test_tools.utils import TestHelper as helper

    INSTANCE_COUNT_BEFORE_DENSITY_CHANGE = 400
    INSTANCE_COUNT_AFTER_DENSITY_CHANGE = 100

    # Open an existing simple level
    helper.init_idle()
    helper.open_level("Physics", "Base")

    general.set_current_view_position(512.0, 480.0, 38.0)

    # Create basic vegetation entity
    position = math.Vector3(512.0, 512.0, 32.0)
    asset_path = os.path.join("Slices", "PinkFlower.dynamicslice")
    dynveg.create_vegetation_area("vegetation", position, 16.0, 16.0, 1.0, asset_path)
    dynveg.create_surface_entity("Surface_Entity", position, 16.0, 16.0, 1.0)

    # Count the number of vegetation instances in the vegetation area
    result = helper.wait_for_condition(lambda: dynveg.validate_instance_count(position, 8.0,
                                                                              INSTANCE_COUNT_BEFORE_DENSITY_CHANGE), 2.0)
    Report.result(Tests.initial_density_instance_count, result)

    # Add the Vegetation Debugger component to the Level Inspector
    veg_system_settings_component = hydra.add_level_component("Vegetation System Settings")

    # Change Sector Point Density to 10
    editor.EditorComponentAPIBus(
        bus.Broadcast,
        "SetComponentProperty",
        veg_system_settings_component,
        "Configuration|Area System Settings|Sector Point Snap Mode",
        1,
    )
    editor.EditorComponentAPIBus(
        bus.Broadcast,
        "SetComponentProperty",
        veg_system_settings_component,
        "Configuration|Area System Settings|Sector Point Density",
        10,
    )

    # Count the number of vegetation instances in the vegetation area
    result = helper.wait_for_condition(lambda: dynveg.validate_instance_count(position, 8.0,
                                                                              INSTANCE_COUNT_AFTER_DENSITY_CHANGE), 2.0)
    Report.result(Tests.configured_density_instance_count, result)


if __name__ == "__main__":

    from editor_python_test_tools.utils import Report
    Report.start_test(SystemSettings_SectorPointDensity)
>>>>>>> 4e6c49ac
<|MERGE_RESOLUTION|>--- conflicted
+++ resolved
@@ -5,94 +5,6 @@
 SPDX-License-Identifier: Apache-2.0 OR MIT
 """
 
-<<<<<<< HEAD
-import os
-import sys
-import azlmbr.math as math
-import azlmbr.paths
-import azlmbr.editor as editor
-import azlmbr.bus as bus
-import azlmbr.legacy.general as general
-
-sys.path.append(os.path.join(azlmbr.paths.engroot, "AutomatedTesting", "Gem", "PythonTests"))
-import editor_python_test_tools.hydra_editor_utils as hydra
-from editor_python_test_tools.editor_test_helper import EditorTestHelper
-from largeworlds.large_worlds_utils import editor_dynveg_test_helper as dynveg
-
-
-class TestSystemSettingsSectorPointDensity(EditorTestHelper):
-    def __init__(self):
-        EditorTestHelper.__init__(self, log_prefix="SystemSettings_SectorPointDensity", args=["level"])
-
-    def run_test(self):
-        """
-        Summary:
-        Sector Point Density increases/reduces the number of vegetation points within a sector
-
-        Expected Result:
-        Default value for Sector Point Density is 20.
-        20 vegetation meshes appear on each side of the established vegetation area with the default value.
-        When altered, the specified number of vegetation meshes along a side of a vegetation area matches the value set
-        in Sector Point Density.
-
-        :return: None
-        """
-
-        INSTANCE_COUNT_BEFORE_DENSITY_CHANGE = 400
-        INSTANCE_COUNT_AFTER_DENSITY_CHANGE = 100
-
-        # Create empty level
-        self.test_success = self.create_level(
-            self.args["level"],
-            heightmap_resolution=1024,
-            heightmap_meters_per_pixel=1,
-            terrain_texture_resolution=4096,
-            use_terrain=False,
-        )
-
-        general.set_current_view_position(512.0, 480.0, 38.0)
-
-        # Create basic vegetation entity
-        position = math.Vector3(512.0, 512.0, 32.0)
-        asset_path = os.path.join("Slices", "PinkFlower.dynamicslice")
-        dynveg.create_vegetation_area("vegetation", position, 16.0, 16.0, 1.0, asset_path)
-        dynveg.create_surface_entity("Surface_Entity", position, 16.0, 16.0, 1.0)
-
-        # Count the number of vegetation meshes along one side of the new vegetation area.                                                                           #
-        result = self.wait_for_condition(
-            lambda: dynveg.validate_instance_count(position, 8.0, INSTANCE_COUNT_BEFORE_DENSITY_CHANGE), 2.0
-        )
-        self.log(f"Vegetation instances count equal to expected value before changing sector point density: {result}")
-
-        # Add the Vegetation Debugger component to the Level Inspector
-        veg_system_settings_component = hydra.add_level_component("Vegetation System Settings")
-
-        # Change Sector Point Density to 10
-        editor.EditorComponentAPIBus(
-            bus.Broadcast,
-            "SetComponentProperty",
-            veg_system_settings_component,
-            "Configuration|Area System Settings|Sector Point Snap Mode",
-            1,
-        )
-        editor.EditorComponentAPIBus(
-            bus.Broadcast,
-            "SetComponentProperty",
-            veg_system_settings_component,
-            "Configuration|Area System Settings|Sector Point Density",
-            10,
-        )
-
-        # Count the number of vegetation meshes along one side of the new vegetation area.
-        result = self.wait_for_condition(
-            lambda: dynveg.validate_instance_count(position, 8.0, INSTANCE_COUNT_AFTER_DENSITY_CHANGE), 2.0
-        )
-        self.log(f"Vegetation instances count equal to expected value after changing sector point density: {result}")
-
-
-test = TestSystemSettingsSectorPointDensity()
-test.run()
-=======
 
 class Tests:
     initial_density_instance_count = (
@@ -179,5 +91,4 @@
 if __name__ == "__main__":
 
     from editor_python_test_tools.utils import Report
-    Report.start_test(SystemSettings_SectorPointDensity)
->>>>>>> 4e6c49ac
+    Report.start_test(SystemSettings_SectorPointDensity)