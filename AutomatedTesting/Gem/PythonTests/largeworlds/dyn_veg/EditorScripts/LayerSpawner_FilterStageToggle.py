--- conflicted
+++ resolved
@@ -5,90 +5,6 @@
 SPDX-License-Identifier: Apache-2.0 OR MIT
 """
 
-<<<<<<< HEAD
-import os
-import sys
-
-import azlmbr.bus as bus
-import azlmbr.editor as editor
-import azlmbr.legacy.general as general
-import azlmbr.math as math
-import azlmbr.paths
-
-sys.path.append(os.path.join(azlmbr.paths.engroot, "AutomatedTesting", "Gem", "PythonTests"))
-import editor_python_test_tools.hydra_editor_utils as hydra
-from editor_python_test_tools.editor_test_helper import EditorTestHelper
-from largeworlds.large_worlds_utils import editor_dynveg_test_helper as dynveg
-
-
-class TestLayerSpawnerFilterStageToggle(EditorTestHelper):
-    def __init__(self):
-        EditorTestHelper.__init__(self, log_prefix="LayerSpawner_FilterStageToggle", args=["level"])
-
-    def run_test(self):
-        """
-        Summary:
-        C4765973 Filter Stage toggle affects final vegetation position.
-
-        Expected Result:
-        Vegetation instances plant differently depending on the Filter Stage setting.
-
-        :return: None
-        """
-
-        PREPROCESS_INSTANCE_COUNT = 21
-        POSTPROCESS_INSTANCE_COUNT = 19
-
-        # Create empty level
-        self.test_success = self.create_level(
-            self.args["level"],
-            heightmap_resolution=1024,
-            heightmap_meters_per_pixel=1,
-            terrain_texture_resolution=4096,
-            use_terrain=False,
-        )
-
-        general.set_current_view_position(500.49, 498.69, 46.66)
-        general.set_current_view_rotation(-42.05, 0.00, -36.33)
-
-        # Create a vegetation area with all needed components
-        position = math.Vector3(512.0, 512.0, 32.0)
-        asset_path = os.path.join("Slices", "PinkFlower.dynamicslice")
-        vegetation_entity = dynveg.create_vegetation_area("vegetation", position, 16.0, 16.0, 16.0, asset_path)
-        vegetation_entity.add_component("Vegetation Altitude Filter")
-        vegetation_entity.add_component("Vegetation Position Modifier")
-
-        # Create a child entity under vegetation area
-        child_entity = hydra.Entity("child_entity")
-        components_to_add = ["Random Noise Gradient", "Gradient Transform Modifier", "Box Shape"]
-        child_entity.create_entity(position, components_to_add, vegetation_entity.id)
-
-        # Set the Gradient Id in X and Y direction
-        vegetation_entity.get_set_test(4, "Configuration|Position X|Gradient|Gradient Entity Id", child_entity.id)
-        vegetation_entity.get_set_test(4, "Configuration|Position Y|Gradient|Gradient Entity Id", child_entity.id)
-
-        # Set the min and max values for Altitude Filter
-        vegetation_entity.get_set_test(3, "Configuration|Altitude Min", 34.0)
-        vegetation_entity.get_set_test(3, "Configuration|Altitude Max", 38.0)
-
-        # Add entity with Mesh to replicate creation of hills and a flat surface to plant on
-        dynveg.create_surface_entity("Flat Surface", position, 32.0, 32.0, 1.0)
-        hill_entity = dynveg.create_mesh_surface_entity_with_slopes("hill", position, 4.0)
-
-        # Set the filter stage to preprocess and postprocess respectively and verify instance count
-        vegetation_entity.get_set_test(0, "Configuration|Filter Stage", 1)
-        self.wait_for_condition(lambda: dynveg.validate_instance_count(position, 16.0, PREPROCESS_INSTANCE_COUNT), 3.0)
-        result = dynveg.validate_instance_count(position, 16.0, PREPROCESS_INSTANCE_COUNT)
-        self.log(f"Preprocess filter stage vegetation instance count is as expected: {result}")
-        vegetation_entity.get_set_test(0, "Configuration|Filter Stage", 2)
-        self.wait_for_condition(lambda: dynveg.validate_instance_count(position, 16.0, POSTPROCESS_INSTANCE_COUNT), 3.0)
-        result = dynveg.validate_instance_count(position, 16.0, POSTPROCESS_INSTANCE_COUNT)
-        self.log(f"Postprocess filter vegetation instance stage count is as expected: {result}")
-
-
-test = TestLayerSpawnerFilterStageToggle()
-test.run()
-=======
 
 class Tests:
     preprocess_instance_count = (
@@ -168,5 +84,4 @@
 if __name__ == "__main__":
 
     from editor_python_test_tools.utils import Report
-    Report.start_test(LayerSpawner_FilterStageToggle)
->>>>>>> 4e6c49ac
+    Report.start_test(LayerSpawner_FilterStageToggle)