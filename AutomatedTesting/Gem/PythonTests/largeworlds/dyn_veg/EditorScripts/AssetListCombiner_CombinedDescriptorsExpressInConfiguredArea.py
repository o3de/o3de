--- conflicted
+++ resolved
@@ -5,90 +5,6 @@
 SPDX-License-Identifier: Apache-2.0 OR MIT
 """
 
-<<<<<<< HEAD
-import os
-import sys
-
-sys.path.append(os.path.dirname(os.path.abspath(__file__)))
-import azlmbr.bus as bus
-import azlmbr.editor as editor
-import azlmbr.legacy.general as general
-import azlmbr.math as math
-import azlmbr.paths
-import azlmbr.vegetation as vegetation
-
-sys.path.append(os.path.join(azlmbr.paths.engroot, 'AutomatedTesting', 'Gem', 'PythonTests'))
-import editor_python_test_tools.hydra_editor_utils as hydra
-from editor_python_test_tools.editor_test_helper import EditorTestHelper
-from largeworlds.large_worlds_utils import editor_dynveg_test_helper as dynveg
-
-
-class TestAssetListCombiner(EditorTestHelper):
-    def __init__(self):
-        EditorTestHelper.__init__(self, log_prefix="AssetListCombiner_CombinedDescriptors", args=["level"])
-
-    def run_test(self):
-        """
-        Summary:
-        Combined descriptors appear as expected in a vegetation area. Also verifies remove/replace of assigned Asset
-        Lists.
-
-        Expected Behavior:
-        Vegetation fills in the area using the assets assigned to both Vegetation Asset Lists.
-
-        Test Steps:
-         1) Create a new, temporary level
-         2) Create 3 entities with Vegetation Asset List components set to spawn different descriptors
-         3) Create a planting surface and add a Vegetation System Settings level component with instances set to spawn
-            on center instead of corner
-         4) Create a spawner using a Vegetation Asset List Combiner component and a Weight Selector, and disallow
-            spawning empty assets
-         5) Add 2 of the Asset List entities to the Vegetation Asset List Combiner component (PinkFlower and Empty)
-         6) Create a Constant Gradient entity as a child of the spawner entity, and a Dither Gradient Modifier entity
-            as a child of the Constant Gradient entity, and configure for a checkerboard pattern
-         7) Pin the Dither Gradient Entity to the Asset Weight Selector of the spawner entity
-         8) Validate instance count with configured Asset List Combiner
-         9) Replace the reference to the 2nd asset list on the Vegetation Asset List Combiner component and validate
-            instance count
-        10) Remove the referenced Asset Lists on the Asset List Combiner, Disable/Re-enable the Asset List
-            Combiner component to force a refresh, and validate instance count
-
-        Note:
-        - This test file must be called from the Open 3D Engine Editor command terminal
-        - Any passed and failed tests are written to the Editor.log file.
-                Parsing the file or running a log_monitor are required to observe the test results.
-
-        :return: None
-        """
-
-        def create_asset_list_entity(name, center, dynamic_slice_asset_path):
-            asset_list_entity = hydra.Entity(name)
-            asset_list_entity.create_entity(
-                center,
-                ["Vegetation Asset List"]
-            )
-            if asset_list_entity.id.IsValid():
-                print(f"'{asset_list_entity.name}' created")
-
-            # Set the Asset List to a Dynamic Slice spawner with a specific slice asset selected
-            dynamic_slice_spawner = vegetation.DynamicSliceInstanceSpawner()
-            dynamic_slice_spawner.SetSliceAssetPath(dynamic_slice_asset_path)
-            descriptor = hydra.get_component_property_value(asset_list_entity.components[0],
-                                                            "Configuration|Embedded Assets|[0]")
-            descriptor.spawner = dynamic_slice_spawner
-            asset_list_entity.get_set_test(0, "Configuration|Embedded Assets|[0]", descriptor)
-            return asset_list_entity
-
-        # 1) Create a new, temporary level
-        self.test_success = self.create_level(
-            self.args["level"],
-            heightmap_resolution=1024,
-            heightmap_meters_per_pixel=1,
-            terrain_texture_resolution=4096,
-            use_terrain=False,
-        )
-=======
->>>>>>> 4e6c49ac
 
 class Tests:
     combined_instance_count_validation = (
