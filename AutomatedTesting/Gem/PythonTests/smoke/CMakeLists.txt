#
# Copyright (c) Contributors to the Open 3D Engine Project.
# For complete copyright and license terms please see the LICENSE at the root of this distribution.
#
# SPDX-License-Identifier: Apache-2.0 OR MIT
#

if(PAL_TRAIT_BUILD_TESTS_SUPPORTED AND PAL_TRAIT_BUILD_HOST_TOOLS)

    include(${LY_ROOT_FOLDER}/Code/Tools/SerializeContextTools/Platform/${PAL_PLATFORM_NAME}/PAL_${PAL_PLATFORM_NAME_LOWERCASE}.cmake)
    if (PAL_TRAIT_BUILD_SERIALIZECONTEXTTOOLS)
        list(APPEND additional_dependencies AZ::SerializeContextTools) # test_CLITool_SerializeContextTools depends on it
    endif()

    ly_add_pytest(
        NAME AutomatedTesting::SmokeTest
        TEST_SUITE smoke
        TEST_SERIAL
        PATH ${CMAKE_CURRENT_LIST_DIR}
        PYTEST_MARKS "SUITE_smoke"
        RUNTIME_DEPENDENCIES
            AZ::AssetProcessor
            AZ::PythonBindingsExample
            Legacy::Editor
            AutomatedTesting.GameLauncher
            AutomatedTesting.Assets
            AZ::AzTestRunner
            AZ::AssetBundlerBatch
            ${additional_dependencies}
        COMPONENT
            Smoke
    )

    ly_add_pytest(
        NAME AutomatedTesting::LoadLevelGPU
        TEST_SUITE smoke
        TEST_SERIAL
<<<<<<< HEAD
        PATH ${CMAKE_CURRENT_LIST_DIR}
        PYTEST_MARKS "SUITE_sandbox"
=======
        TEST_REQUIRES gpu
        PATH ${CMAKE_CURRENT_LIST_DIR}/test_RemoteConsole_GPULoadLevel_Works.py
        TIMEOUT 100
>>>>>>> 722066dc
        RUNTIME_DEPENDENCIES
            AZ::AssetProcessor
            AZ::PythonBindingsExample
            AutomatedTesting.GameLauncher
            AutomatedTesting.Assets
        COMPONENT
            Smoke
    )

    ly_add_pytest(
        NAME AutomatedTesting::EditorTestWithGPU
        TEST_REQUIRES gpu
        PATH ${CMAKE_CURRENT_LIST_DIR}/test_Editor_NewExistingLevels_Works.py
        TIMEOUT 100
        RUNTIME_DEPENDENCIES
            AZ::AssetProcessor
            AZ::PythonBindingsExample
            Legacy::Editor
            AutomatedTesting.GameLauncher
            AutomatedTesting.Assets
    )

    ly_add_pytest(
        NAME AutomatedTesting::GameLauncherWithGPU
        TEST_SUITE sandbox
        TEST_REQUIRES gpu
        PATH ${CMAKE_CURRENT_LIST_DIR}/test_GameLauncher_EnterExitGameMode_Works.py
        TIMEOUT 100
        RUNTIME_DEPENDENCIES
            AZ::AssetProcessor
            AZ::PythonBindingsExample
            Legacy::Editor
            AutomatedTesting.GameLauncher
            AutomatedTesting.Assets
    )

endif()<|MERGE_RESOLUTION|>--- conflicted
+++ resolved
@@ -35,14 +35,9 @@
         NAME AutomatedTesting::LoadLevelGPU
         TEST_SUITE smoke
         TEST_SERIAL
-<<<<<<< HEAD
-        PATH ${CMAKE_CURRENT_LIST_DIR}
-        PYTEST_MARKS "SUITE_sandbox"
-=======
         TEST_REQUIRES gpu
         PATH ${CMAKE_CURRENT_LIST_DIR}/test_RemoteConsole_GPULoadLevel_Works.py
         TIMEOUT 100
->>>>>>> 722066dc
         RUNTIME_DEPENDENCIES
             AZ::AssetProcessor
             AZ::PythonBindingsExample
