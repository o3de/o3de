"""
Copyright (c) Contributors to the Open 3D Engine Project.
For complete copyright and license terms please see the LICENSE at the root of this distribution.

SPDX-License-Identifier: Apache-2.0 OR MIT
"""

from editor_python_test_tools.utils import TestHelper as helper
from PySide2 import QtWidgets, QtTest, QtCore
from PySide2.QtCore import Qt
import editor_python_test_tools.pyside_utils as pyside_utils
import azlmbr.editor as editor
import azlmbr.bus as bus
from scripting_utils.scripting_constants import (SCRIPT_CANVAS_UI, ASSET_EDITOR_UI, NODE_PALETTE_UI, NODE_PALETTE_QT,
                                                 TREE_VIEW_QT, SEARCH_FRAME_QT, SEARCH_FILTER_QT, SAVE_STRING,
                                                 SAVE_ASSET_AS, WAIT_TIME_3, NODE_INSPECTOR_TITLE_KEY, WAIT_FRAMES,
<<<<<<< HEAD
                                                 NODE_INSPECTOR_QT, VARIABLE_MANAGER_QT, NODE_INSPECTOR_UI)
=======
                                                 NODE_INSPECTOR_QT, NODE_INSPECTOR_UI)
>>>>>>> 8c113cca


def save_script_event_file(self, file_path):
    """
    function for saving a script event file with a user defined file path. Requires asset editor qt object to be initialized
    and any required fields in the asset editor to be filled in before asset can be saved.

    param self: the script object calling this function
    param file_path: full path to the file as a string

    returns: true if the Save action is successful and the * character disappears from the asset editor label
    """
    editor.AssetEditorWidgetRequestsBus(bus.Broadcast, SAVE_ASSET_AS, file_path)
    action = pyside_utils.find_child_by_pattern(self.asset_editor_menu_bar, {"type": QtWidgets.QAction, "iconText": SAVE_STRING})
    action.trigger()
    # wait till file is saved, to validate that check the text of QLabel at the bottom of the AssetEditor,
    # if there are no unsaved changes we will not have any * in the text
    label = self.asset_editor.findChild(QtWidgets.QLabel, "textEdit")
    return helper.wait_for_condition(lambda: "*" not in label.text(), WAIT_TIME_3)


def initialize_editor_object(self):
    self.editor_main_window = pyside_utils.get_editor_main_window()


def initialize_sc_editor_objects(self):
    self.sc_editor = self.editor_main_window.findChild(QtWidgets.QDockWidget, SCRIPT_CANVAS_UI)
    self.sc_editor_main_window = self.sc_editor.findChild(QtWidgets.QMainWindow)

<<<<<<< HEAD
def initialize_variable_manager_object(self):
    self.variable_manager = self.sc_editor.findChild(QtWidgets.QDockWidget, VARIABLE_MANAGER_QT)
    if not self.variable_manager.isVisible():
        self.click_menu_option(self.sc_editor, VARIABLE_MANAGER_QT)
=======
>>>>>>> 8c113cca

#deprecate these two functions and break them into smaller functions like the one above for qt object model prep
def initialize_asset_editor_qt_objects(self):
    """
    function for initializing qt objects needed for testing around asset editor

    param self: the script object calling this function.

    returns: None
    """
    self.editor_window = pyside_utils.get_editor_main_window()
    self.asset_editor = self.editor_window.findChild(QtWidgets.QDockWidget, ASSET_EDITOR_UI)
    self.asset_editor_widget = self.asset_editor.findChild(QtWidgets.QWidget, "AssetEditorWindowClass")
    self.asset_editor_row_container = self.asset_editor_widget.findChild(QtWidgets.QWidget, "ContainerForRows")
    self.asset_editor_menu_bar = self.asset_editor_widget.findChild(QtWidgets.QMenuBar)


def initialize_sc_qt_objects(self):
    """
    function for initializing qt objects needed for testing around the script canvas editor

    param self: the script object calling this function

    returns: None
    """
    self.script_canvas = self.editor_window.findChild(QtWidgets.QDockWidget, SCRIPT_CANVAS_UI)
    if self.script_canvas.findChild(QtWidgets.QDockWidget, NODE_PALETTE_QT) is None:
        action = pyside_utils.find_child_by_pattern(self.script_canvas, {"text": NODE_PALETTE_UI, "type": QtWidgets.QAction})
        action.trigger()
    self.node_palette = self.script_canvas.findChild(QtWidgets.QDockWidget, NODE_PALETTE_QT)
    self.node_tree_view = self.node_palette.findChild(QtWidgets.QTreeView, TREE_VIEW_QT)
    self.node_tree_search_frame = self.node_palette.findChild(QtWidgets.QFrame, SEARCH_FRAME_QT)
    self.node_tree_search_box = self.node_tree_search_frame.findChild(QtWidgets.QLineEdit, SEARCH_FILTER_QT)


def expand_qt_container_rows(self, object_name):
    """
    function used for expanding qt container rows with expandable children

    param self: The script object calling this function
    param object_name: qt object name as a string

    returns: none
    """
    children = self.asset_editor_row_container.findChildren(QtWidgets.QFrame, object_name)
    for child in children:
        check_box = child.findChild(QtWidgets.QCheckBox)
        if check_box and not check_box.isChecked():
            QtTest.QTest.mouseClick(check_box, QtCore.Qt.LeftButton, QtCore.Qt.NoModifier)


def canvas_node_palette_search(self, node_name, number_of_retries):
    """
    function for searching the script canvas node palette for user defined nodes. function takes a number of retries as
    an argument in case editor/script canvas lags during test.

    param self: The script calling this function
    param node_name: the name of the node being searched for
    param number_of_retries: the number of times to search (click on the search button)

    returns: None
    """
    self.node_tree_search_box.setText(node_name)
    helper.wait_for_condition(lambda: self.node_tree_search_box.text() == node_name, WAIT_TIME_3)
    # Try clicking ENTER in search box multiple times
    for _ in range(number_of_retries):
        QtTest.QTest.keyClick(self.node_tree_search_box, QtCore.Qt.Key_Enter, QtCore.Qt.NoModifier)
        if pyside_utils.find_child_by_pattern(self.node_tree_view, {"text": node_name}) is not None:
            break


def get_node_inspector_node_titles(self, sc_graph_node_inspector, sc_graph):
    """
    function for retrieving the node inspector's node titles from all nodes in a script canvas graph. function takes
    a script canvas graph and node inspector qt widget.

    param self: the script calling this function
    param sc_graph_node_inspector: the sc graph node inspector qt widget
    param sc_graph: the sc graph qt widget

    returns: a list of node titles (i.e Print - Utilities/Debug). If there are duplicates of a node then the title
    will include ( X Selected) in the string.
    """
    node_inspector_scroll_area = sc_graph_node_inspector.findChild(QtWidgets.QScrollArea, "")
    # perform ctrl+a keystroke to highlight all nodes on the graph
    QtTest.QTest.keyClick(sc_graph, "a", Qt.ControlModifier, WAIT_FRAMES)
    node_inspector_backgrounds = node_inspector_scroll_area.findChildren(QtWidgets.QFrame, "Background")
    titles = []
    for background in node_inspector_backgrounds:
        background_title = background.findChild(QtWidgets.QLabel, NODE_INSPECTOR_TITLE_KEY)
        if background_title.text() is not "":
            titles.append(background_title.text())
    return titles


def get_main_sc_window_qt_object():
    """
    function for getting the sc main window qt object.

    params: none

    returns: a qt widget main window object
    """
    editor_window = pyside_utils.get_editor_main_window()
    sc_editor = editor_window.findChild(QtWidgets.QDockWidget, SCRIPT_CANVAS_UI)
    return sc_editor.findChild(QtWidgets.QMainWindow)


def create_new_sc_graph(sc_editor_main_window):
    """
    function for opening a new script canvas graph file. uses the sc editor window to trigger a new file action

    param self: the script calling this function
    param sc_editor_main_window: the qt object for the main sc_editor window

    returns: none
    """
    create_new_graph_action = pyside_utils.find_child_by_pattern(
        sc_editor_main_window, {"objectName": "action_New_Script", "type": QtWidgets.QAction}
    )
    create_new_graph_action.trigger()


def get_sc_editor_node_inspector(sc_editor):
    """
    function for toggling the node inspector if it's not already turned on and returning the qt widget object

    param sc_editor: the script canvas editor qt object

    returns: the node inspector qt widget object

    """
    node_inspector_widget = sc_editor.findChild(QtWidgets.QDockWidget, NODE_INSPECTOR_QT)
    if sc_editor.findChild(QtWidgets.QDockWidget, NODE_INSPECTOR_QT) is None:
        action = pyside_utils.find_child_by_pattern(sc_editor, {"text": NODE_INSPECTOR_UI, "type": QtWidgets.QAction})
        action.trigger()

    return node_inspector_widget<|MERGE_RESOLUTION|>--- conflicted
+++ resolved
@@ -14,12 +14,21 @@
 from scripting_utils.scripting_constants import (SCRIPT_CANVAS_UI, ASSET_EDITOR_UI, NODE_PALETTE_UI, NODE_PALETTE_QT,
                                                  TREE_VIEW_QT, SEARCH_FRAME_QT, SEARCH_FILTER_QT, SAVE_STRING,
                                                  SAVE_ASSET_AS, WAIT_TIME_3, NODE_INSPECTOR_TITLE_KEY, WAIT_FRAMES,
-<<<<<<< HEAD
-                                                 NODE_INSPECTOR_QT, VARIABLE_MANAGER_QT, NODE_INSPECTOR_UI)
-=======
-                                                 NODE_INSPECTOR_QT, NODE_INSPECTOR_UI)
->>>>>>> 8c113cca
-
+                                                 VARIABLE_MANAGER_QT, NODE_INSPECTOR_QT, NODE_INSPECTOR_UI)
+
+
+def click_menu_option(window, option_text):
+    """
+    function for clicking an option from a Qt menu object. This function bypasses menu groups or categories. for example,
+    if you want to click the Open option from the "File" category provide "Open" as your menu text instead of "File" then "Open".
+
+    param window: the qt window object where the menu option is located
+    param option_text: the label string used in the menu option that you want to click
+
+    returns none
+    """
+    action = pyside_utils.find_child_by_pattern(window, {"text": option_text, "type": QtWidgets.QAction})
+    action.trigger()
 
 def save_script_event_file(self, file_path):
     """
@@ -48,13 +57,10 @@
     self.sc_editor = self.editor_main_window.findChild(QtWidgets.QDockWidget, SCRIPT_CANVAS_UI)
     self.sc_editor_main_window = self.sc_editor.findChild(QtWidgets.QMainWindow)
 
-<<<<<<< HEAD
 def initialize_variable_manager_object(self):
     self.variable_manager = self.sc_editor.findChild(QtWidgets.QDockWidget, VARIABLE_MANAGER_QT)
     if not self.variable_manager.isVisible():
         self.click_menu_option(self.sc_editor, VARIABLE_MANAGER_QT)
-=======
->>>>>>> 8c113cca
 
 #deprecate these two functions and break them into smaller functions like the one above for qt object model prep
 def initialize_asset_editor_qt_objects(self):
