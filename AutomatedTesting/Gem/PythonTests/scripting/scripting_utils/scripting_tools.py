"""
Copyright (c) Contributors to the Open 3D Engine Project.
For complete copyright and license terms please see the LICENSE at the root of this distribution.

SPDX-License-Identifier: Apache-2.0 OR MIT
"""

from editor_python_test_tools.utils import TestHelper as helper
from PySide2 import QtWidgets, QtTest, QtCore
from PySide2.QtCore import Qt
from editor_python_test_tools.utils import Report
import editor_python_test_tools.pyside_utils as pyside_utils
import azlmbr.editor as editor
import azlmbr.bus as bus
import azlmbr.legacy.general as general
from scripting_utils.scripting_constants import (SCRIPT_CANVAS_UI, ASSET_EDITOR_UI, NODE_PALETTE_UI, NODE_PALETTE_QT,
                                                 TREE_VIEW_QT, SEARCH_FRAME_QT, SEARCH_FILTER_QT, SAVE_STRING,
                                                 SAVE_ASSET_AS, WAIT_TIME_3, NODE_INSPECTOR_TITLE_KEY, WAIT_FRAMES,
<<<<<<< HEAD
                                                 VARIABLE_MANAGER_QT, NODE_INSPECTOR_QT, NODE_INSPECTOR_UI, SCRIPT_EVENT_UI)
=======
                                                 VARIABLE_MANAGER_QT, NODE_INSPECTOR_QT, NODE_INSPECTOR_UI, VARIABLE_PALETTE_QT,
                                                 ADD_BUTTON_QT, VARIABLE_TYPES)
>>>>>>> c4b0d48d


def click_menu_option(window, option_text):
    """
    function for clicking an option from a Qt menu object. This function bypasses menu groups or categories. for example,
    if you want to click the Open option from the "File" category provide "Open" as your menu text instead of "File" then "Open".

    param window: the qt window object where the menu option is located
    param option_text: the label string used in the menu option that you want to click

    returns none
    """
    action = pyside_utils.find_child_by_pattern(window, {"text": option_text, "type": QtWidgets.QAction})
    action.trigger()

def save_script_event_file(self, file_path):
    """
    function for saving a script event file with a user defined file path. Requires asset editor qt object to be initialized
    and any required fields in the asset editor to be filled in before asset can be saved.

    param self: the script object calling this function
    param file_path: full path to the file as a string

    returns: true if the Save action is successful and the * character disappears from the asset editor label
    """
    editor.AssetEditorWidgetRequestsBus(bus.Broadcast, SAVE_ASSET_AS, file_path)
    action = pyside_utils.find_child_by_pattern(self.asset_editor_menu_bar, {"type": QtWidgets.QAction, "iconText": SAVE_STRING})
    action.trigger()
    # wait till file is saved, to validate that check the text of QLabel at the bottom of the AssetEditor,
    # if there are no unsaved changes we will not have any * in the text
    label = self.asset_editor.findChild(QtWidgets.QLabel, "textEdit")
    return helper.wait_for_condition(lambda: "*" not in label.text(), WAIT_TIME_3)


def initialize_editor_object(self):
    self.editor_main_window = pyside_utils.get_editor_main_window()


def initialize_sc_editor_objects(self):
    self.sc_editor = self.editor_main_window.findChild(QtWidgets.QDockWidget, SCRIPT_CANVAS_UI)
    self.sc_editor_main_window = self.sc_editor.findChild(QtWidgets.QMainWindow)


def initialize_variable_manager_object(self):
    self.variable_manager = self.sc_editor.findChild(QtWidgets.QDockWidget, VARIABLE_MANAGER_QT)
    if not self.variable_manager.isVisible():
        self.click_menu_option(self.sc_editor, VARIABLE_MANAGER_QT)


def initialize_asset_editor_object(self):
    """
    function for initializing qt objects needed for testing around asset editor

    param self: the script object calling this function.

    returns: None
    """
    self.asset_editor = self.editor_main_window.findChild(QtWidgets.QDockWidget, ASSET_EDITOR_UI)
    self.asset_editor_widget = self.asset_editor.findChild(QtWidgets.QWidget, "AssetEditorWindowClass")
    self.asset_editor_row_container = self.asset_editor_widget.findChild(QtWidgets.QWidget, "ContainerForRows")
    self.asset_editor_menu_bar = self.asset_editor_widget.findChild(QtWidgets.QMenuBar)


def initialize_node_palette_object(self):
    """
    function for initializing qt objects needed for testing around the script canvas editor

    param self: the script object calling this function

    returns: None
    """
    self.node_palette = self.sc_editor.findChild(QtWidgets.QDockWidget, NODE_PALETTE_QT)
    self.node_tree_view = self.node_palette.findChild(QtWidgets.QTreeView, TREE_VIEW_QT)
    self.node_tree_search_frame = self.node_palette.findChild(QtWidgets.QFrame, SEARCH_FRAME_QT)
    self.node_tree_search_box = self.node_tree_search_frame.findChild(QtWidgets.QLineEdit, SEARCH_FILTER_QT)


def expand_qt_container_rows(self, object_name):
    """
    function used for expanding qt container rows with expandable children

    param self: The script object calling this function
    param object_name: qt object name as a string

    returns: none
    """
    children = self.asset_editor_row_container.findChildren(QtWidgets.QFrame, object_name)
    for child in children:
        check_box = child.findChild(QtWidgets.QCheckBox)
        if check_box and not check_box.isChecked():
            QtTest.QTest.mouseClick(check_box, QtCore.Qt.LeftButton, QtCore.Qt.NoModifier)


def open_node_palette(self):
    """
    function for checking if node palette is on and if not turn it on

    param self: the script calling this function

    returns none
    """
    if self.sc_editor.findChild(QtWidgets.QDockWidget, NODE_PALETTE_QT) is None:
        action = pyside_utils.find_child_by_pattern(self.sc_editor, {"text": NODE_PALETTE_UI, "type": QtWidgets.QAction})
        action.trigger()


def open_script_canvas():
    general.open_pane(SCRIPT_CANVAS_UI)
    helper.wait_for_condition(lambda: general.is_pane_visible(SCRIPT_CANVAS_UI), WAIT_TIME_3)

def open_asset_editor():
    general.open_pane(ASSET_EDITOR_UI)
    helper.wait_for_condition(lambda: general.is_pane_visible(ASSET_EDITOR_UI), WAIT_TIME_3)

def canvas_node_palette_search(self, node_name, number_of_retries):
    """
    function for searching the script canvas node palette for user defined nodes. function takes a number of retries as
    an argument in case editor/script canvas lags during test.

    param self: The script calling this function
    param node_name: the name of the node being searched for
    param number_of_retries: the number of times to search (click on the search button)

    returns: None
    """
    self.node_tree_search_box.setText(node_name)
    helper.wait_for_condition(lambda: self.node_tree_search_box.text() == node_name, WAIT_TIME_3)
    # Try clicking ENTER in search box multiple times
    for _ in range(number_of_retries):
        QtTest.QTest.keyClick(self.node_tree_search_box, QtCore.Qt.Key_Enter, QtCore.Qt.NoModifier)
        if pyside_utils.find_child_by_pattern(self.node_tree_view, {"text": node_name}) is not None:
            break

def get_node_palette_node_tree_qt_object (self):
    """
    function for retrieving the tree view qt object for the node palette

    params self: the script calling this function

    returns: a tree view qt object
    """
    node_palette_widget = self.sc_editor.findChild(QtWidgets.QDockWidget, NODE_PALETTE_QT)
    node_palette_node_tree = node_palette_widget.findChild(QtWidgets.QTreeView, TREE_VIEW_QT)
    return node_palette_node_tree


def get_node_palette_category_qt_object(self, category_name):
    """
    function for retrieving the qt object for a node palette category

    param self: the script calling this function
    param category_name: string for the category label you are searching node palette for

    returns: the qt object for the node palette category
    """
    node_palette_node_tree = get_node_palette_node_tree_qt_object(self)
    node_palette_category = pyside_utils.find_child_by_pattern(node_palette_node_tree, category_name)
    return node_palette_category

def get_node_inspector_node_titles(self, sc_graph_node_inspector, sc_graph):
    """
    function for retrieving the node inspector's node titles from all nodes in a script canvas graph. function takes
    a script canvas graph and node inspector qt widget.

    param self: the script calling this function
    param sc_graph_node_inspector: the sc graph node inspector qt widget
    param sc_graph: the sc graph qt widget

    returns: a list of node titles (i.e Print - Utilities/Debug). If there are duplicates of a node then the title
    will include ( X Selected) in the string.
    """
    node_inspector_scroll_area = sc_graph_node_inspector.findChild(QtWidgets.QScrollArea, "")
    # perform ctrl+a keystroke to highlight all nodes on the graph
    QtTest.QTest.keyClick(sc_graph, "a", Qt.ControlModifier, WAIT_FRAMES)
    node_inspector_backgrounds = node_inspector_scroll_area.findChildren(QtWidgets.QFrame, "Background")
    titles = []
    for background in node_inspector_backgrounds:
        background_title = background.findChild(QtWidgets.QLabel, NODE_INSPECTOR_TITLE_KEY)
        if background_title.text() is not "":
            titles.append(background_title.text())
    return titles


def get_main_sc_window_qt_object():
    """
    function for getting the sc main window qt object.

    params: none

    returns: a qt widget main window object
    """
    editor_window = pyside_utils.get_editor_main_window()
    sc_editor = editor_window.findChild(QtWidgets.QDockWidget, SCRIPT_CANVAS_UI)
    return sc_editor.findChild(QtWidgets.QMainWindow)


def create_new_sc_graph(sc_editor_main_window):
    """
    function for opening a new script canvas graph file. uses the sc editor window to trigger a new file action

    param self: the script calling this function
    param sc_editor_main_window: the qt object for the main sc_editor window

    returns: none
    """
    create_new_graph_action = pyside_utils.find_child_by_pattern(
        sc_editor_main_window, {"objectName": "action_New_Script", "type": QtWidgets.QAction}
    )
    create_new_graph_action.trigger()


def create_new_variable(self, new_variable_type):
    """
    function for creating a new SC variable through variable manager

    param self: the script objecting calling this function
    param variable_type: The variable data type to create as a string. i.e "Boolean"
    returns: none
    """

    if type(new_variable_type) is not str:
        Report.critical_result(["Invalid variable type provided", ""], False)

    valid_type = False
    for this_type in VARIABLE_TYPES:
        if new_variable_type == this_type:
            valid_type = True

    if not valid_type:
        Report.critical_result(["Invalid variable type provided", ""], False)

    add_new_variable_button = self.variable_manager.findChild(QtWidgets.QPushButton, ADD_BUTTON_QT)
    add_new_variable_button.click()  # Click on Create Variable button
    helper.wait_for_condition((
        lambda: self.variable_manager.findChild(QtWidgets.QTableView, VARIABLE_PALETTE_QT) is not None), WAIT_TIME_3)
    # Select variable type
    table_view = self.variable_manager.findChild(QtWidgets.QTableView, VARIABLE_PALETTE_QT)
    model_index = pyside_utils.find_child_by_pattern(table_view, new_variable_type)
    # Click on it to create variable
    pyside_utils.item_view_index_mouse_click(table_view, model_index)


def get_sc_editor_node_inspector(sc_editor):
    """
    function for toggling the node inspector if it's not already turned on and returning the qt widget object

    param sc_editor: the script canvas editor qt object

    returns: the node inspector qt widget object

    """
    node_inspector_widget = sc_editor.findChild(QtWidgets.QDockWidget, NODE_INSPECTOR_QT)
    if sc_editor.findChild(QtWidgets.QDockWidget, NODE_INSPECTOR_QT) is None:
        action = pyside_utils.find_child_by_pattern(sc_editor, {"text": NODE_INSPECTOR_UI, "type": QtWidgets.QAction})
        action.trigger()

    return node_inspector_widget
<|MERGE_RESOLUTION|>--- conflicted
+++ resolved
@@ -16,13 +16,15 @@
 from scripting_utils.scripting_constants import (SCRIPT_CANVAS_UI, ASSET_EDITOR_UI, NODE_PALETTE_UI, NODE_PALETTE_QT,
                                                  TREE_VIEW_QT, SEARCH_FRAME_QT, SEARCH_FILTER_QT, SAVE_STRING,
                                                  SAVE_ASSET_AS, WAIT_TIME_3, NODE_INSPECTOR_TITLE_KEY, WAIT_FRAMES,
-<<<<<<< HEAD
-                                                 VARIABLE_MANAGER_QT, NODE_INSPECTOR_QT, NODE_INSPECTOR_UI, SCRIPT_EVENT_UI)
-=======
-                                                 VARIABLE_MANAGER_QT, NODE_INSPECTOR_QT, NODE_INSPECTOR_UI, VARIABLE_PALETTE_QT,
-                                                 ADD_BUTTON_QT, VARIABLE_TYPES)
->>>>>>> c4b0d48d
-
+                                                 VARIABLE_MANAGER_QT, NODE_INSPECTOR_QT, NODE_INSPECTOR_UI, SCRIPT_EVENT_UI,
+                                                 VARIABLE_PALETTE_QT, ADD_BUTTON_QT, VARIABLE_TYPES, EVENTS_QT, DEFAULT_SCRIPT_EVENT,
+                                                 SCRIPT_EVENT_FILE_PATH)
+
+class Tests():
+    new_event_created = ("Successfully created a new event", "Failed to create a new event")
+    child_event_created = ("Successfully created Child Event", "Failed to create Child Event")
+    parameter_created = ("Successfully added parameter", "Failed to add parameter")
+    parameter_removed = ("Successfully removed parameter", "Failed to remove parameter")
 
 def click_menu_option(window, option_text):
     """
@@ -279,3 +281,42 @@
         action.trigger()
 
     return node_inspector_widget
+
+def create_script_event(self):
+    """
+    Function for creating a script event from the editor's asset editor.
+
+    param self: the script calling this function
+
+    returns None
+    """
+    action = pyside_utils.find_child_by_pattern(self.asset_editor_menu_bar, {"type": QtWidgets.QAction, "text": SCRIPT_EVENT_UI})
+    action.trigger()
+    result = helper.wait_for_condition(
+        lambda: self.asset_editor_row_container.findChild(QtWidgets.QFrame, EVENTS_QT) is not None, WAIT_TIME_3
+    )
+    Report.result(Tests.new_event_created, result)
+
+    # Add new child event
+    add_event = self.asset_editor_row_container.findChild(QtWidgets.QFrame, EVENTS_QT).findChild(QtWidgets.QToolButton, "")
+    add_event.click()
+    result = helper.wait_for_condition(
+        lambda: self.asset_editor_widget.findChild(QtWidgets.QFrame, DEFAULT_SCRIPT_EVENT) is not None, WAIT_TIME_3
+    )
+    Report.result(Tests.child_event_created, result)
+
+def create_script_event_parameter(self):
+    add_param = self.asset_editor_row_container.findChild(QtWidgets.QFrame, "Parameters").findChild(QtWidgets.QToolButton, "")
+    add_param.click()
+    result = helper.wait_for_condition(
+        lambda: self.asset_editor_widget.findChild(QtWidgets.QFrame, "[0]") is not None, WAIT_TIME_3
+    )
+    Report.result(Tests.parameter_created, result)
+
+def remove_script_event_parameter(self):
+    remove_param = self.asset_editor_row_container.findChild(QtWidgets.QFrame, "[0]").findChild(QtWidgets.QToolButton, "")
+    remove_param.click()
+    result = helper.wait_for_condition(
+        lambda: self.asset_editor_widget.findChild(QtWidgets.QFrame, "[0]") is None, WAIT_TIME_3
+    )
+    Report.result(Tests.parameter_removed, result)