"""
Copyright (c) Contributors to the Open 3D Engine Project.
For complete copyright and license terms please see the LICENSE at the root of this distribution.

SPDX-License-Identifier: Apache-2.0 OR MIT
"""

import pytest
import os
import sys
sys.path.append(os.path.dirname(__file__))

import ImportPathHelper as imports
imports.init()

import hydra_test_utils as hydra
import ly_test_tools.environment.file_system as file_system
from ly_test_tools.o3de.editor_test import EditorBatchedTest, EditorTestSuite
from ly_test_tools import LAUNCHERS
from base import TestAutomationBase

TEST_DIRECTORY = os.path.dirname(__file__)

#Bat
@pytest.mark.SUITE_periodic
@pytest.mark.parametrize("launcher_platform", ['windows_editor'])
@pytest.mark.parametrize("project", ["AutomatedTesting"])
class TestScriptCanvas(EditorTestSuite):
    class test_NodePalette_HappyPath_CanSelectNode(EditorBatchedTest):
        import NodePalette_HappyPath_CanSelectNode as test_module

@pytest.mark.SUITE_periodic
@pytest.mark.parametrize("launcher_platform", ['windows_editor'])
@pytest.mark.parametrize("project", ["AutomatedTesting"])
class TestAutomation(TestAutomationBase):

    def test_Pane_HappyPath_OpenCloseSuccessfully(self, request, workspace, editor, launcher_platform):
        from . import Pane_HappyPath_OpenCloseSuccessfully as test_module
        self._run_test(request, workspace, editor, test_module)

    def test_Pane_HappyPath_DocksProperly(self, request, workspace, editor, launcher_platform):
        from . import Pane_HappyPath_DocksProperly as test_module
        self._run_test(request, workspace, editor, test_module)

    def test_Pane_HappyPath_ResizesProperly(self, request, workspace, editor, launcher_platform):
        from . import Pane_HappyPath_ResizesProperly as test_module
        self._run_test(request, workspace, editor, test_module)

<<<<<<< HEAD
=======
    @pytest.mark.parametrize("level", ["tmp_level"])
    def test_ScriptCanvas_TwoComponents_InteractSuccessfully(self, request, workspace, editor, launcher_platform, level):
        def teardown():
            file_system.delete([os.path.join(workspace.paths.project(), "Levels", level)], True, True)
        request.addfinalizer(teardown)
        file_system.delete([os.path.join(workspace.paths.project(), "Levels", level)], True, True)
        from . import ScriptCanvas_TwoComponents_InteractSuccessfully as test_module
        self._run_test(request, workspace, editor, test_module)
>>>>>>> cbd603fa

    @pytest.mark.skip(reason="Test fails to find expected lines, it needs to be fixed.")
    @pytest.mark.parametrize("level", ["tmp_level"])
    def test_ScriptCanvas_ChangingAssets_ComponentStable(self, request, workspace, editor, launcher_platform, project, level):
        def teardown():
            file_system.delete([os.path.join(workspace.paths.project(), "Levels", level)], True, True)
        request.addfinalizer(teardown)
        file_system.delete([os.path.join(workspace.paths.project(), "Levels", level)], True, True)
        from . import ScriptCanvas_ChangingAssets_ComponentStable as test_module
        self._run_test(request, workspace, editor, test_module)

    def test_Graph_HappyPath_ZoomInZoomOut(self, request, workspace, editor, launcher_platform):
        from . import Graph_HappyPath_ZoomInZoomOut as test_module
        self._run_test(request, workspace, editor, test_module)

    @pytest.mark.skip(reason="Test fails to find expected lines, it needs to be fixed.")
    @pytest.mark.parametrize("level", ["tmp_level"])
    def test_ScriptCanvasComponent_OnEntityActivatedDeactivated_PrintMessage(self, request, workspace, editor, launcher_platform, project, level):
        def teardown():
            file_system.delete([os.path.join(workspace.paths.project(), "Levels", level)], True, True)
        request.addfinalizer(teardown)
        file_system.delete([os.path.join(workspace.paths.project(), "Levels", level)], True, True)
        from . import ScriptCanvasComponent_OnEntityActivatedDeactivated_PrintMessage as test_module
        self._run_test(request, workspace, editor, test_module)

    def test_NodePalette_HappyPath_ClearSelection(self, request, workspace, editor, launcher_platform, project):
        from . import NodePalette_HappyPath_ClearSelection as test_module
        self._run_test(request, workspace, editor, test_module)

    @pytest.mark.skip(reason="Test fails to find expected lines, it needs to be fixed.")
    @pytest.mark.parametrize("level", ["tmp_level"])
    def test_ScriptCanvas_TwoEntities_UseSimultaneously(self, request, workspace, editor, launcher_platform, project, level):
        def teardown():
            file_system.delete([os.path.join(workspace.paths.project(), "Levels", level)], True, True)
        request.addfinalizer(teardown)
        file_system.delete([os.path.join(workspace.paths.project(), "Levels", level)], True, True)
        from . import ScriptCanvas_TwoEntities_UseSimultaneously as test_module
        self._run_test(request, workspace, editor, test_module)

    def test_ScriptEvent_HappyPath_CreatedWithoutError(self, request, workspace, editor, launcher_platform, project):
        def teardown():
            file_system.delete(
                [os.path.join(workspace.paths.project(), "ScriptCanvas", "test_file.scriptevent")], True, True
            )
        request.addfinalizer(teardown)
        file_system.delete(
            [os.path.join(workspace.paths.project(), "ScriptCanvas", "test_file.scriptevent")], True, True
        )
        from . import ScriptEvent_HappyPath_CreatedWithoutError as test_module
        self._run_test(request, workspace, editor, test_module)

    def test_ScriptCanvasTools_Toggle_OpenCloseSuccess(self, request, workspace, editor, launcher_platform):
        from . import ScriptCanvasTools_Toggle_OpenCloseSuccess as test_module
        self._run_test(request, workspace, editor, test_module)

    def test_NodeInspector_HappyPath_VariableRenames(self, request, workspace, editor, launcher_platform, project):
        from . import NodeInspector_HappyPath_VariableRenames as test_module
        self._run_test(request, workspace, editor, test_module)

    def test_Debugger_HappyPath_TargetMultipleGraphs(self, request, workspace, editor, launcher_platform, project):
        from . import Debugger_HappyPath_TargetMultipleGraphs as test_module
        self._run_test(request, workspace, editor, test_module)

    @pytest.mark.skip(reason="Test fails on nightly build builds, it needs to be fixed.")
    @pytest.mark.parametrize("level", ["tmp_level"])
    def test_Debugger_HappyPath_TargetMultipleEntities(self, request, workspace, editor, launcher_platform, project, level):
        def teardown():
            file_system.delete([os.path.join(workspace.paths.project(), "Levels", level)], True, True)
        request.addfinalizer(teardown)
        file_system.delete([os.path.join(workspace.paths.project(), "Levels", level)], True, True)
        from . import Debugger_HappyPath_TargetMultipleEntities as test_module
        self._run_test(request, workspace, editor, test_module)

    def test_Pane_Undocked_ClosesSuccessfully(self, request, workspace, editor, launcher_platform):
        from . import Pane_Undocked_ClosesSuccessfully as test_module
        self._run_test(request, workspace, editor, test_module)

    @pytest.mark.parametrize("level", ["tmp_level"])
    def test_Entity_HappyPath_AddScriptCanvasComponent(self, request, workspace, editor, launcher_platform, project, level):
        def teardown():
            file_system.delete([os.path.join(workspace.paths.project(), "Levels", level)], True, True)
        request.addfinalizer(teardown)
        file_system.delete([os.path.join(workspace.paths.project(), "Levels", level)], True, True)
        from . import Entity_HappyPath_AddScriptCanvasComponent as test_module
        self._run_test(request, workspace, editor, test_module)

    def test_Pane_Default_RetainOnSCRestart(self, request, workspace, editor, launcher_platform):
        from . import Pane_Default_RetainOnSCRestart as test_module
        self._run_test(request, workspace, editor, test_module)


# NOTE: We had to use hydra_test_utils.py, as TestAutomationBase run_test method
# fails because of pyside_utils import
@pytest.mark.SUITE_periodic
@pytest.mark.parametrize("launcher_platform", ["windows_editor"])
@pytest.mark.parametrize("project", ["AutomatedTesting"])
class TestScriptCanvasTests(object):
    """
    The following tests use hydra_test_utils.py to launch the editor and validate the results.
    """
    def test_EditMenu_Default_UndoRedo(self, request, editor, launcher_platform):
        expected_lines = [
            "New variable created",
            "Undo action working",
            "Redo action working",
        ]
        hydra.launch_and_validate_results(
            request,
            TEST_DIRECTORY,
            editor,
            "EditMenu_Default_UndoRedo.py",
            expected_lines,
            auto_test_mode=False,
            timeout=60,
        )

    def test_ScriptEvents_Default_SendReceiveSuccessfully(self, request, editor, launcher_platform):

        expected_lines = [
            "Successfully created test entity",
            "Successfully entered game mode",
            "Successfully found expected message",
            "Successfully exited game mode",
        ]
        hydra.launch_and_validate_results(
            request,
            TEST_DIRECTORY,
            editor,
            "ScriptEvents_Default_SendReceiveSuccessfully.py",
            expected_lines,
            auto_test_mode=False,
            timeout=60,
        )
    def test_ScriptEvents_ReturnSetType_Successfully(self, request, editor, launcher_platform):

        expected_lines = [
            "Successfully created test entity",
            "Successfully entered game mode",
            "Successfully found expected message",
            "Successfully exited game mode",
        ]
        hydra.launch_and_validate_results(
            request,
            TEST_DIRECTORY,
            editor,
            "ScriptEvents_ReturnSetType_Successfully.py",
            expected_lines,
            auto_test_mode=False,
            timeout=60,
        )

    def test_NodeCategory_ExpandOnClick(self, request, editor, launcher_platform):
        expected_lines = [
            "Script Canvas pane successfully opened",
            "Category expanded on left click",
            "Category collapsed on left click",
            "Category expanded on double click",
            "Category collapsed on double click",
        ]
        hydra.launch_and_validate_results(
            request,
            TEST_DIRECTORY,
            editor,
            "NodeCategory_ExpandOnClick.py",
            expected_lines,
            auto_test_mode=False,
            timeout=60,
        )

    def test_VariableManager_UnpinVariableType_Works(self, request, editor, launcher_platform):
        expected_lines = [
            "Success: VariableManager is opened successfully",
            "Success: Variable is pinned",
            "Success: Variable is unpinned",
            "Success: Variable is unpinned after reopening create variable menu",
        ]
        hydra.launch_and_validate_results(
            request,
            TEST_DIRECTORY,
            editor,
            "VariableManager_UnpinVariableType_Works.py",
            expected_lines,
            auto_test_mode=False,
            timeout=60,
        )

    def test_Node_HappyPath_DuplicateNode(self, request, editor, launcher_platform):
        expected_lines = [
            "Successfully duplicated node",
        ]
        hydra.launch_and_validate_results(
            request,
            TEST_DIRECTORY,
            editor,
            "Node_HappyPath_DuplicateNode.py",
            expected_lines,
            auto_test_mode=False,
            timeout=60,
        )
    def test_ScriptEvent_AddRemoveParameter_ActionsSuccessful(self, request, editor, launcher_platform):
        expected_lines = [
            "Success: New Script Event created",
            "Success: Child Event created",
            "Success: Successfully saved event asset",
            "Success: Successfully added parameter",
            "Success: Successfully removed parameter",
        ]
        hydra.launch_and_validate_results(
            request,
            TEST_DIRECTORY,
            editor,
            "ScriptEvent_AddRemoveParameter_ActionsSuccessful.py",
            expected_lines,
            auto_test_mode=False,
            timeout=60,
        )

    def test_FileMenu_Default_NewAndOpen(self, request, editor, launcher_platform):
        expected_lines = [
            "Verified no tabs open: True",
            "New tab opened successfully: True",
            "Open file window triggered successfully: True"
        ]
        hydra.launch_and_validate_results(
            request, 
            TEST_DIRECTORY, 
            editor, 
            "FileMenu_Default_NewAndOpen.py", 
            expected_lines, 
            auto_test_mode=False, 
            timeout=60,
        )

    def test_NewScriptEventButton_HappyPath_ContainsSCCategory(self, request, editor, launcher_platform):
        expected_lines = [
            "New Script event action found: True",
            "Asset Editor opened: True",
            "Asset Editor created with new asset: True",
            "New Script event created in Asset Editor: True",
        ]
        hydra.launch_and_validate_results(
            request,
            TEST_DIRECTORY,
            editor,
            "NewScriptEventButton_HappyPath_ContainsSCCategory.py",
            expected_lines,
            auto_test_mode=False,
            timeout=60,
        )

    def test_GraphClose_Default_SavePrompt(self, request, editor, launcher_platform):
        expected_lines = [
            "New graph created: True",
            "Save prompt opened as expected: True",
            "Close button worked as expected: True",
        ]
        hydra.launch_and_validate_results(
            request,
            TEST_DIRECTORY,
            editor,
            "GraphClose_Default_SavePrompt.py",
            expected_lines,
            auto_test_mode=False,
            timeout=60,
        )

    def test_VariableManager_Default_CreateDeleteVars(self, request, editor, launcher_platform):
        var_types = ["Boolean", "Color", "EntityId", "Number", "String", "Transform", "Vector2", "Vector3", "Vector4"]
        expected_lines = [f"{var_type} variable is created: True" for var_type in var_types]
        expected_lines.extend([f"{var_type} variable is deleted: True" for var_type in var_types])
        hydra.launch_and_validate_results(
            request,
            TEST_DIRECTORY,
            editor,
            "VariableManager_Default_CreateDeleteVars.py",
            expected_lines,
            auto_test_mode=False,
            timeout=60,
        )

    @pytest.mark.parametrize(
        "config",
        [
            {
                "cfg_args": "before_restart",
                "expected_lines": [
                    "All the test panes are opened: True",
                    "Test pane 1 is closed: True",
                    "Location of test pane 2 changed successfully: True",
                    "Test pane 3 resized successfully: True",
                ],
            },
            {
                "cfg_args": "after_restart",
                "expected_lines": [
                    "Test pane retained its visiblity on Editor restart: True",
                    "Test pane retained its location on Editor restart: True",
                    "Test pane retained its size on Editor restart: True",
                ],
            },
        ],
    )

    def test_Pane_PropertiesChanged_RetainsOnRestart(self, request, editor, config, project, launcher_platform):
        hydra.launch_and_validate_results(
            request,
            TEST_DIRECTORY,
            editor,
            "Pane_PropertiesChanged_RetainsOnRestart.py",
            config.get('expected_lines'),
            cfg_args=[config.get('cfg_args')],
            auto_test_mode=False,
            timeout=60,
        )

    def test_ScriptEvent_AddRemoveMethod_UpdatesInSC(self, request, workspace, editor, launcher_platform):
        def teardown():
            file_system.delete(
                [os.path.join(workspace.paths.project(), "TestAssets", "test_file.scriptevents")], True, True
            )
        request.addfinalizer(teardown)
        file_system.delete(
            [os.path.join(workspace.paths.project(), "TestAssets", "test_file.scriptevents")], True, True
        )
        expected_lines = [
            "Success: New Script Event created",
            "Success: Initial Child Event created",
            "Success: Second Child Event created",
            "Success: Script event file saved",
            "Success: Method added to scriptevent file",
            "Success: Method removed from scriptevent file",
        ]
        hydra.launch_and_validate_results(
            request,
            TEST_DIRECTORY,
            editor,
            "ScriptEvent_AddRemoveMethod_UpdatesInSC.py",
            expected_lines,
            auto_test_mode=False,
            timeout=60,
        )

    def test_ScriptEvents_AllParamDatatypes_CreationSuccess(self, request, workspace, editor, launcher_platform):
        def teardown():
            file_system.delete(
                [os.path.join(workspace.paths.project(), "TestAssets", "test_file.scriptevents")], True, True
            )
        request.addfinalizer(teardown)
        file_system.delete(
            [os.path.join(workspace.paths.project(), "TestAssets", "test_file.scriptevents")], True, True
        )
        expected_lines = [
            "Success: New Script Event created",
            "Success: Child Event created",
            "Success: New parameters added",
            "Success: Script event file saved",
            "Success: Node found in Script Canvas",
        ]
        hydra.launch_and_validate_results(
            request,
            TEST_DIRECTORY,
            editor,
            "ScriptEvents_AllParamDatatypes_CreationSuccess.py",
            expected_lines,
            auto_test_mode=False,
            timeout=60,
        )

<<<<<<< HEAD
    def test_ScriptCanvas_TwoComponents_InteractSuccessfully(self, request, workspace, editor, launcher_platform):
        expected_lines = [
            "New level created",
            "Game Mode successfully entered",
            "Game Mode successfully exited",
            "Expected log lines were found",
=======
    def test_ScriptEvents_HappyPath_SendReceiveAcrossMultiple(self, request, workspace, editor, launcher_platform):
        expected_lines = [
            "Successfully created Entity",
            "Successfully entered game mode",
            "Successfully found expected message",
            "Successfully exited game mode",
>>>>>>> cbd603fa
        ]
        hydra.launch_and_validate_results(
            request,
            TEST_DIRECTORY,
            editor,
<<<<<<< HEAD
            "ScriptCanvas_TwoComponents_InteractSuccessfully.py",
=======
            "ScriptEvents_HappyPath_SendReceiveAcrossMultiple.py",
>>>>>>> cbd603fa
            expected_lines,
            auto_test_mode=False,
            timeout=60,
        )
        <|MERGE_RESOLUTION|>--- conflicted
+++ resolved
@@ -45,18 +45,6 @@
     def test_Pane_HappyPath_ResizesProperly(self, request, workspace, editor, launcher_platform):
         from . import Pane_HappyPath_ResizesProperly as test_module
         self._run_test(request, workspace, editor, test_module)
-
-<<<<<<< HEAD
-=======
-    @pytest.mark.parametrize("level", ["tmp_level"])
-    def test_ScriptCanvas_TwoComponents_InteractSuccessfully(self, request, workspace, editor, launcher_platform, level):
-        def teardown():
-            file_system.delete([os.path.join(workspace.paths.project(), "Levels", level)], True, True)
-        request.addfinalizer(teardown)
-        file_system.delete([os.path.join(workspace.paths.project(), "Levels", level)], True, True)
-        from . import ScriptCanvas_TwoComponents_InteractSuccessfully as test_module
-        self._run_test(request, workspace, editor, test_module)
->>>>>>> cbd603fa
 
     @pytest.mark.skip(reason="Test fails to find expected lines, it needs to be fixed.")
     @pytest.mark.parametrize("level", ["tmp_level"])
@@ -424,34 +412,36 @@
             auto_test_mode=False,
             timeout=60,
         )
-
-<<<<<<< HEAD
-    def test_ScriptCanvas_TwoComponents_InteractSuccessfully(self, request, workspace, editor, launcher_platform):
-        expected_lines = [
-            "New level created",
-            "Game Mode successfully entered",
-            "Game Mode successfully exited",
-            "Expected log lines were found",
-=======
     def test_ScriptEvents_HappyPath_SendReceiveAcrossMultiple(self, request, workspace, editor, launcher_platform):
         expected_lines = [
             "Successfully created Entity",
             "Successfully entered game mode",
             "Successfully found expected message",
             "Successfully exited game mode",
->>>>>>> cbd603fa
-        ]
-        hydra.launch_and_validate_results(
-            request,
-            TEST_DIRECTORY,
-            editor,
-<<<<<<< HEAD
+        ]
+        hydra.launch_and_validate_results(
+            request,
+            TEST_DIRECTORY,
+            editor,
+            "ScriptEvents_HappyPath_SendReceiveAcrossMultiple.py",
+            expected_lines,
+            auto_test_mode=False,
+            timeout=60,
+        )
+
+    def test_ScriptCanvas_TwoComponents_InteractSuccessfully(self, request, workspace, editor, launcher_platform):
+        expected_lines = [
+            "New entity created",
+            "Game Mode successfully entered",
+            "Game Mode successfully exited",
+            "Expected log lines were found",
+        ]
+        hydra.launch_and_validate_results(
+            request,
+            TEST_DIRECTORY,
+            editor,
             "ScriptCanvas_TwoComponents_InteractSuccessfully.py",
-=======
-            "ScriptEvents_HappyPath_SendReceiveAcrossMultiple.py",
->>>>>>> cbd603fa
-            expected_lines,
-            auto_test_mode=False,
-            timeout=60,
-        )
-        +            expected_lines,
+            auto_test_mode=False,
+            timeout=60,
+        )
