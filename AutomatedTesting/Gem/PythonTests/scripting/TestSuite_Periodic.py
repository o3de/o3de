"""
Copyright (c) Contributors to the Open 3D Engine Project.
For complete copyright and license terms please see the LICENSE at the root of this distribution.

SPDX-License-Identifier: Apache-2.0 OR MIT
"""

import pytest
import os
import sys
sys.path.append(os.path.dirname(__file__))

import ImportPathHelper as imports
imports.init()

import hydra_test_utils as hydra
import ly_test_tools.environment.file_system as file_system
from ly_test_tools.o3de.editor_test import EditorBatchedTest, EditorTestSuite
from ly_test_tools import LAUNCHERS
from base import TestAutomationBase

TEST_DIRECTORY = os.path.dirname(__file__)

#Bat
@pytest.mark.SUITE_periodic
@pytest.mark.parametrize("launcher_platform", ['windows_editor'])
@pytest.mark.parametrize("project", ["AutomatedTesting"])
class TestScriptCanvas(EditorTestSuite):
    class test_NodePalette_HappyPath_CanSelectNode(EditorBatchedTest):
        import NodePalette_HappyPath_CanSelectNode as test_module

@pytest.mark.SUITE_periodic
@pytest.mark.parametrize("launcher_platform", ['windows_editor'])
@pytest.mark.parametrize("project", ["AutomatedTesting"])
class TestAutomation(TestAutomationBase):

    def test_Pane_HappyPath_OpenCloseSuccessfully(self, request, workspace, editor, launcher_platform):
        from . import Pane_HappyPath_OpenCloseSuccessfully as test_module
        self._run_test(request, workspace, editor, test_module)

    def test_Pane_HappyPath_DocksProperly(self, request, workspace, editor, launcher_platform):
        from . import Pane_HappyPath_DocksProperly as test_module
        self._run_test(request, workspace, editor, test_module)

    def test_Pane_HappyPath_ResizesProperly(self, request, workspace, editor, launcher_platform):
        from . import Pane_HappyPath_ResizesProperly as test_module
        self._run_test(request, workspace, editor, test_module)

    @pytest.mark.skip(reason="Test fails to find expected lines, it needs to be fixed.")
    @pytest.mark.parametrize("level", ["tmp_level"])
    def test_ScriptCanvas_TwoComponents_InteractSuccessfully(self, request, workspace, editor, launcher_platform, level):
        def teardown():
            file_system.delete([os.path.join(workspace.paths.project(), "Levels", level)], True, True)
        request.addfinalizer(teardown)
        file_system.delete([os.path.join(workspace.paths.project(), "Levels", level)], True, True)
        from . import ScriptCanvas_TwoComponents_InteractSuccessfully as test_module
        self._run_test(request, workspace, editor, test_module)

    @pytest.mark.skip(reason="Test fails to find expected lines, it needs to be fixed.")
    @pytest.mark.parametrize("level", ["tmp_level"])
    def test_ScriptCanvas_ChangingAssets_ComponentStable(self, request, workspace, editor, launcher_platform, project, level):
        def teardown():
            file_system.delete([os.path.join(workspace.paths.project(), "Levels", level)], True, True)
        request.addfinalizer(teardown)
        file_system.delete([os.path.join(workspace.paths.project(), "Levels", level)], True, True)
        from . import ScriptCanvas_ChangingAssets_ComponentStable as test_module
        self._run_test(request, workspace, editor, test_module)

    def test_Graph_HappyPath_ZoomInZoomOut(self, request, workspace, editor, launcher_platform):
        from . import Graph_HappyPath_ZoomInZoomOut as test_module
        self._run_test(request, workspace, editor, test_module)

    @pytest.mark.skip(reason="Test fails to find expected lines, it needs to be fixed.")
    @pytest.mark.parametrize("level", ["tmp_level"])
    def test_ScriptCanvasComponent_OnEntityActivatedDeactivated_PrintMessage(self, request, workspace, editor, launcher_platform, project, level):
        def teardown():
            file_system.delete([os.path.join(workspace.paths.project(), "Levels", level)], True, True)
        request.addfinalizer(teardown)
        file_system.delete([os.path.join(workspace.paths.project(), "Levels", level)], True, True)
        from . import ScriptCanvasComponent_OnEntityActivatedDeactivated_PrintMessage as test_module
        self._run_test(request, workspace, editor, test_module)

    def test_NodePalette_HappyPath_ClearSelection(self, request, workspace, editor, launcher_platform, project):
        from . import NodePalette_HappyPath_ClearSelection as test_module
        self._run_test(request, workspace, editor, test_module)

    @pytest.mark.skip(reason="Test fails to find expected lines, it needs to be fixed.")
    @pytest.mark.parametrize("level", ["tmp_level"])
    def test_ScriptCanvas_TwoEntities_UseSimultaneously(self, request, workspace, editor, launcher_platform, project, level):
        def teardown():
            file_system.delete([os.path.join(workspace.paths.project(), "Levels", level)], True, True)
        request.addfinalizer(teardown)
        file_system.delete([os.path.join(workspace.paths.project(), "Levels", level)], True, True)
        from . import ScriptCanvas_TwoEntities_UseSimultaneously as test_module
        self._run_test(request, workspace, editor, test_module)

    def test_ScriptEvent_HappyPath_CreatedWithoutError(self, request, workspace, editor, launcher_platform, project):
        def teardown():
            file_system.delete(
                [os.path.join(workspace.paths.project(), "ScriptCanvas", "test_file.scriptevent")], True, True
            )
        request.addfinalizer(teardown)
        file_system.delete(
            [os.path.join(workspace.paths.project(), "ScriptCanvas", "test_file.scriptevent")], True, True
        )
        from . import ScriptEvent_HappyPath_CreatedWithoutError as test_module
        self._run_test(request, workspace, editor, test_module)

    def test_ScriptCanvasTools_Toggle_OpenCloseSuccess(self, request, workspace, editor, launcher_platform):
        from . import ScriptCanvasTools_Toggle_OpenCloseSuccess as test_module
        self._run_test(request, workspace, editor, test_module)

    def test_NodeInspector_HappyPath_VariableRenames(self, request, workspace, editor, launcher_platform, project):
        from . import NodeInspector_HappyPath_VariableRenames as test_module
        self._run_test(request, workspace, editor, test_module)

    def test_Debugger_HappyPath_TargetMultipleGraphs(self, request, workspace, editor, launcher_platform, project):
        from . import Debugger_HappyPath_TargetMultipleGraphs as test_module
        self._run_test(request, workspace, editor, test_module)

    @pytest.mark.skip(reason="Test fails on nightly build builds, it needs to be fixed.")
    @pytest.mark.parametrize("level", ["tmp_level"])
    def test_Debugger_HappyPath_TargetMultipleEntities(self, request, workspace, editor, launcher_platform, project, level):
        def teardown():
            file_system.delete([os.path.join(workspace.paths.project(), "Levels", level)], True, True)
        request.addfinalizer(teardown)
        file_system.delete([os.path.join(workspace.paths.project(), "Levels", level)], True, True)
        from . import Debugger_HappyPath_TargetMultipleEntities as test_module
        self._run_test(request, workspace, editor, test_module)

    @pytest.mark.skip(reason="Test fails to find expected lines, it needs to be fixed.")
    def test_EditMenu_Default_UndoRedo(self, request, workspace, editor, launcher_platform, project):
        from . import EditMenu_Default_UndoRedo as test_module
        self._run_test(request, workspace, editor, test_module)

    def test_Pane_Undocked_ClosesSuccessfully(self, request, workspace, editor, launcher_platform):
        from . import Pane_Undocked_ClosesSuccessfully as test_module
        self._run_test(request, workspace, editor, test_module)

    @pytest.mark.parametrize("level", ["tmp_level"])
    def test_Entity_HappyPath_AddScriptCanvasComponent(self, request, workspace, editor, launcher_platform, project, level):
        def teardown():
            file_system.delete([os.path.join(workspace.paths.project(), "Levels", level)], True, True)
        request.addfinalizer(teardown)
        file_system.delete([os.path.join(workspace.paths.project(), "Levels", level)], True, True)
        from . import Entity_HappyPath_AddScriptCanvasComponent as test_module
        self._run_test(request, workspace, editor, test_module)

    def test_Pane_Default_RetainOnSCRestart(self, request, workspace, editor, launcher_platform):
        from . import Pane_Default_RetainOnSCRestart as test_module
        self._run_test(request, workspace, editor, test_module)

    @pytest.mark.skip(reason="Test fails to find expected lines, it needs to be fixed.")
    @pytest.mark.parametrize("level", ["tmp_level"])
    def test_ScriptEvents_HappyPath_SendReceiveAcrossMultiple(self, request, workspace, editor, launcher_platform, project, level):
        def teardown():
            file_system.delete([os.path.join(workspace.paths.project(), "Levels", level)], True, True)
        request.addfinalizer(teardown)
        file_system.delete([os.path.join(workspace.paths.project(), "Levels", level)], True, True)
        from . import ScriptEvents_HappyPath_SendReceiveAcrossMultiple as test_module
        self._run_test(request, workspace, editor, test_module)

    @pytest.mark.skip(reason="Test fails to find expected lines, it needs to be fixed.")
    @pytest.mark.parametrize("level", ["tmp_level"])
    def test_ScriptEvents_Default_SendReceiveSuccessfully(self, request, workspace, editor, launcher_platform, project, level):
        def teardown():
            file_system.delete([os.path.join(workspace.paths.project(), "Levels", level)], True, True)
        request.addfinalizer(teardown)
        file_system.delete([os.path.join(workspace.paths.project(), "Levels", level)], True, True)
        from . import ScriptEvents_Default_SendReceiveSuccessfully as test_module
        self._run_test(request, workspace, editor, test_module)

    @pytest.mark.skip(reason="Test fails to find expected lines, it needs to be fixed.")
    @pytest.mark.parametrize("level", ["tmp_level"])
    def test_ScriptEvents_ReturnSetType_Successfully(self, request, workspace, editor, launcher_platform, project, level):
        def teardown():
            file_system.delete([os.path.join(workspace.paths.project(), "Levels", level)], True, True)
        request.addfinalizer(teardown)
        file_system.delete([os.path.join(workspace.paths.project(), "Levels", level)], True, True)
        from . import ScriptEvents_ReturnSetType_Successfully as test_module
        self._run_test(request, workspace, editor, test_module)

    @pytest.mark.skip(reason="Test fails on nightly build builds, it needs to be fixed.")
    def test_NodeCategory_ExpandOnClick(self, request, workspace, editor, launcher_platform):
        from . import NodeCategory_ExpandOnClick as test_module
        self._run_test(request, workspace, editor, test_module)

    def test_NodePalette_SearchText_Deletion(self, request, workspace, editor, launcher_platform):
        from . import NodePalette_SearchText_Deletion as test_module
        self._run_test(request, workspace, editor, test_module)

<<<<<<< HEAD
    @pytest.mark.skip(reason="Test fails on nightly build builds, it needs to be fixed.")
    def test_Node_HappyPath_DuplicateNode(self, request, workspace, editor, launcher_platform):
        from . import Node_HappyPath_DuplicateNode as test_module
        self._run_test(request, workspace, editor, test_module)

    @pytest.mark.skip(reason="Test fails on nightly build builds, it needs to be fixed.")
    def test_ScriptEvent_AddRemoveParameter_ActionsSuccessful(self, request, workspace, editor, launcher_platform):
        def teardown():
            file_system.delete(
                [os.path.join(workspace.paths.project(), "ScriptCanvas", "test_file.scriptevent")], True, True
            )
        request.addfinalizer(teardown)
        file_system.delete(
            [os.path.join(workspace.paths.project(), "ScriptCanvas", "test_file.scriptevent")], True, True
        )
        from . import ScriptEvent_AddRemoveParameter_ActionsSuccessful as test_module
=======
    @pytest.mark.skip(reason="Test fails to find expected lines, it needs to be fixed.")
    def test_VariableManager_UnpinVariableType_Works(self, request, workspace, editor, launcher_platform):
        from . import VariableManager_UnpinVariableType_Works as test_module
>>>>>>> 192ba3e2
        self._run_test(request, workspace, editor, test_module)

# NOTE: We had to use hydra_test_utils.py, as TestAutomationBase run_test method
# fails because of pyside_utils import
@pytest.mark.SUITE_periodic
@pytest.mark.parametrize("launcher_platform", ["windows_editor"])
@pytest.mark.parametrize("project", ["AutomatedTesting"])
class TestScriptCanvasTests(object):
    """
    The following tests use hydra_test_utils.py to launch the editor and validate the results.
    """
<<<<<<< HEAD
    def test_VariableManager_UnpinVariableType_Works(self, request, editor, launcher_platform):
        expected_lines = [
            "Success: VariableManager is opened successfully",
            "Success: Variable is pinned",
            "Success: Variable is unpinned",
            "Success: Variable is unpinned after reopening create variable menu",
=======
    def test_Node_HappyPath_DuplicateNode(self, request, editor, launcher_platform):
        expected_lines = [
            "Successfully duplicated node",
>>>>>>> 192ba3e2
        ]
        hydra.launch_and_validate_results(
            request,
            TEST_DIRECTORY,
            editor,
<<<<<<< HEAD
            "VariableManager_UnpinVariableType_Works.py",
=======
            "Node_HappyPath_DuplicateNode.py",
            expected_lines,
            auto_test_mode=False,
            timeout=60,
        )
    def test_ScriptEvent_AddRemoveParameter_ActionsSuccessful(self, request, editor, launcher_platform):
        expected_lines = [
            "Successfully created a new event",
            "Successfully created Child Event",
            "Successfully saved event asset",
            "Successfully added parameter",
            "Successfully removed parameter",
        ]
        hydra.launch_and_validate_results(
            request,
            TEST_DIRECTORY,
            editor,
            "ScriptEvent_AddRemoveParameter_ActionsSuccessful.py",
>>>>>>> 192ba3e2
            expected_lines,
            auto_test_mode=False,
            timeout=60,
        )

    def test_FileMenu_Default_NewAndOpen(self, request, editor, launcher_platform):
        expected_lines = [
            "Verified no tabs open: True",
            "New tab opened successfully: True",
            "Open file window triggered successfully: True"
        ]
        hydra.launch_and_validate_results(
            request, 
            TEST_DIRECTORY, 
            editor, 
            "FileMenu_Default_NewAndOpen.py", 
            expected_lines, 
            auto_test_mode=False, 
            timeout=60,
        )

    def test_NewScriptEventButton_HappyPath_ContainsSCCategory(self, request, editor, launcher_platform):
        expected_lines = [
            "New Script event action found: True",
            "Asset Editor opened: True",
            "Asset Editor created with new asset: True",
            "New Script event created in Asset Editor: True",
        ]
        hydra.launch_and_validate_results(
            request,
            TEST_DIRECTORY,
            editor,
            "NewScriptEventButton_HappyPath_ContainsSCCategory.py",
            expected_lines,
            auto_test_mode=False,
            timeout=60,
        )

    def test_GraphClose_Default_SavePrompt(self, request, editor, launcher_platform):
        expected_lines = [
            "New graph created: True",
            "Save prompt opened as expected: True",
            "Close button worked as expected: True",
        ]
        hydra.launch_and_validate_results(
            request,
            TEST_DIRECTORY,
            editor,
            "GraphClose_Default_SavePrompt.py",
            expected_lines,
            auto_test_mode=False,
            timeout=60,
        )

    def test_VariableManager_Default_CreateDeleteVars(self, request, editor, launcher_platform):
        var_types = ["Boolean", "Color", "EntityId", "Number", "String", "Transform", "Vector2", "Vector3", "Vector4"]
        expected_lines = [f"{var_type} variable is created: True" for var_type in var_types]
        expected_lines.extend([f"{var_type} variable is deleted: True" for var_type in var_types])
        hydra.launch_and_validate_results(
            request,
            TEST_DIRECTORY,
            editor,
            "VariableManager_Default_CreateDeleteVars.py",
            expected_lines,
            auto_test_mode=False,
            timeout=60,
        )

    @pytest.mark.parametrize(
        "config",
        [
            {
                "cfg_args": "before_restart",
                "expected_lines": [
                    "All the test panes are opened: True",
                    "Test pane 1 is closed: True",
                    "Location of test pane 2 changed successfully: True",
                    "Test pane 3 resized successfully: True",
                ],
            },
            {
                "cfg_args": "after_restart",
                "expected_lines": [
                    "Test pane retained its visiblity on Editor restart: True",
                    "Test pane retained its location on Editor restart: True",
                    "Test pane retained its size on Editor restart: True",
                ],
            },
        ],
    )

    def test_Pane_PropertiesChanged_RetainsOnRestart(self, request, editor, config, project, launcher_platform):
        hydra.launch_and_validate_results(
            request,
            TEST_DIRECTORY,
            editor,
            "Pane_PropertiesChanged_RetainsOnRestart.py",
            config.get('expected_lines'),
            cfg_args=[config.get('cfg_args')],
            auto_test_mode=False,
            timeout=60,
        )

    def test_ScriptEvent_AddRemoveMethod_UpdatesInSC(self, request, workspace, editor, launcher_platform):
        def teardown():
            file_system.delete(
                [os.path.join(workspace.paths.project(), "TestAssets", "test_file.scriptevents")], True, True
            )
        request.addfinalizer(teardown)
        file_system.delete(
            [os.path.join(workspace.paths.project(), "TestAssets", "test_file.scriptevents")], True, True
        )
        expected_lines = [
            "Success: New Script Event created",
            "Success: Initial Child Event created",
            "Success: Second Child Event created",
            "Success: Script event file saved",
            "Success: Method added to scriptevent file",
            "Success: Method removed from scriptevent file",
        ]
        hydra.launch_and_validate_results(
            request,
            TEST_DIRECTORY,
            editor,
            "ScriptEvent_AddRemoveMethod_UpdatesInSC.py",
            expected_lines,
            auto_test_mode=False,
            timeout=60,
        )

    def test_ScriptEvents_AllParamDatatypes_CreationSuccess(self, request, workspace, editor, launcher_platform):
        def teardown():
            file_system.delete(
                [os.path.join(workspace.paths.project(), "TestAssets", "test_file.scriptevents")], True, True
            )
        request.addfinalizer(teardown)
        file_system.delete(
            [os.path.join(workspace.paths.project(), "TestAssets", "test_file.scriptevents")], True, True
        )
        expected_lines = [
            "Success: New Script Event created",
            "Success: Child Event created",
            "Success: New parameters added",
            "Success: Script event file saved",
            "Success: Node found in Script Canvas",
        ]
        hydra.launch_and_validate_results(
            request,
            TEST_DIRECTORY,
            editor,
            "ScriptEvents_AllParamDatatypes_CreationSuccess.py",
            expected_lines,
            auto_test_mode=False,
            timeout=60,
        )
        <|MERGE_RESOLUTION|>--- conflicted
+++ resolved
@@ -189,12 +189,6 @@
         from . import NodePalette_SearchText_Deletion as test_module
         self._run_test(request, workspace, editor, test_module)
 
-<<<<<<< HEAD
-    @pytest.mark.skip(reason="Test fails on nightly build builds, it needs to be fixed.")
-    def test_Node_HappyPath_DuplicateNode(self, request, workspace, editor, launcher_platform):
-        from . import Node_HappyPath_DuplicateNode as test_module
-        self._run_test(request, workspace, editor, test_module)
-
     @pytest.mark.skip(reason="Test fails on nightly build builds, it needs to be fixed.")
     def test_ScriptEvent_AddRemoveParameter_ActionsSuccessful(self, request, workspace, editor, launcher_platform):
         def teardown():
@@ -206,12 +200,6 @@
             [os.path.join(workspace.paths.project(), "ScriptCanvas", "test_file.scriptevent")], True, True
         )
         from . import ScriptEvent_AddRemoveParameter_ActionsSuccessful as test_module
-=======
-    @pytest.mark.skip(reason="Test fails to find expected lines, it needs to be fixed.")
-    def test_VariableManager_UnpinVariableType_Works(self, request, workspace, editor, launcher_platform):
-        from . import VariableManager_UnpinVariableType_Works as test_module
->>>>>>> 192ba3e2
-        self._run_test(request, workspace, editor, test_module)
 
 # NOTE: We had to use hydra_test_utils.py, as TestAutomationBase run_test method
 # fails because of pyside_utils import
@@ -222,26 +210,30 @@
     """
     The following tests use hydra_test_utils.py to launch the editor and validate the results.
     """
-<<<<<<< HEAD
     def test_VariableManager_UnpinVariableType_Works(self, request, editor, launcher_platform):
         expected_lines = [
             "Success: VariableManager is opened successfully",
             "Success: Variable is pinned",
             "Success: Variable is unpinned",
             "Success: Variable is unpinned after reopening create variable menu",
-=======
+        ]
+        hydra.launch_and_validate_results(
+            request,
+            TEST_DIRECTORY,
+            editor,
+            "VariableManager_UnpinVariableType_Works.py",
+            expected_lines,
+            auto_test_mode=False,
+            timeout=60,
+        )
     def test_Node_HappyPath_DuplicateNode(self, request, editor, launcher_platform):
         expected_lines = [
             "Successfully duplicated node",
->>>>>>> 192ba3e2
-        ]
-        hydra.launch_and_validate_results(
-            request,
-            TEST_DIRECTORY,
-            editor,
-<<<<<<< HEAD
-            "VariableManager_UnpinVariableType_Works.py",
-=======
+        ]
+        hydra.launch_and_validate_results(
+            request,
+            TEST_DIRECTORY,
+            editor,
             "Node_HappyPath_DuplicateNode.py",
             expected_lines,
             auto_test_mode=False,
@@ -260,7 +252,6 @@
             TEST_DIRECTORY,
             editor,
             "ScriptEvent_AddRemoveParameter_ActionsSuccessful.py",
->>>>>>> 192ba3e2
             expected_lines,
             auto_test_mode=False,
             timeout=60,
