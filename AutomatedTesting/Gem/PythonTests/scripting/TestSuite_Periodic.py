--- conflicted
+++ resolved
@@ -143,32 +143,7 @@
     def test_Pane_Default_RetainOnSCRestart(self, request, workspace, editor, launcher_platform):
         from . import Pane_Default_RetainOnSCRestart as test_module
         self._run_test(request, workspace, editor, test_module)
-
-    @pytest.mark.skip(reason="Test fails to find expected lines, it needs to be fixed.")
-    @pytest.mark.parametrize("level", ["tmp_level"])
-<<<<<<< HEAD
-    def test_ScriptEvents_Default_SendReceiveSuccessfully(self, request, workspace, editor, launcher_platform, project, level):
-=======
-    def test_ScriptEvents_HappyPath_SendReceiveAcrossMultiple(self, request, workspace, editor, launcher_platform, project, level):
->>>>>>> 9c9a45ac
-        def teardown():
-            file_system.delete([os.path.join(workspace.paths.project(), "Levels", level)], True, True)
-        request.addfinalizer(teardown)
-        file_system.delete([os.path.join(workspace.paths.project(), "Levels", level)], True, True)
-<<<<<<< HEAD
-        from . import ScriptEvents_Default_SendReceiveSuccessfully as test_module
-        self._run_test(request, workspace, editor, test_module)
-
-
-=======
-        from . import ScriptEvents_HappyPath_SendReceiveAcrossMultiple as test_module
-        self._run_test(request, workspace, editor, test_module)
-
->>>>>>> 9c9a45ac
-    def test_NodePalette_SearchText_Deletion(self, request, workspace, editor, launcher_platform):
-        from . import NodePalette_SearchText_Deletion as test_module
-        self._run_test(request, workspace, editor, test_module)
-
+        
 
 # NOTE: We had to use hydra_test_utils.py, as TestAutomationBase run_test method
 # fails because of pyside_utils import
