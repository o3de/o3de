"""
Copyright (c) Contributors to the Open 3D Engine Project.
For complete copyright and license terms please see the LICENSE at the root of this distribution.

SPDX-License-Identifier: Apache-2.0 OR MIT
"""

import pytest
import os
import sys
sys.path.append(os.path.dirname(__file__))

import ImportPathHelper as imports
imports.init()

import hydra_test_utils as hydra
import ly_test_tools.environment.file_system as file_system
from ly_test_tools.o3de.editor_test import EditorBatchedTest, EditorTestSuite
from ly_test_tools import LAUNCHERS
from base import TestAutomationBase

TEST_DIRECTORY = os.path.dirname(__file__)

#Bat
@pytest.mark.SUITE_periodic
@pytest.mark.parametrize("launcher_platform", ['windows_editor'])
@pytest.mark.parametrize("project", ["AutomatedTesting"])
class TestScriptCanvas(EditorTestSuite):
    class test_NodePalette_HappyPath_CanSelectNode(EditorBatchedTest):
        import NodePalette_HappyPath_CanSelectNode as test_module

@pytest.mark.SUITE_periodic
@pytest.mark.parametrize("launcher_platform", ['windows_editor'])
@pytest.mark.parametrize("project", ["AutomatedTesting"])
class TestAutomation(TestAutomationBase):

    def test_Pane_HappyPath_OpenCloseSuccessfully(self, request, workspace, editor, launcher_platform):
        from . import Pane_HappyPath_OpenCloseSuccessfully as test_module
        self._run_test(request, workspace, editor, test_module)

    def test_Pane_HappyPath_DocksProperly(self, request, workspace, editor, launcher_platform):
        from . import Pane_HappyPath_DocksProperly as test_module
        self._run_test(request, workspace, editor, test_module)

    def test_Pane_HappyPath_ResizesProperly(self, request, workspace, editor, launcher_platform):
        from . import Pane_HappyPath_ResizesProperly as test_module
        self._run_test(request, workspace, editor, test_module)

    @pytest.mark.parametrize("level", ["tmp_level"])
    def test_ScriptCanvas_TwoComponents_InteractSuccessfully(self, request, workspace, editor, launcher_platform, level):
        def teardown():
            file_system.delete([os.path.join(workspace.paths.project(), "Levels", level)], True, True)
        request.addfinalizer(teardown)
        file_system.delete([os.path.join(workspace.paths.project(), "Levels", level)], True, True)
        from . import ScriptCanvas_TwoComponents_InteractSuccessfully as test_module
        self._run_test(request, workspace, editor, test_module)

    @pytest.mark.skip(reason="Test fails to find expected lines, it needs to be fixed.")
    @pytest.mark.parametrize("level", ["tmp_level"])
    def test_ScriptCanvas_ChangingAssets_ComponentStable(self, request, workspace, editor, launcher_platform, project, level):
        def teardown():
            file_system.delete([os.path.join(workspace.paths.project(), "Levels", level)], True, True)
        request.addfinalizer(teardown)
        file_system.delete([os.path.join(workspace.paths.project(), "Levels", level)], True, True)
        from . import ScriptCanvas_ChangingAssets_ComponentStable as test_module
        self._run_test(request, workspace, editor, test_module)

    def test_Graph_HappyPath_ZoomInZoomOut(self, request, workspace, editor, launcher_platform):
        from . import Graph_HappyPath_ZoomInZoomOut as test_module
        self._run_test(request, workspace, editor, test_module)

    @pytest.mark.skip(reason="Test fails to find expected lines, it needs to be fixed.")
    @pytest.mark.parametrize("level", ["tmp_level"])
    def test_ScriptCanvasComponent_OnEntityActivatedDeactivated_PrintMessage(self, request, workspace, editor, launcher_platform, project, level):
        def teardown():
            file_system.delete([os.path.join(workspace.paths.project(), "Levels", level)], True, True)
        request.addfinalizer(teardown)
        file_system.delete([os.path.join(workspace.paths.project(), "Levels", level)], True, True)
        from . import ScriptCanvasComponent_OnEntityActivatedDeactivated_PrintMessage as test_module
        self._run_test(request, workspace, editor, test_module)

    def test_NodePalette_HappyPath_ClearSelection(self, request, workspace, editor, launcher_platform, project):
        from . import NodePalette_HappyPath_ClearSelection as test_module
        self._run_test(request, workspace, editor, test_module)

    @pytest.mark.skip(reason="Test fails to find expected lines, it needs to be fixed.")
    @pytest.mark.parametrize("level", ["tmp_level"])
    def test_ScriptCanvas_TwoEntities_UseSimultaneously(self, request, workspace, editor, launcher_platform, project, level):
        def teardown():
            file_system.delete([os.path.join(workspace.paths.project(), "Levels", level)], True, True)
        request.addfinalizer(teardown)
        file_system.delete([os.path.join(workspace.paths.project(), "Levels", level)], True, True)
        from . import ScriptCanvas_TwoEntities_UseSimultaneously as test_module
        self._run_test(request, workspace, editor, test_module)

    def test_ScriptEvent_HappyPath_CreatedWithoutError(self, request, workspace, editor, launcher_platform, project):
        def teardown():
            file_system.delete(
                [os.path.join(workspace.paths.project(), "ScriptCanvas", "test_file.scriptevent")], True, True
            )
        request.addfinalizer(teardown)
        file_system.delete(
            [os.path.join(workspace.paths.project(), "ScriptCanvas", "test_file.scriptevent")], True, True
        )
        from . import ScriptEvent_HappyPath_CreatedWithoutError as test_module
        self._run_test(request, workspace, editor, test_module)

    def test_ScriptCanvasTools_Toggle_OpenCloseSuccess(self, request, workspace, editor, launcher_platform):
        from . import ScriptCanvasTools_Toggle_OpenCloseSuccess as test_module
        self._run_test(request, workspace, editor, test_module)

    def test_NodeInspector_HappyPath_VariableRenames(self, request, workspace, editor, launcher_platform, project):
        from . import NodeInspector_HappyPath_VariableRenames as test_module
        self._run_test(request, workspace, editor, test_module)

    def test_Debugger_HappyPath_TargetMultipleGraphs(self, request, workspace, editor, launcher_platform, project):
        from . import Debugger_HappyPath_TargetMultipleGraphs as test_module
        self._run_test(request, workspace, editor, test_module)

    @pytest.mark.skip(reason="Test fails on nightly build builds, it needs to be fixed.")
    @pytest.mark.parametrize("level", ["tmp_level"])
    def test_Debugger_HappyPath_TargetMultipleEntities(self, request, workspace, editor, launcher_platform, project, level):
        def teardown():
            file_system.delete([os.path.join(workspace.paths.project(), "Levels", level)], True, True)
        request.addfinalizer(teardown)
        file_system.delete([os.path.join(workspace.paths.project(), "Levels", level)], True, True)
        from . import Debugger_HappyPath_TargetMultipleEntities as test_module
        self._run_test(request, workspace, editor, test_module)

    def test_Pane_Undocked_ClosesSuccessfully(self, request, workspace, editor, launcher_platform):
        from . import Pane_Undocked_ClosesSuccessfully as test_module
        self._run_test(request, workspace, editor, test_module)

    @pytest.mark.parametrize("level", ["tmp_level"])
    def test_Entity_HappyPath_AddScriptCanvasComponent(self, request, workspace, editor, launcher_platform, project, level):
        def teardown():
            file_system.delete([os.path.join(workspace.paths.project(), "Levels", level)], True, True)
        request.addfinalizer(teardown)
        file_system.delete([os.path.join(workspace.paths.project(), "Levels", level)], True, True)
        from . import Entity_HappyPath_AddScriptCanvasComponent as test_module
        self._run_test(request, workspace, editor, test_module)

    def test_Pane_Default_RetainOnSCRestart(self, request, workspace, editor, launcher_platform):
        from . import Pane_Default_RetainOnSCRestart as test_module
        self._run_test(request, workspace, editor, test_module)

    @pytest.mark.skip(reason="Test fails to find expected lines, it needs to be fixed.")
    @pytest.mark.parametrize("level", ["tmp_level"])
    def test_ScriptEvents_HappyPath_SendReceiveAcrossMultiple(self, request, workspace, editor, launcher_platform, project, level):
        def teardown():
            file_system.delete([os.path.join(workspace.paths.project(), "Levels", level)], True, True)
        request.addfinalizer(teardown)
        file_system.delete([os.path.join(workspace.paths.project(), "Levels", level)], True, True)
        from . import ScriptEvents_HappyPath_SendReceiveAcrossMultiple as test_module
        self._run_test(request, workspace, editor, test_module)

    @pytest.mark.skip(reason="Test fails to find expected lines, it needs to be fixed.")
    @pytest.mark.parametrize("level", ["tmp_level"])
<<<<<<< HEAD
    def test_ScriptEvents_ReturnSetType_Successfully(self, request, workspace, editor, launcher_platform, project, level):
=======
    def test_ScriptEvents_Default_SendReceiveSuccessfully(self, request, workspace, editor, launcher_platform, project, level):
>>>>>>> 16fce390
        def teardown():
            file_system.delete([os.path.join(workspace.paths.project(), "Levels", level)], True, True)
        request.addfinalizer(teardown)
        file_system.delete([os.path.join(workspace.paths.project(), "Levels", level)], True, True)
<<<<<<< HEAD
        from . import ScriptEvents_ReturnSetType_Successfully as test_module
        self._run_test(request, workspace, editor, test_module)
=======
        from . import ScriptEvents_Default_SendReceiveSuccessfully as test_module
        self._run_test(request, workspace, editor, test_module)

>>>>>>> 16fce390

    def test_NodePalette_SearchText_Deletion(self, request, workspace, editor, launcher_platform):
        from . import NodePalette_SearchText_Deletion as test_module
        self._run_test(request, workspace, editor, test_module)


# NOTE: We had to use hydra_test_utils.py, as TestAutomationBase run_test method
# fails because of pyside_utils import
@pytest.mark.SUITE_periodic
@pytest.mark.parametrize("launcher_platform", ["windows_editor"])
@pytest.mark.parametrize("project", ["AutomatedTesting"])
class TestScriptCanvasTests(object):
    """
    The following tests use hydra_test_utils.py to launch the editor and validate the results.
    """
<<<<<<< HEAD

=======
>>>>>>> 16fce390
    def test_EditMenu_Default_UndoRedo(self, request, editor, launcher_platform):
        expected_lines = [
            "New variable created",
            "Undo action working",
            "Redo action working",
        ]
        hydra.launch_and_validate_results(
            request,
            TEST_DIRECTORY,
            editor,
            "EditMenu_Default_UndoRedo.py",
            expected_lines,
            auto_test_mode=False,
            timeout=60,
        )

<<<<<<< HEAD
    def test_ScriptEvents_Default_SendReceiveSuccessfully(self, request, editor, launcher_platform):
=======

    def test_ScriptEvents_ReturnSetType_Successfully(self, request, editor, launcher_platform):
>>>>>>> 16fce390
        expected_lines = [
            "Successfully created test entity",
            "Successfully entered game mode",
            "Successfully found expected message",
            "Successfully exited game mode",
        ]
        hydra.launch_and_validate_results(
            request,
            TEST_DIRECTORY,
            editor,
<<<<<<< HEAD
            "ScriptEvents_Default_SendReceiveSuccessfully.py",
=======
            "ScriptEvents_ReturnSetType_Successfully.py",
>>>>>>> 16fce390
            expected_lines,
            auto_test_mode=False,
            timeout=60,
        )

    def test_NodeCategory_ExpandOnClick(self, request, editor, launcher_platform):
        expected_lines = [
            "Script Canvas pane successfully opened",
            "Category expanded on left click",
            "Category collapsed on left click",
            "Category expanded on double click",
            "Category collapsed on double click",
        ]
        hydra.launch_and_validate_results(
            request,
            TEST_DIRECTORY,
            editor,
            "NodeCategory_ExpandOnClick.py",
            expected_lines,
            auto_test_mode=False,
            timeout=60,
        )

    def test_VariableManager_UnpinVariableType_Works(self, request, editor, launcher_platform):
        expected_lines = [
            "Success: VariableManager is opened successfully",
            "Success: Variable is pinned",
            "Success: Variable is unpinned",
            "Success: Variable is unpinned after reopening create variable menu",
        ]
        hydra.launch_and_validate_results(
            request,
            TEST_DIRECTORY,
            editor,
            "VariableManager_UnpinVariableType_Works.py",
            expected_lines,
            auto_test_mode=False,
            timeout=60,
        )

    def test_Node_HappyPath_DuplicateNode(self, request, editor, launcher_platform):
        expected_lines = [
            "Successfully duplicated node",
        ]
        hydra.launch_and_validate_results(
            request,
            TEST_DIRECTORY,
            editor,
            "Node_HappyPath_DuplicateNode.py",
            expected_lines,
            auto_test_mode=False,
            timeout=60,
        )
    def test_ScriptEvent_AddRemoveParameter_ActionsSuccessful(self, request, editor, launcher_platform):
        expected_lines = [
            "Success: New Script Event created",
            "Success: Child Event created",
            "Success: Successfully saved event asset",
            "Success: Successfully added parameter",
            "Success: Successfully removed parameter",
        ]
        hydra.launch_and_validate_results(
            request,
            TEST_DIRECTORY,
            editor,
            "ScriptEvent_AddRemoveParameter_ActionsSuccessful.py",
            expected_lines,
            auto_test_mode=False,
            timeout=60,
        )

    def test_FileMenu_Default_NewAndOpen(self, request, editor, launcher_platform):
        expected_lines = [
            "Verified no tabs open: True",
            "New tab opened successfully: True",
            "Open file window triggered successfully: True"
        ]
        hydra.launch_and_validate_results(
            request, 
            TEST_DIRECTORY, 
            editor, 
            "FileMenu_Default_NewAndOpen.py", 
            expected_lines, 
            auto_test_mode=False, 
            timeout=60,
        )

    def test_NewScriptEventButton_HappyPath_ContainsSCCategory(self, request, editor, launcher_platform):
        expected_lines = [
            "New Script event action found: True",
            "Asset Editor opened: True",
            "Asset Editor created with new asset: True",
            "New Script event created in Asset Editor: True",
        ]
        hydra.launch_and_validate_results(
            request,
            TEST_DIRECTORY,
            editor,
            "NewScriptEventButton_HappyPath_ContainsSCCategory.py",
            expected_lines,
            auto_test_mode=False,
            timeout=60,
        )

    def test_GraphClose_Default_SavePrompt(self, request, editor, launcher_platform):
        expected_lines = [
            "New graph created: True",
            "Save prompt opened as expected: True",
            "Close button worked as expected: True",
        ]
        hydra.launch_and_validate_results(
            request,
            TEST_DIRECTORY,
            editor,
            "GraphClose_Default_SavePrompt.py",
            expected_lines,
            auto_test_mode=False,
            timeout=60,
        )

    def test_VariableManager_Default_CreateDeleteVars(self, request, editor, launcher_platform):
        var_types = ["Boolean", "Color", "EntityId", "Number", "String", "Transform", "Vector2", "Vector3", "Vector4"]
        expected_lines = [f"{var_type} variable is created: True" for var_type in var_types]
        expected_lines.extend([f"{var_type} variable is deleted: True" for var_type in var_types])
        hydra.launch_and_validate_results(
            request,
            TEST_DIRECTORY,
            editor,
            "VariableManager_Default_CreateDeleteVars.py",
            expected_lines,
            auto_test_mode=False,
            timeout=60,
        )

    @pytest.mark.parametrize(
        "config",
        [
            {
                "cfg_args": "before_restart",
                "expected_lines": [
                    "All the test panes are opened: True",
                    "Test pane 1 is closed: True",
                    "Location of test pane 2 changed successfully: True",
                    "Test pane 3 resized successfully: True",
                ],
            },
            {
                "cfg_args": "after_restart",
                "expected_lines": [
                    "Test pane retained its visiblity on Editor restart: True",
                    "Test pane retained its location on Editor restart: True",
                    "Test pane retained its size on Editor restart: True",
                ],
            },
        ],
    )

    def test_Pane_PropertiesChanged_RetainsOnRestart(self, request, editor, config, project, launcher_platform):
        hydra.launch_and_validate_results(
            request,
            TEST_DIRECTORY,
            editor,
            "Pane_PropertiesChanged_RetainsOnRestart.py",
            config.get('expected_lines'),
            cfg_args=[config.get('cfg_args')],
            auto_test_mode=False,
            timeout=60,
        )

    def test_ScriptEvent_AddRemoveMethod_UpdatesInSC(self, request, workspace, editor, launcher_platform):
        def teardown():
            file_system.delete(
                [os.path.join(workspace.paths.project(), "TestAssets", "test_file.scriptevents")], True, True
            )
        request.addfinalizer(teardown)
        file_system.delete(
            [os.path.join(workspace.paths.project(), "TestAssets", "test_file.scriptevents")], True, True
        )
        expected_lines = [
            "Success: New Script Event created",
            "Success: Initial Child Event created",
            "Success: Second Child Event created",
            "Success: Script event file saved",
            "Success: Method added to scriptevent file",
            "Success: Method removed from scriptevent file",
        ]
        hydra.launch_and_validate_results(
            request,
            TEST_DIRECTORY,
            editor,
            "ScriptEvent_AddRemoveMethod_UpdatesInSC.py",
            expected_lines,
            auto_test_mode=False,
            timeout=60,
        )

    def test_ScriptEvents_AllParamDatatypes_CreationSuccess(self, request, workspace, editor, launcher_platform):
        def teardown():
            file_system.delete(
                [os.path.join(workspace.paths.project(), "TestAssets", "test_file.scriptevents")], True, True
            )
        request.addfinalizer(teardown)
        file_system.delete(
            [os.path.join(workspace.paths.project(), "TestAssets", "test_file.scriptevents")], True, True
        )
        expected_lines = [
            "Success: New Script Event created",
            "Success: Child Event created",
            "Success: New parameters added",
            "Success: Script event file saved",
            "Success: Node found in Script Canvas",
        ]
        hydra.launch_and_validate_results(
            request,
            TEST_DIRECTORY,
            editor,
            "ScriptEvents_AllParamDatatypes_CreationSuccess.py",
            expected_lines,
            auto_test_mode=False,
            timeout=60,
        )
        <|MERGE_RESOLUTION|>--- conflicted
+++ resolved
@@ -153,26 +153,6 @@
         file_system.delete([os.path.join(workspace.paths.project(), "Levels", level)], True, True)
         from . import ScriptEvents_HappyPath_SendReceiveAcrossMultiple as test_module
         self._run_test(request, workspace, editor, test_module)
-
-    @pytest.mark.skip(reason="Test fails to find expected lines, it needs to be fixed.")
-    @pytest.mark.parametrize("level", ["tmp_level"])
-<<<<<<< HEAD
-    def test_ScriptEvents_ReturnSetType_Successfully(self, request, workspace, editor, launcher_platform, project, level):
-=======
-    def test_ScriptEvents_Default_SendReceiveSuccessfully(self, request, workspace, editor, launcher_platform, project, level):
->>>>>>> 16fce390
-        def teardown():
-            file_system.delete([os.path.join(workspace.paths.project(), "Levels", level)], True, True)
-        request.addfinalizer(teardown)
-        file_system.delete([os.path.join(workspace.paths.project(), "Levels", level)], True, True)
-<<<<<<< HEAD
-        from . import ScriptEvents_ReturnSetType_Successfully as test_module
-        self._run_test(request, workspace, editor, test_module)
-=======
-        from . import ScriptEvents_Default_SendReceiveSuccessfully as test_module
-        self._run_test(request, workspace, editor, test_module)
-
->>>>>>> 16fce390
 
     def test_NodePalette_SearchText_Deletion(self, request, workspace, editor, launcher_platform):
         from . import NodePalette_SearchText_Deletion as test_module
@@ -188,10 +168,6 @@
     """
     The following tests use hydra_test_utils.py to launch the editor and validate the results.
     """
-<<<<<<< HEAD
-
-=======
->>>>>>> 16fce390
     def test_EditMenu_Default_UndoRedo(self, request, editor, launcher_platform):
         expected_lines = [
             "New variable created",
@@ -208,12 +184,8 @@
             timeout=60,
         )
 
-<<<<<<< HEAD
     def test_ScriptEvents_Default_SendReceiveSuccessfully(self, request, editor, launcher_platform):
-=======
-
-    def test_ScriptEvents_ReturnSetType_Successfully(self, request, editor, launcher_platform):
->>>>>>> 16fce390
+
         expected_lines = [
             "Successfully created test entity",
             "Successfully entered game mode",
@@ -224,11 +196,24 @@
             request,
             TEST_DIRECTORY,
             editor,
-<<<<<<< HEAD
             "ScriptEvents_Default_SendReceiveSuccessfully.py",
-=======
+            expected_lines,
+            auto_test_mode=False,
+            timeout=60,
+        )
+    def test_ScriptEvents_ReturnSetType_Successfully(self, request, editor, launcher_platform):
+
+        expected_lines = [
+            "Successfully created test entity",
+            "Successfully entered game mode",
+            "Successfully found expected message",
+            "Successfully exited game mode",
+        ]
+        hydra.launch_and_validate_results(
+            request,
+            TEST_DIRECTORY,
+            editor,
             "ScriptEvents_ReturnSetType_Successfully.py",
->>>>>>> 16fce390
             expected_lines,
             auto_test_mode=False,
             timeout=60,
