--- conflicted
+++ resolved
@@ -189,24 +189,6 @@
         from . import NodePalette_SearchText_Deletion as test_module
         self._run_test(request, workspace, editor, test_module)
 
-<<<<<<< HEAD
-    @pytest.mark.skip(reason="Test fails on nightly build builds, it needs to be fixed.")
-    def test_ScriptEvent_AddRemoveParameter_ActionsSuccessful(self, request, workspace, editor, launcher_platform):
-        def teardown():
-            file_system.delete(
-                [os.path.join(workspace.paths.project(), "ScriptCanvas", "test_file.scriptevent")], True, True
-            )
-        request.addfinalizer(teardown)
-        file_system.delete(
-            [os.path.join(workspace.paths.project(), "ScriptCanvas", "test_file.scriptevent")], True, True
-        )
-        from . import ScriptEvent_AddRemoveParameter_ActionsSuccessful as test_module
-=======
-    @pytest.mark.skip(reason="Test fails to find expected lines, it needs to be fixed.")
-    def test_VariableManager_UnpinVariableType_Works(self, request, workspace, editor, launcher_platform):
-        from . import VariableManager_UnpinVariableType_Works as test_module
-        self._run_test(request, workspace, editor, test_module)
->>>>>>> 8c113cca
 
 # NOTE: We had to use hydra_test_utils.py, as TestAutomationBase run_test method
 # fails because of pyside_utils import
@@ -217,7 +199,6 @@
     """
     The following tests use hydra_test_utils.py to launch the editor and validate the results.
     """
-<<<<<<< HEAD
     def test_VariableManager_UnpinVariableType_Works(self, request, editor, launcher_platform):
         expected_lines = [
             "Success: VariableManager is opened successfully",
@@ -234,8 +215,7 @@
             auto_test_mode=False,
             timeout=60,
         )
-=======
->>>>>>> 8c113cca
+
     def test_Node_HappyPath_DuplicateNode(self, request, editor, launcher_platform):
         expected_lines = [
             "Successfully duplicated node",
