--- conflicted
+++ resolved
@@ -124,11 +124,7 @@
         from . import Debugger_HappyPath_TargetMultipleEntities as test_module
         self._run_test(request, workspace, editor, test_module)
 
-<<<<<<< HEAD
-    @pytest.mark.xfail(reason="Test fails to find expected lines, it needs to be fixed.")
-=======
-    @pytest.mark.skip(reason="Test fails to find expected lines, it needs to be fixed.")
->>>>>>> b4b7e5a0
+    @pytest.mark.skip(reason="Test fails to find expected lines, it needs to be fixed.")
     def test_EditMenu_Default_UndoRedo(self, request, workspace, editor, launcher_platform, project):
         from . import EditMenu_Default_UndoRedo as test_module
         self._run_test(request, workspace, editor, test_module)
@@ -189,11 +185,7 @@
         from . import NodePalette_SearchText_Deletion as test_module
         self._run_test(request, workspace, editor, test_module)
 
-<<<<<<< HEAD
-    @pytest.mark.xfail(reason="Test fails to find expected lines, it needs to be fixed.")
-=======
-    @pytest.mark.skip(reason="Test fails to find expected lines, it needs to be fixed.")
->>>>>>> b4b7e5a0
+    @pytest.mark.skip(reason="Test fails to find expected lines, it needs to be fixed.")
     def test_VariableManager_UnpinVariableType_Works(self, request, workspace, editor, launcher_platform):
         from . import VariableManager_UnpinVariableType_Works as test_module
         self._run_test(request, workspace, editor, test_module)
