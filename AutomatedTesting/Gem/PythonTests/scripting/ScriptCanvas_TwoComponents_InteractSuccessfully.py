--- conflicted
+++ resolved
@@ -4,37 +4,30 @@
 
 SPDX-License-Identifier: Apache-2.0 OR MIT
 """
-import editor_python_test_tools.editor_entity_utils as entity_utils
 import os
 import editor_python_test_tools.pyside_utils as pyside_utils
 from editor_python_test_tools.utils import TestHelper as helper
-from editor_python_test_tools.utils import Report as report
-from editor_python_test_tools.utils import Tracer as tracer
+from editor_python_test_tools.utils import Report, Tracer
 import editor_python_test_tools.hydra_editor_utils as hydra
-import scripting_utils.scripting_tools
-import azlmbr.scriptcanvas as scriptcanvas
+import scripting_utils.scripting_tools as scripting_tools
 import azlmbr.legacy.general as general
-import azlmbr.math as math
-import azlmbr.asset as asset
-import azlmbr.bus as bus
 import azlmbr.paths as paths
-from scripting_utils.scripting_constants import (BASE_LEVEL_NAME, WAIT_TIME_3)
+from scripting_utils.scripting_constants import (BASE_LEVEL_NAME, WAIT_TIME_3, SCRIPT_CANVAS_COMPONENT_PROPERTY_PATH)
 
 
 # fmt: off
 class Tests:
-    level_created     = ("New level created",              "New level not created")
+    entity_created     = ("New entity created",              "New entity not created")
     game_mode_entered = ("Game Mode successfully entered", "Game mode failed to enter")
     game_mode_exited  = ("Game Mode successfully exited",  "Game mode failed to exited")
-    found_lines       = ("Expected log lines were found",  "Expected log lines were not found")
+    lines_found       = ("Expected log lines were found",  "Expected log lines were not found")
 # fmt: on
 
 
-class LogLines:
-    expected_lines = ["Greetings from the first script", "Greetings from the second script"]
-
-SOURCE_FILE_0 = os.path.join(paths.projectroot, "ScriptCanvas", "ScriptCanvas_TwoComponents0.scriptcanvas")
-SOURCE_FILE_1 = os.path.join(paths.projectroot, "ScriptCanvas", "ScriptCanvas_TwoComponents1.scriptcanvas")
+EXPECTED_LINES = ["Greetings from the first script", "Greetings from the second script"]
+SOURCE_FILES = [os.path.join(paths.projectroot, "ScriptCanvas", "ScriptCanvas_TwoComponents0.scriptcanvas"),
+                os.path.join(paths.projectroot, "ScriptCanvas", "ScriptCanvas_TwoComponents1.scriptcanvas")]
+TEST_ENTITY_NAME = "test_entity"
 
 class TestScriptCanvas_TwoComponents_InteractSuccessfully:
     """
@@ -48,11 +41,10 @@
     Test Steps:
      1) Create level
      2) Create entity with SC components
-     3) Start Tracer
-     4) Enter game mode
-     5) Wait for expected lines to be found
-     6) Report if expected lines were found
-     7) Exit game mode
+     3) Enter game mode
+     4) Wait for expected lines to be found
+     5) Report if expected lines were found
+     6) Exit game mode
 
     Note:
      - This test file must be called from the Open 3D Engine Editor command terminal
@@ -64,31 +56,6 @@
 
     def __init__(self):
         self.editor_main_window = None
-
-<<<<<<< HEAD
-    def get_asset(self, asset_path):
-        return asset.AssetCatalogRequestBus(bus.Broadcast, "GetAssetIdByPath", asset_path, math.Uuid(), False)
-
-    def locate_expected_lines(self, section_tracer):
-=======
-    import azlmbr.legacy.general as general
-    import azlmbr.math as math
-    import azlmbr.asset as asset
-    import azlmbr.bus as bus
-    import azlmbr.editor as editor
-
-    LEVEL_NAME = "tmp_level"
-    SOURCE_1 = os.path.join("scriptcanvas", "ScriptCanvas_TwoComponents0.scriptcanvas")
-    SOURCE_2 = os.path.join("scriptcanvas", "ScriptCanvas_TwoComponents1.scriptcanvas")
-    WAIT_TIME = 3.0  # SECONDS
-
-    def locate_expected_lines():
->>>>>>> cbd603fa
-        found_lines = []
-        for printInfo in section_tracer.prints:
-            found_lines.append(printInfo.message.strip())
-
-        return all(line in found_lines for line in LogLines.expected_lines)
 
     @pyside_utils.wrap_async
     async def run_test(self):
@@ -102,45 +69,23 @@
         general.close_pane("Error Report")
 
         # 2) Create entity with SC components
-        entity = hydra.Entity("test_Entity")
-        position = math.Vector3(512.0, 512.0, 32.0)
-        entity.create_entity(position, ["Script Canvas", "Script Canvas"])
+        entity = scripting_tools.create_entity_with_multiple_sc_component_asset(TEST_ENTITY_NAME, SOURCE_FILES)
+        helper.wait_for_condition(lambda: entity is not None, WAIT_TIME_3)
+        Report.critical_result(Tests.entity_created, entity.id.isValid())
 
-<<<<<<< HEAD
-        script_canvas_component = entity.components[0]
-        hydra.set_component_property_value(script_canvas_component, SCRIPT_CANVAS_COMPONENT_PROPERTY_PATH, sourcehandle)
-=======
-    # 2) Create entity with SC components
-    position = math.Vector3(512.0, 512.0, 32.0)
-    test_entity = hydra.Entity("test_entity")
-    test_entity.create_entity(position, ["Script Canvas", "Script Canvas"])
-    sourceFilePath = "Configuration|Source"
+        with Tracer() as section_tracer:
 
-    source1 = azlmbr.scriptcanvas.SourceHandleFromPath(SOURCE_1)
-    source2 = azlmbr.scriptcanvas.SourceHandleFromPath(SOURCE_2)
-
-    test_entity.get_set_test(0, sourceFilePath, source1)
-    test_entity.get_set_test(1, sourceFilePath, source2)
->>>>>>> cbd603fa
-
-        sourcehandle = scriptcanvas.SourceHandleFromPath(SOURCE_FILE_1)
-
-        script_canvas_component = entity.components[1]
-        hydra.set_component_property_value(script_canvas_component, SCRIPT_CANVAS_COMPONENT_PROPERTY_PATH, sourcehandle)
-
-        # 3) Start Tracer
-        with tracer as section_tracer:
-
-            # 4) Enter game mode
+            # 3) Enter game mode
             helper.enter_game_mode(Tests.game_mode_entered)
 
-            # 5) Wait for expected lines to be found
-            helper.wait_for_condition(self.locate_expected_lines(section_tracer), WAIT_TIME_3)
+            # 4) Wait for expected lines to be found
+            lines_located = helper.wait_for_condition(
+                lambda: scripting_tools.located_expected_tracer_lines(self, section_tracer, EXPECTED_LINES),
+                WAIT_TIME_3)
+            Report.result(Tests.lines_found, lines_located)
 
-            # 6) Report if expected lines were found
-            report.result(Tests.found_lines, self.locate_expected_lines(section_tracer))
 
-        # 7) Exit game mode
+        # 5) Exit game mode
         helper.exit_game_mode(Tests.game_mode_exited)
 
 
