"""
Copyright (c) Contributors to the Open 3D Engine Project.
For complete copyright and license terms please see the LICENSE at the root of this distribution.

SPDX-License-Identifier: Apache-2.0 OR MIT

"""

import os
import logging
import sys
import pytest
import time

from os import path

import ly_test_tools.environment.file_system as file_system
import ly_test_tools.environment.process_utils as process_utils
import ly_test_tools.environment.waiter as waiter

from ly_test_tools.o3de.asset_processor import AssetProcessor
from ly_test_tools.launchers.exceptions import WaitTimeoutError
from ly_test_tools.log.log_monitor import LogMonitor, LogMonitorException

class TestRunError():
    def __init__(self, title, content):
        self.title = title
        self.content = content

class TestAutomationBase:
    MAX_TIMEOUT = 180 # 3 minutes max for a test to run
    WAIT_FOR_CRASH_LOG = 20 # Seconds for waiting for a crash log
    TEST_FAIL_RETCODE = 0xF # Return code for test failure 
        
    test_times = {}
    asset_processor = None 
        
    def setup_class(cls):
        cls.test_times = {}
        cls.editor_times = {}
        cls.asset_processor = None
        
    def teardown_class(cls):
        logger = logging.getLogger(__name__)
        # Report times
        time_info_str = "Individual test times (Full test time, Editor test time):\n"
        for testcase_name, t in cls.test_times.items():
            editor_t = cls.editor_times[testcase_name]
            time_info_str += f"{testcase_name}: (Full:{t} sec, Editor:{editor_t} sec)\n"
            
        logger.info(time_info_str)
        if cls.asset_processor is not None:
            cls.asset_processor.teardown()

        # Kill all ly processes
        cls._kill_ly_processes(include_asset_processor=True)

    def _run_test(self, request, workspace, editor, testcase_module, extra_cmdline_args=[], batch_mode=True,
                  autotest_mode=True, use_null_renderer=True):
        test_starttime = time.time()
        self.logger = logging.getLogger(__name__)
        errors = []
        testcase_name = os.path.basename(testcase_module.__file__)
        
        #########
        # Setup #
        if self.asset_processor is None:
            self._kill_ly_processes(include_asset_processor=True)
            self.__class__.asset_processor = AssetProcessor(workspace)
            self.asset_processor.backup_ap_settings()
        else:
            self._kill_ly_processes(include_asset_processor=False)

        if not self.asset_processor.process_exists():
            self.asset_processor.start()
            self.asset_processor.wait_for_idle()

        def teardown():
            if os.path.exists(workspace.paths.editor_log()):
                workspace.artifact_manager.save_artifact(workspace.paths.editor_log())
            try:
                file_system.restore_backup(workspace.paths.editor_log(), workspace.paths.project_log())
            except FileNotFoundError as e:
                self.logger.debug(f"File restoration failed, editor log could not be found.\nError: {e}")
            editor.stop()

        request.addfinalizer(teardown)

        if os.path.exists(workspace.paths.editor_log()):
            self.logger.debug("Creating backup for existing editor log before test run.")
            file_system.create_backup(workspace.paths.editor_log(), workspace.paths.project_log())
            
        ############
        # Run test # 
        
        editor_starttime = time.time()
        self.logger.debug("Running automated test")
        testcase_module_filepath = self._get_testcase_module_filepath(testcase_module)
        test_case_prefix = "::".join(str.split(request.node.nodeid, "::")[:2])
<<<<<<< HEAD
        compiled_test_case_name = ".".join([test_case_prefix, request.node.originalname])
=======
        compiled_test_case_name = "::".join([test_case_prefix, request.node.originalname])
>>>>>>> 5e96e408
        pycmd = ["--runpythontest", testcase_module_filepath, f"-pythontestcase={compiled_test_case_name}",
                 "--regset=/Amazon/Preferences/EnablePrefabSystem=true",
                 f"--regset-file={path.join(workspace.paths.engine_root(), 'Registry', 'prefab.test.setreg')}"]

        if use_null_renderer:
            pycmd += ["-rhi=null"]
        if batch_mode:
            pycmd += ["-BatchMode"]
        if autotest_mode:
            pycmd += ["-autotest_mode"]

        pycmd += extra_cmdline_args
        editor.args.extend(pycmd) # args are added to the WinLauncher start command
        editor.start(backupFiles = False, launch_ap = False)
        try:
            editor.wait(TestAutomationBase.MAX_TIMEOUT)
        except WaitTimeoutError:
            errors.append(TestRunError("TIMEOUT", f"Editor did not close after {TestAutomationBase.MAX_TIMEOUT} seconds, verify the test is ending and the application didn't freeze"))
            editor.stop()
            
        output = editor.get_output()
        self.logger.debug("Test output:\n" + output)
        return_code = editor.get_returncode()
        
        self.editor_times[testcase_name] = time.time() - editor_starttime
        
        ###################
        # Validate result #
        
        if return_code != 0:
            if output:
                error_str = "Test failed, output:\n" + output.replace("\n", "\n  ")
            else:
                error_str = "Test failed, no output available..\n"
            errors.append(TestRunError("FAILED TEST", error_str))
            if return_code and return_code != TestAutomationBase.TEST_FAIL_RETCODE: # Crashed
                crash_info = "-- No crash log available --"
                crash_log = workspace.paths.crash_log()

                try:
                    waiter.wait_for(lambda: os.path.exists(crash_log), timeout=TestAutomationBase.WAIT_FOR_CRASH_LOG)
                except AssertionError:                    
                    pass
                    
                try:
                    with open(crash_log) as f:
                        crash_info = f.read()
                except Exception as ex:
                    crash_info += f"\n{str(ex)}"

                return_code_str = f"0x{return_code:0X}" if isinstance(return_code, int) else "None"
                error_str = f"Editor.exe crashed, return code: {return_code_str}\n\nCrash log:\n{crash_info}"
                errors.append(TestRunError("CRASH", error_str))
        
        self.test_times[testcase_name] = time.time() - test_starttime
        
        ###################
        # Error reporting #
        
        if errors:
            error_str = "Error list:\n"
            longest_title = max([len(e.title) for e in errors])
            longest_title += (longest_title % 2) # make it even spaces
            longest_title = max(30, longest_title) # at least 30 -
            header_decoration = "-".center(longest_title, "-") + "\n"
            for e in errors:
                error_str += header_decoration
                error_str += f"  {e.title}  ".center(longest_title, "-")  + "\n"
                error_str += header_decoration
                for line in e.content.split("\n"):
                    error_str += f"  {line}\n"
                
            error_str += header_decoration
            error_str += "Editor log:\n"
            try:
                with open(workspace.paths.editor_log()) as f:
                    log_basename = os.path.basename(workspace.paths.editor_log())
                    for line in f.readlines():
                        error_str += f"|{log_basename}| {line}"                        
            except Exception as ex:
                error_str += f"-- No log available ({ex})--"

            pytest.fail(error_str)     
        
    @staticmethod
    def _kill_ly_processes(include_asset_processor=True):
        LY_PROCESSES = [
            'Editor', 'Profiler', 'RemoteConsole', 'AutomatedTesting.ServerLauncher', 'o3de'
        ]
        AP_PROCESSES = [
            'AssetProcessor', 'AssetProcessorBatch', 'AssetBuilder', 'CrySCompileServer',
            'rc'  # Resource Compiler
        ]
        
        if include_asset_processor:
            process_utils.kill_processes_named(LY_PROCESSES+AP_PROCESSES, ignore_extensions=True)
        else:
            process_utils.kill_processes_named(LY_PROCESSES, ignore_extensions=True)
    
    @staticmethod
    def _get_testcase_module_filepath(testcase_module):
        # type: (Module) -> str
        """
        return the full path of the test module
        :param testcase_module: The testcase python module being tested
        :return str: The full path to the testcase module
        """
        return os.path.splitext(testcase_module.__file__)[0] + ".py"<|MERGE_RESOLUTION|>--- conflicted
+++ resolved
@@ -97,11 +97,7 @@
         self.logger.debug("Running automated test")
         testcase_module_filepath = self._get_testcase_module_filepath(testcase_module)
         test_case_prefix = "::".join(str.split(request.node.nodeid, "::")[:2])
-<<<<<<< HEAD
-        compiled_test_case_name = ".".join([test_case_prefix, request.node.originalname])
-=======
         compiled_test_case_name = "::".join([test_case_prefix, request.node.originalname])
->>>>>>> 5e96e408
         pycmd = ["--runpythontest", testcase_module_filepath, f"-pythontestcase={compiled_test_case_name}",
                  "--regset=/Amazon/Preferences/EnablePrefabSystem=true",
                  f"--regset-file={path.join(workspace.paths.engine_root(), 'Registry', 'prefab.test.setreg')}"]
