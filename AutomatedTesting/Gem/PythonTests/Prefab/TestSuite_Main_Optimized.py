--- conflicted
+++ resolved
@@ -66,16 +66,14 @@
     class test_DuplicatePrefab_ContainingASingleEntity(EditorSharedTest):
         from .tests.duplicate_prefab import DuplicatePrefab_ContainingASingleEntity as test_module
 
-<<<<<<< HEAD
     class test_DuplicatePrefab_ContainingNestedEntitiesAndNestedPrefabs(EditorSharedTest):
         from .tests.duplicate_prefab import DuplicatePrefab_ContainingNestedEntitiesAndNestedPrefabs as test_module
-=======
+
     class test_PrefabNotifications_PropagationNotificationsReceived(EditorSharedTest):
         from .tests.prefab_notifications import PrefabNotifications_PropagationNotificationsReceived as test_module
 
     class test_PrefabNotifications_RootPrefabLoadedNotificationsReceived(EditorSharedTest):
         from .tests.prefab_notifications import PrefabNotifications_RootPrefabLoadedNotificationsReceived as test_module
->>>>>>> 059e6393
 
     class test_SC_Spawnables_SimpleSpawnAndDespawn(EditorSharedTest):
         from .tests.spawnables import SC_Spawnables_SimpleSpawnAndDespawn as test_module
