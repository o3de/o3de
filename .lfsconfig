--- conflicted
+++ resolved
@@ -12,8 +12,4 @@
 # git config lfs.url "https://d3df09qsjufr6g.cloudfront.net/api/v1/fork/octocat"
 #
 # IMPORTANT: authenticate with your GitHub username and personal access token
-<<<<<<< HEAD
-# not your GitHub password 
-=======
-# not your GitHub password
->>>>>>> e9dd032a
+# not your GitHub password