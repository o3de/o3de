--- conflicted
+++ resolved
@@ -94,51 +94,6 @@
 # cpack generation. CPACK_BINARY_DIR persists across cpack invocations
 set(LY_CMAKE_PACKAGE_DOWNLOAD_PATH ${CPACK_BINARY_DIR}/${CPACK_CMAKE_PACKAGE_FILE})
 
-<<<<<<< HEAD
-if(EXISTS ${_cmake_package_dest})
-    file(SHA256 ${_cmake_package_dest} hash_of_downloaded_file)
-    if (NOT "${hash_of_downloaded_file}" STREQUAL "${CPACK_CMAKE_PACKAGE_HASH}")
-        message(STATUS "CMake ${CPACK_DESIRED_CMAKE_VERSION} found at ${_cmake_package_dest} but expected hash missmatches, re-downloading...")
-        file(REMOVE ${_cmake_package_dest})
-    else()
-        message(STATUS "CMake ${CPACK_DESIRED_CMAKE_VERSION} found")
-    endif()
-endif()
-if(NOT EXISTS ${_cmake_package_dest})
-    # download it
-    string(REPLACE "." ";" _version_componets "${CPACK_DESIRED_CMAKE_VERSION}")
-    list(GET _version_componets 0 _major_version)
-    list(GET _version_componets 1 _minor_version)
-
-    set(_url_version_tag "v${_major_version}.${_minor_version}")
-    set(_package_url "https://cmake.org/files/${_url_version_tag}/${CPACK_CMAKE_PACKAGE_FILE}")
-
-    message(STATUS "Downloading CMake ${CPACK_DESIRED_CMAKE_VERSION} for packaging...")
-    download_file(
-        URL ${_package_url}
-        TARGET_FILE ${_cmake_package_dest}
-        EXPECTED_HASH ${CPACK_CMAKE_PACKAGE_HASH}
-        RESULTS _results
-    )
-    list(GET _results 0 _status_code)
-
-    if (${_status_code} EQUAL 0 AND EXISTS ${_cmake_package_dest})
-        message(STATUS "CMake ${CPACK_DESIRED_CMAKE_VERSION} found")
-    else()
-        file(REMOVE ${_cmake_package_dest})
-        list(REMOVE_AT _results 0)
-
-        set(_error_message "An error occurred, code ${_status_code}.  URL ${_package_url} - ${_results}")
-
-        if(${_status_code} EQUAL 1)
-            string(APPEND _error_message
-                "  Please double check the CPACK_CMAKE_PACKAGE_FILE and "
-                "CPACK_CMAKE_PACKAGE_HASH properties before trying again.")
-        endif()
-
-        message(FATAL_ERROR ${_error_message})
-    endif()
-=======
 # Scan the source and 3p packages for licenses, then add the generated license results to the binary output folder.
 # These results will be installed to the root of the install folder and copied to the S3 bucket specific to each platform
 set(CPACK_3P_LICENSE_FILE "${CPACK_BINARY_DIR}/NOTICES.txt")
@@ -201,7 +156,6 @@
     set(required "TRUE")
 else()
     set(disabled "TRUE")
->>>>>>> b4b7e5a0
 endif()
 string(APPEND cpack_components_contents "
 list(APPEND CPACK_COMPONENTS_ALL ${LY_INSTALL_PERMUTATION_COMPONENT})
