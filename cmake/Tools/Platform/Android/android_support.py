--- conflicted
+++ resolved
@@ -394,11 +394,7 @@
         include ('*.setreg')
     }}
 
-<<<<<<< HEAD
-    compile{config}Sources.dependsOn copyRegistryFolder{config}
-=======
     merge{config}Assets.dependsOn copyRegistryFolder{config}
->>>>>>> b4b7e5a0
 """
 
 CUSTOM_GRADLE_COPY_REGISTRY_FOLDER_DEPENDENCY_FORMAT_STR = """
