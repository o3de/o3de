#
# Copyright (c) Contributors to the Open 3D Engine Project.
# For complete copyright and license terms please see the LICENSE at the root of this distribution.
#
# SPDX-License-Identifier: Apache-2.0 OR MIT
#
#

include_guard()

################################################################################
# Subdirectory processing
################################################################################

# these functions are used to build up the LY_EXTERNAL_SUBDIRS global property

function(add_pal_external_subdirectories object_type object_path object_json_path)
    set(pal_platforms ${PAL_PLATFORM_NAME})
        list(APPEND pal_platforms ${LY_PAL_TOOLS_ENABLED})
        foreach(platform ${pal_platforms})
            string(TOLOWER ${platform} platform_lower)
            o3de_restricted_path(${object_json_path} restricted_path parent_relative_path)
            if(restricted_path)
                o3de_pal_dir(pal_dir "${object_path}/Platform/${platform}" "${restricted_path}" "${object_path}" "${parent_relative_path}")
                set(restricted_json_path "${pal_dir}/${object_type}_${platform_lower}.json")
                if(EXISTS ${restricted_json_path})
                    read_json_external_subdirs(restricted_external_subdirs ${restricted_json_path})
                    foreach(restricted_external_subdir ${restricted_external_subdirs})
                        file(REAL_PATH ${restricted_external_subdir} real_external_subdir BASE_DIRECTORY ${pal_dir})

                        # Append external subdirectory if it is not in global property
                        get_property(current_external_subdirs GLOBAL PROPERTY LY_EXTERNAL_SUBDIRS)
                        if(NOT real_external_subdir IN_LIST current_external_subdirs)
                            set_property(GLOBAL APPEND PROPERTY LY_EXTERNAL_SUBDIRS ${real_external_subdir})
                            # Also append the project external subdirectores to the LY_EXTERNAL_SUBDIRS_ENGINE property
                            set_property(GLOBAL APPEND PROPERTY LY_EXTERNAL_SUBDIRS_ENGINE ${real_external_subdir})
                            add_engine_gem_json_external_subdirectories(${real_external_subdir})
                        endif()
                    endforeach()
                endif()
            endif()
        endforeach()
endfunction()

function(add_engine_gem_json_external_subdirectories gem_path)
    set(gem_json_path "${gem_path}/gem.json")
    if(EXISTS ${gem_json_path})
<<<<<<< HEAD
        read_json_external_subdirs(gem_external_subdirs ${gem_json_path})
=======
        o3de_read_json_external_subdirs(gem_external_subdirs ${gem_path}/gem.json)
        # Read the gem_name from the gem.json and map it to the gem path
        o3de_read_json_key(gem_name "${gem_path}/gem.json" "gem_name")
        if (gem_name)
            set_property(GLOBAL PROPERTY "@GEMROOT:${gem_name}@" "${gem_path}")
        endif()

>>>>>>> a78dcd31
        foreach(gem_external_subdir ${gem_external_subdirs})
            file(REAL_PATH ${gem_external_subdir} real_external_subdir BASE_DIRECTORY ${gem_path})

            # Append external subdirectory if it is not in global property
            get_property(current_external_subdirs GLOBAL PROPERTY LY_EXTERNAL_SUBDIRS)
            if(NOT real_external_subdir IN_LIST current_external_subdirs)
                set_property(GLOBAL APPEND PROPERTY LY_EXTERNAL_SUBDIRS ${real_external_subdir})
                # Also append the project external subdirectores to the LY_EXTERNAL_SUBDIRS_ENGINE property
                set_property(GLOBAL APPEND PROPERTY LY_EXTERNAL_SUBDIRS_ENGINE ${real_external_subdir})
                add_engine_gem_json_external_subdirectories(${real_external_subdir})
            endif()
        endforeach()

        # see if this o3de object has any pal/restricted external subdir additions
        add_pal_external_subdirectories("gem" ${gem_path} ${gem_json_path})

    endif()
endfunction()

function(add_engine_json_external_subdirectories)
    set(engine_path ${LY_ROOT_FOLDER})
    set(engine_json_path "${engine_path}/engine.json")
    if(EXISTS ${engine_json_path})
        o3de_read_json_external_subdirs(engine_external_subdirs ${engine_json_path})
        foreach(engine_external_subdir ${engine_external_subdirs})
            file(REAL_PATH ${engine_external_subdir} real_external_subdir BASE_DIRECTORY ${LY_ROOT_FOLDER})

            # Append external subdirectory if it is not in global property
            get_property(current_external_subdirs GLOBAL PROPERTY LY_EXTERNAL_SUBDIRS)
            if(NOT real_external_subdir IN_LIST current_external_subdirs)
                set_property(GLOBAL APPEND PROPERTY LY_EXTERNAL_SUBDIRS ${real_external_subdir})
                # Also append the project external subdirectores to the LY_EXTERNAL_SUBDIRS_ENGINE property
                set_property(GLOBAL APPEND PROPERTY LY_EXTERNAL_SUBDIRS_ENGINE ${real_external_subdir})
                add_engine_gem_json_external_subdirectories(${real_external_subdir})
            endif()
        endforeach()

        # see if this o3de engine has any pal/restricted external subdirectories
        add_pal_external_subdirectories("engine" ${engine_path} ${engine_json_path})
    endif()
endfunction()


function(add_project_gem_json_external_subdirectories gem_path project_name)
    set(gem_json_path "${gem_path}/gem.json")
    if(EXISTS ${gem_json_path})
<<<<<<< HEAD
        read_json_external_subdirs(gem_external_subdirs ${gem_json_path})
=======
        o3de_read_json_external_subdirs(gem_external_subdirs ${gem_path}/gem.json)
        # Read the gem_name from the gem.json and map it to the gem path
        o3de_read_json_key(gem_name "${gem_path}/gem.json" "gem_name")
        if (gem_name)
            set_property(GLOBAL PROPERTY "@GEMROOT:${gem_name}@" "${gem_path}")
        endif()

>>>>>>> a78dcd31
        foreach(gem_external_subdir ${gem_external_subdirs})
            file(REAL_PATH ${gem_external_subdir} real_external_subdir BASE_DIRECTORY ${gem_path})

            # Append external subdirectory if it is not in global property
            get_property(current_external_subdirs GLOBAL PROPERTY LY_EXTERNAL_SUBDIRS)
            if(NOT real_external_subdir IN_LIST current_external_subdirs)
                set_property(GLOBAL APPEND PROPERTY LY_EXTERNAL_SUBDIRS ${real_external_subdir})
                # Also append the project external subdirectores to the LY_EXTERNAL_SUBDIRS_${project_name} property
                set_property(GLOBAL APPEND PROPERTY LY_EXTERNAL_SUBDIRS_${project_name} ${real_external_subdir})
                add_project_gem_json_external_subdirectories(${real_external_subdir} "${project_name}")
            endif()
        endforeach()

        # see if this o3de gem has any pal/restricted external subdirectories
        add_pal_external_subdirectories("gem" ${gem_path} ${gem_json_path})
    endif()
endfunction()

function(add_project_json_external_subdirectories project_path project_name)
    set(project_json_path "${project_path}/project.json")
    if(EXISTS ${project_json_path})
<<<<<<< HEAD
        read_json_external_subdirs(project_external_subdirs ${project_json_path})
=======
        o3de_read_json_external_subdirs(project_external_subdirs ${project_path}/project.json)
>>>>>>> a78dcd31
        foreach(project_external_subdir ${project_external_subdirs})
            file(REAL_PATH ${project_external_subdir} real_external_subdir BASE_DIRECTORY ${project_path})

            # Append external subdirectory if it is not in global property
            get_property(current_external_subdirs GLOBAL PROPERTY LY_EXTERNAL_SUBDIRS)
            if(NOT real_external_subdir IN_LIST current_external_subdirs)
                set_property(GLOBAL APPEND PROPERTY LY_EXTERNAL_SUBDIRS ${real_external_subdir})
                # Also append the project external subdirectores to the LY_EXTERNAL_SUBDIRS_${project_name} property
                set_property(GLOBAL APPEND PROPERTY LY_EXTERNAL_SUBDIRS_${project_name} ${real_external_subdir})
                add_project_gem_json_external_subdirectories(${real_external_subdir} "${project_name}")
            endif()
        endforeach()

        # see if this o3de project has any pal/restricted external subdirectories
        add_pal_external_subdirectories("project" ${project_path} ${project_json_path})

    endif()
endfunction()


#! add_o3de_manifest_gem_json_external_subdirectories : Recurses through external subdirectories
#! originally found in the add_o3de_manifest_json_external_subdirectories command
function(add_o3de_manifest_gem_json_external_subdirectories gem_path)
    set(gem_json_path "${gem_path}/gem.json")
    if(EXISTS ${gem_json_path})
<<<<<<< HEAD
        read_json_external_subdirs(gem_external_subdirs ${gem_json_path})
=======
        o3de_read_json_external_subdirs(gem_external_subdirs ${gem_path}/gem.json)
        # Read the gem_name from the gem.json and map it to the gem path
        o3de_read_json_key(gem_name "${gem_path}/gem.json" "gem_name")
        if (gem_name)
            set_property(GLOBAL PROPERTY "@GEMROOT:${gem_name}@" "${gem_path}")
        endif()

>>>>>>> a78dcd31
        foreach(gem_external_subdir ${gem_external_subdirs})
            file(REAL_PATH ${gem_external_subdir} real_external_subdir BASE_DIRECTORY ${gem_path})

            # Append external subdirectory ONLY to LY_EXTERNAL_SUBDIRS_O3DE_MANIFEST PROPERTY
            # It is not appended to LY_EXTERNAL_SUBDIRS unless that gem is used by the project
            get_property(current_external_subdirs GLOBAL PROPERTY LY_EXTERNAL_SUBDIRS_O3DE_MANIFEST)
            if(NOT real_external_subdir IN_LIST current_external_subdirs)
                set_property(GLOBAL APPEND PROPERTY LY_EXTERNAL_SUBDIRS_O3DE_MANIFEST ${real_external_subdir})
                add_o3de_manifest_gem_json_external_subdirectories(${real_external_subdir})
            endif()
        endforeach()

        # see if this o3de object has any pal/restricted external subdir additions
        add_pal_external_subdirectories("gem" ${gem_path} ${gem_json_path})

    endif()
endfunction()

#! add_o3de_manifest_json_external_subdirectories : Adds the list of external_subdirectories
#! in the user o3de_manifest.json to the LY_EXTERNAL_SUBDIRS_O3DE_MANIFEST property
function(add_o3de_manifest_json_external_subdirectories)
    o3de_get_manifest_path(manifest_path)
    if(EXISTS ${manifest_path})
        o3de_read_json_external_subdirs(o3de_manifest_external_subdirs ${manifest_path})
        foreach(manifest_external_subdir ${o3de_manifest_external_subdirs})
            file(REAL_PATH ${manifest_external_subdir} real_external_subdir BASE_DIRECTORY ${LY_ROOT_FOLDER})

            # Append external subdirectory ONLY to LY_EXTERNAL_SUBDIRS_O3DE_MANIFEST PROPERTY
            # It is not appended to LY_EXTERNAL_SUBDIRS unless that gem is used by the project
            get_property(current_external_subdirs GLOBAL PROPERTY LY_EXTERNAL_SUBDIRS_O3DE_MANIFEST)
            if(NOT real_external_subdir IN_LIST current_external_subdirs)
                set_property(GLOBAL APPEND PROPERTY LY_EXTERNAL_SUBDIRS_O3DE_MANIFEST ${real_external_subdir})
                add_o3de_manifest_gem_json_external_subdirectories(${real_external_subdir})
            endif()
        endforeach()
    endif()
endfunction()

#! Gather unique_list of all external subdirectories that is union
#! of the engine.json, project.json, o3de_manifest.json and any gem.json files found visiting
function(get_all_external_subdirectories output_subdirs)
    get_property(all_external_subdirs GLOBAL PROPERTY LY_EXTERNAL_SUBDIRS)
    get_property(manifest_external_subdirs GLOBAL PROPERTY LY_EXTERNAL_SUBDIRS_O3DE_MANIFEST)
    list(APPEND all_external_subdirs ${manifest_external_subdirs})
    list(REMOVE_DUPLICATES all_external_subdirs)
    set(${output_subdirs} ${all_external_subdirs} PARENT_SCOPE)
endfunction()

#! add_registered_gems_to_external_subdirs:
#! Accepts a list of gem_names (which can be read from the project.json or engine.json)
#! and cross checks them against union of all external subdirectories to determine the gem path.
#! If that gem exist it is appended to LY_EXTERNAL_SUBDIRS so that that the build generator
#! adds to the generated build project.
#! Otherwise a fatal error is logged indicating that is not gem could not be found in the list of external subdirectories
function(add_registered_gems_to_external_subdirs gem_names)
    if (gem_names)
        get_all_external_subdirectories(all_external_subdirs)
        foreach(gem_name IN LISTS gem_names)
            unset(gem_path)
            o3de_find_gem(${gem_name} gem_path)
            if (gem_path)
                set_property(GLOBAL PROPERTY LY_EXTERNAL_SUBDIRS ${gem_path} APPEND)
            else()
                list(JOIN all_external_subdirs "\n" external_subdirs_formatted)
                message(SEND_ERROR "The gem \"${gem_name}\" from the \"gem_names\" field in the engine.json/project.json "
                " could not be found in any gem.json from the following list of registered external subdirectories:\n"
                "${external_subdirs_formatted}")
                break()
            endif()
        endforeach()
    endif()
endfunction()

function(add_subdirectory_on_external_subdirs)
    # Lookup the paths of "gem_names" array all project.json files and engine.json
    # and append them to the LY_EXTERNAL_SUBDIRS property
    foreach(project ${LY_PROJECTS})
        file(REAL_PATH ${project} full_directory_path BASE_DIRECTORY ${CMAKE_SOURCE_DIR})
        o3de_read_json_array(gem_names "${full_directory_path}/project.json" "gem_names")
        add_registered_gems_to_external_subdirs("${gem_names}")
    endforeach()
    o3de_read_json_array(gem_names "${LY_ROOT_FOLDER}/engine.json" "gem_names")
    add_registered_gems_to_external_subdirs("${gem_names}")

    get_property(external_subdirs GLOBAL PROPERTY LY_EXTERNAL_SUBDIRS)
    list(APPEND LY_EXTERNAL_SUBDIRS ${external_subdirs})
    list(REMOVE_DUPLICATES LY_EXTERNAL_SUBDIRS)
    # Loop over the additional external subdirectories and invoke add_subdirectory on them
    foreach(external_directory ${LY_EXTERNAL_SUBDIRS})
        # Hash the external_directory name and append it to the Binary Directory section of add_subdirectory
        # This is to deal with potential situations where multiple external directories has the same last directory name
        # For example if D:/Company1/RayTracingGem and F:/Company2/Path/RayTracingGem were both added as a subdirectory
        file(REAL_PATH ${external_directory} full_directory_path)
        string(SHA256 full_directory_hash ${full_directory_path})
        # Truncate the full_directory_hash down to 8 characters to avoid hitting the Windows 260 character path limit
        # when the external subdirectory contains relative paths of significant length
        string(SUBSTRING ${full_directory_hash} 0 8 full_directory_hash)
        # Use the last directory as the suffix path to use for the Binary Directory
        cmake_path(GET external_directory FILENAME directory_name)
        add_subdirectory(${external_directory} "${CMAKE_BINARY_DIR}/External/${directory_name}-${full_directory_hash}")
    endforeach()
endfunction()<|MERGE_RESOLUTION|>--- conflicted
+++ resolved
@@ -45,17 +45,13 @@
 function(add_engine_gem_json_external_subdirectories gem_path)
     set(gem_json_path "${gem_path}/gem.json")
     if(EXISTS ${gem_json_path})
-<<<<<<< HEAD
-        read_json_external_subdirs(gem_external_subdirs ${gem_json_path})
-=======
-        o3de_read_json_external_subdirs(gem_external_subdirs ${gem_path}/gem.json)
+        o3de_read_json_external_subdirs(gem_external_subdirs ${gem_json_path})
         # Read the gem_name from the gem.json and map it to the gem path
-        o3de_read_json_key(gem_name "${gem_path}/gem.json" "gem_name")
+        o3de_read_json_key(gem_name gem_json_path "gem_name")
         if (gem_name)
             set_property(GLOBAL PROPERTY "@GEMROOT:${gem_name}@" "${gem_path}")
         endif()
 
->>>>>>> a78dcd31
         foreach(gem_external_subdir ${gem_external_subdirs})
             file(REAL_PATH ${gem_external_subdir} real_external_subdir BASE_DIRECTORY ${gem_path})
 
@@ -102,17 +98,13 @@
 function(add_project_gem_json_external_subdirectories gem_path project_name)
     set(gem_json_path "${gem_path}/gem.json")
     if(EXISTS ${gem_json_path})
-<<<<<<< HEAD
-        read_json_external_subdirs(gem_external_subdirs ${gem_json_path})
-=======
-        o3de_read_json_external_subdirs(gem_external_subdirs ${gem_path}/gem.json)
+        o3de_read_json_external_subdirs(gem_external_subdirs ${gem_json_path})
         # Read the gem_name from the gem.json and map it to the gem path
-        o3de_read_json_key(gem_name "${gem_path}/gem.json" "gem_name")
+        o3de_read_json_key(gem_name ${gem_json_path} "gem_name")
         if (gem_name)
             set_property(GLOBAL PROPERTY "@GEMROOT:${gem_name}@" "${gem_path}")
         endif()
 
->>>>>>> a78dcd31
         foreach(gem_external_subdir ${gem_external_subdirs})
             file(REAL_PATH ${gem_external_subdir} real_external_subdir BASE_DIRECTORY ${gem_path})
 
@@ -134,11 +126,7 @@
 function(add_project_json_external_subdirectories project_path project_name)
     set(project_json_path "${project_path}/project.json")
     if(EXISTS ${project_json_path})
-<<<<<<< HEAD
-        read_json_external_subdirs(project_external_subdirs ${project_json_path})
-=======
-        o3de_read_json_external_subdirs(project_external_subdirs ${project_path}/project.json)
->>>>>>> a78dcd31
+        o3de_read_json_external_subdirs(project_external_subdirs ${project_json_path})
         foreach(project_external_subdir ${project_external_subdirs})
             file(REAL_PATH ${project_external_subdir} real_external_subdir BASE_DIRECTORY ${project_path})
 
@@ -164,17 +152,13 @@
 function(add_o3de_manifest_gem_json_external_subdirectories gem_path)
     set(gem_json_path "${gem_path}/gem.json")
     if(EXISTS ${gem_json_path})
-<<<<<<< HEAD
-        read_json_external_subdirs(gem_external_subdirs ${gem_json_path})
-=======
-        o3de_read_json_external_subdirs(gem_external_subdirs ${gem_path}/gem.json)
+        o3de_read_json_external_subdirs(gem_external_subdirs ${gem_json_path})
         # Read the gem_name from the gem.json and map it to the gem path
-        o3de_read_json_key(gem_name "${gem_path}/gem.json" "gem_name")
+        o3de_read_json_key(gem_name ${gem_json_path} "gem_name")
         if (gem_name)
             set_property(GLOBAL PROPERTY "@GEMROOT:${gem_name}@" "${gem_path}")
         endif()
 
->>>>>>> a78dcd31
         foreach(gem_external_subdir ${gem_external_subdirs})
             file(REAL_PATH ${gem_external_subdir} real_external_subdir BASE_DIRECTORY ${gem_path})
 
