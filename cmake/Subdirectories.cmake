--- conflicted
+++ resolved
@@ -207,11 +207,7 @@
         set(user_external_subdir_option -ed "${user_external_subdirs}")
     endif()
     execute_process(COMMAND 
-<<<<<<< HEAD
-        ${LY_PYTHON_CMD} "${LY_ROOT_FOLDER}/scripts/o3de/o3de/cmake.py" --${object_type_lower}-path "${object_path}" ${user_external_subdir_option}
-=======
-        ${LY_PYTHON_CMD} "${LY_ROOT_FOLDER}/scripts/o3de/o3de/cmake.py" --${object_type_lower}-path "${object_path}" --engine-path "${LY_ROOT_FOLDER}"
->>>>>>> 96b42921
+        ${LY_PYTHON_CMD} "${LY_ROOT_FOLDER}/scripts/o3de/o3de/cmake.py" --${object_type_lower}-path "${object_path}" --engine-path "${LY_ROOT_FOLDER}" ${user_external_subdir_option}
         WORKING_DIRECTORY ${LY_ROOT_FOLDER}
         RESULT_VARIABLE O3DE_CLI_RESULT
         OUTPUT_VARIABLE resolved_gem_dependency_output 
