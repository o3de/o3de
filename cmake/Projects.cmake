--- conflicted
+++ resolved
@@ -12,7 +12,7 @@
 
 # Passing ${LY_PROJECTS} as the default since in project-centric LY_PROJECTS is defined by the project and
 # we want to pick up that one as the value of the variable.
-# Ideally this cache variable would be defined before the project sets LY_PROJECTS, but that would mean 
+# Ideally this cache variable would be defined before the project sets LY_PROJECTS, but that would mean
 # it would have to be defined in each project.
 set(LY_PROJECTS "${LY_PROJECTS}" CACHE STRING "List of projects to enable, this can be a relative path to the engine root or an absolute path")
 
@@ -155,11 +155,6 @@
     if(NOT DEFINED LY_ASSET_DEPLOY_ASSET_TYPE)
         set(LY_ASSET_DEPLOY_ASSET_TYPE @LY_ASSET_DEPLOY_ASSET_TYPE@)
     endif()
-<<<<<<< HEAD
-    message(STATUS "Generating ${install_output_folder}/engine.pak from @full_directory_path@/Cache/${LY_ASSET_DEPLOY_ASSET_TYPE}")
-    file(MAKE_DIRECTORY "${install_output_folder}")
-    cmake_path(SET cache_product_path "@full_directory_path@/Cache/${LY_ASSET_DEPLOY_ASSET_TYPE}")
-=======
     message(STATUS "Generating ${install_pak_output_folder}/engine.pak from @project_real_path@/Cache/${LY_ASSET_DEPLOY_ASSET_TYPE}")
     file(MAKE_DIRECTORY "${install_pak_output_folder}")
     cmake_path(SET cache_product_path "@project_real_path@/Cache/${LY_ASSET_DEPLOY_ASSET_TYPE}")
@@ -169,16 +164,11 @@
     file(MAKE_DIRECTORY "${cache_product_path}/registry")
     file(COPY ${gem_source_paths_setreg} DESTINATION "${cache_product_path}/registry")
 
->>>>>>> 7100d48e
     file(GLOB product_assets "${cache_product_path}/*")
     list(APPEND pak_artifacts ${product_assets})
     if(pak_artifacts)
         execute_process(
-<<<<<<< HEAD
-            COMMAND ${CMAKE_COMMAND} -E tar "cf" "${install_output_folder}/engine.pak" --format=zip -- ${product_assets}
-=======
             COMMAND ${CMAKE_COMMAND} -E tar "cf" "${install_pak_output_folder}/engine.pak" --format=zip -- ${pak_artifacts}
->>>>>>> 7100d48e
             WORKING_DIRECTORY "${cache_product_path}"
             RESULT_VARIABLE archive_creation_result
         )
