--- conflicted
+++ resolved
@@ -76,11 +76,7 @@
 # \arg:AUTOGEN_RULES a set of AutoGeneration rules to be passed to the AzAutoGen expansion system
 function(ly_add_target)
 
-<<<<<<< HEAD
-    set(options STATIC SHARED MODULE GEM_MODULE HEADERONLY EXECUTABLE APPLICATION IMPORTED AUTOMOC AUTOUIC AUTORCC NO_UNITY)
-=======
-    set(options STATIC GEM_STATIC SHARED MODULE GEM_MODULE HEADERONLY EXECUTABLE APPLICATION UNKNOWN IMPORTED AUTOMOC AUTOUIC AUTORCC NO_UNITY)
->>>>>>> 9b1be433
+    set(options STATIC SHARED MODULE GEM_STATIC GEM_MODULE HEADERONLY EXECUTABLE APPLICATION IMPORTED AUTOMOC AUTOUIC AUTORCC NO_UNITY)
     set(oneValueArgs NAME NAMESPACE OUTPUT_SUBDIRECTORY OUTPUT_NAME)
     set(multiValueArgs FILES_CMAKE GENERATED_FILES INCLUDE_DIRECTORIES COMPILE_DEFINITIONS BUILD_DEPENDENCIES RUNTIME_DEPENDENCIES PLATFORM_INCLUDE_FILES TARGET_PROPERTIES AUTOGEN_RULES)
 
@@ -687,24 +683,11 @@
 # given a target name, returns the "real" name of the target if its an alias.
 # this function recursively de-aliases
 function(ly_de_alias_target target_name output_variable_name)
-<<<<<<< HEAD
-    # its not okay to call get_target_property on a non-existant target
     if (NOT TARGET ${target_name})
-        message(FATAL_ERROR "ly_de_alias_target called on non-existant target: ${target_name}")
-=======
-    # its not okay to call get_target_property on a non-existent target
-    if (NOT TARGET ${target_name})
-        message(FATAL_ERROR "ly_de_alias_target called on non-existent target: ${target_name}")
->>>>>>> 9b1be433
     endif()
 
     while(target_name)
         set(de_aliased_target_name ${target_name})
-<<<<<<< HEAD
-        
-=======
-
->>>>>>> 9b1be433
         get_target_property(target_name ${target_name} ALIASED_TARGET)
     endwhile()
 
