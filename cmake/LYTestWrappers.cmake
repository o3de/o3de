#
# All or portions of this file Copyright (c) Amazon.com, Inc. or its affiliates or
# its licensors.
#
# For complete copyright and license terms please see the LICENSE at the root of this
# distribution (the "License"). All use of this software is governed by the License,
# or, if provided, by the license below or the license accompanying this file. Do not
# remove or modify any license notices. This file is distributed on an "AS IS" BASIS,
# WITHOUT WARRANTIES OR CONDITIONS OF ANY KIND, either express or implied.
#

include_guard()

# LY_GOOGLETEST_EXTRA_PARAMS to append additional
# google test parameters to every google test invocation.
set(LY_GOOGLETEST_EXTRA_PARAMS CACHE STRING "Allows injection of additional options to be passed to all google test commands")

# Note pytest does not need the above because it natively has PYTEST_ADDOPTS environment
# variable support.

find_package(Python REQUIRED MODULE)

ly_set(LY_PYTEST_EXECUTABLE ${LY_PYTHON_CMD} -B -m pytest -v --tb=short --show-capture=log -c ${LY_ROOT_FOLDER}/ctest_pytest.ini --build-directory "${CMAKE_RUNTIME_OUTPUT_DIRECTORY}/$<CONFIG>")
ly_set(LY_TEST_GLOBAL_KNOWN_SUITE_NAMES "smoke" "main" "periodic" "benchmark" "sandbox")
ly_set(LY_TEST_GLOBAL_KNOWN_REQUIREMENTS "gpu")

# Set default test aborts to 25 minutes, avoids hitting the CI pipeline inactivity timeout usually set to 30 minutes
ly_set(LY_TEST_DEFAULT_TIMEOUT 1500)

# Add the CMake Test targets for each suite if testing is supported
if(PAL_TRAIT_BUILD_TESTS_SUPPORTED)
    ly_add_suite_build_and_run_targets(${LY_TEST_GLOBAL_KNOWN_SUITE_NAMES})
endif()

# Set and create folders for PyTest and GTest xml output
ly_set(PYTEST_XML_OUTPUT_DIR ${CMAKE_BINARY_DIR}/Testing/Pytest)
ly_set(GTEST_XML_OUTPUT_DIR ${CMAKE_BINARY_DIR}/Testing/Gtest)
file(MAKE_DIRECTORY ${PYTEST_XML_OUTPUT_DIR})
file(MAKE_DIRECTORY ${GTEST_XML_OUTPUT_DIR})

#! ly_check_valid_test_suites: internal helper to check for errors in test suites
function(ly_check_valid_test_suite suite_name)
    if(NOT ${suite_name} IN_LIST LY_TEST_GLOBAL_KNOWN_SUITE_NAMES)
        message(SEND_ERROR "Invalid test suite name ${suite_name} in ${CMAKE_CURRENT_LIST_FILE}, it can only be one of the following: ${LY_TEST_GLOBAL_KNOWN_SUITE_NAMES} or unspecified.")
    endif()
endfunction()

#! ly_check_valid_test_requires: internal helper to check for errors in test requirements
function(ly_check_valid_test_requires)
    foreach(name_check ${ARGV})
        if(NOT ${name_check} IN_LIST LY_TEST_GLOBAL_KNOWN_REQUIREMENTS)
           message(SEND_ERROR "Invalid test requirement name ${name_check} in ${CMAKE_CURRENT_LIST_FILE}, it can only be one of the following: ${LY_TEST_GLOBAL_KNOWN_REQUIREMENTS} or unspecified")
        endif()
    endforeach()
endfunction()

#! ly_strip_target_namespace: Strips all "::" namespaces from target
# \arg: TARGET - Target to remove namespace prefixes
# \arg: OUTPUT_VARIABLE  - Variable which will be set to output containing the stripped target
function(ly_strip_target_namespace)
    set(one_value_args TARGET OUTPUT_VARIABLE)
    cmake_parse_arguments(ly_strip_target_namespace "${options}" "${one_value_args}" "${multi_value_args}" ${ARGN})
    if(NOT ly_strip_target_namespace_OUTPUT_VARIABLE)
        message(SEND_ERROR "Output variable must be supplied to ${CMAKE_CURRENT_FUNCTION}")
    endif()
    string(REPLACE "::" ";" qualified_name_list ${ly_strip_target_namespace_TARGET})
    list(POP_BACK qualified_name_list stripped_target)
    set(${ly_strip_target_namespace_OUTPUT_VARIABLE} ${stripped_target} PARENT_SCOPE)
endfunction()

#! ly_add_test: Adds a new RUN_TEST using for the specified target using the supplied command
#
# \arg:NAME - Name to for the test run target
# \arg:PARENT_NAME(optional) - Name of the parent test run target (if this is a subsequent call to specify a suite)
# \arg:TEST_REQUIRES(optional) - List of system resources that are required to run this test.
#      Only available option is "gpu"
# \arg:TEST_SUITE(optional) - "smoke" or "periodic" or "sandbox" - prevents the test from running normally
#      and instead places it a special suite of tests that only run when requested.
#      Otherwise, do not specify a TEST_SUITE value and the default ("main") will apply.
#      "benchmark" is currently reserved for Google Benchmarks
#      "sandbox" should be only be used for the workflow of flaky tests
# \arg:TIMEOUT (optional) The timeout in seconds for the module. Defaults to LY_TEST_DEFAULT_TIMEOUT.
# \arg:TEST_COMMAND - Command which runs the tests. It is a required argument
# \arg:NON_IDE_PARAMS - extra params that will be run in ctest, but will not be used in the IDE.
#                       This exists because there is only one IDE "target" (dll or executable)
#                       but many potential tests which invoke it with different filters (suites).
#                       Those params which vary per CTest are stored in this parameter
#                       and do not appy to the "launch options" for the IDE target.
# \arg:RUNTIME_DEPENDENCIES (optional) - List of additional runtime dependencies required by this test.
# \arg:COMPONENT (optional) - Scope of the feature area that the test belongs to (eg. physics, graphics, etc.).
# \arg:LABELS (optional) - Additional labels to apply to the test target which can be used by ctest filters.
# \arg:EXCLUDE_TEST_RUN_TARGET_FROM_IDE(bool) - If set the test run target will be not be shown in the IDE
# \arg:TEST_LIBRARY(internal) - Internal variable that contains the library be used. This is only to be used by the other
#      ly_add_* function below, not by user code
# sets LY_ADDED_TEST_NAME to the fully qualified name of the test, in parent scope
function(ly_add_test)
    set(options EXCLUDE_TEST_RUN_TARGET_FROM_IDE)
    set(one_value_args NAME PARENT_NAME TEST_LIBRARY TEST_SUITE TIMEOUT)
    set(multi_value_args TEST_REQUIRES TEST_COMMAND NON_IDE_PARAMS RUNTIME_DEPENDENCIES COMPONENT LABELS)
    # note that we dont use TEST_LIBRARY here, but PAL files might so do not remove!

    cmake_parse_arguments(ly_add_test "${options}" "${one_value_args}" "${multi_value_args}" ${ARGN})

    if (ly_add_test_UNPARSED_ARGUMENTS)
        message(SEND_ERROR "Invalid arguments passed to ly_add_test: ${ly_add_test_UNPARSED_ARGUMENTS}")
    endif()

    if(NOT ly_add_test_NAME)
        message(FATAL_ERROR "You must provide a name for the target")
    endif()

    if(NOT ly_add_test_TEST_SUITE)
        set(ly_add_test_TEST_SUITE "main")
    endif()

    # Set default test module timeout
    if(NOT ly_add_test_TIMEOUT)
        set(ly_add_test_TIMEOUT ${LY_TEST_DEFAULT_TIMEOUT})
    elseif(ly_add_test_TIMEOUT GREATER LY_TEST_DEFAULT_TIMEOUT)
        message(WARNING "TIMEOUT for test ${ly_add_test_NAME} set at ${ly_add_test_TIMEOUT} seconds which is longer than the default of ${LY_TEST_DEFAULT_TIMEOUT}. Allowing a single module to run exceedingly long creates problems in a CI pipeline.")
    endif()

    if(NOT ly_add_test_TEST_COMMAND)
        message(FATAL_ERROR "TEST_COMMAND arguments must be supplied in order to run test")
    endif()

    # Treat supplied TEST_COMMAND argument as a list. The first element is used as the test command
    list(POP_FRONT ly_add_test_TEST_COMMAND test_command)
    # The remaining elements are treated as arguments to the command
    set(test_arguments ${ly_add_test_TEST_COMMAND})

    # Check that the supplied test suites and test requires are from the choices we provide
    ly_check_valid_test_requires(${ly_add_test_TEST_REQUIRES})
    ly_check_valid_test_suite(${ly_add_test_TEST_SUITE})

    set(qualified_test_run_name_with_suite "${ly_add_test_NAME}.${ly_add_test_TEST_SUITE}")

    # Retrieves platform specific arguments that is used for adding arguments to the test
    set(PAL_TEST_COMMAND_ARGS)

    set(wrapper_file ${CMAKE_CURRENT_FUNCTION_LIST_DIR}/Platform/${PAL_PLATFORM_NAME}/LYTestWrappers_${PAL_PLATFORM_NAME_LOWERCASE}.cmake)
    if(NOT EXISTS ${wrapper_file})
        ly_get_absolute_pal_filename(wrapper_file ${wrapper_file})
    endif()
    include(${wrapper_file})

    add_test(
        NAME ${qualified_test_run_name_with_suite}::TEST_RUN
        COMMAND ${test_command} ${test_arguments} ${ly_add_test_NON_IDE_PARAMS} ${PAL_TEST_COMMAND_ARGS}
    )

    set(LY_ADDED_TEST_NAME ${qualified_test_run_name_with_suite}::TEST_RUN)
    set(LY_ADDED_TEST_NAME ${LY_ADDED_TEST_NAME} PARENT_SCOPE)

    set(final_labels SUITE_${ly_add_test_TEST_SUITE})

    if (ly_add_test_TEST_REQUIRES)
        list(TRANSFORM ly_add_test_TEST_REQUIRES PREPEND "REQUIRES_" OUTPUT_VARIABLE prepended_list)
        list(APPEND final_labels ${prepended_list})

        # Workaround so we can filter "AND" of labels until https://gitlab.kitware.com/cmake/cmake/-/issues/21087 is fixed
        list(TRANSFORM prepended_list PREPEND "SUITE_${ly_add_test_TEST_SUITE}_" OUTPUT_VARIABLE prepended_list)
        list(APPEND final_labels ${prepended_list})
    endif()

    if (ly_add_test_COMPONENT)
        list(TRANSFORM ly_add_test_COMPONENT PREPEND "COMPONENT_" OUTPUT_VARIABLE prepended_component_list)
        list(APPEND final_labels ${prepended_component_list})
    endif()

    if (ly_add_test_LABELS)
        list(APPEND final_labels ${ly_add_test_LABELS})
    endif()

    # labels expects a single param, of concatenated labels
    # this always has a value because ly_add_test_TEST_SUITE is automatically
    # filled in to be "main" if not specified.
    set_tests_properties(${LY_ADDED_TEST_NAME} 
        PROPERTIES 
            LABELS "${final_labels}"
            TIMEOUT ${ly_add_test_TIMEOUT}
    )
    
    # ly_add_test_NAME could be an alias, we need the actual un-aliased target
    set(unaliased_test_name ${ly_add_test_NAME})
    if(TARGET ${ly_add_test_NAME})
        get_target_property(alias ${ly_add_test_NAME} ALIASED_TARGET)
        if(alias)
            set(unaliased_test_name ${alias})
        endif()
    endif()

    if(NOT ly_add_test_EXCLUDE_TEST_RUN_TARGET_FROM_IDE AND NOT PAL_TRAIT_BUILD_EXCLUDE_ALL_TEST_RUNS_FROM_IDE)

        list(JOIN test_arguments " " test_arguments_line)

        if(TARGET ${unaliased_test_name})

            # In this case we already have a target, we inject the debugging parameters for the target directly
            set_target_properties(${unaliased_test_name} PROPERTIES 
                VS_DEBUGGER_COMMAND ${test_command}
                VS_DEBUGGER_COMMAND_ARGUMENTS "${test_arguments_line}"
            )

        else()

            # Adds a custom target for the test run
            # The true command is used to add a target-level dependency on the test command
            ly_strip_target_namespace(TARGET ${unaliased_test_name} OUTPUT_VARIABLE unaliased_test_name)
            add_custom_target(${unaliased_test_name} COMMAND ${CMAKE_COMMAND} -E true ${args_TEST_COMMAND} ${args_TEST_ARGUMENTS})

            file(RELATIVE_PATH project_path ${LY_ROOT_FOLDER} ${CMAKE_CURRENT_SOURCE_DIR})
            set(ide_path ${project_path})
            # Visual Studio doesn't support a folder layout that starts with ".."
            # So strip away the parent directory of a relative path
            if (${project_path} MATCHES [[^(\.\./)+(.*)]])
                set(ide_path "${CMAKE_MATCH_2}")
            endif()
            set_target_properties(${unaliased_test_name} PROPERTIES 
                FOLDER "${ide_path}"
                VS_DEBUGGER_COMMAND ${test_command}
                VS_DEBUGGER_COMMAND_ARGUMENTS "${test_arguments_line}"
            )

        endif()

        # Include additional dependencies
        if (ly_add_test_RUNTIME_DEPENDENCIES)
            ly_add_dependencies(${unaliased_test_name} ${ly_add_test_RUNTIME_DEPENDENCIES})
        endif()

        # RUN_TESTS wont build dependencies: https://gitlab.kitware.com/cmake/cmake/issues/8774
        # In the mean time we add a custom target and mark the dependency
        ly_add_dependencies(TEST_SUITE_${ly_add_test_TEST_SUITE} ${unaliased_test_name})

    else()
        
        # Include additional dependencies
        if (ly_add_test_RUNTIME_DEPENDENCIES)
            ly_add_dependencies(TEST_SUITE_${ly_add_test_TEST_SUITE} ${ly_add_test_RUNTIME_DEPENDENCIES})
        endif()

    endif()

<<<<<<< HEAD
    # Store the test so we can walk through all of them in LYTestImpactFramework.cmake
    set_property(GLOBAL APPEND PROPERTY LY_ALL_TESTS ${ly_add_test_NAME})
    set_property(GLOBAL APPEND PROPERTY LY_ALL_TESTS_${ly_add_test_NAME}_TEST_SUITE ${ly_add_test_TEST_SUITE})
    set_property(GLOBAL APPEND PROPERTY LY_ALL_TESTS_${ly_add_test_NAME}_TEST_LIBRARY ${ly_add_test_TEST_LIBRARY})
    set_property(GLOBAL APPEND PROPERTY LY_ALL_TESTS_${ly_add_test_NAME}_TEST_TIMEOUT ${ly_add_test_TIMEOUT})

=======
    if(NOT ly_add_test_PARENT_NAME)
        set(test_target ${ly_add_test_NAME})
    else()
        set(test_target ${ly_add_test_PARENT_NAME})
    endif()

    # Check to see whether or not this test target has been stored in the global list for walking by the test impact analysis framework
    get_property(all_tests GLOBAL PROPERTY LY_ALL_TESTS)
    if(NOT "${test_target}" IN_LIST all_tests)
        # This is the first reference to this test target so add it to the global list
        set_property(GLOBAL APPEND PROPERTY LY_ALL_TESTS ${test_target})
        set_property(GLOBAL  PROPERTY LY_ALL_TESTS_${test_target}_TEST_LIBRARY ${ly_add_test_TEST_LIBRARY})
    endif()
    # Add the test suite and timeout value to the test target params
    set(LY_TEST_PARAMS "${LY_TEST_PARAMS}#${ly_add_test_TEST_SUITE}")
    set(LY_TEST_PARAMS "${LY_TEST_PARAMS}#${ly_add_test_TIMEOUT}")
    # Store the params for this test target
    set_property(GLOBAL APPEND PROPERTY LY_ALL_TESTS_${test_target}_PARAMS ${LY_TEST_PARAMS})
>>>>>>> fdbc15b1
endfunction()

#! ly_add_pytest: registers target PyTest-based test with CTest
#
# \arg:NAME name of the test-module to register with CTest
# \arg:PATH path to the file (or dir) containing pytest-based tests
# \arg:PYTEST_MARKS (optional) extra pytest marker filtering string (see pytest arg "-m")
# \arg:EXTRA_ARGS (optional) additional arguments to pass to PyTest, should not include pytest marks (value for "-m" should be passed to PYTEST_MARKS)
# \arg:TEST_SERIAL (bool) disable parallel execution alongside other test modules, important when this test depends on shared resources or environment state
# \arg:TEST_REQUIRES (optional) list of system resources needed by the tests in this module.  Used to filter out execution when those system resources are not available.  For example, 'gpu'
# \arg:RUNTIME_DEPENDENCIES (optional) - List of additional runtime dependencies required by this test.
# \arg:COMPONENT (optional) - Scope of the feature area that the test belongs to (eg. physics, graphics, etc.).
# \arg:EXCLUDE_TEST_RUN_TARGET_FROM_IDE(bool) - If set the test run target will be not be shown in the IDE
# \arg:TEST_SUITE(optional) - "smoke" or "periodic" or "sandbox" - prevents the test from running normally
#      and instead places it a special suite of tests that only run when requested.
# \arg:TIMEOUT (optional) The timeout in seconds for the module. If not set defaults to LY_TEST_DEFAULT_TIMEOUT
#
function(ly_add_pytest)

    if(NOT PAL_TRAIT_TEST_PYTEST_SUPPORTED)
        return()
    endif()

    set(options TEST_SERIAL)
    set(oneValueArgs NAME PATH TEST_SUITE PYTEST_MARKS)
    set(multiValueArgs EXTRA_ARGS COMPONENT)

    cmake_parse_arguments(ly_add_pytest "${options}" "${oneValueArgs}" "${multiValueArgs}" ${ARGN})

    if(NOT ly_add_pytest_PATH)
        message(FATAL_ERROR "Must supply a value for PATH to tests")
    endif()

    if(ly_add_pytest_PYTEST_MARKS)
        # Suite marker args added by non_ide_params will duplicate those set by custom_marks_args
        # however resetting flags is safe and overrides with the final value set
        set(custom_marks_args "-m" "${ly_add_pytest_PYTEST_MARKS}")
    endif()

    string(REPLACE "::" "_" pytest_report_directory "${PYTEST_XML_OUTPUT_DIR}/${ly_add_pytest_NAME}.xml")

    # Add the script path to the test target params
    set(LY_TEST_PARAMS "${ly_add_pytest_PATH}")

    ly_add_test(
        NAME ${ly_add_pytest_NAME}
        PARENT_NAME ${ly_add_pytest_NAME}
        TEST_SUITE ${ly_add_pytest_TEST_SUITE}
        LABELS FRAMEWORK_pytest
        TEST_COMMAND ${LY_PYTEST_EXECUTABLE} ${ly_add_pytest_PATH} ${ly_add_pytest_EXTRA_ARGS} --junitxml=${pytest_report_directory} ${custom_marks_args}
        TEST_LIBRARY pytest
        COMPONENT ${ly_add_pytest_COMPONENT}
        ${ly_add_pytest_UNPARSED_ARGUMENTS}
    )

    set_property(GLOBAL APPEND PROPERTY LY_ALL_TESTS_${ly_add_pytest_NAME}_SCRIPT_PATH ${ly_add_pytest_PATH})
    set_tests_properties(${LY_ADDED_TEST_NAME} PROPERTIES RUN_SERIAL "${ly_add_pytest_TEST_SERIAL}")
endfunction()

#! ly_add_editor_python_test: registers target Editor Python Bindings test with CTest
#
# \arg:NAME name of the test-module to register with CTest
# \arg:PATH path to the file (or dir) containing Editor Python Bindings-based tests
# \arg:TEST_PROJECT Name of the project to be set before running the test
# \arg:TEST_SUITE name of the test suite to register with CTest
# \arg:TEST_SERIAL (bool) disable parallel execution alongside other test modules, important when this test depends on shared resources or environment state
# \arg:TEST_REQUIRES (optional) list of system resources needed by the tests in this module.  Used to filter out execution when those system resources are not available.  For example, 'gpu'
# \arg:RUNTIME_DEPENDENCIES (optional) - List of additional runtime dependencies required by this test.
#      "Editor" and "EditorPythonBindings" gem are automatically included as dependencies.
# \arg:COMPONENT (optional) - Scope of the feature area that the test belongs to (eg. physics, graphics, etc.).
# \arg:TIMEOUT (optional) The timeout in seconds for the module. If not set, will have its timeout set by ly_add_test to the default timeout.
function(ly_add_editor_python_test)
    if(NOT PAL_TRAIT_TEST_PYTEST_SUPPORTED)
        return()
    endif()

    set(options TEST_SERIAL)
    set(oneValueArgs NAME PATH TEST_SUITE TEST_PROJECT TIMEOUT)
    set(multiValueArgs TEST_REQUIRES RUNTIME_DEPENDENCIES COMPONENT)
    
    cmake_parse_arguments(ly_add_editor_python_test "${options}" "${oneValueArgs}" "${multiValueArgs}" ${ARGN})

    set(executable_target $<TARGET_FILE:Legacy::Editor>)

    if(NOT TARGET Legacy::Editor)
        message(FATAL_ERROR "Legacy::Editor was not recognized as a valid target")
    endif()

    if(NOT ly_add_editor_python_test_PATH)
        message(FATAL_ERROR "Must supply a value for PATH to tests")
    endif()
        
    if(NOT ly_add_editor_python_test_TEST_SUITE)
        message(FATAL_ERROR "Must supply a value for TEST_SUITE")
    endif()

    file(REAL_PATH ${ly_add_editor_python_test_TEST_PROJECT} project_real_path BASE_DIRECTORY ${LY_ROOT_FOLDER})

    # Add the script path to the test target params
    set(LY_TEST_PARAMS "${ly_add_editor_python_test_PATH}")
    # Run test via the run_epbtest.cmake script.
    # Parameters used are explained in run_epbtest.cmake.
    ly_add_test(
        NAME ${ly_add_editor_python_test_NAME}
        PARENT_NAME ${ly_add_editor_python_test_NAME}
        TEST_REQUIRES ${ly_add_editor_python_test_TEST_REQUIRES}
        TEST_COMMAND ${CMAKE_COMMAND}
            -DCMD_ARG_TEST_PROJECT=${project_real_path} 
            -DCMD_ARG_EDITOR=$<TARGET_FILE:Legacy::Editor> 
            -DCMD_ARG_PYTHON_SCRIPT=${ly_add_editor_python_test_PATH}
            -DPLATFORM=${PAL_PLATFORM_NAME}
            -P ${CMAKE_CURRENT_FUNCTION_LIST_DIR}/run_epbtest.cmake
        RUNTIME_DEPENDENCIES
            ${ly_add_editor_python_test_RUNTIME_DEPENDENCIES}
            Gem::EditorPythonBindings.Editor
            Legacy::Editor
        TEST_SUITE ${ly_add_editor_python_test_TEST_SUITE}
        LABELS FRAMEWORK_pytest
        TEST_LIBRARY pytest_editor
        TIMEOUT ${ly_add_editor_python_test_TIMEOUT}
        COMPONENT ${ly_add_editor_python_test_COMPONENT}
    )
<<<<<<< HEAD

    set_property(GLOBAL APPEND PROPERTY LY_ALL_TESTS_${ly_add_editor_python_test_NAME}_SCRIPT_PATH ${ly_add_editor_python_test_PATH})
=======
>>>>>>> fdbc15b1
    set_tests_properties(${LY_ADDED_TEST_NAME} PROPERTIES RUN_SERIAL "${ly_add_editor_python_test_TEST_SERIAL}")
endfunction()

#! ly_add_googletest: Adds a new RUN_TEST using for the specified target using the supplied command or fallback to running
#                     googletest tests through AzTestRunner
# \arg:NAME Name to for the test run target
# \arg:TARGET Name of the target module that is being run for tests. If not provided, will default to 'NAME'
# \arg:TEST_REQUIRES(optional) List of system resources that are required to run this test.
#      Only available option is "gpu"
# \arg:TEST_SUITE(optional) - "smoke" or "periodic" or "sandbox" - prevents the test from running normally
#      and instead places it a special suite of tests that only run when requested.
# \arg:TEST_COMMAND(optional) - Command which runs the tests.
#      If not supplied, a default of "AzTestRunner $<TARGET_FILE:${NAME}> AzRunUnitTests" will be used
# \arg:COMPONENT (optional) - Scope of the feature area that the test belongs to (eg. physics, graphics, etc.).
# \arg:TIMEOUT (optional) The timeout in seconds for the module. If not set, will have its timeout set by ly_add_test to the default timeout.
# \arg:EXCLUDE_TEST_RUN_TARGET_FROM_IDE(bool) - If set the test run target will be not be shown in the IDE
function(ly_add_googletest)
    if(NOT PAL_TRAIT_BUILD_TESTS_SUPPORTED)
        message(FATAL_ERROR "Platform does not support test targets")
    endif()

    set(one_value_args NAME TARGET TEST_SUITE) 
    set(multi_value_args TEST_COMMAND COMPONENT)
    cmake_parse_arguments(ly_add_googletest "${options}" "${one_value_args}" "${multi_value_args}" ${ARGN})

    if (ly_add_googletest_TARGET)
        set(target_name ${ly_add_googletest_TARGET})
    else()
        set(target_name ${ly_add_googletest_NAME})
    endif()


    # AzTestRunner modules only supports google test libraries, regardless of whether or not 
    # google test suites are supported
    set_property(GLOBAL APPEND PROPERTY LY_AZTESTRUNNER_TEST_MODULES "${target_name}")

    if(NOT PAL_TRAIT_TEST_GOOGLE_TEST_SUPPORTED)
        return()
    endif()


    if (ly_add_googletest_TEST_SUITE AND NOT ly_add_googletest_TEST_SUITE STREQUAL "main")
        # if a suite is specified, we filter to only accept things which match that suite (in c++)
        set(non_ide_params "--gtest_filter=*SUITE_${ly_add_googletest_TEST_SUITE}*")
    else()
        # otherwise, if its the main suite we only runs things that dont have any of the other suites. 
        # Note: it doesn't do AND, only 'or' - so specifying SUITE_main:REQUIRES_gpu
        # will actually run everything in main OR everything tagged as requiring a GPU
        # instead of only tests tagged with BOTH main and gpu...
        # so we have to do it this way (negating all others)
        set(non_ide_params "--gtest_filter=-*SUITE_smoke*:*SUITE_periodic*:*SUITE_benchmark*:*SUITE_sandbox*")
    endif()

    if(NOT ly_add_googletest_TEST_COMMAND)
        # Use the NAME parameter as the build target
        set(build_target ${target_name})
        ly_strip_target_namespace(TARGET ${build_target} OUTPUT_VARIABLE build_target)

        if(NOT TARGET ${build_target})
            message(FATAL_ERROR "A valid build target \"${build_target}\" for test run \"${target_name}\" has not been found.\
                A valid target via the TARGET parameter or a custom TEST_COMMAND must be supplied")
        endif()

        # If command is not supplied attempts, uses the AzTestRunner to run googletest on the supplied NAME
        set(full_test_command $<TARGET_FILE:AZ::AzTestRunner> $<TARGET_FILE:${build_target}> AzRunUnitTests)
        # Add AzTestRunner as a build dependency
        ly_add_dependencies(${build_target} AZ::AzTestRunner)
<<<<<<< HEAD
        # Ideally, we would populate the full command procedurally but the generator expressions won't be expanded by the time we need this data
        set_property(GLOBAL APPEND PROPERTY LY_ALL_TESTS_${ly_add_googletest_NAME}_TEST_COMMAND "AzRunUnitTests")
=======
        # Start the test target params and dd the command runner command
        # Ideally, we would populate the full command procedurally but the generator expressions won't be expanded by the time we need this data
        set(LY_TEST_PARAMS "AzRunUnitTests")
>>>>>>> fdbc15b1
    else()
        set(full_test_command ${ly_add_googletest_TEST_COMMAND})
        # Remove the generator expressions so we are left with the argument(s) required to run unit tests for executable targets
        string(REPLACE ";" "" stripped_test_command ${full_test_command})
        string(GENEX_STRIP ${stripped_test_command} stripped_test_command)
<<<<<<< HEAD
        set_property(GLOBAL APPEND PROPERTY LY_ALL_TESTS_${ly_add_googletest_NAME}_TEST_COMMAND ${stripped_test_command})
=======
        # Start the test target params and dd the command runner command
        set(LY_TEST_PARAMS "${stripped_test_command}")
>>>>>>> fdbc15b1
    endif()

    string(REPLACE "::" "_" report_directory "${GTEST_XML_OUTPUT_DIR}/${ly_add_googletest_NAME}.xml")

    # Invoke the lower level ly_add_test command to add the actual ctest and setup the test labels to add_dependencies on the target
    ly_add_test(
        NAME ${ly_add_googletest_NAME}
        PARENT_NAME ${target_name}
        TEST_SUITE ${ly_add_googletest_TEST_SUITE}
        LABELS FRAMEWORK_googletest
        TEST_COMMAND ${full_test_command} --gtest_output=xml:${report_directory} ${LY_GOOGLETEST_EXTRA_PARAMS}
        TEST_LIBRARY googletest
        ${ly_add_googletest_UNPARSED_ARGUMENTS}
        NON_IDE_PARAMS ${non_ide_params}
        RUNTIME_DEPENDENCIES AZ::AzTestRunner
        COMPONENT ${ly_add_googletest_COMPONENT}
    )
endfunction()

#! ly_add_googlebenchmark: Adds a new RUN_TEST using for the specified target using the supplied command or fallback to running
#                     benchmark tests through AzTestRunner
# \arg:NAME Name to for the test run target
# \arg:TARGET Target to use to retrieve target file to run test on. NAME is adds TARGET as a dependency
# \arg:TEST_REQUIRES(optional) List of system resources that are required to run this test.
#      Only available option is "gpu"
# \arg:TEST_COMMAND(optional) - Command which runs the tests
#      If not supplied, a default of "AzTestRunner $<TARGET_FILE:${TARGET}> AzRunBenchmarks" will be used
# \arg:COMPONENT (optional) - Scope of the feature area that the test belongs to (eg. physics, graphics, etc.).
# \arg:OUTPUT_FILE_FORMAT(optional) - Format of benchmark output file. Valid options are <console|json|csv>
#      If not supplied, json is used as a default and the test run command will output results to
#      "${CMAKE_BINARY_DIR}/BenchmarkResults/" directory
#      NOTE: Not used if a custom TEST_COMMAND is supplied
# \arg:TIMEOUT (optional) The timeout in seconds for the module. If not set, will have its timeout set by ly_add_test to the default timeout.
function(ly_add_googlebenchmark)
    if(NOT PAL_TRAIT_BUILD_TESTS_SUPPORTED)
        message(FATAL_ERROR "Platform does not support test targets")
    endif()
    if(NOT PAL_TRAIT_TEST_GOOGLE_BENCHMARK_SUPPORTED)
        return()
    endif()

    set(one_value_args NAME TARGET OUTPUT_FILE_FORMAT TIMEOUT)
    set(multi_value_args TEST_REQUIRES TEST_COMMAND COMPONENT)
    cmake_parse_arguments(ly_add_googlebenchmark "${options}" "${one_value_args}" "${multi_value_args}" ${ARGN})

    ly_strip_target_namespace(TARGET ${ly_add_googlebenchmark_NAME} OUTPUT_VARIABLE stripped_name)
    string(TOLOWER "${ly_add_googlebenchmark_OUTPUT_FILE_FORMAT}" output_file_format_lower)

    # Make the BenchmarkResults at configure time so that benchmark results can be stored there
    file(MAKE_DIRECTORY "${CMAKE_BINARY_DIR}/BenchmarkResults")
    if("${output_file_format_lower}" STREQUAL "console")
        set(output_format_args
            "--benchmark_out_format=console"
            "--benchmark_out=${CMAKE_BINARY_DIR}/BenchmarkResults/${stripped_name}.log"
        )
    elseif("${output_file_format_lower}" STREQUAL "csv")
        set(output_format_args
            "--benchmark_out_format=csv"
            "--benchmark_out=${CMAKE_BINARY_DIR}/BenchmarkResults/${stripped_name}.csv"
        )
    else()
        set(output_format_args
            "--benchmark_out_format=json"
            "--benchmark_out=${CMAKE_BINARY_DIR}/BenchmarkResults/${stripped_name}.json"
        )
    endif()

    if(NOT ly_add_googlebenchmark_TEST_COMMAND)
        # Use the TARGET parameter as the build target if supplied, otherwise fallback to using the NAME parameter
        set(build_target ${ly_add_googlebenchmark_TARGET})
        if(NOT build_target)
            set(build_target ${ly_add_googlebenchmark_NAME}) # Assume NAME is the TARGET if not specified
        endif()
        ly_strip_target_namespace(TARGET ${build_target} OUTPUT_VARIABLE build_target)

        if(NOT TARGET ${build_target})
            message(FATAL_ERROR "A valid build target \"${build_target}\" for test run \"${ly_add_googlebenchmark_NAME}\" has not been found.\
                A valid target via the TARGET parameter or a custom TEST_COMMAND must be supplied")
        endif()

        # If command is not supplied attempts, uses the AzTestRunner to run googlebenchmarks on the supplied TARGET
        set(full_test_command $<TARGET_FILE:AZ::AzTestRunner> $<TARGET_FILE:${build_target}> AzRunBenchmarks ${output_format_args})
<<<<<<< HEAD
        # Ideally, we would populate the full command procedurally but the generator expressions won't be expanded by the time we need this data
        set_property(GLOBAL APPEND PROPERTY LY_ALL_TESTS_${ly_add_googlebenchmark_NAME}_TEST_COMMAND "AzRunUnitTests")
=======
        # Start the test target params and dd the command runner command
        # Ideally, we would populate the full command procedurally but the generator expressions won't be expanded by the time we need this data
        set(LY_TEST_PARAMS "AzRunUnitTests")
>>>>>>> fdbc15b1
    else()
        set(full_test_command ${ly_add_googlebenchmark_TEST_COMMAND})
        # Remove the generator expressions so we are left with the argument(s) required to run unit tests for executable targets
        string(REPLACE ";" "" stripped_test_command ${full_test_command})
        string(GENEX_STRIP ${stripped_test_command} stripped_test_command)
<<<<<<< HEAD
        set_property(GLOBAL APPEND PROPERTY LY_ALL_TESTS_${ly_add_googletest_NAME}_TEST_COMMAND ${stripped_test_command})
=======
        # Start the test target params and dd the command runner command
        set(LY_TEST_PARAMS "${stripped_test_command}")
>>>>>>> fdbc15b1
    endif()

    # Set the name of the current test target for storage in the global list
    ly_add_test(
        NAME ${ly_add_googlebenchmark_NAME}
        PARENT_NAME ${ly_add_googlebenchmark_NAME}
        TEST_REQUIRES ${ly_add_googlebenchmark_TEST_REQUIRES}
        TEST_COMMAND ${full_test_command} ${LY_GOOGLETEST_EXTRA_PARAMS}
        TEST_SUITE "benchmark"
        LABELS FRAMEWORK_googlebenchmark
        TEST_LIBRARY googlebenchmark
        TIMEOUT ${ly_add_googlebenchmark_TIMEOUT}
        RUNTIME_DEPENDENCIES 
            ${build_target}
            AZ::AzTestRunner
        COMPONENT ${ly_add_googlebenchmark_COMPONENT}
    )
endfunction()
<|MERGE_RESOLUTION|>--- conflicted
+++ resolved
@@ -242,14 +242,6 @@
 
     endif()
 
-<<<<<<< HEAD
-    # Store the test so we can walk through all of them in LYTestImpactFramework.cmake
-    set_property(GLOBAL APPEND PROPERTY LY_ALL_TESTS ${ly_add_test_NAME})
-    set_property(GLOBAL APPEND PROPERTY LY_ALL_TESTS_${ly_add_test_NAME}_TEST_SUITE ${ly_add_test_TEST_SUITE})
-    set_property(GLOBAL APPEND PROPERTY LY_ALL_TESTS_${ly_add_test_NAME}_TEST_LIBRARY ${ly_add_test_TEST_LIBRARY})
-    set_property(GLOBAL APPEND PROPERTY LY_ALL_TESTS_${ly_add_test_NAME}_TEST_TIMEOUT ${ly_add_test_TIMEOUT})
-
-=======
     if(NOT ly_add_test_PARENT_NAME)
         set(test_target ${ly_add_test_NAME})
     else()
@@ -268,7 +260,6 @@
     set(LY_TEST_PARAMS "${LY_TEST_PARAMS}#${ly_add_test_TIMEOUT}")
     # Store the params for this test target
     set_property(GLOBAL APPEND PROPERTY LY_ALL_TESTS_${test_target}_PARAMS ${LY_TEST_PARAMS})
->>>>>>> fdbc15b1
 endfunction()
 
 #! ly_add_pytest: registers target PyTest-based test with CTest
@@ -391,11 +382,6 @@
         TIMEOUT ${ly_add_editor_python_test_TIMEOUT}
         COMPONENT ${ly_add_editor_python_test_COMPONENT}
     )
-<<<<<<< HEAD
-
-    set_property(GLOBAL APPEND PROPERTY LY_ALL_TESTS_${ly_add_editor_python_test_NAME}_SCRIPT_PATH ${ly_add_editor_python_test_PATH})
-=======
->>>>>>> fdbc15b1
     set_tests_properties(${LY_ADDED_TEST_NAME} PROPERTIES RUN_SERIAL "${ly_add_editor_python_test_TEST_SERIAL}")
 endfunction()
 
@@ -463,25 +449,16 @@
         set(full_test_command $<TARGET_FILE:AZ::AzTestRunner> $<TARGET_FILE:${build_target}> AzRunUnitTests)
         # Add AzTestRunner as a build dependency
         ly_add_dependencies(${build_target} AZ::AzTestRunner)
-<<<<<<< HEAD
-        # Ideally, we would populate the full command procedurally but the generator expressions won't be expanded by the time we need this data
-        set_property(GLOBAL APPEND PROPERTY LY_ALL_TESTS_${ly_add_googletest_NAME}_TEST_COMMAND "AzRunUnitTests")
-=======
         # Start the test target params and dd the command runner command
         # Ideally, we would populate the full command procedurally but the generator expressions won't be expanded by the time we need this data
         set(LY_TEST_PARAMS "AzRunUnitTests")
->>>>>>> fdbc15b1
     else()
         set(full_test_command ${ly_add_googletest_TEST_COMMAND})
         # Remove the generator expressions so we are left with the argument(s) required to run unit tests for executable targets
         string(REPLACE ";" "" stripped_test_command ${full_test_command})
         string(GENEX_STRIP ${stripped_test_command} stripped_test_command)
-<<<<<<< HEAD
-        set_property(GLOBAL APPEND PROPERTY LY_ALL_TESTS_${ly_add_googletest_NAME}_TEST_COMMAND ${stripped_test_command})
-=======
         # Start the test target params and dd the command runner command
         set(LY_TEST_PARAMS "${stripped_test_command}")
->>>>>>> fdbc15b1
     endif()
 
     string(REPLACE "::" "_" report_directory "${GTEST_XML_OUTPUT_DIR}/${ly_add_googletest_NAME}.xml")
@@ -564,25 +541,16 @@
 
         # If command is not supplied attempts, uses the AzTestRunner to run googlebenchmarks on the supplied TARGET
         set(full_test_command $<TARGET_FILE:AZ::AzTestRunner> $<TARGET_FILE:${build_target}> AzRunBenchmarks ${output_format_args})
-<<<<<<< HEAD
-        # Ideally, we would populate the full command procedurally but the generator expressions won't be expanded by the time we need this data
-        set_property(GLOBAL APPEND PROPERTY LY_ALL_TESTS_${ly_add_googlebenchmark_NAME}_TEST_COMMAND "AzRunUnitTests")
-=======
         # Start the test target params and dd the command runner command
         # Ideally, we would populate the full command procedurally but the generator expressions won't be expanded by the time we need this data
         set(LY_TEST_PARAMS "AzRunUnitTests")
->>>>>>> fdbc15b1
     else()
         set(full_test_command ${ly_add_googlebenchmark_TEST_COMMAND})
         # Remove the generator expressions so we are left with the argument(s) required to run unit tests for executable targets
         string(REPLACE ";" "" stripped_test_command ${full_test_command})
         string(GENEX_STRIP ${stripped_test_command} stripped_test_command)
-<<<<<<< HEAD
-        set_property(GLOBAL APPEND PROPERTY LY_ALL_TESTS_${ly_add_googletest_NAME}_TEST_COMMAND ${stripped_test_command})
-=======
         # Start the test target params and dd the command runner command
         set(LY_TEST_PARAMS "${stripped_test_command}")
->>>>>>> fdbc15b1
     endif()
 
     # Set the name of the current test target for storage in the global list
