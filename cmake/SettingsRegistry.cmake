#
# All or portions of this file Copyright (c) Amazon.com, Inc. or its affiliates or
# its licensors.
#
# For complete copyright and license terms please see the LICENSE at the root of this
# distribution (the "License"). All use of this software is governed by the License,
# or, if provided, by the license below or the license accompanying this file. Do not
# remove or modify any license notices. This file is distributed on an "AS IS" BASIS,
# WITHOUT WARRANTIES OR CONDITIONS OF ANY KIND, either express or implied.
#

# Responsible for generating a settings registry file containing the moduleload dependencies of any ly_delayed_load_targets
# This is used for example, to allow Open 3D Engine Applications to know which set of gems have built for a particular project/target
# combination

include_guard()

#templates used to generate the gems json
set(gems_json_template [[
{
    "Amazon":
    {
        "Gems":
        {
@target_gem_dependencies_names@
        }
    }
}]]
)
set(gem_module_template [[
            "@stripped_gem_target@":
            {
                "Modules":["$<TARGET_FILE_NAME:@gem_target@>"],
                "SourcePaths":["@gem_module_root_relative_to_engine_root@"]
            }]]
)

#!ly_get_gem_load_dependencies: Retrieves the list of "load" dependencies for a target
# Visits through only MANUALLY_ADDED_DEPENDENCIES of targets with a GEM_MODULE property
# to determine which gems a target needs to load
# ly_get_runtime_dependencies cannot be used as it will recurse through non-manually added dependencies
# to add manually added added which results in false load dependencies.
# \arg:ly_GEM_LOAD_DEPENDENCIES(name) - Output variable to be populated gem load dependencies
# \arg:ly_TARGET(TARGET) - CMake target to examine for dependencies
function(ly_get_gem_load_dependencies ly_GEM_LOAD_DEPENDENCIES ly_TARGET)
    if(NOT TARGET ${ly_TARGET})
        return() # Nothing to do
    endif()

    # Optimize the search by caching gem load dependencies
    get_property(are_dependencies_cached GLOBAL PROPERTY LY_GEM_LOAD_DEPENDENCIES_${ly_TARGET} SET)
    if(are_dependencies_cached)
        # We already walked through this target
        get_property(cached_dependencies GLOBAL PROPERTY LY_GEM_LOAD_DEPENDENCIES_${ly_TARGET})
        set(${ly_GEM_LOAD_DEPENDENCIES} ${cached_dependencies} PARENT_SCOPE)
        return()
    endif()

    unset(all_gem_load_dependencies)

    # For load dependencies, we want to copy over the dependency and traverse them
    # Only if the dependency has a GEM_MODULE property
    unset(load_dependencies)
    get_target_property(load_dependencies ${ly_TARGET} MANUALLY_ADDED_DEPENDENCIES)
    if(load_dependencies)
        foreach(load_dependency ${load_dependencies})
            # Skip wrapping produced when targets are not created in the same directory 
            if(NOT ${load_dependency} MATCHES "^::@")
                get_property(dependency_type TARGET ${load_dependency} PROPERTY TYPE)

                get_property(is_gem_target TARGET ${load_dependency} PROPERTY GEM_MODULE SET)
                # If the dependency is a "gem module" then add it as a load dependencies
                # and recurse into its manually added dependencies
                if (is_gem_target)
                    unset(dependencies)
                    ly_get_gem_load_dependencies(dependencies ${load_dependency})
                    list(APPEND all_gem_load_dependencies ${load_dependency})
                    list(APPEND all_gem_load_dependencies ${dependencies})
                endif()
            endif()
        endforeach()
    endif()

    list(REMOVE_DUPLICATES all_gem_load_dependencies)
    set_property(GLOBAL PROPERTY LY_GEM_LOAD_DEPENDENCIES_${ly_TARGET} "${all_gem_load_dependencies}")
    set(${ly_GEM_LOAD_DEPENDENCIES} ${all_gem_load_dependencies} PARENT_SCOPE)
endfunction()

#!ly_get_gem_module_root: Uses the supplied gem_target to lookup the nearest gem.json file above the SOURCE_DIR
#
# \arg:gem_target(TARGET) - Target to look upwards from using its SOURCE_DIR property
function(ly_get_gem_module_root output_gem_module_root gem_target)
    unset(gem_module_roots)
    get_property(gem_source_dir TARGET ${gem_target} PROPERTY SOURCE_DIR)

    if(gem_source_dir)
        set(candidate_gem_dir ${gem_source_dir})
        # Locate the root of the gem by finding the gem.json location
        while(NOT EXISTS ${candidate_gem_dir}/gem.json)
            get_filename_component(parent_dir ${candidate_gem_dir} DIRECTORY)
            if (${parent_dir} STREQUAL ${candidate_gem_dir})
                message(WARNING "Did not find a gem.json while processing GEM_MODULE target ${gem_target}!")
                break()
            endif()
            set(candidate_gem_dir ${parent_dir})
        endwhile()
    endif()

    if (EXISTS ${candidate_gem_dir}/gem.json)
        set(gem_source_dir ${candidate_gem_dir})
    endif()

    # Set the gem module root output directory to the location with the gem.json file within it or
    # the supplied gem_target SOURCE_DIR location if no gem.json file was found
    set(${output_gem_module_root} ${gem_source_dir} PARENT_SCOPE)
endfunction()


#! ly_delayed_generate_settings_registry: Generates a .setreg file for each target with dependencies
#  added to it via ly_add_target_dependencies
#  The generated file contains the file to the each dependent targets
#  This can be used for example to determine which list of gems to load with an application
function(ly_delayed_generate_settings_registry)
    get_property(ly_delayed_load_targets GLOBAL PROPERTY LY_DELAYED_LOAD_DEPENDENCIES)
    foreach(prefix_target ${ly_delayed_load_targets})
        string(REPLACE "," ";" prefix_target_list "${prefix_target}")
        list(LENGTH prefix_target_list prefix_target_length)
        if(prefix_target_length EQUAL 0)
            continue()
        endif()

        # Retrieve the target name from the back of the list
        list(POP_BACK prefix_target_list target)
        # Retrieves the prefix if available from the remaining element of the list
        list(POP_BACK prefix_target_list prefix)

        # Get the gem dependencies for the given project and target combination
        get_property(gem_dependencies GLOBAL PROPERTY LY_DELAYED_LOAD_"${prefix_target}")
        list(REMOVE_DUPLICATES gem_dependencies) # Strip out any duplicate gem targets
        unset(all_gem_dependencies)

        foreach(gem_target ${gem_dependencies})
            ly_get_gem_load_dependencies(gem_load_gem_dependencies ${gem_target})
            list(APPEND all_gem_dependencies ${gem_load_gem_dependencies} ${gem_target})
        endforeach()
        list(REMOVE_DUPLICATES all_gem_dependencies)

        # de-namespace them
        foreach(gem_target ${all_gem_dependencies})
            ly_strip_target_namespace(TARGET ${gem_target} OUTPUT_VARIABLE stripped_gem_target)
            list(APPEND new_gem_dependencies ${stripped_gem_target})
        endforeach()
        set(all_gem_dependencies ${new_gem_dependencies})
        list(REMOVE_DUPLICATES all_gem_dependencies)

        unset(target_gem_dependencies_names)
        foreach(gem_target ${all_gem_dependencies})
            unset(gem_relative_source_dir)
            # Create path from the LY_ROOT_FOLDER to the the Gem directory
            if (NOT TARGET ${gem_target})
                message(FATAL_ERROR "Dependency ${gem_target} from ${target} does not exist")
            endif()
<<<<<<< HEAD
=======

            get_target_property(target_type ${gem_target} TYPE)
            if (target_type STREQUAL "INTERFACE_LIBRARY")
                # don't use interface libraries here, we only want ones which produce actual binaries.
                # we have still already recursed into their dependencies - they'll show up later.
                continue()
            endif()

            get_property(gem_relative_source_dir TARGET ${gem_target} PROPERTY SOURCE_DIR)
            if(gem_relative_source_dir)
                # Most gems CMakeLists.txt files reside in the <GemSourceDir>/Code/  so remove "Code/"  from the path
                if(gem_relative_source_dir MATCHES ".*/Code$")
                    get_filename_component(gem_relative_source_dir ${gem_relative_source_dir} DIRECTORY)
                endif()
                file(TO_CMAKE_PATH ${LY_ROOT_FOLDER} ly_root_folder_cmake)
                file(RELATIVE_PATH gem_relative_source_dir ${ly_root_folder_cmake} ${gem_relative_source_dir})
            endif()
>>>>>>> e886dba7

            ly_get_gem_module_root(gem_module_root ${gem_target})
            file(RELATIVE_PATH gem_module_root_relative_to_engine_root ${LY_ROOT_FOLDER} ${gem_module_root})

            # Strip target namespace from gem targets before configuring them into the json template
            ly_strip_target_namespace(TARGET ${gem_target} OUTPUT_VARIABLE stripped_gem_target)
            string(CONFIGURE ${gem_module_template} gem_module_json @ONLY)
            list(APPEND target_gem_dependencies_names ${gem_module_json})
        endforeach()

        string(REPLACE "." "_" escaped_target ${target})
        string(JOIN "." specialization_name ${prefix} ${escaped_target})
        # Lowercase the specialization name
        string(TOLOWER ${specialization_name} specialization_name)

        list(JOIN target_gem_dependencies_names ",\n" target_gem_dependencies_names)
        string(CONFIGURE ${gems_json_template} gem_json @ONLY)
        if(prefix)
            set(target_dir $<TARGET_FILE_DIR:${prefix}>)
        else()
            set(target_dir $<TARGET_FILE_DIR:${target}>)
        endif()
        set(dependencies_setreg ${target_dir}/Registry/cmake_dependencies.${specialization_name}.setreg)
        file(GENERATE OUTPUT ${dependencies_setreg} CONTENT ${gem_json})
        set_property(TARGET ${target} APPEND PROPERTY INTERFACE_LY_TARGET_FILES "${dependencies_setreg}\nRegistry")

        # Clear out load dependencies for the project/target combination
        set_property(GLOBAL PROPERTY LY_DELAYED_LOAD_"${prefix_target}")
    endforeach()

    # Clear out the load targets from the glboal load dependencies list
    set_property(GLOBAL PROPERTY LY_DELAYED_LOAD_DEPENDENCIES)
endfunction()
<|MERGE_RESOLUTION|>--- conflicted
+++ resolved
@@ -147,7 +147,7 @@
 
         # de-namespace them
         foreach(gem_target ${all_gem_dependencies})
-            ly_strip_target_namespace(TARGET ${gem_target} OUTPUT_VARIABLE stripped_gem_target)
+            ly_de_alias_target(TARGET ${gem_target} OUTPUT_VARIABLE stripped_gem_target)
             list(APPEND new_gem_dependencies ${stripped_gem_target})
         endforeach()
         set(all_gem_dependencies ${new_gem_dependencies})
@@ -160,8 +160,6 @@
             if (NOT TARGET ${gem_target})
                 message(FATAL_ERROR "Dependency ${gem_target} from ${target} does not exist")
             endif()
-<<<<<<< HEAD
-=======
 
             get_target_property(target_type ${gem_target} TYPE)
             if (target_type STREQUAL "INTERFACE_LIBRARY")
@@ -170,22 +168,12 @@
                 continue()
             endif()
 
-            get_property(gem_relative_source_dir TARGET ${gem_target} PROPERTY SOURCE_DIR)
-            if(gem_relative_source_dir)
-                # Most gems CMakeLists.txt files reside in the <GemSourceDir>/Code/  so remove "Code/"  from the path
-                if(gem_relative_source_dir MATCHES ".*/Code$")
-                    get_filename_component(gem_relative_source_dir ${gem_relative_source_dir} DIRECTORY)
-                endif()
-                file(TO_CMAKE_PATH ${LY_ROOT_FOLDER} ly_root_folder_cmake)
-                file(RELATIVE_PATH gem_relative_source_dir ${ly_root_folder_cmake} ${gem_relative_source_dir})
-            endif()
->>>>>>> e886dba7
 
             ly_get_gem_module_root(gem_module_root ${gem_target})
             file(RELATIVE_PATH gem_module_root_relative_to_engine_root ${LY_ROOT_FOLDER} ${gem_module_root})
 
-            # Strip target namespace from gem targets before configuring them into the json template
-            ly_strip_target_namespace(TARGET ${gem_target} OUTPUT_VARIABLE stripped_gem_target)
+            # De-alias namespace from gem targets before configuring them into the json template
+            ly_de_alias_target(TARGET ${gem_target} OUTPUT_VARIABLE stripped_gem_target)
             string(CONFIGURE ${gem_module_template} gem_module_json @ONLY)
             list(APPEND target_gem_dependencies_names ${gem_module_json})
         endforeach()
