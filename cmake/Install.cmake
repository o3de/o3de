--- conflicted
+++ resolved
@@ -8,15 +8,9 @@
 
 set(LY_INSTALL_ENABLED TRUE CACHE BOOL "Indicates if the install process is enabled")
 
-<<<<<<< HEAD
-if(LY_INSTALL_ENABLED)
-    o3de_pal_dir(pal_dir ${CMAKE_CURRENT_SOURCE_DIR}/cmake/Platform/${PAL_PLATFORM_NAME} ${O3DE_ENGINE_RESTRICTED_PATH} ${LY_ROOT_FOLDER})
-    include(${pal_dir}/Install_${PAL_PLATFORM_NAME_LOWERCASE}.cmake)
-endif()
-=======
 #! ly_install: wrapper to install that handles common functionality
 #
-# \notes: 
+# \notes:
 #  - this wrapper handles the case where common installs are called multiple times from different
 #      build folders (when using LY_INSTALL_EXTERNAL_BUILD_DIRS) to generate install layouts that
 #      have multiple build permutations
@@ -36,10 +30,9 @@
         install(CODE "endif()\n" ALL_COMPONENTS)
     else()
         install(${ARGN})
-    endif() 
-
-endfunction()
->>>>>>> 7100d48e
+    endif()
+
+endfunction()
 
 #! ly_install_directory: specifies a directory to be copied to the install layout at install time
 #
@@ -71,7 +64,7 @@
     if(NOT ly_install_directory_DIRECTORIES)
         message(FATAL_ERROR "You must provide at least a directory to install")
     endif()
-    
+
     if(NOT ly_install_directory_COMPONENT)
         set(ly_install_directory_COMPONENT ${CMAKE_INSTALL_DEFAULT_COMPONENT_NAME})
     endif()
