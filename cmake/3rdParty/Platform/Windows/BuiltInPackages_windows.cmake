﻿#
# Copyright (c) Contributors to the Open 3D Engine Project.
# For complete copyright and license terms please see the LICENSE at the root of this distribution.
#
# SPDX-License-Identifier: Apache-2.0 OR MIT
#
#

# shared by other platforms:
ly_associate_package(PACKAGE_NAME ilmbase-2.3.0-rev4-multiplatform                      TARGETS ilmbase                     PACKAGE_HASH 97547fdf1fbc4d81b8ccf382261f8c25514ed3b3c4f8fd493f0a4fa873bba348)
ly_associate_package(PACKAGE_NAME assimp-5.0.1-rev11-multiplatform                      TARGETS assimplib                   PACKAGE_HASH 1a9113788b893ef4a2ee63ac01eb71b981a92894a5a51175703fa225f5804dec)
ly_associate_package(PACKAGE_NAME ASTCEncoder-2017_11_14-rev2-multiplatform             TARGETS ASTCEncoder                 PACKAGE_HASH c240ffc12083ee39a5ce9dc241de44d116e513e1e3e4cc1d05305e7aa3bdc326)
ly_associate_package(PACKAGE_NAME md5-2.0-multiplatform                                 TARGETS md5                         PACKAGE_HASH 29e52ad22c78051551f78a40c2709594f0378762ae03b417adca3f4b700affdf)
ly_associate_package(PACKAGE_NAME RapidJSON-1.1.0-rev1-multiplatform                    TARGETS RapidJSON                   PACKAGE_HASH 2f5e26ecf86c3b7a262753e7da69ac59928e78e9534361f3d00c1ad5879e4023)
ly_associate_package(PACKAGE_NAME RapidXML-1.13-multiplatform                           TARGETS RapidXML                    PACKAGE_HASH 510b3c12f8872c54b34733e34f2f69dd21837feafa55bfefa445c98318d96ebf)
ly_associate_package(PACKAGE_NAME pybind11-2.4.3-rev2-multiplatform                     TARGETS pybind11                    PACKAGE_HASH d8012f907b6c54ac990b899a0788280857e7c93a9595405a28114b48c354eb1b)
ly_associate_package(PACKAGE_NAME cityhash-1.1-multiplatform                            TARGETS cityhash                    PACKAGE_HASH 0ace9e6f0b2438c5837510032d2d4109125845c0efd7d807f4561ec905512dd2)
ly_associate_package(PACKAGE_NAME expat-2.1.0-multiplatform                             TARGETS expat                       PACKAGE_HASH 452256acd1fd699cef24162575b3524fccfb712f5321c83f1df1ce878de5b418)
ly_associate_package(PACKAGE_NAME zstd-1.35-multiplatform                               TARGETS zstd                        PACKAGE_HASH 45d466c435f1095898578eedde85acf1fd27190e7ea99aeaa9acfd2f09e12665)
ly_associate_package(PACKAGE_NAME SQLite-3.32.2-rev3-multiplatform                      TARGETS SQLite                      PACKAGE_HASH dd4d3de6cbb4ce3d15fc504ba0ae0587e515dc89a25228037035fc0aef4831f4)
ly_associate_package(PACKAGE_NAME azslc-1.7.23-rev1-multiplatform                       TARGETS azslc                       PACKAGE_HASH 664439954bad54cc43731c684adbc1249d971ad7379fcd83ca8bba5e1cc4a2d0)
ly_associate_package(PACKAGE_NAME glad-2.0.0-beta-rev2-multiplatform                    TARGETS glad                        PACKAGE_HASH ff97ee9664e97d0854b52a3734c2289329d9f2b4cd69478df6d0ca1f1c9392ee)
ly_associate_package(PACKAGE_NAME lux_core-2.2-rev5-multiplatform                       TARGETS lux_core                    PACKAGE_HASH c8c13cf7bc351643e1abd294d0841b24dee60e51647dff13db7aec396ad1e0b5)
ly_associate_package(PACKAGE_NAME xxhash-0.7.4-rev1-multiplatform                       TARGETS xxhash                      PACKAGE_HASH e81f3e6c4065975833996dd1fcffe46c3cf0f9e3a4207ec5f4a1b564ba75861e)
ly_associate_package(PACKAGE_NAME PVRTexTool-4.24.0-rev4-multiplatform                  TARGETS PVRTexTool                  PACKAGE_HASH d0d6da61c7557de0d2c71fc35ba56c3be49555b703f0e853d4c58225537acf1e)

# platform-specific:
ly_associate_package(PACKAGE_NAME AWSGameLiftServerSDK-3.4.1-rev1-windows               TARGETS AWSGameLiftServerSDK        PACKAGE_HASH a0586b006e4def65cc25f388de17dc475e417dc1e6f9d96749777c88aa8271b0)
ly_associate_package(PACKAGE_NAME DirectXShaderCompilerDxc-1.6.2104-o3de-rev3-windows   TARGETS DirectXShaderCompilerDxc    PACKAGE_HASH 803e10b94006b834cbbdd30f562a8ddf04174c2cb6956c8399ec164ef8418d1f)
ly_associate_package(PACKAGE_NAME SPIRVCross-2021.04.29-rev1-windows                    TARGETS SPIRVCross                  PACKAGE_HASH 7d601ea9d625b1d509d38bd132a1f433d7e895b16adab76bac6103567a7a6817)
<<<<<<< HEAD
ly_associate_package(PACKAGE_NAME freetype-2.10.4.14-windows                            TARGETS freetype                    PACKAGE_HASH 88dedc86ccb8c92f14c2c033e51ee7d828fa08eafd6475c6aa963938a99f4bf3)
ly_associate_package(PACKAGE_NAME tiff-4.2.0.15-rev2-windows                            TARGETS tiff                        PACKAGE_HASH ff03464ca460fc34a8406b2a0c548ad221b10e40480b0abb954f1e649c20bad0)
=======
ly_associate_package(PACKAGE_NAME freetype-2.10.4.16-windows                            TARGETS freetype                    PACKAGE_HASH 9809255f1c59b07875097aa8d8c6c21c97c47a31fb35e30f2bb93188e99a85ff)
ly_associate_package(PACKAGE_NAME tiff-4.2.0.14-windows                                 TARGETS tiff                        PACKAGE_HASH ab60d1398e4e1e375ec0f1a00cdb1d812a07c0096d827db575ce52dd6d714207)
>>>>>>> 1e3c8edc
ly_associate_package(PACKAGE_NAME AWSNativeSDK-1.7.167-rev4-windows                     TARGETS AWSNativeSDK                PACKAGE_HASH a900e80f7259e43aed5c847afee2599ada37f29db70505481397675bcbb6c76c)
ly_associate_package(PACKAGE_NAME Lua-5.3.5-rev5-windows                                TARGETS Lua                         PACKAGE_HASH 136faccf1f73891e3fa3b95f908523187792e56f5b92c63c6a6d7e72d1158d40)
ly_associate_package(PACKAGE_NAME PhysX-4.1.2.29882248-rev3-windows                     TARGETS PhysX                       PACKAGE_HASH 0c5ffbd9fa588e5cf7643721a7cfe74d0fe448bf82252d39b3a96d06dfca2298)
ly_associate_package(PACKAGE_NAME etc2comp-9cd0f9cae0-rev1-windows                      TARGETS etc2comp                    PACKAGE_HASH fc9ae937b2ec0d42d5e7d0e9e8c80e5e4d257673fb33bc9b7d6db76002117123)
ly_associate_package(PACKAGE_NAME mcpp-2.7.2_az.1-rev1-windows                          TARGETS mcpp                        PACKAGE_HASH 511672598fa319bfb8db87f965b59abff1620bb7c1dcf7669e039a8acd8d3ff8)
ly_associate_package(PACKAGE_NAME mikkelsen-1.0.0.4-windows                             TARGETS mikkelsen                   PACKAGE_HASH 872c4d245a1c86139aa929f2b465b63ea4ea55b04ced50309135dd4597457a4e)
ly_associate_package(PACKAGE_NAME googletest-1.8.1-rev4-windows                         TARGETS googletest                  PACKAGE_HASH 7e8f03ae8a01563124e3daa06386f25a2b311c10bb95bff05cae6c41eff83837)
ly_associate_package(PACKAGE_NAME googlebenchmark-1.5.0-rev2-windows                    TARGETS GoogleBenchmark             PACKAGE_HASH 0c94ca69ae8e7e4aab8e90032b5c82c5964410429f3dd9dbb1f9bf4fe032b1d4)
ly_associate_package(PACKAGE_NAME d3dx12-headers-rev1-windows                           TARGETS d3dx12                      PACKAGE_HASH 088c637159fba4a3e4c0cf08fb4921906fd4cca498939bd239db7c54b5b2f804)
ly_associate_package(PACKAGE_NAME pyside2-qt-5.15.1-rev2-windows                        TARGETS pyside2                     PACKAGE_HASH c90f3efcc7c10e79b22a33467855ad861f9dbd2e909df27a5cba9db9fa3edd0f)
ly_associate_package(PACKAGE_NAME openimageio-2.1.16.0-rev2-windows                     TARGETS OpenImageIO                 PACKAGE_HASH 85a2a6cf35cbc4c967c56ca8074babf0955c5b490c90c6e6fd23c78db99fc282)
ly_associate_package(PACKAGE_NAME qt-5.15.2-rev4-windows                                TARGETS Qt                          PACKAGE_HASH a4634caaf48192cad5c5f408504746e53d338856148285057274f6a0ccdc071d)
ly_associate_package(PACKAGE_NAME libsamplerate-0.2.1-rev2-windows                      TARGETS libsamplerate               PACKAGE_HASH dcf3c11a96f212a52e2c9241abde5c364ee90b0f32fe6eeb6dcdca01d491829f)
ly_associate_package(PACKAGE_NAME OpenMesh-8.1-rev1-windows                             TARGETS OpenMesh                    PACKAGE_HASH 1c1df639358526c368e790dfce40c45cbdfcfb1c9a041b9d7054a8949d88ee77)
ly_associate_package(PACKAGE_NAME civetweb-1.8-rev1-windows                             TARGETS civetweb                    PACKAGE_HASH 36d0e58a59bcdb4dd70493fb1b177aa0354c945b06c30416348fd326cf323dd4)
ly_associate_package(PACKAGE_NAME OpenSSL-1.1.1b-rev2-windows                           TARGETS OpenSSL                     PACKAGE_HASH 9af1c50343f89146b4053101a7aeb20513319a3fe2f007e356d7ce25f9241040)
ly_associate_package(PACKAGE_NAME Crashpad-0.8.0-rev1-windows                           TARGETS Crashpad                    PACKAGE_HASH d162aa3070147bc0130a44caab02c5fe58606910252caf7f90472bd48d4e31e2)
ly_associate_package(PACKAGE_NAME zlib-1.2.11-rev2-windows                              TARGETS zlib                        PACKAGE_HASH 9afab1d67641ed8bef2fb38fc53942da47f2ab339d9e77d3d20704a48af2da0b)
ly_associate_package(PACKAGE_NAME squish-ccr-deb557d-rev1-windows                       TARGETS squish-ccr                  PACKAGE_HASH 5c3d9fa491e488ccaf802304ad23b932268a2b2846e383f088779962af2bfa84)
ly_associate_package(PACKAGE_NAME ISPCTexComp-36b80aa-rev1-windows                      TARGETS ISPCTexComp                 PACKAGE_HASH b6fa6ea28a2808a9a5524c72c37789c525925e435770f2d94eb2d387360fa2d0)
ly_associate_package(PACKAGE_NAME lz4-1.9.3-vcpkg-rev4-windows                          TARGETS lz4                         PACKAGE_HASH 4ea457b833cd8cfaf8e8e06ed6df601d3e6783b606bdbc44a677f77e19e0db16)<|MERGE_RESOLUTION|>--- conflicted
+++ resolved
@@ -28,13 +28,8 @@
 ly_associate_package(PACKAGE_NAME AWSGameLiftServerSDK-3.4.1-rev1-windows               TARGETS AWSGameLiftServerSDK        PACKAGE_HASH a0586b006e4def65cc25f388de17dc475e417dc1e6f9d96749777c88aa8271b0)
 ly_associate_package(PACKAGE_NAME DirectXShaderCompilerDxc-1.6.2104-o3de-rev3-windows   TARGETS DirectXShaderCompilerDxc    PACKAGE_HASH 803e10b94006b834cbbdd30f562a8ddf04174c2cb6956c8399ec164ef8418d1f)
 ly_associate_package(PACKAGE_NAME SPIRVCross-2021.04.29-rev1-windows                    TARGETS SPIRVCross                  PACKAGE_HASH 7d601ea9d625b1d509d38bd132a1f433d7e895b16adab76bac6103567a7a6817)
-<<<<<<< HEAD
-ly_associate_package(PACKAGE_NAME freetype-2.10.4.14-windows                            TARGETS freetype                    PACKAGE_HASH 88dedc86ccb8c92f14c2c033e51ee7d828fa08eafd6475c6aa963938a99f4bf3)
 ly_associate_package(PACKAGE_NAME tiff-4.2.0.15-rev2-windows                            TARGETS tiff                        PACKAGE_HASH ff03464ca460fc34a8406b2a0c548ad221b10e40480b0abb954f1e649c20bad0)
-=======
 ly_associate_package(PACKAGE_NAME freetype-2.10.4.16-windows                            TARGETS freetype                    PACKAGE_HASH 9809255f1c59b07875097aa8d8c6c21c97c47a31fb35e30f2bb93188e99a85ff)
-ly_associate_package(PACKAGE_NAME tiff-4.2.0.14-windows                                 TARGETS tiff                        PACKAGE_HASH ab60d1398e4e1e375ec0f1a00cdb1d812a07c0096d827db575ce52dd6d714207)
->>>>>>> 1e3c8edc
 ly_associate_package(PACKAGE_NAME AWSNativeSDK-1.7.167-rev4-windows                     TARGETS AWSNativeSDK                PACKAGE_HASH a900e80f7259e43aed5c847afee2599ada37f29db70505481397675bcbb6c76c)
 ly_associate_package(PACKAGE_NAME Lua-5.3.5-rev5-windows                                TARGETS Lua                         PACKAGE_HASH 136faccf1f73891e3fa3b95f908523187792e56f5b92c63c6a6d7e72d1158d40)
 ly_associate_package(PACKAGE_NAME PhysX-4.1.2.29882248-rev3-windows                     TARGETS PhysX                       PACKAGE_HASH 0c5ffbd9fa588e5cf7643721a7cfe74d0fe448bf82252d39b3a96d06dfca2298)
