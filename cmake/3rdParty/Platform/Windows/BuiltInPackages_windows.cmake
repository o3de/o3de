﻿#
# All or portions of this file Copyright (c) Amazon.com, Inc. or its affiliates or
# its licensors.
#
# For complete copyright and license terms please see the LICENSE at the root of this
# distribution (the "License"). All use of this software is governed by the License,
# or, if provided, by the license below or the license accompanying this file. Do not
# remove or modify any license notices. This file is distributed on an "AS IS" BASIS,
# WITHOUT WARRANTIES OR CONDITIONS OF ANY KIND, either express or implied.
#

# shared by other platforms:
ly_associate_package(PACKAGE_NAME zlib-1.2.8-rev2-multiplatform                          TARGETS zlib                       PACKAGE_HASH e6f34b8ac16acf881e3d666ef9fd0c1aee94c3f69283fb6524d35d6f858eebbb)
ly_associate_package(PACKAGE_NAME ilmbase-2.3.0-rev4-multiplatform                       TARGETS ilmbase                    PACKAGE_HASH 97547fdf1fbc4d81b8ccf382261f8c25514ed3b3c4f8fd493f0a4fa873bba348)
ly_associate_package(PACKAGE_NAME hdf5-1.0.11-rev2-multiplatform                         TARGETS hdf5                       PACKAGE_HASH 11d5e04df8a93f8c52a5684a4cacbf0d9003056360983ce34f8d7b601082c6bd)
ly_associate_package(PACKAGE_NAME alembic-1.7.11-rev3-multiplatform                      TARGETS alembic                    PACKAGE_HASH ba7a7d4943dd752f5a662374f6c48b93493df1d8e2c5f6a8d101f3b50700dd25)
ly_associate_package(PACKAGE_NAME assimp-5.0.1-rev9-multiplatform                        TARGETS assimplib                  PACKAGE_HASH 448530277b51b145ca43b96becd0266e29ae210fc9e2b45f5afe85f301a040e7)
ly_associate_package(PACKAGE_NAME squish-ccr-20150601-rev3-multiplatform                 TARGETS squish-ccr                 PACKAGE_HASH c878c6c0c705e78403c397d03f5aa7bc87e5978298710e14d09c9daf951a83b3)
ly_associate_package(PACKAGE_NAME ASTCEncoder-2017_11_14-rev2-multiplatform              TARGETS ASTCEncoder                PACKAGE_HASH c240ffc12083ee39a5ce9dc241de44d116e513e1e3e4cc1d05305e7aa3bdc326)
ly_associate_package(PACKAGE_NAME md5-2.0-multiplatform                                  TARGETS md5                        PACKAGE_HASH 29e52ad22c78051551f78a40c2709594f0378762ae03b417adca3f4b700affdf)
ly_associate_package(PACKAGE_NAME RapidJSON-1.1.0-multiplatform                          TARGETS RapidJSON                  PACKAGE_HASH 18b0aef4e6e849389916ff6de6682ab9c591ebe15af6ea6017014453c1119ea1)
ly_associate_package(PACKAGE_NAME RapidXML-1.13-multiplatform                            TARGETS RapidXML                   PACKAGE_HASH 510b3c12f8872c54b34733e34f2f69dd21837feafa55bfefa445c98318d96ebf)
ly_associate_package(PACKAGE_NAME pybind11-2.4.3-rev2-multiplatform                      TARGETS pybind11                   PACKAGE_HASH d8012f907b6c54ac990b899a0788280857e7c93a9595405a28114b48c354eb1b)
ly_associate_package(PACKAGE_NAME cityhash-1.1-multiplatform                             TARGETS cityhash                   PACKAGE_HASH 0ace9e6f0b2438c5837510032d2d4109125845c0efd7d807f4561ec905512dd2)
ly_associate_package(PACKAGE_NAME lz4-r128-multiplatform                                 TARGETS lz4                        PACKAGE_HASH d7b1d5651191db2c339827ad24f669d9d37754143e9173abc986184532f57c9d)
ly_associate_package(PACKAGE_NAME expat-2.1.0-multiplatform                              TARGETS expat                      PACKAGE_HASH 452256acd1fd699cef24162575b3524fccfb712f5321c83f1df1ce878de5b418)
ly_associate_package(PACKAGE_NAME zstd-1.35-multiplatform                                TARGETS zstd                       PACKAGE_HASH 45d466c435f1095898578eedde85acf1fd27190e7ea99aeaa9acfd2f09e12665)
ly_associate_package(PACKAGE_NAME SQLite-3.32.2-rev3-multiplatform                       TARGETS SQLite                     PACKAGE_HASH dd4d3de6cbb4ce3d15fc504ba0ae0587e515dc89a25228037035fc0aef4831f4)
<<<<<<< HEAD
ly_associate_package(PACKAGE_NAME SPIRVCross-2020.04.20-rev1-multiplatform               TARGETS SPIRVCross                 PACKAGE_HASH 7c8c0eaa0166c26745c62d2238525af7e27ac058a5db3defdbaec1878e8798dd)
=======
ly_associate_package(PACKAGE_NAME SPIRVCross-2021.04.29-rev1-windows                     TARGETS SPIRVCross                 PACKAGE_HASH 7d601ea9d625b1d509d38bd132a1f433d7e895b16adab76bac6103567a7a6817)
ly_associate_package(PACKAGE_NAME DirectXShaderCompiler-1.6.2104-o3de-rev1-windows       TARGETS DirectXShaderCompilerDxc   PACKAGE_HASH 2c60297758d73f7833911e5ae3006fe0b10ced6e0b1b54764b33ae2b86e0d41d)
>>>>>>> 60f7f971
ly_associate_package(PACKAGE_NAME azslc-1.7.21-rev1-multiplatform                        TARGETS azslc                      PACKAGE_HASH 772b7a2d9cc68aa1da4f0ee7db57ee1b4e7a8f20b81961fc5849af779582f4df)
ly_associate_package(PACKAGE_NAME glad-2.0.0-beta-rev2-multiplatform                     TARGETS glad                       PACKAGE_HASH ff97ee9664e97d0854b52a3734c2289329d9f2b4cd69478df6d0ca1f1c9392ee)
ly_associate_package(PACKAGE_NAME lux_core-2.2-rev5-multiplatform                        TARGETS lux_core                   PACKAGE_HASH c8c13cf7bc351643e1abd294d0841b24dee60e51647dff13db7aec396ad1e0b5)
ly_associate_package(PACKAGE_NAME xxhash-0.7.4-rev1-multiplatform                        TARGETS xxhash                     PACKAGE_HASH e81f3e6c4065975833996dd1fcffe46c3cf0f9e3a4207ec5f4a1b564ba75861e)
ly_associate_package(PACKAGE_NAME Blast-1.1.7-rev1-multiplatform                         TARGETS Blast                      PACKAGE_HASH 36b8f393bcd25d0f85cfc7a831ebbdac881e6054c4f0735649966aa6aa86e6f0)
ly_associate_package(PACKAGE_NAME PVRTexTool-4.24.0-rev4-multiplatform                   TARGETS PVRTexTool                 PACKAGE_HASH d0d6da61c7557de0d2c71fc35ba56c3be49555b703f0e853d4c58225537acf1e)

# platform-specific:
ly_associate_package(PACKAGE_NAME AWSGameLiftServerSDK-3.4.1-rev1-windows                TARGETS AWSGameLiftServerSDK       PACKAGE_HASH a0586b006e4def65cc25f388de17dc475e417dc1e6f9d96749777c88aa8271b0)
ly_associate_package(PACKAGE_NAME DirectXShaderCompilerDxc-1.6.2104-o3de-rev2-windows    TARGETS DirectXShaderCompilerDxc   PACKAGE_HASH decc53e97c7ddda9c7f853a30af7808a7b652a912f59ad2cd4bca5d308aae2c4)
ly_associate_package(PACKAGE_NAME freetype-2.10.4.14-windows         TARGETS freetype        PACKAGE_HASH 88dedc86ccb8c92f14c2c033e51ee7d828fa08eafd6475c6aa963938a99f4bf3)
ly_associate_package(PACKAGE_NAME tiff-4.2.0.14-windows              TARGETS tiff            PACKAGE_HASH ab60d1398e4e1e375ec0f1a00cdb1d812a07c0096d827db575ce52dd6d714207)
ly_associate_package(PACKAGE_NAME AWSNativeSDK-1.7.167-rev3-windows  TARGETS AWSNativeSDK    PACKAGE_HASH 929873d4252c464620a9d288e41bd5d47c0bd22750aeb3a1caa68a3da8247c48)
ly_associate_package(PACKAGE_NAME Lua-5.3.5-rev5-windows             TARGETS Lua             PACKAGE_HASH 136faccf1f73891e3fa3b95f908523187792e56f5b92c63c6a6d7e72d1158d40)
ly_associate_package(PACKAGE_NAME PhysX-4.1.0.25992954-rev1-windows  TARGETS PhysX           PACKAGE_HASH 198bed89d1aae7caaf5dadba24cee56235fe41725d004b64040d4e50d0f3aa1a)
ly_associate_package(PACKAGE_NAME etc2comp-9cd0f9cae0-rev1-windows   TARGETS etc2comp        PACKAGE_HASH fc9ae937b2ec0d42d5e7d0e9e8c80e5e4d257673fb33bc9b7d6db76002117123)
ly_associate_package(PACKAGE_NAME mcpp-2.7.2_az.1-rev1-windows       TARGETS mcpp            PACKAGE_HASH 511672598fa319bfb8db87f965b59abff1620bb7c1dcf7669e039a8acd8d3ff8)
ly_associate_package(PACKAGE_NAME mikkelsen-1.0.0.4-windows          TARGETS mikkelsen       PACKAGE_HASH 872c4d245a1c86139aa929f2b465b63ea4ea55b04ced50309135dd4597457a4e)
ly_associate_package(PACKAGE_NAME googletest-1.8.1-rev4-windows      TARGETS googletest      PACKAGE_HASH 7e8f03ae8a01563124e3daa06386f25a2b311c10bb95bff05cae6c41eff83837)
ly_associate_package(PACKAGE_NAME googlebenchmark-1.5.0-rev2-windows TARGETS GoogleBenchmark PACKAGE_HASH 0c94ca69ae8e7e4aab8e90032b5c82c5964410429f3dd9dbb1f9bf4fe032b1d4)
ly_associate_package(PACKAGE_NAME d3dx12-headers-rev1-windows        TARGETS d3dx12          PACKAGE_HASH 088c637159fba4a3e4c0cf08fb4921906fd4cca498939bd239db7c54b5b2f804)
ly_associate_package(PACKAGE_NAME pyside2-qt-5.15.1-rev2-windows     TARGETS pyside2         PACKAGE_HASH c90f3efcc7c10e79b22a33467855ad861f9dbd2e909df27a5cba9db9fa3edd0f)
ly_associate_package(PACKAGE_NAME openimageio-2.1.16.0-rev2-windows  TARGETS OpenImageIO     PACKAGE_HASH 85a2a6cf35cbc4c967c56ca8074babf0955c5b490c90c6e6fd23c78db99fc282)
ly_associate_package(PACKAGE_NAME qt-5.15.2-rev2-windows             TARGETS Qt              PACKAGE_HASH 29966f22ec253dc9904e88ad48fe6b6a669302b2dc7049f2e2bbd4949e79e595)
ly_associate_package(PACKAGE_NAME libsamplerate-0.2.1-rev2-windows   TARGETS libsamplerate   PACKAGE_HASH dcf3c11a96f212a52e2c9241abde5c364ee90b0f32fe6eeb6dcdca01d491829f)
ly_associate_package(PACKAGE_NAME OpenMesh-8.1-rev1-windows          TARGETS OpenMesh        PACKAGE_HASH 1c1df639358526c368e790dfce40c45cbdfcfb1c9a041b9d7054a8949d88ee77)
ly_associate_package(PACKAGE_NAME civetweb-1.8-rev1-windows          TARGETS civetweb        PACKAGE_HASH 36d0e58a59bcdb4dd70493fb1b177aa0354c945b06c30416348fd326cf323dd4)
ly_associate_package(PACKAGE_NAME OpenSSL-1.1.1b-rev2-windows        TARGETS OpenSSL         PACKAGE_HASH 9af1c50343f89146b4053101a7aeb20513319a3fe2f007e356d7ce25f9241040)
ly_associate_package(PACKAGE_NAME Crashpad-0.8.0-rev1-windows        TARGETS Crashpad        PACKAGE_HASH d162aa3070147bc0130a44caab02c5fe58606910252caf7f90472bd48d4e31e2)<|MERGE_RESOLUTION|>--- conflicted
+++ resolved
@@ -26,12 +26,6 @@
 ly_associate_package(PACKAGE_NAME expat-2.1.0-multiplatform                              TARGETS expat                      PACKAGE_HASH 452256acd1fd699cef24162575b3524fccfb712f5321c83f1df1ce878de5b418)
 ly_associate_package(PACKAGE_NAME zstd-1.35-multiplatform                                TARGETS zstd                       PACKAGE_HASH 45d466c435f1095898578eedde85acf1fd27190e7ea99aeaa9acfd2f09e12665)
 ly_associate_package(PACKAGE_NAME SQLite-3.32.2-rev3-multiplatform                       TARGETS SQLite                     PACKAGE_HASH dd4d3de6cbb4ce3d15fc504ba0ae0587e515dc89a25228037035fc0aef4831f4)
-<<<<<<< HEAD
-ly_associate_package(PACKAGE_NAME SPIRVCross-2020.04.20-rev1-multiplatform               TARGETS SPIRVCross                 PACKAGE_HASH 7c8c0eaa0166c26745c62d2238525af7e27ac058a5db3defdbaec1878e8798dd)
-=======
-ly_associate_package(PACKAGE_NAME SPIRVCross-2021.04.29-rev1-windows                     TARGETS SPIRVCross                 PACKAGE_HASH 7d601ea9d625b1d509d38bd132a1f433d7e895b16adab76bac6103567a7a6817)
-ly_associate_package(PACKAGE_NAME DirectXShaderCompiler-1.6.2104-o3de-rev1-windows       TARGETS DirectXShaderCompilerDxc   PACKAGE_HASH 2c60297758d73f7833911e5ae3006fe0b10ced6e0b1b54764b33ae2b86e0d41d)
->>>>>>> 60f7f971
 ly_associate_package(PACKAGE_NAME azslc-1.7.21-rev1-multiplatform                        TARGETS azslc                      PACKAGE_HASH 772b7a2d9cc68aa1da4f0ee7db57ee1b4e7a8f20b81961fc5849af779582f4df)
 ly_associate_package(PACKAGE_NAME glad-2.0.0-beta-rev2-multiplatform                     TARGETS glad                       PACKAGE_HASH ff97ee9664e97d0854b52a3734c2289329d9f2b4cd69478df6d0ca1f1c9392ee)
 ly_associate_package(PACKAGE_NAME lux_core-2.2-rev5-multiplatform                        TARGETS lux_core                   PACKAGE_HASH c8c13cf7bc351643e1abd294d0841b24dee60e51647dff13db7aec396ad1e0b5)
@@ -42,6 +36,7 @@
 # platform-specific:
 ly_associate_package(PACKAGE_NAME AWSGameLiftServerSDK-3.4.1-rev1-windows                TARGETS AWSGameLiftServerSDK       PACKAGE_HASH a0586b006e4def65cc25f388de17dc475e417dc1e6f9d96749777c88aa8271b0)
 ly_associate_package(PACKAGE_NAME DirectXShaderCompilerDxc-1.6.2104-o3de-rev2-windows    TARGETS DirectXShaderCompilerDxc   PACKAGE_HASH decc53e97c7ddda9c7f853a30af7808a7b652a912f59ad2cd4bca5d308aae2c4)
+ly_associate_package(PACKAGE_NAME SPIRVCross-2021.04.29-rev1-windows                     TARGETS SPIRVCross                 PACKAGE_HASH 7d601ea9d625b1d509d38bd132a1f433d7e895b16adab76bac6103567a7a6817)
 ly_associate_package(PACKAGE_NAME freetype-2.10.4.14-windows         TARGETS freetype        PACKAGE_HASH 88dedc86ccb8c92f14c2c033e51ee7d828fa08eafd6475c6aa963938a99f4bf3)
 ly_associate_package(PACKAGE_NAME tiff-4.2.0.14-windows              TARGETS tiff            PACKAGE_HASH ab60d1398e4e1e375ec0f1a00cdb1d812a07c0096d827db575ce52dd6d714207)
 ly_associate_package(PACKAGE_NAME AWSNativeSDK-1.7.167-rev3-windows  TARGETS AWSNativeSDK    PACKAGE_HASH 929873d4252c464620a9d288e41bd5d47c0bd22750aeb3a1caa68a3da8247c48)
