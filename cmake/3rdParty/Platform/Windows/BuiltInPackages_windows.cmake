﻿#
# Copyright (c) Contributors to the Open 3D Engine Project.
# For complete copyright and license terms please see the LICENSE at the root of this distribution.
#
# SPDX-License-Identifier: Apache-2.0 OR MIT
#
#

# shared by other platforms:
ly_associate_package(PACKAGE_NAME ilmbase-2.3.0-rev4-multiplatform                      TARGETS ilmbase                     PACKAGE_HASH 97547fdf1fbc4d81b8ccf382261f8c25514ed3b3c4f8fd493f0a4fa873bba348)
ly_associate_package(PACKAGE_NAME md5-2.0-multiplatform                                 TARGETS md5                         PACKAGE_HASH 29e52ad22c78051551f78a40c2709594f0378762ae03b417adca3f4b700affdf)
ly_associate_package(PACKAGE_NAME RapidJSON-1.1.0-rev1-multiplatform                    TARGETS RapidJSON                   PACKAGE_HASH 2f5e26ecf86c3b7a262753e7da69ac59928e78e9534361f3d00c1ad5879e4023)
ly_associate_package(PACKAGE_NAME RapidXML-1.13-rev1-multiplatform                      TARGETS RapidXML                    PACKAGE_HASH 4b7b5651e47cfd019b6b295cc17bb147b65e53073eaab4a0c0d20a37ab74a246)
ly_associate_package(PACKAGE_NAME pybind11-2.4.3-rev3-multiplatform                     TARGETS pybind11                    PACKAGE_HASH dccb5546607b8b31cd207033aaf24ab044ce6e188a9f12411236a010f9e0c4ff)
ly_associate_package(PACKAGE_NAME cityhash-1.1-multiplatform                            TARGETS cityhash                    PACKAGE_HASH 0ace9e6f0b2438c5837510032d2d4109125845c0efd7d807f4561ec905512dd2)
ly_associate_package(PACKAGE_NAME expat-2.4.2-rev1-windows                              TARGETS expat                       PACKAGE_HASH 123d81dcd0e30306fdb0d062348b992e68358cc31f0a15a98c4c04fc68dc437e)
ly_associate_package(PACKAGE_NAME zstd-1.35-multiplatform                               TARGETS zstd                        PACKAGE_HASH 45d466c435f1095898578eedde85acf1fd27190e7ea99aeaa9acfd2f09e12665)
ly_associate_package(PACKAGE_NAME glad-2.0.0-beta-rev2-multiplatform                    TARGETS glad                        PACKAGE_HASH ff97ee9664e97d0854b52a3734c2289329d9f2b4cd69478df6d0ca1f1c9392ee)
ly_associate_package(PACKAGE_NAME xxhash-0.7.4-rev1-multiplatform                       TARGETS xxhash                      PACKAGE_HASH e81f3e6c4065975833996dd1fcffe46c3cf0f9e3a4207ec5f4a1b564ba75861e)

# platform-specific:
ly_associate_package(PACKAGE_NAME assimp-5.0.1-rev12-windows                            TARGETS assimplib                   PACKAGE_HASH 5273b7661a7a247bb18e8bc928d25c9cd1bd8ce9dfcc56c50742bac8fa02f0f2)
ly_associate_package(PACKAGE_NAME AWSGameLiftServerSDK-3.4.1-rev1-windows               TARGETS AWSGameLiftServerSDK        PACKAGE_HASH a0586b006e4def65cc25f388de17dc475e417dc1e6f9d96749777c88aa8271b0)
ly_associate_package(PACKAGE_NAME DirectXShaderCompilerDxc-1.6.2104-o3de-rev3-windows   TARGETS DirectXShaderCompilerDxc    PACKAGE_HASH 803e10b94006b834cbbdd30f562a8ddf04174c2cb6956c8399ec164ef8418d1f)
ly_associate_package(PACKAGE_NAME SPIRVCross-2021.04.29-rev1-windows                    TARGETS SPIRVCross                  PACKAGE_HASH 7d601ea9d625b1d509d38bd132a1f433d7e895b16adab76bac6103567a7a6817)
ly_associate_package(PACKAGE_NAME tiff-4.2.0.15-rev3-windows                            TARGETS TIFF                        PACKAGE_HASH c6000a906e6d2a0816b652e93dfbeab41c9ed73cdd5a613acd53e553d0510b60)
ly_associate_package(PACKAGE_NAME freetype-2.10.4.16-windows                            TARGETS freetype                    PACKAGE_HASH 9809255f1c59b07875097aa8d8c6c21c97c47a31fb35e30f2bb93188e99a85ff)
ly_associate_package(PACKAGE_NAME AWSNativeSDK-1.9.50-rev2-windows                      TARGETS AWSNativeSDK                PACKAGE_HASH 047de23fa57d33196666c22f45afc9c628bae354a6c39d774cbeee8054b2eb53)
ly_associate_package(PACKAGE_NAME Lua-5.3.5-rev5-windows                                TARGETS Lua                         PACKAGE_HASH 136faccf1f73891e3fa3b95f908523187792e56f5b92c63c6a6d7e72d1158d40)
ly_associate_package(PACKAGE_NAME PhysX-4.1.2.29882248-rev5-windows                     TARGETS PhysX                       PACKAGE_HASH 4e31a3e1f5bf3952d8af8e28d1a29f04167995a6362fc3a7c20c25f74bf01e23)
ly_associate_package(PACKAGE_NAME mcpp-2.7.2_az.2-rev1-windows                          TARGETS mcpp                        PACKAGE_HASH 794789aba639bfe2f4e8fcb4424d679933dd6290e523084aa0a4e287ac44acb2)
ly_associate_package(PACKAGE_NAME mikkelsen-1.0.0.4-windows                             TARGETS mikkelsen                   PACKAGE_HASH 872c4d245a1c86139aa929f2b465b63ea4ea55b04ced50309135dd4597457a4e)
ly_associate_package(PACKAGE_NAME googletest-1.8.1-rev4-windows                         TARGETS googletest                  PACKAGE_HASH 7e8f03ae8a01563124e3daa06386f25a2b311c10bb95bff05cae6c41eff83837)
ly_associate_package(PACKAGE_NAME googlebenchmark-1.5.0-rev2-windows                    TARGETS GoogleBenchmark             PACKAGE_HASH 0c94ca69ae8e7e4aab8e90032b5c82c5964410429f3dd9dbb1f9bf4fe032b1d4)
ly_associate_package(PACKAGE_NAME d3dx12-headers-rev1-windows                           TARGETS d3dx12                      PACKAGE_HASH 088c637159fba4a3e4c0cf08fb4921906fd4cca498939bd239db7c54b5b2f804)
ly_associate_package(PACKAGE_NAME pyside2-qt-5.15.1-rev2-windows                        TARGETS pyside2                     PACKAGE_HASH c90f3efcc7c10e79b22a33467855ad861f9dbd2e909df27a5cba9db9fa3edd0f)
ly_associate_package(PACKAGE_NAME openimageio-2.1.16.0-rev2-windows                     TARGETS OpenImageIO                 PACKAGE_HASH 85a2a6cf35cbc4c967c56ca8074babf0955c5b490c90c6e6fd23c78db99fc282)
ly_associate_package(PACKAGE_NAME qt-5.15.2-rev4-windows                                TARGETS Qt                          PACKAGE_HASH a4634caaf48192cad5c5f408504746e53d338856148285057274f6a0ccdc071d)
ly_associate_package(PACKAGE_NAME libpng-1.6.37-rev1-windows                            TARGETS libpng                      PACKAGE_HASH aa20c894fbd7cdaea585a54e37620b3454a7e414a58128acd68ccf6fe76c47d6)
ly_associate_package(PACKAGE_NAME libsamplerate-0.2.1-rev2-windows                      TARGETS libsamplerate               PACKAGE_HASH dcf3c11a96f212a52e2c9241abde5c364ee90b0f32fe6eeb6dcdca01d491829f)
ly_associate_package(PACKAGE_NAME OpenMesh-8.1-rev3-windows                             TARGETS OpenMesh                    PACKAGE_HASH 7a6309323ad03bfc646bd04ecc79c3711de6790e4ff5a72f83a8f5a8f496d684)
ly_associate_package(PACKAGE_NAME civetweb-1.8-rev1-windows                             TARGETS civetweb                    PACKAGE_HASH 36d0e58a59bcdb4dd70493fb1b177aa0354c945b06c30416348fd326cf323dd4)
ly_associate_package(PACKAGE_NAME OpenSSL-1.1.1b-rev2-windows                           TARGETS OpenSSL                     PACKAGE_HASH 9af1c50343f89146b4053101a7aeb20513319a3fe2f007e356d7ce25f9241040)
ly_associate_package(PACKAGE_NAME Crashpad-0.8.0-rev1-windows                           TARGETS Crashpad                    PACKAGE_HASH d162aa3070147bc0130a44caab02c5fe58606910252caf7f90472bd48d4e31e2)
ly_associate_package(PACKAGE_NAME zlib-1.2.11-rev5-windows                              TARGETS ZLIB                        PACKAGE_HASH 8847112429744eb11d92c44026fc5fc53caa4a06709382b5f13978f3c26c4cbd)
ly_associate_package(PACKAGE_NAME squish-ccr-deb557d-rev1-windows                       TARGETS squish-ccr                  PACKAGE_HASH 5c3d9fa491e488ccaf802304ad23b932268a2b2846e383f088779962af2bfa84)
ly_associate_package(PACKAGE_NAME astc-encoder-3.2-rev2-windows                         TARGETS astc-encoder                PACKAGE_HASH 17249bfa438afb34e21449865d9c9297471174ae0cea9b2f9def2ee206038295)
ly_associate_package(PACKAGE_NAME ISPCTexComp-36b80aa-rev1-windows                      TARGETS ISPCTexComp                 PACKAGE_HASH b6fa6ea28a2808a9a5524c72c37789c525925e435770f2d94eb2d387360fa2d0)
ly_associate_package(PACKAGE_NAME lz4-1.9.3-vcpkg-rev4-windows                          TARGETS lz4                         PACKAGE_HASH 4ea457b833cd8cfaf8e8e06ed6df601d3e6783b606bdbc44a677f77e19e0db16)
ly_associate_package(PACKAGE_NAME azslc-1.7.34-rev1-windows                             TARGETS azslc                       PACKAGE_HASH 44eb2e0fc4b0f1c75d0fb6f24c93a5753655b84dbc3e6ad45389ed3b9cf7a4b0)
<<<<<<< HEAD
ly_associate_package(PACKAGE_NAME vulkan-validationlayers-1.2.198-windows               TARGETS vulkan-validationlayers     PACKAGE_HASH 239c58a61ff1d01dc1785a647766120977d48b7af97efd637e34d03ebc8821b2)
=======
ly_associate_package(PACKAGE_NAME SQLite-3.37.2-rev1-windows        	                TARGETS SQLite                      PACKAGE_HASH c1658c8ed5cf0e45d4a5da940c6a6d770b76e0f4f57313b70d0fd306885f015e)
>>>>>>> b1492c1f
<|MERGE_RESOLUTION|>--- conflicted
+++ resolved
@@ -48,8 +48,5 @@
 ly_associate_package(PACKAGE_NAME ISPCTexComp-36b80aa-rev1-windows                      TARGETS ISPCTexComp                 PACKAGE_HASH b6fa6ea28a2808a9a5524c72c37789c525925e435770f2d94eb2d387360fa2d0)
 ly_associate_package(PACKAGE_NAME lz4-1.9.3-vcpkg-rev4-windows                          TARGETS lz4                         PACKAGE_HASH 4ea457b833cd8cfaf8e8e06ed6df601d3e6783b606bdbc44a677f77e19e0db16)
 ly_associate_package(PACKAGE_NAME azslc-1.7.34-rev1-windows                             TARGETS azslc                       PACKAGE_HASH 44eb2e0fc4b0f1c75d0fb6f24c93a5753655b84dbc3e6ad45389ed3b9cf7a4b0)
-<<<<<<< HEAD
-ly_associate_package(PACKAGE_NAME vulkan-validationlayers-1.2.198-windows               TARGETS vulkan-validationlayers     PACKAGE_HASH 239c58a61ff1d01dc1785a647766120977d48b7af97efd637e34d03ebc8821b2)
-=======
 ly_associate_package(PACKAGE_NAME SQLite-3.37.2-rev1-windows        	                TARGETS SQLite                      PACKAGE_HASH c1658c8ed5cf0e45d4a5da940c6a6d770b76e0f4f57313b70d0fd306885f015e)
->>>>>>> b1492c1f
+ly_associate_package(PACKAGE_NAME vulkan-validationlayers-1.2.198-windows               TARGETS vulkan-validationlayers     PACKAGE_HASH 239c58a61ff1d01dc1785a647766120977d48b7af97efd637e34d03ebc8821b2)