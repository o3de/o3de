--- conflicted
+++ resolved
@@ -19,11 +19,7 @@
 
 # platform-specific:
 ly_associate_package(PACKAGE_NAME expat-2.4.2-rev2-windows                              TARGETS expat                       PACKAGE_HASH 748d08f21f5339757059a7887e72b52d15e954c549245c638b0b05bd5961e307)
-<<<<<<< HEAD
-ly_associate_package(PACKAGE_NAME assimp-5.4.3-rev2-windows                             TARGETS assimplib                   PACKAGE_HASH 8433e35c36f22730b54d3453c68cde14961f306b3c73a70111b8c5291cbbf695)
-=======
 ly_associate_package(PACKAGE_NAME assimp-5.4.3-rev3-windows                             TARGETS assimp                      PACKAGE_HASH 014f835db2921b0cad8569e1056636788fe7a7c3449d6d9bce6f8d2c6311ea50)
->>>>>>> f384a0ad
 ly_associate_package(PACKAGE_NAME OpenEXR-3.1.3-rev5-windows                            TARGETS OpenEXR Imath               PACKAGE_HASH bff6dc78412bb1b04ded243753bee36e9229fdaf9a9e1fa85b1059238fba4c9b)
 ly_associate_package(PACKAGE_NAME DirectXShaderCompilerDxc-1.7.2308-o3de-rev2-windows   TARGETS DirectXShaderCompilerDxc    PACKAGE_HASH 1002eaef605abf2f5080f1edb7efbdad36c5c53e27ae17957b736ab3cdc61b36)
 ly_associate_package(PACKAGE_NAME SPIRVCross-1.3.275.0-rev1-windows                     TARGETS SPIRVCross                  PACKAGE_HASH 4c18c95834ebff103ff7f39fc814d65276668d2405d91376290f69723f2ab0f7)
