--- conflicted
+++ resolved
@@ -57,8 +57,5 @@
 ly_associate_package(PACKAGE_NAME libsamplerate-0.2.1-rev2-windows   TARGETS libsamplerate   PACKAGE_HASH dcf3c11a96f212a52e2c9241abde5c364ee90b0f32fe6eeb6dcdca01d491829f)
 ly_associate_package(PACKAGE_NAME OpenMesh-8.1-rev1-windows          TARGETS OpenMesh        PACKAGE_HASH 1c1df639358526c368e790dfce40c45cbdfcfb1c9a041b9d7054a8949d88ee77)
 ly_associate_package(PACKAGE_NAME OpenSSL-1.1.1b-rev2-windows        TARGETS OpenSSL         PACKAGE_HASH 9af1c50343f89146b4053101a7aeb20513319a3fe2f007e356d7ce25f9241040)
-<<<<<<< HEAD
 ly_associate_package(PACKAGE_NAME civetweb-1.8-rev1-windows          TARGETS civetweb        PACKAGE_HASH 36d0e58a59bcdb4dd70493fb1b177aa0354c945b06c30416348fd326cf323dd4)
-=======
-ly_associate_package(PACKAGE_NAME Crashpad-0.8.0-rev1-windows        TARGETS Crashpad        PACKAGE_HASH d162aa3070147bc0130a44caab02c5fe58606910252caf7f90472bd48d4e31e2)
->>>>>>> 32c9df02
+ly_associate_package(PACKAGE_NAME Crashpad-0.8.0-rev1-windows        TARGETS Crashpad        PACKAGE_HASH d162aa3070147bc0130a44caab02c5fe58606910252caf7f90472bd48d4e31e2)