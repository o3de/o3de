﻿#
# All or portions of this file Copyright (c) Amazon.com, Inc. or its affiliates or
# its licensors.
#
# For complete copyright and license terms please see the LICENSE at the root of this
# distribution (the "License"). All use of this software is governed by the License,
# or, if provided, by the license below or the license accompanying this file. Do not
# remove or modify any license notices. This file is distributed on an "AS IS" BASIS,
# WITHOUT WARRANTIES OR CONDITIONS OF ANY KIND, either express or implied.
#

set(FILES
    BuiltInPackages_windows.cmake
    Clang_windows.cmake
    dyad_windows.cmake
<<<<<<< HEAD
    etc2comp_windows.cmake
=======
    FbxSdk_windows.cmake
>>>>>>> 3a79c937
    libav_windows.cmake
    Wwise_windows.cmake
)<|MERGE_RESOLUTION|>--- conflicted
+++ resolved
@@ -13,11 +13,6 @@
     BuiltInPackages_windows.cmake
     Clang_windows.cmake
     dyad_windows.cmake
-<<<<<<< HEAD
-    etc2comp_windows.cmake
-=======
-    FbxSdk_windows.cmake
->>>>>>> 3a79c937
     libav_windows.cmake
     Wwise_windows.cmake
 )