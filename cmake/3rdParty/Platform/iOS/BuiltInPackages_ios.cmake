--- conflicted
+++ resolved
@@ -19,11 +19,7 @@
 ly_associate_package(PACKAGE_NAME expat-2.4.2-rev2-ios           TARGETS expat           PACKAGE_HASH 7c2635422aec23610f1633d5ed69189eb7704647133e009276c5dc566b5dedc1)
 ly_associate_package(PACKAGE_NAME tiff-4.2.0.15-rev3-ios         TARGETS TIFF            PACKAGE_HASH e9067e88649fb6e93a926d9ed38621a9fae360a2e6f6eb24ebca63c1bc7761ea)
 ly_associate_package(PACKAGE_NAME freetype-2.11.1-rev1-ios       TARGETS Freetype        PACKAGE_HASH b619eaa7da16469ae455a6418fbcd7bae8be406b69a46f5bc1706b275fb3558f)
-<<<<<<< HEAD
-ly_associate_package(PACKAGE_NAME AWSNativeSDK-1.11.344-rev1-ios TARGETS AWSNativeSDK    PACKAGE_HASH 682325c035fa20b850ae6951b328560509834350d9ebc3e709284233f380b60b)
-=======
-ly_associate_package(PACKAGE_NAME AWSNativeSDK-1.11.288-rev2-ios TARGETS AWSNativeSDK                PACKAGE_HASH bea50bcade9f322bdc540bdf84dba9103cb993b6e021c8836cc7777ef4a44015)
->>>>>>> 5295397a
+ly_associate_package(PACKAGE_NAME AWSNativeSDK-1.11.288-rev2-ios TARGETS AWSNativeSDK    PACKAGE_HASH bea50bcade9f322bdc540bdf84dba9103cb993b6e021c8836cc7777ef4a44015)
 ly_associate_package(PACKAGE_NAME Lua-5.4.4-rev1-ios             TARGETS Lua             PACKAGE_HASH 82f27bf6c745c98395dcea7ec72f82cb5254fd19fca9f5ac7a6246527a30bacb)
 ly_associate_package(PACKAGE_NAME mikkelsen-1.0.0.4-ios          TARGETS mikkelsen       PACKAGE_HASH 976aaa3ccd8582346132a10af253822ccc5d5bcc9ea5ba44d27848f65ee88a8a)
 ly_associate_package(PACKAGE_NAME googletest-1.8.1-rev4-ios      TARGETS googletest      PACKAGE_HASH 2f121ad9784c0ab73dfaa58e1fee05440a82a07cc556bec162eeb407688111a7)
