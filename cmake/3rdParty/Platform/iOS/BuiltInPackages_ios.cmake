#
# Copyright (c) Contributors to the Open 3D Engine Project.
# For complete copyright and license terms please see the LICENSE at the root of this distribution.
#
# SPDX-License-Identifier: Apache-2.0 OR MIT
#
#

# this file allows you to specify all 3p packages (provided by O3DE or the operating system) for iOS.

# shared by other platforms:
ly_associate_package(PACKAGE_NAME md5-2.0-multiplatform              TARGETS md5        PACKAGE_HASH 29e52ad22c78051551f78a40c2709594f0378762ae03b417adca3f4b700affdf)
ly_associate_package(PACKAGE_NAME RapidJSON-1.1.0-rev1-multiplatform TARGETS RapidJSON  PACKAGE_HASH 2f5e26ecf86c3b7a262753e7da69ac59928e78e9534361f3d00c1ad5879e4023)
ly_associate_package(PACKAGE_NAME RapidXML-1.13-rev1-multiplatform   TARGETS RapidXML   PACKAGE_HASH 4b7b5651e47cfd019b6b295cc17bb147b65e53073eaab4a0c0d20a37ab74a246)
ly_associate_package(PACKAGE_NAME cityhash-1.1-multiplatform         TARGETS cityhash   PACKAGE_HASH 0ace9e6f0b2438c5837510032d2d4109125845c0efd7d807f4561ec905512dd2)
ly_associate_package(PACKAGE_NAME zstd-1.35-multiplatform            TARGETS zstd       PACKAGE_HASH 45d466c435f1095898578eedde85acf1fd27190e7ea99aeaa9acfd2f09e12665)
ly_associate_package(PACKAGE_NAME glad-2.0.0-beta-rev2-multiplatform TARGETS glad       PACKAGE_HASH ff97ee9664e97d0854b52a3734c2289329d9f2b4cd69478df6d0ca1f1c9392ee)

# platform-specific:
ly_associate_package(PACKAGE_NAME expat-2.4.2-rev2-ios           TARGETS expat           PACKAGE_HASH 7c2635422aec23610f1633d5ed69189eb7704647133e009276c5dc566b5dedc1)
ly_associate_package(PACKAGE_NAME tiff-4.2.0.15-rev3-ios         TARGETS TIFF            PACKAGE_HASH e9067e88649fb6e93a926d9ed38621a9fae360a2e6f6eb24ebca63c1bc7761ea)
ly_associate_package(PACKAGE_NAME freetype-2.11.1-rev1-ios       TARGETS Freetype        PACKAGE_HASH b619eaa7da16469ae455a6418fbcd7bae8be406b69a46f5bc1706b275fb3558f)
ly_associate_package(PACKAGE_NAME AWSNativeSDK-1.9.50-rev1-ios   TARGETS AWSNativeSDK    PACKAGE_HASH c3c9478c259ecb569fb2ce6fcfa733647adc3b6bd2854e8eff9de64bcd18c745)
ly_associate_package(PACKAGE_NAME Lua-5.4.4-rev1-ios             TARGETS Lua             PACKAGE_HASH 82f27bf6c745c98395dcea7ec72f82cb5254fd19fca9f5ac7a6246527a30bacb)
ly_associate_package(PACKAGE_NAME PhysX-4.1.2.29882248-rev5-ios  TARGETS PhysX           PACKAGE_HASH 4a5e38b385837248590018eb133444b4e440190414e6756191200a10c8fa5615)
ly_associate_package(PACKAGE_NAME mikkelsen-1.0.0.4-ios          TARGETS mikkelsen       PACKAGE_HASH 976aaa3ccd8582346132a10af253822ccc5d5bcc9ea5ba44d27848f65ee88a8a)
ly_associate_package(PACKAGE_NAME googletest-1.8.1-rev4-ios      TARGETS googletest      PACKAGE_HASH 2f121ad9784c0ab73dfaa58e1fee05440a82a07cc556bec162eeb407688111a7)
ly_associate_package(PACKAGE_NAME googlebenchmark-1.5.0-rev2-ios TARGETS GoogleBenchmark PACKAGE_HASH c2ffaed2b658892b1bcf81dee4b44cd1cb09fc78d55584ef5cb8ab87f2d8d1ae)
ly_associate_package(PACKAGE_NAME png-1.6.37-rev2-ios            TARGETS PNG             PACKAGE_HASH f6a412a761cf3c3076b73a8115911328917b4b4ea6defc78b328a799b7bbed6d)
ly_associate_package(PACKAGE_NAME libsamplerate-0.2.1-rev2-ios   TARGETS libsamplerate   PACKAGE_HASH 7656b961697f490d4f9c35d2e61559f6fc38c32102e542a33c212cd618fc2119)
<<<<<<< HEAD
ly_associate_package(PACKAGE_NAME OpenSSL-1.1.1b-rev1-ios        TARGETS OpenSSL         PACKAGE_HASH cd0dfce3086a7172777c63dadbaf0ac3695b676119ecb6d0614b5fb1da03462f)
=======
ly_associate_package(PACKAGE_NAME OpenSSL-1.1.1m-rev1-ios        TARGETS OpenSSL         PACKAGE_HASH 3e6325f33db6a50ddc44051db1efe4cb0ccd2934eaa6d0d6ffc7ff338219f28c)
>>>>>>> b4b7e5a0
ly_associate_package(PACKAGE_NAME zlib-1.2.11-rev5-ios           TARGETS ZLIB            PACKAGE_HASH c7f10b4d0fe63192054d926f53b08e852cdf472bc2b18e2f7be5aecac1869f7f)
ly_associate_package(PACKAGE_NAME lz4-1.9.3-vcpkg-rev4-ios       TARGETS lz4             PACKAGE_HASH 588ea05739caa9231a9a17a1e8cf64c5b9a265e16528bc05420af7e2534e86c1)<|MERGE_RESOLUTION|>--- conflicted
+++ resolved
@@ -28,10 +28,6 @@
 ly_associate_package(PACKAGE_NAME googlebenchmark-1.5.0-rev2-ios TARGETS GoogleBenchmark PACKAGE_HASH c2ffaed2b658892b1bcf81dee4b44cd1cb09fc78d55584ef5cb8ab87f2d8d1ae)
 ly_associate_package(PACKAGE_NAME png-1.6.37-rev2-ios            TARGETS PNG             PACKAGE_HASH f6a412a761cf3c3076b73a8115911328917b4b4ea6defc78b328a799b7bbed6d)
 ly_associate_package(PACKAGE_NAME libsamplerate-0.2.1-rev2-ios   TARGETS libsamplerate   PACKAGE_HASH 7656b961697f490d4f9c35d2e61559f6fc38c32102e542a33c212cd618fc2119)
-<<<<<<< HEAD
-ly_associate_package(PACKAGE_NAME OpenSSL-1.1.1b-rev1-ios        TARGETS OpenSSL         PACKAGE_HASH cd0dfce3086a7172777c63dadbaf0ac3695b676119ecb6d0614b5fb1da03462f)
-=======
 ly_associate_package(PACKAGE_NAME OpenSSL-1.1.1m-rev1-ios        TARGETS OpenSSL         PACKAGE_HASH 3e6325f33db6a50ddc44051db1efe4cb0ccd2934eaa6d0d6ffc7ff338219f28c)
->>>>>>> b4b7e5a0
 ly_associate_package(PACKAGE_NAME zlib-1.2.11-rev5-ios           TARGETS ZLIB            PACKAGE_HASH c7f10b4d0fe63192054d926f53b08e852cdf472bc2b18e2f7be5aecac1869f7f)
 ly_associate_package(PACKAGE_NAME lz4-1.9.3-vcpkg-rev4-ios       TARGETS lz4             PACKAGE_HASH 588ea05739caa9231a9a17a1e8cf64c5b9a265e16528bc05420af7e2534e86c1)