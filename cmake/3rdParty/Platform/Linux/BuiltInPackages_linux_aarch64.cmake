#
# Copyright (c) Contributors to the Open 3D Engine Project.
# For complete copyright and license terms please see the LICENSE at the root of this distribution.
#
# SPDX-License-Identifier: Apache-2.0 OR MIT
#
#

# this file allows you to specify all 3p packages (provided by O3DE or the operating system) for Linux.

# shared by other platforms:
ly_associate_package(PACKAGE_NAME RapidJSON-1.1.0-rev1-multiplatform                TARGETS RapidJSON                   PACKAGE_HASH 2f5e26ecf86c3b7a262753e7da69ac59928e78e9534361f3d00c1ad5879e4023)
ly_associate_package(PACKAGE_NAME RapidXML-1.13-rev1-multiplatform                  TARGETS RapidXML                    PACKAGE_HASH 4b7b5651e47cfd019b6b295cc17bb147b65e53073eaab4a0c0d20a37ab74a246)
ly_associate_package(PACKAGE_NAME pybind11-2.10.0-rev1-multiplatform                TARGETS pybind11                    PACKAGE_HASH 6690acc531d4b8cd453c19b448e2fb8066b2362cbdd2af1ad5df6e0019e6c6c4)
ly_associate_package(PACKAGE_NAME glad-2.0.0-beta-rev2-multiplatform                TARGETS glad                        PACKAGE_HASH ff97ee9664e97d0854b52a3734c2289329d9f2b4cd69478df6d0ca1f1c9392ee)
ly_associate_package(PACKAGE_NAME xxhash-0.7.4-rev1-multiplatform                   TARGETS xxhash                      PACKAGE_HASH e81f3e6c4065975833996dd1fcffe46c3cf0f9e3a4207ec5f4a1b564ba75861e)

# platform-specific:
ly_associate_package(PACKAGE_NAME expat-2.4.2-rev2-linux-aarch64                             TARGETS expat                       PACKAGE_HASH 934a535c1492d11906789d7ddf105b1a530cf8d8fb126063ffde16c5caeb0179)
ly_associate_package(PACKAGE_NAME assimp-5.2.5-rev1-linux-aarch64                            TARGETS assimplib                   PACKAGE_HASH 0e497e129f9868088c81891e87b778894c12486b039a5b7bd8a47267275b640f)
ly_associate_package(PACKAGE_NAME AWSNativeSDK-1.11.144-rev1-linux-aarch64                   TARGETS AWSNativeSDK                PACKAGE_HASH 676e44bb4e7495189df91cd0c738bbd520c94128981fd0a1bfdd5be4dccb7f83)
ly_associate_package(PACKAGE_NAME cityhash-1.1-rev1-linux-aarch64                            TARGETS cityhash                    PACKAGE_HASH c4fafa13add81c6ca03338462af78eabbdea917de68c599f11c4a36b0982cec2)
ly_associate_package(PACKAGE_NAME tiff-4.2.0.15-rev3-linux-aarch64                           TARGETS TIFF                        PACKAGE_HASH 429461014b21a530dcad597c2d91072ae39d937a04b7bbbf5c34491c41767f7f)
ly_associate_package(PACKAGE_NAME freetype-2.11.1-rev1-linux-aarch64                         TARGETS Freetype                    PACKAGE_HASH b4e3069acdcdae2f977108679d0986fb57371b9a7d4a3a496ab16909feabcba6)
ly_associate_package(PACKAGE_NAME Lua-5.4.4-rev1-linux-aarch64                               TARGETS Lua                         PACKAGE_HASH 4d30067fc494ac27acd72b0bf18099c19c0a44ac9bd46b23db66ad780e72374a)
ly_associate_package(PACKAGE_NAME mcpp-2.7.2_az.1-rev1-linux-aarch64                         TARGETS mcpp                        PACKAGE_HASH 817d31b94d1217b6e47bd5357b3a07a79ab6aa93452c65ff56831d0590c5169d)
ly_associate_package(PACKAGE_NAME mikkelsen-1.0.0.4-linux-aarch64                            TARGETS mikkelsen                   PACKAGE_HASH 62f3f316c971239a2b86d7c47a68fee9be744de3a4f9b00533b32f33a4764f8b)
ly_associate_package(PACKAGE_NAME googletest-1.8.1-rev4-linux-aarch64                        TARGETS googletest                  PACKAGE_HASH 01e236a9b5992da2494227ce23ba2f9aa6ea73a232aeceb3606fbf41954dc6d0)
ly_associate_package(PACKAGE_NAME googlebenchmark-1.7.0-rev1-linux-aarch64                   TARGETS GoogleBenchmark             PACKAGE_HASH 06fbfeaba2aeae20197da631019e52105dc1f69e702151a76c6aba2c27c03acb)
ly_associate_package(PACKAGE_NAME qt-5.15.2-rev9-linux-aarch64                               TARGETS Qt                          PACKAGE_HASH da80840ecd3f7a074edecbb3dedb1ff36c568cfe4943e18d9559e9fca9f151bc)
ly_associate_package(PACKAGE_NAME png-1.6.37-rev2-linux-aarch64                              TARGETS PNG                         PACKAGE_HASH fcf646c1b1b4163000efdb56d7c8f086b6ce0a520da5c8d3ffce4e1329ae798a)
ly_associate_package(PACKAGE_NAME libsamplerate-0.2.1-rev2-linux-aarch64                     TARGETS libsamplerate               PACKAGE_HASH 751484da1527432cd19263909f69164d67b25644f87ec1d4ec974a343defacea)
ly_associate_package(PACKAGE_NAME openimageio-opencolorio-2.3.17-rev2-linux-aarch64          TARGETS OpenImageIO OpenColorIO OpenColorIO::Runtime OpenImageIO::Tools::Binaries OpenImageIO::Tools::PythonPlugins PACKAGE_HASH 2bc6a43f60c8206b2606a65738e0fcf3b3b17e0db16089404d8389d337c85ad6)
ly_associate_package(PACKAGE_NAME OpenMesh-8.1-rev3-linux-aarch64                            TARGETS OpenMesh                    PACKAGE_HASH 0d53d215c4b2185879e3b27d1a4bdf61a53bcdb059eae30377ea4573bcd9ebc1)
ly_associate_package(PACKAGE_NAME OpenEXR-3.1.3-rev4-linux-aarch64                           TARGETS OpenEXR Imath               PACKAGE_HASH c9a81050f0d550ab03d2f5801e2f67f9f02747c26f4b39647e9919278585ad6a)
ly_associate_package(PACKAGE_NAME OpenSSL-1.1.1t-rev1-linux-aarch64                          TARGETS OpenSSL                     PACKAGE_HASH f32721bec9c82d1bd7fb244d78d5dc4e2a47e7b808bb36027236ad377e241ea5)
ly_associate_package(PACKAGE_NAME DirectXShaderCompilerDxc-1.7.2308-o3de-rev1-linux-aarch64  TARGETS DirectXShaderCompilerDxc    PACKAGE_HASH 226eaf982fa182c3460e79a00edfa19d0df6144f089ee1746adfaa24f1f4e5d0)
<<<<<<< HEAD
ly_associate_package(PACKAGE_NAME SPIRVCross-2021.04.29-rev1-linux-aarch64                   TARGETS SPIRVCross                  PACKAGE_HASH d50be7e605d632d15be3c61b651ecca99e9274a6f8f448ee0d72470f383c1689)
ly_associate_package(PACKAGE_NAME azslc-1.8.19-rev1-linux-aarch64                            TARGETS azslc                       PACKAGE_HASH b62fc3bd7c9fa8939086b37a29cb6492fb001e8df3e60e50c051b4bc0a57ef4e)
=======
ly_associate_package(PACKAGE_NAME SPIRVCross-1.3.275.0-rev1-linux-aarch64                    TARGETS SPIRVCross                  PACKAGE_HASH 8cd6e4b26202d657e221c4513916ba82b17c73caf1533c8dd833bce6c5c88c2b)
ly_associate_package(PACKAGE_NAME azslc-1.8.9-rev2-linux-aarch64                             TARGETS azslc                       PACKAGE_HASH e94e87d6d92ec57b6f2778825631a7f08f9796edbeb9c61f89e666d516b66ead)
>>>>>>> 310e4afb
ly_associate_package(PACKAGE_NAME zlib-1.2.11-rev5-linux-aarch64                             TARGETS ZLIB                        PACKAGE_HASH ce9d1ed2883d77ffc69c7982c078595c1f89ca55ec19d89fe7e6beb05f774775)
ly_associate_package(PACKAGE_NAME squish-ccr-deb557d-rev1-linux-aarch64                      TARGETS squish-ccr                  PACKAGE_HASH d3e54df2defff9f9254085acbf7c61dfda56f72ad10d34e1dd3b5d1bd2b8129f)
ly_associate_package(PACKAGE_NAME astc-encoder-3.2-rev3-linux-aarch64                        TARGETS astc-encoder                PACKAGE_HASH 60ef2a8adc15767dc263860e1e3befc2f3acea26987442a7e80783f1b2158c73)
ly_associate_package(PACKAGE_NAME ISPCTexComp-36b80aa-rev2-linux-aarch64                     TARGETS ISPCTexComp                 PACKAGE_HASH c29aafa32f13839a394424cf674b5cdb323fab22bcca43c38b43adfe13fc415c)
ly_associate_package(PACKAGE_NAME lz4-1.9.4-rev2-linux-aarch64                               TARGETS lz4                         PACKAGE_HASH 725ca4a02bcf961dc68fb525d0509c311536b5a0f0f9885244fab282cdc55d1f)
ly_associate_package(PACKAGE_NAME pyside2-5.15.2.1-py3.10-rev4-linux-aarch64                 TARGETS pyside2                     PACKAGE_HASH cc54c4783a645003a74e6a276c75b64b3eaee39f576423f4ebce0130621e2916)
ly_associate_package(PACKAGE_NAME SQLite-3.37.2-rev1-linux-aarch64                           TARGETS SQLite                      PACKAGE_HASH 5cc1fd9294af72514eba60509414e58f1a268996940be31d0ab6919383f05118)
ly_associate_package(PACKAGE_NAME AwsIotDeviceSdkCpp-1.15.2-rev1-linux-aarch64               TARGETS AwsIotDeviceSdkCpp          PACKAGE_HASH 0bac80fc09094c4fd89a845af57ebe4ef86ff8d46e92a448c6986f9880f9ee62)
ly_associate_package(PACKAGE_NAME vulkan-validationlayers-1.2.198-rev1-linux-aarch64         TARGETS vulkan-validationlayers     PACKAGE_HASH e67a15a95e14397ccdffd70d17f61079e5720fea22b0d21e135497312419a23f)

set(AZ_USE_PHYSX5 OFF CACHE BOOL "When ON PhysX Gem will use PhysX 5 SDK")
if(AZ_USE_PHYSX5)
    ly_associate_package(PACKAGE_NAME PhysX-5.1.1-rev1-linux-aarch64                         TARGETS PhysX                       PACKAGE_HASH ba14e96fc4b85d5ef5dcf8c8ee58fd37ab92cfef790872d67c9a389aeca24c19)
else()
    ly_associate_package(PACKAGE_NAME PhysX-4.1.2.29882248-rev5-linux-aarch64                TARGETS PhysX                       PACKAGE_HASH 7fa00d7d4f7532cf068246d4e424ce319529dfa09fb759d251676f2c59f6d50c)
endif()<|MERGE_RESOLUTION|>--- conflicted
+++ resolved
@@ -35,13 +35,8 @@
 ly_associate_package(PACKAGE_NAME OpenEXR-3.1.3-rev4-linux-aarch64                           TARGETS OpenEXR Imath               PACKAGE_HASH c9a81050f0d550ab03d2f5801e2f67f9f02747c26f4b39647e9919278585ad6a)
 ly_associate_package(PACKAGE_NAME OpenSSL-1.1.1t-rev1-linux-aarch64                          TARGETS OpenSSL                     PACKAGE_HASH f32721bec9c82d1bd7fb244d78d5dc4e2a47e7b808bb36027236ad377e241ea5)
 ly_associate_package(PACKAGE_NAME DirectXShaderCompilerDxc-1.7.2308-o3de-rev1-linux-aarch64  TARGETS DirectXShaderCompilerDxc    PACKAGE_HASH 226eaf982fa182c3460e79a00edfa19d0df6144f089ee1746adfaa24f1f4e5d0)
-<<<<<<< HEAD
-ly_associate_package(PACKAGE_NAME SPIRVCross-2021.04.29-rev1-linux-aarch64                   TARGETS SPIRVCross                  PACKAGE_HASH d50be7e605d632d15be3c61b651ecca99e9274a6f8f448ee0d72470f383c1689)
+ly_associate_package(PACKAGE_NAME SPIRVCross-1.3.275.0-rev1-linux-aarch64                    TARGETS SPIRVCross                  PACKAGE_HASH 8cd6e4b26202d657e221c4513916ba82b17c73caf1533c8dd833bce6c5c88c2b)
 ly_associate_package(PACKAGE_NAME azslc-1.8.19-rev1-linux-aarch64                            TARGETS azslc                       PACKAGE_HASH b62fc3bd7c9fa8939086b37a29cb6492fb001e8df3e60e50c051b4bc0a57ef4e)
-=======
-ly_associate_package(PACKAGE_NAME SPIRVCross-1.3.275.0-rev1-linux-aarch64                    TARGETS SPIRVCross                  PACKAGE_HASH 8cd6e4b26202d657e221c4513916ba82b17c73caf1533c8dd833bce6c5c88c2b)
-ly_associate_package(PACKAGE_NAME azslc-1.8.9-rev2-linux-aarch64                             TARGETS azslc                       PACKAGE_HASH e94e87d6d92ec57b6f2778825631a7f08f9796edbeb9c61f89e666d516b66ead)
->>>>>>> 310e4afb
 ly_associate_package(PACKAGE_NAME zlib-1.2.11-rev5-linux-aarch64                             TARGETS ZLIB                        PACKAGE_HASH ce9d1ed2883d77ffc69c7982c078595c1f89ca55ec19d89fe7e6beb05f774775)
 ly_associate_package(PACKAGE_NAME squish-ccr-deb557d-rev1-linux-aarch64                      TARGETS squish-ccr                  PACKAGE_HASH d3e54df2defff9f9254085acbf7c61dfda56f72ad10d34e1dd3b5d1bd2b8129f)
 ly_associate_package(PACKAGE_NAME astc-encoder-3.2-rev3-linux-aarch64                        TARGETS astc-encoder                PACKAGE_HASH 60ef2a8adc15767dc263860e1e3befc2f3acea26987442a7e80783f1b2158c73)
