#
# Copyright (c) Contributors to the Open 3D Engine Project.
# For complete copyright and license terms please see the LICENSE at the root of this distribution.
#
# SPDX-License-Identifier: Apache-2.0 OR MIT
#
#

# this file allows you to specify all 3p packages (provided by O3DE or the operating system) for Linux.

# shared by other platforms:
ly_associate_package(PACKAGE_NAME md5-2.0-multiplatform                             TARGETS md5                         PACKAGE_HASH 29e52ad22c78051551f78a40c2709594f0378762ae03b417adca3f4b700affdf)
ly_associate_package(PACKAGE_NAME RapidJSON-1.1.0-rev1-multiplatform                TARGETS RapidJSON                   PACKAGE_HASH 2f5e26ecf86c3b7a262753e7da69ac59928e78e9534361f3d00c1ad5879e4023)
ly_associate_package(PACKAGE_NAME RapidXML-1.13-rev1-multiplatform                  TARGETS RapidXML                    PACKAGE_HASH 4b7b5651e47cfd019b6b295cc17bb147b65e53073eaab4a0c0d20a37ab74a246)
ly_associate_package(PACKAGE_NAME pybind11-2.4.3-rev3-multiplatform                 TARGETS pybind11                    PACKAGE_HASH dccb5546607b8b31cd207033aaf24ab044ce6e188a9f12411236a010f9e0c4ff)
ly_associate_package(PACKAGE_NAME cityhash-1.1-multiplatform                        TARGETS cityhash                    PACKAGE_HASH 0ace9e6f0b2438c5837510032d2d4109125845c0efd7d807f4561ec905512dd2)
ly_associate_package(PACKAGE_NAME zstd-1.35-multiplatform                           TARGETS zstd                        PACKAGE_HASH 45d466c435f1095898578eedde85acf1fd27190e7ea99aeaa9acfd2f09e12665)
ly_associate_package(PACKAGE_NAME glad-2.0.0-beta-rev2-multiplatform                TARGETS glad                        PACKAGE_HASH ff97ee9664e97d0854b52a3734c2289329d9f2b4cd69478df6d0ca1f1c9392ee)
ly_associate_package(PACKAGE_NAME xxhash-0.7.4-rev1-multiplatform                   TARGETS xxhash                      PACKAGE_HASH e81f3e6c4065975833996dd1fcffe46c3cf0f9e3a4207ec5f4a1b564ba75861e)

# platform-specific:
ly_associate_package(PACKAGE_NAME expat-2.4.2-rev2-linux                            TARGETS expat                       PACKAGE_HASH 755369a919e744b9b3f835d1acc684f02e43987832ad4a1c0b6bbf884e6cd45b)
ly_associate_package(PACKAGE_NAME assimp-5.1.6-rev1-linux                           TARGETS assimplib                   PACKAGE_HASH 40d64242d5d32a69af3a25690b76f051f3c1a573c1bafba0782cb771a53dfab7)
ly_associate_package(PACKAGE_NAME AWSGameLiftServerSDK-3.4.2-rev1-linux             TARGETS AWSGameLiftServerSDK        PACKAGE_HASH 875a8ee45ab5948b10eedfd9057b14db7f01c4b31820f8f998eb6dee1c05a176)
ly_associate_package(PACKAGE_NAME tiff-4.2.0.15-rev3-linux                          TARGETS TIFF                        PACKAGE_HASH 2377f48b2ebc2d1628d9f65186c881544c92891312abe478a20d10b85877409a)
ly_associate_package(PACKAGE_NAME freetype-2.11.1-rev1-linux                        TARGETS Freetype                    PACKAGE_HASH 28bbb850590507eff85154604787881ead6780e6eeee9e71ed09cd1d48d85983)
ly_associate_package(PACKAGE_NAME AWSNativeSDK-1.9.50-rev1-linux                    TARGETS AWSNativeSDK                PACKAGE_HASH f30b6969c6732a7c1a23a59d205a150633a7f219dcb60d837b543888d2c63ea1)
ly_associate_package(PACKAGE_NAME Lua-5.4.4-rev1-linux                              TARGETS Lua                         PACKAGE_HASH d582362c3ef90e1ef175a874abda2265839ffc2e40778fa293f10b443b4697ac)
ly_associate_package(PACKAGE_NAME PhysX-4.1.2.29882248-rev5-linux                   TARGETS PhysX                       PACKAGE_HASH fa72365df409376aef02d1763194dc91d255bdfcb4e8febcfbb64d23a3e50b96)
ly_associate_package(PACKAGE_NAME mcpp-2.7.2_az.2-rev1-linux                        TARGETS mcpp                        PACKAGE_HASH df7a998d0bc3fedf44b5bdebaf69ddad6033355b71a590e8642445ec77bc6c41)
ly_associate_package(PACKAGE_NAME mikkelsen-1.0.0.4-linux                           TARGETS mikkelsen                   PACKAGE_HASH 5973b1e71a64633588eecdb5b5c06ca0081f7be97230f6ef64365cbda315b9c8)
ly_associate_package(PACKAGE_NAME googletest-1.8.1-rev4-linux                       TARGETS googletest                  PACKAGE_HASH 7b7ad330f369450c316a4c4592d17fbb4c14c731c95bd8f37757203e8c2bbc1b)
ly_associate_package(PACKAGE_NAME googlebenchmark-1.5.0-rev2-linux                  TARGETS GoogleBenchmark             PACKAGE_HASH 4038878f337fc7e0274f0230f71851b385b2e0327c495fc3dd3d1c18a807928d)
ly_associate_package(PACKAGE_NAME unwind-1.2.1-linux                                TARGETS unwind                      PACKAGE_HASH 3453265fb056e25432f611a61546a25f60388e315515ad39007b5925dd054a77)
ly_associate_package(PACKAGE_NAME qt-5.15.2-rev6-linux                              TARGETS Qt                          PACKAGE_HASH a37bd9989f1e8fe57d94b98cbf9bd5c3caaea740e2f314e5162fa77300551531)
ly_associate_package(PACKAGE_NAME png-1.6.37-rev2-linux                             TARGETS PNG                         PACKAGE_HASH 5c82945a1648905a5c4c5cee30dfb53a01618da1bf58d489610636c7ade5adf5)
ly_associate_package(PACKAGE_NAME libsamplerate-0.2.1-rev2-linux                    TARGETS libsamplerate               PACKAGE_HASH 41643c31bc6b7d037f895f89d8d8d6369e906b92eff42b0fe05ee6a100f06261)
ly_associate_package(PACKAGE_NAME OpenMesh-8.1-rev3-linux                           TARGETS OpenMesh                    PACKAGE_HASH 805bd0b24911bb00c7f575b8c3f10d7ea16548a5014c40811894a9445f17a126)
ly_associate_package(PACKAGE_NAME OpenEXR-3.1.3-rev2-linux                          TARGETS OpenEXR                     PACKAGE_HASH d6f5fb9b40ccd636537fe69154f4737742eb9e14edf11218644d0a55df87b046)
ly_associate_package(PACKAGE_NAME DirectXShaderCompilerDxc-1.6.2112-o3de-rev1-linux TARGETS DirectXShaderCompilerDxc    PACKAGE_HASH ac9f98e0e3b07fde0f9bbe1e6daa386da37699819cde06dcc8d3235421f6e977)
ly_associate_package(PACKAGE_NAME SPIRVCross-2021.04.29-rev1-linux                  TARGETS SPIRVCross                  PACKAGE_HASH 7889ee5460a688e9b910c0168b31445c0079d363affa07b25d4c8aeb608a0b80)
<<<<<<< HEAD
ly_associate_package(PACKAGE_NAME azslc-1.7.23-rev2-linux                           TARGETS azslc                       PACKAGE_HASH 1ba84d8321a566d35a1e9aa7400211ba8e6d1c11c08e4be3c93e6e74b8f7aef1)
=======
ly_associate_package(PACKAGE_NAME azslc-1.7.35-rev1-linux                           TARGETS azslc                       PACKAGE_HASH 273484be06dfc25e8da6a6e17937ae69a2efdb0b4c5f105efa83d6ad54d756e5)
>>>>>>> b4b7e5a0
ly_associate_package(PACKAGE_NAME zlib-1.2.11-rev5-linux                            TARGETS ZLIB                        PACKAGE_HASH 9be5ea85722fc27a8645a9c8a812669d107c68e6baa2ca0740872eaeb6a8b0fc)
ly_associate_package(PACKAGE_NAME squish-ccr-deb557d-rev1-linux                     TARGETS squish-ccr                  PACKAGE_HASH 85fecafbddc6a41a27c5f59ed4a5dfb123a94cb4666782cf26e63c0a4724c530)
ly_associate_package(PACKAGE_NAME astc-encoder-3.2-rev2-linux                       TARGETS astc-encoder                PACKAGE_HASH 71549d1ca9e4d48391b92a89ea23656d3393810e6777879f6f8a9def2db1610c)
ly_associate_package(PACKAGE_NAME ISPCTexComp-36b80aa-rev1-linux                    TARGETS ISPCTexComp                 PACKAGE_HASH 065fd12abe4247dde247330313763cf816c3375c221da030bdec35024947f259)
ly_associate_package(PACKAGE_NAME lz4-1.9.3-vcpkg-rev4-linux                        TARGETS lz4                         PACKAGE_HASH 5de3dbd3e2a3537c6555d759b3c5bb98e5456cf85c74ff6d046f809b7087290d)
ly_associate_package(PACKAGE_NAME pyside2-5.15.2-rev2-linux                         TARGETS pyside2                     PACKAGE_HASH 7589c397c8224d0c3ad691ff02e1afd55d9a1f9de1967c14eb8105dd2b0c4dd1)
ly_associate_package(PACKAGE_NAME SQLite-3.37.2-rev1-linux                          TARGETS SQLite                      PACKAGE_HASH bee80d6c6db3e312c1f4f089c90894436ea9c9b74d67256d8c1fb00d4d81fe46)
ly_associate_package(PACKAGE_NAME AwsIotDeviceSdkCpp-1.15.2-rev1-linux              TARGETS AwsIotDeviceSdkCpp          PACKAGE_HASH 83fc1711404d3e5b2faabb1134e97cc92b748d8b87ff4ea99599d8c750b8eff0)

# Use system default OpenSSL library instead of maintaining an O3DE version for Linux
include(${CMAKE_CURRENT_LIST_DIR}/OpenSSL_linux.cmake)
<|MERGE_RESOLUTION|>--- conflicted
+++ resolved
@@ -39,11 +39,7 @@
 ly_associate_package(PACKAGE_NAME OpenEXR-3.1.3-rev2-linux                          TARGETS OpenEXR                     PACKAGE_HASH d6f5fb9b40ccd636537fe69154f4737742eb9e14edf11218644d0a55df87b046)
 ly_associate_package(PACKAGE_NAME DirectXShaderCompilerDxc-1.6.2112-o3de-rev1-linux TARGETS DirectXShaderCompilerDxc    PACKAGE_HASH ac9f98e0e3b07fde0f9bbe1e6daa386da37699819cde06dcc8d3235421f6e977)
 ly_associate_package(PACKAGE_NAME SPIRVCross-2021.04.29-rev1-linux                  TARGETS SPIRVCross                  PACKAGE_HASH 7889ee5460a688e9b910c0168b31445c0079d363affa07b25d4c8aeb608a0b80)
-<<<<<<< HEAD
-ly_associate_package(PACKAGE_NAME azslc-1.7.23-rev2-linux                           TARGETS azslc                       PACKAGE_HASH 1ba84d8321a566d35a1e9aa7400211ba8e6d1c11c08e4be3c93e6e74b8f7aef1)
-=======
 ly_associate_package(PACKAGE_NAME azslc-1.7.35-rev1-linux                           TARGETS azslc                       PACKAGE_HASH 273484be06dfc25e8da6a6e17937ae69a2efdb0b4c5f105efa83d6ad54d756e5)
->>>>>>> b4b7e5a0
 ly_associate_package(PACKAGE_NAME zlib-1.2.11-rev5-linux                            TARGETS ZLIB                        PACKAGE_HASH 9be5ea85722fc27a8645a9c8a812669d107c68e6baa2ca0740872eaeb6a8b0fc)
 ly_associate_package(PACKAGE_NAME squish-ccr-deb557d-rev1-linux                     TARGETS squish-ccr                  PACKAGE_HASH 85fecafbddc6a41a27c5f59ed4a5dfb123a94cb4666782cf26e63c0a4724c530)
 ly_associate_package(PACKAGE_NAME astc-encoder-3.2-rev2-linux                       TARGETS astc-encoder                PACKAGE_HASH 71549d1ca9e4d48391b92a89ea23656d3393810e6777879f6f8a9def2db1610c)
