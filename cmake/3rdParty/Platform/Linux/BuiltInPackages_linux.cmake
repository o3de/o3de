--- conflicted
+++ resolved
@@ -33,11 +33,7 @@
 
 # platform-specific:
 ly_associate_package(PACKAGE_NAME AWSGameLiftServerSDK-3.4.1-rev1-linux   			TARGETS AWSGameLiftServerSDK   		PACKAGE_HASH a8149a95bd100384af6ade97e2b21a56173740d921e6c3da8188cd51554d39af)
-<<<<<<< HEAD
-ly_associate_package(PACKAGE_NAME DirectXShaderCompilerDxc-1.6.2104-o3de-rev2-linux	TARGETS DirectXShaderCompilerDxc   	PACKAGE_HASH 05c39267cf6beaabfce39f518736390e7943e1b3885fb7040dc59182516ae6df)
-=======
 ly_associate_package(PACKAGE_NAME DirectXShaderCompilerDxc-1.6.2104-o3de-rev2-linux TARGETS DirectXShaderCompilerDxc    PACKAGE_HASH 235606f98512c076a1ba84a8402ad24ac21945998abcea264e8e204678efc0ba)
->>>>>>> 77da8d08
 ly_associate_package(PACKAGE_NAME freetype-2.10.4.14-linux          				TARGETS freetype        			PACKAGE_HASH 9ad246873067717962c6b780d28a5ce3cef3321b73c9aea746a039c798f52e93)
 ly_associate_package(PACKAGE_NAME tiff-4.2.0.15-linux               				TARGETS tiff            			PACKAGE_HASH ae92b4d3b189c42ef644abc5cac865d1fb2eb7cb5622ec17e35642b00d1a0a76)
 ly_associate_package(PACKAGE_NAME AWSNativeSDK-1.7.167-rev4-linux   				TARGETS AWSNativeSDK    			PACKAGE_HASH b4db38de49d35a5f7500aed7f4aee5ec511dd3b584ee06fe9097885690191a5d)
