--- conflicted
+++ resolved
@@ -19,11 +19,7 @@
 # platform-specific:
 ly_associate_package(PACKAGE_NAME expat-2.4.2-rev2-linux                            TARGETS expat                       PACKAGE_HASH 755369a919e744b9b3f835d1acc684f02e43987832ad4a1c0b6bbf884e6cd45b)
 ly_associate_package(PACKAGE_NAME assimp-5.2.5-rev1-linux                           TARGETS assimplib                   PACKAGE_HASH 67bd3625078b63b40ae397ef7a3e589a6f77e95d3318c97dd7075e3e22a638cd)
-<<<<<<< HEAD
-ly_associate_package(PACKAGE_NAME AWSNativeSDK-1.11.361-rev1-linux                  TARGETS AWSNativeSDK                PACKAGE_HASH 2272840daa5f54ea2a88e1f04c7835d85a4c4a28e360f3bcb47a932fb6d1981e)
-=======
 ly_associate_package(PACKAGE_NAME AWSNativeSDK-1.11.361-rev2-linux                  TARGETS AWSNativeSDK                PACKAGE_HASH fdf37820755553fbc277c678aae5c1164bcf2a1c7f6539d7d747e626afb1c9d2)
->>>>>>> 409f475c
 ly_associate_package(PACKAGE_NAME tiff-4.2.0.15-rev3-linux                          TARGETS TIFF                        PACKAGE_HASH 2377f48b2ebc2d1628d9f65186c881544c92891312abe478a20d10b85877409a)
 ly_associate_package(PACKAGE_NAME freetype-2.11.1-rev1-linux                        TARGETS Freetype                    PACKAGE_HASH 28bbb850590507eff85154604787881ead6780e6eeee9e71ed09cd1d48d85983)
 ly_associate_package(PACKAGE_NAME Lua-5.4.4-rev1-linux                              TARGETS Lua                         PACKAGE_HASH d582362c3ef90e1ef175a874abda2265839ffc2e40778fa293f10b443b4697ac)
