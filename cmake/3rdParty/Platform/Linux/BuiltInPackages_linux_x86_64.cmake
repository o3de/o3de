#
# Copyright (c) Contributors to the Open 3D Engine Project.
# For complete copyright and license terms please see the LICENSE at the root of this distribution.
#
# SPDX-License-Identifier: Apache-2.0 OR MIT
#
#

# this file allows you to specify all 3p packages (provided by O3DE or the operating system) for Linux.

# shared by other platforms:
ly_associate_package(PACKAGE_NAME RapidJSON-1.1.0-rev1-multiplatform                TARGETS RapidJSON                   PACKAGE_HASH 2f5e26ecf86c3b7a262753e7da69ac59928e78e9534361f3d00c1ad5879e4023)
ly_associate_package(PACKAGE_NAME RapidXML-1.13-rev1-multiplatform                  TARGETS RapidXML                    PACKAGE_HASH 4b7b5651e47cfd019b6b295cc17bb147b65e53073eaab4a0c0d20a37ab74a246)
ly_associate_package(PACKAGE_NAME pybind11-2.10.0-rev1-multiplatform                TARGETS pybind11                    PACKAGE_HASH 6690acc531d4b8cd453c19b448e2fb8066b2362cbdd2af1ad5df6e0019e6c6c4)
ly_associate_package(PACKAGE_NAME glad-2.0.0-beta-rev2-multiplatform                TARGETS glad                        PACKAGE_HASH ff97ee9664e97d0854b52a3734c2289329d9f2b4cd69478df6d0ca1f1c9392ee)
ly_associate_package(PACKAGE_NAME xxhash-0.7.4-rev1-multiplatform                   TARGETS xxhash                      PACKAGE_HASH e81f3e6c4065975833996dd1fcffe46c3cf0f9e3a4207ec5f4a1b564ba75861e)
ly_associate_package(PACKAGE_NAME cityhash-1.1-multiplatform                        TARGETS cityhash                    PACKAGE_HASH 0ace9e6f0b2438c5837510032d2d4109125845c0efd7d807f4561ec905512dd2)

# platform-specific:
ly_associate_package(PACKAGE_NAME expat-2.4.2-rev2-linux                            TARGETS expat                       PACKAGE_HASH 755369a919e744b9b3f835d1acc684f02e43987832ad4a1c0b6bbf884e6cd45b)
ly_associate_package(PACKAGE_NAME assimp-5.2.5-rev1-linux                           TARGETS assimplib                   PACKAGE_HASH 67bd3625078b63b40ae397ef7a3e589a6f77e95d3318c97dd7075e3e22a638cd)
ly_associate_package(PACKAGE_NAME AWSNativeSDK-1.11.288-rev1-linux                  TARGETS AWSNativeSDK                PACKAGE_HASH 20421c93a5d32feae636c6dc46323b10547f2c5e7e62b63db00319765bb45331)
ly_associate_package(PACKAGE_NAME tiff-4.2.0.15-rev3-linux                          TARGETS TIFF                        PACKAGE_HASH 2377f48b2ebc2d1628d9f65186c881544c92891312abe478a20d10b85877409a)
ly_associate_package(PACKAGE_NAME freetype-2.11.1-rev1-linux                        TARGETS Freetype                    PACKAGE_HASH 28bbb850590507eff85154604787881ead6780e6eeee9e71ed09cd1d48d85983)
ly_associate_package(PACKAGE_NAME Lua-5.4.4-rev1-linux                              TARGETS Lua                         PACKAGE_HASH d582362c3ef90e1ef175a874abda2265839ffc2e40778fa293f10b443b4697ac)
ly_associate_package(PACKAGE_NAME mcpp-2.7.2_az.2-rev1-linux                        TARGETS mcpp                        PACKAGE_HASH df7a998d0bc3fedf44b5bdebaf69ddad6033355b71a590e8642445ec77bc6c41)
ly_associate_package(PACKAGE_NAME mikkelsen-1.0.0.4-linux                           TARGETS mikkelsen                   PACKAGE_HASH 5973b1e71a64633588eecdb5b5c06ca0081f7be97230f6ef64365cbda315b9c8)
ly_associate_package(PACKAGE_NAME googletest-1.8.1-rev4-linux                       TARGETS googletest                  PACKAGE_HASH 7b7ad330f369450c316a4c4592d17fbb4c14c731c95bd8f37757203e8c2bbc1b)
ly_associate_package(PACKAGE_NAME googlebenchmark-1.7.0-rev1-linux                  TARGETS GoogleBenchmark             PACKAGE_HASH 230e1881e31490820f0bd2059df4741455b52809ac73367e278e1e821ac89c9b)
ly_associate_package(PACKAGE_NAME qt-5.15.2-rev9-linux                              TARGETS Qt                          PACKAGE_HASH db4bcd2003262f4d8c7d7da832758824fc24e53da5895edef743f67a64a5c734)
ly_associate_package(PACKAGE_NAME png-1.6.37-rev2-linux                             TARGETS PNG                         PACKAGE_HASH 5c82945a1648905a5c4c5cee30dfb53a01618da1bf58d489610636c7ade5adf5)
ly_associate_package(PACKAGE_NAME libsamplerate-0.2.1-rev2-linux                    TARGETS libsamplerate               PACKAGE_HASH 41643c31bc6b7d037f895f89d8d8d6369e906b92eff42b0fe05ee6a100f06261)
ly_associate_package(PACKAGE_NAME openimageio-opencolorio-2.3.17-rev2-linux         TARGETS OpenImageIO OpenColorIO OpenColorIO::Runtime OpenImageIO::Tools::Binaries OpenImageIO::Tools::PythonPlugins PACKAGE_HASH c8a9f1d9d6c9f8c3defdbc3761ba391d175b1cb62a70473183af1eaeaef70c36)
ly_associate_package(PACKAGE_NAME OpenMesh-8.1-rev3-linux                           TARGETS OpenMesh                    PACKAGE_HASH 805bd0b24911bb00c7f575b8c3f10d7ea16548a5014c40811894a9445f17a126)
ly_associate_package(PACKAGE_NAME OpenEXR-3.1.3-rev4-linux                          TARGETS OpenEXR Imath               PACKAGE_HASH fcbac68cfb4e3b694580bc3741443e111aced5f08fde21a92e0c768e8803c7af)
ly_associate_package(PACKAGE_NAME OpenSSL-1.1.1t-rev1-linux                         TARGETS OpenSSL                     PACKAGE_HASH 63aea898b7afe8faccd0c7261e62d2f8b7b870f678a4520d5be81e5815542b39)
<<<<<<< HEAD
ly_associate_package(PACKAGE_NAME DirectXShaderCompilerDxc-1.7.2308-o3de-rev2-linux TARGETS DirectXShaderCompilerDxc    PACKAGE_HASH c0fa3034c88b5ad4efb81fd1f961ab52f9eddfb80506fd06ab7bd3dc857e5950)
ly_associate_package(PACKAGE_NAME SPIRVCross-2021.04.29-rev1-linux                  TARGETS SPIRVCross                  PACKAGE_HASH 7889ee5460a688e9b910c0168b31445c0079d363affa07b25d4c8aeb608a0b80)
ly_associate_package(PACKAGE_NAME azslc-1.8.20-rev1-linux                           TARGETS azslc                       PACKAGE_HASH 2858cfdd2c42541a8ed990b37f8d31d553dd7bb03f8126b63a4ad5f39e8de7ab)
=======
ly_associate_package(PACKAGE_NAME DirectXShaderCompilerDxc-1.7.2308-o3de-rev1-linux TARGETS DirectXShaderCompilerDxc    PACKAGE_HASH 930afaf7287ecdb3c34dd7a64ff683f67c4c569e59216b7e077a7a5122c0d13a)
ly_associate_package(PACKAGE_NAME SPIRVCross-1.3.275.0-rev1-linux                   TARGETS SPIRVCross                  PACKAGE_HASH 9df035eabcb33c95a940afb0dbdd0781465d4e2d8ba4d5ca874f9ee3fb2295fc)
ly_associate_package(PACKAGE_NAME azslc-1.8.19-rev1-linux                           TARGETS azslc                       PACKAGE_HASH 88ec0e0bdd4dd6b223faf54eac497bb4175f8e529a68032fb4d89435b0e31e47)
>>>>>>> 5295397a
ly_associate_package(PACKAGE_NAME zlib-1.2.11-rev5-linux                            TARGETS ZLIB                        PACKAGE_HASH 9be5ea85722fc27a8645a9c8a812669d107c68e6baa2ca0740872eaeb6a8b0fc)
ly_associate_package(PACKAGE_NAME squish-ccr-deb557d-rev1-linux                     TARGETS squish-ccr                  PACKAGE_HASH 85fecafbddc6a41a27c5f59ed4a5dfb123a94cb4666782cf26e63c0a4724c530)
ly_associate_package(PACKAGE_NAME astc-encoder-3.2-rev2-linux                       TARGETS astc-encoder                PACKAGE_HASH 71549d1ca9e4d48391b92a89ea23656d3393810e6777879f6f8a9def2db1610c)
ly_associate_package(PACKAGE_NAME ISPCTexComp-36b80aa-rev1-linux                    TARGETS ISPCTexComp                 PACKAGE_HASH 065fd12abe4247dde247330313763cf816c3375c221da030bdec35024947f259)
ly_associate_package(PACKAGE_NAME lz4-1.9.4-rev2-linux                              TARGETS lz4                         PACKAGE_HASH 5d7e5d087c224dd26edb19deaa73673eefa2dc73f40d0709739e60f2ad35060b)
ly_associate_package(PACKAGE_NAME pyside2-5.15.2.1-py3.10-rev7-linux                TARGETS pyside2                     PACKAGE_HASH bae4598cb5579d835e90e8435181bb3c5222449ce9c2665143a618dac6122be7)
ly_associate_package(PACKAGE_NAME SQLite-3.37.2-rev1-linux                          TARGETS SQLite                      PACKAGE_HASH bee80d6c6db3e312c1f4f089c90894436ea9c9b74d67256d8c1fb00d4d81fe46)
ly_associate_package(PACKAGE_NAME AwsIotDeviceSdkCpp-1.15.2-rev1-linux              TARGETS AwsIotDeviceSdkCpp          PACKAGE_HASH 83fc1711404d3e5b2faabb1134e97cc92b748d8b87ff4ea99599d8c750b8eff0)
ly_associate_package(PACKAGE_NAME vulkan-validationlayers-1.2.198-rev1-linux        TARGETS vulkan-validationlayers     PACKAGE_HASH 9195c7959695bcbcd1bc1dc5c425c14639a759733b3abe2ffa87eb3915b12c71)<|MERGE_RESOLUTION|>--- conflicted
+++ resolved
@@ -34,15 +34,9 @@
 ly_associate_package(PACKAGE_NAME OpenMesh-8.1-rev3-linux                           TARGETS OpenMesh                    PACKAGE_HASH 805bd0b24911bb00c7f575b8c3f10d7ea16548a5014c40811894a9445f17a126)
 ly_associate_package(PACKAGE_NAME OpenEXR-3.1.3-rev4-linux                          TARGETS OpenEXR Imath               PACKAGE_HASH fcbac68cfb4e3b694580bc3741443e111aced5f08fde21a92e0c768e8803c7af)
 ly_associate_package(PACKAGE_NAME OpenSSL-1.1.1t-rev1-linux                         TARGETS OpenSSL                     PACKAGE_HASH 63aea898b7afe8faccd0c7261e62d2f8b7b870f678a4520d5be81e5815542b39)
-<<<<<<< HEAD
 ly_associate_package(PACKAGE_NAME DirectXShaderCompilerDxc-1.7.2308-o3de-rev2-linux TARGETS DirectXShaderCompilerDxc    PACKAGE_HASH c0fa3034c88b5ad4efb81fd1f961ab52f9eddfb80506fd06ab7bd3dc857e5950)
-ly_associate_package(PACKAGE_NAME SPIRVCross-2021.04.29-rev1-linux                  TARGETS SPIRVCross                  PACKAGE_HASH 7889ee5460a688e9b910c0168b31445c0079d363affa07b25d4c8aeb608a0b80)
+ly_associate_package(PACKAGE_NAME SPIRVCross-1.3.275.0-rev1-linux                   TARGETS SPIRVCross                  PACKAGE_HASH 9df035eabcb33c95a940afb0dbdd0781465d4e2d8ba4d5ca874f9ee3fb2295fc)
 ly_associate_package(PACKAGE_NAME azslc-1.8.20-rev1-linux                           TARGETS azslc                       PACKAGE_HASH 2858cfdd2c42541a8ed990b37f8d31d553dd7bb03f8126b63a4ad5f39e8de7ab)
-=======
-ly_associate_package(PACKAGE_NAME DirectXShaderCompilerDxc-1.7.2308-o3de-rev1-linux TARGETS DirectXShaderCompilerDxc    PACKAGE_HASH 930afaf7287ecdb3c34dd7a64ff683f67c4c569e59216b7e077a7a5122c0d13a)
-ly_associate_package(PACKAGE_NAME SPIRVCross-1.3.275.0-rev1-linux                   TARGETS SPIRVCross                  PACKAGE_HASH 9df035eabcb33c95a940afb0dbdd0781465d4e2d8ba4d5ca874f9ee3fb2295fc)
-ly_associate_package(PACKAGE_NAME azslc-1.8.19-rev1-linux                           TARGETS azslc                       PACKAGE_HASH 88ec0e0bdd4dd6b223faf54eac497bb4175f8e529a68032fb4d89435b0e31e47)
->>>>>>> 5295397a
 ly_associate_package(PACKAGE_NAME zlib-1.2.11-rev5-linux                            TARGETS ZLIB                        PACKAGE_HASH 9be5ea85722fc27a8645a9c8a812669d107c68e6baa2ca0740872eaeb6a8b0fc)
 ly_associate_package(PACKAGE_NAME squish-ccr-deb557d-rev1-linux                     TARGETS squish-ccr                  PACKAGE_HASH 85fecafbddc6a41a27c5f59ed4a5dfb123a94cb4666782cf26e63c0a4724c530)
 ly_associate_package(PACKAGE_NAME astc-encoder-3.2-rev2-linux                       TARGETS astc-encoder                PACKAGE_HASH 71549d1ca9e4d48391b92a89ea23656d3393810e6777879f6f8a9def2db1610c)
