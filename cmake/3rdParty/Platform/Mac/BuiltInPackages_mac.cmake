#
# Copyright (c) Contributors to the Open 3D Engine Project.
# For complete copyright and license terms please see the LICENSE at the root of this distribution.
#
# SPDX-License-Identifier: Apache-2.0 OR MIT
#
#

# shared by other platforms:
ly_associate_package(PACKAGE_NAME ilmbase-2.3.0-rev4-multiplatform                  TARGETS ilmbase                     PACKAGE_HASH 97547fdf1fbc4d81b8ccf382261f8c25514ed3b3c4f8fd493f0a4fa873bba348)
ly_associate_package(PACKAGE_NAME assimp-5.0.1-rev11-multiplatform                  TARGETS assimplib                   PACKAGE_HASH 1a9113788b893ef4a2ee63ac01eb71b981a92894a5a51175703fa225f5804dec)
ly_associate_package(PACKAGE_NAME ASTCEncoder-2017_11_14-rev2-multiplatform         TARGETS ASTCEncoder                 PACKAGE_HASH c240ffc12083ee39a5ce9dc241de44d116e513e1e3e4cc1d05305e7aa3bdc326)
ly_associate_package(PACKAGE_NAME md5-2.0-multiplatform                             TARGETS md5                         PACKAGE_HASH 29e52ad22c78051551f78a40c2709594f0378762ae03b417adca3f4b700affdf)
ly_associate_package(PACKAGE_NAME RapidJSON-1.1.0-rev1-multiplatform                TARGETS RapidJSON                   PACKAGE_HASH 2f5e26ecf86c3b7a262753e7da69ac59928e78e9534361f3d00c1ad5879e4023)
ly_associate_package(PACKAGE_NAME RapidXML-1.13-multiplatform                       TARGETS RapidXML                    PACKAGE_HASH 510b3c12f8872c54b34733e34f2f69dd21837feafa55bfefa445c98318d96ebf)
ly_associate_package(PACKAGE_NAME pybind11-2.4.3-rev2-multiplatform                 TARGETS pybind11                    PACKAGE_HASH d8012f907b6c54ac990b899a0788280857e7c93a9595405a28114b48c354eb1b)
ly_associate_package(PACKAGE_NAME cityhash-1.1-multiplatform                        TARGETS cityhash                    PACKAGE_HASH 0ace9e6f0b2438c5837510032d2d4109125845c0efd7d807f4561ec905512dd2)
ly_associate_package(PACKAGE_NAME expat-2.1.0-multiplatform                         TARGETS expat                       PACKAGE_HASH 452256acd1fd699cef24162575b3524fccfb712f5321c83f1df1ce878de5b418)
ly_associate_package(PACKAGE_NAME zstd-1.35-multiplatform                           TARGETS zstd                        PACKAGE_HASH 45d466c435f1095898578eedde85acf1fd27190e7ea99aeaa9acfd2f09e12665)
ly_associate_package(PACKAGE_NAME SQLite-3.32.2-rev3-multiplatform                  TARGETS SQLite                      PACKAGE_HASH dd4d3de6cbb4ce3d15fc504ba0ae0587e515dc89a25228037035fc0aef4831f4)
ly_associate_package(PACKAGE_NAME azslc-1.7.23-rev1-multiplatform                   TARGETS azslc                       PACKAGE_HASH 664439954bad54cc43731c684adbc1249d971ad7379fcd83ca8bba5e1cc4a2d0)
ly_associate_package(PACKAGE_NAME glad-2.0.0-beta-rev2-multiplatform                TARGETS glad                        PACKAGE_HASH ff97ee9664e97d0854b52a3734c2289329d9f2b4cd69478df6d0ca1f1c9392ee)
ly_associate_package(PACKAGE_NAME lux_core-2.2-rev5-multiplatform                   TARGETS lux_core                    PACKAGE_HASH c8c13cf7bc351643e1abd294d0841b24dee60e51647dff13db7aec396ad1e0b5)
ly_associate_package(PACKAGE_NAME xxhash-0.7.4-rev1-multiplatform                   TARGETS xxhash                      PACKAGE_HASH e81f3e6c4065975833996dd1fcffe46c3cf0f9e3a4207ec5f4a1b564ba75861e)
ly_associate_package(PACKAGE_NAME PVRTexTool-4.24.0-rev4-multiplatform              TARGETS PVRTexTool                  PACKAGE_HASH d0d6da61c7557de0d2c71fc35ba56c3be49555b703f0e853d4c58225537acf1e)

# platform-specific:
ly_associate_package(PACKAGE_NAME DirectXShaderCompilerDxc-1.6.2104-o3de-rev3-mac   TARGETS DirectXShaderCompilerDxc    PACKAGE_HASH 3f77367dbb0342136ec4ebbd44bc1fedf7198089a0f83c5631248530769b2be6)
ly_associate_package(PACKAGE_NAME SPIRVCross-2021.04.29-rev1-mac                    TARGETS SPIRVCross                  PACKAGE_HASH 78c6376ed2fd195b9b1f5fb2b56e5267a32c3aa21fb399e905308de470eb4515)
<<<<<<< HEAD
ly_associate_package(PACKAGE_NAME freetype-2.10.4.14-mac-ios                        TARGETS freetype                    PACKAGE_HASH 67b4f57aed92082d3fd7c16aa244a7d908d90122c296b0a63f73e0a0b8761977)
ly_associate_package(PACKAGE_NAME tiff-4.2.0.15-rev2-mac                            TARGETS tiff                        PACKAGE_HASH b6f3040319f5bfe465d7e3f9b12ceed0dc951e66e05562beaac1c8da3b1b5d3f)
=======
ly_associate_package(PACKAGE_NAME freetype-2.10.4.16-mac                            TARGETS freetype                    PACKAGE_HASH f159b346ac3251fb29cb8dd5f805c99b0015ed7fdb3887f656945ca701a61d0d)
ly_associate_package(PACKAGE_NAME tiff-4.2.0.15-mac-ios                             TARGETS tiff                        PACKAGE_HASH a23ae1f8991a29f8e5df09d6d5b00d7768a740f90752cef465558c1768343709)
>>>>>>> 1e3c8edc
ly_associate_package(PACKAGE_NAME AWSNativeSDK-1.7.167-rev5-mac                     TARGETS AWSNativeSDK                PACKAGE_HASH ffb890bd9cf23afb429b9214ad9bac1bf04696f07a0ebb93c42058c482ab2f01)
ly_associate_package(PACKAGE_NAME Lua-5.3.5-rev6-mac                                TARGETS Lua                         PACKAGE_HASH b9079fd35634774c9269028447562c6b712dbc83b9c64975c095fd423ff04c08)
ly_associate_package(PACKAGE_NAME PhysX-4.1.2.29882248-rev3-mac                     TARGETS PhysX                       PACKAGE_HASH 5e092a11d5c0a50c4dd99bb681a04b566a4f6f29aa08443d9bffc8dc12c27c8e)
ly_associate_package(PACKAGE_NAME etc2comp-9cd0f9cae0-rev1-mac                      TARGETS etc2comp                    PACKAGE_HASH 1966ab101c89db7ecf30984917e0a48c0d02ee0e4d65b798743842b9469c0818)
ly_associate_package(PACKAGE_NAME mcpp-2.7.2_az.1-rev1-mac                          TARGETS mcpp                        PACKAGE_HASH 48a9c5197bf72843fb9ac44825501ee16bbe3e72e086a32b8c9c05bf47db12ab)
ly_associate_package(PACKAGE_NAME mikkelsen-1.0.0.4-mac                             TARGETS mikkelsen                   PACKAGE_HASH 83af99ca8bee123684ad254263add556f0cf49486c0b3e32e6d303535714e505)
ly_associate_package(PACKAGE_NAME googletest-1.8.1-rev4-mac                         TARGETS googletest                  PACKAGE_HASH cbf020d5ef976c5db8b6e894c6c63151ade85ed98e7c502729dd20172acae5a8)
ly_associate_package(PACKAGE_NAME googlebenchmark-1.5.0-rev2-mac                    TARGETS GoogleBenchmark             PACKAGE_HASH ad25de0146769c91e179953d845de2bec8ed4a691f973f47e3eb37639381f665)
ly_associate_package(PACKAGE_NAME OpenSSL-1.1.1b-rev1-mac                           TARGETS OpenSSL                     PACKAGE_HASH 28adc1c0616ac0482b2a9d7b4a3a3635a1020e87b163f8aba687c501cf35f96c)
ly_associate_package(PACKAGE_NAME qt-5.15.2-rev5-mac                                TARGETS Qt                          PACKAGE_HASH 9d25918351898b308ded3e9e571fff6f26311b2071aeafd00dd5b249fdf53f7e)
ly_associate_package(PACKAGE_NAME libsamplerate-0.2.1-rev2-mac                      TARGETS libsamplerate               PACKAGE_HASH b912af40c0ac197af9c43d85004395ba92a6a859a24b7eacd920fed5854a97fe)
ly_associate_package(PACKAGE_NAME zlib-1.2.11-rev2-mac                              TARGETS zlib                        PACKAGE_HASH 21714e8a6de4f2523ee92a7f52d51fbee29c5f37ced334e00dc3c029115b472e)
ly_associate_package(PACKAGE_NAME squish-ccr-deb557d-rev1-mac                       TARGETS squish-ccr                  PACKAGE_HASH 155bfbfa17c19a9cd2ef025de14c5db598f4290045d5b0d83ab58cb345089a77)
ly_associate_package(PACKAGE_NAME ISPCTexComp-36b80aa-rev1-mac                      TARGETS ISPCTexComp                 PACKAGE_HASH 8a4e93277b8face6ea2fd57c6d017bdb55643ed3d6387110bc5f6b3b884dd169)
ly_associate_package(PACKAGE_NAME lz4-1.9.3-vcpkg-rev4-mac                          TARGETS lz4                         PACKAGE_HASH 891ff630bf34f7ab1d8eaee2ea0a8f1fca89dbdc63fca41ee592703dd488a73b)
<|MERGE_RESOLUTION|>--- conflicted
+++ resolved
@@ -27,13 +27,8 @@
 # platform-specific:
 ly_associate_package(PACKAGE_NAME DirectXShaderCompilerDxc-1.6.2104-o3de-rev3-mac   TARGETS DirectXShaderCompilerDxc    PACKAGE_HASH 3f77367dbb0342136ec4ebbd44bc1fedf7198089a0f83c5631248530769b2be6)
 ly_associate_package(PACKAGE_NAME SPIRVCross-2021.04.29-rev1-mac                    TARGETS SPIRVCross                  PACKAGE_HASH 78c6376ed2fd195b9b1f5fb2b56e5267a32c3aa21fb399e905308de470eb4515)
-<<<<<<< HEAD
-ly_associate_package(PACKAGE_NAME freetype-2.10.4.14-mac-ios                        TARGETS freetype                    PACKAGE_HASH 67b4f57aed92082d3fd7c16aa244a7d908d90122c296b0a63f73e0a0b8761977)
 ly_associate_package(PACKAGE_NAME tiff-4.2.0.15-rev2-mac                            TARGETS tiff                        PACKAGE_HASH b6f3040319f5bfe465d7e3f9b12ceed0dc951e66e05562beaac1c8da3b1b5d3f)
-=======
 ly_associate_package(PACKAGE_NAME freetype-2.10.4.16-mac                            TARGETS freetype                    PACKAGE_HASH f159b346ac3251fb29cb8dd5f805c99b0015ed7fdb3887f656945ca701a61d0d)
-ly_associate_package(PACKAGE_NAME tiff-4.2.0.15-mac-ios                             TARGETS tiff                        PACKAGE_HASH a23ae1f8991a29f8e5df09d6d5b00d7768a740f90752cef465558c1768343709)
->>>>>>> 1e3c8edc
 ly_associate_package(PACKAGE_NAME AWSNativeSDK-1.7.167-rev5-mac                     TARGETS AWSNativeSDK                PACKAGE_HASH ffb890bd9cf23afb429b9214ad9bac1bf04696f07a0ebb93c42058c482ab2f01)
 ly_associate_package(PACKAGE_NAME Lua-5.3.5-rev6-mac                                TARGETS Lua                         PACKAGE_HASH b9079fd35634774c9269028447562c6b712dbc83b9c64975c095fd423ff04c08)
 ly_associate_package(PACKAGE_NAME PhysX-4.1.2.29882248-rev3-mac                     TARGETS PhysX                       PACKAGE_HASH 5e092a11d5c0a50c4dd99bb681a04b566a4f6f29aa08443d9bffc8dc12c27c8e)
