#
# All or portions of this file Copyright (c) Amazon.com, Inc. or its affiliates or
# its licensors.
#
# For complete copyright and license terms please see the LICENSE at the root of this
# distribution (the "License"). All use of this software is governed by the License,
# or, if provided, by the license below or the license accompanying this file. Do not
# remove or modify any license notices. This file is distributed on an "AS IS" BASIS,
# WITHOUT WARRANTIES OR CONDITIONS OF ANY KIND, either express or implied.
#

# shared by other platforms:
ly_associate_package(PACKAGE_NAME zlib-1.2.8-rev2-multiplatform                          TARGETS zlib                       PACKAGE_HASH e6f34b8ac16acf881e3d666ef9fd0c1aee94c3f69283fb6524d35d6f858eebbb)
ly_associate_package(PACKAGE_NAME ilmbase-2.3.0-rev4-multiplatform                       TARGETS ilmbase                    PACKAGE_HASH 97547fdf1fbc4d81b8ccf382261f8c25514ed3b3c4f8fd493f0a4fa873bba348)
ly_associate_package(PACKAGE_NAME hdf5-1.0.11-rev2-multiplatform                         TARGETS hdf5                       PACKAGE_HASH 11d5e04df8a93f8c52a5684a4cacbf0d9003056360983ce34f8d7b601082c6bd)
ly_associate_package(PACKAGE_NAME alembic-1.7.11-rev3-multiplatform                      TARGETS alembic                    PACKAGE_HASH ba7a7d4943dd752f5a662374f6c48b93493df1d8e2c5f6a8d101f3b50700dd25)
ly_associate_package(PACKAGE_NAME assimp-5.0.1-rev9-multiplatform                        TARGETS assimplib                  PACKAGE_HASH 448530277b51b145ca43b96becd0266e29ae210fc9e2b45f5afe85f301a040e7)
ly_associate_package(PACKAGE_NAME squish-ccr-20150601-rev3-multiplatform                 TARGETS squish-ccr                 PACKAGE_HASH c878c6c0c705e78403c397d03f5aa7bc87e5978298710e14d09c9daf951a83b3)
ly_associate_package(PACKAGE_NAME ASTCEncoder-2017_11_14-rev2-multiplatform              TARGETS ASTCEncoder                PACKAGE_HASH c240ffc12083ee39a5ce9dc241de44d116e513e1e3e4cc1d05305e7aa3bdc326)
ly_associate_package(PACKAGE_NAME md5-2.0-multiplatform                                  TARGETS md5                        PACKAGE_HASH 29e52ad22c78051551f78a40c2709594f0378762ae03b417adca3f4b700affdf)
ly_associate_package(PACKAGE_NAME RapidJSON-1.1.0-multiplatform                          TARGETS RapidJSON                  PACKAGE_HASH 18b0aef4e6e849389916ff6de6682ab9c591ebe15af6ea6017014453c1119ea1)
ly_associate_package(PACKAGE_NAME RapidXML-1.13-multiplatform                            TARGETS RapidXML                   PACKAGE_HASH 510b3c12f8872c54b34733e34f2f69dd21837feafa55bfefa445c98318d96ebf)
ly_associate_package(PACKAGE_NAME pybind11-2.4.3-rev2-multiplatform                      TARGETS pybind11                   PACKAGE_HASH d8012f907b6c54ac990b899a0788280857e7c93a9595405a28114b48c354eb1b)
ly_associate_package(PACKAGE_NAME cityhash-1.1-multiplatform                             TARGETS cityhash                   PACKAGE_HASH 0ace9e6f0b2438c5837510032d2d4109125845c0efd7d807f4561ec905512dd2)
ly_associate_package(PACKAGE_NAME lz4-r128-multiplatform                                 TARGETS lz4                        PACKAGE_HASH d7b1d5651191db2c339827ad24f669d9d37754143e9173abc986184532f57c9d)
ly_associate_package(PACKAGE_NAME expat-2.1.0-multiplatform                              TARGETS expat                      PACKAGE_HASH 452256acd1fd699cef24162575b3524fccfb712f5321c83f1df1ce878de5b418)
ly_associate_package(PACKAGE_NAME zstd-1.35-multiplatform                                TARGETS zstd                       PACKAGE_HASH 45d466c435f1095898578eedde85acf1fd27190e7ea99aeaa9acfd2f09e12665)
ly_associate_package(PACKAGE_NAME SQLite-3.32.2-rev3-multiplatform                       TARGETS SQLite                     PACKAGE_HASH dd4d3de6cbb4ce3d15fc504ba0ae0587e515dc89a25228037035fc0aef4831f4)
<<<<<<< HEAD
ly_associate_package(PACKAGE_NAME SPIRVCross-2020.04.20-rev1-multiplatform               TARGETS SPIRVCross                 PACKAGE_HASH 7c8c0eaa0166c26745c62d2238525af7e27ac058a5db3defdbaec1878e8798dd)
=======
ly_associate_package(PACKAGE_NAME SPIRVCross-2021.04.29-rev1-mac                         TARGETS SPIRVCross                 PACKAGE_HASH 78c6376ed2fd195b9b1f5fb2b56e5267a32c3aa21fb399e905308de470eb4515)
ly_associate_package(PACKAGE_NAME DirectXShaderCompiler-1.6.2104-o3de-rev1-mac           TARGETS DirectXShaderCompilerDxc   PACKAGE_HASH 4e97484f8fcf73fc39f22fc85ae86933a8f2e3ba0748fcec128bce05795035a6)
>>>>>>> 60f7f971
ly_associate_package(PACKAGE_NAME azslc-1.7.21-rev1-multiplatform                        TARGETS azslc                      PACKAGE_HASH 772b7a2d9cc68aa1da4f0ee7db57ee1b4e7a8f20b81961fc5849af779582f4df)
ly_associate_package(PACKAGE_NAME glad-2.0.0-beta-rev2-multiplatform                     TARGETS glad                       PACKAGE_HASH ff97ee9664e97d0854b52a3734c2289329d9f2b4cd69478df6d0ca1f1c9392ee)
ly_associate_package(PACKAGE_NAME lux_core-2.2-rev5-multiplatform                        TARGETS lux_core                   PACKAGE_HASH c8c13cf7bc351643e1abd294d0841b24dee60e51647dff13db7aec396ad1e0b5)
ly_associate_package(PACKAGE_NAME xxhash-0.7.4-rev1-multiplatform                        TARGETS xxhash                     PACKAGE_HASH e81f3e6c4065975833996dd1fcffe46c3cf0f9e3a4207ec5f4a1b564ba75861e)
ly_associate_package(PACKAGE_NAME PVRTexTool-4.24.0-rev4-multiplatform                   TARGETS PVRTexTool                 PACKAGE_HASH d0d6da61c7557de0d2c71fc35ba56c3be49555b703f0e853d4c58225537acf1e)

# platform-specific:
ly_associate_package(PACKAGE_NAME DirectXShaderCompilerDxc-1.6.2104-o3de-rev2-mac        TARGETS DirectXShaderCompilerDxc   PACKAGE_HASH f835037b7837707ea223086bf176ce1a2fe481d0ef78e0a2f85e2adfcfb23ee7)
ly_associate_package(PACKAGE_NAME freetype-2.10.4.14-mac-ios         TARGETS freetype        PACKAGE_HASH 67b4f57aed92082d3fd7c16aa244a7d908d90122c296b0a63f73e0a0b8761977)
ly_associate_package(PACKAGE_NAME tiff-4.2.0.15-mac-ios              TARGETS tiff            PACKAGE_HASH a23ae1f8991a29f8e5df09d6d5b00d7768a740f90752cef465558c1768343709)
ly_associate_package(PACKAGE_NAME AWSNativeSDK-1.7.167-rev3-mac      TARGETS AWSNativeSDK    PACKAGE_HASH 21920372e90355407578b45ac19580df1463a39a25a867bcd0ffd8b385c8254a)
ly_associate_package(PACKAGE_NAME Lua-5.3.5-rev6-mac                 TARGETS Lua             PACKAGE_HASH b9079fd35634774c9269028447562c6b712dbc83b9c64975c095fd423ff04c08)
ly_associate_package(PACKAGE_NAME PhysX-4.1.0.25992954-rev1-mac      TARGETS PhysX           PACKAGE_HASH 149f5e9b44bd27291b1c4772f5e89a1e0efa88eef73c7e0b188935ed4d0c4a70)
ly_associate_package(PACKAGE_NAME etc2comp-9cd0f9cae0-rev1-mac       TARGETS etc2comp        PACKAGE_HASH 1966ab101c89db7ecf30984917e0a48c0d02ee0e4d65b798743842b9469c0818)
ly_associate_package(PACKAGE_NAME mcpp-2.7.2_az.1-rev1-mac           TARGETS mcpp            PACKAGE_HASH 48a9c5197bf72843fb9ac44825501ee16bbe3e72e086a32b8c9c05bf47db12ab)
ly_associate_package(PACKAGE_NAME mikkelsen-1.0.0.4-mac              TARGETS mikkelsen       PACKAGE_HASH 83af99ca8bee123684ad254263add556f0cf49486c0b3e32e6d303535714e505)
ly_associate_package(PACKAGE_NAME googletest-1.8.1-rev4-mac          TARGETS googletest      PACKAGE_HASH cbf020d5ef976c5db8b6e894c6c63151ade85ed98e7c502729dd20172acae5a8)
ly_associate_package(PACKAGE_NAME googlebenchmark-1.5.0-rev2-mac     TARGETS GoogleBenchmark PACKAGE_HASH ad25de0146769c91e179953d845de2bec8ed4a691f973f47e3eb37639381f665)
ly_associate_package(PACKAGE_NAME OpenSSL-1.1.1b-rev1-mac            TARGETS OpenSSL         PACKAGE_HASH 28adc1c0616ac0482b2a9d7b4a3a3635a1020e87b163f8aba687c501cf35f96c)
ly_associate_package(PACKAGE_NAME qt-5.15.2-rev3-mac                 TARGETS Qt              PACKAGE_HASH 4723ac43b19d4633c3fa4b9642f27c992d30cdc689f769f82869786f1c22a728)
ly_associate_package(PACKAGE_NAME libsamplerate-0.2.1-rev2-mac       TARGETS libsamplerate   PACKAGE_HASH b912af40c0ac197af9c43d85004395ba92a6a859a24b7eacd920fed5854a97fe)<|MERGE_RESOLUTION|>--- conflicted
+++ resolved
@@ -26,12 +26,6 @@
 ly_associate_package(PACKAGE_NAME expat-2.1.0-multiplatform                              TARGETS expat                      PACKAGE_HASH 452256acd1fd699cef24162575b3524fccfb712f5321c83f1df1ce878de5b418)
 ly_associate_package(PACKAGE_NAME zstd-1.35-multiplatform                                TARGETS zstd                       PACKAGE_HASH 45d466c435f1095898578eedde85acf1fd27190e7ea99aeaa9acfd2f09e12665)
 ly_associate_package(PACKAGE_NAME SQLite-3.32.2-rev3-multiplatform                       TARGETS SQLite                     PACKAGE_HASH dd4d3de6cbb4ce3d15fc504ba0ae0587e515dc89a25228037035fc0aef4831f4)
-<<<<<<< HEAD
-ly_associate_package(PACKAGE_NAME SPIRVCross-2020.04.20-rev1-multiplatform               TARGETS SPIRVCross                 PACKAGE_HASH 7c8c0eaa0166c26745c62d2238525af7e27ac058a5db3defdbaec1878e8798dd)
-=======
-ly_associate_package(PACKAGE_NAME SPIRVCross-2021.04.29-rev1-mac                         TARGETS SPIRVCross                 PACKAGE_HASH 78c6376ed2fd195b9b1f5fb2b56e5267a32c3aa21fb399e905308de470eb4515)
-ly_associate_package(PACKAGE_NAME DirectXShaderCompiler-1.6.2104-o3de-rev1-mac           TARGETS DirectXShaderCompilerDxc   PACKAGE_HASH 4e97484f8fcf73fc39f22fc85ae86933a8f2e3ba0748fcec128bce05795035a6)
->>>>>>> 60f7f971
 ly_associate_package(PACKAGE_NAME azslc-1.7.21-rev1-multiplatform                        TARGETS azslc                      PACKAGE_HASH 772b7a2d9cc68aa1da4f0ee7db57ee1b4e7a8f20b81961fc5849af779582f4df)
 ly_associate_package(PACKAGE_NAME glad-2.0.0-beta-rev2-multiplatform                     TARGETS glad                       PACKAGE_HASH ff97ee9664e97d0854b52a3734c2289329d9f2b4cd69478df6d0ca1f1c9392ee)
 ly_associate_package(PACKAGE_NAME lux_core-2.2-rev5-multiplatform                        TARGETS lux_core                   PACKAGE_HASH c8c13cf7bc351643e1abd294d0841b24dee60e51647dff13db7aec396ad1e0b5)
@@ -40,6 +34,7 @@
 
 # platform-specific:
 ly_associate_package(PACKAGE_NAME DirectXShaderCompilerDxc-1.6.2104-o3de-rev2-mac        TARGETS DirectXShaderCompilerDxc   PACKAGE_HASH f835037b7837707ea223086bf176ce1a2fe481d0ef78e0a2f85e2adfcfb23ee7)
+ly_associate_package(PACKAGE_NAME SPIRVCross-2021.04.29-rev1-mac                         TARGETS SPIRVCross                 PACKAGE_HASH 78c6376ed2fd195b9b1f5fb2b56e5267a32c3aa21fb399e905308de470eb4515)
 ly_associate_package(PACKAGE_NAME freetype-2.10.4.14-mac-ios         TARGETS freetype        PACKAGE_HASH 67b4f57aed92082d3fd7c16aa244a7d908d90122c296b0a63f73e0a0b8761977)
 ly_associate_package(PACKAGE_NAME tiff-4.2.0.15-mac-ios              TARGETS tiff            PACKAGE_HASH a23ae1f8991a29f8e5df09d6d5b00d7768a740f90752cef465558c1768343709)
 ly_associate_package(PACKAGE_NAME AWSNativeSDK-1.7.167-rev3-mac      TARGETS AWSNativeSDK    PACKAGE_HASH 21920372e90355407578b45ac19580df1463a39a25a867bcd0ffd8b385c8254a)
