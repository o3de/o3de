--- conflicted
+++ resolved
@@ -20,13 +20,8 @@
 # platform-specific:
 ly_associate_package(PACKAGE_NAME expat-2.4.2-rev2-mac                              TARGETS expat                       PACKAGE_HASH 70f195977a17b08a4dc8687400fd7f2589e3b414d4961b562129166965b6f658)
 ly_associate_package(PACKAGE_NAME assimp-5.2.5-rev1-mac                             TARGETS assimplib                   PACKAGE_HASH 0c96f5bd230a6e8e432a3693a6bae540ad75665eb0187b8525cf63398673ca67)
-<<<<<<< HEAD
 ly_associate_package(PACKAGE_NAME DirectXShaderCompilerDxc-1.7.2308-o3de-rev2-mac-x86   TARGETS DirectXShaderCompilerDxc    PACKAGE_HASH eb36866e9131da77580642d6633be34de51062d819b523c76a1e255ecaf775c1)
-ly_associate_package(PACKAGE_NAME SPIRVCross-2021.04.29-rev1-mac                    TARGETS SPIRVCross                  PACKAGE_HASH 78c6376ed2fd195b9b1f5fb2b56e5267a32c3aa21fb399e905308de470eb4515)
-=======
-ly_associate_package(PACKAGE_NAME DirectXShaderCompilerDxc-1.7.2308-o3de-rev1-mac   TARGETS DirectXShaderCompilerDxc    PACKAGE_HASH 72a27691ce8b413df43eb7fcc41b04c04568507fb715db6a66ea8b782f07e210)
 ly_associate_package(PACKAGE_NAME SPIRVCross-1.3.275.0-rev1-mac                     TARGETS SPIRVCross                  PACKAGE_HASH 5ad9629f677c42847daf8b097728323685d7018d3ac8af0508d1bd0727a81304)
->>>>>>> 5295397a
 ly_associate_package(PACKAGE_NAME tiff-4.2.0.15-rev3-mac                            TARGETS TIFF                        PACKAGE_HASH c2615ccdadcc0e1d6c5ed61e5965c4d3a82193d206591b79b805c3b3ff35a4bf)
 ly_associate_package(PACKAGE_NAME freetype-2.11.1-rev1-mac                          TARGETS Freetype                    PACKAGE_HASH b66107d3499f2e9c072bd88db26e0e5c1b8013128699393c6a8495afca3d2548)
 ly_associate_package(PACKAGE_NAME AWSNativeSDK-1.11.288-rev1-mac                    TARGETS AWSNativeSDK                PACKAGE_HASH 4cf12956d005d4025bea48ddb3856874f6234bc3118f0471fcaae5f28a92e42a)
@@ -47,10 +42,6 @@
 ly_associate_package(PACKAGE_NAME astc-encoder-3.2-rev5-mac                         TARGETS astc-encoder                PACKAGE_HASH bdb1146cc6bbacc07901564fe884529d7cacc9bb44895597327341d3b9833ab0)
 ly_associate_package(PACKAGE_NAME ISPCTexComp-36b80aa-rev1-mac                      TARGETS ISPCTexComp                 PACKAGE_HASH 8a4e93277b8face6ea2fd57c6d017bdb55643ed3d6387110bc5f6b3b884dd169)
 ly_associate_package(PACKAGE_NAME lz4-1.9.4-rev1-mac                                TARGETS lz4                         PACKAGE_HASH d52e34e5e2f93acb914fd5f8e5247b67f2e7f15fae0586b5813c2721c8345a0d)
-<<<<<<< HEAD
 ly_associate_package(PACKAGE_NAME azslc-1.8.20-rev1-mac-x86                         TARGETS azslc                       PACKAGE_HASH 5018b60d9a47c4a83ee45ca726d35106523befb762dd4fa0ab88ed36f66f529a)
-=======
-ly_associate_package(PACKAGE_NAME azslc-1.8.19-rev1-mac                             TARGETS azslc                       PACKAGE_HASH f3ca6bb1dc44ffe3470aa589bbbbb39cc4c2e7faa8c9f7760388aa41f06b4cce)
->>>>>>> 5295397a
 ly_associate_package(PACKAGE_NAME SQLite-3.37.2-rev2-mac                            TARGETS SQLite                      PACKAGE_HASH b7d9abdb68045003e030e1a9a805db1aefa5e8fde6dccfbb4fab3a06249a41fc)
 ly_associate_package(PACKAGE_NAME AwsIotDeviceSdkCpp-1.15.2-rev2-mac                TARGETS AwsIotDeviceSdkCpp          PACKAGE_HASH 4854edb7b88fa6437b4e69e87d0ee111a25313ac2a2db5bb2f8b674ba0974f95)