#
# Copyright (c) Contributors to the Open 3D Engine Project.
# For complete copyright and license terms please see the LICENSE at the root of this distribution.
#
# SPDX-License-Identifier: Apache-2.0 OR MIT
#
#

# this file allows you to specify all 3p packages (provided by O3DE or the operating system) for Mac.

# shared by other platforms:
ly_associate_package(PACKAGE_NAME md5-2.0-multiplatform                             TARGETS md5                         PACKAGE_HASH 29e52ad22c78051551f78a40c2709594f0378762ae03b417adca3f4b700affdf)
ly_associate_package(PACKAGE_NAME RapidJSON-1.1.0-rev1-multiplatform                TARGETS RapidJSON                   PACKAGE_HASH 2f5e26ecf86c3b7a262753e7da69ac59928e78e9534361f3d00c1ad5879e4023)
ly_associate_package(PACKAGE_NAME RapidXML-1.13-rev1-multiplatform                  TARGETS RapidXML                    PACKAGE_HASH 4b7b5651e47cfd019b6b295cc17bb147b65e53073eaab4a0c0d20a37ab74a246)
ly_associate_package(PACKAGE_NAME pybind11-2.4.3-rev3-multiplatform                 TARGETS pybind11                    PACKAGE_HASH dccb5546607b8b31cd207033aaf24ab044ce6e188a9f12411236a010f9e0c4ff)
ly_associate_package(PACKAGE_NAME cityhash-1.1-multiplatform                        TARGETS cityhash                    PACKAGE_HASH 0ace9e6f0b2438c5837510032d2d4109125845c0efd7d807f4561ec905512dd2)
ly_associate_package(PACKAGE_NAME zstd-1.35-multiplatform                           TARGETS zstd                        PACKAGE_HASH 45d466c435f1095898578eedde85acf1fd27190e7ea99aeaa9acfd2f09e12665)
ly_associate_package(PACKAGE_NAME glad-2.0.0-beta-rev2-multiplatform                TARGETS glad                        PACKAGE_HASH ff97ee9664e97d0854b52a3734c2289329d9f2b4cd69478df6d0ca1f1c9392ee)
ly_associate_package(PACKAGE_NAME xxhash-0.7.4-rev1-multiplatform                   TARGETS xxhash                      PACKAGE_HASH e81f3e6c4065975833996dd1fcffe46c3cf0f9e3a4207ec5f4a1b564ba75861e)

# platform-specific:
ly_associate_package(PACKAGE_NAME expat-2.4.2-rev2-mac                              TARGETS expat                       PACKAGE_HASH 70f195977a17b08a4dc8687400fd7f2589e3b414d4961b562129166965b6f658)
ly_associate_package(PACKAGE_NAME assimp-5.1.6-rev2-mac                             TARGETS assimplib                   PACKAGE_HASH f5a9228055a9c0d360deeb3a465ad7e0aabf86832af547826ac43bab37c05abc)
ly_associate_package(PACKAGE_NAME DirectXShaderCompilerDxc-1.6.2112-o3de-rev1-mac   TARGETS DirectXShaderCompilerDxc    PACKAGE_HASH 2d3aa6d188fcd4f09c95cf26a518a45400f34a54c8dff3a7ebef6add917fb07c)
ly_associate_package(PACKAGE_NAME SPIRVCross-2021.04.29-rev1-mac                    TARGETS SPIRVCross                  PACKAGE_HASH 78c6376ed2fd195b9b1f5fb2b56e5267a32c3aa21fb399e905308de470eb4515)
ly_associate_package(PACKAGE_NAME tiff-4.2.0.15-rev3-mac                            TARGETS TIFF                        PACKAGE_HASH c2615ccdadcc0e1d6c5ed61e5965c4d3a82193d206591b79b805c3b3ff35a4bf)
ly_associate_package(PACKAGE_NAME freetype-2.11.1-rev1-mac                          TARGETS Freetype                    PACKAGE_HASH b66107d3499f2e9c072bd88db26e0e5c1b8013128699393c6a8495afca3d2548)
ly_associate_package(PACKAGE_NAME AWSNativeSDK-1.9.50-rev1-mac                      TARGETS AWSNativeSDK                PACKAGE_HASH 6c27a49376870c606144e4639e15867f9db7e4a1ee5f1a726f152d3bd8459966)
ly_associate_package(PACKAGE_NAME Lua-5.4.4-rev1-mac                                TARGETS Lua                         PACKAGE_HASH b44daae6bfdf092c7935e4aebafded6772853250c6f0a209866a1ac599857d58)
ly_associate_package(PACKAGE_NAME PhysX-4.1.2.29882248-rev5-mac                     TARGETS PhysX                       PACKAGE_HASH 83940b3876115db82cd8ffcb9e902278e75846d6ad94a41e135b155cee1ee186)
ly_associate_package(PACKAGE_NAME mcpp-2.7.2_az.2-rev1-mac                          TARGETS mcpp                        PACKAGE_HASH be9558905c9c49179ef3d7d84f0a5472415acdf7fe2d76eb060d9431723ddf2e)
ly_associate_package(PACKAGE_NAME mikkelsen-1.0.0.4-mac                             TARGETS mikkelsen                   PACKAGE_HASH 83af99ca8bee123684ad254263add556f0cf49486c0b3e32e6d303535714e505)
ly_associate_package(PACKAGE_NAME googletest-1.8.1-rev4-mac                         TARGETS googletest                  PACKAGE_HASH cbf020d5ef976c5db8b6e894c6c63151ade85ed98e7c502729dd20172acae5a8)
ly_associate_package(PACKAGE_NAME googlebenchmark-1.5.0-rev2-mac                    TARGETS GoogleBenchmark             PACKAGE_HASH ad25de0146769c91e179953d845de2bec8ed4a691f973f47e3eb37639381f665)
ly_associate_package(PACKAGE_NAME OpenMesh-8.1-rev3-mac                             TARGETS OpenMesh                    PACKAGE_HASH af92db02a25c1f7e1741ec898f49d81d52631e00336bf9bddd1e191590063c2f)
ly_associate_package(PACKAGE_NAME OpenSSL-1.1.1m-rev1-mac                           TARGETS OpenSSL                     PACKAGE_HASH 277ee9920e54614bac9f8aaf821ecf0857e535e8b616f4d194476448ba03e363)
ly_associate_package(PACKAGE_NAME OpenEXR-3.1.3-rev2-mac                            TARGETS OpenEXR                     PACKAGE_HASH af8163d3a92ebf8833ebf61589c5f82ba48d8b5fe42e55693ed6248e540609ef)
<<<<<<< HEAD
ly_associate_package(PACKAGE_NAME qt-5.15.2-rev7-mac                                TARGETS Qt                          PACKAGE_HASH d3d450e36d22b82e275457ac25c4d2d6fbf04536b952018d4de6a955519fc546)
ly_associate_package(PACKAGE_NAME libpng-1.6.37-mac                                 TARGETS libpng                      PACKAGE_HASH 1ad76cd038ccc1f288f83c5fe2859a0f35c5154e1fe7658e1230cc428d318a8b)
=======
ly_associate_package(PACKAGE_NAME qt-5.15.2-rev5-mac                                TARGETS Qt                          PACKAGE_HASH 9d25918351898b308ded3e9e571fff6f26311b2071aeafd00dd5b249fdf53f7e)
ly_associate_package(PACKAGE_NAME png-1.6.37-rev2-mac                               TARGETS PNG                         PACKAGE_HASH 515252226a6958c459f53d8598d80ec4f90df33d2f1637104fd1a636f4962f07)
>>>>>>> b4b7e5a0
ly_associate_package(PACKAGE_NAME libsamplerate-0.2.1-rev2-mac                      TARGETS libsamplerate               PACKAGE_HASH b912af40c0ac197af9c43d85004395ba92a6a859a24b7eacd920fed5854a97fe)
ly_associate_package(PACKAGE_NAME zlib-1.2.11-rev5-mac                              TARGETS ZLIB                        PACKAGE_HASH b6fea9c79b8bf106d4703b67fecaa133f832ad28696c2ceef45fb5f20013c096)
ly_associate_package(PACKAGE_NAME squish-ccr-deb557d-rev1-mac                       TARGETS squish-ccr                  PACKAGE_HASH 155bfbfa17c19a9cd2ef025de14c5db598f4290045d5b0d83ab58cb345089a77)
ly_associate_package(PACKAGE_NAME astc-encoder-3.2-rev5-mac                         TARGETS astc-encoder                PACKAGE_HASH bdb1146cc6bbacc07901564fe884529d7cacc9bb44895597327341d3b9833ab0)
ly_associate_package(PACKAGE_NAME ISPCTexComp-36b80aa-rev1-mac                      TARGETS ISPCTexComp                 PACKAGE_HASH 8a4e93277b8face6ea2fd57c6d017bdb55643ed3d6387110bc5f6b3b884dd169)
ly_associate_package(PACKAGE_NAME lz4-1.9.3-vcpkg-rev4-mac                          TARGETS lz4                         PACKAGE_HASH 891ff630bf34f7ab1d8eaee2ea0a8f1fca89dbdc63fca41ee592703dd488a73b)
ly_associate_package(PACKAGE_NAME azslc-1.7.35-rev1-mac                             TARGETS azslc                       PACKAGE_HASH 03cb1ea8c47d4c80c893e2e88767272d5d377838f5ba94b777a45902dd85052e)
ly_associate_package(PACKAGE_NAME SQLite-3.37.2-rev2-mac                            TARGETS SQLite                      PACKAGE_HASH b7d9abdb68045003e030e1a9a805db1aefa5e8fde6dccfbb4fab3a06249a41fc)
ly_associate_package(PACKAGE_NAME AwsIotDeviceSdkCpp-1.15.2-rev2-mac                TARGETS AwsIotDeviceSdkCpp          PACKAGE_HASH 4854edb7b88fa6437b4e69e87d0ee111a25313ac2a2db5bb2f8b674ba0974f95)<|MERGE_RESOLUTION|>--- conflicted
+++ resolved
@@ -35,13 +35,8 @@
 ly_associate_package(PACKAGE_NAME OpenMesh-8.1-rev3-mac                             TARGETS OpenMesh                    PACKAGE_HASH af92db02a25c1f7e1741ec898f49d81d52631e00336bf9bddd1e191590063c2f)
 ly_associate_package(PACKAGE_NAME OpenSSL-1.1.1m-rev1-mac                           TARGETS OpenSSL                     PACKAGE_HASH 277ee9920e54614bac9f8aaf821ecf0857e535e8b616f4d194476448ba03e363)
 ly_associate_package(PACKAGE_NAME OpenEXR-3.1.3-rev2-mac                            TARGETS OpenEXR                     PACKAGE_HASH af8163d3a92ebf8833ebf61589c5f82ba48d8b5fe42e55693ed6248e540609ef)
-<<<<<<< HEAD
 ly_associate_package(PACKAGE_NAME qt-5.15.2-rev7-mac                                TARGETS Qt                          PACKAGE_HASH d3d450e36d22b82e275457ac25c4d2d6fbf04536b952018d4de6a955519fc546)
-ly_associate_package(PACKAGE_NAME libpng-1.6.37-mac                                 TARGETS libpng                      PACKAGE_HASH 1ad76cd038ccc1f288f83c5fe2859a0f35c5154e1fe7658e1230cc428d318a8b)
-=======
-ly_associate_package(PACKAGE_NAME qt-5.15.2-rev5-mac                                TARGETS Qt                          PACKAGE_HASH 9d25918351898b308ded3e9e571fff6f26311b2071aeafd00dd5b249fdf53f7e)
 ly_associate_package(PACKAGE_NAME png-1.6.37-rev2-mac                               TARGETS PNG                         PACKAGE_HASH 515252226a6958c459f53d8598d80ec4f90df33d2f1637104fd1a636f4962f07)
->>>>>>> b4b7e5a0
 ly_associate_package(PACKAGE_NAME libsamplerate-0.2.1-rev2-mac                      TARGETS libsamplerate               PACKAGE_HASH b912af40c0ac197af9c43d85004395ba92a6a859a24b7eacd920fed5854a97fe)
 ly_associate_package(PACKAGE_NAME zlib-1.2.11-rev5-mac                              TARGETS ZLIB                        PACKAGE_HASH b6fea9c79b8bf106d4703b67fecaa133f832ad28696c2ceef45fb5f20013c096)
 ly_associate_package(PACKAGE_NAME squish-ccr-deb557d-rev1-mac                       TARGETS squish-ccr                  PACKAGE_HASH 155bfbfa17c19a9cd2ef025de14c5db598f4290045d5b0d83ab58cb345089a77)
