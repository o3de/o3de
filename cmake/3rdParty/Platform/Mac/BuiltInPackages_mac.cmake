--- conflicted
+++ resolved
@@ -31,13 +31,8 @@
 ly_associate_package(PACKAGE_NAME mcpp-2.7.2_az.2-rev1-mac                          TARGETS mcpp                        PACKAGE_HASH be9558905c9c49179ef3d7d84f0a5472415acdf7fe2d76eb060d9431723ddf2e)
 ly_associate_package(PACKAGE_NAME mikkelsen-1.0.0.4-mac                             TARGETS mikkelsen                   PACKAGE_HASH 83af99ca8bee123684ad254263add556f0cf49486c0b3e32e6d303535714e505)
 ly_associate_package(PACKAGE_NAME googletest-1.8.1-rev4-mac                         TARGETS googletest                  PACKAGE_HASH cbf020d5ef976c5db8b6e894c6c63151ade85ed98e7c502729dd20172acae5a8)
-<<<<<<< HEAD
 ly_associate_package(PACKAGE_NAME googlebenchmark-1.7.0-rev1-mac                    TARGETS GoogleBenchmark             PACKAGE_HASH a1c8793eb1760905290065929b45600a4b4457345fcc129fce253d1a8980bbce)
-ly_associate_package(PACKAGE_NAME openimageio-opencolorio-2.3.12.0-rev2-mac         TARGETS OpenImageIO OpenColorIO OpenColorIO::Runtime OpenImageIO::Tools::Binaries OpenImageIO::Tools::PythonPlugins PACKAGE_HASH 48f0d9919aa69c5856dc2dbe81d991fbf83a91acd662901d8deff38f7f8be03a)
-=======
-ly_associate_package(PACKAGE_NAME googlebenchmark-1.5.0-rev2-mac                    TARGETS GoogleBenchmark             PACKAGE_HASH ad25de0146769c91e179953d845de2bec8ed4a691f973f47e3eb37639381f665)
 ly_associate_package(PACKAGE_NAME openimageio-opencolorio-2.3.17-rev3-mac           TARGETS OpenImageIO OpenColorIO OpenColorIO::Runtime OpenImageIO::Tools::Binaries OpenImageIO::Tools::PythonPlugins PACKAGE_HASH bc322f9e28d519ab5959a638b38ee3b773fefb868802823fad2396ab4f7bcbc8)
->>>>>>> 138e4a70
 ly_associate_package(PACKAGE_NAME OpenMesh-8.1-rev3-mac                             TARGETS OpenMesh                    PACKAGE_HASH af92db02a25c1f7e1741ec898f49d81d52631e00336bf9bddd1e191590063c2f)
 ly_associate_package(PACKAGE_NAME OpenSSL-1.1.1o-rev1-mac                           TARGETS OpenSSL                     PACKAGE_HASH 73a4bd7856b53edf5ab9d2ff1d31ebb02301be818680a59206ce8ec5940f3468)
 ly_associate_package(PACKAGE_NAME OpenEXR-3.1.3-rev4-mac                            TARGETS OpenEXR Imath               PACKAGE_HASH 927b8ca6cc5815fa8ee4efe6ea2845487cba2540f7958d537692e7c9481a68fc)
