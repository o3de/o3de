--- conflicted
+++ resolved
@@ -11,12 +11,6 @@
 
 set(FILES
     BuiltInPackages_mac.cmake
-<<<<<<< HEAD
-    civetweb_mac.cmake
-    Clang_mac.cmake
-=======
-    DirectXShaderCompiler_mac.cmake
->>>>>>> 626f7c00
     FbxSdk_mac.cmake
     OpenGLInterface_mac.cmake
     OpenSSL_mac.cmake
