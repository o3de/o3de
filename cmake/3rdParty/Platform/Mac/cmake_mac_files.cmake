--- conflicted
+++ resolved
@@ -13,10 +13,5 @@
     BuiltInPackages_mac.cmake
     civetweb_mac.cmake
     Clang_mac.cmake
-<<<<<<< HEAD
-    etc2comp_mac.cmake
-=======
-    FbxSdk_mac.cmake
->>>>>>> 3a79c937
     Wwise_mac.cmake
 )