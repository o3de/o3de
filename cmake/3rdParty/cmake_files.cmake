--- conflicted
+++ resolved
@@ -11,11 +11,6 @@
 
 set(FILES
     BuiltInPackages.cmake
-<<<<<<< HEAD
-    FindAWSGameLiftServerSDK.cmake
-=======
-    Findcivetweb.cmake
->>>>>>> 9a2cd67f
     FindClang.cmake
     Finddyad.cmake
     Findetc2comp.cmake
