--- conflicted
+++ resolved
@@ -52,37 +52,11 @@
 endfunction()
 
 
-#! o3de_find_all_gems: returns all gem paths
-#
-# \arg:gems the paths of all gems
-function(o3de_find_all_gems gems)
-    o3de_get_manifest_path(manifest_path)
-    if(EXISTS ${manifest_path})
-        o3de_recurse_gems(${manifest_path} all_gems)
-    endif()
-    o3de_recurse_gems(${LY_ROOT_FOLDER}/engine.json engine_gems)
-    list(APPEND all_gems ${engine_gems})
-    foreach(project ${LY_PROJECTS})
-        o3de_recurse_gems(${project}/project.json project_gems)
-        list(APPEND all_gems ${project_gems})
-    endforeach()
-    set(${gems} ${all_gems} PARENT_SCOPE)
-endfunction()
-
 #! o3de_find_gem: returns the gem path
 #
 # \arg:gem_name the gem name to find
 # \arg:the path of the gem
 function(o3de_find_gem gem_name gem_path)
-<<<<<<< HEAD
-    o3de_find_all_gems(gems)
-    foreach(gem ${gems})
-        ly_file_read(${gem}/gem.json json_data)
-        string(JSON gem_json_name ERROR_VARIABLE json_error GET ${json_data} "gem_name")
-        if(gem_json_name STREQUAL gem_name)
-            set(${gem_path} ${gem} PARENT_SCOPE)
-            return()
-=======
     get_all_external_subdirectories(all_external_subdirs)
     foreach(external_subdir IN LISTS all_external_subdirs)
         set(candidate_gem_path ${external_subdir}/gem.json)
@@ -92,7 +66,6 @@
                 set(${gem_path} ${external_subdir} PARENT_SCOPE)
                 return()
             endif()
->>>>>>> 7a45aa5b
         endif()
     endforeach()
 endfunction()
@@ -251,106 +224,6 @@
     endif()
 endfunction()
 
-
-# these functions are building up the LY_EXTERNAL_SUBDIRS global property
-
-# this one reads a gem.json and its restricted additions and recurses
-function(add_gem_json_external_subdirectories gem_path)
-    set(gem_json_path ${gem_path}/gem.json)
-    if(EXISTS ${gem_json_path})
-        # read the gem.json external subdirs
-        read_json_external_subdirs(gem_external_subdirs ${gem_json_path})
-        foreach(gem_external_subdir ${gem_external_subdirs})
-            file(REAL_PATH ${gem_external_subdir} real_gem_external_subdir BASE_DIRECTORY ${gem_path})
-            set_property(GLOBAL APPEND PROPERTY LY_EXTERNAL_SUBDIRS ${real_gem_external_subdir})
-            add_gem_json_external_subdirectories(${real_gem_external_subdir})
-        endforeach()
-        
-        # see if this o3de object has any restricted external subdir additions
-        o3de_restricted_path(${gem_json_path} gem_restricted_path gem_parent_relative_path)
-        o3de_pal_dir(pal_dir ${gem_path}/Platform/${PAL_PLATFORM_NAME} ${gem_restricted_path} ${gem_path} ${gem_parent_relative_path})
-        if(EXISTS ${pal_dir}/gem-${PAL_PLATFORM_NAME_LOWERCASE}.json)
-            read_json_external_subdirs(restricted_gem_external_subdirs ${pal_dir}/gem_${PAL_PLATFORM_NAME_LOWERCASE}.json)
-            foreach(restricted_gem_external_subdir ${restricted_gem_external_subdirs})
-                file(REAL_PATH ${restricted_gem_external_subdir} real_restricted_gem_external_subdir BASE_DIRECTORY ${pal_dir})
-                set_property(GLOBAL APPEND PROPERTY LY_EXTERNAL_SUBDIRS ${real_restricted_gem_external_subdir})
-                add_gem_json_external_subdirectories(${real_restricted_gem_external_subdir})
-            endforeach()
-        endif()
-    endif()
-endfunction()
-
-# this one reads the project and its restricted additions and recurses
-function(add_project_json_external_subdirectories project_path)
-    set(project_json_path ${project_path}/project.json)
-    if(EXISTS ${project_json_path})
-        read_json_external_subdirs(project_external_subdirs ${project_json_path})
-        foreach(project_external_subdir ${project_external_subdirs})
-            file(REAL_PATH ${project_external_subdir} real_project_external_subdir BASE_DIRECTORY ${project_path})
-            set_property(GLOBAL APPEND PROPERTY LY_EXTERNAL_SUBDIRS ${real_project_external_subdir})
-            add_gem_json_external_subdirectories(${real_project_external_subdir})
-        endforeach()
-
-        # see if this o3de object has any restricted external subdir additions
-        o3de_restricted_path(${project_json_path} project_restricted_path project_parent_relative_path)
-        o3de_pal_dir(pal_dir ${project_path}/Platform/${PAL_PLATFORM_NAME} ${project_restricted_path} ${project_path} ${project_parent_relative_path})
-        if(EXISTS ${pal_dir}/project-${PAL_PLATFORM_NAME_LOWERCASE}.json)
-            read_json_external_subdirs(restricted_project_external_subdirs ${pal_dir}/project_${PAL_PLATFORM_NAME_LOWERCASE}.json)
-            foreach(restricted_project_external_subdir ${restricted_project_external_subdirs})
-                file(REAL_PATH ${restricted_project_external_subdir} real_restricted_project_external_subdir BASE_DIRECTORY ${pal_dir})
-                set_property(GLOBAL APPEND PROPERTY LY_EXTERNAL_SUBDIRS ${real_restricted_project_external_subdir})
-                add_gem_json_external_subdirectories(${real_restricted_project_external_subdir})
-        endforeach()
-        endif()
-    endif()
-endfunction()
-
-# this one reads the engine and its restricted additions and recurses
-function(add_engine_json_external_subdirectories engine_path)
-    set(engine_json_path ${engine_path}/engine.json)
-    if(EXISTS ${engine_json_path})
-        # read the engine.json external subdirs
-        read_json_external_subdirs(engine_external_subdirs ${engine_json_path})
-        foreach(engine_external_subdir ${engine_external_subdirs})
-            file(REAL_PATH ${engine_external_subdir} real_engine_external_subdir BASE_DIRECTORY ${LY_ROOT_FOLDER})
-            set_property(GLOBAL APPEND PROPERTY LY_EXTERNAL_SUBDIRS ${real_engine_external_subdir})
-            add_gem_json_external_subdirectories(${real_engine_external_subdir})
-        endforeach()
-
-        # see if this o3de object has any restricted external subdir additions
-        o3de_restricted_path(${engine_json_path} engine_restricted_path engine_parent_relative_path)
-        o3de_pal_dir(pal_dir ${engine_path}/Platform/${PAL_PLATFORM_NAME} ${engine_restricted_path} ${engine_path} ${engine_parent_relative_path})
-        if(EXISTS ${pal_dir}/engine-${PAL_PLATFORM_NAME_LOWERCASE}.json)
-            read_json_external_subdirs(restricted_engine_external_subdirs ${pal_dir}/engine_${PAL_PLATFORM_NAME_LOWERCASE}.json)
-            foreach(restricted_engine_external_subdir ${restricted_engine_external_subdirs})
-                file(REAL_PATH ${restricted_engine_external_subdir} real_restricted_engine_external_subdir BASE_DIRECTORY ${pal_dir})
-                set_property(GLOBAL APPEND PROPERTY LY_EXTERNAL_SUBDIRS ${real_restricted_engine_external_subdir})
-                add_gem_json_external_subdirectories(${real_restricted_engine_external_subdir})
-            endforeach()
-        endif()
-    endif()
-endfunction()
-
-# this is the entry point
-function(add_subdirectory_on_externalsubdirs)
-    get_property(external_subdirs GLOBAL PROPERTY LY_EXTERNAL_SUBDIRS)
-    list(APPEND LY_EXTERNAL_SUBDIRS ${external_subdirs})
-    # Loop over the additional external subdirectories and invoke add_subdirectory on them
-    foreach(external_directory ${LY_EXTERNAL_SUBDIRS})
-        # Hash the external_directory name and append it to the Binary Directory section of add_subdirectory
-        # This is to deal with potential situations where multiple external directories has the same last directory name
-        # For example if D:/Company1/RayTracingGem and F:/Company2/Path/RayTracingGem were both added as a subdirectory
-        file(REAL_PATH ${external_directory} full_directory_path)
-        string(SHA256 full_directory_hash ${full_directory_path})
-        # Truncate the full_directory_hash down to 8 characters to avoid hitting the Windows 260 character path limit
-        # when the external subdirectory contains relative paths of significant length
-        string(SUBSTRING ${full_directory_hash} 0 8 full_directory_hash)
-        # Use the last directory as the suffix path to use for the Binary Directory
-        get_filename_component(directory_name ${external_directory} NAME)
-        add_subdirectory(${external_directory} ${CMAKE_BINARY_DIR}/External/${directory_name}-${full_directory_hash})
-    endforeach()
-endfunction()
-
 # detect open platforms
 file(GLOB detection_files "cmake/Platform/*/PALDetection_*.cmake")
 foreach(detection_file ${detection_files})
