#
# Copyright (c) Contributors to the Open 3D Engine Project.
# For complete copyright and license terms please see the LICENSE at the root of this distribution.
#
# SPDX-License-Identifier: Apache-2.0 OR MIT
#
#

# This is used to generate a setreg file which will be placed inside the bundle
# for targets that request it(eg. AssetProcessor/Editor). This is the relative path
# to the bundle from the installed engine's root. This will be used to compute the
# absolute path to bundle which may contain dependent dylibs(eg. Gems) used by a project.
set(installed_binaries_path_template [[
{
    "Amazon": {
        "AzCore": {
            "Runtime": {
                "FilePaths": {
                    "InstalledBinariesFolder": "@install_relative_binaries_path@"
                }
            }
        }
    }
}]]
)

foreach(config ${CMAKE_CONFIGURATION_TYPES})
    configure_file(${LY_ROOT_FOLDER}/cmake/Platform/Mac/PreInstallSteps_mac.cmake.in ${CMAKE_BINARY_DIR}/runtime_install/${config}/PreInstallSteps_mac.cmake @ONLY)
endforeach()
        
install(SCRIPT ${CMAKE_BINARY_DIR}/runtime_install/$<CONFIG>/PreInstallSteps_mac.cmake)

#! ly_install_target_override: Mac specific target installation
function(ly_install_target_override)

    set(options)
    set(oneValueArgs TARGET ARCHIVE_DIR LIBRARY_DIR RUNTIME_DIR LIBRARY_SUBDIR RUNTIME_SUBDIR)
    set(multiValueArgs)
    cmake_parse_arguments(ly_platform_install_target "${options}" "${oneValueArgs}" "${multiValueArgs}" ${ARGN})

    # For bundles on Mac, we set the icons by passing in a path to the Images.xcassets directory.
    # However, the CMake install command expects paths to files for the the RESOURCE property.
    # More details can be found in the CMake issue: https://gitlab.kitware.com/cmake/cmake/-/issues/22409
    get_target_property(is_bundle ${ly_platform_install_target_TARGET} MACOSX_BUNDLE)
    if (${is_bundle})
        get_target_property(cached_resources_dir ${ly_platform_install_target_TARGET} RESOURCE)
        set_property(TARGET ${ly_platform_install_target_TARGET} PROPERTY RESOURCE "")
    endif()
    
    install(
        TARGETS ${ly_platform_install_target_TARGET}
        ARCHIVE
            DESTINATION ${ly_platform_install_target_ARCHIVE_DIR}/${PAL_PLATFORM_NAME}/$<CONFIG>
            COMPONENT ${CMAKE_INSTALL_DEFAULT_COMPONENT_NAME}
        LIBRARY
            DESTINATION ${ly_platform_install_target_LIBRARY_DIR}/${PAL_PLATFORM_NAME}/$<CONFIG>/${ly_platform_install_target_LIBRARY_SUBDIR}
            COMPONENT ${CMAKE_INSTALL_DEFAULT_COMPONENT_NAME}
        RUNTIME
            DESTINATION ${ly_platform_install_target_RUNTIME_DIR}/${PAL_PLATFORM_NAME}/$<CONFIG>/${ly_platform_install_target_RUNTIME_SUBDIR}
            COMPONENT ${CMAKE_INSTALL_DEFAULT_COMPONENT_NAME}
        BUNDLE
            DESTINATION ${ly_platform_install_target_RUNTIME_DIR}/${PAL_PLATFORM_NAME}/$<CONFIG>/${ly_platform_install_target_RUNTIME_SUBDIR}
            COMPONENT ${CMAKE_INSTALL_DEFAULT_COMPONENT_NAME}
        RESOURCE
            DESTINATION ${ly_platform_install_target_RUNTIME_DIR}/${PAL_PLATFORM_NAME}/$<CONFIG>/${ly_platform_install_target_RUNTIME_SUBDIR}/
            COMPONENT ${CMAKE_INSTALL_DEFAULT_COMPONENT_NAME}
    )

    set(install_relative_binaries_path "${ly_platform_install_target_RUNTIME_DIR}/${PAL_PLATFORM_NAME}/$<CONFIG>/${ly_platform_install_target_RUNTIME_SUBDIR}")

    if (${is_bundle})
        set_property(TARGET ${ly_platform_install_target_TARGET} PROPERTY RESOURCE ${cached_resources_dir})
        set(runtime_output_filename "$<TARGET_FILE_NAME:${ly_platform_install_target_TARGET}>.app")

        # For bundles, add a setreg file that contains install relative path to the bundle.
        # This will be used when loading dynamic libraries outside the bundle.
        string(CONFIGURE "${installed_binaries_path_template}" configured_setreg_file)
        file(GENERATE
            OUTPUT ${CMAKE_BINARY_DIR}/runtime_install/$<CONFIG>/${ly_platform_install_target_TARGET}BundlePath.setreg
            CONTENT "${configured_setreg_file}"
        )
        ly_install_add_install_path_setreg(${ly_platform_install_target_TARGET} ${CMAKE_BINARY_DIR}/runtime_install/$<CONFIG>/${ly_platform_install_target_TARGET}BundlePath.setreg)
    else()
        set(runtime_output_filename "$<TARGET_FILE_NAME:${ly_platform_install_target_TARGET}>")
    endif()
    
    get_target_property(target_type ${ly_platform_install_target_TARGET} TYPE)
    if(target_type IN_LIST LY_TARGET_TYPES_WITH_RUNTIME_OUTPUTS)
        get_target_property(entitlement_file ${ly_platform_install_target_TARGET} ENTITLEMENT_FILE_PATH)
        if (NOT entitlement_file)
            set(entitlement_file "none")
        endif()
        
        ly_file_read(${LY_ROOT_FOLDER}/cmake/Platform/Mac/runtime_install_mac.cmake.in template_file)
        string(CONFIGURE "${template_file}" configured_template_file @ONLY)
        file(GENERATE
            OUTPUT ${CMAKE_BINARY_DIR}/runtime_install/$<CONFIG>/${ly_platform_install_target_TARGET}.cmake
            CONTENT "${configured_template_file}"
        )
    endif()
endfunction()

#! ly_install_add_install_path_setreg: Adds the install path setreg file as a dependency
function(ly_install_add_install_path_setreg NAME SETREG_FILE_PATH)
    set_property(TARGET ${NAME} APPEND PROPERTY INTERFACE_LY_TARGET_FILES "${SETREG_FILE_PATH}\nRegistry")
endfunction()

#! ly_install_code_function_override: Mac specific copy function to handle frameworks
function(ly_install_code_function_override)

    configure_file(${LY_ROOT_FOLDER}/cmake/Platform/Mac/InstallUtils_mac.cmake.in ${CMAKE_BINARY_DIR}/runtime_install/InstallUtils_mac.cmake @ONLY)
    install(SCRIPT ${CMAKE_BINARY_DIR}/runtime_install/InstallUtils_mac.cmake)

endfunction()

<<<<<<< HEAD
#! ly_post_install_steps: Any additional platform specific post install steps
function(ly_post_install_steps)

    # On Mac, after CMake is done installing, the code signatures on all our built binaries will be invalid.
    # We need to now codesign each dynamic library, executable, and app bundle. It's specific to each target
    # because there could potentially be different entitlements for different targets.
    get_property(all_targets GLOBAL PROPERTY LY_ALL_TARGETS)
    foreach(alias_target IN LISTS all_targets)
        ly_de_alias_target(${alias_target} target)
        # Exclude targets that dont produce runtime outputs
        get_target_property(target_type ${target} TYPE)
        if(NOT target_type IN_LIST LY_TARGET_TYPES_WITH_RUNTIME_OUTPUTS)
            continue()
        endif()
        
        install(SCRIPT ${CMAKE_BINARY_DIR}/runtime_install/$<CONFIG>/${target}.cmake)
    endforeach()

    install(CODE
"ly_download_and_codesign_sdk_python()
ly_codesign_sdk()"
=======
    endif()
    file(COPY \"\${source_file}\" DESTINATION \"\${target_directory}\" FILE_PERMISSIONS ${LY_COPY_PERMISSIONS})
endfunction()"
    COMPONENT ${CMAKE_INSTALL_DEFAULT_COMPONENT_NAME}
>>>>>>> 9d2352c3
    )

endfunction()

include(cmake/Platform/Common/Install_common.cmake)<|MERGE_RESOLUTION|>--- conflicted
+++ resolved
@@ -28,7 +28,7 @@
     configure_file(${LY_ROOT_FOLDER}/cmake/Platform/Mac/PreInstallSteps_mac.cmake.in ${CMAKE_BINARY_DIR}/runtime_install/${config}/PreInstallSteps_mac.cmake @ONLY)
 endforeach()
         
-install(SCRIPT ${CMAKE_BINARY_DIR}/runtime_install/$<CONFIG>/PreInstallSteps_mac.cmake)
+install(SCRIPT ${CMAKE_BINARY_DIR}/runtime_install/$<CONFIG>/PreInstallSteps_mac.cmake COMPONENT ${CMAKE_INSTALL_DEFAULT_COMPONENT_NAME})
 
 #! ly_install_target_override: Mac specific target installation
 function(ly_install_target_override)
@@ -109,11 +109,10 @@
 function(ly_install_code_function_override)
 
     configure_file(${LY_ROOT_FOLDER}/cmake/Platform/Mac/InstallUtils_mac.cmake.in ${CMAKE_BINARY_DIR}/runtime_install/InstallUtils_mac.cmake @ONLY)
-    install(SCRIPT ${CMAKE_BINARY_DIR}/runtime_install/InstallUtils_mac.cmake)
+    install(SCRIPT ${CMAKE_BINARY_DIR}/runtime_install/InstallUtils_mac.cmake COMPONENT ${CMAKE_INSTALL_DEFAULT_COMPONENT_NAME})
 
 endfunction()
 
-<<<<<<< HEAD
 #! ly_post_install_steps: Any additional platform specific post install steps
 function(ly_post_install_steps)
 
@@ -129,18 +128,13 @@
             continue()
         endif()
         
-        install(SCRIPT ${CMAKE_BINARY_DIR}/runtime_install/$<CONFIG>/${target}.cmake)
+        install(SCRIPT ${CMAKE_BINARY_DIR}/runtime_install/$<CONFIG>/${target}.cmake COMPONENT ${CMAKE_INSTALL_DEFAULT_COMPONENT_NAME})
     endforeach()
 
     install(CODE
 "ly_download_and_codesign_sdk_python()
 ly_codesign_sdk()"
-=======
-    endif()
-    file(COPY \"\${source_file}\" DESTINATION \"\${target_directory}\" FILE_PERMISSIONS ${LY_COPY_PERMISSIONS})
-endfunction()"
-    COMPONENT ${CMAKE_INSTALL_DEFAULT_COMPONENT_NAME}
->>>>>>> 9d2352c3
+        COMPONENT ${CMAKE_INSTALL_DEFAULT_COMPONENT_NAME}
     )
 
 endfunction()
