--- conflicted
+++ resolved
@@ -48,11 +48,8 @@
         libxkbcommon-dev                        # For xcb keyboard input
         libxcb-xfixes0-dev                      # For mouse input
         libxcb-xinput-dev                       # For mouse input
-<<<<<<< HEAD
         libxcb-image0-dev                       # For xcb image support
-=======
         libxcb-randr0-dev                       # For xcb display
->>>>>>> a05ef781
         libpcre2-16-0
         zlib1g-dev
         mesa-common-dev
