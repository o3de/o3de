--- conflicted
+++ resolved
@@ -19,11 +19,6 @@
         # Disabled warnings (please do not disable any others without first consulting ly-warnings)
         -Wrange-loop-analysis
         -Wno-unknown-warning-option # used as a way to mark warnings that are MSVC only
-<<<<<<< HEAD
-        -Wno-format-security
-=======
-        -Wno-inconsistent-missing-override
->>>>>>> 6b5b8271
         -Wno-parentheses
         -Wno-reorder
         -Wno-switch
