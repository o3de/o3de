#
# Copyright (c) Contributors to the Open 3D Engine Project.
# For complete copyright and license terms please see the LICENSE at the root of this distribution.
#
# SPDX-License-Identifier: Apache-2.0 OR MIT
#
#

include(cmake/Platform/Common/Configurations_common.cmake)

set(LY_GCC_BUILD_FOR_GCOV FALSE CACHE BOOL "Flag to enable the build for gcov usage")
if(LY_GCC_BUILD_FOR_GCOV)
    set(LY_GCC_GCOV_FLAGS "--coverage")
endif()

set(LY_GCC_BUILD_FOR_GPROF FALSE CACHE BOOL "Flag to enable the build for gprof usage")
if(LY_GCC_BUILD_FOR_GPROF)
    set(LY_GCC_GPROF_FLAGS "-pg")
endif()


ly_append_configurations_options(

    COMPILATION_C
        -fno-exceptions
        -fvisibility=hidden
        -Wall
        -Werror

        ${LY_GCC_GCOV_FLAGS}
        ${LY_GCC_GPROF_FLAGS}

    COMPILATION_CXX
        -fno-exceptions
        -fvisibility=hidden
        -fvisibility-inlines-hidden
<<<<<<< HEAD
=======

>>>>>>> 2dbc961e
        -Wall
        -Werror

        ${LY_GCC_GCOV_FLAGS}
        ${LY_GCC_GPROF_FLAGS}

        # Disabled warnings 
        -Wno-array-bounds
        -Wno-attributes
        -Wno-class-memaccess
<<<<<<< HEAD
=======
        -Wno-comment
>>>>>>> 2dbc961e
        -Wno-delete-non-virtual-dtor
        -Wno-enum-compare
        -Wno-format-overflow
        -Wno-format-truncation
        -Wno-int-in-bool-context
        -Wno-logical-not-parentheses
        -Wno-memset-elt-size
        -Wno-nonnull-compare
        -Wno-parentheses
        -Wno-reorder
        -Wno-restrict
        -Wno-return-local-addr
        -Wno-sequence-point
        -Wno-sign-compare
        -Wno-strict-aliasing
        -Wno-stringop-overflow
        -Wno-stringop-truncation
        -Wno-switch
        -Wno-uninitialized
        -Wno-unused-but-set-variable
        -Wno-unused-result
        -Wno-unused-value
        -Wno-unused-variable

    COMPILATION_DEBUG
        -O0 # No optimization
        -g # debug symbols
        -fno-inline # don't inline functions
        -fstack-protector # Add additional checks to catch stack corruption issues
    COMPILATION_PROFILE
        -O2
        -g # debug symbols
    COMPILATION_RELEASE
        -O2
)

include(cmake/Platform/Common/TargetIncludeSystemDirectories_supported.cmake)<|MERGE_RESOLUTION|>--- conflicted
+++ resolved
@@ -34,10 +34,6 @@
         -fno-exceptions
         -fvisibility=hidden
         -fvisibility-inlines-hidden
-<<<<<<< HEAD
-=======
-
->>>>>>> 2dbc961e
         -Wall
         -Werror
 
@@ -48,10 +44,6 @@
         -Wno-array-bounds
         -Wno-attributes
         -Wno-class-memaccess
-<<<<<<< HEAD
-=======
-        -Wno-comment
->>>>>>> 2dbc961e
         -Wno-delete-non-virtual-dtor
         -Wno-enum-compare
         -Wno-format-overflow
