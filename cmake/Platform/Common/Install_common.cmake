--- conflicted
+++ resolved
@@ -722,11 +722,7 @@
 
     # Misc
     install(FILES
-<<<<<<< HEAD
-        ${LY_ROOT_FOLDER}/ctest_pytest.ini
-=======
         ${LY_ROOT_FOLDER}/pytest.ini
->>>>>>> a5448005
         ${LY_ROOT_FOLDER}/LICENSE.txt
         ${LY_ROOT_FOLDER}/README.md
         DESTINATION .
