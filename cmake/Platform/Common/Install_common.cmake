#
# Copyright (c) Contributors to the Open 3D Engine Project.
# For complete copyright and license terms please see the LICENSE at the root of this distribution.
#
# SPDX-License-Identifier: Apache-2.0 OR MIT
#
#

include(cmake/FileUtil.cmake)

set(LY_INSTALL_EXTERNAL_BUILD_DIRS "" CACHE PATH "External build directories to be included in the install process. This allows to package non-monolithic and monolithic.")
unset(normalized_external_build_dirs)
foreach(external_dir ${LY_INSTALL_EXTERNAL_BUILD_DIRS})
    cmake_path(ABSOLUTE_PATH external_dir BASE_DIRECTORY ${LY_ROOT_FOLDER} NORMALIZE)
    list(APPEND normalized_external_build_dirs ${external_dir})
endforeach()
set(LY_INSTALL_EXTERNAL_BUILD_DIRS ${normalized_external_build_dirs})

set(CMAKE_INSTALL_MESSAGE NEVER) # Simplify messages to reduce output noise

define_property(TARGET PROPERTY LY_INSTALL_GENERATE_RUN_TARGET
    BRIEF_DOCS "Defines if a \"RUN\" targets should be created when installing this target Gem"
    FULL_DOCS [[
        Property which is set on targets that should generate a "RUN"
        target when installed. This \"RUN\" target helps to run the
        binary from the installed location directly from the IDE.
    ]]
)

# We can have elements being installed under the following components:
# - Core (required for all) (default)
# - Default
#   - Default_$<CONFIG>
# - Monolithic
#   - Monolithic_$<CONFIG>
# Debug/Monolithic are build permutations, so for a CMake run, it can only generate
# one of the permutations. Each build permutation can generate only one cmake_install.cmake.
# Each build permutation will generate the same elements in Core.
# CPack is able to put the two together by taking Core from one permutation and then taking
# each permutation.

ly_set(CMAKE_INSTALL_DEFAULT_COMPONENT_NAME CORE)
if(LY_MONOLITHIC_GAME)
    set(LY_BUILD_PERMUTATION Monolithic)
else()
    set(LY_BUILD_PERMUTATION Default)
endif()
string(TOUPPER ${LY_BUILD_PERMUTATION} LY_INSTALL_PERMUTATION_COMPONENT)

cmake_path(RELATIVE_PATH CMAKE_RUNTIME_OUTPUT_DIRECTORY BASE_DIRECTORY ${CMAKE_BINARY_DIR} OUTPUT_VARIABLE runtime_output_directory)
cmake_path(RELATIVE_PATH CMAKE_LIBRARY_OUTPUT_DIRECTORY BASE_DIRECTORY ${CMAKE_BINARY_DIR} OUTPUT_VARIABLE library_output_directory)
# Get the output folders, archive is always the same, but runtime/library can be in subfolders defined per target
cmake_path(RELATIVE_PATH CMAKE_ARCHIVE_OUTPUT_DIRECTORY BASE_DIRECTORY ${CMAKE_BINARY_DIR} OUTPUT_VARIABLE archive_output_directory)

cmake_path(APPEND archive_output_directory "${PAL_PLATFORM_NAME}/$<CONFIG>/${LY_BUILD_PERMUTATION}")
cmake_path(APPEND library_output_directory "${PAL_PLATFORM_NAME}/$<CONFIG>/${LY_BUILD_PERMUTATION}")
cmake_path(APPEND runtime_output_directory "${PAL_PLATFORM_NAME}/$<CONFIG>/${LY_BUILD_PERMUTATION}")

#! ly_setup_target: Setup the data needed to re-create the cmake target commands for a single target
function(ly_setup_target OUTPUT_CONFIGURED_TARGET ALIAS_TARGET_NAME absolute_target_source_dir)
    # De-alias target name
    ly_de_alias_target(${ALIAS_TARGET_NAME} TARGET_NAME)

    # Get the target source directory relative to the LY root folder
    ly_get_engine_relative_source_dir(${absolute_target_source_dir} relative_target_source_dir)

    # All include directories marked PUBLIC or INTERFACE will be installed. We dont use PUBLIC_HEADER because in order to do that
    # we need to set the PUBLIC_HEADER property of the target for all the headers we are exporting. After doing that, installing the
    # headers end up in one folder instead of duplicating the folder structure of the public/interface include directory.
    # Instead, we install them with install(DIRECTORY)
    get_target_property(include_directories ${TARGET_NAME} INTERFACE_INCLUDE_DIRECTORIES)
    if (include_directories)
        unset(public_headers)
        foreach(include_directory ${include_directories})
            string(GENEX_STRIP ${include_directory} include_genex_expr)
            if(include_genex_expr STREQUAL include_directory) # only for cases where there are no generation expressions
                unset(current_public_headers)

                cmake_path(NORMAL_PATH include_directory)
                string(REGEX REPLACE "/$" "" include_directory "${include_directory}")
                cmake_path(IS_PREFIX LY_ROOT_FOLDER ${absolute_target_source_dir} NORMALIZE include_directory_child_of_o3de_root)
                if(NOT include_directory_child_of_o3de_root)
                    # Include directory is outside of the O3DE root folder ${LY_ROOT_FOLDER}.
                    # For the INSTALL step, the O3DE root folder must be a prefix of all include directories.
                    continue()
                endif()

                # For some cases (e.g. codegen) we generate headers that end up in the BUILD_DIR. Since the BUILD_DIR
                # is per-permutation, we need to install such headers per permutation. For the other cases, we can install
                # under the default component since they are shared across permutations/configs.
                cmake_path(IS_PREFIX CMAKE_BINARY_DIR ${include_directory} NORMALIZE include_directory_child_of_build)

                # In order to combine profile and release monolithic, we use the CORE component
                # because CPack will fail if it finds duplicated content in CORE and DEFAULT/MONOLITHIC
                set(include_directory_component ${CMAKE_INSTALL_DEFAULT_COMPONENT_NAME})

                unset(rel_include_dir)
                if(include_directory_child_of_build)
                    # We need to use the path relative to the binary folder otherwise you will get an invalid 
                    # relative path if the build folder is outside the engine root.
                    cmake_path(RELATIVE_PATH include_directory BASE_DIRECTORY ${CMAKE_BINARY_DIR} OUTPUT_VARIABLE rel_include_dir)
                else()
                    cmake_path(RELATIVE_PATH include_directory BASE_DIRECTORY ${LY_ROOT_FOLDER} OUTPUT_VARIABLE rel_include_dir)
                endif()
                cmake_path(APPEND rel_include_dir "..")
                cmake_path(NORMAL_PATH rel_include_dir OUTPUT_VARIABLE destination_dir)

                ly_install(DIRECTORY ${include_directory}
                    DESTINATION ${destination_dir}
                    COMPONENT ${include_directory_component}
                    FILES_MATCHING
                        PATTERN *.h
                        PATTERN *.hpp
                        PATTERN *.inl
                        PATTERN *.hxx
                        PATTERN *.jinja # LyAutoGen files
                )
            endif()
        endforeach()
    endif()

    get_target_property(target_runtime_output_directory ${TARGET_NAME} RUNTIME_OUTPUT_DIRECTORY)
    if(target_runtime_output_directory)
        cmake_path(RELATIVE_PATH target_runtime_output_directory BASE_DIRECTORY ${CMAKE_RUNTIME_OUTPUT_DIRECTORY} OUTPUT_VARIABLE target_runtime_output_subdirectory)
    endif()

    get_target_property(target_library_output_directory ${TARGET_NAME} LIBRARY_OUTPUT_DIRECTORY)
    if(target_library_output_directory)
        cmake_path(RELATIVE_PATH target_library_output_directory BASE_DIRECTORY ${CMAKE_LIBRARY_OUTPUT_DIRECTORY} OUTPUT_VARIABLE target_library_output_subdirectory)
    endif()

    if(COMMAND ly_setup_target_install_targets_override)
        # Mac needs special handling because of a cmake issue
        ly_setup_target_install_targets_override(TARGET ${TARGET_NAME}
            ARCHIVE_DIR ${archive_output_directory}
            LIBRARY_DIR ${library_output_directory}
            RUNTIME_DIR ${runtime_output_directory}
            LIBRARY_SUBDIR ${target_library_output_subdirectory}
            RUNTIME_SUBDIR ${target_runtime_output_subdirectory}
        )
    else()
        foreach(conf IN LISTS CMAKE_CONFIGURATION_TYPES)
            string(TOUPPER ${conf} UCONF)
            ly_install(TARGETS ${TARGET_NAME}
                ARCHIVE
                    DESTINATION ${archive_output_directory}
                    COMPONENT ${LY_INSTALL_PERMUTATION_COMPONENT}_${UCONF}
                    CONFIGURATIONS ${conf}
                LIBRARY
                    DESTINATION ${library_output_directory}/${target_library_output_subdirectory}
                    COMPONENT ${LY_INSTALL_PERMUTATION_COMPONENT}_${UCONF}
                    CONFIGURATIONS ${conf}
                RUNTIME
                    DESTINATION ${runtime_output_directory}/${target_runtime_output_subdirectory}
                    COMPONENT ${LY_INSTALL_PERMUTATION_COMPONENT}_${UCONF}
                    CONFIGURATIONS ${conf}
            )
        endforeach()
    endif()

    # CMakeLists.txt related files
    string(REGEX MATCH "(.*)::(.*)$" match ${ALIAS_TARGET_NAME})
    if(match)
        set(NAMESPACE_PLACEHOLDER "NAMESPACE ${CMAKE_MATCH_1}")
        set(NAME_PLACEHOLDER ${CMAKE_MATCH_2})
    else()
        set(NAMESPACE_PLACEHOLDER "")
        set(NAME_PLACEHOLDER ${TARGET_NAME})
    endif()
    get_target_property(should_create_helper ${TARGET_NAME} LY_INSTALL_GENERATE_RUN_TARGET)
    if(should_create_helper)
        set(NAME_PLACEHOLDER ${NAME_PLACEHOLDER}.Imported)
    endif()

    set(TARGET_TYPE_PLACEHOLDER "")
    get_target_property(target_type ${TARGET_NAME} TYPE)
    # Remove the _LIBRARY since we dont need to pass that to ly_add_targets
    string(REPLACE "_LIBRARY" "" TARGET_TYPE_PLACEHOLDER ${target_type})
    # For HEADER_ONLY libs we end up generating "INTERFACE" libraries, need to specify HEADERONLY instead
    string(REPLACE "INTERFACE" "HEADERONLY" TARGET_TYPE_PLACEHOLDER ${TARGET_TYPE_PLACEHOLDER})
    # In non-monolithic mode, gem targets are MODULE libraries, In monolithic mode gem targets are STATIC libraries
    set(GEM_LIBRARY_TYPES "MODULE" "STATIC")
    if(TARGET_TYPE_PLACEHOLDER IN_LIST GEM_LIBRARY_TYPES)
        get_target_property(gem_module ${TARGET_NAME} GEM_MODULE)
        if(gem_module)
            string(PREPEND TARGET_TYPE_PLACEHOLDER "GEM_")
        endif()
    endif()

    string(REPEAT " " 12 PLACEHOLDER_INDENT)
    get_target_property(COMPILE_DEFINITIONS_PLACEHOLDER ${TARGET_NAME} INTERFACE_COMPILE_DEFINITIONS)
    if(COMPILE_DEFINITIONS_PLACEHOLDER)
        set(COMPILE_DEFINITIONS_PLACEHOLDER "${PLACEHOLDER_INDENT}${COMPILE_DEFINITIONS_PLACEHOLDER}")
        list(JOIN COMPILE_DEFINITIONS_PLACEHOLDER "\n${PLACEHOLDER_INDENT}" COMPILE_DEFINITIONS_PLACEHOLDER)
    else()
        unset(COMPILE_DEFINITIONS_PLACEHOLDER)
    endif()

    # Includes need additional processing to add the install root
    foreach(include IN LISTS include_directories)
        string(GENEX_STRIP ${include} include_genex_expr)
        if(include_genex_expr STREQUAL include) # only for cases where there are no generation expressions
            # Make the include path relative to the source dir where the target will be declared
            cmake_path(IS_PREFIX CMAKE_BINARY_DIR ${include} NORMALIZE include_directory_child_of_build)
            if(include_directory_child_of_build)
                # Some autogen files are placed in the build folder so remove the build folder prefix
                # and use it to calculate the relative path  
                cmake_path(RELATIVE_PATH include BASE_DIRECTORY ${CMAKE_BINARY_DIR} OUTPUT_VARIABLE rel_include)
                cmake_path(SET base_path ${LY_ROOT_FOLDER})
                cmake_path(APPEND base_path ${rel_include} OUTPUT_VARIABLE absolute_include)
                cmake_path(RELATIVE_PATH absolute_include BASE_DIRECTORY ${absolute_target_source_dir} OUTPUT_VARIABLE target_include)
            else()
                cmake_path(RELATIVE_PATH include BASE_DIRECTORY ${absolute_target_source_dir} OUTPUT_VARIABLE target_include)
            endif()
            list(APPEND INCLUDE_DIRECTORIES_PLACEHOLDER "${PLACEHOLDER_INDENT}${target_include}")
        endif()
    endforeach()
    list(JOIN INCLUDE_DIRECTORIES_PLACEHOLDER "\n" INCLUDE_DIRECTORIES_PLACEHOLDER)

    string(REPEAT " " 12 PLACEHOLDER_INDENT)
    get_property(interface_build_dependencies_props TARGET ${TARGET_NAME} PROPERTY LY_DELAYED_LINK)
    unset(INTERFACE_BUILD_DEPENDENCIES_PLACEHOLDER)
    # We can have private build dependencies that contains direct or indirect runtime dependencies.
    # Since imported targets cannot contain build dependencies, we need another way to propagate the runtime dependencies.
    # We dont want to put such dependencies in the interface because a user can mistakenly use a symbol that is not available
    # when using the engine from source (and that the author of the target didn't want to set public).
    # To overcome this, we will actually expose the private build dependencies as runtime dependencies. Our runtime dependency
    # algorithm will walk recursively also through static libraries and will only copy binaries to the output.
    unset(RUNTIME_DEPENDENCIES_PLACEHOLDER)
    if(interface_build_dependencies_props)
        cmake_parse_arguments(build_deps "" "" "PRIVATE;PUBLIC;INTERFACE" ${interface_build_dependencies_props})
        # Interface and public dependencies should always be exposed
        set(build_deps_target ${build_deps_INTERFACE})
        if(build_deps_PUBLIC)
            set(build_deps_target "${build_deps_target};${build_deps_PUBLIC}")
        endif()
        # Private dependencies should only be exposed if it is a static library, since in those cases, link
        # dependencies are transfered to the downstream dependencies
        if("${target_type}" STREQUAL "STATIC_LIBRARY")
            set(build_deps_target "${build_deps_target};${build_deps_PRIVATE}")
        endif()

        # But we will also pass the private dependencies as runtime dependencies (as long as they are targets, note the comment above)
        foreach(build_dep_private IN LISTS build_deps_PRIVATE)
            if(TARGET ${build_dep_private})
                list(APPEND RUNTIME_DEPENDENCIES_PLACEHOLDER "${build_dep_private}")
            endif()
        endforeach()

        foreach(build_dependency IN LISTS build_deps_target)
            # Skip wrapping produced when targets are not created in the same directory
            if(build_dependency)
                list(APPEND INTERFACE_BUILD_DEPENDENCIES_PLACEHOLDER "${PLACEHOLDER_INDENT}${build_dependency}")
            endif()
        endforeach()
    endif()
    list(JOIN INTERFACE_BUILD_DEPENDENCIES_PLACEHOLDER "\n" INTERFACE_BUILD_DEPENDENCIES_PLACEHOLDER)

    string(REPEAT " " 8 PLACEHOLDER_INDENT)
    get_target_property(manually_added_dependencies ${TARGET_NAME} MANUALLY_ADDED_DEPENDENCIES)
    if(manually_added_dependencies) # not found properties return the name of the variable with a "-NOTFOUND" at the end, here we set it to empty if not found
        list(APPEND RUNTIME_DEPENDENCIES_PLACEHOLDER ${manually_added_dependencies})
    endif()
    if(RUNTIME_DEPENDENCIES_PLACEHOLDER)
        set(RUNTIME_DEPENDENCIES_PLACEHOLDER "${PLACEHOLDER_INDENT}${RUNTIME_DEPENDENCIES_PLACEHOLDER}")
        list(JOIN RUNTIME_DEPENDENCIES_PLACEHOLDER "\n${PLACEHOLDER_INDENT}" RUNTIME_DEPENDENCIES_PLACEHOLDER)
    else()
        unset(RUNTIME_DEPENDENCIES_PLACEHOLDER)
    endif()

    string(REPEAT " " 8 PLACEHOLDER_INDENT)
    # If a target has an LY_PROJECT_NAME property, forward that property to new target
    get_target_property(target_project_association ${TARGET_NAME} LY_PROJECT_NAME)
    if(target_project_association)
        list(APPEND TARGET_PROPERTIES_PLACEHOLDER "${PLACEHOLDER_INDENT}LY_PROJECT_NAME ${target_project_association}")
    endif()

    # If the target is an executable/application, add a custom target so we can debug the target in project-centric workflow
    if(should_create_helper)
        string(REPLACE ".Imported" "" RUN_TARGET_NAME ${NAME_PLACEHOLDER})
        set(target_types_with_debugging_helper EXECUTABLE APPLICATION)
        if(NOT target_type IN_LIST target_types_with_debugging_helper)
            message(FATAL_ERROR "Cannot generate a RUN target for ${TARGET_NAME}, type is ${target_type}")
        endif()
        set(TARGET_RUN_HELPER
"add_custom_target(${RUN_TARGET_NAME})
set_target_properties(${RUN_TARGET_NAME} PROPERTIES
    FOLDER \"O3DE_SDK\"
    VS_DEBUGGER_COMMAND \$<GENEX_EVAL:\$<TARGET_PROPERTY:${NAME_PLACEHOLDER},IMPORTED_LOCATION>>
    VS_DEBUGGER_COMMAND_ARGUMENTS \"--project-path=\${LY_DEFAULT_PROJECT_PATH}\"
)
set_property(GLOBAL APPEND PROPERTY LY_ALL_TARGETS ${RUN_TARGET_NAME})
"
)
    endif()

    # Config files
    set(target_file_contents "# Generated by O3DE install\n\n")
    if(NOT target_type STREQUAL INTERFACE_LIBRARY)

        unset(target_location)
        set(runtime_types EXECUTABLE APPLICATION)
        if(target_type IN_LIST runtime_types)
            set(target_location "\${LY_ROOT_FOLDER}/${runtime_output_directory}/${target_runtime_output_subdirectory}/$<TARGET_FILE_NAME:${TARGET_NAME}>")
        elseif(target_type STREQUAL MODULE_LIBRARY)
            set(target_location "\${LY_ROOT_FOLDER}/${library_output_directory}/${target_library_output_subdirectory}/$<TARGET_FILE_NAME:${TARGET_NAME}>")
        elseif(target_type STREQUAL SHARED_LIBRARY)
            string(APPEND target_file_contents
"set_property(TARGET ${NAME_PLACEHOLDER}
    APPEND_STRING PROPERTY IMPORTED_IMPLIB
        $<$<CONFIG:$<CONFIG>$<ANGLE-R>:\"\${LY_ROOT_FOLDER}/${archive_output_directory}/$<TARGET_LINKER_FILE_NAME:${TARGET_NAME}>\"$<ANGLE-R>
)
")
            string(APPEND target_file_contents
"set_property(TARGET ${NAME_PLACEHOLDER}
    PROPERTY IMPORTED_IMPLIB_$<UPPER_CASE:$<CONFIG>>
        \"\${LY_ROOT_FOLDER}/${archive_output_directory}/$<TARGET_LINKER_FILE_NAME:${TARGET_NAME}>\"
)
")
            set(target_location "\${LY_ROOT_FOLDER}/${library_output_directory}/${target_library_output_subdirectory}/$<TARGET_FILE_NAME:${TARGET_NAME}>")
        elseif(target_type STREQUAL STATIC_LIBRARY) # STATIC_LIBRARY, OBJECT_LIBRARY, INTERFACE_LIBRARY
            set(target_location "\${LY_ROOT_FOLDER}/${archive_output_directory}/$<TARGET_LINKER_FILE_NAME:${TARGET_NAME}>")
        else() # OBJECT_LIBRARY has no output target
        endif()

        if(target_location)
            string(APPEND target_file_contents
"set_property(TARGET ${NAME_PLACEHOLDER}
    APPEND_STRING PROPERTY IMPORTED_LOCATION
        $<$<CONFIG:$<CONFIG>$<ANGLE-R>:${target_location}$<ANGLE-R>
)
set_property(TARGET ${NAME_PLACEHOLDER}
    PROPERTY IMPORTED_LOCATION_$<UPPER_CASE:$<CONFIG>>
        ${target_location}
)
")
        endif()
    endif()

    set(target_install_source_dir ${CMAKE_CURRENT_BINARY_DIR}/install/${relative_target_source_dir})
    file(GENERATE OUTPUT "${target_install_source_dir}/Platform/${PAL_PLATFORM_NAME}/${LY_BUILD_PERMUTATION}/${NAME_PLACEHOLDER}_$<CONFIG>.cmake" CONTENT "${target_file_contents}")

    foreach(conf IN LISTS CMAKE_CONFIGURATION_TYPES)
        string(TOUPPER ${conf} UCONF)
        ly_install(FILES "${target_install_source_dir}/Platform/${PAL_PLATFORM_NAME}/${LY_BUILD_PERMUTATION}/${NAME_PLACEHOLDER}_${conf}.cmake"
            DESTINATION ${relative_target_source_dir}/Platform/${PAL_PLATFORM_NAME}/${LY_BUILD_PERMUTATION}
            COMPONENT ${LY_INSTALL_PERMUTATION_COMPONENT}_${UCONF}
            CONFIGURATIONS ${conf}
        )
    endforeach()

    # Since a CMakeLists.txt could contain multiple targets, we generate it in a folder per target
    ly_file_read(${LY_ROOT_FOLDER}/cmake/install/InstalledTarget.in target_cmakelists_template)
    string(CONFIGURE ${target_cmakelists_template} output_cmakelists_data @ONLY)
    set(${OUTPUT_CONFIGURED_TARGET} ${output_cmakelists_data} PARENT_SCOPE)
endfunction()


#! ly_setup_subdirectories: setups all targets on a per directory basis
function(ly_setup_subdirectories)
    get_property(all_subdirectories GLOBAL PROPERTY LY_ALL_TARGET_DIRECTORIES)
    foreach(target_subdirectory IN LISTS all_subdirectories)
        ly_setup_subdirectory(${target_subdirectory})
    endforeach()
endfunction()

#! ly_setup_3p_target: Export enough data such that the script-only mode knows about the runtime dependencies
#! for the given target.  This function returns a string which is a setup function that can be called
#! in script only mode to create a fake target for the 3p library that just includes its copy dependencies.
function(ly_setup_3p_target OUTVAR_GENERATED_DATA_FILENAME OUTVAR_FILE_NAME_TO_GENERATE ALIAS_TARGET_NAME)
    ly_de_alias_target(${ALIAS_TARGET_NAME} TARGET_NAME)
    o3de_get_dependencies_for_target(
            TARGET "${TARGET_NAME}"
            COPY_DEPENDENCIES_VAR target_copy_dependencies
            TARGET_DEPENDENCIES_VAR target_target_dependencies
        )

    # note that we want to actually create and register the aliased target name
    # but get the data from the de-aliased target.  So except for the call above
    # we use the aliased target name.
    string(REPLACE "::" "__" CLEAN_TARGET_NAME "${ALIAS_TARGET_NAME}")  

    unset(copy_dependencies_target_rel_path)
    unset(copy_dependencies_source_file_path)
    foreach(conf IN LISTS CMAKE_CONFIGURATION_TYPES)
        unset(copy_dependencies_${conf})
    endforeach()

    foreach(dependency_for_target IN LISTS target_target_dependencies)
        if (NOT TARGET ${dependency_for_target})
            # Sometimes, things set actual shared libraries as a target dependency instead of a copy dependency.
            list(APPEND target_copy_dependencies "${dependency_for_target}\n")
        endif()
    endforeach()     
    
    # note that the copy dependencies are actually in pairs newline delimited, so
    # file_to_copy_a\nwhere_to_copy_a;file_to_copy_b\nwhere_to_copy_b;...
    foreach(copy_dependency IN LISTS target_copy_dependencies)
        string(REPLACE "\n" ";" copy_dep_pair "${copy_dependency}")
        list(POP_FRONT copy_dep_pair source_filepath destination_relpath)
        list(APPEND copy_dependencies_source_file_path "${source_filepath}")
        # a quirk of list append is that if you give it an empty element, it does nothing.
        # use dummy element (0) to indicate its an empty path
        if (NOT destination_relpath)
            set(destination_relpath "0")
        endif()

        list(APPEND copy_dependencies_target_rel_path "${destination_relpath}")
    endforeach()

    # sanity check
    if (copy_dependencies_source_file_path OR copy_dependencies_target_rel_path)
        list(LENGTH copy_dependencies_source_file_path source_list_length)
        list(LENGTH copy_dependencies_target_rel_path  relpath_list_lenth)
        if (NOT source_list_length EQUAL relpath_list_lenth)
            message(FATAL_ERROR "Programmer error - for target ${ALIAS_TARGET_NAME}, lists are supposed to be same length, but\n\
                                ${source_list_length} source and ${relpath_list_lenth} relpath\n\
                                source:'${copy_dependencies_source_file_path}'\n\
                                relpath: '${copy_dependencies_target_rel_path}'")
        endif()
    endif()

    unset(${OUTVAR_GENERATED_DATA_FILENAME} PARENT_SCOPE)

    # the absolute source paths of files to copy can have generator expressions that are per-config.
    # use file(GENERATE ...) to evaluate the genexes, by writing it as a build file
    # since GENERATE only happens during generate step, this is as far as we can go during
    # configure.  It will be up to a build step to read these generated files back and
    # do a final transform that removes things like absolute paths.
    # note that we generate a file for every 3p target, as they must exist.
    set(generate_content "set(target_name ${ALIAS_TARGET_NAME})\n")
    if (copy_dependencies_source_file_path)
        string(APPEND generate_content "set(copy_dependencies_source_file_path \"${copy_dependencies_source_file_path}\")\n")
        string(APPEND generate_content "set(copy_dependencies_target_rel_path \"${copy_dependencies_target_rel_path}\")\n")
    endif()

    file(GENERATE OUTPUT  "${CMAKE_BINARY_DIR}/install/$<CONFIG>/${PAL_PLATFORM_NAME}/${CLEAN_TARGET_NAME}.cmake" 
                  CONTENT "${generate_content}")
    set(${OUTVAR_GENERATED_DATA_FILENAME} "${CMAKE_BINARY_DIR}/install/$<CONFIG>/${PAL_PLATFORM_NAME}/${CLEAN_TARGET_NAME}.cmake" PARENT_SCOPE)
    set(${OUTVAR_FILE_NAME_TO_GENERATE} ${CLEAN_TARGET_NAME} PARENT_SCOPE)

endfunction()

# In "Script only mode", the 3p libraries are not downloaded at all.
# But some of them (not all) have extraneous .so or .dll files that need to be deployed
# into the final runtime package if you intend to ship a script-only runtime.
# This function exports a file that is used only in script-only mode to supply that list
# of extra DLLs to copy along with the game.
function(ly_setup_3p_dependencies)

    # 3p dependency generation is only relevant to installer builds, which is expected to happen only if no project is being built
    # prevent this code from running in non-instlaler-builds, otherwise it will try to hang these commands off a non-existant generic
    # game launcher target (which itself is also only relevant to installer builds for script-only mode.)
    if (LY_PROJECTS)
        return()
    endif()

    unset(list_of_files_to_process)
    unset(expected_output_files)
    set(final_3p_output_dir "${CMAKE_BINARY_DIR}/cmake/3rdParty/Platform/${PAL_PLATFORM_NAME}/${LY_BUILD_PERMUTATION}")
    get_property(o3de_all_3rdparty_targets GLOBAL PROPERTY O3DE_ALL_3RDPARTY_TARGETS)

    # call the ly_setup_3p_target for each 3p target.  It will create a GENERATE step
    # that will output a file, and also return the file name of the generated file.
    foreach(target_3p IN LISTS o3de_all_3rdparty_targets)
        ly_setup_3p_target(file_to_process output_filename ${target_3p})
        if (file_to_process)
            list(APPEND list_of_files_to_process ${file_to_process})
            list(APPEND expected_output_files ${final_3p_output_dir}/${output_filename}.cmake)
        endif()
    endforeach()
    
    # note that generate only occurs during the generate step.  The above file will not be available until the build step
    # so a finalization build step needs to run a script to finalize it.
    if (list_of_files_to_process)
        add_custom_command(
            COMMAND ${CMAKE_COMMAND} -P 
                "${LY_ROOT_FOLDER}/cmake/3rdParty/script-only-mode/PostProcessScriptOnlyMappings.cmake" # Script to run
                "${final_3p_output_dir}" # the output file to make
                ${list_of_files_to_process}
            OUTPUT ${expected_output_files}
            COMMENT "Updating script-only mode 3rd Party library mappings..."
            DEPENDS ${list_of_files_to_process} 
                    "${LY_ROOT_FOLDER}/cmake/3rdParty/script-only-mode/PostProcessScriptOnlyMappings.cmake"
            VERBATIM
        )

        # make a custom target that depends on the above output file.
        add_custom_target(GenerateScriptOnlyMappings DEPENDS ${expected_output_files})

        # make it so that at least one real target that actually gets built depends on the above target.
        # or else cmake won't evaluate it since nothing hangs off it.
        add_dependencies(O3DE.GameLauncher GenerateScriptOnlyMappings)

        ly_install(FILES ${expected_output_files}
            DESTINATION "cmake/3rdParty/Platform/${PAL_PLATFORM_NAME}/${LY_BUILD_PERMUTATION}"
            COMPONENT ${LY_INSTALL_PERMUTATION_COMPONENT})
    endif()
endfunction()


#! ly_setup_subdirectory: setup all targets in the subdirectory
function(ly_setup_subdirectory absolute_target_source_dir)
    ly_get_engine_relative_source_dir(${absolute_target_source_dir} relative_target_source_dir)

    # The builtin BUILDSYSTEM_TARGETS property isn't being used here as that returns the de-alised
    # TARGET and we need the alias namespace for recreating the CMakeLists.txt in the install layout
    get_property(ALIAS_TARGETS_NAME DIRECTORY ${absolute_target_source_dir} PROPERTY LY_DIRECTORY_TARGETS)
    foreach(ALIAS_TARGET_NAME IN LISTS ALIAS_TARGETS_NAME)
        ly_setup_target(configured_target ${ALIAS_TARGET_NAME} ${absolute_target_source_dir})
        string(APPEND all_configured_targets "${configured_target}")
    endforeach()

    # Initialize the target install source directory to path underneath the current binary directory
    set(target_install_source_dir "${CMAKE_CURRENT_BINARY_DIR}/install/${relative_target_source_dir}")

    ly_file_read(${LY_ROOT_FOLDER}/cmake/install/Copyright.in cmake_copyright_comment)

    # 1. Create the base CMakeLists.txt that will just include a cmake file per platform
    string(CONFIGURE [[
@cmake_copyright_comment@
if(LY_MONOLITHIC_GAME)
    include(Platform/${PAL_PLATFORM_NAME}/platform_${PAL_PLATFORM_NAME_LOWERCASE}.cmake OPTIONAL)
else()
    include(Platform/${PAL_PLATFORM_NAME}/platform_${PAL_PLATFORM_NAME_LOWERCASE}.cmake)
endif()
]] subdirectory_cmakelist_content @ONLY)

    # Store off the generated CMakeLists.txt into a DIRECTORY property based on the subdirectory being visited
    # In the ly_setup_assets() function, it generates an empty CMakeLists.txt into the gem root directory
    # if one does not exist by checking if this property is set
    set_property(DIRECTORY "${absolute_target_source_dir}" APPEND_STRING PROPERTY O3DE_SUBDIRECTORY_CMAKELIST_CONTENT "${subdirectory_cmakelist_content}")
    file(WRITE "${target_install_source_dir}/CMakeLists.txt" "${subdirectory_cmakelist_content}")

    ly_install(FILES "${target_install_source_dir}/CMakeLists.txt"
        DESTINATION ${relative_target_source_dir}
        COMPONENT ${CMAKE_INSTALL_DEFAULT_COMPONENT_NAME}
    )

    # 2. For this platform file, create a Platform/${PAL_PLATFORM_NAME}/platform_${PAL_PLATFORM_NAME_LOWERCASE}.cmake file
    #    that will include different configuration permutations (e.g. monolithic vs non-monolithic)
    file(CONFIGURE OUTPUT "${target_install_source_dir}/Platform/${PAL_PLATFORM_NAME}/platform_${PAL_PLATFORM_NAME_LOWERCASE}.cmake" CONTENT [[
@cmake_copyright_comment@
if(LY_MONOLITHIC_GAME)
    include(Platform/${PAL_PLATFORM_NAME}/Monolithic/permutation.cmake OPTIONAL)
else()
    include(Platform/${PAL_PLATFORM_NAME}/Default/permutation.cmake)
endif()
]])
    ly_install(FILES "${target_install_source_dir}/Platform/${PAL_PLATFORM_NAME}/platform_${PAL_PLATFORM_NAME_LOWERCASE}.cmake"
        DESTINATION ${relative_target_source_dir}/Platform/${PAL_PLATFORM_NAME}
        COMPONENT ${CMAKE_INSTALL_DEFAULT_COMPONENT_NAME}
    )

    # 3. For this configuration permutation, generate a Platform/${PAL_PLATFORM_NAME}/${permutation}/permutation.cmake
    #    that will declare the target and configure it
    ly_setup_subdirectory_create_alias("${absolute_target_source_dir}" CREATE_ALIASES_PLACEHOLDER)
    ly_setup_subdirectory_set_gem_variant_to_load("${absolute_target_source_dir}" GEM_VARIANT_TO_LOAD_PLACEHOLDER)
    ly_setup_add_variant_dependencies_for_gem_dependencies("${absolute_target_source_dir}" O3DE_ADD_VARIANT_DEPS_FOR_GEM_DEPS)
    ly_setup_subdirectory_enable_gems("${absolute_target_source_dir}" ENABLE_GEMS_PLACEHOLDER)
    ly_setup_subdirectory_install_code("${absolute_target_source_dir}" O3DE_INSTALL_CODE_PLACEHOLDER)

    # Write out all the aggregated ly_add_target function calls and the final ly_create_alias() calls to the target CMakeLists.txt
    file(WRITE "${target_install_source_dir}/Platform/${PAL_PLATFORM_NAME}/${LY_BUILD_PERMUTATION}/permutation.cmake"
        "${cmake_copyright_comment}"
        "${O3DE_INSTALL_CODE_PLACEHOLDER}"
        "${all_configured_targets}"
        "\n"
        "${CREATE_ALIASES_PLACEHOLDER}"
        "${GEM_VARIANT_TO_LOAD_PLACEHOLDER}"
        "${O3DE_ADD_VARIANT_DEPS_FOR_GEM_DEPS}"
        "${ENABLE_GEMS_PLACEHOLDER}"
    )

    ly_install(FILES "${target_install_source_dir}/Platform/${PAL_PLATFORM_NAME}/${LY_BUILD_PERMUTATION}/permutation.cmake"
        DESTINATION ${relative_target_source_dir}/Platform/${PAL_PLATFORM_NAME}/${LY_BUILD_PERMUTATION}
        COMPONENT ${LY_INSTALL_PERMUTATION_COMPONENT}
    )

endfunction()

#! ly_setup_cmake_install: install the "cmake" folder
function(ly_setup_cmake_install)

    ly_install(DIRECTORY "${LY_ROOT_FOLDER}/cmake"
        DESTINATION .
        COMPONENT ${CMAKE_INSTALL_DEFAULT_COMPONENT_NAME}
        PATTERN "__pycache__" EXCLUDE
        PATTERN "Findo3de.cmake" EXCLUDE
        PATTERN "cmake/ConfigurationTypes.cmake" EXCLUDE
        REGEX "3rdParty/Platform\/.*\/BuiltInPackages_.*\.cmake" EXCLUDE
    )

    # Connect configuration types
    ly_install(FILES "${LY_ROOT_FOLDER}/cmake/install/ConfigurationTypes.cmake"
        DESTINATION cmake
        COMPONENT ${CMAKE_INSTALL_DEFAULT_COMPONENT_NAME}
    )

    # generate each ConfigurationType_<CONFIG>.cmake file and install it under that configuration
    foreach(conf IN LISTS CMAKE_CONFIGURATION_TYPES)
        string(TOUPPER ${conf} UCONF)
        configure_file("${LY_ROOT_FOLDER}/cmake/install/ConfigurationType_config.cmake.in"
            "${CMAKE_BINARY_DIR}/cmake/Platform/${PAL_PLATFORM_NAME}/${LY_BUILD_PERMUTATION}/ConfigurationTypes_${conf}.cmake"
            @ONLY
        )
        ly_install(FILES "${CMAKE_BINARY_DIR}/cmake/Platform/${PAL_PLATFORM_NAME}/${LY_BUILD_PERMUTATION}/ConfigurationTypes_${conf}.cmake"
            DESTINATION cmake/Platform/${PAL_PLATFORM_NAME}/${LY_BUILD_PERMUTATION}
            COMPONENT ${LY_INSTALL_PERMUTATION_COMPONENT}_${UCONF}
            CONFIGURATIONS ${conf}
        )
    endforeach()

    # Transform the list of all external subdirectories used by the engine + projects into a json array
    set(indent "        ")

    get_external_subdirectories_in_use(external_subdirs)
    foreach(external_subdir ${external_subdirs})
        # If an external subdirectory is not a subdirectory of the engine root, then
        # prepend "External" to its subdirectory root
        ly_get_root_subdirectory_which_is_parent(${external_subdir} root_subdir_of_external_subdir)
        cmake_path(RELATIVE_PATH external_subdir BASE_DIRECTORY ${root_subdir_of_external_subdir} OUTPUT_VARIABLE engine_rel_external_subdir)

        cmake_path(IS_PREFIX LY_ROOT_FOLDER ${external_subdir} is_subdirectory_of_engine)
        if(NOT is_subdirectory_of_engine)
            cmake_path(GET root_subdir_of_external_subdir FILENAME root_subdir_dirname)
            set(relative_subdir ${engine_rel_external_subdir})
            unset(engine_rel_external_subdir)
            cmake_path(APPEND engine_rel_external_subdir "External" ${root_subdir_dirname} ${relative_subdir})
        endif()

        set(quoted_engine_rel_external_subdir "\"${engine_rel_external_subdir}\"")
        if (quoted_engine_rel_external_subdir IN_LIST relative_external_subdirs)
            message(WARNING "An external subdirectory \"${external_subdir}\" has been found twice when generating the engine.json for the install layout")
        else()
            list(APPEND relative_external_subdirs "\"${engine_rel_external_subdir}\"")
        endif()
    endforeach()
    # Sort the external subdirectories before joining them with commas
    list(SORT relative_external_subdirs CASE INSENSITIVE)
    list(JOIN relative_external_subdirs ",\n${indent}" O3DE_INSTALL_EXTERNAL_SUBDIRS)

    # Use the cache list of "gem_names" from the engine.json to populate
    # the generated engine.json file
    # The O3DE_INSTALL_ENGINE_GEMS is the configure placeholder that needs to be set
    # at the end
    get_property(active_engine_gems GLOBAL PROPERTY "O3DE_EXPLICIT_ACTIVE_GEMS_ENGINE")
    if (active_engine_gems)
        foreach(active_engine_gem IN LISTS active_engine_gems)
            list(APPEND quoted_active_engine_gems "\"${active_engine_gem}\"")
        endforeach()
        list(SORT quoted_active_engine_gems CASE INSENSITIVE)
        list(JOIN quoted_active_engine_gems ",\n${indent}" O3DE_INSTALL_ENGINE_GEMS)
    endif()

    # Read the "templates" key from the source engine.json
    o3de_read_json_array(engine_templates ${LY_ROOT_FOLDER}/engine.json "templates")
    if(engine_templates)
        foreach(template_path IN LISTS engine_templates)
            list(APPEND relative_templates "\"${template_path}\"")
        endforeach()
        list(SORT relative_templates CASE INSENSITIVE)
        list(JOIN relative_templates ",\n${indent}" O3DE_INSTALL_TEMPLATES)
    endif()

    # Read the "repos" key from the source engine.json
    o3de_read_json_array(engine_repos ${LY_ROOT_FOLDER}/engine.json "repos")
    if(engine_repos)
        foreach(repo_uri ${engine_repos})
            list(APPEND repos "\"${repo_uri}\"")
        endforeach()
        list(SORT repos CASE INSENSITIVE)
        list(JOIN repos ",\n${indent}" O3DE_INSTALL_REPOS)
    endif()

    # Read the "api_versions" key from the source engine.json
    o3de_read_json_key(O3DE_INSTALL_API_VERSIONS ${LY_ROOT_FOLDER}/engine.json "api_versions")

    configure_file(${LY_ROOT_FOLDER}/cmake/install/engine.json.in ${CMAKE_CURRENT_BINARY_DIR}/cmake/engine.json @ONLY)

    ly_install(FILES
            "${LY_ROOT_FOLDER}/CMakeLists.txt"
            "${CMAKE_CURRENT_BINARY_DIR}/cmake/engine.json"
        DESTINATION .
        COMPONENT ${CMAKE_INSTALL_DEFAULT_COMPONENT_NAME}
    )

    # Collect all Find files that were added with ly_add_external_target_path
    unset(additional_find_files)
    unset(additional_platform_files)
    get_property(additional_module_paths GLOBAL PROPERTY LY_ADDITIONAL_MODULE_PATH)
    foreach(additional_module_path ${additional_module_paths})
        unset(find_files)
        file(GLOB find_files "${additional_module_path}/Find*.cmake")
        list(APPEND additional_find_files "${find_files}")
        foreach(find_file ${find_files})
            # also copy the Platform/<current_platform> to the destination
            cmake_path(GET find_file PARENT_PATH find_file_parent)
            unset(plat_files)
            file(GLOB plat_files "${find_file_parent}/Platform/${PAL_PLATFORM_NAME}/*.cmake")
            list(APPEND additional_platform_files "${plat_files}")
        endforeach()
    endforeach()

    ly_install(FILES ${additional_find_files}
        DESTINATION cmake/3rdParty
        COMPONENT ${CMAKE_INSTALL_DEFAULT_COMPONENT_NAME}
    )
    ly_install(FILES ${additional_platform_files}
        DESTINATION cmake/3rdParty/Platform/${PAL_PLATFORM_NAME}
        COMPONENT ${CMAKE_INSTALL_DEFAULT_COMPONENT_NAME}
    )

    # Findo3de.cmake file: we generate a different Findo3de.cmake file than the one we have in the source dir.
    configure_file(${LY_ROOT_FOLDER}/cmake/install/Findo3de.cmake.in ${CMAKE_CURRENT_BINARY_DIR}/cmake/Findo3de.cmake @ONLY)
    ly_install(FILES "${CMAKE_CURRENT_BINARY_DIR}/cmake/Findo3de.cmake"
        DESTINATION cmake
        COMPONENT ${CMAKE_INSTALL_DEFAULT_COMPONENT_NAME}
    )

    unset(find_subdirectories)
    # Add to find_subdirectories all directories in which ly_add_target were called in
    get_property(all_subdirectories GLOBAL PROPERTY LY_ALL_TARGET_DIRECTORIES)
    foreach(target_subdirectory IN LISTS all_subdirectories)
        # If the subdirectory is an external_subdirectory, then it is being added in the engine.json file
        # Therefore it is not added to the o3de_subdirectories_<Platform>.cmake file to avoid
        # invoking add_subdirectory twice
        get_property(is_external_subdir GLOBAL PROPERTY "O3DE_SUBDIRECTORY_${target_subdirectory}" SET)
        if(is_external_subdir)
            continue()
        endif()
        ly_get_root_subdirectory_which_is_parent(${target_subdirectory} root_subdir_of_target)
        cmake_path(RELATIVE_PATH target_subdirectory BASE_DIRECTORY ${root_subdir_of_target} OUTPUT_VARIABLE relative_target_subdirectory)

        cmake_path(IS_PREFIX LY_ROOT_FOLDER ${target_subdirectory} is_subdirectory_of_engine)
        if(NOT is_subdirectory_of_engine)
            cmake_path(GET root_subdir_of_target FILENAME root_subdir_dirname)
            set(relative_subdir ${relative_target_subdirectory})
            unset(relative_target_subdirectory)
            cmake_path(APPEND relative_target_subdirectory "External" ${root_subdir_dirname} ${relative_subdir})
        endif()

        string(APPEND find_subdirectories "add_subdirectory(${relative_target_subdirectory})\n")
    endforeach()
    set(permutation_find_subdirectories ${CMAKE_CURRENT_BINARY_DIR}/cmake/Platform/${PAL_PLATFORM_NAME}/${LY_BUILD_PERMUTATION}/o3de_subdirectories_${PAL_PLATFORM_NAME_LOWERCASE}.cmake)
    file(GENERATE OUTPUT ${permutation_find_subdirectories}
        CONTENT
"# Generated by O3DE install\n
${find_subdirectories}
"
    )
    ly_install(FILES "${permutation_find_subdirectories}"
        DESTINATION cmake/Platform/${PAL_PLATFORM_NAME}/${LY_BUILD_PERMUTATION}
        COMPONENT ${LY_INSTALL_PERMUTATION_COMPONENT}
    )

    set(pal_builtin_file ${CMAKE_CURRENT_BINARY_DIR}/cmake/3rdParty/Platform/${PAL_PLATFORM_NAME}/BuiltInPackages_${PAL_PLATFORM_NAME_LOWERCASE}${LY_ARCHITECTURE_NAME_EXTENSION}.cmake)
    file(GENERATE OUTPUT ${pal_builtin_file}
        CONTENT
"# Generated by O3DE install\n
if(LY_MONOLITHIC_GAME)
    include(cmake/3rdParty/Platform/${PAL_PLATFORM_NAME}/Monolithic/BuiltInPackages_${PAL_PLATFORM_NAME_LOWERCASE}${LY_ARCHITECTURE_NAME_EXTENSION}.cmake)
else()
    include(cmake/3rdParty/Platform/${PAL_PLATFORM_NAME}/Default/BuiltInPackages_${PAL_PLATFORM_NAME_LOWERCASE}${LY_ARCHITECTURE_NAME_EXTENSION}.cmake)
endif()
"
    )
    ly_install(FILES "${pal_builtin_file}"
        DESTINATION cmake/3rdParty/Platform/${PAL_PLATFORM_NAME}
        COMPONENT ${CMAKE_INSTALL_DEFAULT_COMPONENT_NAME}
    )

    # ${LY_BUILD_PERMUTATION}/BuiltInPackage_<platform>.cmake: since associations could happen in any cmake file across the engine. We collect
    # all the associations in ly_associate_package and then generate them into BuiltInPackages_<platform>.cmake. This will consolidate all
    # associations in one file
    # Associations are sensitive to platform and build permutation, so we make different files for each.
    get_property(all_package_names GLOBAL PROPERTY LY_PACKAGE_NAMES)
    list(REMOVE_DUPLICATES all_package_names)
    set(builtinpackages "# Generated by O3DE install\n\n")
    foreach(package_name IN LISTS all_package_names)
        get_property(package_hash GLOBAL PROPERTY LY_PACKAGE_HASH_${package_name})
        get_property(targets GLOBAL PROPERTY LY_PACKAGE_TARGETS_${package_name})
        list(REMOVE_DUPLICATES targets)
        string(APPEND builtinpackages "ly_associate_package(PACKAGE_NAME ${package_name} TARGETS ${targets} PACKAGE_HASH ${package_hash})\n")
    endforeach()

    # Allow the BuiltinPackages_<platform>.cmake script to propagate additional cmake code to be executed in the Install layout configure step
    get_property(builtin_packages_inject_code GLOBAL PROPERTY O3DE_BUILTIN_PACKAGES_INSTALL_CODE)
    if (builtin_packages_inject_code)
        string(APPEND builtinpackages "${builtin_packages_inject_code}\n")
    endif()

    set(permutation_builtin_file ${CMAKE_CURRENT_BINARY_DIR}/cmake/3rdParty/Platform/${PAL_PLATFORM_NAME}/${LY_BUILD_PERMUTATION}/BuiltInPackages_${PAL_PLATFORM_NAME_LOWERCASE}${LY_ARCHITECTURE_NAME_EXTENSION}.cmake)
    file(GENERATE OUTPUT ${permutation_builtin_file}
        CONTENT "${builtinpackages}"
    )
    ly_install(FILES "${permutation_builtin_file}"
        DESTINATION cmake/3rdParty/Platform/${PAL_PLATFORM_NAME}/${LY_BUILD_PERMUTATION}
        COMPONENT ${LY_INSTALL_PERMUTATION_COMPONENT}
    )

endfunction()

#! ly_setup_runtime_dependencies: install runtime dependencies
function(ly_setup_runtime_dependencies)

    # Common functions used by the below code
    if(COMMAND ly_setup_runtime_dependencies_copy_function_override)
        ly_setup_runtime_dependencies_copy_function_override()
    else()
        # despite this copy function being the same, we need to install it per component that uses it
        # (which is per-configuration per-permutation component)

        # The template is needed to replace the @LY_COPY_PERMISSIONS@ variable with the permissions
        # that should be used for the copied file
        set(install_runtime_ly_copy_template [[
        function(ly_copy source_files relative_target_directory)
            set(options)
            set(oneValueArgs TARGET_FILE_DIR SOURCE_TYPE SOURCE_GEM_MODULE)
            set(multiValueArgs)
            cmake_parse_arguments("${CMAKE_CURRENT_FUNCTION}" "${options}" "${oneValueArgs}" "${multiValueArgs}" ${ARGN})
            set(target_file_dir "${${CMAKE_CURRENT_FUNCTION}_TARGET_FILE_DIR}")
            set(source_type "${${CMAKE_CURRENT_FUNCTION}_SOURCE_TYPE}")
            set(source_is_gem "${${CMAKE_CURRENT_FUNCTION}_SOURCE_GEM_MODULE}")

            # Create the full path to the target directory
            cmake_path(APPEND target_directory "${target_file_dir}" "${relative_target_directory}")
            foreach(source_file IN LISTS source_files)
                cmake_path(GET source_file FILENAME target_filename)
                cmake_path(APPEND full_target_directory "$ENV{DESTDIR}${CMAKE_INSTALL_PREFIX}" "${target_directory}")
                cmake_path(APPEND target_file "${full_target_directory}" "${target_filename}")
                if("${source_file}" IS_NEWER_THAN "${target_file}")
                    message(STATUS "Copying ${source_file} to ${full_target_directory}...")
                    file(COPY "${source_file}" DESTINATION "${full_target_directory}" FILE_PERMISSIONS @LY_COPY_PERMISSIONS@ FOLLOW_SYMLINK_CHAIN)
                    file(TOUCH_NOCREATE "${target_file}")
                endif()
            endforeach()
        endfunction()
]])
        # replace the @...@ placeholders
        string(CONFIGURE "${install_runtime_ly_copy_template}" install_runtime_ly_copy @ONLY)
        foreach(conf IN LISTS CMAKE_CONFIGURATION_TYPES)
            string(TOUPPER ${conf} UCONF)
            ly_install(CODE "${install_runtime_ly_copy}"
                COMPONENT ${LY_INSTALL_PERMUTATION_COMPONENT}_${UCONF}
            )
        endforeach()
    endif()

    unset(runtime_commands)
    get_property(all_targets GLOBAL PROPERTY LY_ALL_TARGETS)
    foreach(alias_target IN LISTS all_targets)
        ly_de_alias_target(${alias_target} target)

        # Exclude targets that dont produce runtime outputs
        get_target_property(target_type ${target} TYPE)
        if(NOT target_type IN_LIST LY_TARGET_TYPES_WITH_RUNTIME_OUTPUTS)
            continue()
        endif()

        get_target_property(target_runtime_output_directory ${target} RUNTIME_OUTPUT_DIRECTORY)
        if(target_runtime_output_directory)
            cmake_path(RELATIVE_PATH target_runtime_output_directory BASE_DIRECTORY ${CMAKE_RUNTIME_OUTPUT_DIRECTORY} OUTPUT_VARIABLE target_runtime_output_subdirectory)
        endif()

        # runtime dependencies that need to be copied to the output
        set(target_file_dir "${runtime_output_directory}/${target_runtime_output_subdirectory}")
        unset(target_copy_dependencies)
        unset(target_target_dependencies)
        unset(target_link_dependencies)
        unset(target_imported_dependencies)
        o3de_get_dependencies_for_target(
            TARGET "${target}"
            COPY_DEPENDENCIES_VAR target_copy_dependencies
            TARGET_DEPENDENCIES_VAR target_target_dependencies
            LINK_DEPENDENCIES_VAR target_link_dependencies
            IMPORTED_DEPENDENCIES_VAR target_imported_dependencies
        )
        foreach(dependency_for_target IN LISTS target_copy_dependencies target_target_dependencies
            target_link_dependencies target_imported_dependencies)
            unset(runtime_command)
            o3de_get_command_for_dependency(COMMAND_VAR runtime_command
                DEPENDENCY ${dependency_for_target})
            string(CONFIGURE "${runtime_command}" runtime_command @ONLY)
            list(APPEND runtime_commands ${runtime_command})
        endforeach()

    endforeach()

    list(REMOVE_DUPLICATES runtime_commands)
    list(JOIN runtime_commands "    " runtime_commands_str) # the spaces are just to see the right identation in the cmake_install.cmake file
    foreach(conf IN LISTS CMAKE_CONFIGURATION_TYPES)
        string(TOUPPER ${conf} UCONF)
        ly_install(CODE "${runtime_commands_str}"
            COMPONENT ${LY_INSTALL_PERMUTATION_COMPONENT}_${UCONF}
        )
    endforeach()

endfunction()

#! ly_setup_assets: install asset directories required by the engine
function(ly_setup_assets)

    # Gem Source Assets and configuration files
    # Find all gem directories relative to the CMake Source Dir

    # this first loop real-path-izes all the paths to avoid doing so repeatedly.
    get_external_subdirectories_in_use(external_subdirs_non_realpath)
    foreach(gem_candidate_dir IN LISTS external_subdirs_non_realpath)
        file(REAL_PATH ${gem_candidate_dir} gem_candidate_dir BASE_DIRECTORY ${LY_ROOT_FOLDER})
        list(APPEND external_subdirs ${gem_candidate_dir})
    endforeach()

    # This next loop is to filter out transient and .gitignore'd folders that should be added to
    # the install layout from the root directory. Such as <external-subdirectory-root>/Cache.
    # This is also done to avoid globbing thousands of files in subdirectories that shouldn't
    # be processed.
    # It also filters out subdirectories that are themselves gem candidate directories so they are
    # not double-visited.
    
    foreach(gem_candidate_dir IN LISTS external_subdirs)
        unset(external_subdir_files)
        unset(external_subdir_files_tenative)

        # Don't recurse immediately in order to exclude transient source artifacts
        file(GLOB
            external_subdir_files_tenative
            LIST_DIRECTORIES TRUE
            "${gem_candidate_dir}/*"
        )
        # Exclude transient artifacts that shouldn't be copied to the install layout
        list(FILTER external_subdir_files_tenative EXCLUDE REGEX "/([Bb]uild|[Cc]ache|[Uu]ser)$")

        # Exclude folders that themselves are gem_candidate_dirs with their own gem.json
        foreach(check_file IN LISTS external_subdir_files_tenative)
            if(IS_DIRECTORY ${check_file})
                list(FIND external_subdirs ${check_file} is_gem_candidate_dir)
                if(is_gem_candidate_dir EQUAL -1)
                    # it is not already in the list, so it is unique to this gem folder.
                    list(APPEND external_subdir_files ${check_file})
                endif()
            else()
                list(APPEND external_subdir_files ${check_file})                
            endif()
        endforeach()

        # Storing a "mapping" of gem candidate directories, to external_subdirectory files using
        # a DIRECTORY property for the "value" and the GLOBAL property for the "key"
        set_property(DIRECTORY ${gem_candidate_dir} APPEND PROPERTY directory_filtered_asset_paths "${external_subdir_files}")
        set_property(GLOBAL APPEND PROPERTY global_gem_candidate_dirs_prop ${gem_candidate_dir})
    endforeach()

    # Iterate over each gem candidate directories and populate a directory property
    # containing the files to copy over
    get_property(gem_candidate_dirs GLOBAL PROPERTY global_gem_candidate_dirs_prop)
    foreach(gem_candidate_dir IN LISTS gem_candidate_dirs)
        get_property(filtered_asset_paths DIRECTORY ${gem_candidate_dir} PROPERTY directory_filtered_asset_paths)

        # Check if the gem is a subdirectory of the engine
        cmake_path(IS_PREFIX LY_ROOT_FOLDER ${gem_candidate_dir} is_gem_subdirectory_of_engine)

        # At this point the filtered_assets_paths contains the list of all directories and files
        # that are non-excluded candidates that can be scanned for target directories and files
        # to copy over to the install layout
        foreach(filtered_asset_path IN LISTS filtered_asset_paths)
            if(IS_DIRECTORY ${filtered_asset_path})
                file(GLOB_RECURSE
                    recurse_assets_paths
                    LIST_DIRECTORIES TRUE
                    "${filtered_asset_path}/*"
                )
                set(gem_file_paths ${recurse_assets_paths})
                # Make sure to prepend the current path iteration to the gem_dirs_path to filter
                set(gem_dir_paths ${filtered_asset_path} ${recurse_assets_paths})

                # Gather directories to copy over
                # Currently only the Assets, Registry and Config directories are copied over
                list(FILTER gem_dir_paths INCLUDE REGEX "/(Assets|Registry|Config|Editor/Scripts)$")
                set_property(DIRECTORY ${gem_candidate_dir} APPEND PROPERTY gems_assets_paths ${gem_dir_paths})
            else()
                set(gem_file_paths ${filtered_asset_path})
            endif()

            # Gather files to copy over
            # Currently only the gem.json file is copied over
            list(FILTER gem_file_paths INCLUDE REGEX "/(gem.json|preview.png)$")
            set_property(DIRECTORY ${gem_candidate_dir} APPEND PROPERTY gems_assets_paths "${gem_file_paths}")
        endforeach()

        # gem directories and files to install
        get_property(gems_assets_paths DIRECTORY ${gem_candidate_dir} PROPERTY gems_assets_paths)
        foreach(gem_absolute_path IN LISTS gems_assets_paths)
            # If an external subdirectory is not a subdirectory of the engine root, then
            # prepend "External" to its subdirectory root
            ly_get_root_subdirectory_which_is_parent(${gem_candidate_dir} root_subdir_of_gem)
            cmake_path(RELATIVE_PATH gem_absolute_path BASE_DIRECTORY ${root_subdir_of_gem} OUTPUT_VARIABLE gem_install_dest_dir)

            if(NOT is_gem_subdirectory_of_engine)
                cmake_path(GET root_subdir_of_gem FILENAME root_subdir_dirname)
                set(relative_subdir ${gem_install_dest_dir})
                unset(gem_install_dest_dir)
                cmake_path(APPEND gem_install_dest_dir "External" ${root_subdir_dirname} ${relative_subdir})
            endif()

            cmake_path(GET gem_install_dest_dir PARENT_PATH gem_install_dest_dir)
            if (NOT gem_install_dest_dir)
                cmake_path(SET gem_install_dest_dir .)
            endif()

            if(IS_DIRECTORY ${gem_absolute_path})
                ly_install(DIRECTORY "${gem_absolute_path}"
                    DESTINATION ${gem_install_dest_dir}
                    COMPONENT ${CMAKE_INSTALL_DEFAULT_COMPONENT_NAME}
                )
            elseif (EXISTS ${gem_absolute_path})
                # Special case for the gem.json file, generate an empty CMakeLists.txt with the gem.json file
                # if there is not already a CMakeLists.txy being installed to gem root directory
                cmake_path(GET gem_absolute_path FILENAME filename)
                cmake_path(COMPARE "${filename}" EQUAL "gem.json" is_gem_root)
                get_property(has_gem_root_cmakelist_content DIRECTORY "${gem_candidate_dir}" PROPERTY O3DE_SUBDIRECTORY_CMAKELIST_CONTENT SET)
                if (is_gem_root AND NOT has_gem_root_cmakelist_content)
                    ly_file_read(${LY_ROOT_FOLDER}/cmake/install/Copyright.in cmake_copyright_comment)
                    # Generate an empty CMakeLists.txt  inside the cmake binary directory
                    # to allow it to be installed next to the gem.json
                    set(gem_scratch_binary_dir "${CMAKE_CURRENT_BINARY_DIR}/install/${gem_install_dest_dir}")

                    # 1. Create the base CMakeLists.txt that will just include a cmake file per platform
                    string(CONFIGURE [[
                    @cmake_copyright_comment@
                    o3de_read_json_key(GEM_TYPE ${CMAKE_CURRENT_SOURCE_DIR}/gem.json "type")
                    if (GEM_TYPE STREQUAL "Asset")
<<<<<<< HEAD
                        include(Platform/${PAL_PLATFORM_NAME}/platform_${PAL_PLATFORM_NAME_LOWERCASE}.cmake)
=======
                        if(LY_MONOLITHIC_GAME)
                            include(Platform/${PAL_PLATFORM_NAME}/platform_${PAL_PLATFORM_NAME_LOWERCASE}.cmake OPTIONAL)                    
                        else()
                            include(Platform/${PAL_PLATFORM_NAME}/platform_${PAL_PLATFORM_NAME_LOWERCASE}.cmake)
                        endif()
>>>>>>> b08fd45f
                    endif()
                    ]] subdirectory_cmakelist_content @ONLY)
                    

                    # Store off the generated CMakeLists.txt into a DIRECTORY property based on the subdirectory being visited
                    # In the ly_setup_assets() function, it generates an empty CMakeLists.txt into the gem root directory
                    # if one does not exist by checking if this property is set
                    set_property(DIRECTORY "${absolute_target_source_dir}" APPEND_STRING PROPERTY O3DE_SUBDIRECTORY_CMAKELIST_CONTENT "${subdirectory_cmakelist_content}")
                    
                    # copy the empty CMakeList.txt into the gem root directory, to allow add_subdirectory
                    # calls to succeed on the gem root in the install layout
                    file(WRITE "${gem_scratch_binary_dir}/CMakeLists.txt" "${subdirectory_cmakelist_content}")

                    ly_install(FILES "${gem_scratch_binary_dir}/CMakeLists.txt"
                        DESTINATION ${gem_install_dest_dir}
                        COMPONENT ${CMAKE_INSTALL_DEFAULT_COMPONENT_NAME}
                    )
                endif()

                ly_install(FILES ${gem_absolute_path}
                    DESTINATION ${gem_install_dest_dir}
                    COMPONENT ${CMAKE_INSTALL_DEFAULT_COMPONENT_NAME}
                )
            endif()

        endforeach()

    endforeach()

endfunction()

#! ly_setup_add_variant_dependencies_for_gem_dependencies: Replicates the call to
#!  the `o3de_add_variant_dependencies_for_gem_dependencies` function
#! within the generated CMakeLists.txt in the same relative install layout directory
function(ly_setup_add_variant_dependencies_for_gem_dependencies absolute_target_source_dir output_script)
    # Replicate the create_alias() calls made in the SOURCE_DIR into the generated CMakeLists.txt
    string(JOIN "\n" add_variant_dependencies_for_gem_dependencies_template
        "o3de_add_variant_dependencies_for_gem_dependencies(@add_variant_dependencies_for_gem_dependencies_args@)"
        "")

    unset(${output_script} PARENT_SCOPE)
    get_property(add_variant_dependencies_for_gem_dependencies_args_list
        DIRECTORY ${absolute_target_source_dir}
        PROPERTY O3DE_ADD_VARIANT_DEPENDENCIES_FOR_GEM_DEPENDENCIES_ARGUMENTS)

    unset(add_variant_dependencies_for_gem_dependencies_calls)
    foreach(add_variant_dependencies_for_gem_dependencies_args IN LISTS add_variant_dependencies_for_gem_dependencies_args_list)
        string(CONFIGURE "${add_variant_dependencies_for_gem_dependencies_template}" add_variant_dependencies_for_gem_dependencies_command @ONLY)
        string(APPEND add_variant_dependencies_for_gem_dependencies_calls ${add_variant_dependencies_for_gem_dependencies_command})
    endforeach()
    set(${output_script} ${add_variant_dependencies_for_gem_dependencies_calls} PARENT_SCOPE)
endfunction()

#! ly_setup_subdirectory_create_alias: Replicates the call to the `ly_create_alias` function
#! within the generated CMakeLists.txt in the same relative install layout directory
function(ly_setup_subdirectory_create_alias absolute_target_source_dir output_script)
    # Replicate the create_alias() calls made in the SOURCE_DIR into the generated CMakeLists.txt
    string(JOIN "\n" create_alias_template
        "if(NOT TARGET @alias_name@)"
        "   ly_create_alias(@create_alias_args@)"
        "endif()"
        "")

    unset(${output_script} PARENT_SCOPE)
    get_property(create_alias_args_list DIRECTORY ${absolute_target_source_dir} PROPERTY LY_CREATE_ALIAS_ARGUMENTS)
    foreach(create_alias_args IN LISTS create_alias_args_list)
        # Create a list out of the comma separated arguments and store it into the same variable
        string(REPLACE "," ";" create_alias_args ${create_alias_args})
        # The first argument of the create alias argument list is the ALIAS NAME so pop it from the list
        # It is used to protect against registering the same alias twice
        list(POP_FRONT create_alias_args alias_name)
        string(CONFIGURE "${create_alias_template}" create_alias_command @ONLY)
        string(APPEND create_alias_calls ${create_alias_command})
    endforeach()
    set(${output_script} ${create_alias_calls} PARENT_SCOPE)
endfunction()

#! ly_setup_subdirectory_set_gem_variant_to_load: Replicates the call to the `ly_set_gem_variant_to_load` function
#! within the generated CMakeLists.txt in the same relative install layout directory
function(ly_setup_subdirectory_set_gem_variant_to_load absolute_target_source_dir output_script)
    # Replicate the ly_set_gem_variant_to_load() calls made in the SOURCE_DIR for into the generated CMakeLists.txt
    set(set_gem_variant_args_template "ly_set_gem_variant_to_load(@set_gem_variant_args@)\n")

    unset(${output_script} PARENT_SCOPE)
    get_property(set_gem_variant_args_lists DIRECTORY ${absolute_target_source_dir} PROPERTY LY_SET_GEM_VARIANT_TO_LOAD_ARGUMENTS)
    foreach(set_gem_variant_args IN LISTS set_gem_variant_args_lists)
        string(CONFIGURE "${set_gem_variant_args_template}" set_gem_variant_to_load_command @ONLY)
        string(APPEND set_gem_variant_calls ${set_gem_variant_to_load_command})
    endforeach()
    set(${output_script} ${set_gem_variant_calls} PARENT_SCOPE)
endfunction()

#! ly_setup_subdirectory_enable_gems: Replicates the call to the `ly_enable_gems` function
#! within the generated CMakeLists.txt in the same relative install layout directory
function(ly_setup_subdirectory_enable_gems absolute_target_source_dir output_script)
    # Replicate the ly_set_gem_variant_to_load() calls made in the SOURCE_DIR into the generated CMakeLists.txt
    set(enable_gems_template "ly_enable_gems(@enable_gems_args@)\n")

    unset(${output_script} PARENT_SCOPE)
    get_property(enable_gems_args_list DIRECTORY ${absolute_target_source_dir} PROPERTY LY_ENABLE_GEMS_ARGUMENTS)
    foreach(enable_gems_args IN LISTS enable_gems_args_list)
        string(CONFIGURE "${enable_gems_template}" enable_gems_command @ONLY)
        string(APPEND enable_gems_calls ${enable_gems_command})
    endforeach()
    set(${output_script} ${enable_gems_calls} PARENT_SCOPE)
endfunction()

#! ly_setup_subdirectory_install_code: Add the CMake code specified in the O3DE_SUBDIRECTORY_INSTALL_CODE
#!  DIRECTORY property to the beginning of the generated CMakeLists.txt in the same relative install layout diredctory
#! within the generated CMakeLists.txt in the same relative install layout directory
function(ly_setup_subdirectory_install_code absolute_target_source_dir output_script)
    unset(${output_script} PARENT_SCOPE)
    get_property(subdirectory_install_code DIRECTORY ${absolute_target_source_dir} PROPERTY O3DE_SUBDIRECTORY_INSTALL_CODE)
    set(${output_script} ${subdirectory_install_code} PARENT_SCOPE)
endfunction()

#! ly_setup_o3de_install: orchestrates the installation of the different parts. This is the entry point from the root CMakeLists.txt
function(ly_setup_o3de_install)

    ly_setup_subdirectories()
    ly_setup_cmake_install()
    ly_setup_runtime_dependencies()
    ly_setup_assets()
    ly_setup_3p_dependencies()

    # Misc
    ly_install(FILES
        ${LY_ROOT_FOLDER}/pytest.ini
        ${LY_ROOT_FOLDER}/LICENSE.txt
        ${LY_ROOT_FOLDER}/README.md
        ${LY_ROOT_FOLDER}/CMakePresets.json
        DESTINATION .
        COMPONENT ${CMAKE_INSTALL_DEFAULT_COMPONENT_NAME}
    )

    if("$ENV{O3DE_PACKAGE_TYPE}" STREQUAL "DEB")
        ly_install(FILES
            ${LY_ROOT_FOLDER}/Code/Tools/ProjectManager/Resources/o3de.svg
            DESTINATION .
            COMPONENT ${CMAKE_INSTALL_DEFAULT_COMPONENT_NAME}
        )
    endif()

    # Inject other build directories
    foreach(external_dir ${LY_INSTALL_EXTERNAL_BUILD_DIRS})
        ly_install(CODE
"set(LY_CORE_COMPONENT_ALREADY_INCLUDED TRUE)
include(${external_dir}/cmake_install.cmake)
set(LY_CORE_COMPONENT_ALREADY_INCLUDED FALSE)"
            ALL_COMPONENTS
        )
    endforeach()

    if(COMMAND ly_post_install_steps)
        ly_post_install_steps()
    endif()

endfunction()<|MERGE_RESOLUTION|>--- conflicted
+++ resolved
@@ -1029,15 +1029,11 @@
                     @cmake_copyright_comment@
                     o3de_read_json_key(GEM_TYPE ${CMAKE_CURRENT_SOURCE_DIR}/gem.json "type")
                     if (GEM_TYPE STREQUAL "Asset")
-<<<<<<< HEAD
-                        include(Platform/${PAL_PLATFORM_NAME}/platform_${PAL_PLATFORM_NAME_LOWERCASE}.cmake)
-=======
                         if(LY_MONOLITHIC_GAME)
                             include(Platform/${PAL_PLATFORM_NAME}/platform_${PAL_PLATFORM_NAME_LOWERCASE}.cmake OPTIONAL)                    
                         else()
                             include(Platform/${PAL_PLATFORM_NAME}/platform_${PAL_PLATFORM_NAME_LOWERCASE}.cmake)
                         endif()
->>>>>>> b08fd45f
                     endif()
                     ]] subdirectory_cmakelist_content @ONLY)
                     
