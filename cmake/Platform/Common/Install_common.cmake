--- conflicted
+++ resolved
@@ -388,14 +388,11 @@
         "${ENABLE_GEMS_PLACEHOLDER}"
     )
 
-<<<<<<< HEAD
-=======
     ly_install(FILES "${target_install_source_dir}/Platform/${PAL_PLATFORM_NAME}/${LY_BUILD_PERMUTATION}/permutation.cmake"
         DESTINATION ${relative_target_source_dir}/Platform/${PAL_PLATFORM_NAME}/${LY_BUILD_PERMUTATION}
         COMPONENT ${LY_INSTALL_PERMUTATION_COMPONENT}
     )
 
->>>>>>> 363a778c
 endfunction()
 
 #! ly_setup_cmake_install: install the "cmake" folder
@@ -471,11 +468,7 @@
         endforeach()
     endforeach()
 
-<<<<<<< HEAD
-    install(FILES ${additional_find_files}
-=======
     ly_install(FILES ${additional_find_files}
->>>>>>> 363a778c
         DESTINATION cmake/3rdParty
         COMPONENT ${CMAKE_INSTALL_DEFAULT_COMPONENT_NAME}
     )
@@ -486,11 +479,7 @@
 
     # Findo3de.cmake file: we generate a different Findo3de.cmake file than the one we have in the source dir.
     configure_file(${LY_ROOT_FOLDER}/cmake/install/Findo3de.cmake.in ${CMAKE_CURRENT_BINARY_DIR}/cmake/Findo3de.cmake @ONLY)
-<<<<<<< HEAD
-    install(FILES "${CMAKE_CURRENT_BINARY_DIR}/cmake/Findo3de.cmake"
-=======
     ly_install(FILES "${CMAKE_CURRENT_BINARY_DIR}/cmake/Findo3de.cmake"
->>>>>>> 363a778c
         DESTINATION cmake
         COMPONENT ${CMAKE_INSTALL_DEFAULT_COMPONENT_NAME}
     )
@@ -509,15 +498,9 @@
 ${find_subdirectories}
 "
     )
-<<<<<<< HEAD
-    install(FILES "${permutation_find_subdirectories}"
-        DESTINATION cmake/Platform/${PAL_PLATFORM_NAME}/${LY_BUILD_PERMUTATION}
-        COMPONENT ${CMAKE_INSTALL_DEFAULT_COMPONENT_NAME}
-=======
     ly_install(FILES "${permutation_find_subdirectories}"
         DESTINATION cmake/Platform/${PAL_PLATFORM_NAME}/${LY_BUILD_PERMUTATION}
         COMPONENT ${LY_INSTALL_PERMUTATION_COMPONENT}
->>>>>>> 363a778c
     )
 
     set(pal_builtin_file ${CMAKE_CURRENT_BINARY_DIR}/cmake/3rdParty/Platform/${PAL_PLATFORM_NAME}/BuiltInPackages_${PAL_PLATFORM_NAME_LOWERCASE}.cmake)
@@ -531,11 +514,7 @@
 endif()
 "
     )
-<<<<<<< HEAD
-    install(FILES "${pal_builtin_file}"
-=======
     ly_install(FILES "${pal_builtin_file}"
->>>>>>> 363a778c
         DESTINATION cmake/3rdParty/Platform/${PAL_PLATFORM_NAME}
         COMPONENT ${CMAKE_INSTALL_DEFAULT_COMPONENT_NAME}
     )
@@ -558,15 +537,9 @@
     file(GENERATE OUTPUT ${permutation_builtin_file}
         CONTENT ${builtinpackages}
     )
-<<<<<<< HEAD
-    install(FILES "${permutation_builtin_file}"
-        DESTINATION cmake/3rdParty/Platform/${PAL_PLATFORM_NAME}/${LY_BUILD_PERMUTATION}
-        COMPONENT ${CMAKE_INSTALL_DEFAULT_COMPONENT_NAME}
-=======
     ly_install(FILES "${permutation_builtin_file}"
         DESTINATION cmake/3rdParty/Platform/${PAL_PLATFORM_NAME}/${LY_BUILD_PERMUTATION}
         COMPONENT ${LY_INSTALL_PERMUTATION_COMPONENT}
->>>>>>> 363a778c
     )
 
 endfunction()
@@ -803,13 +776,8 @@
     ly_setup_assets()
 
     # Misc
-<<<<<<< HEAD
-    install(FILES
-        ${LY_ROOT_FOLDER}/ctest_pytest.ini
-=======
     ly_install(FILES
         ${LY_ROOT_FOLDER}/pytest.ini
->>>>>>> 363a778c
         ${LY_ROOT_FOLDER}/LICENSE.txt
         ${LY_ROOT_FOLDER}/README.md
         DESTINATION .
@@ -818,11 +786,7 @@
 
     # Inject other build directories
     foreach(external_dir ${LY_INSTALL_EXTERNAL_BUILD_DIRS})
-<<<<<<< HEAD
-        install(CODE 
-=======
         ly_install(CODE 
->>>>>>> 363a778c
 "set(LY_CORE_COMPONENT_ALREADY_INCLUDED TRUE)
 include(${external_dir}/cmake_install.cmake)
 set(LY_CORE_COMPONENT_ALREADY_INCLUDED FALSE)"
