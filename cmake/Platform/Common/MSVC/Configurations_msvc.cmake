#
# All or portions of this file Copyright (c) Amazon.com, Inc. or its affiliates or
# its licensors.
#
# For complete copyright and license terms please see the LICENSE at the root of this
# distribution (the "License"). All use of this software is governed by the License,
# or, if provided, by the license below or the license accompanying this file. Do not
# remove or modify any license notices. This file is distributed on an "AS IS" BASIS,
# WITHOUT WARRANTIES OR CONDITIONS OF ANY KIND, either express or implied.
#

include(cmake/Platform/Common/Configurations_common.cmake)
include(cmake/Platform/Common/VisualStudio_common.cmake)

set(LY_MSVC_SUPPORTED_GENERATORS
    "Visual Studio 15"
    "Visual Studio 16"
)
set(FOUND_SUPPORTED_GENERATOR)
foreach(supported_generator ${LY_MSVC_SUPPORTED_GENERATORS})
    if(CMAKE_GENERATOR MATCHES ${supported_generator})
        set(FOUND_SUPPORTED_GENERATOR TRUE)
        break()
    endif()
endforeach()
# VS2017's checks since it defaults the toolchain and target architecture to x86
if(CMAKE_GENERATOR MATCHES "Visual Studio 15")
    if(CMAKE_VS_PLATFORM_NAME AND CMAKE_VS_PLATFORM_NAME STREQUAL "Win32") # VS2017 has Win32 as the default architecture
        message(FATAL_ERROR "Win32 architecture not supported, specify \"-A x64\" when invoking cmake")
    endif()
    if(NOT CMAKE_VS_PLATFORM_TOOLSET_HOST_ARCHITECTURE STREQUAL "x64") # There is at least one library (EditorLib) that make the x86 linker to run out of memory
        message(FATAL_ERROR "x86 toolset not supported, specify \"-T host=x64\" when invoking cmake")
    endif()
else()
    # For the other cases, verify that it wasn't invoked with an unsupported architecture. defaults to x86 architecture
    if(SUPPORTED_VS_PLATFORM_NAME_OVERRIDE)
        set(SUPPORTED_VS_PLATFORM_NAME ${SUPPORTED_VS_PLATFORM_NAME_OVERRIDE})
    else()
        set(SUPPORTED_VS_PLATFORM_NAME x64)
    endif()

    if(CMAKE_VS_PLATFORM_NAME AND NOT CMAKE_VS_PLATFORM_NAME STREQUAL "${SUPPORTED_VS_PLATFORM_NAME}")
        message(FATAL_ERROR "${CMAKE_VS_PLATFORM_NAME} architecture not supported")
    endif()
    if(CMAKE_VS_PLATFORM_TOOLSET_HOST_ARCHITECTURE AND NOT CMAKE_VS_PLATFORM_TOOLSET_HOST_ARCHITECTURE STREQUAL "x64")
        message(FATAL_ERROR "${CMAKE_VS_PLATFORM_TOOLSET_HOST_ARCHITECTURE} toolset not supported")
    endif()
endif()

ly_append_configurations_options(
    DEFINES
        _ENABLE_EXTENDED_ALIGNED_STORAGE # Enables support for extended alignment for the MSVC std::aligned_storage class
    COMPILATION
        /fp:fast        # allows the compiler to reorder, combine, or simplify floating-point operations to optimize floating-point code for speed and space
        /Gd             # Use _cdecl calling convention for all functions
        /MP             # Multicore compilation in Visual Studio
        /nologo         # Suppress Copyright and version number message
        /W4             # Warning level 4
        /WX             # Warnings as errors
        
        # Disabling some warnings
        /wd4201 # nonstandard extension used: nameless struct/union. This actually became part of the C++11 std, MS has an open issue: https://developercommunity.visualstudio.com/t/warning-level-4-generates-a-bogus-warning-c4201-no/103064

        # Disabling these warnings while they get fixed
        /wd4018 # signed/unsigned mismatch
        /wd4244 # conversion, possible loss of data
        /wd4245 # conversion, signed/unsigned mismatch
        /wd4267 # conversion, possible loss of data
<<<<<<< HEAD
        /wd4324 # structure was padded due to alignment specifier
=======
        /wd4310 # cast truncates constant value
>>>>>>> 68ffdd67
        /wd4389 # comparison, signed/unsigned mismatch

        # Enabling warnings that are disabled by default from /W4
        # https://docs.microsoft.com/en-us/cpp/preprocessor/compiler-warnings-that-are-off-by-default?view=vs-2019
        # /we4296 # 'operator': expression is always false
        # /we4426 # optimization flags changed after including header, may be due to #pragma optimize()
        # /we4464 # relative include path contains '..'
        # /we4619 # #pragma warning: there is no warning number 'number'
        # /we4777 # 'function' : format string 'string' requires an argument of type 'type1', but variadic argument number has type 'type2' looks useful
        # /we5031 # #pragma warning(pop): likely mismatch, popping warning state pushed in different file
        # /WE5032 # detected #pragma warning(push) with no corresponding #pragma warning(pop)

        /Zc:forScope    # Force Conformance in for Loop Scope
        /diagnostics:caret # Compiler diagnostic options: includes the column where the issue was found and places a caret (^) under the location in the line of code where the issue was detected.
        /Zc:__cplusplus
        /favor:AMD64    # Create Code optimized for 64 bit
        /bigobj         # Increase number of sections in obj files. Profiling has shown no meaningful impact in memory nore build times
    COMPILATION_DEBUG
        /GS             # Enable Buffer security check
        /MDd            # defines _DEBUG, _MT, and _DLL and causes the application to use the debug multithread-specific and DLL-specific version of the run-time library. 
                        # It also causes the compiler to place the library name MSVCRTD.lib into the .obj file.
        /Ob0            # Disables inline expansions
        /Od             # Disables optimization
        /RTCsu          # Run-Time Error Checks: c Reports when a value is assigned to a smaller data type and results in a data loss (Not supoported by the STL)
                        #                        s Enables stack frame run-time error checking
                        #                        u Reports when a variable is used without having been initialized
    COMPILATION_PROFILE
        /GF             # Enable string pooling   
        /Gy             # Function level linking
        /MD             # Causes the application to use the multithread-specific and DLL-specific version of the run-time library. Defines _MT and _DLL and causes the compiler 
                        # to place the library name MSVCRT.lib into the .obj file.
        /O2             # Maximinize speed, equivalent to /Og /Oi /Ot /Oy /Ob2 /GF /Gy
        /Zc:inline      # Removes unreferenced functions or data that are COMDATs or only have internal linkage
        /Zc:wchar_t     # Use compiler native wchar_t
        /Zi             # Generate debugging information (no Edit/Continue)
    COMPILATION_RELEASE
        /Ox             # Full optimization
        /Ob2            # Inline any suitable function
        /Ot             # Favor fast code over small code
        /Oi             # Use Intrinsic Functions
        /Oy             # Omit the frame pointer
    LINK
        /NOLOGO             # Suppress Copyright and version number message
        /IGNORE:4099        # 3rdParty linking produces noise with LNK4099
    LINK_NON_STATIC_PROFILE
        /OPT:REF            # Eliminates functions and data that are never referenced
        /OPT:ICF            # Perform identical COMDAT folding. Redundant COMDATs can be removed from the linker output
        /INCREMENTAL:NO
        /DEBUG              # Generate pdbs
    LINK_NON_STATIC_RELEASE
        /OPT:REF # Eliminates functions and data that are never referenced
        /OPT:ICF # Perform identical COMDAT folding. Redundant COMDATs can be removed from the linker output
        /INCREMENTAL:NO
)

set(LY_BUILD_WITH_INCREMENTAL_LINKING_DEBUG FALSE CACHE BOOL "Indicates if incremental linking is used in debug configurations (default = FALSE)")
if(LY_BUILD_WITH_INCREMENTAL_LINKING_DEBUG)
    ly_append_configurations_options(
        COMPILATION_DEBUG
            /ZI         # Enable Edit/Continue
    )
else()
    # Disable incremental linking
    ly_append_configurations_options(
        COMPILATION_DEBUG
            /Zi         # Generate debugging information (no Edit/Continue). Edit/Continue requires incremental linking
        LINK_NON_STATIC_DEBUG
            /DEBUG      # Despite the documentation states /Zi implies /DEBUG, without it, stack traces are not expanded
            /INCREMENTAL:NO

    )    
endif()

if(CMAKE_GENERATOR MATCHES "Visual Studio 15")
    # Visual Studio 2017 has problems with [[maybe_unused]] on lambdas. Sadly, there is no different warning, so 4100 has to remain disabled on 2017
    ly_append_configurations_options(
        COMPILATION
            /wd4100
    )
endif()

# Configure system includes
ly_set(LY_CXX_SYSTEM_INCLUDE_CONFIGURATION_FLAG 
    /experimental:external # Turns on "external" headers feature for MSVC compilers
    /external:W0 # Set warning level in external headers to 0. This is used to suppress warnings 3rdParty libraries which uses the "system_includes" option in their json configuration
    /wd4193 # Temporary workaround for the /experiment:external feature generating warning C4193: #pragma warning(pop): no matching '#pragma warning(push)'
    /wd4702 # Despite we set it to W0, we found that 3rdParty::OpenMesh was issuing these warnings while using some template functions. Disabling it here does the trick
)
if(NOT CMAKE_INCLUDE_SYSTEM_FLAG_CXX)
    ly_set(CMAKE_INCLUDE_SYSTEM_FLAG_CXX /external:I)
endif()

include(cmake/Platform/Common/TargetIncludeSystemDirectories_unsupported.cmake)<|MERGE_RESOLUTION|>--- conflicted
+++ resolved
@@ -66,11 +66,6 @@
         /wd4244 # conversion, possible loss of data
         /wd4245 # conversion, signed/unsigned mismatch
         /wd4267 # conversion, possible loss of data
-<<<<<<< HEAD
-        /wd4324 # structure was padded due to alignment specifier
-=======
-        /wd4310 # cast truncates constant value
->>>>>>> 68ffdd67
         /wd4389 # comparison, signed/unsigned mismatch
 
         # Enabling warnings that are disabled by default from /W4
