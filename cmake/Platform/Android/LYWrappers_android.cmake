--- conflicted
+++ resolved
@@ -48,13 +48,10 @@
         return()
     endif()
 
-<<<<<<< HEAD
-=======
     if (NOT LY_STRIP_DEBUG_SYMBOLS)
         return()
     endif()
 
->>>>>>> b08fd45f
     # If the target is IMPORTED, then there is no post-build process
     get_target_property(is_imported ${target} IMPORTED)
     if (${is_imported})
