#
# All or portions of this file Copyright (c) Amazon.com, Inc. or its affiliates or
# its licensors.
#
# For complete copyright and license terms please see the LICENSE at the root of this
# distribution (the "License"). All use of this software is governed by the License,
# or, if provided, by the license below or the license accompanying this file. Do not
# remove or modify any license notices. This file is distributed on an "AS IS" BASIS,
# WITHOUT WARRANTIES OR CONDITIONS OF ANY KIND, either express or implied.
#

# Cmake version 3.19 is the minimum version needed for all of Open 3D Engine's supported platforms
cmake_minimum_required(VERSION 3.19)

# CMP0111 introduced in 3.19 has a bug that produces the policy to warn every time there is an
# INTERFACE IMPORTED library. We use this type of libraries for handling 3rdParty. The rest of
# the documentation states that INTERFACE IMPORTED libraries do not require to set locations, but
# the policy still warns about it. Issue: https://gitlab.kitware.com/cmake/cmake/-/issues/21470
# The issue was fixed in 3.19.1 so we just disable the policy for 3.19
if(CMAKE_VERSION VERSION_EQUAL 3.19)
    cmake_policy(SET CMP0111 OLD)
endif()

include(cmake/LySet.cmake)
include(cmake/Version.cmake)
include(cmake/OutputDirectory.cmake)

if(NOT PROJECT_NAME)
    project(O3DE
        LANGUAGES C CXX
        VERSION ${LY_VERSION_STRING}
    )
endif()

include(cmake/GeneralSettings.cmake)
include(cmake/FileUtil.cmake)
include(cmake/PAL.cmake)
include(cmake/PALTools.cmake)
include(cmake/RuntimeDependencies.cmake)
include(cmake/Install.cmake)
include(cmake/Configurations.cmake) # Requires to be after PAL so we get platform variable definitions
include(cmake/Dependencies.cmake)
include(cmake/Deployment.cmake)
include(cmake/3rdParty.cmake)
include(cmake/LYPython.cmake)
include(cmake/LYWrappers.cmake)
include(cmake/UnitTest.cmake)
include(cmake/LYTestWrappers.cmake)
include(cmake/Monolithic.cmake)
include(cmake/SettingsRegistry.cmake)
include(cmake/TestImpactFramework/LYTestImpactFramework.cmake)
include(cmake/CMakeFiles.cmake)

################################################################################
# Subdirectory processing
################################################################################

# Add the projects first so the Launcher can find them
include(cmake/Projects.cmake)

if(NOT INSTALLED_ENGINE)
    
    # Add the rest of the targets
    add_subdirectory(Code)
    add_subdirectory(Gems)
    add_subdirectory(scripts)

    # SPEC-1417 will investigate and fix this
    if(NOT PAL_PLATFORM_NAME STREQUAL "Mac")
        add_subdirectory(Tools/LyTestTools/tests/)
        add_subdirectory(Tools/RemoteConsole/ly_remote_console/tests/)
    endif()

    set(enabled_platforms
    ${PAL_PLATFORM_NAME}
    ${LY_PAL_TOOLS_ENABLED})

    foreach(restricted_platform ${PAL_RESTRICTED_PLATFORMS})
        if(restricted_platform IN_LIST enabled_platforms)
            add_subdirectory(restricted/${restricted_platform})
        endif()
    endforeach()

    # Loop over the additional external subdirectories and invoke add_subdirectory on them
    foreach(external_directory ${LY_EXTERNAL_SUBDIRS})
        # Hash the extenal_directory name and append it to the Binary Directory section of add_subdirectory
        # This is to deal with potential situations where multiple external directories has the same last directory name
        # For example if D:/Company1/RayTracingGem and F:/Company2/Path/RayTracingGem were both added as a subdirectory
        file(REAL_PATH ${external_directory} full_directory_path)
        string(SHA256 full_directory_hash ${full_directory_path})
        # Truncate the full_directory_hash down to 8 characters to avoid hitting the Windows 260 character path limit
        # when the external subdirectory contains relative paths of significant length
        string(SUBSTRING ${full_directory_hash} 0 8 full_directory_hash)
        # Use the last directory as the suffix path to use for the Binary Directory
        get_filename_component(directory_name ${external_directory} NAME)
        add_subdirectory(${external_directory} ${CMAKE_BINARY_DIR}/${directory_name}-${full_directory_hash})
    endforeach()

else()
    ly_find_o3de_packages()
endif()

################################################################################
# Post-processing
################################################################################
# The following steps have to be done after all targets are registered:
# 1. generate a settings registry .setreg file for all ly_add_project_dependencies() and ly_add_target_dependencies() calls
#    to provide applications with the filenames of gem modules to load
#    This must be done before ly_delayed_target_link_libraries() as that inserts BUILD_DEPENDENCIE as MANUALLY_ADDED_DEPENDENCIES
#    if the build dependency is a MODULE_LIBRARY. That would cause a false load dependency to be generated
ly_delayed_generate_settings_registry()
# 2. link targets where the dependency was yet not declared, we need to have the declaration so we do different
#    linking logic depending on the type of target
ly_delayed_target_link_libraries()
# 3. generate a registry file for unit testing for platforms that support unit testing
if(PAL_TRAIT_BUILD_TESTS_SUPPORTED)
    ly_delayed_generate_unit_test_module_registry()
endif()
# 4. inject runtime dependencies to the targets. We need to do this after (1) since we are going to walk through
#    the dependencies
ly_delayed_generate_runtime_dependencies()
# 5. Perform test impact framework post steps once all of the targets have been enumerated
ly_test_impact_post_step()
# 6. Generate the O3DE find file and setup install locations for scripts, tools, assets etc., required by the engine
if(NOT INSTALLED_ENGINE)
    ly_setup_o3de_install()

<<<<<<< HEAD
    # 7. CPack information (to be included after install)
    include(cmake/CPack.cmake)
=======
    # IMPORTANT: must be included last
    include(cmake/Packaging.cmake)
>>>>>>> 7ba3a19b
endif()<|MERGE_RESOLUTION|>--- conflicted
+++ resolved
@@ -125,11 +125,6 @@
 if(NOT INSTALLED_ENGINE)
     ly_setup_o3de_install()
 
-<<<<<<< HEAD
     # 7. CPack information (to be included after install)
-    include(cmake/CPack.cmake)
-=======
-    # IMPORTANT: must be included last
     include(cmake/Packaging.cmake)
->>>>>>> 7ba3a19b
 endif()