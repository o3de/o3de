#
# All or portions of this file Copyright (c) Amazon.com, Inc. or its affiliates or
# its licensors.
#
# For complete copyright and license terms please see the LICENSE at the root of this
# distribution (the "License"). All use of this software is governed by the License,
# or, if provided, by the license below or the license accompanying this file. Do not
# remove or modify any license notices. This file is distributed on an "AS IS" BASIS,
# WITHOUT WARRANTIES OR CONDITIONS OF ANY KIND, either express or implied.
#

# Cmake version 3.17 is the minimum version needed for all of Open 3D Engine's supported platforms
cmake_minimum_required(VERSION 3.19)

# CMP0111 introduced in 3.19 has a bug that produces the policy to warn every time there is an
# INTERFACE IMPORTED library. We use this type of libraries for handling 3rdParty. The rest of
# the documentation states that INTERFACE IMPORTED libraries do not require to set locations, but
# the policy still warns about it. Issue: https://gitlab.kitware.com/cmake/cmake/-/issues/21470
# The issue was fixed in 3.19.1 so we just disable the policy for 3.19
if(CMAKE_VERSION VERSION_EQUAL 3.19)
    cmake_policy(SET CMP0111 OLD)
endif()

include(cmake/Version.cmake)
include(cmake/OutputDirectory.cmake)

# Set the engine_path and engine_json
set(o3de_engine_path ${CMAKE_CURRENT_LIST_DIR})
set(o3de_engine_json ${o3de_engine_path}/engine.json)

if(NOT PROJECT_NAME)
    project(O3DE
        LANGUAGES C CXX
        VERSION ${LY_VERSION_STRING}
    )

    set(INSTALLED_ENGINE FALSE)
    # o3de manifest
    include(cmake/o3de_manifest.cmake)
endif()

################################################################################
# Resolve this engines name and restricted path
################################################################################
o3de_engine_name(${o3de_engine_json} o3de_engine_name)
o3de_restricted_path(${o3de_engine_json} o3de_engine_restricted_path)
message(STATUS "O3DE Engine Name: ${o3de_engine_name}")
message(STATUS "O3DE Engine Path: ${o3de_engine_path}")
if(${o3de_engine_restricted_path})
    message(STATUS "Engine Restricted Path: ${o3de_engine_restricted_path}")
endif()

<<<<<<< HEAD
# add the engines cmake folder to the CMAKE_MODULE_PATH
list(APPEND CMAKE_MODULE_PATH "${o3de_engine_path}/cmake")

################################################################################
# Initialize
################################################################################
include(cmake/Initialize.cmake)
=======
include(cmake/GeneralSettings.cmake)
>>>>>>> 8996976e
include(cmake/FileUtil.cmake)
include(cmake/PAL.cmake)
include(cmake/PALTools.cmake)
include(cmake/Install.cmake)
include(cmake/Configurations.cmake) # Requires to be after PAL so we get platform variable definitions
include(cmake/Dependencies.cmake)
include(cmake/Deployment.cmake)
include(cmake/3rdParty.cmake)
include(cmake/LYPython.cmake)
include(cmake/LYWrappers.cmake)
include(cmake/UnitTest.cmake)
include(cmake/LYTestWrappers.cmake)
include(cmake/Monolithic.cmake)
include(cmake/SettingsRegistry.cmake)
include(cmake/TestImpactFramework/LYTestImpactFramework.cmake)
include(cmake/CMakeFiles.cmake)

################################################################################
# Subdirectory processing
################################################################################

# Add the projects first so the Launcher can find them
include(cmake/Projects.cmake)

if(NOT INSTALLED_ENGINE)
    # Add the rest of the targets
    add_subdirectory(Code)
else()
    ly_find_o3de_packages()
endif()

# Add external subdirectories listed in the manifest
list(APPEND LY_EXTERNAL_SUBDIRS ${o3de_engine_external_subdirectories})

set(enabled_platforms
    ${PAL_PLATFORM_NAME}
    ${LY_PAL_TOOLS_ENABLED})

################################################################################
# Add each restricted platform in the engines restricted folder
# If the enabled restricted platform does not have a folder add one. If the
# restricted platform folder does not have a CMakeLists.txt, create one so the
# add_subdirectory on the external folder does not fail.
################################################################################
foreach(restricted_platform ${PAL_RESTRICTED_PLATFORMS})
    if(restricted_platform IN_LIST enabled_platforms)
        set(o3de_engine_restricted_platform_folder ${o3de_engine_restricted_path}/${restricted_platform})
        if(NOT EXISTS ${o3de_engine_restricted_platform_folder})
            file(MAKE_DIRECTORY ${o3de_engine_restricted_platform_folder})
        endif()
        set(o3de_engine_restricted_platform_folder_cmakelists ${o3de_engine_restricted_platform_folder}/CMakeLists.txt)
        if(NOT EXISTS ${o3de_engine_restricted_platform_folder_cmakelists})
            file(TOUCH ${o3de_engine_restricted_platform_folder_cmakelists})
        endif()
        list(APPEND LY_EXTERNAL_SUBDIRS ${o3de_engine_restricted_platform_folder})
    endif()
endforeach()

# Recurse into directory of general python test scripts
add_subdirectory(ctest_scripts)

add_subdirectory(scripts)

# SPEC-1417 will investigate and fix this
if(NOT PAL_PLATFORM_NAME STREQUAL "Mac")
    add_subdirectory(Tools/LyTestTools/tests/)
    add_subdirectory(Tools/RemoteConsole/ly_remote_console/tests/)
endif()

################################################################################
# Post-processing
################################################################################

# Loop over the additional external subdirectories and invoke add_subdirectory on them
foreach(external_directory ${LY_EXTERNAL_SUBDIRS})
    # Hash the extenal_directory name and append it to the Binary Directory section of add_subdirectory
    # This is to deal with potential situations where multiple external directories has the same last directory name
    # For example if D:/Company1/RayTracingGem and F:/Company2/Path/RayTracingGem were both added as a subdirectory
    file(REAL_PATH ${external_directory} full_directory_path)
    string(SHA256 full_directory_hash ${full_directory_path})
    # Truncate the full_directory_hash down to 8 characters to avoid hitting the Windows 260 character path limit
    # when the external subdirectory contains relative paths of significant length
    string(SUBSTRING ${full_directory_hash} 0 8 full_directory_hash)
    # Use the last directory as the suffix path to use for the Binary Directory
    get_filename_component(directory_name ${external_directory} NAME)
    add_subdirectory(${external_directory} ${CMAKE_BINARY_DIR}/${directory_name}-${full_directory_hash})
endforeach()

# The following steps have to be done after all targets are registered:
# 1. generate a settings registry .setreg file for all ly_add_project_dependencies() and ly_add_target_dependencies() calls
#    to provide applications with the filenames of gem modules to load
#    This must be done before ly_delayed_target_link_libraries() as that inserts BUILD_DEPENDENCIE as MANUALLY_ADDED_DEPENDENCIES
#    if the build dependency is a MODULE_LIBRARY. That would cause a false load dependency to be generated
ly_delayed_generate_settings_registry()
# 2. link targets where the dependency was yet not declared, we need to have the declaration so we do different
#    linking logic depending on the type of target
ly_delayed_target_link_libraries()
# 3. generate a registry file for unit testing for platforms that support unit testing
if(PAL_TRAIT_BUILD_TESTS_SUPPORTED)
    ly_delayed_generate_unit_test_module_registry()
endif()
# 4. inject runtime dependencies to the targets. We need to do this after (1) since we are going to walk through
#    the dependencies
include(cmake/RuntimeDependencies.cmake)
# 5. Perform test impact framework post steps once all of the targets have been enumerated
ly_test_impact_post_step()
# 6. Generate the O3DE find file and setup install locations for scripts, tools, assets etc., required by the engine 
if(NOT INSTALLED_ENGINE)
    ly_setup_o3de_install()
endif()<|MERGE_RESOLUTION|>--- conflicted
+++ resolved
@@ -34,7 +34,6 @@
         VERSION ${LY_VERSION_STRING}
     )
 
-    set(INSTALLED_ENGINE FALSE)
     # o3de manifest
     include(cmake/o3de_manifest.cmake)
 endif()
@@ -50,17 +49,13 @@
     message(STATUS "Engine Restricted Path: ${o3de_engine_restricted_path}")
 endif()
 
-<<<<<<< HEAD
 # add the engines cmake folder to the CMAKE_MODULE_PATH
 list(APPEND CMAKE_MODULE_PATH "${o3de_engine_path}/cmake")
 
 ################################################################################
 # Initialize
 ################################################################################
-include(cmake/Initialize.cmake)
-=======
 include(cmake/GeneralSettings.cmake)
->>>>>>> 8996976e
 include(cmake/FileUtil.cmake)
 include(cmake/PAL.cmake)
 include(cmake/PALTools.cmake)
