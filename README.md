# Project Spectra Private Preview

## Confidentiality; Pre-Release Access  

Welcome to the Project Spectra Private Preview.  This is a confidential pre-release project; your use is subject to the nondisclosure agreement between you (or your organization) and Amazon.  Do not disclose the existence of this project, your participation in it, or any of the  materials provided, to any unauthorized third party.  To request access for a third party, please contact [Royal O'Brien, obriroya@amazon.com](mailto:obriroya@amazon.com).

## Full instructions can be found here: 
### https://docs.o3de.org/docs/welcome-guide/setup/setup-from-github/ 
(Note: Contact Royal or [Doug Erickson, dougeric@amazon.com](mailto:dougeric@amazon.com) for access)

## Updates to this readme
May 14, 2021 
- Removed instructions for the 3rdParty zip file and downloader URL. This is no longer a requirement. 
- Updated instructions for dependencies
- Links to full documentation

April 7-13, 2021
- Updates to the 3rdParty zip file

March 25, 2021
- Initial commit for instructions

## Download and Install

This repository uses Git LFS for storing large binary files.  You will need to create a Github personal access token to authenticate with the LFS service.

To install Git LFS, download the binary here: https://git-lfs.github.com/.

After installation, you will need to install the necessary git hooks with this command 
```
git lfs install
```

### Create a Git Personal Access Token

You will need your personal access token credentials to authenticate when you clone the repository and when downloading objects from Git LFS

[Create a personal access token with the 'repo' scope.](https://docs.github.com/en/github/authenticating-to-github/creating-a-personal-access-token)

During the clone operation, you will be prompted to enter a password. Your token will be used as the password. You will also be prompted a second time for Git LFS.

### (Recommended) Verify you have a credential manager installed to store your credentials 

Recent versions of Git install a credential manager to store your credentials so you don't have to put in the credentials for every request.

It is highly recommended you check that you have a [credential manager installed and configured](https://github.com/microsoft/Git-Credential-Manager-Core)

For Linux and Mac, use the following commands to store credentials 

Linux: 
```
git config --global credential.helper cache
``` 
Mac:
```
git config --global credential.helper osxkeychain
```

### Clone the repository 

```shell
> git clone https://github.com/aws-lumberyard/o3de.git
Cloning into 'o3de'...

# initial prompt for credentials to download the repository code
# enter your Github username and personal access token

remote: Counting objects: 29619, done.
Receiving objects: 100% (29619/29619), 40.50 MiB | 881.00 KiB/s, done.
Resolving deltas: 100% (8829/8829), done.
Updating files: 100% (27037/27037), done.

# second prompt for credentials when downloading LFS files
# enter your Github username and personal access token

Filtering content: 100% (3853/3853), 621.43 MiB | 881.00 KiB/s, done.

```

If you have the Git credential manager core or other credential helpers installed, you should not be prompted for your credentials anymore.

## Building the Engine
### Build Requirements and redistributables
#### Windows

*   Visual Studio 2019 16.9.2 minimum (All versions supported, including Community): [https://visualstudio.microsoft.com/downloads/](https://visualstudio.microsoft.com/downloads/)
    *   Install the following workloads:
        *   Game Development with C++
        *   MSVC v142 - VS 2019 C++ x64/x86
        *   C++ 2019 redistributable update
*   CMake 3.19.1 minimum: [https://cmake.org/files/LatestRelease/cmake-3.19.1-win64-x64.msi](https://cmake.org/files/LatestRelease/cmake-3.19.1-win64-x64.msi)

#### Optional

*   WWise - 2019.2.8.7432 minimum: [https://www.audiokinetic.com/download/](https://www.audiokinetic.com/download/)
    *   Note: This requires registeration and installation of a client to download
    *   You will also need to set a environment variable: `set LY_WWISE_INSTALL_PATH=<path to WWise>`

### Quick Start Build Steps

1.  Create a writable folder to cache 3rd Party dependencies. You can also use this to store other redistributable SDKs.

2.  Install the following redistributables to the following:
    - Visual Studio and VC++ redistributable can be installed to any location
    - CMake can be installed to any location, as long as it's available in the system path, otherwise it can be installed to: `<3rdParty Path>\CMake\3.19.1`
    - WWise can be installed anywhere, but you will need to set an environment variable for CMake to detect it:  `set LY_WWISE_INSTALL_PATH=<path to WWise>`
    
3.  Navigate into the repo folder, then download the python runtime with this command
    ```
    scripts\get_python.bat
    ```
    
4.  While still within the repo folder, register the engine with this command:
    ```
    scripts\o3de.bat register --this-engine
    ```

5.  Configure the source into a solution using this command line, replacing <your build location> and <Location of the 3rdParty cache> to a path you've created:
    ```
    cmake -B <your build location> -S <source-dir> -G "Visual Studio 16 2019" -DLY_3RDPARTY_PATH=<Location of the 3rdParty cache> -DLY_UNITY_BUILD=ON -DLY_PROJECTS=AutomatedTesting 
    ```

6.  Alternatively, you can do this through the CMake GUI:
    
    1.  Start `cmake-gui.exe`
    2.  Select the local path of the repo under "Where is the source code"
    3.  Select a path where to build binaries under "Where to build the binaries"
    4.  Click "Configure"
    5.  Wait for the key values to populate. Fill in the fields that are relevant, including `LY_3RDPARTY_PATH` and `LY_PROJECTS`
    6.  Click "Generate"
    
7.  The configuration of the solution is complete. To build the Editor and AssetProcessor to binaries, run this command inside your repo:
    ```
    cmake --build <your build location> --target AutomatedTesting.GameLauncher AssetProcessor Editor --config profile -- /m
    ```
   
8.  This will compile after some time and binaries will be available in the build path you've specified

### Setting up new projects    
1. Setup new projects using this command
    ```
    <Repo path>\scripts\o3de.bat create-project --project-path <New project path>
    ```
2. Register the engine to the project
    ```
<<<<<<< HEAD
    cmake -B <your build location> -S <source-dir> -G "Visual Studio 16 2019" -DLY_3RDPARTY_PATH=<Location of the 3rdParty cache> -DLY_PROJECTS=<New project name> -DLY_MONOLITHIC_GAME=1
=======
    <Repo path>\scripts\o3de.bat register --project-path <New project path>
    ```
4.  Once you're ready to build the project, run the same set of commands to configure and build:
    ```
    cmake -B <your build location in the project> -S <New project path> -G "Visual Studio 16" -DLY_3RDPARTY_PATH=%LY_3RDPARTY_PATH%
>>>>>>> b04abf9f

    cmake --build <your build location in the project> --target <New Project Name> --config profile -- /m
    ```

## License

For terms please see the LICENSE*.TXT file at the root of this distribution.<|MERGE_RESOLUTION|>--- conflicted
+++ resolved
@@ -117,7 +117,7 @@
 
 5.  Configure the source into a solution using this command line, replacing <your build location> and <Location of the 3rdParty cache> to a path you've created:
     ```
-    cmake -B <your build location> -S <source-dir> -G "Visual Studio 16 2019" -DLY_3RDPARTY_PATH=<Location of the 3rdParty cache> -DLY_UNITY_BUILD=ON -DLY_PROJECTS=AutomatedTesting 
+    cmake -B <your build path> -S <your source path> -G "Visual Studio 16 2019" -DLY_3RDPARTY_PATH=<3rdParty cache path> -DLY_UNITY_BUILD=ON -DLY_PROJECTS=AutomatedTesting 
     ```
 
 6.  Alternatively, you can do this through the CMake GUI:
@@ -131,7 +131,7 @@
     
 7.  The configuration of the solution is complete. To build the Editor and AssetProcessor to binaries, run this command inside your repo:
     ```
-    cmake --build <your build location> --target AutomatedTesting.GameLauncher AssetProcessor Editor --config profile -- /m
+    cmake --build <your build path> --target AutomatedTesting.GameLauncher AssetProcessor Editor --config profile -- /m
     ```
    
 8.  This will compile after some time and binaries will be available in the build path you've specified
@@ -139,21 +139,17 @@
 ### Setting up new projects    
 1. Setup new projects using this command
     ```
-    <Repo path>\scripts\o3de.bat create-project --project-path <New project path>
+    <Repo path>\scripts\o3de.bat create-project --project-path <your new project path>
     ```
 2. Register the engine to the project
     ```
-<<<<<<< HEAD
-    cmake -B <your build location> -S <source-dir> -G "Visual Studio 16 2019" -DLY_3RDPARTY_PATH=<Location of the 3rdParty cache> -DLY_PROJECTS=<New project name> -DLY_MONOLITHIC_GAME=1
-=======
     <Repo path>\scripts\o3de.bat register --project-path <New project path>
     ```
-4.  Once you're ready to build the project, run the same set of commands to configure and build:
+3.  Once you're ready to build the project, run the same set of commands to configure and build:
     ```
-    cmake -B <your build location in the project> -S <New project path> -G "Visual Studio 16" -DLY_3RDPARTY_PATH=%LY_3RDPARTY_PATH%
->>>>>>> b04abf9f
+    cmake -B <your project build path> -S <your new project source path> -G "Visual Studio 16" -DLY_3RDPARTY_PATH=<3rdParty cache path>
 
-    cmake --build <your build location in the project> --target <New Project Name> --config profile -- /m
+    cmake --build <your project build path> --target <New Project Name> --config profile -- /m
     ```
 
 ## License
