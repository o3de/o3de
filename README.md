--- conflicted
+++ resolved
@@ -1,4 +1,3 @@
-<<<<<<< HEAD
 # Open 3D Engine
 
 Open 3D Engine (O3DE) is an open-source, real-time, multi-platform 3D engine that enables developers and content creators to build AAA games, cinema-quality 3D worlds, and high-fidelity simulations without any fees or commercial obligations.
@@ -14,54 +13,13 @@
 ```
 git lfs --version 
 ```
-=======
-## Updates to this readme
-July 06, 2021
-- Switch licenses to APACHE-2.0 OR MIT
-
-May 14, 2021 
-- Removed instructions for the 3rdParty zip file and downloader URL. This is no longer a requirement. 
-- Updated instructions for dependencies
-- Links to full documentation
-
-April 7-13, 2021
-- Updates to the 3rdParty zip file
-
-March 25, 2021
-- Initial commit for instructions
-
-## Download and Install
-
-This repository uses Git LFS for storing large binary files.  You will need to create a Github personal access token to authenticate with the LFS service.
-
-To install Git LFS, download the binary here: https://git-lfs.github.com/.
-
-After installation, you will need to install the necessary git hooks with this command 
-```
-git lfs install
-```
-
-### Create a Git Personal Access Token
-
-You will need your personal access token credentials to authenticate when you clone the repository and when downloading objects from Git LFS
-
-[Create a personal access token with the 'repo' scope.](https://docs.github.com/en/github/authenticating-to-github/creating-a-personal-access-token)
-
-During the clone operation, you will be prompted to enter a password. Your token will be used as the password. You will also be prompted a second time for Git LFS.
->>>>>>> e6836a91
 
 If Git LFS is not installed, download and run the installer from: https://git-lfs.github.com/.
 
-<<<<<<< HEAD
 ### Install Git LFS hooks 
 ```
 git lfs install
 ```
-=======
-Recent versions of Git install a credential manager to store your credentials so you don't have to put in the credentials for every request.
-
-It is highly recommended you check that you have a [credential manager installed and configured](https://github.com/microsoft/Git-Credential-Manager-Core)
->>>>>>> e6836a91
 
 For Linux and Mac, use the following commands to store credentials 
 
@@ -77,32 +35,9 @@
 ### Clone the repository 
 
 ```shell
-<<<<<<< HEAD
 git clone https://github.com/o3de/o3de.git
 ```
 
-=======
-> git clone https://github.com/o3de/o3de.git
-Cloning into 'o3de'...
-
-# initial prompt for credentials to download the repository code
-# enter your Github username and personal access token
-
-remote: Counting objects: 29619, done.
-Receiving objects: 100% (29619/29619), 40.50 MiB | 881.00 KiB/s, done.
-Resolving deltas: 100% (8829/8829), done.
-Updating files: 100% (27037/27037), done.
-
-# second prompt for credentials when downloading LFS files
-# enter your Github username and personal access token
-
-Filtering content: 100% (3853/3853), 621.43 MiB | 881.00 KiB/s, done.
-
-```
-
-If you have the Git credential manager core or other credential helpers installed, you should not be prompted for your credentials anymore.
-
->>>>>>> e6836a91
 ## Building the Engine
 ### Build Requirements and redistributables
 #### Windows
@@ -113,7 +48,6 @@
         *   MSVC v142 - VS 2019 C++ x64/x86
         *   C++ 2019 redistributable update
 *   CMake 3.20 minimum: [https://cmake.org/download/](https://cmake.org/download/)
-<<<<<<< HEAD
 
 #### Optional
 
@@ -123,46 +57,15 @@
     *   You will also need to set an environment variable: `set LY_WWISE_INSTALL_PATH=<path to Wwise version>`
     *   For example: `set LY_WWISE_INSTALL_PATH="C:\Program Files (x86)\Audiokinetic\Wwise 2021.1.1.7601"`
 
-=======
-
-#### Optional
-
-*   WWise - 2019.2.8.7432 minimum: [https://www.audiokinetic.com/download/](https://www.audiokinetic.com/download/)
-    *   Note: This requires registration and installation of a client to download
-    *   You will also need to set a environment variable: `set LY_WWISE_INSTALL_PATH=<path to WWise version>`
-    *   For example: `set LY_WWISE_INSTALL_PATH="C:\Program Files (x86)\Audiokinetic\Wwise 2019.2.8.7432"`
-
->>>>>>> e6836a91
 ### Quick Start Build Steps
 
 1.  Create a writable folder to cache 3rd Party dependencies. You can also use this to store other redistributable SDKs.
     
-<<<<<<< HEAD
 1.  Install the following redistributables to the following:
     - Visual Studio and VC++ redistributable can be installed to any location
     - CMake can be installed to any location, as long as it's available in the system path
     - (Optional) Wwise can be installed anywhere, but you will need to set an environment variable for CMake to detect it:  `set LY_WWISE_INSTALL_PATH=<path to Wwise>`
     
-=======
-    > For the 0.5 branch - Create an empty text file named `3rdParty.txt` in this folder, to allow a legacy CMake validator to pass
-
-1.  Install the following redistributables to the following:
-    - Visual Studio and VC++ redistributable can be installed to any location
-    - CMake can be installed to any location, as long as it's available in the system path
-    - WWise can be installed anywhere, but you will need to set an environment variable for CMake to detect it:  `set LY_WWISE_INSTALL_PATH=<path to WWise>`
-    
-1.  Navigate into the repo folder, then download the python runtime with this command
-    
-    > For the 0.5 branch - Set this environment variable prior to the `get_python` command below:
-    > ```
-    > set LY_PACKAGE_SERVER_URLS=https://d2c171ws20a1rv.cloudfront.net
-    > ```
-
-    ```
-    python\get_python.bat
-    ```
-
->>>>>>> e6836a91
 1.  Configure the source into a solution using this command line, replacing <your build path> and <3rdParty cache path> to a path you've created:
     ```
     cmake -B <your build path> -S <your source path> -G "Visual Studio 16" -DLY_3RDPARTY_PATH=<3rdParty cache path> -DLY_UNITY_BUILD=ON -DLY_PROJECTS=AutomatedTesting 
@@ -187,7 +90,6 @@
 
 ### Setting up new projects
 1.  While still within the repo folder, register the engine with this command:
-<<<<<<< HEAD
     ```
     scripts\o3de.bat register --this-engine
     ```
@@ -203,27 +105,6 @@
     ```
     cmake -B <your project build path> -S <your new project source path> -G "Visual Studio 16" -DLY_3RDPARTY_PATH=<3rdParty cache path>
 
-=======
-    ```
-    scripts\o3de.bat register --this-engine
-    ```
-1. Setup new projects using the `o3de create-project` command. In the 0.5 branch, the project directory must be a subdirectory in the repo folder.
-    ```
-    <Repo path>\scripts\o3de.bat create-project --project-path <your new project path>
-    ```
-1. Register the engine to the project
-    ```
-    <Repo path>\scripts\o3de.bat register --project-path <New project path>
-    ```
-1.  Once you're ready to build the project, run the same set of commands to configure and build:
-    ```
-    cmake -B <your project build path> -S <your new project source path> -G "Visual Studio 16" -DLY_3RDPARTY_PATH=<3rdParty cache path>
-
-    // For the 0.5 branch, you must build a new Editor for each project:
-    cmake --build <your project build path> --target <New Project Name>.GameLauncher Editor --config profile -- /m
-    
-    // For all other branches, just build the project:
->>>>>>> e6836a91
     cmake --build <your project build path> --target <New Project Name>.GameLauncher --config profile -- /m
     ```
   
