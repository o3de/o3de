--- conflicted
+++ resolved
@@ -12,10 +12,6 @@
 import azlmbr.bus as bus
 import azlmbr.track_view as track_view
 
-<<<<<<< HEAD
-for i in range(numTracks):
-    print(f"Sequence '{trackview.get_sequence_name(i)}':")
-=======
 test_sequence_name = 'Test Sequence 01'
 
 num_sequences = track_view.EditorLayerTrackViewRequestBus(bus.Broadcast, 'GetNumSequences')
@@ -32,5 +28,4 @@
 for i in range(0, num_sequences):
     returned_name = track_view.EditorLayerTrackViewRequestBus(bus.Broadcast, 'GetSequenceName', i)
     time_range = track_view.EditorLayerTrackViewRequestBus(bus.Broadcast, 'GetSequenceTimeRange', returned_name)
-    print(f"Sequence {i}: {returned_name} | Start: {time_range.start} End: {time_range.end}")
->>>>>>> a95c5e18
+    print(f"Sequence {i}: {returned_name} | Start: {time_range.start} End: {time_range.end}")