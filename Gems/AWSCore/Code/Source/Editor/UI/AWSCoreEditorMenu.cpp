/*
 * Copyright (c) Contributors to the Open 3D Engine Project.
 * For complete copyright and license terms please see the LICENSE at the root of this distribution.
 *
 * SPDX-License-Identifier: Apache-2.0 OR MIT
 *
 */

#include <AzCore/Debug/Trace.h>
#include <AzCore/IO/FileIO.h>
#include <AzCore/Jobs/JobFunction.h>
#include <AzCore/Settings/SettingsRegistry.h>
#include <AzFramework/Process/ProcessWatcher.h>
#include <AzFramework/StringFunc/StringFunc.h>

#include <AWSCoreEditor_Traits_Platform.h>
#include <Editor/Constants/AWSCoreEditorMenuLinks.h>
#include <Editor/Constants/AWSCoreEditorMenuNames.h>
#include <Editor/UI/AWSCoreEditorMenu.h>
#include <Editor/UI/AWSCoreResourceMappingToolAction.h>

#include <QAction>
#include <QApplication>
#include <QDesktopServices>
#include <QIcon>
#include <QList>
#include <QMessageBox>
#include <QObject>
#include <QString>
#include <QUrl>

namespace AWSCore
{
    AWSCoreEditorMenu::AWSCoreEditorMenu(const QString& text)
        : QMenu(text)
        , m_resourceMappingToolWatcher(nullptr)
    {
        InitializeAWSDocActions();
        InitializeResourceMappingToolAction();
        this->addSeparator();
        InitializeAWSFeatureGemActions();

        AWSCoreEditorRequestBus::Handler::BusConnect();
    }

    AWSCoreEditorMenu::~AWSCoreEditorMenu()
    {
        AWSCoreEditorRequestBus::Handler::BusDisconnect();
        if (m_resourceMappingToolWatcher)
        {
            if (m_resourceMappingToolWatcher->IsProcessRunning())
            {
                m_resourceMappingToolWatcher->TerminateProcess(AZ::u32(-1));
            }
            m_resourceMappingToolWatcher.reset();
        }
        this->clear();
    }

    QAction* AWSCoreEditorMenu::AddExternalLinkAction(
        const AZStd::string& name, const AZStd::string& url, const AZStd::string& icon)
    {
        QAction* linkAction = new QAction(QObject::tr(name.c_str()));
        QObject::connect(linkAction, &QAction::triggered, this,
            [url]() {
                QDesktopServices::openUrl(QUrl(url.c_str()));
            });
        if (!icon.empty())
        {
            linkAction->setIcon(QIcon(icon.c_str()));
        }
        return linkAction;
    }

    void AWSCoreEditorMenu::InitializeResourceMappingToolAction()
    {
#ifdef AWSCORE_EDITOR_RESOURCE_MAPPING_TOOL_ENABLED
        AWSCoreResourceMappingToolAction* resourceMappingTool =
            new AWSCoreResourceMappingToolAction(QObject::tr(AWSResourceMappingToolActionText));
        QObject::connect(resourceMappingTool, &QAction::triggered, this,
            [resourceMappingTool, this]() {
                AZStd::string launchCommand = resourceMappingTool->GetToolLaunchCommand();
                if (launchCommand.empty())
                {
                    AZStd::string resourceMappingToolReadMePath = resourceMappingTool->GetToolReadMePath();
                    AZStd::string message = AZStd::string::format(AWSResourceMappingToolReadMeWarningText, resourceMappingToolReadMePath.c_str());
                    QMessageBox::warning(QApplication::activeWindow(), "Warning", message.c_str(), QMessageBox::Ok);
                    return;
                }
                if (m_resourceMappingToolWatcher && m_resourceMappingToolWatcher->IsProcessRunning())
                {
                    QMessageBox::information(QApplication::activeWindow(), "Info", AWSResourceMappingToolIsRunningText, QMessageBox::Ok);
                    return;
                }
                if (m_resourceMappingToolWatcher)
                {
                    m_resourceMappingToolWatcher.reset();
                }

                AzFramework::ProcessLauncher::ProcessLaunchInfo processLaunchInfo;
                processLaunchInfo.m_commandlineParameters = launchCommand;
                processLaunchInfo.m_showWindow = false;
                m_resourceMappingToolWatcher = AZStd::unique_ptr<AzFramework::ProcessWatcher>(
                    AzFramework::ProcessWatcher::LaunchProcess(processLaunchInfo, AzFramework::ProcessCommunicationType::COMMUNICATOR_TYPE_NONE));

                if (!m_resourceMappingToolWatcher || !m_resourceMappingToolWatcher->IsProcessRunning())
                {
                    AZStd::string resourceMappingToolLogPath = resourceMappingTool->GetToolLogPath();
                    AZStd::string message = AZStd::string::format(AWSResourceMappingToolLogWarningText, resourceMappingToolLogPath.c_str());
                    QMessageBox::warning(QApplication::activeWindow(), "Warning", message.c_str(), QMessageBox::Ok);
                }
        });
        this->addAction(resourceMappingTool);
        this->addSeparator();
#endif
    }

    void AWSCoreEditorMenu::InitializeAWSDocActions()
    {
        this->addAction(AddExternalLinkAction(NewToAWSActionText, NewToAWSUrl, ":/Notifications/link.svg"));

        InitializeAWSGlobalDocsSubMenu();

        this->addAction(AddExternalLinkAction(
            AWSCredentialConfigurationActionText, AWSCredentialConfigurationUrl, ":/Notifications/link.svg"));
    }

    void AWSCoreEditorMenu::InitializeAWSGlobalDocsSubMenu()
    {
        QMenu* globalDocsMenu = this->addMenu(QObject::tr(AWSAndO3DEGlobalDocsText));

<<<<<<< HEAD
        globalDocsMenu->addAction(AddExternalLinkAction(AWSAndScriptCanvasActionText, AWSAndScriptCanvasUrl, ":/Notifications/link.svg"));
        globalDocsMenu->addAction(AddExternalLinkAction(AWSAndComponentsActionText, AWSAndComponentsUrl, ":/Notifications/link.svg"));
        globalDocsMenu->addAction(AddExternalLinkAction(CallAWSResourcesActionText, CallAWSResourcesUrl, ":/Notifications/link.svg"));
=======
        globalDocsMenu->addAction(
            AddExternalLinkAction(AWSAndO3DEGettingStartedActionText, AWSAndGettingStartedUrl, ":/Notifications/link.svg"));
        globalDocsMenu->addAction(
            AddExternalLinkAction(AWSAndO3DEMappingsFileActionText, AWSAndResourceMappingsUrl, ":/Notifications/link.svg"));
        globalDocsMenu->addAction(
            AddExternalLinkAction(AWSAndO3DEResourceToolActionText, AWSAndResourceMappingToolUrl, ":/Notifications/link.svg"));
        globalDocsMenu->addAction(
            AddExternalLinkAction(AWSAndO3DEScriptingActionText, AWSAndScriptingUrl, ":/Notifications/link.svg"));

        AddSpaceForIcon(globalDocsMenu);
>>>>>>> dcec2855
    }

    void AWSCoreEditorMenu::InitializeAWSFeatureGemActions()
    {
        QAction* clientAuth = new QAction(QObject::tr(AWSClientAuthActionText));
        clientAuth->setIcon(QIcon(QString(":/Notifications/download.svg")));
        clientAuth->setDisabled(true);
        this->addAction(clientAuth);

        QAction* metrics = new QAction(QObject::tr(AWSMetricsActionText));
        metrics->setIcon(QIcon(QString(":/Notifications/download.svg")));
        metrics->setDisabled(true);
        this->addAction(metrics);
    }

    void AWSCoreEditorMenu::SetAWSClientAuthEnabled()
    {
        // TODO: instead of creating submenu in core editor, aws feature gem should return submenu component directly
        QMenu* subMenu = SetAWSFeatureSubMenu(AWSClientAuthActionText);

        subMenu->addAction(AddExternalLinkAction(
            AWSClientAuthGemOverviewActionText, AWSClientAuthGemOverviewUrl, ":/Notifications/link.svg"));
        subMenu->addAction(AddExternalLinkAction(
            AWSClientAuthGemSetupActionText, AWSClientAuthGemSetupUrl, ":/Notifications/link.svg"));
        subMenu->addAction(AddExternalLinkAction(
            AWSClientAuthCDKAndResourcesActionText, AWSClientAuthCDKAndResourcesUrl, ":/Notifications/link.svg"));
        subMenu->addAction(AddExternalLinkAction(
            AWSClientAuthScriptCanvasAndLuaActionText, AWSClientAuthScriptCanvasAndLuaUrl, ":/Notifications/link.svg"));
        subMenu->addAction(AddExternalLinkAction(
            AWSClientAuth3rdPartyAuthProviderActionText, AWSClientAuth3rdPartyAuthProviderUrl, ":/Notifications/link.svg"));
        subMenu->addAction(AddExternalLinkAction(
            AWSClientAuthCustomAuthProviderActionText, AWSClientAuthCustomAuthProviderUrl, ":/Notifications/link.svg"));
        subMenu->addAction(AddExternalLinkAction(
            AWSClientAuthAPIReferenceActionText, AWSClientAuthAPIReferenceUrl, ":/Notifications/link.svg"));
    }

    void AWSCoreEditorMenu::SetAWSMetricsEnabled()
    {
        // TODO: instead of creating submenu in core editor, aws feature gem should return submenu component directly
        QMenu* subMenu = SetAWSFeatureSubMenu(AWSMetricsActionText);

        subMenu->addAction(AddExternalLinkAction(
            AWSMetricsGemOverviewActionText, AWSMetricsGemOverviewUrl, ":/Notifications/link.svg"));
        subMenu->addAction(AddExternalLinkAction(
            AWSMetricsSetupGemActionText, AWSMetricsSetupGemUrl, ":/Notifications/link.svg"));
        subMenu->addAction(AddExternalLinkAction(
            AWSMetricsScriptingActionText, AWSMetricsScriptingUrl, ":/Notifications/link.svg"));
        subMenu->addAction(AddExternalLinkAction(
            AWSMetricsAPIReferenceActionText, AWSMetricsAPIReferenceUrl, ":/Notifications/link.svg"));
        subMenu->addAction(AddExternalLinkAction(
            AWSMetricsAdvancedTopicsActionText, AWSMetricsAdvancedTopicsUrl, ":/Notifications/link.svg"));

        AZStd::string priorAlias = AZ::IO::FileIOBase::GetInstance()->GetAlias("@devroot@");
        AZStd::string configFilePath = priorAlias + "\\Gems\\AWSMetrics\\Code\\" + AZ::SettingsRegistryInterface::RegistryFolder;
        AzFramework::StringFunc::Path::Normalize(configFilePath);

        QAction* settingsAction = new QAction(QObject::tr(AWSMetricsSettingsActionText));
        QObject::connect(settingsAction, &QAction::triggered, this,
            [configFilePath](){
                QDesktopServices::openUrl(QUrl::fromLocalFile(configFilePath.c_str()));
            });
        subMenu->addAction(settingsAction);
    }

    QMenu* AWSCoreEditorMenu::SetAWSFeatureSubMenu(const AZStd::string& menuText)
    {
        auto actionList = this->actions();
        for (QList<QAction*>::iterator itr = actionList.begin(); itr != actionList.end(); itr++)
        {
            if (QString::compare((*itr)->text(), menuText.c_str()) == 0)
            {
                QMenu* subMenu = new QMenu(QObject::tr(menuText.c_str()));
                subMenu->setIcon(QIcon(QString(":/Notifications/checkmark.svg")));
                this->insertMenu(*itr, subMenu);
                this->removeAction(*itr);
                return subMenu;
            }
        }
        return nullptr;
    }
} // namespace AWSCore<|MERGE_RESOLUTION|>--- conflicted
+++ resolved
@@ -31,6 +31,9 @@
 
 namespace AWSCore
 {
+
+    static constexpr int IconSize = 16;
+
     AWSCoreEditorMenu::AWSCoreEditorMenu(const QString& text)
         : QMenu(text)
         , m_resourceMappingToolWatcher(nullptr)
@@ -39,6 +42,7 @@
         InitializeResourceMappingToolAction();
         this->addSeparator();
         InitializeAWSFeatureGemActions();
+        AddSpaceForIcon(this);
 
         AWSCoreEditorRequestBus::Handler::BusConnect();
     }
@@ -129,11 +133,6 @@
     {
         QMenu* globalDocsMenu = this->addMenu(QObject::tr(AWSAndO3DEGlobalDocsText));
 
-<<<<<<< HEAD
-        globalDocsMenu->addAction(AddExternalLinkAction(AWSAndScriptCanvasActionText, AWSAndScriptCanvasUrl, ":/Notifications/link.svg"));
-        globalDocsMenu->addAction(AddExternalLinkAction(AWSAndComponentsActionText, AWSAndComponentsUrl, ":/Notifications/link.svg"));
-        globalDocsMenu->addAction(AddExternalLinkAction(CallAWSResourcesActionText, CallAWSResourcesUrl, ":/Notifications/link.svg"));
-=======
         globalDocsMenu->addAction(
             AddExternalLinkAction(AWSAndO3DEGettingStartedActionText, AWSAndGettingStartedUrl, ":/Notifications/link.svg"));
         globalDocsMenu->addAction(
@@ -144,7 +143,6 @@
             AddExternalLinkAction(AWSAndO3DEScriptingActionText, AWSAndScriptingUrl, ":/Notifications/link.svg"));
 
         AddSpaceForIcon(globalDocsMenu);
->>>>>>> dcec2855
     }
 
     void AWSCoreEditorMenu::InitializeAWSFeatureGemActions()
@@ -179,6 +177,8 @@
             AWSClientAuthCustomAuthProviderActionText, AWSClientAuthCustomAuthProviderUrl, ":/Notifications/link.svg"));
         subMenu->addAction(AddExternalLinkAction(
             AWSClientAuthAPIReferenceActionText, AWSClientAuthAPIReferenceUrl, ":/Notifications/link.svg"));
+
+        AddSpaceForIcon(subMenu);
     }
 
     void AWSCoreEditorMenu::SetAWSMetricsEnabled()
@@ -206,7 +206,9 @@
             [configFilePath](){
                 QDesktopServices::openUrl(QUrl::fromLocalFile(configFilePath.c_str()));
             });
+
         subMenu->addAction(settingsAction);
+        AddSpaceForIcon(subMenu);
     }
 
     QMenu* AWSCoreEditorMenu::SetAWSFeatureSubMenu(const AZStd::string& menuText)
@@ -218,6 +220,7 @@
             {
                 QMenu* subMenu = new QMenu(QObject::tr(menuText.c_str()));
                 subMenu->setIcon(QIcon(QString(":/Notifications/checkmark.svg")));
+                subMenu->setProperty("noHover", true);
                 this->insertMenu(*itr, subMenu);
                 this->removeAction(*itr);
                 return subMenu;
@@ -225,4 +228,11 @@
         }
         return nullptr;
     }
+
+    void AWSCoreEditorMenu::AddSpaceForIcon(QMenu *menu)
+    {
+        QSize size = menu->sizeHint();
+        size.setWidth(size.width() + IconSize);
+        menu->setFixedSize(size);
+    }
 } // namespace AWSCore