--- conflicted
+++ resolved
@@ -571,9 +571,6 @@
             m_actorAsset = actorAsset;
             CheckActorCreation();
         }
-
-<<<<<<< HEAD
-=======
         void EditorActorComponent::EnableInstanceUpdate(bool enable)
         {
             if (m_actorInstance)
@@ -586,39 +583,6 @@
             }
         }
 
-        void EditorActorComponent::InitializeMaterial(ActorAsset& actorAsset)
-        {
-            if (!m_materialPerLOD.empty())
-            {
-                // If the materialPerLOD exist, it means that we previously stored the path to the material. Use it.
-                m_materialPerActor.SetAssetPath(m_materialPerLOD[0].GetAssetPath().c_str());
-            }
-            else
-            {
-                // If a material exists next to the actor, pre - initialize LOD material slot with that material.
-                // This is merely an accelerator for the user, and is isolated to tools-only code (the editor actor component).
-                AZStd::string materialAssetPath;
-                EBUS_EVENT_RESULT(materialAssetPath, AZ::Data::AssetCatalogRequestBus, GetAssetPathById, actorAsset.GetId());
-                if (!materialAssetPath.empty())
-                {
-                    // Query the catalog for a material of the same name as the actor.
-                    AzFramework::StringFunc::Path::ReplaceExtension(materialAssetPath, "mtl");
-                    AZ::Data::AssetId materialAssetId;
-                    EBUS_EVENT_RESULT(materialAssetId, AZ::Data::AssetCatalogRequestBus, GetAssetIdByPath, materialAssetPath.c_str(), AZ::Data::s_invalidAssetType, false);
-
-                    // If found, initialize all empty material slots with the material.
-                    if (materialAssetId.IsValid())
-                    {
-                        m_materialPerActor.SetAssetPath(materialAssetPath.c_str());
-                    }
-                }
-            }
-
-            using namespace AzToolsFramework;
-            ToolsApplicationEvents::Bus::Broadcast(&ToolsApplicationEvents::InvalidatePropertyDisplay, Refresh_EntireTree);
-        }
-
->>>>>>> 3cb98756
         void EditorActorComponent::UpdateRenderFlags()
         {
             m_renderFlags = ActorRenderFlags::None;
