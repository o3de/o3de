/*
 * Copyright (c) Contributors to the Open 3D Engine Project.
 * For complete copyright and license terms please see the LICENSE at the root of this distribution.
 *
 * SPDX-License-Identifier: Apache-2.0 OR MIT
 *
 */


#include <AzCore/PlatformDef.h>

#include <AzCore/Component/ComponentApplicationBus.h>
#include <AzCore/Component/Entity.h>
#include <AzCore/Serialization/SerializeContext.h>
#include <AzCore/Serialization/EditContext.h>
#include <AzCore/RTTI/BehaviorContext.h>

#include <Integration/Components/SimpleLODComponent.h>
#include <MCore/Source/AttributeString.h>
#include <EMotionFX/Source/ActorInstance.h>

#include <MathConversion.h>

#include <Atom/RPI.Public/ViewportContext.h>
#include <Atom/RPI.Public/ViewportContextBus.h>

namespace EMotionFX
{
    namespace Integration
    {
        void SimpleLODComponent::Configuration::Reflect(AZ::ReflectContext *context)
        {
            AZ::SerializeContext* serializeContext = azrtti_cast<AZ::SerializeContext*>(context);
            if (serializeContext)
            {
                serializeContext->Class<Configuration>()
                    ->Version(2)
                    ->Field("LODDistances", &Configuration::m_lodDistances)
                    ->Field("EnableLODSampling", &Configuration::m_enableLodSampling)
                    ->Field("LODSampleRates", &Configuration::m_lodSampleRates)
                    ;

                AZ::EditContext* editContext = serializeContext->GetEditContext();
                if (editContext)
                {
                    editContext->Class<SimpleLODComponent::Configuration>("Configuration", "The LOD Configuration.")
                        ->ClassElement(AZ::Edit::ClassElements::EditorData, "")
                            ->Attribute(AZ::Edit::Attributes::AutoExpand, "")
                            ->Attribute(AZ::Edit::Attributes::Visibility, AZ::Edit::PropertyVisibility::ShowChildrenOnly)
                        ->DataElement(0, &SimpleLODComponent::Configuration::m_lodDistances,
                            "LOD distance (Max)", "The maximum camera distance of this LOD.")
                            ->Attribute(AZ::Edit::Attributes::ContainerCanBeModified, false)
                            ->Attribute(AZ::Edit::Attributes::AutoExpand, true)
                            ->ElementAttribute(AZ::Edit::Attributes::Step, 0.01f)
                            ->ElementAttribute(AZ::Edit::Attributes::Suffix, " m")
                            ->ElementAttribute(AZ::Edit::Attributes::Min, 0.00f)
                        ->DataElement(0, &SimpleLODComponent::Configuration::m_enableLodSampling,
                            "Enable LOD anim graph sampling", "AnimGraph sample rate will adjust based on LOD level.")
                            ->Attribute(AZ::Edit::Attributes::ChangeNotify, AZ::Edit::PropertyRefreshLevels::EntireTree)
                        ->DataElement(0, &SimpleLODComponent::Configuration::m_lodSampleRates,
                            "Anim graph sample rates", "The sample rate of anim graph based on LOD. Setting it to O means the maximum sample rate.")
                            ->Attribute(AZ::Edit::Attributes::Visibility, &SimpleLODComponent::Configuration::GetEnableLodSampling)
                            ->Attribute(AZ::Edit::Attributes::ContainerCanBeModified, false)
                            ->Attribute(AZ::Edit::Attributes::AutoExpand, true)
                            ->ElementAttribute(AZ::Edit::Attributes::Step, 1.0f)
                            ->ElementAttribute(AZ::Edit::Attributes::Min, 0.0f);
                }
            }
        }

        void SimpleLODComponent::Configuration::Reset()
        {
            m_lodDistances.clear();
        }

        void SimpleLODComponent::Configuration::GenerateDefaultValue(size_t numLODs)
        {
            if (numLODs != m_lodDistances.size())
            {
                // Generate the default LOD (max) distance to 10, 20, 30....
                m_lodDistances.resize(numLODs);
                for (size_t i = 0; i < numLODs; ++i)
                {
                    m_lodDistances[i] = i * 10.0f + 10.0f;
                }
            }

            if (numLODs != m_lodSampleRates.size())
            {
                // Generate the default LOD Sample Rate to 140, 60, 45, 25, 15, 10, 10, 10, ...
                constexpr AZStd::array defaultSampleRate {140.0f, 60.0f, 45.0f, 25.0f, 15.0f, 10.0f};
                m_lodSampleRates.resize(numLODs, 10.0f);

                // Do not copy more than what fits in defaultSampleRates or numLODs.
                size_t copyCount = std::min(defaultSampleRate.size(), numLODs);
                AZStd::copy(begin(defaultSampleRate), begin(defaultSampleRate) + copyCount, begin(m_lodSampleRates));
            }
        }

        bool SimpleLODComponent::Configuration::GetEnableLodSampling()
        {
            return m_enableLodSampling;
        }

        void SimpleLODComponent::Reflect(AZ::ReflectContext* context)
        {
            Configuration::Reflect(context);

            AZ::SerializeContext* serializeContext = azrtti_cast<AZ::SerializeContext*>(context);
            if (serializeContext)
            {
                serializeContext->Class<SimpleLODComponent, AZ::Component>()
                    ->Version(1)
                    ->Field("Configuration", &SimpleLODComponent::m_configuration)
                    ;

                AZ::EditContext* editContext = serializeContext->GetEditContext();
                if (editContext)
                {
                    editContext->Class<SimpleLODComponent>(
                        "Simple LOD distance", "The Simple LOD distance component alters the actor LOD level based on distance to camera")
                        ->ClassElement(AZ::Edit::ClassElements::EditorData, "")
                        ;
                }
            }

        }

        SimpleLODComponent::SimpleLODComponent(const Configuration* config)
            : m_actorInstance(nullptr)
        {
            if (config)
            {
                m_configuration = *config;
            }
        }

        SimpleLODComponent::~SimpleLODComponent()
        {
        }

        void SimpleLODComponent::Init()
        {
        }

        void SimpleLODComponent::Activate()
        {
            AZ::ApplicationTypeQuery appType;
            AZ::ComponentApplicationBus::Broadcast(&AZ::ComponentApplicationBus::Events::QueryApplicationType, appType);
            if (appType.IsHeadless())
            {
                return;
            }

            ActorComponentNotificationBus::Handler::BusConnect(GetEntityId());
            AZ::TickBus::Handler::BusConnect();

            // Remember the lod type and level so that we can set it back to the previous one on deactivation of the component.
            AZ::Render::MeshComponentRequestBus::EventResult(m_previousLodType,
                GetEntityId(),
                &AZ::Render::MeshComponentRequestBus::Events::GetLodType);

            if (m_actorInstance)
            {
                m_previousLodLevel = m_actorInstance->GetLODLevel();
            }
        }

        void SimpleLODComponent::Deactivate()
        {
            AZ::ApplicationTypeQuery appType;
            AZ::ComponentApplicationBus::Broadcast(&AZ::ComponentApplicationBus::Events::QueryApplicationType, appType);
            if (appType.IsHeadless())
            {
                return;
            }

            AZ::TickBus::Handler::BusDisconnect();
            ActorComponentNotificationBus::Handler::BusDisconnect();

            AZ::Render::MeshComponentRequestBus::Event(GetEntityId(),
                &AZ::Render::MeshComponentRequestBus::Events::SetLodType,
                m_previousLodType);

            if (m_actorInstance)
            {
                m_actorInstance->SetLODLevel(m_previousLodLevel);
            }
        }

        void SimpleLODComponent::OnActorInstanceCreated(EMotionFX::ActorInstance* actorInstance)
        {
            m_actorInstance = actorInstance;
        }

        void SimpleLODComponent::OnActorInstanceDestroyed(EMotionFX::ActorInstance* actorInstance)
        {
            AZ_UNUSED(actorInstance);
            m_actorInstance = nullptr;
        }

        void SimpleLODComponent::OnTick(float deltaTime, AZ::ScriptTimePoint time)
        {
            AZ_UNUSED(deltaTime);
            AZ_UNUSED(time);
            UpdateLodLevelByDistance(m_actorInstance, m_configuration, GetEntityId());
        }

        size_t SimpleLODComponent::GetLodByDistance(const AZStd::vector<float>& distances, float distance)
        {
            const size_t max = distances.size();
            for (size_t i = 0; i < max; ++i)
            {
                const float rDistance = distances[i];
                if (distance < rDistance)
                {
                    return i;
                }
            }

            return max - 1;
        }

        void SimpleLODComponent::UpdateLodLevelByDistance(EMotionFX::ActorInstance* actorInstance, const Configuration& configuration, AZ::EntityId entityId)
        {
            if (actorInstance)
            {
                // Compute the distance between the camera and the entity
                AZ::Transform worldTransform;
                AZ::TransformBus::EventResult(worldTransform, entityId, &AZ::TransformBus::Events::GetWorldTM);
                const AZ::Vector3& worldPos = worldTransform.GetTranslation();

                auto viewportContextManager = AZ::Interface<AZ::RPI::ViewportContextRequestsInterface>::Get();
                if (!viewportContextManager)
                {
                    return;
                }

                AZ::RPI::ViewportContextPtr defaultViewportContext =
                    viewportContextManager->GetViewportContextByName(viewportContextManager->GetDefaultViewportContextName());
<<<<<<< HEAD
                if(!defaultViewportContext)
=======
                if (!defaultViewportContext)
>>>>>>> 5295397a
                {
                    return;
                }

                const float distance = worldPos.GetDistance(defaultViewportContext->GetCameraTransform().GetTranslation());
                const size_t requestedLod = GetLodByDistance(configuration.m_lodDistances, distance);
                actorInstance->SetLODLevel(requestedLod);

                if (configuration.m_enableLodSampling)
                {
                    const float animGraphSampleRate = configuration.m_lodSampleRates[requestedLod];
                    const float updateRateInSeconds = animGraphSampleRate > 0.0f ? 1.0f / animGraphSampleRate : 0.0f;
                    actorInstance->SetMotionSamplingRate(updateRateInSeconds);
                }
                else if (actorInstance->GetMotionSamplingRate() != 0)
                {
                    actorInstance->SetMotionSamplingRate(0);
                }

                // Disable the automatic mesh LOD level adjustment based on screen space in case a simple LOD component is present.
                // The simple LOD component overrides the mesh LOD level and syncs the skeleton with the mesh LOD level.
                AZ::Render::MeshComponentRequestBus::Event(entityId,
                    &AZ::Render::MeshComponentRequestBus::Events::SetLodType,
                    AZ::RPI::Cullable::LodType::SpecificLod);

                // When setting the actor instance LOD level, a change is just requested and with the next update it will get applied.
                // This means that the current LOD level might differ from the requested one. We need to sync the Atom LOD level with the
                // current LOD level of the actor instance to avoid skinning artifacts. The requested LOD level will be present and applied
                // the following frame.
                const size_t currentLod = actorInstance->GetLODLevel();
                AZ::Render::MeshComponentRequestBus::Event(entityId,
                    &AZ::Render::MeshComponentRequestBus::Events::SetLodOverride,
                    static_cast<AZ::RPI::Cullable::LodOverride>(currentLod));
            }
        }
    } // namespace integration
} // namespace EMotionFX<|MERGE_RESOLUTION|>--- conflicted
+++ resolved
@@ -238,11 +238,7 @@
 
                 AZ::RPI::ViewportContextPtr defaultViewportContext =
                     viewportContextManager->GetViewportContextByName(viewportContextManager->GetDefaultViewportContextName());
-<<<<<<< HEAD
-                if(!defaultViewportContext)
-=======
                 if (!defaultViewportContext)
->>>>>>> 5295397a
                 {
                     return;
                 }
