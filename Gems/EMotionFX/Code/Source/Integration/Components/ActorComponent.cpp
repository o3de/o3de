--- conflicted
+++ resolved
@@ -330,7 +330,6 @@
         void ActorComponent::DetachFromEntity()
         {
             if (!m_actorInstance)
-<<<<<<< HEAD
             {
                 return;
             }
@@ -338,15 +337,6 @@
             ActorInstance* attachedTo = m_actorInstance->GetAttachedTo();
             if (attachedTo)
             {
-=======
-            {
-                return;
-            }
-
-            ActorInstance* attachedTo = m_actorInstance->GetAttachedTo();
-            if (attachedTo)
-            {
->>>>>>> c4a317d1
                 attachedTo->RemoveAttachment(m_actorInstance.get());
                 AZ::TransformBus::Event(GetEntityId(), &AZ::TransformBus::Events::SetParent, m_attachmentPreviousParent);
                 AZ::TransformBus::Event(GetEntityId(), &AZ::TransformBus::Events::SetLocalTM, AZ::Transform::CreateIdentity());
@@ -512,7 +502,6 @@
                     if (targetActorInstance)
                     {
                         DetachFromEntity();
-<<<<<<< HEAD
 
                         // Make sure we don't generate some circular loop by attaching to each other.
                         if (!targetActorInstance->CheckIfCanHandleAttachment(m_actorInstance.get()))
@@ -524,19 +513,6 @@
                         // Remember the parent entity before we re-parent (attach) it.
                         AZ::TransformBus::EventResult(m_attachmentPreviousParent, GetEntityId(), &AZ::TransformBus::Events::GetParentId);
 
-=======
-
-                        // Make sure we don't generate some circular loop by attaching to each other.
-                        if (!targetActorInstance->CheckIfCanHandleAttachment(m_actorInstance.get()))
-                        {
-                            AZ_Error("EMotionFX", false, "You cannot attach to yourself or create circular dependencies!\n");
-                            return;
-                        }
-
-                        // Remember the parent entity before we re-parent (attach) it.
-                        AZ::TransformBus::EventResult(m_attachmentPreviousParent, GetEntityId(), &AZ::TransformBus::Events::GetParentId);
-
->>>>>>> c4a317d1
                         // Create the attachment.
                         AZ_Assert(m_configuration.m_attachmentType == AttachmentType::SkinAttachment, "Expected a skin attachment.");
                         Attachment* attachment = AttachmentSkin::Create(targetActorInstance, m_actorInstance.get());
