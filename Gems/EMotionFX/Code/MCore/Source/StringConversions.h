/*
 * Copyright (c) Contributors to the Open 3D Engine Project.
 * For complete copyright and license terms please see the LICENSE at the root of this distribution.
 *
 * SPDX-License-Identifier: Apache-2.0 OR MIT
 *
 */

#pragma once

#include <AzCore/std/functional.h>
#include <AzCore/Math/MathStringConversions.h>
#include <AzCore/std/string/string.h>
#include <AzCore/Math/MathStringConversions.h>
#include <AzFramework/StringFunc/StringFunc.h>

namespace MCore
{
    AZStd::string GenerateUniqueString(const char* prefix, const AZStd::function<bool(const AZStd::string& value)>& validationFunction);
    AZStd::string ConstructStringSeparatedBySemicolons(const AZStd::vector<AZStd::string>& stringVec);

    class CharacterConstants
    {
    public:
        static const char space = ' ';
        static const char tab = '\t';
        static const char endLine = '\n';
        static const char comma = ',';
        static const char dot = '.';
        static const char backSlash = '\\';
        static const char forwardSlash = '/';
        static const char semiColon = ';';
        static const char colon = ':';
        static const char doubleQuote = '\"';
        static const char dash = '-';

        static const char* wordSeparators;
    };
<<<<<<< HEAD
}

namespace AZStd
{
    void to_string(string& str, bool value);

    inline AZStd::string to_string(bool val) { AZStd::string str; to_string(str, val); return str; }
=======
>>>>>>> 7dccb15f
}<|MERGE_RESOLUTION|>--- conflicted
+++ resolved
@@ -11,7 +11,6 @@
 #include <AzCore/std/functional.h>
 #include <AzCore/Math/MathStringConversions.h>
 #include <AzCore/std/string/string.h>
-#include <AzCore/Math/MathStringConversions.h>
 #include <AzFramework/StringFunc/StringFunc.h>
 
 namespace MCore
@@ -36,14 +35,4 @@
 
         static const char* wordSeparators;
     };
-<<<<<<< HEAD
-}
-
-namespace AZStd
-{
-    void to_string(string& str, bool value);
-
-    inline AZStd::string to_string(bool val) { AZStd::string str; to_string(str, val); return str; }
-=======
->>>>>>> 7dccb15f
 }