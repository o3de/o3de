/*
 * Copyright (c) Contributors to the Open 3D Engine Project.
 * For complete copyright and license terms please see the LICENSE at the root of this distribution.
 *
 * SPDX-License-Identifier: Apache-2.0 OR MIT
 *
 */

#include <AzCore/Math/Vector2.h>
#include <AzCore/Math/PackedVector3.h>
#include "EMotionFXConfig.h"
#include "Mesh.h"
#include "SubMesh.h"
#include "Node.h"
#include "SkinningInfoVertexAttributeLayer.h"
#include "VertexAttributeLayerAbstractData.h"
#include "Actor.h"
#include "SoftSkinDeformer.h"
#include "MeshDeformerStack.h"
#include <EMotionFX/Source/Allocators.h>
#include <MCore/Source/LogManager.h>

#include <Atom/RPI.Reflect/Model/ModelAsset.h>

namespace EMotionFX
{
    AZ_CLASS_ALLOCATOR_IMPL(Mesh, MeshAllocator, 0)

    Mesh::Mesh()
        : BaseObject()
    {
        m_numVertices        = 0;
        m_numIndices         = 0;
        m_numOrgVerts        = 0;
        m_numPolygons        = 0;
        m_indices            = nullptr;
        m_polyVertexCounts   = nullptr;
        m_isCollisionMesh    = false;
    }

    // allocation constructor
    Mesh::Mesh(uint32 numVerts, uint32 numIndices, uint32 numPolygons, uint32 numOrgVerts, bool isCollisionMesh)
    {
        m_numVertices        = 0;
        m_numIndices         = 0;
        m_numPolygons        = 0;
        m_numOrgVerts        = 0;
        m_indices            = nullptr;
        m_polyVertexCounts   = nullptr;
        m_isCollisionMesh    = isCollisionMesh;

        // allocate the mesh data
        Allocate(numVerts, numIndices, numPolygons, numOrgVerts);
    }

    Mesh::~Mesh()
    {
        ReleaseData();
    }

    Mesh* Mesh::Create()
    {
        return aznew Mesh();
    }

    Mesh* Mesh::Create(uint32 numVerts, uint32 numIndices, uint32 numPolygons, uint32 numOrgVerts, bool isCollisionMesh)
    {
        return aznew Mesh(numVerts, numIndices, numPolygons, numOrgVerts, isCollisionMesh);
    }

    namespace AtomMeshHelpers
    {
        // Local 2D and 4D packed vector structs as we don't have packed representations in AzCore and don't plan to add these.
        struct Vector2
        {
            float m_x;
            float m_y;
        };

        struct Vector4
        {
            float m_x;
            float m_y;
            float m_z;
            float m_w;
        };

        // Needed for converting the packed vectors from the Atom buffers that normally load directly into GPU into AzCore versions used by EMFX.
        AZ::Vector2 ConvertVector(const Vector2& input)
        {
            return AZ::Vector2(input.m_x, input.m_y);
        }

        AZ::Vector3 ConvertVector(const AZ::PackedVector3f& input)
        {
            return AZ::Vector3(input.GetX(), input.GetY(), input.GetZ());
        }

        AZ::Vector4 ConvertVector(const Vector4& input)
        {
            return AZ::Vector4(input.m_x, input.m_y, input.m_z, input.m_w);
        }

        // Convert Atom buffer storing elements of type SourceType to an EMFX vertex attribute layer storing elements of type TargetType.
        // The vertex attribute layer is created within and added to the given target mesh.
        // Atom meshes might have different vertex features like some might contain tangents or multiple UV sets while other meshes do not have
        // tangents or don't contain any UV set at all. The corresponding EMFX sub-meshes do not support that, so we need to pad the vertex buffers.
        // @param[in] sourceModelLod Source model LOD asset to read the vertex buffers from.
        // @param[in] modelVertexCount Accumulated vertex count for all Atom meshes calculated and cached by the caller.
        // @param[in] sourceBufferName The name of the buffer to translate into a vertex attribute layer.
        // @param[in] inputBufferData Pointer to the source buffer from the Atom model LOD asset. This contains the data to be translated and copied over.
        // @param[in] targetMesh The EMFX mesh where the newly created vertex attribute layer should be added to.
        // @param[in] vertexAttributeLayerTypeId The type ID of the attribute layer used to identify type of vertex data (positions, normals, etc.)
        // @param[in] keepOriginals True in case the vertex elements change when deforming the mesh, false if not.
        // @param[in] defaultPaddingValue The value used for the sub-meshes in the EMFX that do not contain a given vertex feature in Atom for the given mesh.
        template<typename TargetType, typename SourceType>
        void CreateAndAddVertexAttributeLayer(const AZ::Data::Asset<AZ::RPI::ModelLodAsset>& sourceModelLod, AZ::u32 modelVertexCount,
            const AZ::Name& sourceBufferName, const void* inputBufferData,
            Mesh* targetMesh, AZ::u32 vertexAttributeLayerTypeId, bool keepOriginals,
            const TargetType& defaultPaddingValue)
        {
            VertexAttributeLayerAbstractData* targetVertexAttributeLayer = VertexAttributeLayerAbstractData::Create(modelVertexCount, vertexAttributeLayerTypeId, sizeof(TargetType), keepOriginals);
            TargetType* targetBuffer = static_cast<TargetType*>(targetVertexAttributeLayer->GetData());

            // Fill the vertex attribute layer by iterating through the Atom meshes and copying over the vertex data for each.
            size_t addedElements = 0;
            for (const AZ::RPI::ModelLodAsset::Mesh& atomMesh : sourceModelLod->GetMeshes())
            {
                const uint32_t atomMeshVertexCount = atomMesh.GetVertexCount();
                const AZ::RPI::BufferAssetView* bufferAssetView = atomMesh.GetSemanticBufferAssetView(sourceBufferName);
                if (bufferAssetView)
                {
                    const AZ::RHI::BufferViewDescriptor& bufferAssetViewDescriptor = bufferAssetView->GetBufferViewDescriptor();
                    const SourceType* atomMeshBuffer = reinterpret_cast<const SourceType*>(inputBufferData) + bufferAssetViewDescriptor.m_elementOffset;

                    for (size_t vertexIndex = 0; vertexIndex < atomMeshVertexCount; ++vertexIndex)
                    {
                        targetBuffer[vertexIndex] = ConvertVector(atomMeshBuffer[vertexIndex]);
                    }
                }
                else
                {
                    AZ_Warning("EMotionFX", false, "Padding %s buffer for mesh %s. Mesh has %d vertices while buffer is empty.",
                        sourceBufferName.GetCStr(), atomMesh.GetName().GetCStr(), atomMeshVertexCount);

                    for (size_t vertexIndex = 0; vertexIndex < atomMeshVertexCount; ++vertexIndex)
                    {
                        targetBuffer[vertexIndex] = defaultPaddingValue;
                    }
                }

                targetBuffer += atomMeshVertexCount;
                addedElements += atomMeshVertexCount;
            }

            AZ_Assert(addedElements == modelVertexCount, "The model has %d vertices while we only added %d elements to the %s buffer.",
                modelVertexCount, addedElements, sourceBufferName.GetCStr());

            // In case we want to keep the original values, the target buffer will have double the size and we copy the same thing twice.
            // The original values won't be touched when morphing or skinning but are needed as a base for the mesh deformations.
            if (keepOriginals)
            {
                memcpy(targetBuffer, targetVertexAttributeLayer->GetData(), sizeof(TargetType) * modelVertexCount);
            }

            targetMesh->AddVertexAttributeLayer(targetVertexAttributeLayer);
        }
    };

    Mesh* Mesh::CreateFromModelLod(const AZ::Data::Asset<AZ::RPI::ModelLodAsset>& sourceModelLod, const AZStd::unordered_map<AZ::u16, AZ::u16>& skinToSkeletonIndexMap)
    {
        AZ::u32 modelVertexCount = 0;
        AZ::u32 modelIndexCount = 0;
        for (const AZ::RPI::ModelLodAsset::Mesh& mesh : sourceModelLod->GetMeshes())
        {
            modelVertexCount += mesh.GetVertexCount();
            modelIndexCount += mesh.GetIndexCount();
        }

        // IndicesPerFace defined in atom is 3.
        const AZ::u32 numPolygons = modelIndexCount / 3;
        Mesh* mesh = Create(modelVertexCount, modelIndexCount, numPolygons, modelVertexCount, false);

        // The lod has shared buffers that combine the data from each submesh.
        // These buffers can be accessed through the first submesh in their entirety
        // by using the BufferViewDescriptor from the Buffer instead of the one from the sub-mesh's BufferAssetView
        const AZ::RPI::ModelLodAsset::Mesh& sourceMesh = sourceModelLod->GetMeshes()[0];

        // Copy the index buffer for the entire lod
        AZStd::array_view<uint8_t> indexBuffer = sourceMesh.GetIndexBufferAssetView().GetBufferAsset()->GetBuffer();
        const AZ::RHI::BufferViewDescriptor& indexBufferViewDescriptor = sourceMesh.GetIndexBufferAssetView().GetBufferAsset()->GetBufferViewDescriptor();
        AZ_ErrorOnce("EMotionFX", indexBufferViewDescriptor.m_elementSize == 4, "Index buffer must stored as 4 bytes.");
        const size_t indexBufferCountsInBytes = indexBufferViewDescriptor.m_elementCount * indexBufferViewDescriptor.m_elementSize;
        const size_t indexBufferOffsetInBytes = indexBufferViewDescriptor.m_elementOffset * indexBufferViewDescriptor.m_elementSize;
        memcpy(mesh->m_indices, indexBuffer.begin() + indexBufferOffsetInBytes, indexBufferCountsInBytes);

        // Set the polygon buffer
        AZStd::fill(mesh->m_polyVertexCounts, mesh->m_polyVertexCounts + mesh->m_numPolygons, 3);

        // Skinning data from atom are stored in two separate buffer layer.
        AZ::u8 maxSkinInfluences = 255; // Later we will calculate this value from skinning data.
        const AZ::u16* skinJointIndices = nullptr;
        const float* skinWeights = nullptr;

        // Copy the vertex buffers
        for (const AZ::RPI::ModelLodAsset::Mesh::StreamBufferInfo& streamBufferInfo : sourceMesh.GetStreamBufferInfoList())
        {
            const AZ::RHI::BufferViewDescriptor& bufferAssetViewDescriptor = streamBufferInfo.m_bufferAssetView.GetBufferAsset()->GetBufferViewDescriptor();
            const size_t elementCountInBytes = bufferAssetViewDescriptor.m_elementSize * bufferAssetViewDescriptor.m_elementCount;
            const void* bufferData = streamBufferInfo.m_bufferAssetView.GetBufferAsset()->GetBuffer().data();
            const AZ::Name& name = streamBufferInfo.m_semantic.m_name;

            if (name == AZ::Name("POSITION"))
            {
                AtomMeshHelpers::CreateAndAddVertexAttributeLayer<AZ::Vector3, AZ::PackedVector3f>(sourceModelLod, modelVertexCount,
                    name, bufferData,
                    mesh, Mesh::ATTRIB_POSITIONS, /*keepOriginals=*/true,
                    AZ::Vector3(0.0f, 0.0f, 0.0f));
            }
            else if (name == AZ::Name("NORMAL"))
            {
                AtomMeshHelpers::CreateAndAddVertexAttributeLayer<AZ::Vector3, AZ::PackedVector3f>(sourceModelLod, modelVertexCount,
                    name, bufferData,
                    mesh, Mesh::ATTRIB_NORMALS, /*keepOriginals=*/true,
                    AZ::Vector3(1.0f, 0.0f, 0.0f));
            }
            else if (name == AZ::Name("UV"))
            {
                AtomMeshHelpers::CreateAndAddVertexAttributeLayer<AZ::Vector2, AtomMeshHelpers::Vector2>(sourceModelLod, modelVertexCount,
                    name, bufferData,
                    mesh, Mesh::ATTRIB_UVCOORDS, /*keepOriginals=*/false,
                    AZ::Vector2(0.0f, 0.0f));
            }
            else if (name == AZ::Name("TANGENT"))
            {
                AtomMeshHelpers::CreateAndAddVertexAttributeLayer<AZ::Vector4, AtomMeshHelpers::Vector4>(sourceModelLod, modelVertexCount,
                    name, bufferData,
                    mesh, Mesh::ATTRIB_TANGENTS, /*keepOriginals=*/true,
                    AZ::Vector4(1.0f, 0.0f, 0.0f, 0.0f));
            }
            else if (name == AZ::Name("BITANGENT"))
            {
                AtomMeshHelpers::CreateAndAddVertexAttributeLayer<AZ::Vector3, AZ::PackedVector3f>(sourceModelLod, modelVertexCount,
                    name, bufferData,
                    mesh, Mesh::ATTRIB_BITANGENTS, /*keepOriginals=*/true,
                    AZ::Vector3(1.0f, 0.0f, 0.0f));
            }
            else if (name == AZ::Name("COLOR"))
            {
                AtomMeshHelpers::CreateAndAddVertexAttributeLayer<AZ::Vector4, AtomMeshHelpers::Vector4>(sourceModelLod, modelVertexCount,
                    name, bufferData,
                    mesh, Mesh::ATTRIB_COLORS128, /*keepOriginals=*/false,
                    AZ::Vector4(0.0f, 0.0f, 0.0f, 0.0f));
            }
            else if (name == AZ::Name("SKIN_JOINTINDICES"))
            {
                // Atom stores the skin indices as uint16, but the buffer itself is a buffer of uint32 with two id's per element
<<<<<<< HEAD
=======
                size_t influenceCount = elementCountInBytes / sizeof(AZ::u16);
                maxSkinInfluences = aznumeric_caster(influenceCount / modelVertexCount);
                AZ_Assert(maxSkinInfluences > 0 && maxSkinInfluences < 100, "Expect max skin influences in a reasonable value range.");
                AZ_Assert(influenceCount % modelVertexCount == 0, "Expect an equal number of influences for each vertex.");
>>>>>>> b3c8b0f5
                AZ_Assert(bufferAssetViewDescriptor.m_elementSize == 4, "Expect skin joint indices to be stored in a raw 32-bit per element buffer"); 

                // Multiply element offset by 2 here since m_elementOffset is referring to 32-bit elements
                // and the pointer we're offsetting is pointing to 16-bit data
                skinJointIndices = static_cast<const AZ::u16*>(bufferData) + (bufferAssetViewDescriptor.m_elementOffset * 2);
            }
            else if (name == AZ::Name("SKIN_WEIGHTS"))
            {
                // Atom stores joint weights as float (range 0 - 1)
                size_t influenceCount = elementCountInBytes / sizeof(float);
                maxSkinInfluences = aznumeric_caster(influenceCount / modelVertexCount);
                AZ_Assert(maxSkinInfluences > 0 && maxSkinInfluences < 100, "Expect max skin influences in a reasonable value range.");
                AZ_Assert(influenceCount % modelVertexCount == 0, "Expect an equal number of influences for each vertex.");
                skinWeights = static_cast<const float*>(bufferData) + bufferAssetViewDescriptor.m_elementOffset;
            }
        }

        // Add the original vertex layer
        VertexAttributeLayerAbstractData* originalVertexData = VertexAttributeLayerAbstractData::Create(modelVertexCount, Mesh::ATTRIB_ORGVTXNUMBERS, sizeof(AZ::u32), false);
        AZ::u32* originalVertexDataRaw = static_cast<AZ::u32*>(originalVertexData->GetData());
        for (AZ::u32 i = 0; i < modelVertexCount; ++i)
        {
            originalVertexDataRaw[i] = static_cast<AZ::u32>(i);
        }
        mesh->AddVertexAttributeLayer(originalVertexData);

        // Add skinning layer
        if (skinJointIndices && skinWeights)
        {
            // Create the skinning layer
            SkinningInfoVertexAttributeLayer* skinningLayer = SkinningInfoVertexAttributeLayer::Create(modelVertexCount, /*allocData=*/false);
            mesh->AddSharedVertexAttributeLayer(skinningLayer);
            MCore::Array2D<SkinInfluence>& skin2dArray = skinningLayer->GetArray2D();
            skin2dArray.SetNumPreCachedElements(maxSkinInfluences);
            skin2dArray.Resize(modelVertexCount);

            // Fill in skinning data from atom buffer
            for (uint32 v = 0; v < modelVertexCount; ++v)
            {
                for (uint32 i = 0; i < maxSkinInfluences; ++i)
                {
                    const float weight = skinWeights[v * maxSkinInfluences + i];
                    if (!AZ::IsClose(weight, 0.0f, FLT_EPSILON))
                    {
                        const AZ::u16 skinJointIndex = skinJointIndices[v * maxSkinInfluences + i];
                        if (skinToSkeletonIndexMap.find(skinJointIndex) == skinToSkeletonIndexMap.end())
                        {
                            AZ_WarningOnce("EMotionFX", false, "Missing skin influences for index %d", skinJointIndex);
                            continue;
                        }

                        const AZ::u16 skeltonJointIndex = skinToSkeletonIndexMap.at(skinJointIndex);
                        skinningLayer->AddInfluence(v, skeltonJointIndex, weight, 0);
                    }
                }
            }
        }

        AZ::u32 vertexOffset = 0;
        AZ::u32 indexOffset = 0;
        AZ::u32 startPolygon = 0;
        AZ::u32 subMeshIndex = 0;

        // One ModelLodAsset::Mesh corresponds to one EMotionFX::SubMesh
        for (const AZ::RPI::ModelLodAsset::Mesh& sourceSubMesh : sourceModelLod->GetMeshes())
        {
            AZ::u32 subMeshVertexCount = sourceSubMesh.GetVertexCount();
            AZ::u32 subMeshIndexCount = sourceSubMesh.GetIndexCount();
            AZ::u32 subMeshPolygonCount = subMeshIndexCount / 3;
            // Create sub mesh
            SubMesh* subMesh = SubMesh::Create(mesh,
                vertexOffset,
                indexOffset,
                startPolygon,
                subMeshVertexCount,
                subMeshIndexCount,
                subMeshPolygonCount,
                /*materialIndex*/0,
                /*numJoints*/0);

            mesh->InsertSubMesh(subMeshIndex, subMesh);

            vertexOffset += subMeshVertexCount;
            indexOffset += subMeshIndexCount;
            startPolygon += subMeshPolygonCount;
            subMeshIndex++;
        }

        return mesh;
    }


    // allocate mesh data
    void Mesh::Allocate(uint32 numVerts, uint32 numIndices, uint32 numPolygons, uint32 numOrgVerts)
    {
        // get rid of existing data
        ReleaseData();

        // allocate the indices
        if (numIndices > 0 && numPolygons > 0)
        {
            m_indices            = (uint32*)MCore::AlignedAllocate(sizeof(uint32) * numIndices,  32, EMFX_MEMCATEGORY_GEOMETRY_MESHES, Mesh::MEMORYBLOCK_ID);
            m_polyVertexCounts   = (uint8*)MCore::AlignedAllocate(sizeof(uint8) * numPolygons, 16, EMFX_MEMCATEGORY_GEOMETRY_MESHES, Mesh::MEMORYBLOCK_ID);
        }

        // set number values
        m_numVertices    = numVerts;
        m_numPolygons    = numPolygons;
        m_numIndices     = numIndices;
        m_numOrgVerts    = numOrgVerts;
    }


    // copy all original data over the output data
    void Mesh::ResetToOriginalData()
    {
        for (VertexAttributeLayer* vertexAttribute : m_vertexAttributes)
        {
            vertexAttribute->ResetToOriginalData();
        }
    }


    // release allocated mesh data from memory
    void Mesh::ReleaseData()
    {
        // get rid of all shared vertex attributes
        RemoveAllSharedVertexAttributeLayers();

        // get rid of all non-shared vertex attributes
        RemoveAllVertexAttributeLayers();

        // get rid of all sub meshes
        for (SubMesh* subMesh : m_subMeshes)
        {
            subMesh->Destroy();
        }
        m_subMeshes.clear();

        if (m_indices)
        {
            MCore::AlignedFree(m_indices);
        }

        if (m_polyVertexCounts)
        {
            MCore::AlignedFree(m_polyVertexCounts);
        }

        // re-init members
        m_indices        = nullptr;
        m_polyVertexCounts = nullptr;
        m_numIndices     = 0;
        m_numVertices    = 0;
        m_numOrgVerts    = 0;
        m_numPolygons    = 0;
    }


    // calculate the tangent and bitangent for a given triangle
    void Mesh::CalcTangentAndBitangentForFace(const AZ::Vector3& posA, const AZ::Vector3& posB, const AZ::Vector3& posC,
        const AZ::Vector2& uvA,  const AZ::Vector2& uvB,  const AZ::Vector2& uvC,
        AZ::Vector3* outTangent, AZ::Vector3* outBitangent)
    {
        // reset the tangent and bitangent
        *outTangent = AZ::Vector3::CreateZero();
        if (outBitangent)
        {
            *outBitangent = AZ::Vector3::CreateZero();
        }

        const float x1 = posB.GetX() - posA.GetX();
        const float x2 = posC.GetX() - posA.GetX();
        const float y1 = posB.GetY() - posA.GetY();
        const float y2 = posC.GetY() - posA.GetY();
        const float z1 = posB.GetZ() - posA.GetZ();
        const float z2 = posC.GetZ() - posA.GetZ();

        const float s1 = uvB.GetX() - uvA.GetX();
        const float s2 = uvC.GetX() - uvA.GetX();
        const float t1 = uvB.GetY() - uvA.GetY();
        const float t2 = uvC.GetY() - uvA.GetY();

        const float divider = (s1 * t2 - s2 * t1);

        float r;
        if (MCore::Math::Abs(divider) < MCore::Math::epsilon)
        {
            r = 1.0f;
        }
        else
        {
            r = 1.0f / divider;
        }

        const AZ::Vector3 sdir((t2* x1 - t1* x2) * r,  (t2* y1 - t1* y2) * r,    (t2* z1 - t1* z2) * r);
        const AZ::Vector3 tdir((s1* x2 - s2* x1) * r,  (s1* y2 - s2* y1) * r,    (s1* z2 - s2* z1) * r);

        *outTangent = sdir;
        if (outBitangent)
        {
            *outBitangent = tdir;
        }
    }


    // calculate the S and T vectors
    bool Mesh::CalcTangents(uint32 uvSet, bool storeBitangents)
    {
        if (!CheckIfIsTriangleMesh())
        {
            AZ_Warning("EMotionFX", false, "Cannot calculate tangents for mesh that isn't a pure triangle mesh.");
            return false;
        }

        // find the uv layer, if it exists, otherwise return
        AZ::Vector2* uvData = static_cast<AZ::Vector2*>(FindVertexData(Mesh::ATTRIB_UVCOORDS, uvSet));
        if (!uvData)
        {
            // Try UV 0 as fallback.
            if (uvSet != 0)
            {
                uvData = static_cast<AZ::Vector2*>(FindVertexData(Mesh::ATTRIB_UVCOORDS, 0));
            }

            if (!uvData)
            {
                return false;
            }

            AZ_Warning("EMotionFX", false, "Cannot find UV set %d for this mesh during tangent generation. Falling back to UV set 0.", uvSet);
            uvSet = 0;
        }

        // calculate the number of tangent layers that are already available
        AZ::Vector4* tangents = nullptr;
        AZ::Vector4* orgTangents = nullptr;
        AZ::Vector3* bitangents = nullptr;
        AZ::Vector3* orgBitangents = nullptr;
        const size_t numTangentLayers = CalcNumAttributeLayers(Mesh::ATTRIB_TANGENTS);

        // make sure we have tangent data allocated for all uv layers before the given one
        for (size_t i = numTangentLayers; i <= uvSet; ++i)
        {
            // add a new tangent layer
            AddVertexAttributeLayer(VertexAttributeLayerAbstractData::Create(m_numVertices, Mesh::ATTRIB_TANGENTS, sizeof(AZ::Vector4), true));
            tangents    = static_cast<AZ::Vector4*>(FindVertexData(Mesh::ATTRIB_TANGENTS, i));
            orgTangents = static_cast<AZ::Vector4*>(FindOriginalVertexData(Mesh::ATTRIB_TANGENTS, i));

            // Add the bitangents layer.
            if (storeBitangents)
            {
                AddVertexAttributeLayer(VertexAttributeLayerAbstractData::Create(m_numVertices, Mesh::ATTRIB_BITANGENTS, sizeof(AZ::PackedVector3f), true));
                bitangents    = static_cast<AZ::Vector3*>(FindVertexData(Mesh::ATTRIB_BITANGENTS, i));
                orgBitangents = static_cast<AZ::Vector3*>(FindOriginalVertexData(Mesh::ATTRIB_BITANGENTS, i));
            }

            // default all tangents for the newly created layer
            AZ::Vector4 defaultTangent(1.0f, 0.0f, 0.0f, 0.0f);
            AZ::Vector3 defaultBitangent(0.0f, 0.0f, 1.0f);
            for (uint32 vtx = 0; vtx < m_numVertices; ++vtx)
            {
                tangents[vtx]      = defaultTangent;
                orgTangents[vtx]   = defaultTangent;

                if (orgBitangents && bitangents)
                {
                    bitangents[vtx]    = defaultBitangent;
                    orgBitangents[vtx] = defaultBitangent;
                }
            }
        }

        // get access to the tangent layer for the given uv set
        tangents      = static_cast<AZ::Vector4*>(FindVertexData(Mesh::ATTRIB_TANGENTS, uvSet));
        orgTangents   = static_cast<AZ::Vector4*>(FindOriginalVertexData(Mesh::ATTRIB_TANGENTS, uvSet));
        bitangents    = static_cast<AZ::Vector3*>(FindVertexData(Mesh::ATTRIB_BITANGENTS, uvSet));
        orgBitangents = static_cast<AZ::Vector3*>(FindOriginalVertexData(Mesh::ATTRIB_BITANGENTS, uvSet));

        AZ::Vector3* positions   = static_cast<AZ::Vector3*>(FindOriginalVertexData(Mesh::ATTRIB_POSITIONS));
        AZ::Vector3* normals     = static_cast<AZ::Vector3*>(FindOriginalVertexData(Mesh::ATTRIB_NORMALS));
        uint32*         indices     = GetIndices(); // the indices (face data)
        uint8*          vertCounts  = GetPolygonVertexCounts();
        AZ::Vector3     curTangent;
        AZ::Vector3     curBitangent;

        // calculate for every vertex the tangent and bitangent
        for (uint32 i = 0; i < m_numVertices; ++i)
        {
            orgTangents[i] = AZ::Vector4::CreateZero();
            tangents[i] = AZ::Vector4::CreateZero();

            if (orgBitangents && bitangents)
            {
                orgBitangents[i].Set(0.0f, 0.0f, 0.0f);
                bitangents[i].Set(0.0f, 0.0f, 0.0f);
            }
        }

        // calculate the tangents and bitangents for all vertices by traversing all polys
        uint32 polyStartIndex = 0;
        uint32 indexA, indexB, indexC;
        const uint32 numPolygons = GetNumPolygons();
        for (uint32 f = 0; f < numPolygons; f++)
        {
            const uint32 numPolyVerts = vertCounts[f];

            // explanation: numPolyVerts-2 == number of triangles
            // triangle has got 3 polygon vertices  -> 1 triangle
            // quad has got 4 polygon vertices      -> 2 triangles
            // pentagon has got 5 polygon vertices  -> 3 triangles
            for (uint32 i = 2; i < numPolyVerts; i++)
            {
                indexA = indices[polyStartIndex];
                indexB = indices[polyStartIndex + i];
                indexC = indices[polyStartIndex + i - 1];

                // calculate the tangent and bitangent for the face
                CalcTangentAndBitangentForFace(positions[indexA], positions[indexB], positions[indexC],
                    uvData[indexA], uvData[indexB], uvData[indexC],
                    &curTangent, &curBitangent);

                // normalize the vectors
                curTangent = MCore::SafeNormalize(curTangent);
                curBitangent = MCore::SafeNormalize(curBitangent);

                // store the tangents in the orgTangents array
                const AZ::Vector4 vec4Tangent(curTangent.GetX(), curTangent.GetY(), curTangent.GetZ(), 1.0f);
                orgTangents[indexA] += vec4Tangent;
                orgTangents[indexB] += vec4Tangent;
                orgTangents[indexC] += vec4Tangent;

                // store the bitangents in the tangents array for now
                const AZ::Vector4 vec4Bitangent(curBitangent.GetX(), curBitangent.GetY(), curBitangent.GetZ(), 0.0f);
                tangents[indexA]    += vec4Bitangent;
                tangents[indexB]    += vec4Bitangent;
                tangents[indexC]    += vec4Bitangent;
            }

            polyStartIndex += numPolyVerts;
        }

        // calculate the per vertex tangents now, fixing up orthogonality and handling mirroring of the bitangent
        for (uint32 i = 0; i < m_numVertices; ++i)
        {
            // get the normal
            AZ::Vector3 normal(normals[i]);
            normal = MCore::SafeNormalize(normal);

            // get the tangent
            AZ::Vector3 tangent = AZ::Vector3(orgTangents[i].GetX(), orgTangents[i].GetY(), orgTangents[i].GetZ());
            if (MCore::SafeLength(tangent) < MCore::Math::epsilon)
            {
                tangent.Set(1.0f, 0.0f, 0.0f);
            }
            else
            {
                tangent.NormalizeSafe();
            }

            // get the bitangent
            AZ::Vector3 bitangent = AZ::Vector3(tangents[i].GetX(), tangents[i].GetY(), tangents[i].GetZ());    // We stored the bitangents inside the tangents array temporarily.
            if (MCore::SafeLength(bitangent) < MCore::Math::epsilon)
            {
                bitangent.Set(0.0f, 1.0f, 0.0f);
            }
            else
            {
                bitangent.NormalizeSafe();
            }

            // Gram-Schmidt orthogonalize
            AZ::Vector3 fixedTangent = tangent - (normal * normal.Dot(tangent));
            fixedTangent = MCore::SafeNormalize(fixedTangent);

            // calculate handedness
            const AZ::Vector3 crossResult = normal.Cross(tangent);
            const float tangentW = (crossResult.Dot(bitangent) < 0.0f) ? -1.0f : 1.0f;

            // store the real final tangents
            orgTangents[i].Set(fixedTangent.GetX(), fixedTangent.GetY(), fixedTangent.GetZ(), tangentW);
            tangents[i] = orgTangents[i];

            // store the bitangent
            if (bitangents && orgBitangents)
            {
                orgBitangents[i] = bitangent;
                bitangents[i] = orgBitangents[i];
            }
        }

        return true;
    }



    // creates an array of pointers to bones used by this face
    void Mesh::GatherBonesForFace(uint32 startIndexOfFace, AZStd::vector<Node*>& outBones, Actor* actor)
    {
        // get rid of existing data
        outBones.clear();

        // try to locate the skinning attribute information
        SkinningInfoVertexAttributeLayer* skinningLayer = (SkinningInfoVertexAttributeLayer*)FindSharedVertexAttributeLayer(SkinningInfoVertexAttributeLayer::TYPE_ID);

        // if there is no skinning info, there are no bones attached to the vertices, so we can quit
        if (skinningLayer == nullptr)
        {
            return;
        }

        // get the index data and original vertex numbers
        uint32* indices = GetIndices();
        uint32* orgVerts = (uint32*)FindVertexData(Mesh::ATTRIB_ORGVTXNUMBERS);

        Skeleton* skeleton = actor->GetSkeleton();

        // get the skinning info for all three vertices
        for (uint32 i = 0; i < 3; ++i)
        {
            // get the original vertex number
            // remember that a cube can have 24 vertices to render (stored in this mesh), while it has only 8 original vertices
            uint32 originalVertex = orgVerts[ indices[startIndexOfFace + i] ];

            // traverse all influences for this vertex
            const size_t numInfluences = skinningLayer->GetNumInfluences(originalVertex);
            for (size_t n = 0; n < numInfluences; ++n)
            {
                // get the bone of the influence
                Node* bone = skeleton->GetNode(skinningLayer->GetInfluence(originalVertex, n)->GetNodeNr());

                // if it isn't yet in the output array with bones, add it
                if (AZStd::find(begin(outBones), end(outBones), bone) == end(outBones))
                {
                    outBones.emplace_back(bone);
                }
            }
        }
    }


    // returns the maximum number of weights/influences for this face
    uint32 Mesh::CalcMaxNumInfluencesForFace(uint32 startIndexOfFace) const
    {
        // try to locate the skinning attribute information
        SkinningInfoVertexAttributeLayer* skinningLayer = (SkinningInfoVertexAttributeLayer*)FindSharedVertexAttributeLayer(SkinningInfoVertexAttributeLayer::TYPE_ID);

        // if there is no skinning info, there are no bones attached to the vertices, so we can quit
        if (skinningLayer == nullptr)
        {
            return 0;
        }

        // get the index data and original vertex numbers
        uint32* indices = GetIndices();
        uint32* orgVerts = (uint32*)FindVertexData(Mesh::ATTRIB_ORGVTXNUMBERS);

        // get the skinning info for all three vertices
        size_t maxInfluences = 0;
        for (uint32 i = 0; i < 3; ++i)
        {
            // get the original vertex number
            // remember that a cube can have 24 vertices to render (stored in this mesh), while it has only 8 original vertices
            uint32 originalVertex = orgVerts[ indices[startIndexOfFace + i] ];

            // check if the number of influences is higher as the highest recorded value
            size_t numInfluences = skinningLayer->GetNumInfluences(originalVertex);
            if (maxInfluences < numInfluences)
            {
                maxInfluences = numInfluences;
            }
        }

        // return the maximum number of influences for this triangle
        return aznumeric_cast<uint32>(maxInfluences);
    }


    // returns the maximum number of weights/influences for this mesh
    size_t Mesh::CalcMaxNumInfluences() const
    {
        // try to locate the skinning attribute information
        SkinningInfoVertexAttributeLayer* skinningLayer = (SkinningInfoVertexAttributeLayer*)FindSharedVertexAttributeLayer(SkinningInfoVertexAttributeLayer::TYPE_ID);

        // if there is no skinning info, there are no bones attached to the vertices, so we can quit
        if (skinningLayer == nullptr)
        {
            return 0;
        }

        size_t maxInfluences = 0;
        const size_t numOrgVerts = GetNumOrgVertices();
        for (size_t i = 0; i < numOrgVerts; ++i)
        {
            // set the number of max influences
            maxInfluences = AZStd::max(maxInfluences, skinningLayer->GetNumInfluences(i));
        }

        // return the maximum number of influences
        return maxInfluences;
    }


    // returns the maximum number of weights/influences for this mesh plus some extra information
    size_t Mesh::CalcMaxNumInfluences(AZStd::vector<size_t>& outVertexCounts) const
    {
        // Reset values.
        outVertexCounts.resize(CalcMaxNumInfluences() + 1);
        AZStd::fill(begin(outVertexCounts), end(outVertexCounts), 0);

        // Does the mesh have a skinning layer? If no we can quit directly as this means there are only unskinned vertices.
        SkinningInfoVertexAttributeLayer* skinningLayer = (SkinningInfoVertexAttributeLayer*)FindSharedVertexAttributeLayer(SkinningInfoVertexAttributeLayer::TYPE_ID);
        if (!skinningLayer)
        {
            outVertexCounts[0] = GetNumVertices();
            return 0;
        }

        const uint32* orgVerts = (uint32*)FindVertexData(Mesh::ATTRIB_ORGVTXNUMBERS);

        // Get the vertex counts for the influences.
        size_t maxInfluences = 0;
        const uint32 numVerts = GetNumVertices();
        for (uint32 i = 0; i < numVerts; ++i)
        {
            const uint32 orgVertex = orgVerts[i];

            // Increase the number of vertices for the given influence value.
            const size_t numInfluences = skinningLayer->GetNumInfluences(orgVertex);
            outVertexCounts[numInfluences]++;

            // Update the number of max influences.
            maxInfluences = AZStd::max(maxInfluences, numInfluences);
        }

        return maxInfluences;
    }


    // remove a given submesh
    void Mesh::RemoveSubMesh(size_t nr, bool delFromMem)
    {
        SubMesh* subMesh = m_subMeshes[nr];
        m_subMeshes.erase(AZStd::next(begin(m_subMeshes), nr));
        if (delFromMem)
        {
            subMesh->Destroy();
        }
    }


    // insert a given submesh
    void Mesh::InsertSubMesh(size_t insertIndex, SubMesh* subMesh)
    {
        m_subMeshes.emplace(AZStd::next(begin(m_subMeshes), insertIndex), subMesh);
    }


    // count the given type of vertex attribute layers
    size_t Mesh::CalcNumAttributeLayers(uint32 type) const
    {
        size_t numLayers = 0;

        // check the types of all vertex attribute layers
        for (auto* vertexAttribute : m_vertexAttributes)
        {
            if (vertexAttribute->GetType() == type)
            {
                numLayers++;
            }
        }

        return numLayers;
    }


    // get the number of UV layers
    size_t Mesh::CalcNumUVLayers() const
    {
        return CalcNumAttributeLayers(Mesh::ATTRIB_UVCOORDS);
    }

    //---------------------------------------------------------------

    VertexAttributeLayer* Mesh::GetSharedVertexAttributeLayer(size_t layerNr)
    {
        MCORE_ASSERT(layerNr < m_sharedVertexAttributes.size());
        return m_sharedVertexAttributes[layerNr];
    }


    void Mesh::AddSharedVertexAttributeLayer(VertexAttributeLayer* layer)
    {
        MCORE_ASSERT(AZStd::find(begin(m_sharedVertexAttributes), end(m_sharedVertexAttributes), layer) == end(m_sharedVertexAttributes));
        m_sharedVertexAttributes.emplace_back(layer);
    }


    size_t Mesh::GetNumSharedVertexAttributeLayers() const
    {
        return m_sharedVertexAttributes.size();
    }


    size_t Mesh::FindSharedVertexAttributeLayerNumber(uint32 layerTypeID, size_t occurrence) const
    {
        const auto foundLayer = AZStd::find_if(begin(m_sharedVertexAttributes), end(m_sharedVertexAttributes), [layerTypeID, occurrence](const VertexAttributeLayer* layer) mutable
        {
            return layer->GetType() == layerTypeID && occurrence-- == 0;
        });
        return foundLayer != end(m_sharedVertexAttributes) ? AZStd::distance(begin(m_sharedVertexAttributes), foundLayer) : InvalidIndex;
    }


    // find the vertex attribute layer and return a pointer
    VertexAttributeLayer* Mesh::FindSharedVertexAttributeLayer(uint32 layerTypeID, size_t occurence) const
    {
        size_t layerNr = FindSharedVertexAttributeLayerNumber(layerTypeID, occurence);
        if (layerNr == InvalidIndex)
        {
            return nullptr;
        }

        return m_sharedVertexAttributes[layerNr];
    }



    // delete all shared attribute layers
    void Mesh::RemoveAllSharedVertexAttributeLayers()
    {
        while (m_sharedVertexAttributes.size())
        {
            m_sharedVertexAttributes.back()->Destroy();
            m_sharedVertexAttributes.pop_back();
        }
    }


    // remove a layer by its index
    void Mesh::RemoveSharedVertexAttributeLayer(size_t layerNr)
    {
        MCORE_ASSERT(layerNr < m_sharedVertexAttributes.size());
        m_sharedVertexAttributes[layerNr]->Destroy();
        m_sharedVertexAttributes.erase(AZStd::next(begin(m_sharedVertexAttributes), layerNr));
    }


    size_t Mesh::GetNumVertexAttributeLayers() const
    {
        return m_vertexAttributes.size();
    }


    VertexAttributeLayer* Mesh::GetVertexAttributeLayer(size_t layerNr)
    {
        MCORE_ASSERT(layerNr < m_vertexAttributes.size());
        return m_vertexAttributes[layerNr];
    }


    void Mesh::AddVertexAttributeLayer(VertexAttributeLayer* layer)
    {
        MCORE_ASSERT(AZStd::find(begin(m_vertexAttributes), end(m_vertexAttributes), layer) == end(m_vertexAttributes));
        m_vertexAttributes.emplace_back(layer);
    }


    // find the layer number
    size_t Mesh::FindVertexAttributeLayerNumber(uint32 layerTypeID, size_t occurrence) const
    {
        const auto foundLayer = AZStd::find_if(begin(m_vertexAttributes), end(m_vertexAttributes), [layerTypeID, occurrence](const VertexAttributeLayer* layer) mutable
        {
            return layer->GetType() == layerTypeID && occurrence-- == 0;
        });
        return foundLayer != end(m_vertexAttributes) ? AZStd::distance(begin(m_vertexAttributes), foundLayer) : InvalidIndex;
    }


    // find the layer number
    size_t Mesh::FindVertexAttributeLayerNumberByName(uint32 layerTypeID, const char* name) const
    {
        const auto foundLayer = AZStd::find_if(begin(m_vertexAttributes), end(m_vertexAttributes), [layerTypeID, name](const VertexAttributeLayer* layer)
        {
            return layer->GetType() == layerTypeID && layer->GetNameString() == name;
        });
        return foundLayer != end(m_vertexAttributes) ? AZStd::distance(begin(m_vertexAttributes), foundLayer) : InvalidIndex;
    }



    // find the vertex attribute layer and return a pointer
    VertexAttributeLayer* Mesh::FindVertexAttributeLayer(uint32 layerTypeID, size_t occurence) const
    {
        const size_t layerNr = FindVertexAttributeLayerNumber(layerTypeID, occurence);
        if (layerNr == InvalidIndex)
        {
            return nullptr;
        }

        return m_vertexAttributes[layerNr];
    }


    // find the vertex attribute layer and return a pointer
    VertexAttributeLayer* Mesh::FindVertexAttributeLayerByName(uint32 layerTypeID, const char* name) const
    {
        const size_t layerNr = FindVertexAttributeLayerNumberByName(layerTypeID, name);
        if (layerNr == InvalidIndex)
        {
            return nullptr;
        }

        return m_vertexAttributes[layerNr];
    }


    void Mesh::RemoveAllVertexAttributeLayers()
    {
        while (m_vertexAttributes.size())
        {
            m_vertexAttributes.back()->Destroy();
            m_vertexAttributes.pop_back();
        }
    }


    void Mesh::RemoveVertexAttributeLayer(size_t layerNr)
    {
        MCORE_ASSERT(layerNr < m_vertexAttributes.size());
        m_vertexAttributes[layerNr]->Destroy();
        m_vertexAttributes.erase(AZStd::next(begin(m_vertexAttributes), layerNr));
    }



    // clone the mesh
    Mesh* Mesh::Clone()
    {
        // allocate a mesh of the same dimensions
        Mesh* clone = aznew Mesh(m_numVertices, m_numIndices, m_numPolygons, m_numOrgVerts, m_isCollisionMesh);

        // copy the mesh data
        MCore::MemCopy(clone->m_indices, m_indices, sizeof(uint32) * m_numIndices);
        MCore::MemCopy(clone->m_polyVertexCounts, m_polyVertexCounts, sizeof(uint8) * m_numPolygons);

        // copy the submesh data
        const size_t numSubMeshes = m_subMeshes.size();
        clone->m_subMeshes.resize(numSubMeshes);
        for (size_t i = 0; i < numSubMeshes; ++i)
        {
            clone->m_subMeshes[i] = m_subMeshes[i]->Clone(clone);
        }

        // clone the shared vertex attributes
        const size_t numSharedAttributes = m_sharedVertexAttributes.size();
        clone->m_sharedVertexAttributes.resize(numSharedAttributes);
        for (size_t i = 0; i < numSharedAttributes; ++i)
        {
            clone->m_sharedVertexAttributes[i] = m_sharedVertexAttributes[i]->Clone();
        }

        // clone the non-shared vertex attributes
        const size_t numAttributes = m_vertexAttributes.size();
        clone->m_vertexAttributes.resize(numAttributes);
        for (size_t i = 0; i < numAttributes; ++i)
        {
            clone->m_vertexAttributes[i] = m_vertexAttributes[i]->Clone();
        }

        // return the resulting cloned mesh
        return clone;
    }


    // swap the data for two vertices
    void Mesh::SwapVertex(uint32 vertexA, uint32 vertexB)
    {
        MCORE_ASSERT(vertexA < m_numVertices);
        MCORE_ASSERT(vertexB < m_numVertices);

        // if we try to swap itself then there is nothing to do
        if (vertexA == vertexB)
        {
            return;
        }

        // swap all vertex attribute layers
        const size_t numLayers = m_vertexAttributes.size();
        for (size_t i = 0; i < numLayers; ++i)
        {
            m_vertexAttributes[i]->SwapAttributes(vertexA, vertexB);
        }
    }

    // remove vertex data from the mesh
    void Mesh::RemoveVertices(uint32 startVertexNr, uint32 endVertexNr, bool changeIndexBuffer, bool removeEmptySubMeshes)
    {
        // perform some checks on the input data
        MCORE_ASSERT(endVertexNr < m_numVertices);
        MCORE_ASSERT(startVertexNr < m_numVertices);

        // make sure the start vertex is before the end vertex in release mode, to prevent weirdness
        if (startVertexNr > endVertexNr)
        {
            uint32 temp = startVertexNr;
            startVertexNr = endVertexNr;
            endVertexNr = temp;
        }

        //------------------------------------
        // Remove the vertex attributes
        //------------------------------------
        const uint32 numVertsToRemove = (endVertexNr - startVertexNr) + 1; // +1 because we remove the end vertex as well

                                                                           // remove the num verices counter
        m_numVertices -= numVertsToRemove;

        // remove the attributes from the vertex attribute layers
        const size_t numLayers = GetNumVertexAttributeLayers();
        for (size_t i = 0; i < numLayers; ++i)
        {
            GetVertexAttributeLayer(i)->RemoveAttributes(startVertexNr, endVertexNr);
        }

        //------------------------------------------------------------------------
        // Fix the submesh number of vertices and start vertex offset values
        //------------------------------------------------------------------------
        uint32 numRemoved = 0;
        const uint32 v = startVertexNr;
        for (uint32 w = 0; w < numVertsToRemove; ++w)
        {
            // adjust all submesh start index offsets changed
            for (size_t s = 0; s < m_subMeshes.size();)
            {
                SubMesh* subMesh = m_subMeshes[s];

                // if we remove a vertex from this submesh
                if (subMesh->GetStartVertex() <= v && subMesh->GetStartVertex() + subMesh->GetNumVertices() > v)
                {
                    numRemoved++;
                    subMesh->SetNumVertices(subMesh->GetNumVertices() - 1);
                }

                // now find out if we need to adjust the vertex offset of the submesh
                if (subMesh->GetStartVertex() > v)
                {
                    subMesh->SetStartVertex(subMesh->GetStartVertex() - 1);
                }

                // remove the submesh if it's empty
                if (subMesh->GetNumVertices() == 0 && removeEmptySubMeshes)
                {
                    m_subMeshes.erase(AZStd::next(begin(m_subMeshes), s));
                }
                else
                {
                    s++;
                }
            }
        }

        // make sure they all got removed
        MCORE_ASSERT(numRemoved == numVertsToRemove);

        //------------------------------------
        // Fix the index buffer
        //------------------------------------
        if (changeIndexBuffer)
        {
            for (uint32 i = 0; i < m_numIndices; ++i)
            {
                if (m_indices[i] > startVertexNr)
                {
                    m_indices[i] -= numVertsToRemove;
                }
            }
        }
    }


    // remove empty submeshes
    size_t Mesh::RemoveEmptySubMeshes(bool onlyRemoveOnZeroVertsAndTriangles)
    {
        size_t numRemoved = 0;

        // for all the submeshes
        for (size_t i = 0; i < m_subMeshes.size();)
        {
            SubMesh* subMesh = m_subMeshes[i];

            // get some stats about the submesh
            bool mustRemove;
            bool hasZeroVerts   = (subMesh->GetNumVertices() == 0);
            bool hasZeroTris    = (subMesh->GetNumIndices() == 0);

            // decide if we need to remove it or not
            if (onlyRemoveOnZeroVertsAndTriangles)
            {
                mustRemove = (hasZeroVerts && hasZeroTris);
            }
            else
            {
                mustRemove = (hasZeroVerts || hasZeroTris);
            }

            // remove or skip
            if (mustRemove)
            {
                m_subMeshes.erase(AZStd::next(begin(m_subMeshes), i));
                numRemoved++;
            }
            else
            {
                i++;
            }
        }

        // return the number of removed submeshes
        return numRemoved;
    }


    // find vertex data
    void* Mesh::FindVertexData(uint32 layerID, size_t occurrence) const
    {
        VertexAttributeLayer* layer = FindVertexAttributeLayer(layerID, occurrence);
        if (layer)
        {
            return layer->GetData();
        }

        return nullptr;
    }


    // find vertex data
    void* Mesh::FindVertexDataByName(uint32 layerID, const char* name) const
    {
        VertexAttributeLayer* layer = FindVertexAttributeLayerByName(layerID, name);
        if (layer)
        {
            return layer->GetData();
        }

        return nullptr;
    }



    // find original vertex data
    void* Mesh::FindOriginalVertexData(uint32 layerID, size_t occurrence) const
    {
        VertexAttributeLayer* layer = FindVertexAttributeLayer(layerID, occurrence);
        if (layer)
        {
            return layer->GetOriginalData();
        }

        return nullptr;
    }


    // find original vertex data
    void* Mesh::FindOriginalVertexDataByName(uint32 layerID, const char* name) const
    {
        VertexAttributeLayer* layer = FindVertexAttributeLayerByName(layerID, name);
        if (layer)
        {
            return layer->GetOriginalData();
        }

        return nullptr;
    }


    void Mesh::CalcAabb(AZ::Aabb* outBoundingBox, const Transform& transform, uint32 vertexFrequency)
    {
        MCORE_ASSERT(vertexFrequency >= 1);
        *outBoundingBox = AZ::Aabb::CreateNull();

        AZ::Vector3* positions = (AZ::Vector3*)FindVertexData(ATTRIB_POSITIONS);

        const uint32 numVerts = GetNumVertices();
        for (uint32 i = 0; i < numVerts; i += vertexFrequency)
        {
            outBoundingBox->AddPoint(transform.TransformPoint(positions[i]));
        }
    }



    // intersection test between the mesh and a ray
    bool Mesh::Intersects(const Transform& transform, const MCore::Ray& ray)
    {
        // get the positions and indices and calculate the inverse of the transformation matrix
        const AZ::Vector3* positions = (AZ::Vector3*)FindVertexData(Mesh::ATTRIB_POSITIONS);
        const Transform invTransform = transform.Inversed();

        // transform origin and dest of the ray into space of the mesh
        // on this way we do not have to convert the vertices into world space
        const AZ::Vector3       newOrigin   = invTransform.TransformPoint(ray.GetOrigin());
        const AZ::Vector3       newDest     = invTransform.TransformPoint(ray.GetDest());
        const MCore::Ray        testRay(newOrigin, newDest);

        // iterate over all polygons, triangulate internally
        const uint32* indices       = GetIndices();
        const uint8* vertCounts     = GetPolygonVertexCounts();
        uint32 indexA, indexB, indexC;
        uint32 polyStartIndex = 0;
        const uint32 numPolygons = GetNumPolygons();
        for (uint32 p = 0; p < numPolygons; p++)
        {
            const uint32 numPolyVerts = vertCounts[p];

            // iterate over all triangles inside this polygon
            // explanation: numPolyVerts-2 == number of triangles
            // 3 verts=1 triangle, 4 verts=2 triangles, etc
            for (uint32 i = 2; i < numPolyVerts; i++)
            {
                indexA = indices[polyStartIndex];
                indexB = indices[polyStartIndex + i];
                indexC = indices[polyStartIndex + i - 1];

                if (testRay.Intersects(positions[indexA], positions[indexB], positions[indexC]))
                {
                    return true;
                }
            }

            polyStartIndex += numPolyVerts;
        }

        // there is no intersection
        return false;
    }



    // intersection test between the mesh and a ray, includes calculation of intersection point
    bool Mesh::Intersects(const Transform& transform, const MCore::Ray& ray, AZ::Vector3* outIntersect, float* outBaryU, float* outBaryV, uint32* outIndices)
    {
        AZ::Vector3* positions = (AZ::Vector3*)FindVertexData(Mesh::ATTRIB_POSITIONS);
        Transform           invNodeTransform = transform.Inversed();
        AZ::Vector3         newOrigin = invNodeTransform.TransformPoint(ray.GetOrigin());
        AZ::Vector3         newDest = invNodeTransform.TransformPoint(ray.GetDest());
        float               closestDist = FLT_MAX;
        bool                hasIntersected = false;
        //uint32            closestStartIndex=0;
        AZ::Vector3         intersectionPoint;
        AZ::Vector3         closestIntersect(0.0f, 0.0f, 0.0f);
        uint32              closestIndices[3];
        float               dist, baryU, baryV, closestBaryU = 0, closestBaryV = 0;

        // the test ray, in space of the node (object space)
        // on this way we do not have to convert the vertices into world space
        MCore::Ray testRay(newOrigin, newDest);

        // iterate over all polygons, triangulate internally
        const uint32* indices       = GetIndices();
        const uint8* vertCounts     = GetPolygonVertexCounts();
        uint32 indexA, indexB, indexC;
        uint32 polyStartIndex = 0;
        const uint32 numPolygons = GetNumPolygons();
        for (uint32 p = 0; p < numPolygons; p++)
        {
            const uint32 numPolyVerts = vertCounts[p];

            // iterate over all triangles inside this polygon
            // explanation: numPolyVerts-2 == number of triangles
            // 3 verts=1 triangle, 4 verts=2 triangles, etc
            for (uint32 i = 2; i < numPolyVerts; i++)
            {
                indexA = indices[polyStartIndex];
                indexB = indices[polyStartIndex + i];
                indexC = indices[polyStartIndex + i - 1];

                // test the ray with the triangle (in object space)
                if (testRay.Intersects(positions[indexA], positions[indexB], positions[indexC], &intersectionPoint, &baryU, &baryV))
                {
                    // calculate the squared distance between the intersection point and the ray origin
                    dist = (intersectionPoint - newOrigin).GetLengthSq();

                    // if it is the closest intersection point until now, record it as closest intersection
                    if (dist < closestDist)
                    {
                        closestDist         = dist;
                        closestIntersect    = intersectionPoint;
                        hasIntersected      = true;
                        //closestStartIndex = polyStartIndex;
                        closestBaryU        = baryU;
                        closestBaryV        = baryV;
                        closestIndices[0]   = indexA;
                        closestIndices[1]   = indexB;
                        closestIndices[2]   = indexC;
                    }
                }
            }

            polyStartIndex += numPolyVerts;
        }

        // store the closest intersection point (in world space)
        if (hasIntersected)
        {
            if (outIntersect)
            {
                *outIntersect = transform.TransformPoint(closestIntersect);
            }

            if (outIndices)
            {
                outIndices[0] = closestIndices[0];
                outIndices[1] = closestIndices[1];
                outIndices[2] = closestIndices[2];
            }

            if (outBaryU)
            {
                *outBaryU = closestBaryU;
            }

            if (outBaryV)
            {
                *outBaryV = closestBaryV;
            }
        }

        // return the result
        return hasIntersected;
    }


    // log debugging information
    void Mesh::Log()
    {
        // get all current data
        //  uint32*     indices     = GetIndices();                                             // never returns nullptr
        //uint32*     orgVerts    = (uint32*) FindVertexData( Mesh::ATTRIB_ORGVTXNUMBERS ); // never returns nullptr
        //  uint32*     colors32    = (uint32*) FindVertexData( Mesh::ATTRIB_COLORS32 );        // 32-bit colors
        //  Vector3*    positions   = (Vector3*)FindVertexData( Mesh::ATTRIB_POSITIONS );       // never returns nullptr
        //  Vector3*    normals     = (Vector3*)FindVertexData( Mesh::ATTRIB_NORMALS );         // never returns nullptr
        //  Vector4*    tangents    = (Vector4*)FindVertexData( Mesh::ATTRIB_TANGENTS );        // note the Vector4 instead of Vector3!
        //  AZ::Vector2*    uvSet1  = static_cast<AZ::Vector2*>(FindVertexData( Mesh::ATTRIB_UVCOORDS ));       // the first UV set
        //  AZ::Vector2*    uvSet2  = static_cast<AZ::Vector2*>(FindVertexData( Mesh::ATTRIB_UVCOORDS, 1 ));        // the second UV set
        //  AZ::Vector2*    uvSet3  = static_cast<AZ::Vector2*>(FindVertexData( Mesh::ATTRIB_UVCOORDS, 2 ));        // the third UV set
        //  RGBAColor*  col128      = (RGBAColor*)FindVertexData( Mesh::ATTRIB_COLORS128 );     // 128 bit colors (one float per r/g/b/a)

        // display mesh info
        MCore::LogDebug("- Mesh");
        MCore::LogDebug("  + Num vertices             = %d", GetNumVertices());
        MCore::LogDebug("  + Num indices              = %d (%d polygons)", GetNumIndices(), GetNumPolygons());
        MCore::LogDebug("  + Num original vertices    = %d", GetNumOrgVertices());
        MCore::LogDebug("  + Num submeshes            = %d", GetNumSubMeshes());
        MCore::LogDebug("  + Num attrib layers        = %d", GetNumVertexAttributeLayers());
        MCore::LogDebug("  + Num shared attrib layers = %d", GetNumSharedVertexAttributeLayers());
        MCore::LogDebug("  + Is Triangle Mesh         = %d", CheckIfIsTriangleMesh());
        MCore::LogDebug("  + Is Quad Mesh             = %d", CheckIfIsQuadMesh());
        /*
        // iterate through and log all org vertex numbers
        const uint32 numOrgVertices = GetNumOrgVertices();
        LogDebug("   - Org Vertices (%d)", numOrgVertices);
        for (i=0; i<numOrgVertices; ++i)
        LogDebug("     + %d", orgVerts[i]);

        // iterate through and log all positions
        const uint32 numPositions = GetNumVertices();
        LogDebug("   - Positions / Normals (%d)", numPositions);
        for (i=0; i<numPositions; ++i)
        LogDebug("     + Position: %f %f %f, Normal: %f %f %f", positions[i].x, positions[i].y, positions[i].z, normals[i].x, normals[i].y, normals[i].z);
        */
        // iterate through all of its submeshes
        const size_t numSubMeshes = GetNumSubMeshes();
        for (size_t s = 0; s < numSubMeshes; ++s)
        {
            // get the current submesh
            SubMesh* subMesh = GetSubMesh(s);

            // output the primitive info
            MCore::LogDebug("   - SubMesh / Primitive #%d:", s);
            MCore::LogDebug("     + Start vertex = %d", subMesh->GetStartVertex());
            MCore::LogDebug("     + Start index  = %d", subMesh->GetStartIndex());
            MCore::LogDebug("     + Num vertices = %d", subMesh->GetNumVertices());
            MCore::LogDebug("     + Num indices  = %d (%d polygons)", subMesh->GetNumIndices(), subMesh->GetNumPolygons());
            MCore::LogDebug("     + Num bones    = %d", subMesh->GetNumBones());
            MCore::LogDebug("     + MaterialNr   = %d", subMesh->GetMaterial());

            /*      // output all triangle indices that point inside the data we output above
            LogDebug("       - Triangle Indices:");
            const uint32 startVertex    = subMesh->GetStartVertex();
            const uint32 startIndex     = subMesh->GetStartIndex();
            const uint32 endIndex       = subMesh->GetStartIndex() + subMesh->GetNumIndices();
            for (i=startIndex; i<endIndex; i+=3)
            {
            // remove the start index values if you want them local in the submesh vertex buffers
            // otherwise do not remove the start vertex, then they point absolute inside the big
            // vertex attribute buffers of the mesh
            const uint32 indexA = indices[i]   - startVertex;
            const uint32 indexB = indices[i+1] - startVertex;
            const uint32 indexC = indices[i+2] - startVertex;
            LogDebug("         + (%d, %d, %d)", indexA, indexB, indexC);
            }*/

            // output the bones used by this submesh
            MCore::LogDebug("       - Bone list:");
            const size_t numBones = subMesh->GetNumBones();
            for (size_t j = 0; j < numBones; ++j)
            {
                const size_t nodeNr   = subMesh->GetBone(j);
                MCore::LogDebug("         + NodeNr %zu", nodeNr);
            }
        }
    }


    // check for a given mesh how we categorize it
    Mesh::EMeshType Mesh::ClassifyMeshType(size_t lodLevel, Actor* actor, size_t nodeIndex, bool forceCPUSkinning, uint32 maxInfluences, uint32 maxBonesPerSubMesh) const
    {
        // get the mesh deformer stack for the given node at the given detail level
        MeshDeformerStack* deformerStack = actor->GetMeshDeformerStack(lodLevel, nodeIndex);
        if (deformerStack)
        {
            // if there are multiple mesh deformers we have to perform deformations on the CPU
            if (deformerStack->GetNumDeformers() > 1)
            {
                return MESHTYPE_CPU_DEFORMED;
            }

            // is there is only one mesh deformer?
            if (deformerStack->GetNumDeformers() == 1)
            {
                // if the deformer is a skinning deformer, we can process it using a GPU skinning shader
                if (deformerStack->GetDeformer(0)->GetType() == SoftSkinDeformer::TYPE_ID)
                {
                    if (forceCPUSkinning)
                    {
                        return MESHTYPE_CPU_DEFORMED;
                    }

                    // check if the mesh uses more than the given number of weights/bones per vertex
                    // in that case use CPU skinning
                    Mesh* mesh = actor->GetMesh(lodLevel, nodeIndex);
                    Node* node = actor->GetSkeleton()->GetNode(nodeIndex);
                    size_t meshMaxInfluences = mesh->CalcMaxNumInfluences();
                    if (meshMaxInfluences > maxInfluences)
                    {
                        MCore::LogWarning("*** PERFORMANCE WARNING *** Mesh for node '%s' in geometry LOD %d uses more than %d (%d) bones. Forcing CPU deforms for this mesh.", node->GetName(), lodLevel, maxInfluences, meshMaxInfluences);
                        return MESHTYPE_CPU_DEFORMED;
                    }

                    // check if there is any submesh with more than the given number of bones, which would mean we cannot skin on the GPU
                    // then force CPU skinning as well
                    const size_t numSubMeshes = mesh->GetNumSubMeshes();
                    for (size_t i = 0; i < numSubMeshes; ++i)
                    {
                        if (mesh->GetSubMesh(i)->GetNumBones() > maxBonesPerSubMesh)
                        {
                            MCore::LogWarning("*** PERFORMANCE WARNING *** Submesh %d for node '%s' in geometry LOD %d uses more than %d bones (%d). Forcing CPU deforms for this mesh.", i, node->GetName(), lodLevel, maxBonesPerSubMesh, mesh->GetSubMesh(i)->GetNumBones());
                            return MESHTYPE_CPU_DEFORMED;
                        }
                    }

                    // perform skinning on the GPU inside a vertex shader
                    return MESHTYPE_GPU_DEFORMED;
                }
                else
                {
                    return MESHTYPE_CPU_DEFORMED; // it's using a non-skinning controller, so use CPU deformations
                }
            }
        }

        // there are no deformations happening
        return MESHTYPE_STATIC;
    }


    // convert the indices from 32-bit to 16-bit values
    bool Mesh::ConvertTo16BitIndices()
    {
        // set to success as nothing bad happened yet
        bool result = true;

        // check if the indices are valid and return false in case they aren't
        if (m_indices == nullptr)
        {
            return false;
        }

        // use our 32-bit index buffer as new 16-bit index array directly
        uint16* indices = (uint16*)m_indices;

        // iterate over all indices and convert the values
        for (uint32 i = 0; i < m_numIndices; ++i)
        {
            // create a temporary copy of our 32-bit vertex index
            const uint32 oldVertexIndex = m_indices[i];

            // check if our index is in range of an unsigned short
            if (oldVertexIndex < 65536)
            {
                indices[i] = (uint16)oldVertexIndex;
            }
            else
            {
                indices[i]  = MCORE_INVALIDINDEX16;//TODO: or better set to 0?
                result      = false;
                MCore::LogWarning("Vertex index '%i'(%i) not in unsigned short range. Cannot convert indices to 16-bit values.", i, oldVertexIndex);
            }
        }

        // realloc the memory to the new index buffer size using 16-bit values and return the result
        m_indices = (uint32*)MCore::AlignedRealloc(m_indices, sizeof(uint16) * m_numIndices, 32, EMFX_MEMCATEGORY_GEOMETRY_MESHES, Mesh::MEMORYBLOCK_ID);
        return result;
    }


    // function to convert the 128bit colors into 32bit ones, if they exist
    void Mesh::ConvertTo32BitColors()
    {
        // get the colors
        MCore::RGBAColor*   colors128   = (MCore::RGBAColor*)FindOriginalVertexData(Mesh::ATTRIB_COLORS128);
        uint32*             colors32    = (uint32*)FindOriginalVertexData(Mesh::ATTRIB_COLORS32);

        // check if 32bit colors already exist or 128bit colors do not exist
        if (colors128 == nullptr || colors32)
        {
            return;
        }

        // get the number of original vertices
        const uint32 numVertices = GetNumVertices();

        // create new vertex attribute layer for the 32bit colors
        VertexAttributeLayerAbstractData* layer = VertexAttributeLayerAbstractData::Create(numVertices, Mesh::ATTRIB_COLORS32, sizeof(uint32));

        // fill the layer with the converted float colors
        uint32* data = (uint32*)layer->GetData();
        for (uint32 i = 0; i < numVertices; ++i)
        {
            data[i] = colors128[i].ToInt();
        }

        // add the new layer
        AddVertexAttributeLayer(layer);
    }


    // extract the original vertex positions
    void Mesh::ExtractOriginalVertexPositions(AZStd::vector<AZ::Vector3>& outPoints) const
    {
        // allocate space
        outPoints.resize(m_numOrgVerts);

        // get the mesh data
        const AZ::Vector3*      positions = (AZ::Vector3*)FindOriginalVertexData(ATTRIB_POSITIONS);
        const uint32*           orgVerts  = (uint32*) FindVertexData(ATTRIB_ORGVTXNUMBERS);

        // init all org vertices
        for (uint32 v = 0; v < m_numOrgVerts; ++v)
        {
            outPoints[v] = positions[0]; // init them, as there are some unused original vertices sometimes
        }
        // output the points
        for (uint32 i = 0; i < m_numVertices; ++i)
        {
            outPoints[ orgVerts[i] ] = positions[i];
        }
    }


    // calculate the normals
    void Mesh::CalcNormals(bool useDuplicates)
    {
        AZ::Vector3* positions = (AZ::Vector3*)FindOriginalVertexData(Mesh::ATTRIB_POSITIONS);
        AZ::Vector3* normals = (AZ::Vector3*)FindOriginalVertexData(Mesh::ATTRIB_NORMALS);
        //uint32*       indices     = GetIndices();     // the indices (face data)

        // if we want to use the original mesh only
        if (useDuplicates == false)
        {
            // the smoothed normals array
            AZStd::vector<AZ::Vector3>    smoothNormals(m_numOrgVerts);
            for (uint32 i = 0; i < m_numOrgVerts; ++i)
            {
                smoothNormals[i] = AZ::Vector3::CreateZero();
            }

            // sum all face normals
            uint32* orgVerts = (uint32*)FindOriginalVertexData(Mesh::ATTRIB_ORGVTXNUMBERS);

            // iterate over all polygons, triangulate internally
            const uint32* indices       = GetIndices();
            const uint8* vertCounts     = GetPolygonVertexCounts();
            uint32 indexA, indexB, indexC;
            uint32 polyStartIndex = 0;
            const uint32 numPolygons = GetNumPolygons();
            for (uint32 p = 0; p < numPolygons; p++)
            {
                const uint32 numPolyVerts = vertCounts[p];

                // iterate over all triangles inside this polygon
                // explanation: numPolyVerts-2 == number of triangles
                // 3 verts=1 triangle, 4 verts=2 triangles, etc
                for (uint32 i = 2; i < numPolyVerts; i++)
                {
                    indexA = indices[polyStartIndex + i - 1];
                    indexB = indices[polyStartIndex + i];
                    indexC = indices[polyStartIndex];

                    const AZ::Vector3& posA = positions[ indexA ];
                    const AZ::Vector3& posB = positions[ indexB ];
                    const AZ::Vector3& posC = positions[ indexC ];
                    AZ::Vector3 faceNormal = MCore::SafeNormalize((posB - posA).Cross(posC - posB));

                    // store the tangents in the orgTangents array
                    smoothNormals[ orgVerts[indexA] ] += faceNormal;
                    smoothNormals[ orgVerts[indexB] ] += faceNormal;
                    smoothNormals[ orgVerts[indexC] ] += faceNormal;
                }

                polyStartIndex += numPolyVerts;
            }
            // normalize
            for (uint32 i = 0; i < m_numOrgVerts; ++i)
            {
                smoothNormals[i] = MCore::SafeNormalize(smoothNormals[i]);
            }

            for (uint32 i = 0; i < m_numVertices; ++i)
            {
                normals[i] = smoothNormals[ orgVerts[i] ];
            }
        }
        else
        {
            for (uint32 i = 0; i < m_numVertices; ++i)
            {
                normals[i] = AZ::Vector3::CreateZero();
            }

            // iterate over all polygons, triangulate internally
            const uint32* indices       = GetIndices();
            const uint8* vertCounts     = GetPolygonVertexCounts();
            uint32 indexA, indexB, indexC;
            uint32 polyStartIndex = 0;
            const uint32 numPolygons = GetNumPolygons();
            for (uint32 p = 0; p < numPolygons; p++)
            {
                const uint32 numPolyVerts = vertCounts[p];

                // iterate over all triangles inside this polygon
                // explanation: numPolyVerts-2 == number of triangles
                // 3 verts=1 triangle, 4 verts=2 triangles, etc
                for (uint32 i = 2; i < numPolyVerts; i++)
                {
                    indexA = indices[polyStartIndex + i - 1];
                    indexB = indices[polyStartIndex + i];
                    indexC = indices[polyStartIndex];

                    const AZ::Vector3& posA = positions[ indexA ];
                    const AZ::Vector3& posB = positions[ indexB ];
                    const AZ::Vector3& posC = positions[ indexC ];
                    AZ::Vector3 faceNormal = MCore::SafeNormalize((posB - posA).Cross(posC - posB));

                    // store the tangents in the orgTangents array
                    normals[indexA] = normals[indexA] + faceNormal;
                    normals[indexB] = normals[indexB] + faceNormal;
                    normals[indexC] = normals[indexC] + faceNormal;
                }

                polyStartIndex += numPolyVerts;
            }
            // normalize the normals
            for (uint32 i = 0; i < m_numVertices; ++i)
            {
                normals[i] = MCore::SafeNormalize(normals[i]);
            }
        }
    }


    // check if we are a triangle mesh
    bool Mesh::CheckIfIsTriangleMesh() const
    {
        for (uint32 i = 0; i < m_numPolygons; ++i)
        {
            if (m_polyVertexCounts[i] != 3)
            {
                return false;
            }
        }

        return true;
    }


    // check if we are a quad mesh
    bool Mesh::CheckIfIsQuadMesh() const
    {
        for (uint32 i = 0; i < m_numPolygons; ++i)
        {
            if (m_polyVertexCounts[i] != 4)
            {
                return false;
            }
        }

        return true;
    }


    // calculate how many triangles it would take to draw this mesh
    uint32 Mesh::CalcNumTriangles() const
    {
        uint32 numTriangles = 0;

        const uint8* polyVertexCounts = GetPolygonVertexCounts();
        const uint32 numPolygons = GetNumPolygons();
        for (uint32 i = 0; i < numPolygons; ++i)
        {
            numTriangles += (polyVertexCounts[i] - 2); // 3 verts=1 triangle, 4 verts=2 triangles, 5 verts=3 triangles, etc
        }
        return numTriangles;
    }


    void Mesh::ReserveVertexAttributeLayerSpace(uint32 numLayers)
    {
        m_vertexAttributes.reserve(numLayers);
    }


    // scale all positional data
    void Mesh::Scale(float scaleFactor)
    {
        for (VertexAttributeLayer* layer : m_vertexAttributes)
        {
            layer->Scale(scaleFactor);
        }

        for (VertexAttributeLayer* layer : m_sharedVertexAttributes)
        {
            layer->Scale(scaleFactor);
        }

        // scale the positional data
        AZ::Vector3* positions       = (AZ::Vector3*)FindVertexData(ATTRIB_POSITIONS);
        AZ::Vector3* orgPositions    = (AZ::Vector3*)FindOriginalVertexData(ATTRIB_POSITIONS);

        const uint32 numVerts = m_numVertices;
        for (uint32 i = 0; i < numVerts; ++i)
        {
            positions[i] = positions[i] * scaleFactor;
            orgPositions[i] = orgPositions[i] * scaleFactor;
        }
    }


    // find by name
    size_t Mesh::FindVertexAttributeLayerIndexByName(const char* name) const
    {
        const auto foundLayer = AZStd::find_if(begin(m_vertexAttributes), end(m_vertexAttributes), [name](const VertexAttributeLayer* layer)
        {
            return layer->GetNameString() == name;
        });
        return foundLayer != end(m_vertexAttributes) ? AZStd::distance(begin(m_vertexAttributes), foundLayer) : InvalidIndex;
    }


    // find by name as string
    size_t Mesh::FindVertexAttributeLayerIndexByNameString(const AZStd::string& name) const
    {
        const auto foundLayer = AZStd::find_if(begin(m_vertexAttributes), end(m_vertexAttributes), [name](const VertexAttributeLayer* layer)
        {
            return layer->GetNameString() == name;
        });
        return foundLayer != end(m_vertexAttributes) ? AZStd::distance(begin(m_vertexAttributes), foundLayer) : InvalidIndex;
    }


    // find by name ID
    size_t Mesh::FindVertexAttributeLayerIndexByNameID(uint32 nameID) const
    {
        const auto foundLayer = AZStd::find_if(begin(m_vertexAttributes), end(m_vertexAttributes), [nameID](const VertexAttributeLayer* layer)
        {
            return layer->GetNameID() == nameID;
        });
        return foundLayer != end(m_vertexAttributes) ? AZStd::distance(begin(m_vertexAttributes), foundLayer) : InvalidIndex;
    }


    // find by name
    size_t Mesh::FindSharedVertexAttributeLayerIndexByName(const char* name) const
    {
        const auto foundLayer = AZStd::find_if(begin(m_sharedVertexAttributes), end(m_sharedVertexAttributes), [name](const VertexAttributeLayer* layer)
        {
            return layer->GetNameString() == name;
        });
        return foundLayer != end(m_sharedVertexAttributes) ? AZStd::distance(begin(m_sharedVertexAttributes), foundLayer) : InvalidIndex;
    }


    // find by name as string
    size_t Mesh::FindSharedVertexAttributeLayerIndexByNameString(const AZStd::string& name) const
    {
        const auto foundLayer = AZStd::find_if(begin(m_sharedVertexAttributes), end(m_sharedVertexAttributes), [name](const VertexAttributeLayer* layer)
        {
            return layer->GetNameString() == name;
        });
        return foundLayer != end(m_sharedVertexAttributes) ? AZStd::distance(begin(m_sharedVertexAttributes), foundLayer) : InvalidIndex;
    }


    // find by name ID
    size_t Mesh::FindSharedVertexAttributeLayerIndexByNameID(uint32 nameID) const
    {
        const auto foundLayer = AZStd::find_if(begin(m_sharedVertexAttributes), end(m_sharedVertexAttributes), [nameID](const VertexAttributeLayer* layer)
        {
            return layer->GetNameID() == nameID;
        });
        return foundLayer != end(m_sharedVertexAttributes) ? AZStd::distance(begin(m_sharedVertexAttributes), foundLayer) : InvalidIndex;
    }
} // namespace EMotionFX<|MERGE_RESOLUTION|>--- conflicted
+++ resolved
@@ -255,13 +255,6 @@
             else if (name == AZ::Name("SKIN_JOINTINDICES"))
             {
                 // Atom stores the skin indices as uint16, but the buffer itself is a buffer of uint32 with two id's per element
-<<<<<<< HEAD
-=======
-                size_t influenceCount = elementCountInBytes / sizeof(AZ::u16);
-                maxSkinInfluences = aznumeric_caster(influenceCount / modelVertexCount);
-                AZ_Assert(maxSkinInfluences > 0 && maxSkinInfluences < 100, "Expect max skin influences in a reasonable value range.");
-                AZ_Assert(influenceCount % modelVertexCount == 0, "Expect an equal number of influences for each vertex.");
->>>>>>> b3c8b0f5
                 AZ_Assert(bufferAssetViewDescriptor.m_elementSize == 4, "Expect skin joint indices to be stored in a raw 32-bit per element buffer"); 
 
                 // Multiply element offset by 2 here since m_elementOffset is referring to 32-bit elements
