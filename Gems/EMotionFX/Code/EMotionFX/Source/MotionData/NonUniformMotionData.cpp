--- conflicted
+++ resolved
@@ -1204,15 +1204,9 @@
     }
 #endif
 
-<<<<<<< HEAD
     void NonUniformMotionData::ExtractMotion(size_t sampleJointDataIndex, size_t rootJointDataIndex, bool transitionZeroXAxis, bool transitionZeroYAxis, bool extractRotation)
     {
         MotionData::ExtractMotion(sampleJointDataIndex, rootJointDataIndex, transitionZeroXAxis, transitionZeroYAxis, extractRotation);
-=======
-    void NonUniformMotionData::ExtractMotion(size_t sampleJointDataIndex, size_t rootJointDataIndex, bool transitionZeroXAxis, bool transitionZeroYAxis)
-    {
-        MotionData::ExtractMotion(sampleJointDataIndex, rootJointDataIndex, transitionZeroXAxis, transitionZeroYAxis);
->>>>>>> 271c65a5
 
         if (sampleJointDataIndex == rootJointDataIndex)
         {
@@ -1222,14 +1216,11 @@
         if (m_jointData.size() > sampleJointDataIndex && m_jointData.size() > rootJointDataIndex)
         {
             m_jointData[rootJointDataIndex].m_positionTrack = m_jointData[sampleJointDataIndex].m_positionTrack;
-<<<<<<< HEAD
             if (extractRotation)
             {
                 m_jointData[rootJointDataIndex].m_rotationTrack = m_jointData[sampleJointDataIndex].m_rotationTrack;
             }
 
-=======
->>>>>>> 271c65a5
             for (size_t i = 0; i < m_jointData[sampleJointDataIndex].m_positionTrack.m_values.size(); ++i)
             {
                 // Zero out transition movement based on settings.
@@ -1247,17 +1238,13 @@
                 const float x = transitionZeroXAxis ? m_jointData[sampleJointDataIndex].m_positionTrack.m_values[i].GetX() : 0;
                 const float y = transitionZeroYAxis ? m_jointData[sampleJointDataIndex].m_positionTrack.m_values[i].GetY() : 0;
                 const float z = m_jointData[sampleJointDataIndex].m_positionTrack.m_values[i].GetZ();
-<<<<<<< HEAD
+
                 m_jointData[sampleJointDataIndex].m_positionTrack.m_values[i].Set(x, y, z);
 
                 if (extractRotation)
                 {
                     m_jointData[sampleJointDataIndex].m_rotationTrack.m_values[i].FromQuaternion(AZ::Quaternion::CreateIdentity());
                 }
-=======
-
-                m_jointData[sampleJointDataIndex].m_positionTrack.m_values[i].Set(x, y, z);
->>>>>>> 271c65a5
             }
         }
 
