--- conflicted
+++ resolved
@@ -498,11 +498,7 @@
         }
         if (findPreviousMaximizedDialogNeeded)
         {
-<<<<<<< HEAD
-            for (auto curDialog = AZStd::make_reverse_iterator(dialog); curDialog != mDialogs.rend(); ++curDialog)
-=======
-            for (auto curDialog = AZStd::make_reverse_iterator(dialog) + 1; curDialog != m_dialogs.rend(); ++curDialog)
->>>>>>> e1ce9b21
+            for (auto curDialog = AZStd::make_reverse_iterator(dialog); curDialog != m_dialogs.rend(); ++curDialog)
             {
                 if (curDialog->m_maximizeSize && curDialog->m_frame->isHidden() == false)
                 {
