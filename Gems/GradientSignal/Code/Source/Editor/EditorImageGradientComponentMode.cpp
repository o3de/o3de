/*
 * Copyright (c) Contributors to the Open 3D Engine Project.
 * For complete copyright and license terms please see the LICENSE at the root of this distribution.
 *
 * SPDX-License-Identifier: Apache-2.0 OR MIT
 *
 */

#include <AzCore/Component/TransformBus.h>

#include <AzToolsFramework/ActionManager/Action/ActionManagerInterface.h>
#include <AzToolsFramework/ActionManager/Menu/MenuManagerInterface.h>
#include <AzToolsFramework/ActionManager/HotKey/HotKeyManagerInterface.h>
#include <AzToolsFramework/API/ComponentModeCollectionInterface.h>
#include <AzToolsFramework/API/ToolsApplicationAPI.h>
#include <AzToolsFramework/Manipulators/PaintBrushManipulator.h>
#include <AzToolsFramework/Manipulators/ManipulatorManager.h>
#include <AzToolsFramework/Manipulators/ManipulatorView.h>
#include <AzFramework/PaintBrush/PaintBrushNotificationBus.h>
#include <AzToolsFramework/PaintBrush/GlobalPaintBrushSettingsRequestBus.h>
#include <AzToolsFramework/PaintBrush/GlobalPaintBrushSettingsWindow.h>
#include <AzToolsFramework/ViewportSelection/EditorSelectionUtil.h>

#include <Editor/EditorImageGradientComponentMode.h>

#include <GradientSignal/Components/ImageGradientModification.h>
#include <GradientSignal/Ebuses/GradientRequestBus.h>
#include <GradientSignal/Ebuses/ImageGradientModificationBus.h>
#include <GradientSignal/Ebuses/ImageGradientRequestBus.h>

#include <LmbrCentral/Dependency/DependencyNotificationBus.h>

namespace GradientSignal
{
<<<<<<< HEAD
    static constexpr AZStd::string_view EditMenuIdentifier = "o3de.menu.editor.edit";
=======
    AZ_CLASS_ALLOCATOR_IMPL(EditorImageGradientComponentMode, AZ::SystemAllocator)
>>>>>>> 2daa2274

    //! Class that tracks the data for undoing/redoing a paint stroke.
    class PaintBrushUndoBuffer : public AzToolsFramework::UndoSystem::URSequencePoint
    {
    public:
        AZ_CLASS_ALLOCATOR(PaintBrushUndoBuffer, AZ::SystemAllocator, 0);
        AZ_RTTI(PaintBrushUndoBuffer, "{E37936AC-22E1-403A-A36B-55390832EDE4}");

        PaintBrushUndoBuffer(AZ::EntityId imageEntityId)
            : AzToolsFramework::UndoSystem::URSequencePoint("PaintStroke")
            , m_entityId(imageEntityId)
        {
        }

        virtual ~PaintBrushUndoBuffer() = default;

        void Undo() override
        {
            if (m_strokeImageBuffer->Empty())
            {
                return;
            }

            // Apply the "undo" buffer
            const bool undo = true;
            m_strokeImageBuffer->ApplyChangeBuffer(undo);

            // Notify anything listening to the image gradient that the modified region has changed.
            LmbrCentral::DependencyNotificationBus::Event(
                m_entityId, &LmbrCentral::DependencyNotificationBus::Events::OnCompositionRegionChanged, m_dirtyArea);
        }

        void Redo() override
        {
            if (m_strokeImageBuffer->Empty())
            {
                return;
            }

            // Apply the "redo" buffer
            const bool undo = false;
            m_strokeImageBuffer->ApplyChangeBuffer(undo);

            // Notify anything listening to the image gradient that the modified region has changed.
            LmbrCentral::DependencyNotificationBus::Event(
                m_entityId, &LmbrCentral::DependencyNotificationBus::Events::OnCompositionRegionChanged, m_dirtyArea);
        }

        bool Changed() const override
        {
            return !m_strokeImageBuffer->Empty();
        }

        void SetUndoBufferAndDirtyArea(AZStd::shared_ptr<ImageTileBuffer> buffer, const AZ::Aabb& dirtyArea)
        {
            m_strokeImageBuffer = buffer;
            m_dirtyArea = dirtyArea;
        }

    private:
        //! The entity containing the modified image gradient.
        const AZ::EntityId m_entityId;

        //! The undo/redo data for the paint strokes.
        AZStd::shared_ptr<ImageTileBuffer> m_strokeImageBuffer;

        //! Cached dirty area
        AZ::Aabb m_dirtyArea;
    };

    EditorImageGradientComponentMode::EditorImageGradientComponentMode(
        const AZ::EntityComponentIdPair& entityComponentIdPair, AZ::Uuid componentType)
        : EditorBaseComponentMode(entityComponentIdPair, componentType)
    {
        ImageGradientModificationNotificationBus::Handler::BusConnect(entityComponentIdPair.GetEntityId());

        // Set our paint brush min/max world size range. The minimum size should be large enough to paint at least one pixel, and
        // the max size is clamped so that we can't paint more than 256 x 256 pixels per brush stamp.
        // 256 is an arbitrary number, but if we start getting much larger, performance can drop precipitously.
        // Note: To truly control performance, additional clamping is still needed, because large mouse movements in world space with
        // a tiny brush can still cause extremely large numbers of brush points to get calculated and checked.

        constexpr float MaxBrushPixelSize = 256.0f;
        AZ::Vector2 imagePixelsPerMeter(0.0f);
        ImageGradientRequestBus::EventResult(imagePixelsPerMeter, GetEntityId(), &ImageGradientRequestBus::Events::GetImagePixelsPerMeter);

        float minBrushSize = AZStd::min(imagePixelsPerMeter.GetX(), imagePixelsPerMeter.GetY());
        float maxBrushSize = AZStd::max(imagePixelsPerMeter.GetX(), imagePixelsPerMeter.GetY());

        minBrushSize = (minBrushSize <= 0.0f) ? 0.0f : (1.0f / minBrushSize);
        maxBrushSize = (maxBrushSize <= 0.0f) ? 0.0f : (MaxBrushPixelSize / maxBrushSize);

        AzToolsFramework::GlobalPaintBrushSettingsRequestBus::Broadcast(
            &AzToolsFramework::GlobalPaintBrushSettingsRequestBus::Events::SetSizeRange, minBrushSize, maxBrushSize);

        AZ::Transform worldFromLocal = AZ::Transform::CreateIdentity();
        AZ::TransformBus::EventResult(worldFromLocal, GetEntityId(), &AZ::TransformInterface::GetWorldTM);

        // Create the paintbrush manipulator with the appropriate color space.
        m_brushManipulator = AzToolsFramework::PaintBrushManipulator::MakeShared(
            worldFromLocal, entityComponentIdPair, AzToolsFramework::PaintBrushColorMode::Greyscale);
        m_brushManipulator->Register(AzToolsFramework::g_mainManipulatorManagerId);
    }

    EditorImageGradientComponentMode::~EditorImageGradientComponentMode()
    {
        EndUndoBatch();

        m_brushManipulator->Unregister();
        m_brushManipulator.reset();

        ImageGradientModificationNotificationBus::Handler::BusDisconnect();
    }

    void EditorImageGradientComponentMode::Reflect(AZ::ReflectContext* context)
    {
        AzToolsFramework::ComponentModeFramework::ReflectEditorBaseComponentModeDescendant<EditorImageGradientComponentMode>(context);
    }

    void EditorImageGradientComponentMode::RegisterActions()
    {
        AzToolsFramework::PaintBrushManipulator::RegisterActions();
    }

    void EditorImageGradientComponentMode::BindActionsToModes()
    {
        auto actionManagerInterface = AZ::Interface<AzToolsFramework::ActionManagerInterface>::Get();
        AZ_Assert(actionManagerInterface, "EditorImageGradientComponentMode - could not get ActionManagerInterface on BindActionsToModes.");

        AZ::SerializeContext* serializeContext = nullptr;
        AZ::ComponentApplicationBus::BroadcastResult(serializeContext, &AZ::ComponentApplicationRequests::GetSerializeContext);

        AZStd::string modeIdentifier = AZStd::string::format(
            "o3de.context.mode.%s", serializeContext->FindClassData(azrtti_typeid<EditorImageGradientComponentMode>())->m_name);

        actionManagerInterface->AssignModeToAction(modeIdentifier, "o3de.action.paintBrushManipulator.increaseSize");
        actionManagerInterface->AssignModeToAction(modeIdentifier, "o3de.action.paintBrushManipulator.decreaseSize");
        actionManagerInterface->AssignModeToAction(modeIdentifier, "o3de.action.paintBrushManipulator.increaseHardness");
        actionManagerInterface->AssignModeToAction(modeIdentifier, "o3de.action.paintBrushManipulator.decreaseHardness");
    }

    void EditorImageGradientComponentMode::BindActionsToMenus()
    {
        auto menuManagerInterface = AZ::Interface<AzToolsFramework::MenuManagerInterface>::Get();
        AZ_Assert(menuManagerInterface, "EditorImageGradientComponentMode - could not get MenuManagerInterface on BindActionsToMenus.");

        menuManagerInterface->AddActionToMenu(EditMenuIdentifier, "o3de.action.paintBrushManipulator.increaseSize", 6000);
        menuManagerInterface->AddActionToMenu(EditMenuIdentifier, "o3de.action.paintBrushManipulator.decreaseSize", 6001);
        menuManagerInterface->AddActionToMenu(EditMenuIdentifier, "o3de.action.paintBrushManipulator.increaseHardness", 6002);
        menuManagerInterface->AddActionToMenu(EditMenuIdentifier, "o3de.action.paintBrushManipulator.decreaseHardness", 6003);
    }

    AZStd::vector<AzToolsFramework::ActionOverride> EditorImageGradientComponentMode::PopulateActionsImpl()
    {
        return m_brushManipulator->PopulateActionsImpl();
    }

    AZStd::string EditorImageGradientComponentMode::GetComponentModeName() const
    {
        return "Image Gradient Paint Mode";
    }

    AZ::Uuid EditorImageGradientComponentMode::GetComponentModeType() const
    {
        return azrtti_typeid<EditorImageGradientComponentMode>();
    }

    bool EditorImageGradientComponentMode::HandleMouseInteraction(
        const AzToolsFramework::ViewportInteraction::MouseInteractionEvent& mouseInteraction)
    {
        return m_brushManipulator->HandleMouseInteraction(mouseInteraction);
    }

    void EditorImageGradientComponentMode::Refresh()
    {
    }

    void EditorImageGradientComponentMode::BeginUndoBatch()
    {
        AZ_Assert(m_undoBatch == nullptr, "Starting an undo batch while one is already active!");

        AzToolsFramework::ToolsApplicationRequests::Bus::BroadcastResult(
            m_undoBatch, &AzToolsFramework::ToolsApplicationRequests::Bus::Events::BeginUndoBatch, "PaintStroke");

        m_paintBrushUndoBuffer = aznew PaintBrushUndoBuffer(GetEntityId());
        m_paintBrushUndoBuffer->SetParent(m_undoBatch);
    }

    void EditorImageGradientComponentMode::EndUndoBatch()
    {
        if (m_undoBatch != nullptr)
        {
            AzToolsFramework::ToolsApplicationRequests::Bus::Broadcast(
                &AzToolsFramework::ToolsApplicationRequests::Bus::Events::EndUndoBatch);
            m_undoBatch = nullptr;
            m_paintBrushUndoBuffer = nullptr;
        }
    }

    void EditorImageGradientComponentMode::OnImageGradientBrushStrokeBegin()
    {
        BeginUndoBatch();
    }

    void EditorImageGradientComponentMode::OnImageGradientBrushStrokeEnd(
        AZStd::shared_ptr<ImageTileBuffer> changedDataBuffer, const AZ::Aabb& dirtyRegion)
    {
        AZ_Assert(m_paintBrushUndoBuffer != nullptr, "Undo batch is expected to exist while painting");

        // Hand over ownership of the paint stroke buffer to the undo/redo buffer.
        m_paintBrushUndoBuffer->SetUndoBufferAndDirtyArea(changedDataBuffer, dirtyRegion);

        EndUndoBatch();
    }

} // namespace GradientSignal<|MERGE_RESOLUTION|>--- conflicted
+++ resolved
@@ -32,11 +32,9 @@
 
 namespace GradientSignal
 {
-<<<<<<< HEAD
+    AZ_CLASS_ALLOCATOR_IMPL(EditorImageGradientComponentMode, AZ::SystemAllocator)
+
     static constexpr AZStd::string_view EditMenuIdentifier = "o3de.menu.editor.edit";
-=======
-    AZ_CLASS_ALLOCATOR_IMPL(EditorImageGradientComponentMode, AZ::SystemAllocator)
->>>>>>> 2daa2274
 
     //! Class that tracks the data for undoing/redoing a paint stroke.
     class PaintBrushUndoBuffer : public AzToolsFramework::UndoSystem::URSequencePoint
