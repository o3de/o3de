--- conflicted
+++ resolved
@@ -506,20 +506,6 @@
 
     void SystemComponent::RenderBuffers()
     {
-<<<<<<< HEAD
-        // ToDo: With Atom?
-        /*if (!m_linePoints.empty())
-        {
-            AZ_Assert(m_linePoints.size() == m_lineColors.size(), "Lines: Expected an equal number of points to colors.");
-            ???->DrawLines(m_linePoints.begin(), m_linePoints.size(), m_lineColors.begin(), 1.0f);
-        }
-
-        if (!m_trianglePoints.empty())
-        {
-            AZ_Assert(m_trianglePoints.size() == m_triangleColors.size(), "Triangles: Expected an equal number of points to colors.");
-            ???->DrawTriangles(m_trianglePoints.begin(), m_trianglePoints.size(), m_triangleColors.begin());
-        }*/
-=======
         if (!m_linePoints.empty() || !m_trianglePoints.empty())
         {
             AzFramework::DebugDisplayRequestBus::BusPtr debugDisplayBus;
@@ -549,7 +535,6 @@
                 }
             }
         }
->>>>>>> d3e1d700
     }
 
     static void CmdEnableWireFrame([[maybe_unused]] IConsoleCmdArgs* args)
@@ -857,16 +842,6 @@
     {
         AZ_PROFILE_FUNCTION(AZ::Debug::ProfileCategory::Physics);
 
-<<<<<<< HEAD
-        // ToDo: With Atom?
-        /*if (m_settings.m_visualizationEnabled && m_culling.m_boxWireframe)
-        {
-            ColorB wireframeColor = MapOriginalPhysXColorToUserDefinedValues(1);
-            AABB lyAABB(AZAabbToLyAABB(cullingBoxAabb));
-
-            ???->DrawAABB(lyAABB, false, wireframeColor, EBoundingBoxDrawStyle::eBBD_Extremes_Color_Encoded);
-        }*/
-=======
         if (m_settings.m_visualizationEnabled && m_culling.m_boxWireframe)
         {
             AzFramework::DebugDisplayRequestBus::BusPtr debugDisplayBus;
@@ -879,7 +854,6 @@
                 debugDisplay->DrawWireBox(cullingBoxAabb.GetMin(), cullingBoxAabb.GetMax());
             }
         }
->>>>>>> d3e1d700
     }
 
     AZ::Color SystemComponent::MapOriginalPhysXColorToUserDefinedValues(const physx::PxU32& originalColor)
