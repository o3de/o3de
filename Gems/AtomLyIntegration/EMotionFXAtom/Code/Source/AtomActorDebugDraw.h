/*
 * Copyright (c) Contributors to the Open 3D Engine Project.
 * For complete copyright and license terms please see the LICENSE at the root of this distribution.
 *
 * SPDX-License-Identifier: Apache-2.0 OR MIT
 *
 */

#pragma once

#include <AzCore/std/containers/vector.h>
#include <AzCore/Math/Color.h>
#include <AzFramework/Font/FontInterface.h>
#include <AzFramework/Physics/DebugDraw/CharacterPhysicsDebugDraw.h>
#include <Integration/Rendering/RenderFlag.h>
#include <Integration/Rendering/RenderActorInstance.h>
#include <Atom/RPI.Public/ViewportContext.h>

namespace AzFramework
{
    class DebugDisplayRequests;
}

namespace EMotionFX
{
    class Mesh;
    class ActorInstance;
}

namespace AZ::RPI
{
    class AuxGeomDraw;
    class AuxGeomFeatureProcessorInterface;
}

namespace AZ::Render
{
    // Ultility class for atom debug render on actor
    class AtomActorDebugDraw
    {
    public:
        struct JointLimitRenderData
        {
            AZStd::vector<AZ::Vector3> m_vertexBuffer;
            AZStd::vector<AZ::u32> m_indexBuffer;
            AZStd::vector<AZ::Vector3> m_lineBuffer;
            AZStd::vector<bool> m_lineValidityBuffer;

            void Clear();
        };

        struct TrajectoryPathParticle
        {
            EMotionFX::Transform m_worldTm;
        };

        struct TrajectoryTracePath
        {
            AZStd::vector<TrajectoryPathParticle> m_traceParticles;
            const EMotionFX::ActorInstance* m_actorInstance;
            float m_timePassed;

            TrajectoryTracePath()
            {
                m_traceParticles.reserve(250);
                m_timePassed = 0.0f;
                m_actorInstance = NULL;
            }
        };

        AtomActorDebugDraw(AZ::EntityId entityId);

        void UpdateActorInstance(EMotionFX::ActorInstance* actorInstance, float deltaTime);
        void DebugDraw(const EMotionFX::ActorRenderFlags& renderFlags, EMotionFX::ActorInstance* instance);

    private:
        float CalculateBoneScale(EMotionFX::ActorInstance* actorInstance, EMotionFX::Node* node);
        float CalculateScaleMultiplier(EMotionFX::ActorInstance* instance) const;
        void PrepareForMesh(EMotionFX::Mesh* mesh, const AZ::Transform& worldTM);
        AzFramework::DebugDisplayRequests* GetDebugDisplay(AzFramework::ViewportId viewportId);

        void RenderAABB(EMotionFX::ActorInstance* instance,
            bool enableNodeAabb,
            const AZ::Color& nodeAabbColor,
            bool enableMeshAabb,
            const AZ::Color& meshAabbColor,
            bool enableStaticAabb,
            const AZ::Color& staticAabbColor);
        void RenderLineSkeleton(AzFramework::DebugDisplayRequests* debugDisplay,
            EMotionFX::ActorInstance* instance,
            const AZ::Color& skeletonColor) const;
        void RenderSkeleton(AzFramework::DebugDisplayRequests* debugDisplay,
            EMotionFX::ActorInstance* instance,
            const AZ::Color& color);
        void RenderEMFXDebugDraw(EMotionFX::ActorInstance* instance);
        void RenderNormals(
            EMotionFX::Mesh* mesh,
            const AZ::Transform& worldTM,
            bool vertexNormals,
            bool faceNormals,
            float vertexNormalsScale,
            float faceNormalsScale,
            float scaleMultiplier,
            const AZ::Color& vertexNormalsColor,
            const AZ::Color& faceNormalsColor);
        void RenderTangents(
            EMotionFX::Mesh* mesh, const AZ::Transform& worldTM, float tangentsScale, float scaleMultiplier,
            const AZ::Color& tangentsColor, const AZ::Color& mirroredBitangentsColor, const AZ::Color& bitangentsColor);
        void RenderWireframe(EMotionFX::Mesh* mesh, const AZ::Transform& worldTM,
            float scale, const AZ::Color& color);
        void RenderJointNames(EMotionFX::ActorInstance* actorInstance, RPI::ViewportContextPtr viewportContext, const AZ::Color& jointNameColor);
        void RenderNodeOrientations(EMotionFX::ActorInstance* actorInstance, AzFramework::DebugDisplayRequests* debugDisplay, float scale = 1.0f);
        void RenderLineAxis(
            AzFramework::DebugDisplayRequests* debugDisplay,
            AZ::Transform worldTM,      //!< The world space transformation matrix to visualize. */
            float size,                 //!< The size value in units is used to control the scaling of the axis. */
            bool selected,              //!< Set to true if you want to render the axis using the selection color. */
            bool renderAxisName = false);

<<<<<<< HEAD
        void RenderColliders(AzFramework::DebugDisplayRequests* debugDisplay,
            const AzPhysics::ShapeColliderPairList& colliders,
            const EMotionFX::ActorInstance* actorInstance,
            const EMotionFX::Node* node,
            const AZ::Color& colliderColor) const;

        void RenderColliders(AzFramework::DebugDisplayRequests* debugDisplay,
            EMotionFX::PhysicsSetup::ColliderConfigType colliderConfigType,
            EMotionFX::ActorInstance* actorInstance,
            const AZ::Color& defaultColor,
            const AZ::Color& selectedColor) const;

        void RenderJointFrame(AzFramework::DebugDisplayRequests* debugDisplay,
            const AzPhysics::JointConfiguration& configuration,
            const EMotionFX::ActorInstance* actorInstance,
            const EMotionFX::Node* node,
            const AZ::Color& color) const;

        void RenderJointLimit(AzFramework::DebugDisplayRequests* debugDisplay,
            const AzPhysics::JointConfiguration& configuration,
            const EMotionFX::ActorInstance* actorInstance,
            const EMotionFX::Node* node,
            const EMotionFX::Node* parentNode,
            const AZ::Color& regularColor,
            const AZ::Color& violatedColor);

        void RenderRagdoll(AzFramework::DebugDisplayRequests* debugDisplay,
            EMotionFX::ActorInstance* actorInstance,
            bool renderColliders,
            bool renderJointLimits);

        void RenderTrajectoryPath(
            AzFramework::DebugDisplayRequests* debugDisplay,
            const EMotionFX::ActorInstance* actorInstance,
            const AZ::Color& headColor,
            const AZ::Color& pathColor);
        TrajectoryTracePath* FindTrajectoryPath(const EMotionFX::ActorInstance* actorInstance);

=======
>>>>>>> 9a1bf893
        EMotionFX::Mesh* m_currentMesh = nullptr; //!< A pointer to the mesh whose world space positions are in the pre-calculated positions buffer.
                                                  //!< NULL in case we haven't pre-calculated any positions yet.
        AZStd::vector<AZ::Vector3> m_worldSpacePositions; //!< The buffer used to store world space positions for rendering normals
                                                          //!< tangents and the wireframe.

        static constexpr float BaseFontSize = 0.7f;
        const Vector3 TopRightBorderPadding = AZ::Vector3(-40.0f, 22.0f, 0.0f);
        const AZ::Color SelectedColor = AZ::Color{ 1.0f, 0.67f, 0.0f, 1.0f };

        RPI::AuxGeomFeatureProcessorInterface* m_auxGeomFeatureProcessor = nullptr;
        AZStd::vector<AZ::Vector3> m_auxVertices;
        AZStd::vector<AZ::Color> m_auxColors;
        EntityId m_entityId;

<<<<<<< HEAD
        // Joint limits
        static constexpr float s_scale = 0.1f;
        static constexpr AZ::u32 s_angularSubdivisions = 32;
        static constexpr AZ::u32 s_radialSubdivisions = 2;
        JointLimitRenderData m_jointLimitRenderData;
=======
        Physics::CharacterPhysicsDebugDraw m_characterPhysicsDebugDraw;
>>>>>>> 9a1bf893

        // Motion extraction paths
        AZStd::vector<TrajectoryTracePath*> m_trajectoryTracePaths;

        AzFramework::TextDrawParameters m_drawParams;
        AzFramework::FontDrawInterface* m_fontDrawInterface = nullptr;
    };
}<|MERGE_RESOLUTION|>--- conflicted
+++ resolved
@@ -39,16 +39,6 @@
     class AtomActorDebugDraw
     {
     public:
-        struct JointLimitRenderData
-        {
-            AZStd::vector<AZ::Vector3> m_vertexBuffer;
-            AZStd::vector<AZ::u32> m_indexBuffer;
-            AZStd::vector<AZ::Vector3> m_lineBuffer;
-            AZStd::vector<bool> m_lineValidityBuffer;
-
-            void Clear();
-        };
-
         struct TrajectoryPathParticle
         {
             EMotionFX::Transform m_worldTm;
@@ -117,37 +107,7 @@
             bool selected,              //!< Set to true if you want to render the axis using the selection color. */
             bool renderAxisName = false);
 
-<<<<<<< HEAD
-        void RenderColliders(AzFramework::DebugDisplayRequests* debugDisplay,
-            const AzPhysics::ShapeColliderPairList& colliders,
-            const EMotionFX::ActorInstance* actorInstance,
-            const EMotionFX::Node* node,
-            const AZ::Color& colliderColor) const;
 
-        void RenderColliders(AzFramework::DebugDisplayRequests* debugDisplay,
-            EMotionFX::PhysicsSetup::ColliderConfigType colliderConfigType,
-            EMotionFX::ActorInstance* actorInstance,
-            const AZ::Color& defaultColor,
-            const AZ::Color& selectedColor) const;
-
-        void RenderJointFrame(AzFramework::DebugDisplayRequests* debugDisplay,
-            const AzPhysics::JointConfiguration& configuration,
-            const EMotionFX::ActorInstance* actorInstance,
-            const EMotionFX::Node* node,
-            const AZ::Color& color) const;
-
-        void RenderJointLimit(AzFramework::DebugDisplayRequests* debugDisplay,
-            const AzPhysics::JointConfiguration& configuration,
-            const EMotionFX::ActorInstance* actorInstance,
-            const EMotionFX::Node* node,
-            const EMotionFX::Node* parentNode,
-            const AZ::Color& regularColor,
-            const AZ::Color& violatedColor);
-
-        void RenderRagdoll(AzFramework::DebugDisplayRequests* debugDisplay,
-            EMotionFX::ActorInstance* actorInstance,
-            bool renderColliders,
-            bool renderJointLimits);
 
         void RenderTrajectoryPath(
             AzFramework::DebugDisplayRequests* debugDisplay,
@@ -155,9 +115,6 @@
             const AZ::Color& headColor,
             const AZ::Color& pathColor);
         TrajectoryTracePath* FindTrajectoryPath(const EMotionFX::ActorInstance* actorInstance);
-
-=======
->>>>>>> 9a1bf893
         EMotionFX::Mesh* m_currentMesh = nullptr; //!< A pointer to the mesh whose world space positions are in the pre-calculated positions buffer.
                                                   //!< NULL in case we haven't pre-calculated any positions yet.
         AZStd::vector<AZ::Vector3> m_worldSpacePositions; //!< The buffer used to store world space positions for rendering normals
@@ -172,16 +129,7 @@
         AZStd::vector<AZ::Color> m_auxColors;
         EntityId m_entityId;
 
-<<<<<<< HEAD
-        // Joint limits
-        static constexpr float s_scale = 0.1f;
-        static constexpr AZ::u32 s_angularSubdivisions = 32;
-        static constexpr AZ::u32 s_radialSubdivisions = 2;
-        JointLimitRenderData m_jointLimitRenderData;
-=======
         Physics::CharacterPhysicsDebugDraw m_characterPhysicsDebugDraw;
->>>>>>> 9a1bf893
-
         // Motion extraction paths
         AZStd::vector<TrajectoryTracePath*> m_trajectoryTracePaths;
 
