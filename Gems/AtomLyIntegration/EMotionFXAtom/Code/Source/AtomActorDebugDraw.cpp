--- conflicted
+++ resolved
@@ -1008,273 +1008,6 @@
             {
                 const AZ::Vector3 zNamePos = position + zAxisDir * (size * 1.15f);
                 debugDisplay->DrawTextLabel(zNamePos, frontSize, "Z");
-            }
-        }
-    }
-<<<<<<< HEAD
-
-    void AtomActorDebugDraw::RenderColliders(AzFramework::DebugDisplayRequests* debugDisplay,
-        const AzPhysics::ShapeColliderPairList& colliders,
-        const EMotionFX::ActorInstance* actorInstance,
-        const EMotionFX::Node* node,
-        const AZ::Color& colliderColor) const
-    {
-        if (!debugDisplay)
-        {
-            return;
-        }
-
-        const size_t nodeIndex = node->GetNodeIndex();
-
-        for (const auto& collider : colliders)
-        {
-#ifndef EMFX_SCALE_DISABLED
-            const AZ::Vector3& worldScale = actorInstance->GetTransformData()->GetCurrentPose()->GetModelSpaceTransform(nodeIndex).m_scale;
-#else
-            const AZ::Vector3 worldScale = AZ::Vector3::CreateOne();
-#endif
-
-            const EMotionFX::Transform colliderOffsetTransform(collider.first->m_position, collider.first->m_rotation);
-            const EMotionFX::Transform& actorInstanceGlobalTransform = actorInstance->GetWorldSpaceTransform();
-            const EMotionFX::Transform& emfxNodeGlobalTransform =
-                actorInstance->GetTransformData()->GetCurrentPose()->GetModelSpaceTransform(nodeIndex);
-            const EMotionFX::Transform emfxColliderGlobalTransformNoScale =
-                colliderOffsetTransform * emfxNodeGlobalTransform * actorInstanceGlobalTransform;
-
-            const AZ::TypeId colliderType = collider.second->RTTI_GetType();
-            if (colliderType == azrtti_typeid<Physics::SphereShapeConfiguration>())
-            {
-                Physics::SphereShapeConfiguration* sphere = static_cast<Physics::SphereShapeConfiguration*>(collider.second.get());
-
-                // O3DE Physics scaling rules: The maximum component from the node scale will be multiplied by the radius of the sphere.
-                const float radius = sphere->m_radius *
-                    MCore::Max3<float>(static_cast<float>(worldScale.GetX()), static_cast<float>(worldScale.GetY()),
-                        static_cast<float>(worldScale.GetZ()));
-
-                debugDisplay->DepthTestOff();
-                debugDisplay->SetColor(colliderColor);
-                debugDisplay->DrawWireSphere(emfxColliderGlobalTransformNoScale.m_position, radius);
-            }
-            else if (colliderType == azrtti_typeid<Physics::CapsuleShapeConfiguration>())
-            {
-                Physics::CapsuleShapeConfiguration* capsule = static_cast<Physics::CapsuleShapeConfiguration*>(collider.second.get());
-
-                // O3DE Physics scaling rules: The maximum of the X/Y scale components of the node scale will be multiplied by the radius of
-                // the capsule. The Z component of the entity scale will be multiplied by the height of the capsule.
-                const float radius =
-                    capsule->m_radius * MCore::Max<float>(static_cast<float>(worldScale.GetX()), static_cast<float>(worldScale.GetY()));
-                const float height = capsule->m_height * static_cast<float>(worldScale.GetZ());
-
-                debugDisplay->DepthTestOff();
-                debugDisplay->SetColor(colliderColor);
-                debugDisplay->DrawWireCapsule(
-                    emfxColliderGlobalTransformNoScale.m_position, emfxColliderGlobalTransformNoScale.ToAZTransform().GetBasisZ(), radius, height);
-            }
-            else if (colliderType == azrtti_typeid<Physics::BoxShapeConfiguration>())
-            {
-                Physics::BoxShapeConfiguration* box = static_cast<Physics::BoxShapeConfiguration*>(collider.second.get());
-
-                // O3DE Physics scaling rules: Each component of the box dimensions will be scaled by the node's world scale.
-                AZ::Vector3 dimensions = box->m_dimensions;
-                dimensions *= worldScale;
-
-                debugDisplay->DepthTestOff();
-                debugDisplay->SetColor(colliderColor);
-                debugDisplay->DrawWireBox(
-                    emfxColliderGlobalTransformNoScale.m_position, emfxColliderGlobalTransformNoScale.m_position + dimensions);
-            }
-        }
-    }
-
-    void AtomActorDebugDraw::RenderColliders(AzFramework::DebugDisplayRequests* debugDisplay,
-        EMotionFX::PhysicsSetup::ColliderConfigType colliderConfigType,
-        EMotionFX::ActorInstance* actorInstance,
-        const AZ::Color& defaultColor,
-        const AZ::Color& selectedColor) const
-    {
-        if (colliderConfigType == EMotionFX::PhysicsSetup::Unknown)
-        {
-            return;
-        }
-
-        const EMotionFX::Actor* actor = actorInstance->GetActor();
-        const AZStd::shared_ptr<EMotionFX::PhysicsSetup>& physicsSetup = actor->GetPhysicsSetup();
-        const Physics::CharacterColliderConfiguration* colliderConfig = physicsSetup->GetColliderConfigByType(colliderConfigType);
-
-        if (colliderConfig)
-        {
-            const AZStd::unordered_set<size_t>* cachedSelectedJointIndices;
-            EMotionFX::JointSelectionRequestBus::BroadcastResult(
-                cachedSelectedJointIndices, &EMotionFX::JointSelectionRequests::FindSelectedJointIndices, actorInstance);
-
-            for (const Physics::CharacterColliderNodeConfiguration& nodeConfig : colliderConfig->m_nodes)
-            {
-                const EMotionFX::Node* joint = actor->GetSkeleton()->FindNodeByName(nodeConfig.m_name.c_str());
-                if (joint)
-                {
-                    const bool jointSelected = cachedSelectedJointIndices &&
-                        (cachedSelectedJointIndices->empty() || cachedSelectedJointIndices->find(joint->GetNodeIndex()) != cachedSelectedJointIndices->end());
-
-                    const AzPhysics::ShapeColliderPairList& colliders = nodeConfig.m_shapes;
-                    RenderColliders(debugDisplay, colliders, actorInstance, joint, jointSelected ? selectedColor : defaultColor);
-                }
-            }
-        }
-    }
-
-    void AtomActorDebugDraw::RenderJointFrame(AzFramework::DebugDisplayRequests* debugDisplay,
-        const AzPhysics::JointConfiguration& configuration,
-        const EMotionFX::ActorInstance* actorInstance,
-        const EMotionFX::Node* node,
-        const AZ::Color& color) const
-    {
-        const EMotionFX::Transform& actorInstanceWorldSpaceTransform = actorInstance->GetWorldSpaceTransform();
-        const EMotionFX::Pose* currentPose = actorInstance->GetTransformData()->GetCurrentPose();
-        const EMotionFX::Transform childJointLocalSpaceTransform(AZ::Vector3::CreateZero(), configuration.m_childLocalRotation);
-        const EMotionFX::Transform childModelSpaceTransform =
-            childJointLocalSpaceTransform * currentPose->GetModelSpaceTransform(node->GetNodeIndex());
-        const EMotionFX::Transform jointChildWorldSpaceTransformNoScale = (childModelSpaceTransform * actorInstanceWorldSpaceTransform);
-        AZ::Vector3 dir = jointChildWorldSpaceTransformNoScale.ToAZTransform().GetBasisX();
-
-        debugDisplay->SetColor(color);
-        debugDisplay->DrawArrow(jointChildWorldSpaceTransformNoScale.m_position, jointChildWorldSpaceTransformNoScale.m_position + dir, 0.1f);
-    }
-
-    void AtomActorDebugDraw::JointLimitRenderData::Clear()
-    {
-        m_vertexBuffer.clear();
-        m_indexBuffer.clear();
-        m_lineBuffer.clear();
-        m_lineValidityBuffer.clear();
-    }
-
-    void AtomActorDebugDraw::RenderJointLimit(AzFramework::DebugDisplayRequests* debugDisplay,
-        const AzPhysics::JointConfiguration& configuration,
-        const EMotionFX::ActorInstance* actorInstance,
-        const EMotionFX::Node* node,
-        const EMotionFX::Node* parentNode,
-        const AZ::Color& regularColor,
-        const AZ::Color& violatedColor)
-    {
-        const size_t nodeIndex = node->GetNodeIndex();
-        const size_t parentNodeIndex = parentNode->GetNodeIndex();
-        const EMotionFX::Transform& actorInstanceWorldTransform = actorInstance->GetWorldSpaceTransform();
-        const EMotionFX::Pose* currentPose = actorInstance->GetTransformData()->GetCurrentPose();
-        const AZ::Quaternion& parentOrientation = currentPose->GetModelSpaceTransform(parentNodeIndex).m_rotation;
-        const AZ::Quaternion& childOrientation = currentPose->GetModelSpaceTransform(nodeIndex).m_rotation;
-
-        m_jointLimitRenderData.Clear();
-        if (auto* jointHelpers = AZ::Interface<AzPhysics::JointHelpersInterface>::Get())
-        {
-            jointHelpers->GenerateJointLimitVisualizationData(
-                configuration, parentOrientation, childOrientation, s_scale, s_angularSubdivisions, s_radialSubdivisions,
-                m_jointLimitRenderData.m_vertexBuffer, m_jointLimitRenderData.m_indexBuffer,
-                m_jointLimitRenderData.m_lineBuffer, m_jointLimitRenderData.m_lineValidityBuffer);
-        }
-
-        EMotionFX::Transform jointModelSpaceTransform = currentPose->GetModelSpaceTransform(parentNodeIndex);
-        jointModelSpaceTransform.m_position = currentPose->GetModelSpaceTransform(nodeIndex).m_position;
-        const EMotionFX::Transform jointGlobalTransformNoScale = jointModelSpaceTransform * actorInstanceWorldTransform;
-
-        const size_t numLineBufferEntries = m_jointLimitRenderData.m_lineBuffer.size();
-        if (m_jointLimitRenderData.m_lineValidityBuffer.size() * 2 != numLineBufferEntries)
-        {
-            AZ_ErrorOnce("EMotionFX", false, "Unexpected buffer size in joint limit visualization for node %s", node->GetName());
-            return;
-        }
-
-        for (size_t i = 0; i < numLineBufferEntries; i += 2)
-        {
-            const AZ::Color& lineColor = m_jointLimitRenderData.m_lineValidityBuffer[i / 2] ? regularColor : violatedColor;
-            debugDisplay->DepthTestOff();
-            debugDisplay->DrawLine(
-                jointGlobalTransformNoScale.TransformPoint(m_jointLimitRenderData.m_lineBuffer[i]),
-                jointGlobalTransformNoScale.TransformPoint(m_jointLimitRenderData.m_lineBuffer[i + 1]), lineColor.GetAsVector4(), lineColor.GetAsVector4()
-            );
-        }
-    }
-
-    void AtomActorDebugDraw::RenderRagdoll(AzFramework::DebugDisplayRequests* debugDisplay,
-        EMotionFX::ActorInstance* actorInstance,
-        bool renderColliders,
-        bool renderJointLimits)
-    {
-        const EMotionFX::Actor* actor = actorInstance->GetActor();
-        const EMotionFX::Skeleton* skeleton = actor->GetSkeleton();
-        const size_t numNodes = skeleton->GetNumNodes();
-        const AZStd::shared_ptr<EMotionFX::PhysicsSetup>& physicsSetup = actor->GetPhysicsSetup();
-        const Physics::RagdollConfiguration& ragdollConfig = physicsSetup->GetRagdollConfig();
-        const AZStd::vector<Physics::RagdollNodeConfiguration>& ragdollNodes = ragdollConfig.m_nodes;
-        const Physics::CharacterColliderConfiguration& colliderConfig = ragdollConfig.m_colliders;
-        const EMotionFX::RagdollInstance* ragdollInstance = actorInstance->GetRagdollInstance();
-
-        const AZ::Render::RenderActorSettings& settings = EMotionFX::GetRenderActorSettings();
-        const AZ::Color& violatedColor = settings.m_violatedJointLimitColor;
-        const AZ::Color& defaultColor = settings.m_ragdollColliderColor;
-        const AZ::Color& selectedColor = settings.m_selectedRagdollColliderColor;
-
-        const AZStd::unordered_set<size_t>* cachedSelectedJointIndices;
-        EMotionFX::JointSelectionRequestBus::BroadcastResult(
-            cachedSelectedJointIndices, &EMotionFX::JointSelectionRequests::FindSelectedJointIndices, actorInstance);
-
-        for (size_t nodeIndex = 0; nodeIndex < numNodes; ++nodeIndex)
-        {
-            const EMotionFX::Node* joint = skeleton->GetNode(nodeIndex);
-            const size_t jointIndex = joint->GetNodeIndex();
-
-            AZ::Outcome<size_t> ragdollNodeIndex = AZ::Failure();
-            if (ragdollInstance)
-            {
-                ragdollNodeIndex = ragdollInstance->GetRagdollNodeIndex(jointIndex);
-            }
-            else
-            {
-                ragdollNodeIndex = ragdollConfig.FindNodeConfigIndexByName(joint->GetNameString());
-            }
-
-            if (!ragdollNodeIndex.IsSuccess())
-            {
-                continue;
-            }
-
-            const bool jointSelected = cachedSelectedJointIndices &&
-                (cachedSelectedJointIndices->empty() || cachedSelectedJointIndices->find(joint->GetNodeIndex()) != cachedSelectedJointIndices->end());
-
-            AZ::Color finalColor;
-            if (jointSelected)
-            {
-                finalColor = selectedColor;
-            }
-            else
-            {
-                finalColor = defaultColor;
-            }
-
-            const Physics::RagdollNodeConfiguration& ragdollNode = ragdollNodes[ragdollNodeIndex.GetValue()];
-
-            if (renderColliders)
-            {
-                const Physics::CharacterColliderNodeConfiguration* colliderNodeConfig =
-                    colliderConfig.FindNodeConfigByName(joint->GetNameString());
-                if (colliderNodeConfig)
-                {
-                    const AzPhysics::ShapeColliderPairList& colliders = colliderNodeConfig->m_shapes;
-                    RenderColliders(debugDisplay, colliders, actorInstance, joint, finalColor);
-                }
-            }
-
-            if (renderJointLimits && jointSelected)
-            {
-                const AZStd::shared_ptr<AzPhysics::JointConfiguration>& jointLimitConfig = ragdollNode.m_jointConfig;
-                if (jointLimitConfig)
-                {
-                    const EMotionFX::Node* ragdollParentNode = physicsSetup->FindRagdollParentNode(joint);
-                    if (ragdollParentNode)
-                    {
-                        RenderJointLimit(debugDisplay, *jointLimitConfig, actorInstance, joint, ragdollParentNode, finalColor, violatedColor);
-                        RenderJointFrame(debugDisplay, *jointLimitConfig, actorInstance, joint, finalColor);
-                    }
-                }
             }
         }
     }
@@ -1453,6 +1186,4 @@
             oldRight = vertices[3];
         }
     }
-=======
->>>>>>> 9a1bf893
 } // namespace AZ::Render