/*
 * Copyright (c) Contributors to the Open 3D Engine Project.
 * For complete copyright and license terms please see the LICENSE at the root of this distribution.
 *
 * SPDX-License-Identifier: Apache-2.0 OR MIT
 *
 */
#pragma once

#include <QSettings>
#include <AtomToolsFramework/Viewport/RenderViewportWidget.h>
#include <AzFramework/Viewport/CameraInput.h>
#include <EMStudio/AnimViewportRequestBus.h>
<<<<<<< HEAD
=======
#include <Integration/Rendering/RenderFlag.h>
>>>>>>> 07353ed4

namespace EMStudio
{
    class AnimViewportRenderer;

    class AnimViewportWidget
        : public AtomToolsFramework::RenderViewportWidget
        , private AnimViewportRequestBus::Handler
    {
    public:
        AnimViewportWidget(QWidget* parent = nullptr);
        ~AnimViewportWidget() override;
        AnimViewportRenderer* GetAnimViewportRenderer() { return m_renderer.get(); }

        void Reinit(bool resetCamera = true);
<<<<<<< HEAD
=======
        EMotionFX::ActorRenderFlagBitset GetRenderFlags() const;
>>>>>>> 07353ed4

    private:
        void OnTick(float deltaTime, AZ::ScriptTimePoint time) override;

        void CalculateCameraProjection();
        void SetupCameras();
        void SetupCameraController();

<<<<<<< HEAD
        // AnimViewportRequestBus::Handler overrides
        void ResetCamera();
        void SetCameraViewMode(CameraViewMode mode);

        static constexpr float CameraDistance = 2.0f;
=======
        void LoadRenderFlags();
        void SaveRenderFlags();

        // AnimViewportRequestBus::Handler overrides
        void ResetCamera();
        void SetCameraViewMode(CameraViewMode mode);
        void ToggleRenderFlag(EMotionFX::ActorRenderFlag flag);

        static constexpr float CameraDistance = 2.0f;
        static constexpr float DepthNear = 0.01f;
        static constexpr float DepthFar = 100.0f;
>>>>>>> 07353ed4

        AZStd::unique_ptr<AnimViewportRenderer> m_renderer;
        AZStd::shared_ptr<AzFramework::RotateCameraInput> m_rotateCamera;
        AZStd::shared_ptr<AzFramework::TranslateCameraInput> m_translateCamera;
        AZStd::shared_ptr<AzFramework::OrbitDollyScrollCameraInput> m_orbitDollyScrollCamera;
        EMotionFX::ActorRenderFlagBitset m_renderFlags;
    };
}<|MERGE_RESOLUTION|>--- conflicted
+++ resolved
@@ -11,10 +11,7 @@
 #include <AtomToolsFramework/Viewport/RenderViewportWidget.h>
 #include <AzFramework/Viewport/CameraInput.h>
 #include <EMStudio/AnimViewportRequestBus.h>
-<<<<<<< HEAD
-=======
 #include <Integration/Rendering/RenderFlag.h>
->>>>>>> 07353ed4
 
 namespace EMStudio
 {
@@ -30,10 +27,7 @@
         AnimViewportRenderer* GetAnimViewportRenderer() { return m_renderer.get(); }
 
         void Reinit(bool resetCamera = true);
-<<<<<<< HEAD
-=======
         EMotionFX::ActorRenderFlagBitset GetRenderFlags() const;
->>>>>>> 07353ed4
 
     private:
         void OnTick(float deltaTime, AZ::ScriptTimePoint time) override;
@@ -42,13 +36,6 @@
         void SetupCameras();
         void SetupCameraController();
 
-<<<<<<< HEAD
-        // AnimViewportRequestBus::Handler overrides
-        void ResetCamera();
-        void SetCameraViewMode(CameraViewMode mode);
-
-        static constexpr float CameraDistance = 2.0f;
-=======
         void LoadRenderFlags();
         void SaveRenderFlags();
 
@@ -60,7 +47,6 @@
         static constexpr float CameraDistance = 2.0f;
         static constexpr float DepthNear = 0.01f;
         static constexpr float DepthFar = 100.0f;
->>>>>>> 07353ed4
 
         AZStd::unique_ptr<AnimViewportRenderer> m_renderer;
         AZStd::shared_ptr<AzFramework::RotateCameraInput> m_rotateCamera;
