--- conflicted
+++ resolved
@@ -206,8 +206,6 @@
         return result;
     }
 
-<<<<<<< HEAD
-=======
     void AnimViewportRenderer::UpdateActorRenderFlag(EMotionFX::ActorRenderFlagBitset renderFlags)
     {
         for (AZ::Entity* entity : m_actorEntities)
@@ -222,7 +220,6 @@
         }
     }
 
->>>>>>> 07353ed4
     void AnimViewportRenderer::ResetEnvironment()
     {
         // Reset environment
