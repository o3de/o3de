/*
 * Copyright (c) Contributors to the Open 3D Engine Project.
 * For complete copyright and license terms please see the LICENSE at the root of this distribution.
 *
 * SPDX-License-Identifier: Apache-2.0 OR MIT
 *
 */

#include <AzCore/Math/MatrixUtils.h>
#include <AzFramework/Viewport/ViewportControllerList.h>
#include <AzFramework/Viewport/CameraInput.h>
#include <Atom/RPI.Public/ViewportContext.h>
#include <Atom/RPI.Public/View.h>
#include <AtomToolsFramework/Viewport/ModularViewportCameraController.h>
#include <EMotionFX/Tools/EMotionStudio/EMStudioSDK/Source/EMStudioManager.h>

#include <EMStudio/AnimViewportWidget.h>
#include <EMStudio/AnimViewportRenderer.h>
#include <EMStudio/AnimViewportSettings.h>
#include <EMStudio/AtomRenderPlugin.h>

namespace EMStudio
{
    AnimViewportWidget::AnimViewportWidget(AtomRenderPlugin* parentPlugin)
        : AtomToolsFramework::RenderViewportWidget(parentPlugin->GetInnerWidget())
        , m_plugin(parentPlugin)
    {
        setObjectName(QString::fromUtf8("AtomViewportWidget"));
        QSizePolicy qSize(QSizePolicy::Preferred, QSizePolicy::Preferred);
        qSize.setHorizontalStretch(0);
        qSize.setVerticalStretch(0);
        qSize.setHeightForWidth(sizePolicy().hasHeightForWidth());
        setSizePolicy(qSize);
        setAutoFillBackground(false);
        setStyleSheet(QString::fromUtf8(""));

        m_renderer = AZStd::make_unique<AnimViewportRenderer>(GetViewportContext(), m_plugin->GetRenderOptions());

        LoadRenderFlags();
        SetupCameras();
        SetupCameraController();
        Reinit();

        AnimViewportRequestBus::Handler::BusConnect();
    }

    AnimViewportWidget::~AnimViewportWidget()
    {
<<<<<<< HEAD
=======
        SaveRenderFlags();
>>>>>>> 363a778c
        AnimViewportRequestBus::Handler::BusDisconnect();
    }

    void AnimViewportWidget::Reinit(bool resetCamera)
    {
        if (resetCamera)
        {
            ResetCamera();
        }
<<<<<<< HEAD
        m_renderer->Reinit();
=======

        m_renderer->Reinit();
        m_renderer->UpdateActorRenderFlag(m_renderFlags);
    }

    EMotionFX::ActorRenderFlagBitset AnimViewportWidget::GetRenderFlags() const
    {
        return m_renderFlags;
>>>>>>> 363a778c
    }

    void AnimViewportWidget::SetupCameras()
    {
        m_rotateCamera = AZStd::make_shared<AzFramework::RotateCameraInput>(EMStudio::ViewportUtil::BuildRotateCameraInputId());

        const auto translateCameraInputChannelIds = EMStudio::ViewportUtil::BuildTranslateCameraInputChannelIds();
        m_translateCamera = AZStd::make_shared<AzFramework::TranslateCameraInput>(
            translateCameraInputChannelIds, AzFramework::LookTranslation, AzFramework::TranslatePivotLook);
        m_translateCamera.get()->m_translateSpeedFn = []
        {
            return 3.0f;
        };

        m_orbitDollyScrollCamera = AZStd::make_shared<AzFramework::OrbitDollyScrollCameraInput>();
    }

    void AnimViewportWidget::SetupCameraController()
    {
        auto controller = AZStd::make_shared<AtomToolsFramework::ModularViewportCameraController>();
        controller->SetCameraViewportContextBuilderCallback(
            [viewportId =
                 GetViewportContext()->GetId()](AZStd::unique_ptr<AtomToolsFramework::ModularCameraViewportContext>& cameraViewportContext)
            {
                cameraViewportContext = AZStd::make_unique<AtomToolsFramework::ModularCameraViewportContextImpl>(viewportId);
            });

        controller->SetCameraPriorityBuilderCallback(
            [](AtomToolsFramework::CameraControllerPriorityFn& cameraControllerPriorityFn)
            {
                cameraControllerPriorityFn = AtomToolsFramework::DefaultCameraControllerPriority;
            });

        controller->SetCameraPropsBuilderCallback(
            [](AzFramework::CameraProps& cameraProps)
            {
                cameraProps.m_rotateSmoothnessFn = []
                {
                    return EMStudio::ViewportUtil::CameraRotateSmoothness();
                };

                cameraProps.m_translateSmoothnessFn = []
                {
                    return EMStudio::ViewportUtil::CameraTranslateSmoothness();
                };

                cameraProps.m_rotateSmoothingEnabledFn = []
                {
                    return EMStudio::ViewportUtil::CameraRotateSmoothingEnabled();
                };

                cameraProps.m_translateSmoothingEnabledFn = []
                {
                    return EMStudio::ViewportUtil::CameraTranslateSmoothingEnabled();
                };
            });

        controller->SetCameraListBuilderCallback(
            [this](AzFramework::Cameras& cameras)
            {
                cameras.AddCamera(m_rotateCamera);
                cameras.AddCamera(m_translateCamera);
                cameras.AddCamera(m_orbitDollyScrollCamera);
            });
        GetControllerList()->Add(controller);
    }

    void AnimViewportWidget::ResetCamera()
    {
        SetCameraViewMode(CameraViewMode::DEFAULT);
    }

<<<<<<< HEAD
    void AnimViewportWidget::SetCameraViewMode([[maybe_unused]]CameraViewMode mode)
=======
    void AnimViewportWidget::SetCameraViewMode(CameraViewMode mode)
>>>>>>> 363a778c
    {
        // Set the camera view mode.
        const AZ::Vector3 targetPosition = m_renderer->GetCharacterCenter();
        AZ::Vector3 cameraPosition;
        switch (mode)
        {
        case CameraViewMode::FRONT:
            cameraPosition.Set(0.0f, CameraDistance, targetPosition.GetZ());
            break;
        case CameraViewMode::BACK:
            cameraPosition.Set(0.0f, -CameraDistance, targetPosition.GetZ());
            break;
        case CameraViewMode::TOP:
            cameraPosition.Set(0.0f, 0.0f, CameraDistance + targetPosition.GetZ());
            break;
        case CameraViewMode::BOTTOM:
            cameraPosition.Set(0.0f, 0.0f, -CameraDistance + targetPosition.GetZ());
            break;
        case CameraViewMode::LEFT:
            cameraPosition.Set(-CameraDistance, 0.0f, targetPosition.GetZ());
            break;
        case CameraViewMode::RIGHT:
            cameraPosition.Set(CameraDistance, 0.0f, targetPosition.GetZ());
            break;
        case CameraViewMode::DEFAULT:
            // The default view mode is looking from the top left of the character.
            cameraPosition.Set(-CameraDistance, CameraDistance, CameraDistance + targetPosition.GetZ());
            break;
        }
        GetViewportContext()->SetCameraTransform(AZ::Transform::CreateLookAt(cameraPosition, targetPosition));
    }
<<<<<<< HEAD
=======

    void AnimViewportWidget::OnTick(float deltaTime, AZ::ScriptTimePoint time)
    {
        RenderViewportWidget::OnTick(deltaTime, time);
        CalculateCameraProjection();
    }

    void AnimViewportWidget::CalculateCameraProjection()
    {
        auto viewportContext = GetViewportContext();
        auto windowSize = viewportContext->GetViewportSize();
        // Prevent devided by zero
        const float height = AZStd::max<float>(aznumeric_cast<float>(windowSize.m_height), 1.0f);
        const float aspectRatio = aznumeric_cast<float>(windowSize.m_width) / height;

        const RenderOptions* renderOptions = m_plugin->GetRenderOptions();
        AZ::Matrix4x4 viewToClipMatrix;
        AZ::MakePerspectiveFovMatrixRH(viewToClipMatrix, AZ::DegToRad(renderOptions->GetFOV()), aspectRatio,
            renderOptions->GetNearClipPlaneDistance(), renderOptions->GetFarClipPlaneDistance(), true);

        viewportContext->GetDefaultView()->SetViewToClipMatrix(viewToClipMatrix);
    }

    void AnimViewportWidget::ToggleRenderFlag(EMotionFX::ActorRenderFlag flag)
    {
        m_renderFlags[flag] = !m_renderFlags[flag];
        m_renderer->UpdateActorRenderFlag(m_renderFlags);
    }

    void AnimViewportWidget::LoadRenderFlags()
    {
        AZStd::string renderFlagsFilename(EMStudioManager::GetInstance()->GetAppDataFolder());
        renderFlagsFilename += "AnimViewportRenderFlags.cfg";
        QSettings settings(renderFlagsFilename.c_str(), QSettings::IniFormat, this);

        for (uint32 i = 0; i < EMotionFX::ActorRenderFlag::NUM_RENDERFLAGS; ++i)
        {
            QString name = QString(i);
            const bool isEnabled = settings.value(name).toBool();
            m_renderFlags[i] = isEnabled;
        }
        m_renderer->UpdateActorRenderFlag(m_renderFlags);
    }

    void AnimViewportWidget::SaveRenderFlags()
    {
        AZStd::string renderFlagsFilename(EMStudioManager::GetInstance()->GetAppDataFolder());
        renderFlagsFilename += "AnimViewportRenderFlags.cfg";
        QSettings settings(renderFlagsFilename.c_str(), QSettings::IniFormat, this);

        for (uint32 i = 0; i < EMotionFX::ActorRenderFlag::NUM_RENDERFLAGS; ++i)
        {
            QString name = QString(i);
            settings.setValue(name, (bool)m_renderFlags[i]);
        }
    }
>>>>>>> 363a778c
} // namespace EMStudio<|MERGE_RESOLUTION|>--- conflicted
+++ resolved
@@ -46,10 +46,7 @@
 
     AnimViewportWidget::~AnimViewportWidget()
     {
-<<<<<<< HEAD
-=======
         SaveRenderFlags();
->>>>>>> 363a778c
         AnimViewportRequestBus::Handler::BusDisconnect();
     }
 
@@ -59,9 +56,6 @@
         {
             ResetCamera();
         }
-<<<<<<< HEAD
-        m_renderer->Reinit();
-=======
 
         m_renderer->Reinit();
         m_renderer->UpdateActorRenderFlag(m_renderFlags);
@@ -70,7 +64,6 @@
     EMotionFX::ActorRenderFlagBitset AnimViewportWidget::GetRenderFlags() const
     {
         return m_renderFlags;
->>>>>>> 363a778c
     }
 
     void AnimViewportWidget::SetupCameras()
@@ -143,11 +136,7 @@
         SetCameraViewMode(CameraViewMode::DEFAULT);
     }
 
-<<<<<<< HEAD
-    void AnimViewportWidget::SetCameraViewMode([[maybe_unused]]CameraViewMode mode)
-=======
     void AnimViewportWidget::SetCameraViewMode(CameraViewMode mode)
->>>>>>> 363a778c
     {
         // Set the camera view mode.
         const AZ::Vector3 targetPosition = m_renderer->GetCharacterCenter();
@@ -179,8 +168,6 @@
         }
         GetViewportContext()->SetCameraTransform(AZ::Transform::CreateLookAt(cameraPosition, targetPosition));
     }
-<<<<<<< HEAD
-=======
 
     void AnimViewportWidget::OnTick(float deltaTime, AZ::ScriptTimePoint time)
     {
@@ -237,5 +224,4 @@
             settings.setValue(name, (bool)m_renderFlags[i]);
         }
     }
->>>>>>> 363a778c
 } // namespace EMStudio