--- conflicted
+++ resolved
@@ -44,10 +44,7 @@
 
     AnimViewportWidget::~AnimViewportWidget()
     {
-<<<<<<< HEAD
-=======
         SaveRenderFlags();
->>>>>>> 07353ed4
         AnimViewportRequestBus::Handler::BusDisconnect();
     }
 
@@ -57,9 +54,6 @@
         {
             ResetCamera();
         }
-<<<<<<< HEAD
-        m_renderer->Reinit();
-=======
 
         m_renderer->Reinit();
         m_renderer->UpdateActorRenderFlag(m_renderFlags);
@@ -68,7 +62,6 @@
     EMotionFX::ActorRenderFlagBitset AnimViewportWidget::GetRenderFlags() const
     {
         return m_renderFlags;
->>>>>>> 07353ed4
     }
 
     void AnimViewportWidget::SetupCameras()
@@ -141,11 +134,7 @@
         SetCameraViewMode(CameraViewMode::DEFAULT);
     }
 
-<<<<<<< HEAD
-    void AnimViewportWidget::SetCameraViewMode([[maybe_unused]]CameraViewMode mode)
-=======
     void AnimViewportWidget::SetCameraViewMode(CameraViewMode mode)
->>>>>>> 07353ed4
     {
         // Set the camera view mode.
         const AZ::Vector3 targetPosition = m_renderer->GetCharacterCenter();
@@ -177,8 +166,6 @@
         }
         GetViewportContext()->SetCameraTransform(AZ::Transform::CreateLookAt(cameraPosition, targetPosition));
     }
-<<<<<<< HEAD
-=======
 
     void AnimViewportWidget::OnTick(float deltaTime, AZ::ScriptTimePoint time)
     {
@@ -233,5 +220,4 @@
             settings.setValue(name, (bool)m_renderFlags[i]);
         }
     }
->>>>>>> 07353ed4
 } // namespace EMStudio