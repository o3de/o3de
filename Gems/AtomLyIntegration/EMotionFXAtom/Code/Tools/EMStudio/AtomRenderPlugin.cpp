--- conflicted
+++ resolved
@@ -100,14 +100,6 @@
         verticalLayout->setSpacing(1);
         verticalLayout->setMargin(0);
 
-<<<<<<< HEAD
-        // Add the tool bar
-        AnimViewportToolBar* toolBar = new AnimViewportToolBar(m_innerWidget);
-        verticalLayout->addWidget(toolBar);
-
-        // Add the viewport widget
-        m_animViewportWidget = new AnimViewportWidget(m_innerWidget);
-=======
         // Add the viewport widget
         m_animViewportWidget = new AnimViewportWidget(this);
 
@@ -116,7 +108,6 @@
         toolBar->SetRenderFlags(m_animViewportWidget->GetRenderFlags());
 
         verticalLayout->addWidget(toolBar);
->>>>>>> 363a778c
         verticalLayout->addWidget(m_animViewportWidget);
 
         // Register command callbacks.
