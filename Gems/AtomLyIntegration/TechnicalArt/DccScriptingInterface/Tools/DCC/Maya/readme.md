--- conflicted
+++ resolved
@@ -99,21 +99,16 @@
 
     mayapy -m ensurepip --upgrade
 
-Now your local maya install is all set up with pip so you can install additional python packages to use in maya.
-(note: not all packages are compatible with maya)
+Now your local maya install is all set up with pip so you can install additional python packages to use in maya.  (note: not all packages are compatible with maya)
 
 Now you will want to run the following file to finish setup...
+
 We have a requirements.txt file with the extension packages we use in the DCCsi.
 You'll need the repo/branch path of your O3DE (aka Lumberyard) install.
 And you'll need to know where the DCCsi is located, we will install package dependancies there.
 
 Note: you may need to update the paths below to match your local o3de engine install!
 
-<<<<<<< HEAD
-C:\Program Files\Autodesk\Maya2020\bin>
-
-    mayapy -m pip install -r C:\Depot\o3de\Gems\AtomLyIntegration\TechnicalArt\DccScriptingInterface\Tools\DCC\Maya\requirements.txt -t C:\Depot\o3de\Gems\AtomLyIntegration\TechnicalArt\DccScriptingInterface\3rdParty\Python\Lib\2.x\2.7.x\site-packages
-=======
 This is py2.7 requirements: DccScriptingInterface\Tools\DCC\Maya\requirements.txt
 
 The following will install those requirements into a sandbox area that we can boostrap in DCC tools running py2.7
@@ -123,12 +118,10 @@
     mayapy -m pip install -r C:\Depot\o3de\Gems\AtomLyIntegration\TechnicalArt\DccScriptingInterface\Tools\DCC\Maya\requirements.txt -t C:\Depot\o3de\Gems\AtomLyIntegration\TechnicalArt\DccScriptingInterface\3rdParty\Python\Lib\2.x\2.7.x\site-packages
     
 ![image](https://user-images.githubusercontent.com/23222931/155037696-cab81e13-7910-433d-b038-75a07e6690ad.png)
->>>>>>> 04e595fa
 
 ## Other versions of Maya (2022 and beyond)
 
-Maya 2022 finally brings us to Python3, however to facilitate the transition Maya 2022 also has a backwards compatible
-implementation of Py2.7 (effectively it has support for both py2.7 and py3.7) 
+Maya 2022 finally brings us to Python3, however to facilitate the transition Maya 2022 also has a backwards compatible implementation of Py2.7 (effectively it has support for both py2.7 and py3.7) 
 
 ### Maya 2022 (Python 2.7.11)
 
@@ -159,9 +152,6 @@
 
 ### Maya 2022 (Python 3.7.7)
 
-<<<<<<< HEAD
-( To Do )
-=======
 This also is not very different, you just need to modify some of the commands. Also because O3DE is also on a version of py3.7.x, we can re-use the requirements.txt file that is in the root of the DccScriptingInterface gem folder.
 
     C:\WINDOWS\system32>
@@ -183,4 +173,3 @@
     mayapy -m pip install -r C:\Depot\o3de-dev\Gems\AtomLyIntegration\TechnicalArt\DccScriptingInterface\requirements.txt -t C:\Depot\o3de-dev\Gems\AtomLyIntegration\TechnicalArt\DccScriptingInterface\3rdParty\Python\Lib\3.x\3.7.x\site-packages
 
 ![image](https://user-images.githubusercontent.com/23222931/155037723-8f514a85-194f-46e8-b726-55a04f0860bb.png)
->>>>>>> 04e595fa
