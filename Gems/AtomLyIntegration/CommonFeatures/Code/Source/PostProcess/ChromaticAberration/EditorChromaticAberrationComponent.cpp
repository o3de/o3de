/*
 * Copyright (c) Contributors to the Open 3D Engine Project.
 * For complete copyright and license terms please see the LICENSE at the root of this distribution.
 *
 * SPDX-License-Identifier: Apache-2.0 OR MIT
 *
 */

#include <PostProcess/ChromaticAberration/EditorChromaticAberrationComponent.h>
#include <AzCore/RTTI/BehaviorContext.h>

namespace AZ
{
    namespace Render
    {
        void EditorChromaticAberrationComponent::Reflect(AZ::ReflectContext* context)
        {
            BaseClass::Reflect(context);

            if (AZ::SerializeContext* serializeContext = azrtti_cast<AZ::SerializeContext*>(context))
            {
                serializeContext->Class<EditorChromaticAberrationComponent, BaseClass>()->Version(0);

                if (AZ::EditContext* editContext = serializeContext->GetEditContext())
                {
                    editContext->Class<EditorChromaticAberrationComponent>("Chromatic Aberration", "Controls the Chromatic Aberration")
                        ->ClassElement(Edit::ClassElements::EditorData, "")
                        ->Attribute(Edit::Attributes::Category, "Graphics/PostFX")
                        ->Attribute(
                            AZ::Edit::Attributes::Icon, "Icons/Components/Component_Placeholder.svg") // [GFX TODO ATOM-2672][PostFX] need to create icons for PostProcessing.
                        ->Attribute(
                            AZ::Edit::Attributes::ViewportIcon,
                            "Icons/Components/Viewport/Component_Placeholder.svg") // [GFX TODO ATOM-2672][PostFX] need to create icons for PostProcessing.
                        ->Attribute(Edit::Attributes::AppearsInAddComponentMenu, AZ_CRC_CE("Game"))
                        ->Attribute(Edit::Attributes::AutoExpand, true)
                        ->Attribute(
                            Edit::Attributes::HelpPageURL,
<<<<<<< HEAD
                            "https://docs.o3de.org/docs/user-guide/components/reference/atom/chromatic-aberration/") // [TODO ATOM-2672][PostFX] need create page for PostProcessing.
=======
                            "https://www.o3de.org/docs/user-guide/components/reference/atom/ChromaticAberration/") // [TODO ATOM-2672][PostFX] need create page for PostProcessing.
>>>>>>> 4dd1a92b
                        ;

                    editContext->Class<ChromaticAberrationComponentController>("ChromaticAberrationComponentController", "")
                        ->ClassElement(AZ::Edit::ClassElements::EditorData, "")
                        ->Attribute(AZ::Edit::Attributes::AutoExpand, true)
                        ->DataElement(AZ::Edit::UIHandlers::Default, &ChromaticAberrationComponentController::m_configuration, "Configuration", "")
                        ->Attribute(AZ::Edit::Attributes::Visibility, AZ::Edit::PropertyVisibility::ShowChildrenOnly);

                    editContext->Class<ChromaticAberrationComponentConfig>("ChromaticAberrationComponentConfig", "")
                        ->DataElement(
                            Edit::UIHandlers::CheckBox, &ChromaticAberrationComponentConfig::m_enabled, "Enable Chromatic Aberration", "Enable Chromatic Aberration.")
                        ->Attribute(Edit::Attributes::ChangeNotify, Edit::PropertyRefreshLevels::ValuesOnly)

                        ->DataElement(AZ::Edit::UIHandlers::Slider, &ChromaticAberrationComponentConfig::m_strength, "Strength", "Strength of effect")
                        ->Attribute(AZ::Edit::Attributes::Min, 0.0f)
                        ->Attribute(AZ::Edit::Attributes::Max, 1.0f)
                        ->Attribute(AZ::Edit::Attributes::ChangeNotify, Edit::PropertyRefreshLevels::ValuesOnly)
                        ->Attribute(Edit::Attributes::ReadOnly, &ChromaticAberrationComponentConfig::ArePropertiesReadOnly)

                        ->DataElement(
                            AZ::Edit::UIHandlers::Slider, &ChromaticAberrationComponentConfig::m_blend, "Blend", "Factor for additive blending with original image")
                        ->Attribute(AZ::Edit::Attributes::Min, 0.0f)
                        ->Attribute(AZ::Edit::Attributes::Max, 1.0f)
                        ->Attribute(AZ::Edit::Attributes::ChangeNotify, Edit::PropertyRefreshLevels::ValuesOnly)
                        ->Attribute(Edit::Attributes::ReadOnly, &ChromaticAberrationComponentConfig::ArePropertiesReadOnly)

                        // Overrides
                        ->ClassElement(AZ::Edit::ClassElements::Group, "Overrides")
                        ->Attribute(AZ::Edit::Attributes::AutoExpand, false)

                    // Auto-gen editor context settings for overrides
#define EDITOR_CLASS ChromaticAberrationComponentConfig
#include <Atom/Feature/ParamMacros/StartOverrideEditorContext.inl>
#include <Atom/Feature/PostProcess/ChromaticAberration/ChromaticAberrationParams.inl>
#include <Atom/Feature/ParamMacros/EndParams.inl>
#undef EDITOR_CLASS
                        ;
                }
            }

            if (auto behaviorContext = azrtti_cast<BehaviorContext*>(context))
            {
                behaviorContext->Class<EditorChromaticAberrationComponent>()->RequestBus("ChromaticAberrationRequestBus");

                behaviorContext
                    ->ConstantProperty("EditorChromaticAberrationComponentTypeId", BehaviorConstant(Uuid(ChromaticAberration::EditorChromaticAberrationComponentTypeId)))
                    ->Attribute(AZ::Script::Attributes::Module, "render")
                    ->Attribute(AZ::Script::Attributes::Scope, AZ::Script::Attributes::ScopeFlags::Automation);
            }
        }

        EditorChromaticAberrationComponent::EditorChromaticAberrationComponent(const ChromaticAberrationComponentConfig& config)
            : BaseClass(config)
        {
        }

        u32 EditorChromaticAberrationComponent::OnConfigurationChanged()
        {
            m_controller.OnConfigChanged();
            return Edit::PropertyRefreshLevels::AttributesAndValues;
        }
    } // namespace Render
} // namespace AZ<|MERGE_RESOLUTION|>--- conflicted
+++ resolved
@@ -35,11 +35,7 @@
                         ->Attribute(Edit::Attributes::AutoExpand, true)
                         ->Attribute(
                             Edit::Attributes::HelpPageURL,
-<<<<<<< HEAD
-                            "https://docs.o3de.org/docs/user-guide/components/reference/atom/chromatic-aberration/") // [TODO ATOM-2672][PostFX] need create page for PostProcessing.
-=======
-                            "https://www.o3de.org/docs/user-guide/components/reference/atom/ChromaticAberration/") // [TODO ATOM-2672][PostFX] need create page for PostProcessing.
->>>>>>> 4dd1a92b
+                            "https://docs.o3de.org/docs/user-guide/components/reference/atom/chromatic-aberration/")
                         ;
 
                     editContext->Class<ChromaticAberrationComponentController>("ChromaticAberrationComponentController", "")
