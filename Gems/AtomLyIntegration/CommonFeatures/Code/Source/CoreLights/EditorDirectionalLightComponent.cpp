/*
 * Copyright (c) Contributors to the Open 3D Engine Project.
 * For complete copyright and license terms please see the LICENSE at the root of this distribution.
 *
 * SPDX-License-Identifier: Apache-2.0 OR MIT
 *
 */

#include <CoreLights/EditorDirectionalLightComponent.h>

#include <Atom/RPI.Edit/Common/ColorUtils.h>
#include <AzToolsFramework/ViewportSelection/EditorSelectionUtil.h>
#include <AzCore/Component/TransformBus.h>
#include <AzCore/Math/Transform.h>
#include <AzCore/Math/Vector3.h>

#include <Atom/Feature/CoreLights/PhotometricValue.h>

namespace AZ
{
    namespace Render
    {
        EditorDirectionalLightComponent::EditorDirectionalLightComponent(const DirectionalLightComponentConfig& config)
            : BaseClass(config)
        {
        }

        void EditorDirectionalLightComponent::Reflect(ReflectContext* context)
        {
            BaseClass::Reflect(context);

            if (SerializeContext* serializeContext = azrtti_cast<SerializeContext*>(context))
            {
                serializeContext->Class<EditorDirectionalLightComponent, BaseClass>()
                    ->Version(3, ConvertToEditorRenderComponentAdapter<2>);

                if (EditContext* editContext = serializeContext->GetEditContext())
                {
                    editContext->Class<EditorDirectionalLightComponent>(
                        "Directional Light", "A directional light to cast a shadow of meshes onto meshes.")
                        ->ClassElement(Edit::ClassElements::EditorData, "")
                        ->Attribute(Edit::Attributes::Category, "Atom")
                        ->Attribute(AZ::Edit::Attributes::Icon, "Icons/Components/Component_Placeholder.svg") // [GFX TODO][ATOM-1998] create icons.
                        ->Attribute(AZ::Edit::Attributes::ViewportIcon, "Icons/Components/Viewport/Component_Placeholder.svg") // [GFX TODO][ATOM-1998] create icons.
                        ->Attribute(Edit::Attributes::AppearsInAddComponentMenu, AZ_CRC("Game", 0x232b318c))
                        ->Attribute(Edit::Attributes::AutoExpand, true)
                        ->Attribute(Edit::Attributes::HelpPageURL, "https://o3de.org/docs/user-guide/components/reference/atom/directional-light/") // [GFX TODO][ATOM-1998] create page
                        ;

                    editContext->Class<DirectionalLightComponentController>(
                        "DirectionalLightComponentController", "")
                        ->ClassElement(Edit::ClassElements::EditorData, "")
                        ->Attribute(Edit::Attributes::AutoExpand, true)
                        ->DataElement(Edit::UIHandlers::Default, &DirectionalLightComponentController::m_configuration, "Configuration", "")
                        ->Attribute(Edit::Attributes::Visibility, Edit::PropertyVisibility::ShowChildrenOnly)
                        ;

                    editContext->Class<DirectionalLightComponentConfig>("DirectionalLightComponentConfig", "")
                        ->ClassElement(Edit::ClassElements::EditorData, "")
                        ->DataElement(Edit::UIHandlers::Color, &DirectionalLightComponentConfig::m_color, "Color", "Color of the light")
                            ->Attribute(Edit::Attributes::ChangeNotify, Edit::PropertyRefreshLevels::ValuesOnly)
                            ->Attribute("ColorEditorConfiguration", AZ::RPI::ColorUtils::GetRgbEditorConfig())
                        ->DataElement(Edit::UIHandlers::ComboBox, &DirectionalLightComponentConfig::m_intensityMode, "Intensity mode", "Allows specifying light values in lux or Ev100")
                            ->EnumAttribute(PhotometricUnit::Lux, "Lux")
                            ->EnumAttribute(PhotometricUnit::Ev100Illuminance, "Ev100")
                            ->Attribute(Edit::Attributes::ChangeNotify, Edit::PropertyRefreshLevels::AttributesAndValues)
                        ->DataElement(Edit::UIHandlers::Slider, &DirectionalLightComponentConfig::m_intensity, "Intensity", "Intensity of the light in the set photometric unit.")
                            ->Attribute(Edit::Attributes::Min, &DirectionalLightComponentConfig::GetIntensityMin)
                            ->Attribute(Edit::Attributes::Max, &DirectionalLightComponentConfig::GetIntensityMax)
                            ->Attribute(Edit::Attributes::SoftMin, &DirectionalLightComponentConfig::GetIntensitySoftMin)
                            ->Attribute(Edit::Attributes::SoftMax, &DirectionalLightComponentConfig::GetIntensitySoftMax)
                            ->Attribute(Edit::Attributes::Suffix, &DirectionalLightComponentConfig::GetIntensitySuffix)
                        ->DataElement(Edit::UIHandlers::Slider, &DirectionalLightComponentConfig::m_angularDiameter, "Angular diameter", "Angular diameter of the directional light in degrees. The sun is about 0.5.")
                            ->Attribute(Edit::Attributes::Min, 0.0f)
                            ->Attribute(Edit::Attributes::Max, 5.0f)
                            ->Attribute(Edit::Attributes::SoftMax, 1.0f)
                            ->Attribute(Edit::Attributes::Suffix, " deg")
                        ->ClassElement(AZ::Edit::ClassElements::Group, "Shadow")
                            ->Attribute(AZ::Edit::Attributes::AutoExpand, true)
                        ->DataElement(Edit::UIHandlers::EntityId, &DirectionalLightComponentConfig::m_cameraEntityId, "Camera", "Entity of the camera for cascaded shadowmap view frustum.")
                            ->Attribute(Edit::Attributes::ChangeNotify, Edit::PropertyRefreshLevels::ValuesOnly)
                        ->DataElement(Edit::UIHandlers::Default, &DirectionalLightComponentConfig::m_shadowFarClipDistance, "Shadow far clip", "Shadow specific far clip distance.")
                            ->Attribute(Edit::Attributes::ChangeNotify, Edit::PropertyRefreshLevels::ValuesOnly)
                        ->DataElement(Edit::UIHandlers::ComboBox, &DirectionalLightComponentConfig::m_shadowmapSize, "Shadowmap size", "Width/Height of shadowmap")
                            ->EnumAttribute(ShadowmapSize::Size256, " 256")
                            ->EnumAttribute(ShadowmapSize::Size512, " 512")
                            ->EnumAttribute(ShadowmapSize::Size1024, "1024")
                            ->EnumAttribute(ShadowmapSize::Size2048, "2048")
                            ->Attribute(Edit::Attributes::ChangeNotify, Edit::PropertyRefreshLevels::ValuesOnly)
                        ->DataElement(Edit::UIHandlers::Slider, &DirectionalLightComponentConfig::m_cascadeCount, "Cascade count", "Number of cascades")
                            ->Attribute(Edit::Attributes::Min, 1)
                            ->Attribute(Edit::Attributes::Max, Shadow::MaxNumberOfCascades)
                            ->Attribute(Edit::Attributes::ChangeNotify, Edit::PropertyRefreshLevels::ValuesOnly)
                        ->DataElement(Edit::UIHandlers::Default, &DirectionalLightComponentConfig::m_isShadowmapFrustumSplitAutomatic, "Automatic splitting",
                            "Switch splitting of shadowmap frustum to cascades automatically or not.")
                        ->DataElement(Edit::UIHandlers::Slider, &DirectionalLightComponentConfig::m_shadowmapFrustumSplitSchemeRatio, "Split ratio",
                            "Ratio to lerp between the two types of frustum splitting scheme.\n"
                            "0 = Uniform scheme which will split the frustum evenly across all cascades.\n"
                            "1 = Logarithmic scheme which is designed to split the frustum in a logarithmic fashion "
                            "in order to enable us to produce a more optimal perspective aliasing across the frustum.")
                            ->Attribute(Edit::Attributes::Min, 0.f)
                            ->Attribute(Edit::Attributes::Max, 1.f)
                            ->Attribute(Edit::Attributes::ChangeNotify, Edit::PropertyRefreshLevels::ValuesOnly)
                            ->Attribute(Edit::Attributes::ReadOnly, &DirectionalLightComponentConfig::IsSplitManual)
                        ->DataElement(Edit::UIHandlers::Vector4, &DirectionalLightComponentConfig::m_cascadeFarDepths, "Far depth cascade",
                            "Far depth of each cascade.  The value of the index greater than or equal to cascade count is ignored.")
                            ->Attribute(Edit::Attributes::Min, 0.01f)
                            ->Attribute(Edit::Attributes::Max, &DirectionalLightComponentConfig::m_shadowFarClipDistance)
                            ->Attribute(Edit::Attributes::ChangeNotify, Edit::PropertyRefreshLevels::ValuesOnly)
                            ->Attribute(Edit::Attributes::ReadOnly, &DirectionalLightComponentConfig::IsSplitAutomatic)
                        ->DataElement(Edit::UIHandlers::Default, &DirectionalLightComponentConfig::m_groundHeight, "Ground height",
                            "Height of the ground. Used to correct position of cascades.")
                            ->Attribute(Edit::Attributes::Suffix, " m")
                            ->Attribute(Edit::Attributes::ChangeNotify, Edit::PropertyRefreshLevels::ValuesOnly)
                            ->Attribute(Edit::Attributes::ReadOnly, &DirectionalLightComponentConfig::IsCascadeCorrectionDisabled)
                        ->DataElement(Edit::UIHandlers::CheckBox,
                            &DirectionalLightComponentConfig::m_isCascadeCorrectionEnabled, "Cascade correction",
                            "Enable position correction of cascades to optimize the appearance for certain camera positions.")
                            ->Attribute(Edit::Attributes::ChangeNotify, Edit::PropertyRefreshLevels::ValuesOnly)
                        ->DataElement(Edit::UIHandlers::CheckBox,
                            &DirectionalLightComponentConfig::m_isDebugColoringEnabled, "Debug coloring",
                            "Enable coloring to see how cascades places 0:red, 1:green, 2:blue, 3:yellow.")
                            ->Attribute(Edit::Attributes::ChangeNotify, Edit::PropertyRefreshLevels::ValuesOnly)
                        ->DataElement(Edit::UIHandlers::ComboBox, &DirectionalLightComponentConfig::m_shadowFilterMethod, "Shadow filter method",
                            "Filtering method of edge-softening of shadows.\n"
                            "  None: No filtering\n"
                            "  PCF: Percentage-closer filtering\n"
                            "  ESM: Exponential shadow maps\n"
                            "  ESM+PCF: ESM with a PCF fallback\n"
                            "For BehaviorContext (or TrackView), None=0, PCF=1, ESM=2, ESM+PCF=3")
                            ->EnumAttribute(ShadowFilterMethod::None, "None")
                            ->EnumAttribute(ShadowFilterMethod::Pcf, "PCF")
                            ->EnumAttribute(ShadowFilterMethod::Esm, "ESM")
                            ->EnumAttribute(ShadowFilterMethod::EsmPcf, "ESM+PCF")
                            ->Attribute(Edit::Attributes::ChangeNotify, Edit::PropertyRefreshLevels::ValuesOnly)
                        ->DataElement(Edit::UIHandlers::Slider, &DirectionalLightComponentConfig::m_filteringSampleCount, "Filtering sample count\n",
                            "This is used only when the pixel is predicted to be on the boundary.\n"
                            "Specific to PCF and ESM+PCF.")
                            ->Attribute(Edit::Attributes::Min, 4)
                            ->Attribute(Edit::Attributes::Max, 64)
                            ->Attribute(Edit::Attributes::ChangeNotify, Edit::PropertyRefreshLevels::ValuesOnly)
                            ->Attribute(Edit::Attributes::ReadOnly, &DirectionalLightComponentConfig::IsShadowPcfDisabled)
                        ->DataElement(
                            Edit::UIHandlers::CheckBox, &DirectionalLightComponentConfig::m_receiverPlaneBiasEnabled,
                            "Shadow Receiver Plane Bias Enable\n",
                            "This reduces shadow acne when using large pcf kernels.")
                          ->Attribute(Edit::Attributes::ChangeNotify, Edit::PropertyRefreshLevels::ValuesOnly)
                          ->Attribute(Edit::Attributes::ReadOnly, &DirectionalLightComponentConfig::IsShadowPcfDisabled) 
                         ->DataElement(
                            Edit::UIHandlers::Slider, &DirectionalLightComponentConfig::m_shadowBias,
                            "Shadow Bias\n",
                            "Reduces acne by applying a fixed bias along z in shadow-space.\n"
                            "If this is 0, no biasing is applied.") 
                           ->Attribute(Edit::Attributes::Min, 0.f)
                           ->Attribute(Edit::Attributes::Max, 0.2) 
                           ->Attribute(Edit::Attributes::ChangeNotify, Edit::PropertyRefreshLevels::ValuesOnly)
                        ->DataElement(
                           Edit::UIHandlers::Slider, &DirectionalLightComponentConfig::m_normalShadowBias, "Normal Shadow Bias\n",
                           "Reduces acne by biasing the shadowmap lookup along the geometric normal.\n"
                           "If this is 0, no biasing is applied.")
                           ->Attribute(Edit::Attributes::Min, 0.f)
                           ->Attribute(Edit::Attributes::Max, 10.0f)
                           ->Attribute(Edit::Attributes::ChangeNotify, Edit::PropertyRefreshLevels::ValuesOnly)
                        ->DataElement(
                            Edit::UIHandlers::CheckBox, &DirectionalLightComponentConfig::m_cascadeBlendingEnabled,
                            "Blend between cascades\n", "Enables smooth blending between shadow map cascades.")
<<<<<<< HEAD
                            ->Attribute(Edit::Attributes::ReadOnly, &DirectionalLightComponentConfig::IsShadowPcfDisabled)

                        // Fullscreen Shadow Blur...
                        ->DataElement(Edit::UIHandlers::CheckBox, &DirectionalLightComponentConfig::m_fullscreenBlurEnabled,
                            "Fullscreen Blur\n",
                            "Enables fullscreen blur on fullscreen sunlight shadows.")
                        ->DataElement(Edit::UIHandlers::Slider, &DirectionalLightComponentConfig::m_fullscreenBlurConstFalloff,
                                "Fullscreen Blur Strength",
                                "Affects how strong the fullscreen shadow blur is. Recommended value is 0.67")
                            ->Attribute(Edit::Attributes::Min, 0.0f)
                            ->Attribute(Edit::Attributes::Max, 0.95f)
                        ->DataElement(Edit::UIHandlers::Slider, &DirectionalLightComponentConfig::m_fullscreenBlurDepthFalloffStrength,
                                "Fullscreen Blur Sharpness",
                                "Affects how sharp the fullscreen shadow blur appears around edges. Recommended value is 50")
                            ->Attribute(Edit::Attributes::Min, 0.0f)
                            ->Attribute(Edit::Attributes::Max, 400.0f)
                                ;
=======
                        ->Attribute(Edit::Attributes::ReadOnly, &DirectionalLightComponentConfig::IsShadowPcfDisabled)
                            ->ClassElement(Edit::ClassElements::Group, "Global Illumination")
                                ->Attribute(Edit::Attributes::AutoExpand, true)
                            ->DataElement(Edit::UIHandlers::CheckBox, &DirectionalLightComponentConfig::m_affectsGI, "Affects GI", "Controls whether this light affects diffuse global illumination.")
                            ->DataElement(Edit::UIHandlers::Slider, &DirectionalLightComponentConfig::m_affectsGIFactor, "Factor", "Multiplier on the amount of contribution to diffuse global illumination.")
                                ->Attribute(Edit::Attributes::Min, 0.0f)
                                ->Attribute(Edit::Attributes::Max, 2.0f)
                        ;
>>>>>>> 84cda526
                }
            }

            if (auto behaviorContext = azrtti_cast<BehaviorContext*>(context))
            {
                behaviorContext->Class<EditorDirectionalLightComponent>()->RequestBus("DirectionalLightRequestBus");

                behaviorContext->ConstantProperty("EditorDirectionalLightComponentTypeId", BehaviorConstant(Uuid(EditorDirectionalLightComponentTypeId)))
                    ->Attribute(AZ::Script::Attributes::Module, "render")
                    ->Attribute(AZ::Script::Attributes::Scope, AZ::Script::Attributes::ScopeFlags::Automation);

            }
        }

        void EditorDirectionalLightComponent::Activate()
        {
            BaseClass::Activate();
            AzFramework::EntityDebugDisplayEventBus::Handler::BusConnect(GetEntityId());
        }

        void EditorDirectionalLightComponent::Deactivate()
        {
            AzFramework::EntityDebugDisplayEventBus::Handler::BusDisconnect();
            BaseClass::Deactivate();
        }

        void EditorDirectionalLightComponent::DisplayEntityViewport(
            [[maybe_unused]] const AzFramework::ViewportInfo& viewportInfo,
            AzFramework::DebugDisplayRequests& debugDisplay)
        {
            static const auto forward = Vector3::CreateAxisY();
            static const auto up = Vector3::CreateAxisZ();
            static const auto right = Vector3::CreateAxisX();
            static const float arrowScale = 0.5f;
            static const float arrowLength = 1.5f;
            static const float arrowOffset = 0.75f;
            static const float originScale = 0.2f;
            static const float originScale0 = 0.1f;
            static const float originScale1 = 0.05f;

            auto transform = Transform::CreateIdentity();
            TransformBus::EventResult(
                transform,
                GetEntityId(),
                &TransformBus::Events::GetWorldTM);

            transform.ExtractUniformScale();
            const Vector3 origin = transform.GetTranslation();
            const Vector3 originOffset = origin - (transform.TransformVector(forward) * arrowOffset);
            const Vector3 target = origin - (transform.TransformVector(forward) * (arrowLength + arrowOffset));

            const Vector3 originPozZ = originOffset + (transform.TransformVector(up) * (originScale + originScale1));
            const Vector3 targetPosZ = target + (transform.TransformVector(up) * (originScale + originScale1));
            const Vector3 originPosX = originOffset + (transform.TransformVector(right) * (originScale + originScale1));
            const Vector3 targetPosX = target + (transform.TransformVector(right) * (originScale + originScale1));
            const Vector3 originNegX = originOffset - (transform.TransformVector(right) * (originScale + originScale1));
            const Vector3 targetNegX = target - (transform.TransformVector(right) * (originScale + originScale1));
            const Vector3 originNegZ = originOffset - (transform.TransformVector(up) * (originScale + originScale1));
            const Vector3 targetNegZ = target - (transform.TransformVector(up) * (originScale + originScale1));

            debugDisplay.SetColor(m_controller.GetColor());
            debugDisplay.DrawWireDisk(origin, transform.TransformVector(-forward), originScale + originScale0);
            debugDisplay.DrawArrow(targetPosZ, originPozZ, arrowScale);
            debugDisplay.DrawArrow(targetNegZ, originNegZ, arrowScale);
            debugDisplay.DrawArrow(targetPosX, originPosX, arrowScale);
            debugDisplay.DrawArrow(targetNegX, originNegX, arrowScale);
            debugDisplay.DrawDisk(origin, transform.TransformVector(forward), originScale);
        }

        u32 EditorDirectionalLightComponent::OnConfigurationChanged()
        {
            // Set the intenstiy of the photometric unit in case the controller is disabled. This is needed to correctly convert between photometric units.
            m_controller.m_photometricValue.SetIntensity(m_controller.m_configuration.m_intensity);

            // If the intensity mode changes in the editor, convert the photometric value and update the intensity
            if (m_controller.m_configuration.m_intensityMode != m_controller.m_photometricValue.GetType())
            {
                m_controller.m_photometricValue.ConvertToPhotometricUnit(m_controller.m_configuration.m_intensityMode);
                m_controller.m_configuration.m_intensity = m_controller.m_photometricValue.GetIntensity();
            }

            BaseClass::OnConfigurationChanged();
            return Edit::PropertyRefreshLevels::AttributesAndValues;
        }

    } // namespace Render
} // namespace AZ<|MERGE_RESOLUTION|>--- conflicted
+++ resolved
@@ -164,8 +164,7 @@
                         ->DataElement(
                             Edit::UIHandlers::CheckBox, &DirectionalLightComponentConfig::m_cascadeBlendingEnabled,
                             "Blend between cascades\n", "Enables smooth blending between shadow map cascades.")
-<<<<<<< HEAD
-                            ->Attribute(Edit::Attributes::ReadOnly, &DirectionalLightComponentConfig::IsShadowPcfDisabled)
+                        ->Attribute(Edit::Attributes::ReadOnly, &DirectionalLightComponentConfig::IsShadowPcfDisabled)
 
                         // Fullscreen Shadow Blur...
                         ->DataElement(Edit::UIHandlers::CheckBox, &DirectionalLightComponentConfig::m_fullscreenBlurEnabled,
@@ -181,17 +180,14 @@
                                 "Affects how sharp the fullscreen shadow blur appears around edges. Recommended value is 50")
                             ->Attribute(Edit::Attributes::Min, 0.0f)
                             ->Attribute(Edit::Attributes::Max, 400.0f)
-                                ;
-=======
-                        ->Attribute(Edit::Attributes::ReadOnly, &DirectionalLightComponentConfig::IsShadowPcfDisabled)
-                            ->ClassElement(Edit::ClassElements::Group, "Global Illumination")
-                                ->Attribute(Edit::Attributes::AutoExpand, true)
-                            ->DataElement(Edit::UIHandlers::CheckBox, &DirectionalLightComponentConfig::m_affectsGI, "Affects GI", "Controls whether this light affects diffuse global illumination.")
-                            ->DataElement(Edit::UIHandlers::Slider, &DirectionalLightComponentConfig::m_affectsGIFactor, "Factor", "Multiplier on the amount of contribution to diffuse global illumination.")
-                                ->Attribute(Edit::Attributes::Min, 0.0f)
-                                ->Attribute(Edit::Attributes::Max, 2.0f)
+
+                        ->ClassElement(Edit::ClassElements::Group, "Global Illumination")
+                            ->Attribute(Edit::Attributes::AutoExpand, true)
+                        ->DataElement(Edit::UIHandlers::CheckBox, &DirectionalLightComponentConfig::m_affectsGI, "Affects GI", "Controls whether this light affects diffuse global illumination.")
+                        ->DataElement(Edit::UIHandlers::Slider, &DirectionalLightComponentConfig::m_affectsGIFactor, "Factor", "Multiplier on the amount of contribution to diffuse global illumination.")
+                            ->Attribute(Edit::Attributes::Min, 0.0f)
+                            ->Attribute(Edit::Attributes::Max, 2.0f)
                         ;
->>>>>>> 84cda526
                 }
             }
 
