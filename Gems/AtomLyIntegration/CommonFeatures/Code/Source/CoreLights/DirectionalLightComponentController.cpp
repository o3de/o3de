/*
 * Copyright (c) Contributors to the Open 3D Engine Project.
 * For complete copyright and license terms please see the LICENSE at the root of this distribution.
 *
 * SPDX-License-Identifier: Apache-2.0 OR MIT
 *
 */

#include <CoreLights/DirectionalLightComponentController.h>

#include <Atom/RPI.Public/Scene.h>
#include <Atom/Feature/CoreLights/ShadowConstants.h>

#include <AzCore/RTTI/BehaviorContext.h>
#include <AzCore/Component/TransformBus.h>
#include <AzCore/Serialization/SerializeContext.h>
#include <AzCore/std/containers/vector.h>
#include <Atom/RPI.Public/ViewportContext.h>
#include <Atom/RPI.Public/ViewportContextBus.h>
#include <Atom/RPI.Public/ViewProviderBus.h>

namespace AZ
{
    namespace Render
    {
        void DirectionalLightComponentController::Reflect(ReflectContext* context)
        {
            DirectionalLightComponentConfig::Reflect(context);

            if (auto* serializeContext = azrtti_cast<SerializeContext*>(context))
            {
                serializeContext->Class<DirectionalLightComponentController>()
                    ->Version(1)
                    ->Field("Configuration", &DirectionalLightComponentController::m_configuration);
                    ;
            }

            if (BehaviorContext* behaviorContext = azrtti_cast<BehaviorContext*>(context))
            {
                behaviorContext
                    ->Enum<static_cast<uint32_t>(ShadowFilterMethod::None)>("ShadowFilterMethod_None")
                    ->Enum<static_cast<uint32_t>(ShadowFilterMethod::Pcf)>("ShadowFilterMethod_PCF")
                    ->Enum<static_cast<uint32_t>(ShadowFilterMethod::Esm)>("ShadowFilterMethod_ESM")
                    ->Enum<static_cast<uint32_t>(ShadowFilterMethod::EsmPcf)>("ShadowFilterMethod_ESM_PCF")
                    ->Enum<static_cast<uint32_t>(ShadowmapSize::None)>("ShadowmapSize_None")
                    ->Enum<static_cast<uint32_t>(ShadowmapSize::Size256)>("ShadowmapSize_256")
                    ->Enum<static_cast<uint32_t>(ShadowmapSize::Size512)>("ShadowmapSize_512")
                    ->Enum<static_cast<uint32_t>(ShadowmapSize::Size1024)>("ShadowmapSize_1024")
                    ->Enum<static_cast<uint32_t>(ShadowmapSize::Size2048)>("ShadowmapSize_2045")
                    ;

                behaviorContext->EBus<DirectionalLightRequestBus>("DirectionalLightRequestBus")
                    ->Attribute(AZ::Script::Attributes::Module, "render")
                    ->Attribute(AZ::Script::Attributes::Scope, AZ::Script::Attributes::ScopeFlags::Common)
                    ->Event("GetColor", &DirectionalLightRequestBus::Events::GetColor)
                    ->Event("SetColor", &DirectionalLightRequestBus::Events::SetColor)
                    ->Event("GetIntensity", &DirectionalLightRequestBus::Events::GetIntensity)
                    ->Event("SetIntensity", static_cast<void(DirectionalLightRequestBus::Events::*)(float)>(&DirectionalLightRequestBus::Events::SetIntensity))
                    ->Event("GetAngularDiameter", &DirectionalLightRequestBus::Events::GetAngularDiameter)
                    ->Event("SetAngularDiameter", &DirectionalLightRequestBus::Events::SetAngularDiameter)
                    ->Event("GetShadowmapSize", &DirectionalLightRequestBus::Events::GetShadowmapSize)
                    ->Event("SetShadowmapSize", &DirectionalLightRequestBus::Events::SetShadowmapSize)
                    ->Event("GetCascadeCount", &DirectionalLightRequestBus::Events::GetCascadeCount)
                    ->Event("SetCascadeCount", &DirectionalLightRequestBus::Events::SetCascadeCount)
                    ->Event("GetSplitRatio", &DirectionalLightRequestBus::Events::GetShadowmapFrustumSplitSchemeRatio)
                    ->Event("SetSplitRatio", &DirectionalLightRequestBus::Events::SetShadowmapFrustumSplitSchemeRatio)
                    ->Event("GetCascadeFarDepth", &DirectionalLightRequestBus::Events::GetCascadeFarDepth)
                    ->Event("SetCascadeFarDepth", &DirectionalLightRequestBus::Events::SetCascadeFarDepth)
                    ->Event("GetSplitAutomatic", &DirectionalLightRequestBus::Events::GetShadowmapFrustumSplitAutomatic)
                    ->Event("SetSplitAutomatic", &DirectionalLightRequestBus::Events::SetShadowmapFrustumSplitAutomatic)
                    ->Event("GetCameraEntityId", &DirectionalLightRequestBus::Events::GetCameraEntityId)
                    ->Event("SetCameraEntityId", &DirectionalLightRequestBus::Events::SetCameraEntityId)
                    ->Event("GetShadowFarClipDistance", &DirectionalLightRequestBus::Events::GetShadowFarClipDistance)
                    ->Event("SetShadowFarClipDistance", &DirectionalLightRequestBus::Events::SetShadowFarClipDistance)
                    ->Event("GetGroundHeight", &DirectionalLightRequestBus::Events::GetGroundHeight)
                    ->Event("SetGroundHeight", &DirectionalLightRequestBus::Events::SetGroundHeight)
                    ->Event("GetViewFrustumCorrectionEnabled", &DirectionalLightRequestBus::Events::GetViewFrustumCorrectionEnabled)
                    ->Event("SetViewFrustumCorrectionEnabled", &DirectionalLightRequestBus::Events::SetViewFrustumCorrectionEnabled)
                    ->Event("GetDebugColoringEnabled", &DirectionalLightRequestBus::Events::GetDebugColoringEnabled)
                    ->Event("SetDebugColoringEnabled", &DirectionalLightRequestBus::Events::SetDebugColoringEnabled)
                    ->Event("GetShadowFilterMethod", &DirectionalLightRequestBus::Events::GetShadowFilterMethod)
                    ->Event("SetShadowFilterMethod", &DirectionalLightRequestBus::Events::SetShadowFilterMethod)
                    ->Event("GetFilteringSampleCount", &DirectionalLightRequestBus::Events::GetFilteringSampleCount)
                    ->Event("SetFilteringSampleCount", &DirectionalLightRequestBus::Events::SetFilteringSampleCount)
                    ->Event("GetShadowReceiverPlaneBiasEnabled", &DirectionalLightRequestBus::Events::GetShadowReceiverPlaneBiasEnabled)
                    ->Event("SetShadowReceiverPlaneBiasEnabled", &DirectionalLightRequestBus::Events::SetShadowReceiverPlaneBiasEnabled)
                    ->Event("GetShadowBias", &DirectionalLightRequestBus::Events::GetShadowBias)
                    ->Event("SetShadowBias", &DirectionalLightRequestBus::Events::SetShadowBias)
<<<<<<< HEAD
=======
                    ->Event("GetNormalShadowBias", &DirectionalLightRequestBus::Events::GetNormalShadowBias)
                    ->Event("SetNormalShadowBias", &DirectionalLightRequestBus::Events::SetNormalShadowBias)
>>>>>>> dcc2890d
                    ->VirtualProperty("Color", "GetColor", "SetColor")
                    ->VirtualProperty("Intensity", "GetIntensity", "SetIntensity")
                    ->VirtualProperty("AngularDiameter", "GetAngularDiameter", "SetAngularDiameter")
                    ->VirtualProperty("ShadowmapSize", "GetShadowmapSize", "SetShadowmapSize")
                    ->VirtualProperty("CascadeCount", "GetCascadeCount", "SetCascadeCount")
                    ->VirtualProperty("SplitRatio", "GetSplitRatio", "SetSplitRatio")
                    ->VirtualProperty("CascadeDepth", "GetCascadeFarDepth", "SetCascadeFarDepth")
                    ->VirtualProperty("SplitAutomatic", "GetSplitAutomatic", "SetSplitAutomatic")
                    ->VirtualProperty("ShadowFarClipDistance", "GetShadowFarClipDistance", "SetShadowFarClipDistance")
                    ->VirtualProperty("GroundHeight", "GetGroundHeight", "SetGroundHeight")
                    ->VirtualProperty("ViewFrustumCorrectionEnabled", "GetViewFrustumCorrectionEnabled", "SetViewFrustumCorrectionEnabled")
                    ->VirtualProperty("DebugColoringEnabled", "GetDebugColoringEnabled", "SetDebugColoringEnabled")
                    ->VirtualProperty("ShadowFilterMethod", "GetShadowFilterMethod", "SetShadowFilterMethod")
                    ->VirtualProperty("FilteringSampleCount", "GetFilteringSampleCount", "SetFilteringSampleCount")
                    ->VirtualProperty("ShadowReceiverPlaneBiasEnabled", "GetShadowReceiverPlaneBiasEnabled", "SetShadowReceiverPlaneBiasEnabled")
<<<<<<< HEAD
                    ->VirtualProperty("ShadowBias", "GetShadowBias", "SetShadowBias");
=======
                    ->VirtualProperty("ShadowBias", "GetShadowBias", "SetShadowBias")
                    ->VirtualProperty("NormalShadowBias", "GetNormalShadowBias", "SetNormalShadowBias");
>>>>>>> dcc2890d
                ;
            }
        }

        void DirectionalLightComponentController::GetDependentServices(ComponentDescriptor::DependencyArrayType& dependent)
        {
            dependent.push_back(AZ_CRC("TransformService", 0x8ee22c50));
        }

        void DirectionalLightComponentController::GetIncompatibleServices(ComponentDescriptor::DependencyArrayType& incompatible)
        {
            incompatible.push_back(AZ_CRC("DirectionalLightService", 0x5270619f));
            incompatible.push_back(AZ_CRC_CE("NonUniformScaleComponent"));
        }

        void DirectionalLightComponentController::GetProvidedServices(ComponentDescriptor::DependencyArrayType& provided)
        {
            provided.push_back(AZ_CRC("DirectionalLightService", 0x5270619f));
        }

        DirectionalLightComponentController::DirectionalLightComponentController(const DirectionalLightComponentConfig& config)
            : m_configuration(config)
        {
        }

        void DirectionalLightComponentController::Activate(EntityId entityId)
        {
            m_entityId = entityId;
            m_featureProcessor = RPI::Scene::GetFeatureProcessorForEntity<DirectionalLightFeatureProcessorInterface>(entityId);
            AZ_Error("DirectionalLightComponentController", m_featureProcessor, "Could not find a DirectionalLightFeatureProcessorInterface on the scene.");

            if (m_featureProcessor)
            {
                m_lightHandle = m_featureProcessor->AcquireLight();

                ApplyConfiguration();

                DirectionalLightRequestBus::Handler::BusConnect(entityId);
                TickBus::Handler::BusConnect();
                TransformNotificationBus::MultiHandler::BusConnect(entityId);
                Camera::CameraNotificationBus::Handler::BusConnect();
            }
        }

        void DirectionalLightComponentController::Deactivate()
        {
            Camera::CameraNotificationBus::Handler::BusDisconnect();
            TransformNotificationBus::MultiHandler::BusDisconnect();
            TickBus::Handler::BusDisconnect();
            DirectionalLightRequestBus::Handler::BusDisconnect();

            if (m_featureProcessor)
            {
                m_featureProcessor->ReleaseLight(m_lightHandle);
            }
            m_entityId.SetInvalid();
        }

        void DirectionalLightComponentController::SetConfiguration(const DirectionalLightComponentConfig& config)
        {
            m_configuration = config;

            if (m_featureProcessor)
            {
                ApplyConfiguration();
            }
        }

        const Color& DirectionalLightComponentController::GetColor() const
        {
            return m_configuration.m_color;
        }

        void DirectionalLightComponentController::SetColor(const Color& color)
        {
            m_configuration.m_color = color;
            ColorIntensityChanged();
        }

        float DirectionalLightComponentController::GetIntensity() const
        {
            return m_configuration.m_intensity;
        }

        void DirectionalLightComponentController::SetIntensity(float intensity, PhotometricUnit unit)
        {
            m_photometricValue.ConvertToPhotometricUnit(unit);
            m_photometricValue.SetIntensity(intensity);
            m_configuration.m_intensityMode = unit;
            m_configuration.m_intensity = intensity;
            ColorIntensityChanged();
        }

        void DirectionalLightComponentController::SetIntensity(float intensity)
        {
            m_photometricValue.SetIntensity(intensity);
            m_configuration.m_intensity = intensity;
            ColorIntensityChanged();
        }

        float DirectionalLightComponentController::GetAngularDiameter() const
        {
            return m_configuration.m_angularDiameter;
        }

        void DirectionalLightComponentController::SetAngularDiameter(float angularDiameter)
        {
            m_configuration.m_angularDiameter = angularDiameter;
            if (m_featureProcessor)
            {
                m_featureProcessor->SetAngularDiameter(m_lightHandle, m_configuration.m_angularDiameter);
            }
        }

        ShadowmapSize DirectionalLightComponentController::GetShadowmapSize() const
        {
            return m_configuration.m_shadowmapSize;
        }

        void DirectionalLightComponentController::SetShadowmapSize(ShadowmapSize size)
        {
            // The minimum valid ShadowmapSize is 256 and maximum one is 2048.
            const uint32_t sizeInt = aznumeric_cast<uint32_t>(size);
            if (sizeInt < aznumeric_cast<uint32_t>(ShadowmapSize::Size512))
            {
                size = ShadowmapSize::Size256;
            }
            else if (sizeInt < aznumeric_cast<uint32_t>(ShadowmapSize::Size1024))
            {
                size = ShadowmapSize::Size512;
            }
            else if (sizeInt < aznumeric_cast<uint32_t>(ShadowmapSize::Size2048))
            {
                size = ShadowmapSize::Size1024;
            }
            else
            {
                size = ShadowmapSize::Size2048;
            }

            m_configuration.m_shadowmapSize = size;
            if (m_featureProcessor)
            {
                m_featureProcessor->SetShadowmapSize(m_lightHandle, size);
            }
        }

        uint32_t DirectionalLightComponentController::GetCascadeCount() const
        {
            return aznumeric_cast<uint32_t>(m_configuration.m_cascadeCount);
        }

        void DirectionalLightComponentController::SetCascadeCount(uint32_t cascadeCount)
        {
            const uint16_t cascadeCount16 = GetMin(static_cast<uint16_t>(Shadow::MaxNumberOfCascades), GetMax<uint16_t>(1, aznumeric_cast<uint16_t>(cascadeCount)));
            cascadeCount = cascadeCount16;
            m_configuration.m_cascadeCount = cascadeCount16;
            if (m_featureProcessor)
            {
                m_featureProcessor->SetCascadeCount(m_lightHandle, cascadeCount16);
            }
        }

        float DirectionalLightComponentController::GetShadowmapFrustumSplitSchemeRatio() const
        {
            return m_configuration.m_shadowmapFrustumSplitSchemeRatio;
        }

        void DirectionalLightComponentController::SetShadowmapFrustumSplitSchemeRatio(float ratio)
        {
            ratio = GetMin(1.f, GetMax(0.f, ratio));
            m_configuration.m_shadowmapFrustumSplitSchemeRatio = ratio;
            m_configuration.m_isShadowmapFrustumSplitAutomatic = true;
            if (m_featureProcessor)
            {
                m_featureProcessor->SetShadowmapFrustumSplitSchemeRatio(m_lightHandle, ratio);
            }
        }

        const Vector4& DirectionalLightComponentController::GetCascadeFarDepth()
        {
            return m_configuration.m_cascadeFarDepths;
        }

        void DirectionalLightComponentController::SetCascadeFarDepth(const Vector4& farDepth)
        {
            m_configuration.m_cascadeFarDepths = farDepth;
            if (m_featureProcessor)
            {
                for (uint16_t index = 0; index < Shadow::MaxNumberOfCascades; ++index)
                {
                    m_featureProcessor->SetCascadeFarDepth(m_lightHandle, index, farDepth.GetElement(index));
                }
            }
        }

        bool DirectionalLightComponentController::GetShadowmapFrustumSplitAutomatic() const
        {
            return m_configuration.m_isShadowmapFrustumSplitAutomatic;
        }

        void DirectionalLightComponentController::SetShadowmapFrustumSplitAutomatic(bool isAutomatic)
        {
            m_configuration.m_isShadowmapFrustumSplitAutomatic = isAutomatic;
        }

        EntityId DirectionalLightComponentController::GetCameraEntityId() const
        {
            return m_configuration.m_cameraEntityId;
        }

        void DirectionalLightComponentController::SetCameraEntityId(EntityId cameraEntityId)
        {
            if (m_configuration.m_cameraEntityId.IsValid())
            {
                TransformNotificationBus::MultiHandler::BusDisconnect(m_configuration.m_cameraEntityId);
            }
            if (cameraEntityId.IsValid())
            {
                TransformNotificationBus::MultiHandler::BusConnect(cameraEntityId);
            }

            m_configuration.m_cameraEntityId = cameraEntityId;
        }

        float DirectionalLightComponentController::GetShadowFarClipDistance() const
        {
            return m_configuration.m_shadowFarClipDistance;
        }

        void DirectionalLightComponentController::SetShadowFarClipDistance(float farDist)
        {
            m_configuration.m_shadowFarClipDistance = farDist;
            if (m_featureProcessor)
            {
                m_featureProcessor->SetShadowFarClipDistance(m_lightHandle, farDist);
            }
        }

        float DirectionalLightComponentController::GetGroundHeight() const
        {
            return m_configuration.m_groundHeight;
        }

        void DirectionalLightComponentController::SetGroundHeight(float groundHeight)
        {
            m_configuration.m_groundHeight = groundHeight;
            if (m_featureProcessor)
            {
                m_featureProcessor->SetGroundHeight(m_lightHandle, groundHeight);
            }
        }

        bool DirectionalLightComponentController::GetViewFrustumCorrectionEnabled() const
        {
            return m_configuration.m_isCascadeCorrectionEnabled;
        }

        void DirectionalLightComponentController::SetViewFrustumCorrectionEnabled(bool enabled)
        {
            m_configuration.m_isCascadeCorrectionEnabled = enabled;
            if (m_featureProcessor)
            {
                m_featureProcessor->SetViewFrustumCorrectionEnabled(m_lightHandle, enabled);
            }
        }

        bool DirectionalLightComponentController::GetDebugColoringEnabled() const
        {
            return m_configuration.m_isDebugColoringEnabled;
        }

        void DirectionalLightComponentController::SetDebugColoringEnabled(bool enabled)
        {
            m_configuration.m_isDebugColoringEnabled = enabled;
            if (m_featureProcessor)
            {
                m_featureProcessor->SetDebugFlags(m_lightHandle, enabled ?
                    DirectionalLightFeatureProcessorInterface::DebugDrawFlags::DebugDrawAll :
                    DirectionalLightFeatureProcessorInterface::DebugDrawFlags::DebugDrawNone
                );
            }
        }

        ShadowFilterMethod DirectionalLightComponentController::GetShadowFilterMethod() const
        {
            return m_configuration.m_shadowFilterMethod;
        }

        void DirectionalLightComponentController::SetShadowFilterMethod(ShadowFilterMethod method)
        {
            if (aznumeric_cast<uint32_t>(method) >= aznumeric_cast<uint32_t>(ShadowFilterMethod::Count))
            {
                method = ShadowFilterMethod::None;
            }
            m_configuration.m_shadowFilterMethod = method;
            if (m_featureProcessor)
            {
                m_featureProcessor->SetShadowFilterMethod(m_lightHandle, method);
            }
        }

        uint32_t DirectionalLightComponentController::GetFilteringSampleCount() const
        {
            return aznumeric_cast<uint32_t>(m_configuration.m_filteringSampleCount);
        }

        void DirectionalLightComponentController::SetShadowBias(float bias) 
        {
            m_configuration.m_shadowBias = bias;
            if (m_featureProcessor) 
            {
                m_featureProcessor->SetShadowBias(m_lightHandle, bias);
            }            
        }

        float DirectionalLightComponentController::GetShadowBias() const 
        {
            return m_configuration.m_shadowBias;
        }

<<<<<<< HEAD
=======
        void DirectionalLightComponentController::SetNormalShadowBias(float bias)
        {
            m_configuration.m_normalShadowBias = bias;
            if (m_featureProcessor)
            {
                m_featureProcessor->SetNormalShadowBias(m_lightHandle, bias);
            }
        }

        float DirectionalLightComponentController::GetNormalShadowBias() const
        {
            return m_configuration.m_normalShadowBias;
        }

>>>>>>> dcc2890d
        void DirectionalLightComponentController::SetFilteringSampleCount(uint32_t count)
        {
            const uint16_t count16 = GetMin(Shadow::MaxPcfSamplingCount, aznumeric_cast<uint16_t>(count));
            m_configuration.m_filteringSampleCount = count16;
            if (m_featureProcessor)
            {
                m_featureProcessor->SetFilteringSampleCount(m_lightHandle, count16);
            }
        }


        const DirectionalLightComponentConfig& DirectionalLightComponentController::GetConfiguration() const
        {
            return m_configuration;
        }
        
        void DirectionalLightComponentController::OnTick(float, ScriptTimePoint)
        {
            if (!m_configuration.m_cameraEntityId.IsValid())
            {
                UpdateCameraTransform();
            }
            if (m_featureProcessor)
            {
                m_featureProcessor->SetCameraConfiguration(m_lightHandle, GetCameraConfiguration());
            }
        }

        void DirectionalLightComponentController::OnTransformChanged(const Transform&, const Transform&)
        {
            const EntityId* currentBusId = TransformNotificationBus::GetCurrentBusId();
            if (!currentBusId)
            {
                AZ_Assert(false, "Cannot get current Bus ID.");
                return;
            }
            if (*currentBusId == m_entityId)
            {
                UpdateLightTransform();
            }
            else if (*currentBusId == m_configuration.m_cameraEntityId)
            {
                UpdateCameraTransform();
            }
        }

        void DirectionalLightComponentController::OnCameraAdded(const AZ::EntityId& cameraId)
        {
            if (cameraId == m_configuration.m_cameraEntityId)
            {
                TransformNotificationBus::MultiHandler::BusConnect(cameraId);
            }
        }

        void DirectionalLightComponentController::OnCameraRemoved(const AZ::EntityId& cameraId)
        {
            if (cameraId == m_configuration.m_cameraEntityId)
            {
                TransformNotificationBus::MultiHandler::BusDisconnect(cameraId);
                m_configuration.m_cameraEntityId.SetInvalid();
            }
        }

        void DirectionalLightComponentController::ApplyConfiguration()
        {
            m_photometricValue = PhotometricValue(m_configuration.m_intensity, m_configuration.m_color, m_configuration.m_intensityMode);

            ColorIntensityChanged();
            SetAngularDiameter(m_configuration.m_angularDiameter);

            SetCameraEntityId(m_configuration.m_cameraEntityId);
            SetCascadeCount(m_configuration.m_cascadeCount);
            if (m_configuration.m_isShadowmapFrustumSplitAutomatic)
            {
                SetShadowmapFrustumSplitSchemeRatio(m_configuration.m_shadowmapFrustumSplitSchemeRatio);
            }
            else
            {
                SetCascadeFarDepth(m_configuration.m_cascadeFarDepths);
            }
            SetShadowmapSize(m_configuration.m_shadowmapSize);
            UpdateLightTransform();
            m_lastCameraTransform = Transform::CreateTranslation(AZ::Vector3(std::numeric_limits<float>::max())); // invalid value
            UpdateCameraTransform();
            if (m_featureProcessor)
            {
                m_featureProcessor->SetCameraConfiguration(m_lightHandle, GetCameraConfiguration());
            }
            SetShadowFarClipDistance(m_configuration.m_shadowFarClipDistance);
            SetGroundHeight(m_configuration.m_groundHeight);
            SetViewFrustumCorrectionEnabled(m_configuration.m_isCascadeCorrectionEnabled);
            SetDebugColoringEnabled(m_configuration.m_isDebugColoringEnabled);
            SetShadowFilterMethod(m_configuration.m_shadowFilterMethod);
            SetShadowBias(m_configuration.m_shadowBias);
<<<<<<< HEAD
=======
            SetNormalShadowBias(m_configuration.m_normalShadowBias);
>>>>>>> dcc2890d
            SetFilteringSampleCount(m_configuration.m_filteringSampleCount);
            SetShadowReceiverPlaneBiasEnabled(m_configuration.m_receiverPlaneBiasEnabled);

            // [GFX TODO][ATOM-1726] share config for multiple light (e.g., light ID).
            // [GFX TODO][ATOM-2416] adapt to multiple viewports.
        }

        Camera::Configuration DirectionalLightComponentController::GetCameraConfiguration() const
        {
            Camera::Configuration config;
            if (m_configuration.m_cameraEntityId.IsValid())
            {
                Camera::CameraRequestBus::EventResult(
                    config,
                    m_configuration.m_cameraEntityId,
                    &Camera::CameraRequestBus::Events::GetCameraConfiguration);
            }
            else
            {
                Camera::ActiveCameraRequestBus::BroadcastResult(
                    config,
                    &Camera::ActiveCameraRequestBus::Events::GetActiveCameraConfiguration);
            }

            if (config.m_fovRadians == 0.f)
            {
                // When the entity does not have a camera component,
                // the config. get invalid.  Then we use the default config.
                config.m_fovRadians = Constants::HalfPi;
                config.m_nearClipDistance = 0.1f;
                config.m_farClipDistance = 100.f;
                config.m_frustumWidth = 100.f;
                config.m_frustumHeight = 100.f;
            }

            return config;
        }

        void DirectionalLightComponentController::UpdateCameraTransform()
        {
            auto cameraTransform = Transform::CreateIdentity();
            if (m_configuration.m_cameraEntityId.IsValid())
            {
                TransformBus::EventResult(
                    cameraTransform,
                    m_configuration.m_cameraEntityId,
                    &TransformBus::Events::GetWorldTM);
            }
            else
            {
                if (const auto& viewportContext = AZ::Interface<AZ::RPI::ViewportContextRequestsInterface>::Get()->GetDefaultViewportContext())
                {
                    cameraTransform = viewportContext->GetCameraTransform();
                }

            }
            if (cameraTransform == m_lastCameraTransform)
            {
                return;
            }
            m_lastCameraTransform = cameraTransform;
            if (m_featureProcessor)
            {
                m_featureProcessor->SetCameraTransform(m_lightHandle, cameraTransform);
            }
        }

        void DirectionalLightComponentController::UpdateLightTransform()
        {
            auto lightTransform = Transform::CreateIdentity();
            TransformBus::EventResult(
                lightTransform,
                m_entityId,
                &TransformBus::Events::GetWorldTM);
            if (m_featureProcessor)
            {
                m_featureProcessor->SetDirection(m_lightHandle, lightTransform.GetBasisY());
            }
        }

        void DirectionalLightComponentController::ColorIntensityChanged()
        {
            m_photometricValue.SetChroma(m_configuration.m_color);
            m_photometricValue.SetIntensity(m_configuration.m_intensity);
            if (m_featureProcessor)
            {
                m_featureProcessor->SetRgbIntensity(m_lightHandle, m_photometricValue.GetCombinedRgb<PhotometricUnit::Lux>());
            }
        }

        bool DirectionalLightComponentController::GetShadowReceiverPlaneBiasEnabled() const
        {
            return m_configuration.m_receiverPlaneBiasEnabled;
        }

        void DirectionalLightComponentController::SetShadowReceiverPlaneBiasEnabled(bool enable)
        {
            m_configuration.m_receiverPlaneBiasEnabled = enable;
            m_featureProcessor->SetShadowReceiverPlaneBiasEnabled(m_lightHandle, enable);
        }

    } // namespace Render
} // namespace AZ<|MERGE_RESOLUTION|>--- conflicted
+++ resolved
@@ -86,11 +86,8 @@
                     ->Event("SetShadowReceiverPlaneBiasEnabled", &DirectionalLightRequestBus::Events::SetShadowReceiverPlaneBiasEnabled)
                     ->Event("GetShadowBias", &DirectionalLightRequestBus::Events::GetShadowBias)
                     ->Event("SetShadowBias", &DirectionalLightRequestBus::Events::SetShadowBias)
-<<<<<<< HEAD
-=======
                     ->Event("GetNormalShadowBias", &DirectionalLightRequestBus::Events::GetNormalShadowBias)
                     ->Event("SetNormalShadowBias", &DirectionalLightRequestBus::Events::SetNormalShadowBias)
->>>>>>> dcc2890d
                     ->VirtualProperty("Color", "GetColor", "SetColor")
                     ->VirtualProperty("Intensity", "GetIntensity", "SetIntensity")
                     ->VirtualProperty("AngularDiameter", "GetAngularDiameter", "SetAngularDiameter")
@@ -106,12 +103,8 @@
                     ->VirtualProperty("ShadowFilterMethod", "GetShadowFilterMethod", "SetShadowFilterMethod")
                     ->VirtualProperty("FilteringSampleCount", "GetFilteringSampleCount", "SetFilteringSampleCount")
                     ->VirtualProperty("ShadowReceiverPlaneBiasEnabled", "GetShadowReceiverPlaneBiasEnabled", "SetShadowReceiverPlaneBiasEnabled")
-<<<<<<< HEAD
-                    ->VirtualProperty("ShadowBias", "GetShadowBias", "SetShadowBias");
-=======
                     ->VirtualProperty("ShadowBias", "GetShadowBias", "SetShadowBias")
                     ->VirtualProperty("NormalShadowBias", "GetNormalShadowBias", "SetNormalShadowBias");
->>>>>>> dcc2890d
                 ;
             }
         }
@@ -433,8 +426,6 @@
             return m_configuration.m_shadowBias;
         }
 
-<<<<<<< HEAD
-=======
         void DirectionalLightComponentController::SetNormalShadowBias(float bias)
         {
             m_configuration.m_normalShadowBias = bias;
@@ -449,7 +440,6 @@
             return m_configuration.m_normalShadowBias;
         }
 
->>>>>>> dcc2890d
         void DirectionalLightComponentController::SetFilteringSampleCount(uint32_t count)
         {
             const uint16_t count16 = GetMin(Shadow::MaxPcfSamplingCount, aznumeric_cast<uint16_t>(count));
@@ -544,10 +534,7 @@
             SetDebugColoringEnabled(m_configuration.m_isDebugColoringEnabled);
             SetShadowFilterMethod(m_configuration.m_shadowFilterMethod);
             SetShadowBias(m_configuration.m_shadowBias);
-<<<<<<< HEAD
-=======
             SetNormalShadowBias(m_configuration.m_normalShadowBias);
->>>>>>> dcc2890d
             SetFilteringSampleCount(m_configuration.m_filteringSampleCount);
             SetShadowReceiverPlaneBiasEnabled(m_configuration.m_receiverPlaneBiasEnabled);
 
