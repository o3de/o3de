/*
 * Copyright (c) Contributors to the Open 3D Engine Project.
 * For complete copyright and license terms please see the LICENSE at the root of this distribution.
 *
 * SPDX-License-Identifier: Apache-2.0 OR MIT
 *
 */

#include <AtomLyIntegration/CommonFeatures/CoreLights/AreaLightComponentConfig.h>
#include <AzCore/Asset/AssetSerializer.h>
#include <AzCore/std/limits.h>

namespace AZ
{
    namespace Render
    {
        void AreaLightComponentConfig::Reflect(ReflectContext* context)
        {
            if (auto serializeContext = azrtti_cast<AZ::SerializeContext*>(context))
            {
                serializeContext->Class<AreaLightComponentConfig, ComponentConfig>()
<<<<<<< HEAD
                    ->Version(9) // Added m_goboImageAsset
=======
                    ->Version(10) // Added m_goboImageAsset
>>>>>>> 5295397a
                    ->Field("LightType", &AreaLightComponentConfig::m_lightType)
                    ->Field("Color", &AreaLightComponentConfig::m_color)
                    ->Field("IntensityMode", &AreaLightComponentConfig::m_intensityMode)
                    ->Field("Intensity", &AreaLightComponentConfig::m_intensity)
                    ->Field("AttenuationRadiusMode", &AreaLightComponentConfig::m_attenuationRadiusMode)
                    ->Field("AttenuationRadius", &AreaLightComponentConfig::m_attenuationRadius)
                    ->Field("LightEmitsBothDirections", &AreaLightComponentConfig::m_lightEmitsBothDirections)
                    ->Field("UseFastApproximation", &AreaLightComponentConfig::m_useFastApproximation)
                    ->Field("GoboAsset", &AreaLightComponentConfig::m_goboImageAsset)
                    // Shutters
                    ->Field("EnableShutters", &AreaLightComponentConfig::m_enableShutters)
                    ->Field("InnerShutterAngleDegrees", &AreaLightComponentConfig::m_innerShutterAngleDegrees)
                    ->Field("OuterShutterAngleDegrees", &AreaLightComponentConfig::m_outerShutterAngleDegrees)
                    // Shadows
                    ->Field("Enable Shadow", &AreaLightComponentConfig::m_enableShadow)
                    ->Field("Shadow Bias", &AreaLightComponentConfig::m_bias)
                    ->Field("Normal Shadow Bias", &AreaLightComponentConfig::m_normalShadowBias)
                    ->Field("Shadowmap Max Size", &AreaLightComponentConfig::m_shadowmapMaxSize)
                    ->Field("Shadow Filter Method", &AreaLightComponentConfig::m_shadowFilterMethod)
                    ->Field("Filtering Sample Count", &AreaLightComponentConfig::m_filteringSampleCount)
                    ->Field("Esm Exponent", &AreaLightComponentConfig::m_esmExponent)
                    ->Field("Shadow Caching Mode", &AreaLightComponentConfig::m_shadowCachingMode)
                    ->Field("Shadow Caching Enabled", &AreaLightComponentConfig::m_cacheShadows) // temporary attribute that is used for edit context but ignored in serialize context.
                    // Global Illumination
                    ->Field("Affects GI", &AreaLightComponentConfig::m_affectsGI)
                    ->Field("Affects GI Factor", &AreaLightComponentConfig::m_affectsGIFactor)
                    // Lighting channel
                    ->Field("LightingChannelConfig", &AreaLightComponentConfig::m_lightingChannelConfig)
                    ;
            }
        }
        
        AZStd::vector<Edit::EnumConstant<PhotometricUnit>> AreaLightComponentConfig::GetValidPhotometricUnits() const
        {
            AZStd::vector<Edit::EnumConstant<PhotometricUnit>> enumValues =
            {
                // Candela & lumen always supported.
                Edit::EnumConstant<PhotometricUnit>(PhotometricUnit::Candela, "Candela"),
                Edit::EnumConstant<PhotometricUnit>(PhotometricUnit::Lumen, "Lumen"),
            };

            if (RequiresShapeComponent())
            {
                // Lights with surface area also support nits and ev100.
                enumValues.push_back(Edit::EnumConstant<PhotometricUnit>(PhotometricUnit::Nit, "Nit"));
                enumValues.push_back(Edit::EnumConstant<PhotometricUnit>(PhotometricUnit::Ev100Luminance, "Ev100"));
            }
            return enumValues;
        }

        bool AreaLightComponentConfig::RequiresShapeComponent() const
        {
            return m_lightType == LightType::Sphere
                || m_lightType == LightType::SpotDisk
                || m_lightType == LightType::Capsule
                || m_lightType == LightType::Quad
                || m_lightType == LightType::Polygon;
        }

        bool AreaLightComponentConfig::LightTypeIsSelected() const
        {
            return m_lightType != LightType::Unknown;
        }

        bool AreaLightComponentConfig::IsAttenuationRadiusModeAutomatic() const
        {
            return m_attenuationRadiusMode == LightAttenuationRadiusMode::Automatic;
        }

        bool AreaLightComponentConfig::SupportsBothDirections() const
        {
            return m_lightType == LightType::Quad
                || m_lightType == LightType::Polygon;
        }

        bool AreaLightComponentConfig::SupportsFastApproximation() const
        {
            return m_lightType == LightType::Quad;
        }
        
        bool AreaLightComponentConfig::SupportsShutters() const
        {
            return m_lightType == LightType::SimpleSpot
                || m_lightType == LightType::SpotDisk;
        }

        bool AreaLightComponentConfig::ShuttersMustBeEnabled() const
        {
            return m_lightType == LightType::SpotDisk;
        }

        bool AreaLightComponentConfig::ShuttersDisabled() const
        {
            return  m_lightType == LightType::SpotDisk && !m_enableShutters;
        }

        bool AreaLightComponentConfig::SupportsShadows() const
        {
            return m_lightType == LightType::SpotDisk || m_lightType == LightType::Sphere || m_lightType == LightType::SimpleSpot;
        }

        bool AreaLightComponentConfig::SupportsAffectsGI() const
        {
            return m_lightType == LightType::Sphere
                || m_lightType == LightType::SpotDisk
                || m_lightType == LightType::Capsule
                || m_lightType == LightType::Quad
                || m_lightType == LightType::SimplePoint
                || m_lightType == LightType::SimpleSpot;
        }
        
        bool AreaLightComponentConfig::ShadowsDisabled() const
        {
            return !m_enableShadow;
        }

        const char* AreaLightComponentConfig::GetIntensitySuffix() const
        {
            return PhotometricValue::GetTypeSuffix(m_intensityMode);
        }

        float AreaLightComponentConfig::GetIntensityMin() const
        {
            switch (m_intensityMode)
            {
            case PhotometricUnit::Candela:
            case PhotometricUnit::Lumen:
            case PhotometricUnit::Nit:
                return 0.0f;
            case PhotometricUnit::Ev100Luminance:
                return AZStd::numeric_limits<float>::lowest();
            }
            return 0.0f;
        }

        float AreaLightComponentConfig::GetIntensityMax() const
        {
            // While there is no hard-max, a max must be included when there is a hard min.
            return AZStd::numeric_limits<float>::max();
        }

        float AreaLightComponentConfig::GetIntensitySoftMin() const
        {
            switch (m_intensityMode)
            {
            case PhotometricUnit::Candela:
            case PhotometricUnit::Lumen:
            case PhotometricUnit::Nit:
            case PhotometricUnit::Ev100Luminance:
                return 0.0f;
            }
            return 0.0f;
        }

        float AreaLightComponentConfig::GetIntensitySoftMax() const
        {
            switch (m_intensityMode)
            {
            case PhotometricUnit::Candela:
            case PhotometricUnit::Lumen:
            case PhotometricUnit::Nit:
                return 1'000.0f;
            case PhotometricUnit::Ev100Luminance:
                return 16.0f;
            }
            return 0.0f;
        }
        
        bool AreaLightComponentConfig::IsShadowFilteringDisabled() const
        {
            return (m_shadowFilterMethod == ShadowFilterMethod::None);
        }

        bool AreaLightComponentConfig::IsShadowPcfDisabled() const
        {
            return ShadowsDisabled() || !(m_shadowFilterMethod == ShadowFilterMethod::Pcf ||
                m_shadowFilterMethod == ShadowFilterMethod::EsmPcf);
        }

        bool AreaLightComponentConfig::IsEsmDisabled() const
        {
            return ShadowsDisabled() ||
                !(m_shadowFilterMethod == ShadowFilterMethod::Esm || m_shadowFilterMethod == ShadowFilterMethod::EsmPcf);
        }

        bool AreaLightComponentConfig::SupportsGobo() const
        {
            return m_lightType == LightType::SimpleSpot;
        }
    }
}<|MERGE_RESOLUTION|>--- conflicted
+++ resolved
@@ -19,11 +19,7 @@
             if (auto serializeContext = azrtti_cast<AZ::SerializeContext*>(context))
             {
                 serializeContext->Class<AreaLightComponentConfig, ComponentConfig>()
-<<<<<<< HEAD
-                    ->Version(9) // Added m_goboImageAsset
-=======
                     ->Version(10) // Added m_goboImageAsset
->>>>>>> 5295397a
                     ->Field("LightType", &AreaLightComponentConfig::m_lightType)
                     ->Field("Color", &AreaLightComponentConfig::m_color)
                     ->Field("IntensityMode", &AreaLightComponentConfig::m_intensityMode)
