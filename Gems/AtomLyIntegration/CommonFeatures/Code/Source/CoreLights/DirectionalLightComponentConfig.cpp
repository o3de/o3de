/*
 * Copyright (c) Contributors to the Open 3D Engine Project.
 * For complete copyright and license terms please see the LICENSE at the root of this distribution.
 *
 * SPDX-License-Identifier: Apache-2.0 OR MIT
 *
 */

#include <Atom/Feature/CoreLights/PhotometricValue.h>
#include <AtomLyIntegration/CommonFeatures/CoreLights/DirectionalLightComponentConfig.h>
#include <AzCore/Serialization/SerializeContext.h>
#include <AzCore/Serialization/EditContext.h>
#include <AzCore/std/limits.h>

namespace AZ
{
    namespace Render
    {
        void DirectionalLightComponentConfig::Reflect(ReflectContext* context)
        {
            if (auto* serializeContext = azrtti_cast<SerializeContext*>(context))
            {
                serializeContext->Class<DirectionalLightComponentConfig, ComponentConfig>()
                    ->Version(8)
                    ->Field("Color", &DirectionalLightComponentConfig::m_color)
                    ->Field("IntensityMode", &DirectionalLightComponentConfig::m_intensityMode)
                    ->Field("Intensity", &DirectionalLightComponentConfig::m_intensity)
                    ->Field("AngularDiameter", &DirectionalLightComponentConfig::m_angularDiameter)
                    ->Field("CameraEntityId", &DirectionalLightComponentConfig::m_cameraEntityId)
                    ->Field("ShadowFarClipDistance", &DirectionalLightComponentConfig::m_shadowFarClipDistance)
                    ->Field("ShadowmapSize", &DirectionalLightComponentConfig::m_shadowmapSize)
                    ->Field("CascadeCount", &DirectionalLightComponentConfig::m_cascadeCount)
                    ->Field("SplitAutomatic", &DirectionalLightComponentConfig::m_isShadowmapFrustumSplitAutomatic)
                    ->Field("SplitRatio", &DirectionalLightComponentConfig::m_shadowmapFrustumSplitSchemeRatio)
                    ->Field("CascadeFarDepths", &DirectionalLightComponentConfig::m_cascadeFarDepths)
                    ->Field("GroundHeight", &DirectionalLightComponentConfig::m_groundHeight)
                    ->Field("IsCascadeCorrectionEnabled", &DirectionalLightComponentConfig::m_isCascadeCorrectionEnabled)
                    ->Field("IsDebugColoringEnabled", &DirectionalLightComponentConfig::m_isDebugColoringEnabled)
                    ->Field("ShadowFilterMethod", &DirectionalLightComponentConfig::m_shadowFilterMethod)
                    ->Field("PcfFilteringSampleCount", &DirectionalLightComponentConfig::m_filteringSampleCount)
                    ->Field("ShadowReceiverPlaneBiasEnabled", &DirectionalLightComponentConfig::m_receiverPlaneBiasEnabled)
<<<<<<< HEAD
                    ->Field("Shadow Bias", &DirectionalLightComponentConfig::m_shadowBias);
=======
                    ->Field("Shadow Bias", &DirectionalLightComponentConfig::m_shadowBias)
                    ->Field("Normal Shadow Bias", &DirectionalLightComponentConfig::m_normalShadowBias);
>>>>>>> 07353ed4
            }
        }

        const char* DirectionalLightComponentConfig::GetIntensitySuffix() const
        {
            return PhotometricValue::GetTypeSuffix(m_intensityMode);
        }

        float DirectionalLightComponentConfig::GetIntensityMin() const
        {
            switch (m_intensityMode)
            {
            case PhotometricUnit::Lux:
                return 0.0f;
            case PhotometricUnit::Ev100Illuminance:
                return AZStd::numeric_limits<float>::lowest();
            }
            return 0.0f;
        }

        float DirectionalLightComponentConfig::GetIntensityMax() const
        {
            // While there is no hard-max, a max must be included when there is a hard min.
            return AZStd::numeric_limits<float>::max();
        }

        float DirectionalLightComponentConfig::GetIntensitySoftMin() const
        {
            switch (m_intensityMode)
            {
            case PhotometricUnit::Lux:
                return 0.0f;
            case PhotometricUnit::Ev100Illuminance:
                return -4.0f;
            }
            return 0.0f;
        }

        float DirectionalLightComponentConfig::GetIntensitySoftMax() const
        {
            switch (m_intensityMode)
            {
            case PhotometricUnit::Lux:
                return 200'000.0f;
            case PhotometricUnit::Ev100Illuminance:
                return 16.0f;
            }
            return 0.0f;
        }

        bool DirectionalLightComponentConfig::IsSplitManual() const
        {
            return !m_isShadowmapFrustumSplitAutomatic;
        }

        bool DirectionalLightComponentConfig::IsSplitAutomatic() const
        {
            return m_isShadowmapFrustumSplitAutomatic;
        }

        bool DirectionalLightComponentConfig::IsCascadeCorrectionDisabled() const
        {
            return (m_cascadeCount == 1 || !m_isCascadeCorrectionEnabled);
        }

        bool DirectionalLightComponentConfig::IsShadowFilteringDisabled() const
        {
            return (m_shadowFilterMethod == ShadowFilterMethod::None);
        }

        bool DirectionalLightComponentConfig::IsShadowPcfDisabled() const
        {
            return !(m_shadowFilterMethod == ShadowFilterMethod::Pcf ||
                m_shadowFilterMethod == ShadowFilterMethod::EsmPcf);
        }

        bool DirectionalLightComponentConfig::IsEsmDisabled() const
        {
            return !(m_shadowFilterMethod == ShadowFilterMethod::Esm || m_shadowFilterMethod == ShadowFilterMethod::EsmPcf);
        }
    } // namespace Render
} // namespace AZ<|MERGE_RESOLUTION|>--- conflicted
+++ resolved
@@ -39,12 +39,8 @@
                     ->Field("ShadowFilterMethod", &DirectionalLightComponentConfig::m_shadowFilterMethod)
                     ->Field("PcfFilteringSampleCount", &DirectionalLightComponentConfig::m_filteringSampleCount)
                     ->Field("ShadowReceiverPlaneBiasEnabled", &DirectionalLightComponentConfig::m_receiverPlaneBiasEnabled)
-<<<<<<< HEAD
-                    ->Field("Shadow Bias", &DirectionalLightComponentConfig::m_shadowBias);
-=======
                     ->Field("Shadow Bias", &DirectionalLightComponentConfig::m_shadowBias)
                     ->Field("Normal Shadow Bias", &DirectionalLightComponentConfig::m_normalShadowBias);
->>>>>>> 07353ed4
             }
         }
 
