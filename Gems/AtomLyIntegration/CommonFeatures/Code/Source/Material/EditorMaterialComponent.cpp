--- conflicted
+++ resolved
@@ -404,11 +404,7 @@
                 AzToolsFramework::ScopedUndoBatch undoBatch("Generating materials.");
 
                 // Create progress dialog to report the status of each material being generated.
-<<<<<<< HEAD
-                EditorMaterialComponentExporter::ProgressDialog progressDialog("Generating materials", "Generating material...", exportItems.size());
-=======
                 EditorMaterialComponentExporter::ProgressDialog progressDialog("Generating materials", "Generating material...", aznumeric_cast<int>(exportItems.size()));
->>>>>>> b08fd45f
 
                 for (const EditorMaterialComponentExporter::ExportItem& exportItem : exportItems)
                 {
