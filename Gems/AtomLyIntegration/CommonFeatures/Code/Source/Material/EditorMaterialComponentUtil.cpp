/*
 * Copyright (c) Contributors to the Open 3D Engine Project.
 * For complete copyright and license terms please see the LICENSE at the root of this distribution.
 *
 * SPDX-License-Identifier: Apache-2.0 OR MIT
 *
 */

#include <Material/EditorMaterialComponentUtil.h>

#include <Atom/RPI.Edit/Common/AssetUtils.h>
#include <Atom/RPI.Edit/Common/JsonUtils.h>
#include <Atom/RPI.Edit/Material/MaterialPropertyId.h>
#include <Atom/RPI.Edit/Material/MaterialSourceData.h>
#include <Atom/RPI.Edit/Material/MaterialTypeSourceData.h>
#include <Atom/RPI.Edit/Material/MaterialUtils.h>
#include <Atom/RPI.Reflect/Material/MaterialAsset.h>
#include <Atom/RPI.Reflect/Material/MaterialPropertiesLayout.h>
#include <Atom/RPI.Reflect/Material/MaterialTypeAsset.h>
#include <AtomToolsFramework/Util/MaterialPropertyUtil.h>
#include <AzFramework/API/ApplicationAPI.h>
#include <AzToolsFramework/API/EditorAssetSystemAPI.h>
#include <AzToolsFramework/API/ToolsApplicationAPI.h>

namespace AZ
{
    namespace Render
    {
        namespace EditorMaterialComponentUtil
        {
            bool LoadMaterialEditDataFromAssetId(const AZ::Data::AssetId& assetId, MaterialEditData& editData)
            {
                editData = MaterialEditData();

                if (!assetId.IsValid())
                {
                    AZ_Warning("AZ::Render::EditorMaterialComponentUtil", false, "Attempted to load material data for invalid asset id.");
                    return false;
                }

                editData.m_materialAssetId = assetId;

                // Load the originating product asset from which the new source has set will be generated
                auto materialAssetOutcome = AZ::RPI::AssetUtils::LoadAsset<AZ::RPI::MaterialAsset>(editData.m_materialAssetId);
                if (!materialAssetOutcome)
                {
                    AZ_Error("AZ::Render::EditorMaterialComponentUtil", false, "Failed to load material asset: %s", editData.m_materialAssetId.ToString<AZStd::string>().c_str());
                    return false;
                }

                editData.m_materialAsset = materialAssetOutcome.GetValue();
                editData.m_materialTypeAsset = editData.m_materialAsset->GetMaterialTypeAsset();
                editData.m_materialParentAsset = {};

                editData.m_materialSourcePath = AZ::RPI::AssetUtils::GetSourcePathByAssetId(editData.m_materialAsset.GetId());
                if (AzFramework::StringFunc::Path::IsExtension(
                        editData.m_materialSourcePath.c_str(), AZ::RPI::MaterialSourceData::Extension))
                {
                    if (!AZ::RPI::JsonUtils::LoadObjectFromFile(editData.m_materialSourcePath, editData.m_materialSourceData))
                    {
                        AZ_Error("AZ::Render::EditorMaterialComponentUtil", false, "Material source data could not be loaded: '%s'.", editData.m_materialSourcePath.c_str());
                        return false;
                    }
                }

                if (!editData.m_materialSourceData.m_parentMaterial.empty())
                {
                    // There is a parent for this material
                    auto parentMaterialResult = AZ::RPI::AssetUtils::LoadAsset<AZ::RPI::MaterialAsset>(editData.m_materialSourcePath, editData.m_materialSourceData.m_parentMaterial);
                    if (!parentMaterialResult)
                    {
                        AZ_Error("AZ::Render::EditorMaterialComponentUtil", false, "Parent material asset could not be loaded: '%s'.", editData.m_materialSourceData.m_parentMaterial.c_str());
                        return false;
                    }

                    editData.m_materialParentAsset = parentMaterialResult.GetValue();
                    editData.m_materialParentSourcePath = AZ::RPI::AssetUtils::GetSourcePathByAssetId(editData.m_materialParentAsset.GetId());
                }

                // We need a valid path to the material type source data to get the property layout and assign to the new material
                editData.m_materialTypeSourcePath = AZ::RPI::AssetUtils::GetSourcePathByAssetId(editData.m_materialTypeAsset.GetId());
                if (editData.m_materialTypeSourcePath.empty())
                {
                    AZ_Error("AZ::Render::EditorMaterialComponentUtil", false, "Failed to locate source material type asset: %s", editData.m_materialAssetId.ToString<AZStd::string>().c_str());
                    return false;
                }

                // Load the material type source data
                auto materialTypeOutcome = AZ::RPI::MaterialUtils::LoadMaterialTypeSourceData(editData.m_materialTypeSourcePath);
                if (!materialTypeOutcome.IsSuccess())
                {
                    AZ_Error("AZ::Render::EditorMaterialComponentUtil", false, "Failed to load material type source data: %s", editData.m_materialTypeSourcePath.c_str());
                    return false;
                }
                editData.m_materialTypeSourceData = materialTypeOutcome.GetValue();
                return true;
            }

            bool SaveSourceMaterialFromEditData(const AZStd::string& path, const MaterialEditData& editData)
            {
                if (path.empty() || !editData.m_materialAsset.IsReady() || !editData.m_materialTypeAsset.IsReady() ||
                    editData.m_materialTypeSourcePath.empty())
                {
                    AZ_Error("AZ::Render::EditorMaterialComponentUtil", false, "Can not export: %s", path.c_str());
                    return false;
                }

                // Construct the material source data object that will be exported
                AZ::RPI::MaterialSourceData exportData;
                exportData.m_materialTypeVersion = editData.m_materialTypeAsset->GetVersion();
                exportData.m_materialType = AtomToolsFramework::GetExteralReferencePath(path, editData.m_materialTypeSourcePath);
                exportData.m_parentMaterial = AtomToolsFramework::GetExteralReferencePath(path, editData.m_materialParentSourcePath);

                // Copy all of the properties from the material asset to the source data that will be exported
<<<<<<< HEAD
                result = true;
                editData.m_materialTypeSourceData.EnumerateProperties([&](const AZStd::string& groupName, const AZStd::string& propertyName, const auto& propertyDefinition) {
=======
                bool result = true;
                editData.m_materialTypeSourceData.EnumerateProperties([&](const AZStd::string& groupName, const AZStd::string& propertyName, const auto& propertyDefinition){
>>>>>>> 7100d48e
                    const AZ::RPI::MaterialPropertyId propertyId(groupName, propertyName);
                    const AZ::RPI::MaterialPropertyIndex propertyIndex =
                        editData.m_materialAsset->GetMaterialPropertiesLayout()->FindPropertyIndex(propertyId.GetFullName());

                    AZ::RPI::MaterialPropertyValue propertyValue =
                        editData.m_materialAsset->GetPropertyValues()[propertyIndex.GetIndex()];

                    AZ::RPI::MaterialPropertyValue propertyValueDefault = propertyDefinition.m_value;
                    if (editData.m_materialParentAsset.IsReady())
                    {
                        propertyValueDefault = editData.m_materialParentAsset->GetPropertyValues()[propertyIndex.GetIndex()];
                    }

                    // Check for and apply any property overrides before saving property values
                    auto propertyOverrideItr = editData.m_materialPropertyOverrideMap.find(propertyId.GetFullName());
                    if (propertyOverrideItr != editData.m_materialPropertyOverrideMap.end())
                    {
                        propertyValue = AZ::RPI::MaterialPropertyValue::FromAny(propertyOverrideItr->second);
                    }

                    if (!AtomToolsFramework::ConvertToExportFormat(path, propertyId.GetFullName(), propertyDefinition, propertyValue))
                    {
                        AZ_Error("AZ::Render::EditorMaterialComponentUtil", false, "Failed to export: %s", path.c_str());
                        result = false;
                        return false;
                    }

                    // Don't export values if they are the same as the material type or parent
                    if (propertyValueDefault == propertyValue)
                    {
                        return true;
                    }

                    exportData.m_properties[groupName][propertyDefinition.m_name].m_value = propertyValue;
                    return true;
                });

                return result && AZ::RPI::JsonUtils::SaveObjectToFile(path, exportData);
            }
        } // namespace EditorMaterialComponentUtil
    } // namespace Render
} // namespace AZ

//#include <AtomLyIntegration/CommonFeatures/moc_EditorMaterialComponentUtil.cpp><|MERGE_RESOLUTION|>--- conflicted
+++ resolved
@@ -112,13 +112,8 @@
                 exportData.m_parentMaterial = AtomToolsFramework::GetExteralReferencePath(path, editData.m_materialParentSourcePath);
 
                 // Copy all of the properties from the material asset to the source data that will be exported
-<<<<<<< HEAD
-                result = true;
-                editData.m_materialTypeSourceData.EnumerateProperties([&](const AZStd::string& groupName, const AZStd::string& propertyName, const auto& propertyDefinition) {
-=======
                 bool result = true;
                 editData.m_materialTypeSourceData.EnumerateProperties([&](const AZStd::string& groupName, const AZStd::string& propertyName, const auto& propertyDefinition){
->>>>>>> 7100d48e
                     const AZ::RPI::MaterialPropertyId propertyId(groupName, propertyName);
                     const AZ::RPI::MaterialPropertyIndex propertyIndex =
                         editData.m_materialAsset->GetMaterialPropertiesLayout()->FindPropertyIndex(propertyId.GetFullName());
