--- conflicted
+++ resolved
@@ -6,18 +6,6 @@
  *
  */
 
-<<<<<<< HEAD
-#include <Material/EditorMaterialComponentSlot.h>
-#include <Material/EditorMaterialComponentExporter.h>
-#include <Material/EditorMaterialComponentInspector.h>
-#include <Material/EditorMaterialModelUvNameMapInspector.h>
-#include <AzCore/Asset/AssetSerializer.h>
-#include <AzCore/Serialization/SerializeContext.h>
-#include <AzCore/Serialization/EditContext.h>
-#include <AzCore/RTTI/BehaviorContext.h>
-#include <AzToolsFramework/API/ToolsApplicationAPI.h>
-=======
->>>>>>> 7100d48e
 #include <Atom/RPI.Edit/Common/AssetUtils.h>
 #include <Atom/RPI.Edit/Material/MaterialSourceData.h>
 #include <AtomLyIntegration/CommonFeatures/Material/EditorMaterialSystemComponentRequestBus.h>
@@ -133,8 +121,6 @@
             }
         };
 
-<<<<<<< HEAD
-=======
         AZStd::vector<char> EditorMaterialComponentSlot::GetPreviewPixmapData() const
         {
             if (!GetActiveAssetId().IsValid())
@@ -162,7 +148,6 @@
             return AZStd::vector<char>(pixmapBytes.begin(), pixmapBytes.end());
         }
 
->>>>>>> 7100d48e
         AZ::Data::AssetId EditorMaterialComponentSlot::GetActiveAssetId() const
         {
             return m_materialAsset.GetId().IsValid() ? m_materialAsset.GetId() : GetDefaultAssetId();
