/*
 * Copyright (c) Contributors to the Open 3D Engine Project.
 * For complete copyright and license terms please see the LICENSE at the root of this distribution.
 *
 * SPDX-License-Identifier: Apache-2.0 OR MIT
 *
 */

#include <Material/MaterialComponentController.h>
#include <Atom/RPI.Reflect/Material/MaterialAsset.h>
#include <Atom/RPI.Reflect/Asset/AssetUtils.h>
#include <AzCore/Asset/AssetSerializer.h>
#include <AzCore/Serialization/SerializeContext.h>
#include <AtomCore/Instance/InstanceDatabase.h>

namespace AZ
{
    namespace Render
    {
        void MaterialComponentController::Reflect(ReflectContext* context)
        {
            MaterialComponentConfig::Reflect(context);

            if (auto* serializeContext = azrtti_cast<SerializeContext*>(context))
            {
                serializeContext->Class<MaterialComponentController>()
                    ->Version(1)
                    ->Field("Configuration", &MaterialComponentController::m_configuration)
                    ;
            }
            if (AZ::BehaviorContext* behaviorContext = azrtti_cast<AZ::BehaviorContext*>(context))
            {
                behaviorContext->EBus<MaterialComponentRequestBus>("MaterialComponentRequestBus")
                    ->Attribute(AZ::Script::Attributes::Scope, AZ::Script::Attributes::ScopeFlags::Common)
                    ->Attribute(AZ::Script::Attributes::Category, "render")
                    ->Attribute(AZ::Script::Attributes::Module, "render")
                    ->Event("GetOriginalMaterialAssignments", &MaterialComponentRequestBus::Events::GetOriginalMaterialAssignments)
                    ->Event("FindMaterialAssignmentId", &MaterialComponentRequestBus::Events::FindMaterialAssignmentId)
                    ->Event("GetDefaultMaterialAssetId", &MaterialComponentRequestBus::Events::GetDefaultMaterialAssetId)
                    ->Event("GetMaterialSlotLabel", &MaterialComponentRequestBus::Events::GetMaterialSlotLabel)
                    ->Event("SetMaterialOverrides", &MaterialComponentRequestBus::Events::SetMaterialOverrides)
                    ->Event("GetMaterialOverrides", &MaterialComponentRequestBus::Events::GetMaterialOverrides)
                    ->Event("ClearAllMaterialOverrides", &MaterialComponentRequestBus::Events::ClearAllMaterialOverrides)
                    ->Event("SetDefaultMaterialOverride", &MaterialComponentRequestBus::Events::SetDefaultMaterialOverride)
                    ->Event("GetDefaultMaterialOverride", &MaterialComponentRequestBus::Events::GetDefaultMaterialOverride)
                    ->Event("ClearDefaultMaterialOverride", &MaterialComponentRequestBus::Events::ClearDefaultMaterialOverride)
                    ->Event("ClearModelMaterialOverrides", &MaterialComponentRequestBus::Events::ClearModelMaterialOverrides)
                    ->Event("ClearLodMaterialOverrides", &MaterialComponentRequestBus::Events::ClearLodMaterialOverrides)
                    ->Event("ClearIncompatibleMaterialOverrides", &MaterialComponentRequestBus::Events::ClearIncompatibleMaterialOverrides)
                    ->Event("ClearInvalidMaterialOverrides", &MaterialComponentRequestBus::Events::ClearInvalidMaterialOverrides)
                    ->Event("RepairInvalidMaterialOverrides", &MaterialComponentRequestBus::Events::RepairInvalidMaterialOverrides)
                    ->Event("ApplyAutomaticPropertyUpdates", &MaterialComponentRequestBus::Events::ApplyAutomaticPropertyUpdates)
                    ->Event("SetMaterialOverride", &MaterialComponentRequestBus::Events::SetMaterialOverride)
                    ->Event("GetMaterialOverride", &MaterialComponentRequestBus::Events::GetMaterialOverride)
                    ->Event("ClearMaterialOverride", &MaterialComponentRequestBus::Events::ClearMaterialOverride)
                    ->Event("SetPropertyOverride", &MaterialComponentRequestBus::Events::SetPropertyOverride)
                    ->Event("SetPropertyOverrideBool", &MaterialComponentRequestBus::Events::SetPropertyOverrideT<bool>)
                    ->Event("SetPropertyOverrideInt32", &MaterialComponentRequestBus::Events::SetPropertyOverrideT<int32_t>)
                    ->Event("SetPropertyOverrideUInt32", &MaterialComponentRequestBus::Events::SetPropertyOverrideT<uint32_t>)
                    ->Event("SetPropertyOverrideFloat", &MaterialComponentRequestBus::Events::SetPropertyOverrideT<float>)
                    ->Event("SetPropertyOverrideVector2", &MaterialComponentRequestBus::Events::SetPropertyOverrideT<AZ::Vector2>)
                    ->Event("SetPropertyOverrideVector3", &MaterialComponentRequestBus::Events::SetPropertyOverrideT<AZ::Vector3>)
                    ->Event("SetPropertyOverrideVector4", &MaterialComponentRequestBus::Events::SetPropertyOverrideT<AZ::Vector4>)
                    ->Event("SetPropertyOverrideColor", &MaterialComponentRequestBus::Events::SetPropertyOverrideT<AZ::Color>)
                    ->Event("SetPropertyOverrideImage", &MaterialComponentRequestBus::Events::SetPropertyOverrideT<AZ::Data::AssetId>)
                    ->Event("SetPropertyOverrideString", &MaterialComponentRequestBus::Events::SetPropertyOverrideT<AZStd::string>)
                    ->Event("SetPropertyOverrideEnum", &MaterialComponentRequestBus::Events::SetPropertyOverrideT<uint32_t>)
                    ->Event("GetPropertyOverride", &MaterialComponentRequestBus::Events::GetPropertyOverride)
                    ->Event("GetPropertyOverrideBool", &MaterialComponentRequestBus::Events::GetPropertyOverrideT<bool>)
                    ->Event("GetPropertyOverrideInt32", &MaterialComponentRequestBus::Events::GetPropertyOverrideT<int32_t>)
                    ->Event("GetPropertyOverrideUInt32", &MaterialComponentRequestBus::Events::GetPropertyOverrideT<uint32_t>)
                    ->Event("GetPropertyOverrideFloat", &MaterialComponentRequestBus::Events::GetPropertyOverrideT<float>)
                    ->Event("GetPropertyOverrideVector2", &MaterialComponentRequestBus::Events::GetPropertyOverrideT<AZ::Vector2>)
                    ->Event("GetPropertyOverrideVector3", &MaterialComponentRequestBus::Events::GetPropertyOverrideT<AZ::Vector3>)
                    ->Event("GetPropertyOverrideVector4", &MaterialComponentRequestBus::Events::GetPropertyOverrideT<AZ::Vector4>)
                    ->Event("GetPropertyOverrideColor", &MaterialComponentRequestBus::Events::GetPropertyOverrideT<AZ::Color>)
                    ->Event("GetPropertyOverrideImage", &MaterialComponentRequestBus::Events::GetPropertyOverrideT<AZ::Data::AssetId>)
                    ->Event("GetPropertyOverrideString", &MaterialComponentRequestBus::Events::GetPropertyOverrideT<AZStd::string>)
                    ->Event("GetPropertyOverrideEnum", &MaterialComponentRequestBus::Events::GetPropertyOverrideT<uint32_t>)
                    ->Event("ClearPropertyOverride", &MaterialComponentRequestBus::Events::ClearPropertyOverride)
                    ->Event("ClearPropertyOverrides", &MaterialComponentRequestBus::Events::ClearPropertyOverrides)
                    ->Event("ClearAllPropertyOverrides", &MaterialComponentRequestBus::Events::ClearAllPropertyOverrides)
                    ->Event("SetPropertyOverrides", &MaterialComponentRequestBus::Events::SetPropertyOverrides)
                    ->Event("GetPropertyOverrides", &MaterialComponentRequestBus::Events::GetPropertyOverrides)
                    ;
            }
        }

        void MaterialComponentController::GetProvidedServices(AZ::ComponentDescriptor::DependencyArrayType& provided)
        {
            provided.push_back(AZ_CRC("MaterialProviderService", 0x64849a6b));
        }

        void MaterialComponentController::GetIncompatibleServices(AZ::ComponentDescriptor::DependencyArrayType& incompatible)
        {
            incompatible.push_back(AZ_CRC("MaterialProviderService", 0x64849a6b));
        }

        void MaterialComponentController::GetRequiredServices(AZ::ComponentDescriptor::DependencyArrayType& required)
        {
            required.push_back(AZ_CRC("MaterialReceiverService", 0x0d1a6a74));
        }

        MaterialComponentController::MaterialComponentController(const MaterialComponentConfig& config)
            : m_configuration(config)
        {
        }

        void MaterialComponentController::Activate(EntityId entityId)
        {
            m_entityId = entityId;
            m_queuedMaterialUpdateNotification = false;

            MaterialComponentRequestBus::Handler::BusConnect(m_entityId);
            MaterialReceiverNotificationBus::Handler::BusConnect(m_entityId);
            LoadMaterials();
        }

        void MaterialComponentController::Deactivate()
        {
            MaterialComponentRequestBus::Handler::BusDisconnect();
            MaterialReceiverNotificationBus::Handler::BusDisconnect();
            TickBus::Handler::BusDisconnect();

            ReleaseMaterials();

            // Sending notification to wipe any previously assigned material overrides
            MaterialComponentNotificationBus::Event(
                m_entityId, &MaterialComponentNotifications::OnMaterialsUpdated, MaterialAssignmentMap());

            m_queuedMaterialUpdateNotification = false;
            m_entityId = AZ::EntityId(AZ::EntityId::InvalidEntityId);
        }

        void MaterialComponentController::SetConfiguration(const MaterialComponentConfig& config)
        {
            m_configuration = config;
        }

        const MaterialComponentConfig& MaterialComponentController::GetConfiguration() const
        {
            return m_configuration;
        }

        void MaterialComponentController::OnAssetReady(Data::Asset<Data::AssetData> asset)
        {
            InitializeMaterialInstance(asset);
        }

        void MaterialComponentController::OnAssetReloaded(Data::Asset<Data::AssetData> asset)
        {
            InitializeMaterialInstance(asset);
        }

        void MaterialComponentController::OnTick([[maybe_unused]] float deltaTime, [[maybe_unused]] AZ::ScriptTimePoint time)
        {
            AZStd::unordered_set<MaterialAssignmentId> materialsWithDirtyProperties;
            AZStd::swap(m_materialsWithDirtyProperties, materialsWithDirtyProperties);

            // Iterate through all MaterialAssignmentId's that have property overrides and attempt to apply them
            // if material instance is already compiling, delay application of property overrides until next frame
            for (const auto& materialAssignmentId : materialsWithDirtyProperties)
            {
                const auto materialIt = m_configuration.m_materials.find(materialAssignmentId);
                if (materialIt != m_configuration.m_materials.end())
                {
                    if (!materialIt->second.ApplyProperties())
                    {
                        // If a material cannot currently be compiled then it must be queued again
                        m_materialsWithDirtyProperties.emplace(materialAssignmentId);
                    }
                }
            }

            // Only disconnect from tick bus and send notification after all pending properties have been applied
<<<<<<< HEAD
            if (m_queuedPropertyOverrides.empty())
=======
            if (m_materialsWithDirtyProperties.empty())
>>>>>>> 7100d48e
            {
                if (m_queuedMaterialUpdateNotification)
                {
                    // Materials have been edited and instances have changed but the notification will only be sent once per tick
                    m_queuedMaterialUpdateNotification = false;
                    MaterialComponentNotificationBus::Event(m_entityId, &MaterialComponentNotifications::OnMaterialsUpdated, m_configuration.m_materials);
                }

                TickBus::Handler::BusDisconnect();
            }
        }

        void MaterialComponentController::LoadMaterials()
        {
            Data::AssetBus::MultiHandler::BusDisconnect();

            bool anyQueued = false;
            auto queueAsset = [&anyQueued, this](AZ::Data::Asset<AZ::RPI::MaterialAsset>& materialAsset) -> bool
            {
<<<<<<< HEAD
                if (materialPair.second.m_materialInstancePreCreated)
                {
                    continue;
                }

                if (materialPair.second.m_materialAsset.GetId().IsValid() &&
                    !Data::AssetBus::MultiHandler::BusIsConnectedId(materialPair.second.m_materialAsset.GetId()))
                {
                    anyQueued = true;
                    materialPair.second.m_materialAsset.QueueLoad();
                    Data::AssetBus::MultiHandler::BusConnect(materialPair.second.m_materialAsset.GetId());
                    continue;
                }

                materialPair.second.m_defaultMaterialAsset = AZ::Data::Asset<AZ::RPI::MaterialAsset>(
                    GetDefaultMaterialAssetId(materialPair.first), AZ::AzTypeInfo<AZ::RPI::MaterialAsset>::Uuid());

                if (materialPair.second.m_defaultMaterialAsset.GetId().IsValid() &&
                    !Data::AssetBus::MultiHandler::BusIsConnectedId(materialPair.second.m_defaultMaterialAsset.GetId()))
                {
                    anyQueued = true;
                    materialPair.second.m_defaultMaterialAsset.QueueLoad();
                    Data::AssetBus::MultiHandler::BusConnect(materialPair.second.m_defaultMaterialAsset.GetId());
=======
                if (materialAsset.GetId().IsValid() && !this->Data::AssetBus::MultiHandler::BusIsConnectedId(materialAsset.GetId()))
                {
                    anyQueued = true;
                    materialAsset.QueueLoad();
                    this->Data::AssetBus::MultiHandler::BusConnect(materialAsset.GetId());
                    return true;
                }
                return false;
            };

            for (auto& materialPair : m_configuration.m_materials)
            {
                if (materialPair.second.m_materialInstancePreCreated)
                {
                    continue;
                }

                materialPair.second.m_defaultMaterialAsset = {};
                if (!queueAsset(materialPair.second.m_materialAsset))
                {
                    // Only assign and load the default material if there was no material override and there are propoerties to apply
                    if (!materialPair.second.m_propertyOverrides.empty() || !materialPair.second.m_matModUvOverrides.empty())
                    {
                        materialPair.second.m_defaultMaterialAsset = AZ::Data::Asset<AZ::RPI::MaterialAsset>(
                            GetDefaultMaterialAssetId(materialPair.first), AZ::AzTypeInfo<AZ::RPI::MaterialAsset>::Uuid());
                        queueAsset(materialPair.second.m_defaultMaterialAsset);
                    }
>>>>>>> 7100d48e
                }
            }

            if (!anyQueued)
            {
                ReleaseMaterials();

                // If no other materials were loaded, the notification must still be sent in case there are externally managed material
                // instances in the configuration
                MaterialComponentNotificationBus::Event(
                    m_entityId, &MaterialComponentNotifications::OnMaterialsUpdated, m_configuration.m_materials);
            }
        }

        void MaterialComponentController::InitializeMaterialInstance(const Data::Asset<Data::AssetData>& asset)
        {
            bool allReady = true;
            auto updateAsset = [&](AZ::Data::Asset<AZ::RPI::MaterialAsset>& materialAsset)
            {
<<<<<<< HEAD
                if (materialPair.second.m_materialAsset.GetId() == asset.GetId())
=======
                if (materialAsset.GetId() == asset.GetId())
>>>>>>> 7100d48e
                {
                    materialPair.second.m_materialAsset = asset;
                }

                if (materialPair.second.m_materialAsset.GetId().IsValid() && !materialPair.second.m_materialAsset.IsReady())
                {
                    allReady = false;
                }

                if (materialPair.second.m_defaultMaterialAsset.GetId() == asset.GetId())
                {
                    materialPair.second.m_defaultMaterialAsset = asset;
                }

                if (materialPair.second.m_defaultMaterialAsset.GetId().IsValid() && !materialPair.second.m_defaultMaterialAsset.IsReady())
                {
                    allReady = false;
                }
            };

            for (auto& materialPair : m_configuration.m_materials)
            {
                updateAsset(materialPair.second.m_materialAsset);
                updateAsset(materialPair.second.m_defaultMaterialAsset);
            }

            if (allReady)
            {
                //Do not start updating materials and properties until all materials are loaded and ready
                //This prevents property changes from being queued and notifications from being sent with pending materials
                for (auto& materialPair : m_configuration.m_materials)
                {
                    materialPair.second.RebuildInstance();
                    MaterialComponentNotificationBus::Event(m_entityId, &MaterialComponentNotifications::OnMaterialInstanceCreated, materialPair.second);
                    QueuePropertyChanges(materialPair.first);
                }
                QueueMaterialUpdateNotification();
            }
        }

        void MaterialComponentController::ReleaseMaterials()
        {
            Data::AssetBus::MultiHandler::BusDisconnect();

            for (auto& materialPair : m_configuration.m_materials)
            {
                materialPair.second.Release();
            }
        }

        MaterialAssignmentMap MaterialComponentController::GetOriginalMaterialAssignments() const
        {
            MaterialAssignmentMap originalMaterials;
            MaterialReceiverRequestBus::EventResult(
                originalMaterials, m_entityId, &MaterialReceiverRequestBus::Events::GetMaterialAssignments);
            return originalMaterials;
        }

        MaterialAssignmentId MaterialComponentController::FindMaterialAssignmentId(
            const MaterialAssignmentLodIndex lod, const AZStd::string& label) const
        {
            MaterialAssignmentId materialAssignmentId;
            MaterialReceiverRequestBus::EventResult(
                materialAssignmentId, m_entityId, &MaterialReceiverRequestBus::Events::FindMaterialAssignmentId, lod, label);
            return materialAssignmentId;
        }

        AZ::Data::AssetId MaterialComponentController::GetDefaultMaterialAssetId(const MaterialAssignmentId& materialAssignmentId) const
        {
            RPI::ModelMaterialSlotMap modelMaterialSlots;
            MaterialReceiverRequestBus::EventResult(
                modelMaterialSlots, m_entityId, &MaterialReceiverRequestBus::Events::GetModelMaterialSlots);

            auto slotIter = modelMaterialSlots.find(materialAssignmentId.m_materialSlotStableId);
            return slotIter != modelMaterialSlots.end() ? slotIter->second.m_defaultMaterialAsset.GetId() : AZ::Data::AssetId();
        }

        AZStd::string MaterialComponentController::GetMaterialSlotLabel(const MaterialAssignmentId& materialAssignmentId) const
        {
            if (materialAssignmentId == DefaultMaterialAssignmentId)
            {
                return "Default Material";
            }

            RPI::ModelMaterialSlotMap modelMaterialSlots;
            MaterialReceiverRequestBus::EventResult(
                modelMaterialSlots, m_entityId, &MaterialReceiverRequestBus::Events::GetModelMaterialSlots);

            auto slotIter = modelMaterialSlots.find(materialAssignmentId.m_materialSlotStableId);
            if (slotIter != modelMaterialSlots.end())
            {
                const Name& displayName = slotIter->second.m_displayName;
                if (!displayName.IsEmpty())
                {
                    return displayName.GetStringView();
                }
            }

            return "<unknown>";
        }

        void MaterialComponentController::SetMaterialOverrides(const MaterialAssignmentMap& materials)
        {
            // this function is called twice once material asset is changed, a temp variable is
            // needed to prevent material asset going out of scope during second call
            // before LoadMaterials() is called [LYN-2249]
            auto temp = m_configuration.m_materials;
            m_configuration.m_materials = materials;
            LoadMaterials();
        }

        const MaterialAssignmentMap& MaterialComponentController::GetMaterialOverrides() const
        {
            return m_configuration.m_materials;
        }

        void MaterialComponentController::ClearAllMaterialOverrides()
        {
            if (!m_configuration.m_materials.empty())
            {
                m_configuration.m_materials.clear();
                QueueMaterialUpdateNotification();
            }
        }

        void MaterialComponentController::ClearModelMaterialOverrides()
        {
            AZStd::erase_if(m_configuration.m_materials, [](const auto& materialPair) {
                return materialPair.first.IsSlotIdOnly();
            });
            QueueMaterialUpdateNotification();
        }

        void MaterialComponentController::ClearLodMaterialOverrides()
        {
            AZStd::erase_if(m_configuration.m_materials, [](const auto& materialPair) {
                return materialPair.first.IsLodAndSlotId();
            });
            QueueMaterialUpdateNotification();
        }

        void MaterialComponentController::ClearIncompatibleMaterialOverrides()
        {
            const MaterialAssignmentMap& originalMaterials = GetOriginalMaterialAssignments();
            AZStd::erase_if(m_configuration.m_materials, [&originalMaterials](const auto& materialPair) {
                return originalMaterials.find(materialPair.first) == originalMaterials.end();
            });
            QueueMaterialUpdateNotification();
        }

        void MaterialComponentController::ClearInvalidMaterialOverrides()
        {
            AZStd::erase_if(m_configuration.m_materials, [](const auto& materialPair) {
                if (materialPair.second.m_materialAsset.GetId().IsValid())
                {
                    AZ::Data::AssetInfo assetInfo;
                    AZ::Data::AssetCatalogRequestBus::BroadcastResult(
                        assetInfo, &AZ::Data::AssetCatalogRequestBus::Events::GetAssetInfoById,
                        materialPair.second.m_materialAsset.GetId());
                    return !assetInfo.m_assetId.IsValid();
                }
                return false;
            });
            QueueMaterialUpdateNotification();
        }

        void MaterialComponentController::RepairInvalidMaterialOverrides()
        {
            for (auto& materialPair : m_configuration.m_materials)
            {
                if (materialPair.second.m_materialAsset.GetId().IsValid())
                {
                    AZ::Data::AssetInfo assetInfo;
                    AZ::Data::AssetCatalogRequestBus::BroadcastResult(
                        assetInfo, &AZ::Data::AssetCatalogRequestBus::Events::GetAssetInfoById,
                        materialPair.second.m_materialAsset.GetId());
                    if (!assetInfo.m_assetId.IsValid())
                    {
                        materialPair.second.m_materialAsset = AZ::Data::Asset<AZ::RPI::MaterialAsset>(
                            GetDefaultMaterialAssetId(materialPair.first), AZ::AzTypeInfo<AZ::RPI::MaterialAsset>::Uuid());
                    }
                }
            }
            LoadMaterials();
        }
        
        uint32_t MaterialComponentController::ApplyAutomaticPropertyUpdates()
        {
            uint32_t propertiesUpdated = 0;

            for (auto& materialAssignmentPair : m_configuration.m_materials)
            {
                MaterialAssignment& materialAssignment = materialAssignmentPair.second;
                
                AZStd::vector<AZStd::pair<Name, Name>> renamedProperties;

                for (const auto& propertyPair : materialAssignment.m_propertyOverrides)
                {
                    Name propertyId = propertyPair.first;

                    if (materialAssignment.m_materialInstance->GetAsset()->GetMaterialTypeAsset()->ApplyPropertyRenames(propertyId))
                    {
                        renamedProperties.emplace_back(propertyPair.first, propertyId);
                        ++propertiesUpdated;
                    }
                }
                
                for (const auto& [oldName, newName] : renamedProperties)
                {
                    materialAssignment.m_propertyOverrides[newName] = materialAssignment.m_propertyOverrides[oldName];
                    materialAssignment.m_propertyOverrides.erase(oldName);
                }
            }

            return propertiesUpdated;
        }

        void MaterialComponentController::SetDefaultMaterialOverride(const AZ::Data::AssetId& materialAssetId)
        {
            SetMaterialOverride(DefaultMaterialAssignmentId, materialAssetId);
        }

        const AZ::Data::AssetId MaterialComponentController::GetDefaultMaterialOverride() const
        {
            return GetMaterialOverride(DefaultMaterialAssignmentId);
        }

        void MaterialComponentController::ClearDefaultMaterialOverride()
        {
            ClearMaterialOverride(DefaultMaterialAssignmentId);
        }

        void MaterialComponentController::SetMaterialOverride(
            const MaterialAssignmentId& materialAssignmentId, const AZ::Data::AssetId& materialAssetId)
        {
            m_configuration.m_materials[materialAssignmentId].m_materialAsset =
                AZ::Data::Asset<AZ::RPI::MaterialAsset>(materialAssetId, AZ::AzTypeInfo<AZ::RPI::MaterialAsset>::Uuid());
            LoadMaterials();
        }

        AZ::Data::AssetId MaterialComponentController::GetMaterialOverride(const MaterialAssignmentId& materialAssignmentId) const
        {
            auto materialIt = m_configuration.m_materials.find(materialAssignmentId);
            return materialIt != m_configuration.m_materials.end() ? materialIt->second.m_materialAsset.GetId() : AZ::Data::AssetId();
        }

        void MaterialComponentController::ClearMaterialOverride(const MaterialAssignmentId& materialAssignmentId)
        {
            if (m_configuration.m_materials.erase(materialAssignmentId) > 0)
            {
                QueueMaterialUpdateNotification();
            }
        }

        void MaterialComponentController::SetPropertyOverride(const MaterialAssignmentId& materialAssignmentId, const AZStd::string& propertyName, const AZStd::any& value)
        {
            auto& materialAssignment = m_configuration.m_materials[materialAssignmentId];
            const bool wasEmpty = materialAssignment.m_propertyOverrides.empty();
            materialAssignment.m_propertyOverrides[AZ::Name(propertyName)] = value;

            if (materialAssignment.RequiresLoading())
            {
                LoadMaterials();
                return;
            }

            if (wasEmpty != materialAssignment.m_propertyOverrides.empty())
            {
                materialAssignment.RebuildInstance();
                MaterialComponentNotificationBus::Event(
                    m_entityId, &MaterialComponentNotifications::OnMaterialInstanceCreated, materialAssignment);
                QueueMaterialUpdateNotification();
            }

            QueuePropertyChanges(materialAssignmentId);
        }

        AZStd::any MaterialComponentController::GetPropertyOverride(const MaterialAssignmentId& materialAssignmentId, const AZStd::string& propertyName) const
        {
            const auto materialIt = m_configuration.m_materials.find(materialAssignmentId);
            if (materialIt == m_configuration.m_materials.end())
            {
                return {};
            }

            const auto propertyIt = materialIt->second.m_propertyOverrides.find(AZ::Name(propertyName));
            if (propertyIt == materialIt->second.m_propertyOverrides.end())
            {
                return {};
            }

            return propertyIt->second;
        }

        void MaterialComponentController::ClearPropertyOverride(const MaterialAssignmentId& materialAssignmentId, const AZStd::string& propertyName)
        {
            auto materialIt = m_configuration.m_materials.find(materialAssignmentId);
            if (materialIt == m_configuration.m_materials.end())
            {
                return;
            }

            auto propertyIt = materialIt->second.m_propertyOverrides.find(AZ::Name(propertyName));
            if (propertyIt == materialIt->second.m_propertyOverrides.end())
            {
                return;
            }

            materialIt->second.m_propertyOverrides.erase(propertyIt);
            if (materialIt->second.m_propertyOverrides.empty())
            {
                materialIt->second.RebuildInstance();
                MaterialComponentNotificationBus::Event(m_entityId, &MaterialComponentNotifications::OnMaterialInstanceCreated, materialIt->second);
                QueueMaterialUpdateNotification();
            }

            QueuePropertyChanges(materialAssignmentId);
        }

        void MaterialComponentController::ClearPropertyOverrides(const MaterialAssignmentId& materialAssignmentId)
        {
            auto materialIt = m_configuration.m_materials.find(materialAssignmentId);
            if (materialIt == m_configuration.m_materials.end())
            {
                return;
            }

            if (!materialIt->second.m_propertyOverrides.empty())
            {
                materialIt->second.m_propertyOverrides = {};
                materialIt->second.RebuildInstance();
                MaterialComponentNotificationBus::Event(m_entityId, &MaterialComponentNotifications::OnMaterialInstanceCreated, materialIt->second);
                QueueMaterialUpdateNotification();
            }
        }

        void MaterialComponentController::ClearAllPropertyOverrides()
        {
            for (auto& materialPair : m_configuration.m_materials)
            {
                if (!materialPair.second.m_propertyOverrides.empty())
                {
                    materialPair.second.m_propertyOverrides = {};
                    materialPair.second.RebuildInstance();
                    MaterialComponentNotificationBus::Event(m_entityId, &MaterialComponentNotifications::OnMaterialInstanceCreated, materialPair.second);
                    QueueMaterialUpdateNotification();
                }
            }
        }

        void MaterialComponentController::SetPropertyOverrides(
            const MaterialAssignmentId& materialAssignmentId, const MaterialPropertyOverrideMap& propertyOverrides)
        {
            auto& materialAssignment = m_configuration.m_materials[materialAssignmentId];
            const bool wasEmpty = materialAssignment.m_propertyOverrides.empty();
            materialAssignment.m_propertyOverrides = propertyOverrides;

            if (materialAssignment.RequiresLoading())
            {
                LoadMaterials();
                return;
            }

            if (wasEmpty != materialAssignment.m_propertyOverrides.empty())
            {
                materialAssignment.RebuildInstance();
                QueueMaterialUpdateNotification();
            }

            QueuePropertyChanges(materialAssignmentId);
        }

        MaterialPropertyOverrideMap MaterialComponentController::GetPropertyOverrides(
            const MaterialAssignmentId& materialAssignmentId) const
        {
            const auto materialIt = m_configuration.m_materials.find(materialAssignmentId);
            return materialIt != m_configuration.m_materials.end() ? materialIt->second.m_propertyOverrides : MaterialPropertyOverrideMap();
        }

        void MaterialComponentController::SetModelUvOverrides(
            const MaterialAssignmentId& materialAssignmentId, const AZ::RPI::MaterialModelUvOverrideMap& modelUvOverrides)
        {
            auto& materialAssignment = m_configuration.m_materials[materialAssignmentId];
            const bool wasEmpty = materialAssignment.m_matModUvOverrides.empty();
            materialAssignment.m_matModUvOverrides = modelUvOverrides;

            if (materialAssignment.RequiresLoading())
            {
                LoadMaterials();
                return;
            }

            if (wasEmpty != materialAssignment.m_matModUvOverrides.empty())
            {
                materialAssignment.RebuildInstance();
                QueueMaterialUpdateNotification();
            }

            QueuePropertyChanges(materialAssignmentId);
        }

        AZ::RPI::MaterialModelUvOverrideMap MaterialComponentController::GetModelUvOverrides(
            const MaterialAssignmentId& materialAssignmentId) const
        {
            const auto materialIt = m_configuration.m_materials.find(materialAssignmentId);
            return materialIt != m_configuration.m_materials.end() ? materialIt->second.m_matModUvOverrides : AZ::RPI::MaterialModelUvOverrideMap();
        }

        void MaterialComponentController::OnMaterialAssignmentsChanged()
        {
            for (const auto& materialPair : m_configuration.m_materials)
            {
                if (materialPair.second.RequiresLoading())
                {
                    LoadMaterials();
                    return;
                }
            }
        }

        void MaterialComponentController::QueuePropertyChanges(const MaterialAssignmentId& materialAssignmentId)
        {
            m_materialsWithDirtyProperties.emplace(materialAssignmentId);
            if (!TickBus::Handler::BusIsConnected())
            {
                TickBus::Handler::BusConnect();
            }
        }

        void MaterialComponentController::QueueMaterialUpdateNotification()
        {
            m_queuedMaterialUpdateNotification = true;
            if (!TickBus::Handler::BusIsConnected())
            {
                TickBus::Handler::BusConnect();
            }
        }
    } // namespace Render
} // namespace AZ<|MERGE_RESOLUTION|>--- conflicted
+++ resolved
@@ -173,11 +173,7 @@
             }
 
             // Only disconnect from tick bus and send notification after all pending properties have been applied
-<<<<<<< HEAD
-            if (m_queuedPropertyOverrides.empty())
-=======
             if (m_materialsWithDirtyProperties.empty())
->>>>>>> 7100d48e
             {
                 if (m_queuedMaterialUpdateNotification)
                 {
@@ -197,31 +193,6 @@
             bool anyQueued = false;
             auto queueAsset = [&anyQueued, this](AZ::Data::Asset<AZ::RPI::MaterialAsset>& materialAsset) -> bool
             {
-<<<<<<< HEAD
-                if (materialPair.second.m_materialInstancePreCreated)
-                {
-                    continue;
-                }
-
-                if (materialPair.second.m_materialAsset.GetId().IsValid() &&
-                    !Data::AssetBus::MultiHandler::BusIsConnectedId(materialPair.second.m_materialAsset.GetId()))
-                {
-                    anyQueued = true;
-                    materialPair.second.m_materialAsset.QueueLoad();
-                    Data::AssetBus::MultiHandler::BusConnect(materialPair.second.m_materialAsset.GetId());
-                    continue;
-                }
-
-                materialPair.second.m_defaultMaterialAsset = AZ::Data::Asset<AZ::RPI::MaterialAsset>(
-                    GetDefaultMaterialAssetId(materialPair.first), AZ::AzTypeInfo<AZ::RPI::MaterialAsset>::Uuid());
-
-                if (materialPair.second.m_defaultMaterialAsset.GetId().IsValid() &&
-                    !Data::AssetBus::MultiHandler::BusIsConnectedId(materialPair.second.m_defaultMaterialAsset.GetId()))
-                {
-                    anyQueued = true;
-                    materialPair.second.m_defaultMaterialAsset.QueueLoad();
-                    Data::AssetBus::MultiHandler::BusConnect(materialPair.second.m_defaultMaterialAsset.GetId());
-=======
                 if (materialAsset.GetId().IsValid() && !this->Data::AssetBus::MultiHandler::BusIsConnectedId(materialAsset.GetId()))
                 {
                     anyQueued = true;
@@ -249,7 +220,6 @@
                             GetDefaultMaterialAssetId(materialPair.first), AZ::AzTypeInfo<AZ::RPI::MaterialAsset>::Uuid());
                         queueAsset(materialPair.second.m_defaultMaterialAsset);
                     }
->>>>>>> 7100d48e
                 }
             }
 
@@ -269,26 +239,12 @@
             bool allReady = true;
             auto updateAsset = [&](AZ::Data::Asset<AZ::RPI::MaterialAsset>& materialAsset)
             {
-<<<<<<< HEAD
-                if (materialPair.second.m_materialAsset.GetId() == asset.GetId())
-=======
                 if (materialAsset.GetId() == asset.GetId())
->>>>>>> 7100d48e
-                {
-                    materialPair.second.m_materialAsset = asset;
-                }
-
-                if (materialPair.second.m_materialAsset.GetId().IsValid() && !materialPair.second.m_materialAsset.IsReady())
-                {
-                    allReady = false;
-                }
-
-                if (materialPair.second.m_defaultMaterialAsset.GetId() == asset.GetId())
-                {
-                    materialPair.second.m_defaultMaterialAsset = asset;
-                }
-
-                if (materialPair.second.m_defaultMaterialAsset.GetId().IsValid() && !materialPair.second.m_defaultMaterialAsset.IsReady())
+                {
+                    materialAsset = asset;
+                }
+
+                if (materialAsset.GetId().IsValid() && !materialAsset.IsReady())
                 {
                     allReady = false;
                 }
