/*
 * Copyright (c) Contributors to the Open 3D Engine Project.
 * For complete copyright and license terms please see the LICENSE at the root of this distribution.
 *
 * SPDX-License-Identifier: Apache-2.0 OR MIT
 *
 */

#include <Decals/DecalComponentController.h>

#include <AzCore/Asset/AssetSerializer.h>
#include <AzCore/RTTI/BehaviorContext.h>
#include <AzCore/Serialization/EditContext.h>
#include <AzCore/Serialization/SerializeContext.h>
#include <Atom/RPI.Public/Scene.h>

namespace AZ
{
    namespace Render
    {
        void DecalComponentConfig::Reflect(ReflectContext* context)
        {
            if (auto serializeContext = azrtti_cast<AZ::SerializeContext*>(context))
            {
                serializeContext->Class<DecalComponentConfig, ComponentConfig>()
                    ->Version(2)
                    ->Field("Attenuation Angle", &DecalComponentConfig::m_attenuationAngle)
                    ->Field("Opacity", &DecalComponentConfig::m_opacity)
                    ->Field("Normal Map Opacity", &DecalComponentConfig::m_normalMapOpacity)
                    ->Field("SortKey", &DecalComponentConfig::m_sortKey)
                    ->Field("Decal Color", &DecalComponentConfig::m_decalColor)
                    ->Field("Decal Color Factor", &DecalComponentConfig::m_decalColorFactor)
                    ->Field("Material", &DecalComponentConfig::m_materialAsset)
                ;
            }
        }

        void DecalComponentController::Reflect(ReflectContext* context)
        {
            DecalComponentConfig::Reflect(context);

            if (auto* serializeContext = azrtti_cast<SerializeContext*>(context))
            {
                serializeContext->Class<DecalComponentController>()
                    ->Version(0)
                    ->Field("Configuration", &DecalComponentController::m_configuration);
            }

            if (AZ::BehaviorContext* behaviorContext = azrtti_cast<AZ::BehaviorContext*>(context))
            {
                behaviorContext->EBus<DecalRequestBus>("DecalRequestBus")
                    ->Event("GetAttenuationAngle", &DecalRequestBus::Events::GetAttenuationAngle)
                    ->Event("SetAttenuationAngle", &DecalRequestBus::Events::SetAttenuationAngle)
                    ->Event("GetOpacity", &DecalRequestBus::Events::GetOpacity)
                    ->Event("SetOpacity", &DecalRequestBus::Events::SetOpacity)
                    ->Event("GetNormalMapOpacity", &DecalRequestBus::Events::GetNormalMapOpacity)
                    ->Event("SetNormalMapOpacity", &DecalRequestBus::Events::SetNormalMapOpacity)
                    ->Event("SetSortKey", &DecalRequestBus::Events::SetSortKey)
                    ->Event("GetSortKey", &DecalRequestBus::Events::GetSortKey)
                    ->Event("GetDecalColor", &DecalRequestBus::Events::GetDecalColor)
                    ->Event("SetDecalColor", &DecalRequestBus::Events::SetDecalColor)
<<<<<<< HEAD
#if defined(CARBONATED)
                    ->Event("GetVisibility", &DecalRequestBus::Events::GetVisibility)
                    ->Event("SetVisibility", &DecalRequestBus::Events::SetVisibility)
#endif
=======
>>>>>>> 5295397a
                    ->Event("GetDecalColorFactor", &DecalRequestBus::Events::GetDecalColorFactor)
                    ->Event("SetDecalColorFactor", &DecalRequestBus::Events::SetDecalColorFactor)
                    ->VirtualProperty("AttenuationAngle", "GetAttenuationAngle", "SetAttenuationAngle")
                    ->VirtualProperty("Opacity", "GetOpacity", "SetOpacity")
                    ->VirtualProperty("NormalMapOpacity", "GetNormalMapOpacity", "SetNormalMapOpacity")
                    ->VirtualProperty("SortKey", "GetSortKey", "SetSortKey")
                    ->VirtualProperty("DecalColor", "GetDecalColor", "SetDecalColor")
                    ->VirtualProperty("DecalColorFactor", "GetDecalColorFactor", "SetDecalColorFactor")
                    ->Event("SetMaterial", &DecalRequestBus::Events::SetMaterialAssetId)
                    ->Event("GetMaterial", &DecalRequestBus::Events::GetMaterialAssetId)
                    ->VirtualProperty("Material", "GetMaterial", "SetMaterial")
                ;
            }
        }

        void DecalComponentController::GetProvidedServices(AZ::ComponentDescriptor::DependencyArrayType& provided)
        {
            provided.push_back(AZ_CRC_CE("DecalService"));
        }

        void DecalComponentController::GetIncompatibleServices(AZ::ComponentDescriptor::DependencyArrayType& incompatible)
        {
            incompatible.push_back(AZ_CRC_CE("DecalService"));
        }

        void DecalComponentController::GetDependentServices(AZ::ComponentDescriptor::DependencyArrayType& dependent)
        {
            dependent.push_back(AZ_CRC_CE("TransformService"));
            dependent.push_back(AZ_CRC_CE("NonUniformScaleService"));
        }

        DecalComponentController::DecalComponentController(const DecalComponentConfig& config)
            : m_configuration(config)
#if defined(CARBONATED)
            , mIsHidden(false)
#endif
        {
        }

        void DecalComponentController::Activate(EntityId entityId)
        {
            m_entityId = entityId;
            m_featureProcessor = RPI::Scene::GetFeatureProcessorForEntity<DecalFeatureProcessorInterface>(entityId);
            AZ_Assert(m_featureProcessor, "DecalRenderProxy was unable to find a decal FeatureProcessor on the entityId provided.");
            if (m_featureProcessor)
            {
                m_handle = m_featureProcessor->AcquireDecal();
            }

            m_cachedNonUniformScale = AZ::Vector3::CreateOne();
            AZ::NonUniformScaleRequestBus::EventResult(m_cachedNonUniformScale, m_entityId, &AZ::NonUniformScaleRequests::GetScale);
            AZ::NonUniformScaleRequestBus::Event(m_entityId, &AZ::NonUniformScaleRequests::RegisterScaleChangedEvent,
                m_nonUniformScaleChangedHandler);

            AZ::Transform local, world;
            AZ::TransformBus::Event(entityId, &AZ::TransformBus::Events::GetLocalAndWorld, local, world);
            OnTransformChanged(local, world);

            TransformNotificationBus::Handler::BusConnect(m_entityId);
            DecalRequestBus::Handler::BusConnect(m_entityId);
            ConfigurationChanged();
        }

        void DecalComponentController::Deactivate()
        {
            DecalRequestBus::Handler::BusDisconnect(m_entityId);
            TransformNotificationBus::Handler::BusDisconnect(m_entityId);
            m_nonUniformScaleChangedHandler.Disconnect();
            if (m_featureProcessor)
            {
                m_featureProcessor->ReleaseDecal(m_handle);
                m_handle.Reset();
            }
        }

        void DecalComponentController::SetConfiguration(const DecalComponentConfig& config)
        {
            m_configuration = config;
            ConfigurationChanged();
        }

        const DecalComponentConfig& DecalComponentController::GetConfiguration() const
        {
            return m_configuration;
        }

        void DecalComponentController::OnTransformChanged(const AZ::Transform& /*local*/, const AZ::Transform& world)
        {
            if (m_featureProcessor)
            {
                m_featureProcessor->SetDecalTransform(m_handle, world, m_cachedNonUniformScale);
            }
        }

        void DecalComponentController::HandleNonUniformScaleChange(const AZ::Vector3& nonUniformScale)
        {
            m_cachedNonUniformScale = nonUniformScale;
            if (m_featureProcessor)
            {
                AZ::Transform world = AZ::Transform::CreateIdentity();
                AZ::TransformBus::EventResult(world, m_entityId, &AZ::TransformBus::Events::GetWorldTM);
                m_featureProcessor->SetDecalTransform(m_handle, world, nonUniformScale);
            }
        }

        void DecalComponentController::ConfigurationChanged()
        {
            AttenuationAngleChanged();
            OpacityChanged();
            NormalMapOpacityChanged();
            SortKeyChanged();
            DecalColorChanged();
            DecalColorFactorChanged();
            MaterialChanged();
        }

        float DecalComponentController::GetAttenuationAngle() const
        {
            return m_configuration.m_attenuationAngle;
        }

        void DecalComponentController::SetAttenuationAngle(float attenuationAngle)
        {
            m_configuration.m_attenuationAngle = attenuationAngle;
            AttenuationAngleChanged();
        }

        const AZ::Vector3& DecalComponentController::GetDecalColor() const
        {
            return m_configuration.m_decalColor;
        }

        void DecalComponentController::SetDecalColor(const AZ::Vector3& color)
        {
            m_configuration.m_decalColor = color;
            DecalColorChanged();
        }

        float DecalComponentController::GetDecalColorFactor() const
        {
            return m_configuration.m_decalColorFactor;
        }

        void DecalComponentController::SetDecalColorFactor(float colorFactor)
        {
            m_configuration.m_decalColorFactor = colorFactor;
            DecalColorFactorChanged();
        }

        float DecalComponentController::GetOpacity() const
        {
            return m_configuration.m_opacity;
        }

        void DecalComponentController::SetOpacity(float opacity)
        {
            m_configuration.m_opacity = opacity;
            OpacityChanged();
        }

        #if defined(CARBONATED)
        bool DecalComponentController::GetVisibility() const
        {
            return !mIsHidden;
        }

        void DecalComponentController::SetVisibility(bool show)
        {
            mIsHidden = !show;
            OpacityChanged();
        }
        #endif

        float DecalComponentController::GetNormalMapOpacity() const
        {
            return m_configuration.m_normalMapOpacity;
        }

        void DecalComponentController::SetNormalMapOpacity(float opacity)
        {
            m_configuration.m_normalMapOpacity = opacity;
            NormalMapOpacityChanged();
        }

        uint8_t DecalComponentController::GetSortKey() const
        {
            return m_configuration.m_sortKey;
        }

        void DecalComponentController::SetSortKey(uint8_t sortKey)
        {
            m_configuration.m_sortKey = sortKey;
            SortKeyChanged();
        }

        void DecalComponentController::AttenuationAngleChanged()
        {
            DecalNotificationBus::Event(m_entityId, &DecalNotifications::OnAttenuationAngleChanged, m_configuration.m_attenuationAngle);
            if (m_featureProcessor)
            {
                m_featureProcessor->SetDecalAttenuationAngle(m_handle, m_configuration.m_attenuationAngle);
            }
        }

        void DecalComponentController::DecalColorChanged()
        {
            DecalNotificationBus::Event(m_entityId, &DecalNotifications::OnDecalColorChanged, m_configuration.m_decalColor);
            if (m_featureProcessor)
            {
                m_featureProcessor->SetDecalColor(m_handle, m_configuration.m_decalColor);
            }
        }

        void DecalComponentController::DecalColorFactorChanged()
        {
            DecalNotificationBus::Event(m_entityId, &DecalNotifications::OnDecalColorFactorChanged, m_configuration.m_decalColorFactor);
            if (m_featureProcessor)
            {
                m_featureProcessor->SetDecalColorFactor(m_handle, m_configuration.m_decalColorFactor);
            }
        }

        void DecalComponentController::OpacityChanged()
        {
            DecalNotificationBus::Event(m_entityId, &DecalNotifications::OnOpacityChanged, m_configuration.m_opacity);
            if (m_featureProcessor)
            {
                #if defined(CARBONATED)
                m_featureProcessor->SetDecalOpacity(m_handle, mIsHidden ? 0.0f : m_configuration.m_opacity);
                #else
                m_featureProcessor->SetDecalOpacity(m_handle, m_configuration.m_opacity);
                #endif
            }
        }

        void DecalComponentController::NormalMapOpacityChanged()
        {
            DecalNotificationBus::Event(m_entityId, &DecalNotifications::OnNormalMapOpacityChanged, m_configuration.m_normalMapOpacity);
            if (m_featureProcessor)
            {
                m_featureProcessor->SetDecalNormalMapOpacity(m_handle, m_configuration.m_normalMapOpacity);
            }
        }

        void DecalComponentController::SortKeyChanged()
        {
            DecalNotificationBus::Event(m_entityId, &DecalNotifications::OnSortKeyChanged, m_configuration.m_sortKey);
            if (m_featureProcessor)
            {
                m_featureProcessor->SetDecalSortKey(m_handle, m_configuration.m_sortKey);
            }
        }

        void DecalComponentController::SetMaterialAssetId(Data::AssetId id)
        {
            Data::Asset<RPI::MaterialAsset> materialAsset;
            materialAsset.Create(id);

            m_configuration.m_materialAsset = materialAsset;
            MaterialChanged();
        }

        void DecalComponentController::MaterialChanged()
        {
            DecalNotificationBus::Event(m_entityId, &DecalNotifications::OnMaterialChanged, m_configuration.m_materialAsset);

            if (m_featureProcessor)
            {
                m_featureProcessor->SetDecalMaterial(m_handle, m_configuration.m_materialAsset.GetId());
            }
        }

        Data::AssetId DecalComponentController::GetMaterialAssetId() const
        {
            return m_configuration.m_materialAsset.GetId();
        }
    } // namespace Render
} // namespace AZ<|MERGE_RESOLUTION|>--- conflicted
+++ resolved
@@ -59,13 +59,10 @@
                     ->Event("GetSortKey", &DecalRequestBus::Events::GetSortKey)
                     ->Event("GetDecalColor", &DecalRequestBus::Events::GetDecalColor)
                     ->Event("SetDecalColor", &DecalRequestBus::Events::SetDecalColor)
-<<<<<<< HEAD
 #if defined(CARBONATED)
                     ->Event("GetVisibility", &DecalRequestBus::Events::GetVisibility)
                     ->Event("SetVisibility", &DecalRequestBus::Events::SetVisibility)
 #endif
-=======
->>>>>>> 5295397a
                     ->Event("GetDecalColorFactor", &DecalRequestBus::Events::GetDecalColorFactor)
                     ->Event("SetDecalColorFactor", &DecalRequestBus::Events::SetDecalColorFactor)
                     ->VirtualProperty("AttenuationAngle", "GetAttenuationAngle", "SetAttenuationAngle")
@@ -198,23 +195,6 @@
             return m_configuration.m_decalColor;
         }
 
-        void DecalComponentController::SetDecalColor(const AZ::Vector3& color)
-        {
-            m_configuration.m_decalColor = color;
-            DecalColorChanged();
-        }
-
-        float DecalComponentController::GetDecalColorFactor() const
-        {
-            return m_configuration.m_decalColorFactor;
-        }
-
-        void DecalComponentController::SetDecalColorFactor(float colorFactor)
-        {
-            m_configuration.m_decalColorFactor = colorFactor;
-            DecalColorFactorChanged();
-        }
-
         float DecalComponentController::GetOpacity() const
         {
             return m_configuration.m_opacity;
@@ -293,11 +273,11 @@
             DecalNotificationBus::Event(m_entityId, &DecalNotifications::OnOpacityChanged, m_configuration.m_opacity);
             if (m_featureProcessor)
             {
-                #if defined(CARBONATED)
+#if defined(CARBONATED)
                 m_featureProcessor->SetDecalOpacity(m_handle, mIsHidden ? 0.0f : m_configuration.m_opacity);
-                #else
+#else
                 m_featureProcessor->SetDecalOpacity(m_handle, m_configuration.m_opacity);
-                #endif
+#endif
             }
         }
 
