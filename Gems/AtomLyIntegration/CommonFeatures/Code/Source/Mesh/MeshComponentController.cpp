/*
 * Copyright (c) Contributors to the Open 3D Engine Project.
 * For complete copyright and license terms please see the LICENSE at the root of this distribution.
 *
 * SPDX-License-Identifier: Apache-2.0 OR MIT
 *
 */

#include <Mesh/MeshComponentController.h>

#include <AtomLyIntegration/CommonFeatures/Mesh/MeshComponentConstants.h>

#include <Atom/Feature/Mesh/MeshFeatureProcessor.h>

#include <Atom/RPI.Public/Model/Model.h>
#include <Atom/RPI.Public/Scene.h>

#include <AzCore/Asset/AssetManager.h>
#include <AzCore/Asset/AssetManagerBus.h>
#include <AzCore/Asset/AssetSerializer.h>
#include <AzCore/Debug/EventTrace.h>
#include <AzCore/Serialization/SerializeContext.h>

#include <AzFramework/Entity/EntityContextBus.h>
#include <AzFramework/Entity/EntityContext.h>
#include <AzFramework/Scene/Scene.h>
#include <AzFramework/Scene/SceneSystemInterface.h>

#include <AzCore/RTTI/BehaviorContext.h>

namespace AZ
{
    namespace Render
    {
        namespace Internal
        {
            struct MeshComponentNotificationBusHandler final
                : public MeshComponentNotificationBus::Handler
                , public AZ::BehaviorEBusHandler
            {
                AZ_EBUS_BEHAVIOR_BINDER(
                    MeshComponentNotificationBusHandler, "{8B8F4977-817F-4C7C-9141-0E5FF899E1BC}", AZ::SystemAllocator, OnModelReady);

                void OnModelReady(
                    const Data::Asset<RPI::ModelAsset>& [[maybe_unused]] modelAsset,
                    const Data::Instance<RPI::Model>& [[maybe_unused]] model) override
                {
                    Call(FN_OnModelReady);
                }
            };
        } // namespace Internal

        namespace MeshComponentControllerVersionUtility
        {
            bool VersionConverter(AZ::SerializeContext& context, AZ::SerializeContext::DataElementNode& classElement)
            {
                if (classElement.GetVersion() < 2)
                {
                    RPI::Cullable::LodOverride lodOverride = aznumeric_cast<RPI::Cullable::LodOverride>(classElement.FindElement(AZ_CRC("LodOverride")));
                    static constexpr uint8_t old_NoLodOverride = AZStd::numeric_limits <RPI::Cullable::LodOverride>::max();
                    if (lodOverride == old_NoLodOverride)
                    {
                        classElement.AddElementWithData(context, "LodType", RPI::Cullable::LodType::SpecificLod);
                    }
                }
                return true;
            }
        } // namespace MeshComponentControllerVersionUtility

        void MeshComponentConfig::Reflect(ReflectContext* context)
        {
            if (auto* serializeContext = azrtti_cast<SerializeContext*>(context))
            {
                serializeContext->Class<MeshComponentConfig>()
                    ->Version(2, &MeshComponentControllerVersionUtility::VersionConverter)
                    ->Field("ModelAsset", &MeshComponentConfig::m_modelAsset)
                    ->Field("SortKey", &MeshComponentConfig::m_sortKey)
                    ->Field("ExcludeFromReflectionCubeMaps", &MeshComponentConfig::m_excludeFromReflectionCubeMaps)
                    ->Field("UseForwardPassIBLSpecular", &MeshComponentConfig::m_useForwardPassIblSpecular)
                    ->Field("LodType", &MeshComponentConfig::m_lodType)
                    ->Field("LodOverride", &MeshComponentConfig::m_lodOverride)
                    ->Field("MinimumScreenCoverage", &MeshComponentConfig::m_minimumScreenCoverage)
                    ->Field("QualityDecayRate", &MeshComponentConfig::m_qualityDecayRate);
            }

        }

        bool MeshComponentConfig::IsAssetSet()
        {
            return m_modelAsset.GetId().IsValid();
        }

        bool MeshComponentConfig::LodTypeIsScreenCoverage()
        {
            return m_lodType == RPI::Cullable::LodType::ScreenCoverage;
        }

        bool MeshComponentConfig::LodTypeIsSpecificLOD()
        {
            return m_lodType == RPI::Cullable::LodType::SpecificLod;
        }

        bool MeshComponentConfig::ShowLodConfig()
        {
            return LodTypeIsScreenCoverage() && LodTypeIsSpecificLOD();
        }

        AZStd::vector<AZStd::pair<RPI::Cullable::LodOverride, AZStd::string>> MeshComponentConfig::GetLodOverrideValues()
        {
            AZStd::vector<AZStd::pair<RPI::Cullable::LodOverride, AZStd::string>> values;
            uint32_t lodCount = 0;
            if (IsAssetSet())
            {
                if (m_modelAsset.IsReady())
                {
                    lodCount = static_cast<uint32_t>(m_modelAsset->GetLodCount());
                }
                else
                {
                    // If the asset isn't loaded, it's still possible it exists in the instance database.
                    Data::Instance<RPI::Model> model = Data::InstanceDatabase<RPI::Model>::Instance().Find(Data::InstanceId::CreateFromAssetId(m_modelAsset.GetId()));
                    if (model)
                    {
                        lodCount = static_cast<uint32_t>(model->GetLodCount());
                    }
                }
            }

            values.reserve(lodCount + 1);
            values.push_back({ aznumeric_cast<RPI::Cullable::LodOverride>(0), "Default (Highest)" });

            for (uint32_t i = 1; i < lodCount; ++i)
            {
                AZStd::string enumDescription = AZStd::string::format("Lod %i", i);
                values.push_back({ aznumeric_cast<RPI::Cullable::LodOverride>(i), enumDescription.c_str() });
            }

            return values;
        }

        MeshComponentController::~MeshComponentController()
        {
            // Release memory, disconnect from buses in the right order and broadcast events so that other components are aware.
            Deactivate();
        }

        void MeshComponentController::Reflect(ReflectContext* context)
        {
            MeshComponentConfig::Reflect(context);

            if (auto* serializeContext = azrtti_cast<SerializeContext*>(context))
            {
                serializeContext->Class<MeshComponentController>()
                    ->Version(0)
                    ->Field("Configuration", &MeshComponentController::m_configuration);
            }

            if (AZ::BehaviorContext* behaviorContext = azrtti_cast<AZ::BehaviorContext*>(context))
            {
                behaviorContext->ConstantProperty("DefaultLodOverride", BehaviorConstant(0))
                    ->Attribute(AZ::Script::Attributes::Scope, AZ::Script::Attributes::ScopeFlags::Common)
                    ->Attribute(AZ::Script::Attributes::Category, "render")
                    ->Attribute(AZ::Script::Attributes::Module, "render");

                behaviorContext->ConstantProperty("DefaultLodType", BehaviorConstant(RPI::Cullable::LodType::Default))
                    ->Attribute(AZ::Script::Attributes::Scope, AZ::Script::Attributes::ScopeFlags::Common)
                    ->Attribute(AZ::Script::Attributes::Category, "render")
                    ->Attribute(AZ::Script::Attributes::Module, "render");

                behaviorContext->EBus<MeshComponentRequestBus>("RenderMeshComponentRequestBus")
                    ->Event("GetModelAssetId", &MeshComponentRequestBus::Events::GetModelAssetId)
                    ->Event("SetModelAssetId", &MeshComponentRequestBus::Events::SetModelAssetId)
                    ->Event("GetModelAssetPath", &MeshComponentRequestBus::Events::GetModelAssetPath)
                    ->Event("SetModelAssetPath", &MeshComponentRequestBus::Events::SetModelAssetPath)
                    ->Event("SetSortKey", &MeshComponentRequestBus::Events::SetSortKey)
                    ->Event("GetSortKey", &MeshComponentRequestBus::Events::GetSortKey)
                    ->Event("SetLodType", &MeshComponentRequestBus::Events::SetLodType)
                    ->Event("GetLodType", &MeshComponentRequestBus::Events::GetLodType)
                    ->Event("SetLodOverride", &MeshComponentRequestBus::Events::SetLodOverride)
                    ->Event("GetLodOverride", &MeshComponentRequestBus::Events::GetLodOverride)
                    ->Event("SetMinimumScreenCoverage", &MeshComponentRequestBus::Events::SetMinimumScreenCoverage)
                    ->Event("GetMinimumScreenCoverage", &MeshComponentRequestBus::Events::GetMinimumScreenCoverage)
                    ->Event("SetQualityDecayRate", &MeshComponentRequestBus::Events::SetQualityDecayRate)
                    ->Event("GetQualityDecayRate", &MeshComponentRequestBus::Events::GetQualityDecayRate)
                    ->VirtualProperty("ModelAssetId", "GetModelAssetId", "SetModelAssetId")
                    ->VirtualProperty("ModelAssetPath", "GetModelAssetPath", "SetModelAssetPath")
                    ->VirtualProperty("SortKey", "GetSortKey", "SetSortKey")
                    ->VirtualProperty("LodType", "GetLodType", "SetLodType")
                    ->VirtualProperty("LodOverride", "GetLodOverride", "SetLodOverride")
                    ->VirtualProperty("MinimumScreenCoverage", "GetMinimumScreenCoverage", "SetMinimumScreenCoverage")
                    ->VirtualProperty("QualityDecayRate", "GetQualityDecayRate", "SetQualityDecayRate")
                    ;
                
                behaviorContext->EBus<MeshComponentNotificationBus>("MeshComponentNotificationBus")
                    ->Attribute(AZ::Script::Attributes::Scope, AZ::Script::Attributes::ScopeFlags::Common)
                    ->Attribute(AZ::Script::Attributes::Category, "render")
                    ->Attribute(AZ::Script::Attributes::Module, "render")
                    ->Handler<Internal::MeshComponentNotificationBusHandler>();
            }
        }

        void MeshComponentController::GetDependentServices(AZ::ComponentDescriptor::DependencyArrayType& dependent)
        {
            dependent.push_back(AZ_CRC("TransformService", 0x8ee22c50));
            dependent.push_back(AZ_CRC_CE("NonUniformScaleService"));
        }

        void MeshComponentController::GetProvidedServices(AZ::ComponentDescriptor::DependencyArrayType& provided)
        {
            provided.push_back(AZ_CRC("MaterialReceiverService", 0x0d1a6a74));
            provided.push_back(AZ_CRC("MeshService", 0x71d8a455));
        }

        void MeshComponentController::GetIncompatibleServices(AZ::ComponentDescriptor::DependencyArrayType& incompatible)
        {
            incompatible.push_back(AZ_CRC("MaterialReceiverService", 0x0d1a6a74));
            incompatible.push_back(AZ_CRC("MeshService", 0x71d8a455));
        }

<<<<<<< HEAD
        // [GFX TODO] [ATOM-13339] Remove the ModelAsset id fix up function in MeshComponentController
        // Model id was changed due to fix for [ATOM-13312]. We can remove this code when all the levels are updated.
        void FixUpModelAsset(Data::Asset<RPI::ModelAsset>& [[maybe_unused]]modelAsset)
        {
           /* Data::AssetId assetId;
            Data::AssetCatalogRequestBus::BroadcastResult(
                assetId,
                &Data::AssetCatalogRequestBus::Events::GetAssetIdByPath,
                modelAsset.GetHint().c_str(),
                AZ::RPI::ModelAsset::TYPEINFO_Uuid(),
                false);
            if (assetId != modelAsset.GetId())
            {
                if (assetId.IsValid())
                {
                    modelAsset = Data::Asset<RPI::ModelAsset>{ assetId, AZ::RPI::ModelAsset::TYPEINFO_Uuid(), modelAsset.GetHint().c_str() };
                    modelAsset.SetAutoLoadBehavior(AZ::Data::AssetLoadBehavior::QueueLoad);
                }
                else
                {
                    AZ_Error("MeshComponentController", false, "Failed to find asset id for [%s] ", modelAsset.GetHint().c_str());
                }
            }*/
        }

=======
>>>>>>> b984335b
        MeshComponentController::MeshComponentController(const MeshComponentConfig& config)
            : m_configuration(config)
        {
        }

        void MeshComponentController::Activate(const AZ::EntityComponentIdPair& entityComponentIdPair)
        {
            const AZ::EntityId entityId = entityComponentIdPair.GetEntityId();
            m_entityComponentIdPair = entityComponentIdPair;

            m_transformInterface = TransformBus::FindFirstHandler(entityId);
            AZ_Warning("MeshComponentController", m_transformInterface, "Unable to attach to a TransformBus handler. This mesh will always be rendered at the origin.");

            m_meshFeatureProcessor = RPI::Scene::GetFeatureProcessorForEntity<MeshFeatureProcessorInterface>(entityId);
            AZ_Error("MeshComponentController", m_meshFeatureProcessor, "Unable to find a MeshFeatureProcessorInterface on the entityId.");

            m_cachedNonUniformScale = AZ::Vector3::CreateOne();
            AZ::NonUniformScaleRequestBus::EventResult(m_cachedNonUniformScale, entityId, &AZ::NonUniformScaleRequests::GetScale);
            AZ::NonUniformScaleRequestBus::Event(entityId, &AZ::NonUniformScaleRequests::RegisterScaleChangedEvent,
                m_nonUniformScaleChangedHandler);

            MeshComponentRequestBus::Handler::BusConnect(entityId);
            TransformNotificationBus::Handler::BusConnect(entityId);
            MaterialReceiverRequestBus::Handler::BusConnect(entityId);
            MaterialComponentNotificationBus::Handler::BusConnect(entityId);
            AzFramework::BoundsRequestBus::Handler::BusConnect(entityId);
            AzFramework::EntityContextId contextId;
            AzFramework::EntityIdContextQueryBus::EventResult(
                contextId, entityId, &AzFramework::EntityIdContextQueries::GetOwningContextId);
            AzFramework::RenderGeometry::IntersectionRequestBus::Handler::BusConnect({entityId, contextId});

            //Buses must be connected before RegisterModel in case requests are made as a result of HandleModelChange
            RegisterModel();
        }

        void MeshComponentController::Deactivate()
        {
            // Buses must be disconnected after unregistering the model, otherwise they can't deliver the events during the process.
            UnregisterModel();

            AzFramework::RenderGeometry::IntersectionRequestBus::Handler::BusDisconnect();
            AzFramework::BoundsRequestBus::Handler::BusDisconnect();
            MeshComponentRequestBus::Handler::BusDisconnect();
            TransformNotificationBus::Handler::BusDisconnect();
            MaterialReceiverRequestBus::Handler::BusDisconnect();
            MaterialComponentNotificationBus::Handler::BusDisconnect();

            m_nonUniformScaleChangedHandler.Disconnect();

            m_meshFeatureProcessor = nullptr;
            m_transformInterface = nullptr;
            m_entityComponentIdPair = AZ::EntityComponentIdPair(AZ::EntityId(), AZ::InvalidComponentId);
            m_configuration.m_modelAsset.Release();
        }

        void MeshComponentController::SetConfiguration(const MeshComponentConfig& config)
        {
            m_configuration = config;
        }

        const MeshComponentConfig& MeshComponentController::GetConfiguration() const
        {
            return m_configuration;
        }

        void MeshComponentController::OnTransformChanged(const AZ::Transform& /*local*/, const AZ::Transform& world)
        {
            if (m_meshFeatureProcessor)
            {
                m_meshFeatureProcessor->SetTransform(m_meshHandle, world, m_cachedNonUniformScale);
            }
        }

        void MeshComponentController::HandleNonUniformScaleChange(const AZ::Vector3& nonUniformScale)
        {
            m_cachedNonUniformScale = nonUniformScale;
            if (m_meshFeatureProcessor)
            {
                m_meshFeatureProcessor->SetTransform(m_meshHandle, m_transformInterface->GetWorldTM(), m_cachedNonUniformScale);
            }
        }
        
        RPI::ModelMaterialSlotMap MeshComponentController::GetModelMaterialSlots() const
        {
            Data::Asset<const RPI::ModelAsset> modelAsset = GetModelAsset();
            if (modelAsset.IsReady())
            {
                return modelAsset->GetMaterialSlots();
            }
            else
            {
                return {};
            }
        }

        MaterialAssignmentId MeshComponentController::FindMaterialAssignmentId(
            const MaterialAssignmentLodIndex lod, const AZStd::string& label) const
        {
            return FindMaterialAssignmentIdInModel(GetModel(), lod, label);
        }

        MaterialAssignmentMap MeshComponentController::GetMaterialAssignments() const
        {
            return GetMaterialAssignmentsFromModel(GetModel());
        }

        AZStd::unordered_set<AZ::Name> MeshComponentController::GetModelUvNames() const
        {
            const Data::Instance<RPI::Model> model = GetModel();
            return model ? model->GetUvNames() : AZStd::unordered_set<AZ::Name>();
        }

        void MeshComponentController::OnMaterialsUpdated([[maybe_unused]] const MaterialAssignmentMap& materials)
        {
            if (m_meshFeatureProcessor)
            {
                m_meshFeatureProcessor->SetMaterialAssignmentMap(m_meshHandle, materials);
            }
        }

        bool MeshComponentController::RequiresCloning(const Data::Asset<RPI::ModelAsset>& modelAsset)
        {
            // Is the model asset containing a cloth buffer? If yes, we need to clone the model asset for instancing.
            const AZStd::array_view<AZ::Data::Asset<AZ::RPI::ModelLodAsset>> lodAssets = modelAsset->GetLodAssets();
            for (const AZ::Data::Asset<AZ::RPI::ModelLodAsset>& lodAsset : lodAssets)
            {
                const AZStd::array_view<AZ::RPI::ModelLodAsset::Mesh> meshes = lodAsset->GetMeshes();
                for (const AZ::RPI::ModelLodAsset::Mesh& mesh : meshes)
                {
                    if (mesh.GetSemanticBufferAssetView(AZ::Name("CLOTH_DATA")) != nullptr)
                    {
                        return true;
                    }
                }
            }

            return false;
        }

        void MeshComponentController::HandleModelChange(Data::Instance<RPI::Model> model)
        {
            Data::Asset<RPI::ModelAsset> modelAsset = m_meshFeatureProcessor->GetModelAsset(m_meshHandle);
            if (model && modelAsset)
            {
                const AZ::EntityId entityId = m_entityComponentIdPair.GetEntityId();
                m_configuration.m_modelAsset = modelAsset;
                MeshComponentNotificationBus::Event(entityId, &MeshComponentNotificationBus::Events::OnModelReady, m_configuration.m_modelAsset, model);
                MaterialReceiverNotificationBus::Event(entityId, &MaterialReceiverNotificationBus::Events::OnMaterialAssignmentsChanged);
                AZ::Interface<AzFramework::IEntityBoundsUnion>::Get()->RefreshEntityLocalBoundsUnion(entityId);
            }
        }

        void MeshComponentController::RegisterModel()
        {
            if (m_meshFeatureProcessor && m_configuration.m_modelAsset.GetId().IsValid())
            {
                const AZ::EntityId entityId = m_entityComponentIdPair.GetEntityId();

                MaterialAssignmentMap materials;
                MaterialComponentRequestBus::EventResult(materials, entityId, &MaterialComponentRequests::GetMaterialOverrides);

                m_meshFeatureProcessor->ReleaseMesh(m_meshHandle);
                MeshHandleDescriptor meshDescriptor;
                meshDescriptor.m_modelAsset = m_configuration.m_modelAsset;
                meshDescriptor.m_useForwardPassIblSpecular = m_configuration.m_useForwardPassIblSpecular;
                meshDescriptor.m_requiresCloneCallback = RequiresCloning;
                m_meshHandle = m_meshFeatureProcessor->AcquireMesh(meshDescriptor, materials);
                m_meshFeatureProcessor->ConnectModelChangeEventHandler(m_meshHandle, m_changeEventHandler);

                const AZ::Transform& transform = m_transformInterface ? m_transformInterface->GetWorldTM() : AZ::Transform::CreateIdentity();

                m_meshFeatureProcessor->SetTransform(m_meshHandle, transform, m_cachedNonUniformScale);
                m_meshFeatureProcessor->SetSortKey(m_meshHandle, m_configuration.m_sortKey);
                m_meshFeatureProcessor->SetMeshLodConfiguration(m_meshHandle, GetMeshLodConfiguration());
                m_meshFeatureProcessor->SetExcludeFromReflectionCubeMaps(m_meshHandle, m_configuration.m_excludeFromReflectionCubeMaps);
                m_meshFeatureProcessor->SetVisible(m_meshHandle, m_isVisible);

                // [GFX TODO] This should happen automatically. m_changeEventHandler should be passed to AcquireMesh
                // If the model instance or asset already exists, announce a model change to let others know it's loaded.
                HandleModelChange(m_meshFeatureProcessor->GetModel(m_meshHandle));
            }
        }

        void MeshComponentController::UnregisterModel()
        {
            if (m_meshFeatureProcessor && m_meshHandle.IsValid())
            {
                MeshComponentNotificationBus::Event(
                    m_entityComponentIdPair.GetEntityId(), &MeshComponentNotificationBus::Events::OnModelPreDestroy);
                m_meshFeatureProcessor->ReleaseMesh(m_meshHandle);
            }
        }

        void MeshComponentController::RefreshModelRegistration()
        {
            // [GFX TODO][ATOM-13364] Without the Suspend / Resume calls below, a model refresh will trigger an asset unload and reload
            // that breaks Material Thumbnail Previews in the Editor.  The asset unload/reload itself is undesirable, but the flow should
            // get investigated further to determine what state management and notifications need to be modified, since the previews ought
            // to still work even if a full asset reload were to occur here.

            // The unregister / register combination can cause the asset reference to get released, which could trigger a full reload
            // of the asset.  Tell the Asset Manager not to release any asset references until after the registration is complete.
            // This will ensure that if we're reusing the same model, it remains loaded.
            Data::AssetManager::Instance().SuspendAssetRelease();
            UnregisterModel();
            RegisterModel();
            Data::AssetManager::Instance().ResumeAssetRelease();
        }

        void MeshComponentController::SetModelAssetId(Data::AssetId modelAssetId)
        {
            SetModelAsset(Data::Asset<RPI::ModelAsset>(modelAssetId, azrtti_typeid<RPI::ModelAsset>()));
        }

        void MeshComponentController::SetModelAsset(Data::Asset<RPI::ModelAsset> modelAsset)
        {
            if (m_configuration.m_modelAsset != modelAsset)
            {
                m_configuration.m_modelAsset = modelAsset;
                m_configuration.m_modelAsset.SetAutoLoadBehavior(Data::AssetLoadBehavior::PreLoad);
                RefreshModelRegistration();
            }
        }

        Data::Asset<const RPI::ModelAsset> MeshComponentController::GetModelAsset() const
        {
            return m_configuration.m_modelAsset;
        }

        Data::AssetId MeshComponentController::GetModelAssetId() const
        {
            return m_configuration.m_modelAsset.GetId();
        }

        void MeshComponentController::SetModelAssetPath(const AZStd::string& modelAssetPath)
        {
            AZ::Data::AssetId assetId;
            AZ::Data::AssetCatalogRequestBus::BroadcastResult(assetId, &AZ::Data::AssetCatalogRequestBus::Events::GetAssetIdByPath, modelAssetPath.c_str(), AZ::RPI::ModelAsset::RTTI_Type(), false);
            SetModelAssetId(assetId);
        }

        AZStd::string MeshComponentController::GetModelAssetPath() const
        {
            AZStd::string assetPathString;
            AZ::Data::AssetCatalogRequestBus::BroadcastResult(assetPathString, &AZ::Data::AssetCatalogRequests::GetAssetPathById, m_configuration.m_modelAsset.GetId());
            return assetPathString;
        }

        Data::Instance<RPI::Model> MeshComponentController::GetModel() const
        {
            return m_meshFeatureProcessor ? m_meshFeatureProcessor->GetModel(m_meshHandle) : Data::Instance<RPI::Model>();
        }

        void MeshComponentController::SetSortKey(RHI::DrawItemSortKey sortKey)
        {
            m_configuration.m_sortKey = sortKey; // Save for serialization
            m_meshFeatureProcessor->SetSortKey(m_meshHandle, sortKey);
        }

        RHI::DrawItemSortKey MeshComponentController::GetSortKey() const
        {
            return m_meshFeatureProcessor->GetSortKey(m_meshHandle);
        }

        RPI::Cullable::LodConfiguration MeshComponentController::GetMeshLodConfiguration() const
        {
            return {
                m_configuration.m_lodType,
                m_configuration.m_lodOverride,
                m_configuration.m_minimumScreenCoverage,
                m_configuration.m_qualityDecayRate
            };
        }
        // -----------------------
        void MeshComponentController::SetLodType(RPI::Cullable::LodType lodType)
        {
            RPI::Cullable::LodConfiguration lodConfig = GetMeshLodConfiguration();
            lodConfig.m_lodType = lodType;
            m_meshFeatureProcessor->SetMeshLodConfiguration(m_meshHandle, lodConfig);
        }

        RPI::Cullable::LodType MeshComponentController::GetLodType() const
        {
            RPI::Cullable::LodConfiguration lodConfig = m_meshFeatureProcessor->GetMeshLodConfiguration(m_meshHandle);
            return lodConfig.m_lodType;
        }

        void MeshComponentController::SetLodOverride(RPI::Cullable::LodOverride lodOverride)
        {
            RPI::Cullable::LodConfiguration lodConfig = GetMeshLodConfiguration();
            lodConfig.m_lodOverride = lodOverride;
            m_meshFeatureProcessor->SetMeshLodConfiguration(m_meshHandle, lodConfig);
        }

        RPI::Cullable::LodOverride MeshComponentController::GetLodOverride() const
        {
            RPI::Cullable::LodConfiguration lodConfig = m_meshFeatureProcessor->GetMeshLodConfiguration(m_meshHandle);
            return lodConfig.m_lodOverride;
        }

        void MeshComponentController::SetMinimumScreenCoverage(float minimumScreenCoverage)
        {
            RPI::Cullable::LodConfiguration lodConfig = GetMeshLodConfiguration();
            lodConfig.m_minimumScreenCoverage = minimumScreenCoverage;
            m_meshFeatureProcessor->SetMeshLodConfiguration(m_meshHandle, lodConfig);
        }

        float MeshComponentController::GetMinimumScreenCoverage() const
        {
            RPI::Cullable::LodConfiguration lodConfig = m_meshFeatureProcessor->GetMeshLodConfiguration(m_meshHandle);
            return lodConfig.m_minimumScreenCoverage;
        }

        void MeshComponentController::SetQualityDecayRate(float qualityDecayRate)
        {
            RPI::Cullable::LodConfiguration lodConfig = GetMeshLodConfiguration();
            lodConfig.m_qualityDecayRate = qualityDecayRate;
            m_meshFeatureProcessor->SetMeshLodConfiguration(m_meshHandle, lodConfig);
        }

        float MeshComponentController::GetQualityDecayRate() const
        {
            RPI::Cullable::LodConfiguration lodConfig = m_meshFeatureProcessor->GetMeshLodConfiguration(m_meshHandle);
            return lodConfig.m_qualityDecayRate;
        }

        void MeshComponentController::SetVisibility(bool visible)
        {
            if (m_isVisible != visible)
            {
                if (m_meshFeatureProcessor)
                {
                    m_meshFeatureProcessor->SetVisible(m_meshHandle, visible);
                }
                m_isVisible = visible;
            }
        }

        bool MeshComponentController::GetVisibility() const
        {
            return m_isVisible;
        }

        Aabb MeshComponentController::GetWorldBounds()
        {
            if (const AZ::Aabb localBounds = GetLocalBounds(); localBounds.IsValid())
            {
                return localBounds.GetTransformedAabb(m_transformInterface->GetWorldTM());
            }

            return AZ::Aabb::CreateNull();
        }

        Aabb MeshComponentController::GetLocalBounds()
        {
            if (m_meshHandle.IsValid() && m_meshFeatureProcessor)
            {
                if (Aabb aabb = m_meshFeatureProcessor->GetLocalAabb(m_meshHandle); aabb.IsValid())
                {
                    aabb.MultiplyByScale(m_cachedNonUniformScale);
                    return aabb;
                }
            }

            return Aabb::CreateNull();
        }

        AzFramework::RenderGeometry::RayResult MeshComponentController::RenderGeometryIntersect(
            const AzFramework::RenderGeometry::RayRequest& ray)
        {
            AzFramework::RenderGeometry::RayResult result;
            if (const Data::Instance<RPI::Model> model = GetModel())
            {
                float t;
                AZ::Vector3 normal;
                if (model->RayIntersection(
                        m_transformInterface->GetWorldTM(), m_cachedNonUniformScale, ray.m_startWorldPosition,
                        ray.m_endWorldPosition - ray.m_startWorldPosition, t, normal))
                {
                    // fill in ray result structure after successful intersection
                    const auto intersectionLine = (ray.m_endWorldPosition - ray.m_startWorldPosition);
                    result.m_uv = AZ::Vector2::CreateZero();
                    result.m_worldPosition = ray.m_startWorldPosition + intersectionLine * t;
                    result.m_worldNormal = normal;
                    result.m_distance = intersectionLine.GetLength() * t;
                    result.m_entityAndComponent = m_entityComponentIdPair;
                }
            }

            return result;
        }
    } // namespace Render
} // namespace AZ<|MERGE_RESOLUTION|>--- conflicted
+++ resolved
@@ -217,34 +217,6 @@
             incompatible.push_back(AZ_CRC("MeshService", 0x71d8a455));
         }
 
-<<<<<<< HEAD
-        // [GFX TODO] [ATOM-13339] Remove the ModelAsset id fix up function in MeshComponentController
-        // Model id was changed due to fix for [ATOM-13312]. We can remove this code when all the levels are updated.
-        void FixUpModelAsset(Data::Asset<RPI::ModelAsset>& [[maybe_unused]]modelAsset)
-        {
-           /* Data::AssetId assetId;
-            Data::AssetCatalogRequestBus::BroadcastResult(
-                assetId,
-                &Data::AssetCatalogRequestBus::Events::GetAssetIdByPath,
-                modelAsset.GetHint().c_str(),
-                AZ::RPI::ModelAsset::TYPEINFO_Uuid(),
-                false);
-            if (assetId != modelAsset.GetId())
-            {
-                if (assetId.IsValid())
-                {
-                    modelAsset = Data::Asset<RPI::ModelAsset>{ assetId, AZ::RPI::ModelAsset::TYPEINFO_Uuid(), modelAsset.GetHint().c_str() };
-                    modelAsset.SetAutoLoadBehavior(AZ::Data::AssetLoadBehavior::QueueLoad);
-                }
-                else
-                {
-                    AZ_Error("MeshComponentController", false, "Failed to find asset id for [%s] ", modelAsset.GetHint().c_str());
-                }
-            }*/
-        }
-
-=======
->>>>>>> b984335b
         MeshComponentController::MeshComponentController(const MeshComponentConfig& config)
             : m_configuration(config)
         {
