/*
 * Copyright (c) Contributors to the Open 3D Engine Project.
 * For complete copyright and license terms please see the LICENSE at the root of this distribution.
 *
 * SPDX-License-Identifier: Apache-2.0 OR MIT
 *
 */

#pragma once

#include <Atom/Feature/Mesh/MeshFeatureProcessorInterface.h>
#include <Atom/RPI.Public/Model/Model.h>
#include <Atom/Feature/LightingChannel/LightingChannelConfiguration.h>
#include <AtomCore/Instance/InstanceDatabase.h>
#include <AtomLyIntegration/AtomImGuiTools/AtomImGuiToolsBus.h>
#include <AtomLyIntegration/CommonFeatures/Material/MaterialAssignment.h>
#include <AtomLyIntegration/CommonFeatures/Material/MaterialComponentBus.h>
#include <AtomLyIntegration/CommonFeatures/Mesh/MeshComponentBus.h>
#include <AtomLyIntegration/CommonFeatures/Mesh/MeshHandleStateBus.h>
#include <AzCore/Component/Component.h>
#include <AzCore/Component/ComponentBus.h>
#include <AzCore/Component/NonUniformScaleBus.h>
#include <AzCore/Component/TransformBus.h>
#include <AzFramework/Render/GeometryIntersectionBus.h>
#include <AzFramework/Visibility/BoundsBus.h>
#include <AzFramework/Visibility/VisibleGeometryBus.h>

namespace AZ
{
    namespace Render
    {
        //! A configuration structure for the MeshComponentController
        class MeshComponentConfig final
            : public AZ::ComponentConfig
        {
        public:
            AZ_RTTI(AZ::Render::MeshComponentConfig, "{63737345-51B1-472B-9355-98F99993909B}", ComponentConfig);
            AZ_CLASS_ALLOCATOR(MeshComponentConfig, SystemAllocator);
            static void Reflect(AZ::ReflectContext* context);

            // Editor helper functions
            bool IsAssetSet();
            bool LodTypeIsScreenCoverage();
            bool LodTypeIsSpecificLOD();
            bool ShowLodConfig();
            AZStd::vector<AZStd::pair<RPI::Cullable::LodOverride, AZStd::string>> GetLodOverrideValues();

            Data::Asset<RPI::ModelAsset> m_modelAsset = { AZ::Data::AssetLoadBehavior::QueueLoad };
            RHI::DrawItemSortKey m_sortKey = 0;
            bool m_excludeFromReflectionCubeMaps = false;
            bool m_isAlwaysDynamic = false;
            bool m_useForwardPassIblSpecular = false;
            bool m_isRayTracingEnabled = true;
<<<<<<< HEAD
#if defined(CARBONATED)
            bool m_visibility = true;
#endif
            // the ModelAsset should support ray intersection if any one of the two flags are enabled.
            bool m_editorRayIntersection = false;       // Set to true if the config is for EditorMeshComponent so the ModelAsset always support ray intersection 
            bool m_enableRayIntersection = false;       // Set to true if a mesh need ray intersection support at runtime. 
=======
            bool m_isVisible = true;
            // the ModelAsset should support ray intersection if any one of the two flags are enabled.
            bool m_editorRayIntersection = false;       // Set to true if the config is for EditorMeshComponent so the ModelAsset always support ray intersection
            bool m_enableRayIntersection = false;       // Set to true if a mesh need ray intersection support at runtime.
>>>>>>> 5295397a
            RPI::Cullable::LodType m_lodType = RPI::Cullable::LodType::Default;
            RPI::Cullable::LodOverride m_lodOverride = aznumeric_cast<RPI::Cullable::LodOverride>(0);
            float m_minimumScreenCoverage = 1.0f / 1080.0f;
            float m_qualityDecayRate = 0.5f;

            AZ::Render::LightingChannelConfiguration m_lightingChannelConfig;
        };

        class MeshComponentController final
            : private MeshComponentRequestBus::Handler
            , private MeshHandleStateRequestBus::Handler
            , private AtomImGuiTools::AtomImGuiMeshCallbackBus::Handler
            , public AzFramework::BoundsRequestBus::Handler
            , public AzFramework::VisibleGeometryRequestBus::Handler
            , public AzFramework::RenderGeometry::IntersectionRequestBus::Handler
            , private TransformNotificationBus::Handler
            , private MaterialConsumerRequestBus::Handler
            , private MaterialComponentNotificationBus::Handler
        {
        public:
            friend class EditorMeshComponent;

            AZ_CLASS_ALLOCATOR(MeshComponentController, AZ::SystemAllocator);
            AZ_RTTI(AZ::Render::MeshComponentController, "{D0F35FAC-4194-4C89-9487-D000DDB8B272}");

            ~MeshComponentController();

            static void Reflect(AZ::ReflectContext* context);
            static void GetDependentServices(AZ::ComponentDescriptor::DependencyArrayType& dependent);
            static void GetProvidedServices(AZ::ComponentDescriptor::DependencyArrayType& provided);
            static void GetIncompatibleServices(AZ::ComponentDescriptor::DependencyArrayType& incompatible);

            MeshComponentController() = default;
            MeshComponentController(const MeshComponentConfig& config);

            void Activate(const AZ::EntityComponentIdPair& entityComponentIdPair);
            void Deactivate();
            void SetConfiguration(const MeshComponentConfig& config);
            const MeshComponentConfig& GetConfiguration() const;

        private:
            AZ_DISABLE_COPY(MeshComponentController);

            // MeshComponentRequestBus overrides ...
            void SetModelAsset(Data::Asset<RPI::ModelAsset> modelAsset) override;
            Data::Asset<const RPI::ModelAsset> GetModelAsset() const override;
            void SetModelAssetId(Data::AssetId modelAssetId) override;
            Data::AssetId GetModelAssetId() const override;
            void SetModelAssetPath(const AZStd::string& modelAssetPath) override;
            AZStd::string GetModelAssetPath() const override;
            AZ::Data::Instance<RPI::Model> GetModel() const override;

            // AtomImGuiTools::AtomImGuiMeshCallbackBus::Handler overrides ...
            const RPI::MeshDrawPacketLods* GetDrawPackets() const override;

            // MeshHandleStateRequestBus overrides ...
            const MeshFeatureProcessorInterface::MeshHandle* GetMeshHandle() const override;

            void SetSortKey(RHI::DrawItemSortKey sortKey) override;
            RHI::DrawItemSortKey GetSortKey() const override;

            void SetIsAlwaysDynamic(bool isAlwaysDynamic) override;
            bool GetIsAlwaysDynamic() const override;

            void SetLodType(RPI::Cullable::LodType lodType) override;
            RPI::Cullable::LodType GetLodType() const override;

            void SetLodOverride(RPI::Cullable::LodOverride lodOverride) override;
            RPI::Cullable::LodOverride GetLodOverride() const override;

            void SetMinimumScreenCoverage(float minimumScreenCoverage) override;
            float GetMinimumScreenCoverage() const override;

            void SetQualityDecayRate(float qualityDecayRate) override;
            float GetQualityDecayRate() const override;

            void SetVisibility(bool visible) override;
            bool GetVisibility() const override;

            void SetRayTracingEnabled(bool enabled) override;
            bool GetRayTracingEnabled() const override;

            void SetExcludeFromReflectionCubeMaps(bool excludeFromReflectionCubeMaps) override;
            bool GetExcludeFromReflectionCubeMaps() const override;

            // AzFramework::BoundsRequestBus::Handler overrides ...
            AZ::Aabb GetWorldBounds() const override;
            AZ::Aabb GetLocalBounds() const override;

            // AzFramework::VisibleGeometryRequestBus::Handler overrides ...
            void GetVisibleGeometry(const AZ::Aabb& bounds, AzFramework::VisibleGeometryContainer& geometryContainer) const override;

            // Searches all shader items referenced by the material for one with a matching draw list tag.
            // Returns true if a matching tag was found. Otherwise, false.
            bool DoesMaterialUseDrawListTag(
                const AZ::Data::Instance<AZ::RPI::Material> material, const AZ::RHI::DrawListTag searchDrawListTag) const;

            // IntersectionRequestBus overrides ...
            AzFramework::RenderGeometry::RayResult RenderGeometryIntersect(const AzFramework::RenderGeometry::RayRequest& ray) const override;

            // TransformNotificationBus::Handler overrides ...
            void OnTransformChanged(const AZ::Transform& local, const AZ::Transform& world) override;

            // MaterialConsumerRequestBus::Handler overrides ...
            MaterialAssignmentId FindMaterialAssignmentId(
                const MaterialAssignmentLodIndex lod, const AZStd::string& label) const override;
            MaterialAssignmentLabelMap GetMaterialLabels() const override;
            MaterialAssignmentMap GetDefaultMaterialMap() const override;
            AZStd::unordered_set<AZ::Name> GetModelUvNames() const override;

            // MaterialComponentNotificationBus::Handler overrides ...
            void OnMaterialsUpdated(const MaterialAssignmentMap& materials) override;
            void OnMaterialPropertiesUpdated(const MaterialAssignmentMap& materials) override;

            //! Check if the model asset requires to be cloned (e.g. cloth) for unique model instances.
            //! @param modelAsset The model asset to check.
            //! @result True in case the model asset needs to be cloned before creating the model. False if there is a 1:1 relationship between
            //! the model asset and the model and it is static and shared. In the second case the m_originalModelAsset of the mesh handle is
            //! equal to the model asset that the model is linked to.
            static bool RequiresCloning(const Data::Asset<RPI::ModelAsset>& modelAsset);

            void HandleModelChange(const Data::Instance<RPI::Model>& model);
            void HandleObjectSrgCreate(const Data::Instance<RPI::ShaderResourceGroup>& objectSrg);
            void RegisterModel();
            void UnregisterModel();
            void RefreshModelRegistration();

            RPI::Cullable::LodConfiguration GetMeshLodConfiguration() const;

            void HandleNonUniformScaleChange(const AZ::Vector3& nonUniformScale);

            void LightingChannelMaskChanged();

            Render::MeshFeatureProcessorInterface* m_meshFeatureProcessor = nullptr;
            Render::MeshFeatureProcessorInterface::MeshHandle m_meshHandle;
            TransformInterface* m_transformInterface = nullptr;
            AZ::EntityComponentIdPair m_entityComponentIdPair;
            MeshComponentConfig m_configuration;
            AZ::Vector3 m_cachedNonUniformScale = AZ::Vector3::CreateOne();
            //! Cached bus to use to notify RenderGeometry::Intersector the entity/component has changed.
            AzFramework::RenderGeometry::IntersectionNotificationBus::BusPtr m_intersectionNotificationBus;

            MeshHandleDescriptor::ModelChangedEvent::Handler m_modelChangedEventHandler
            {
                [&](const Data::Instance<RPI::Model>& model) { HandleModelChange(model); }
            };

            MeshHandleDescriptor::ObjectSrgCreatedEvent::Handler m_objectSrgCreatedHandler
            {
                [&](const Data::Instance<RPI::ShaderResourceGroup>& objectSrg) { HandleObjectSrgCreate(objectSrg); }
            };

            AZ::NonUniformScaleChangedEvent::Handler m_nonUniformScaleChangedHandler
            {
                [&](const AZ::Vector3& nonUniformScale) { HandleNonUniformScaleChange(nonUniformScale); }
            };
        };
    } // namespace Render
} // namespace AZ<|MERGE_RESOLUTION|>--- conflicted
+++ resolved
@@ -51,19 +51,10 @@
             bool m_isAlwaysDynamic = false;
             bool m_useForwardPassIblSpecular = false;
             bool m_isRayTracingEnabled = true;
-<<<<<<< HEAD
-#if defined(CARBONATED)
-            bool m_visibility = true;
-#endif
-            // the ModelAsset should support ray intersection if any one of the two flags are enabled.
-            bool m_editorRayIntersection = false;       // Set to true if the config is for EditorMeshComponent so the ModelAsset always support ray intersection 
-            bool m_enableRayIntersection = false;       // Set to true if a mesh need ray intersection support at runtime. 
-=======
             bool m_isVisible = true;
             // the ModelAsset should support ray intersection if any one of the two flags are enabled.
             bool m_editorRayIntersection = false;       // Set to true if the config is for EditorMeshComponent so the ModelAsset always support ray intersection
             bool m_enableRayIntersection = false;       // Set to true if a mesh need ray intersection support at runtime.
->>>>>>> 5295397a
             RPI::Cullable::LodType m_lodType = RPI::Cullable::LodType::Default;
             RPI::Cullable::LodOverride m_lodOverride = aznumeric_cast<RPI::Cullable::LodOverride>(0);
             float m_minimumScreenCoverage = 1.0f / 1080.0f;
