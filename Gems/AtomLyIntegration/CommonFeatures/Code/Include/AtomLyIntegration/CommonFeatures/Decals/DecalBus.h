--- conflicted
+++ resolved
@@ -5,11 +5,7 @@
  * SPDX-License-Identifier: Apache-2.0 OR MIT
  *
  */
-<<<<<<< HEAD
-#pragma once // Gruber patch // STA : fix compilation errors
-=======
 #pragma once
->>>>>>> 5295397a
 
 #include <AzCore/Component/ComponentBus.h>
 #include <AtomLyIntegration/CommonFeatures/Decals/DecalComponentConfig.h>
@@ -41,17 +37,14 @@
             //! Sets the decal opacity
             virtual void SetOpacity(float opacity) = 0;
 
-<<<<<<< HEAD
-            #if defined(CARBONATED)
+#if defined(CARBONATED)
             //! Gets the decals visibility
             virtual bool GetVisibility() const = 0;
 
             //! Sets the decals visibility
             virtual void SetVisibility(bool visible) = 0;
-            #endif
+#endif
 
-=======
->>>>>>> 5295397a
             //! Gets the decal color
             virtual const AZ::Vector3& GetDecalColor() const = 0;
 
