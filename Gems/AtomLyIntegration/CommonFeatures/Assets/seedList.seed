{
    "Type": "JsonSerialization",
    "Version": 1,
    "ClassName": "AZStd::vector<SeedInfo, allocator>",
    "ClassData": [
        {
            "assetId": {
                "guid": "{4F3761EF-E279-5FDD-98C3-EF90F924FBAC}"
            },
<<<<<<< HEAD
            "platformFlags": 3,
=======
            "platformFlags": 255,
>>>>>>> b08fd45f
            "pathHint": "lightingpresets/thumbnail.lightingpreset.azasset"
        },
        {
            "assetId": {
                "guid": "{6DE0E9A8-A1C7-5D0F-9407-4E627C1F223C}",
                "subId": 284780167
            },
<<<<<<< HEAD
            "platformFlags": 3,
=======
            "platformFlags": 255,
>>>>>>> b08fd45f
            "pathHint": "models/sphere.azmodel"
        },
        {
            "assetId": {
                "guid": "{CF91AE08-8FD5-538B-A5F2-427DFA9D5E1C}"
            },
<<<<<<< HEAD
            "platformFlags": 3,
=======
            "platformFlags": 255,
>>>>>>> b08fd45f
            "pathHint": "materials/basic_grey.azmaterial"
        },
        {
            "assetId": {
                "guid": "{DCE9A5B2-1907-5A0D-8A96-5ABF608D103B}"
            },
<<<<<<< HEAD
            "platformFlags": 3,
=======
            "platformFlags": 255,
>>>>>>> b08fd45f
            "pathHint": "passes/mainpipeline.pass"
        },
        {
            "assetId": {
                "guid": "{6B01EDAB-1951-5588-AB7B-DF2F703950D4}"
            },
<<<<<<< HEAD
            "platformFlags": 3,
=======
            "platformFlags": 255,
>>>>>>> b08fd45f
            "pathHint": "passes/smaaconfiguration.azasset"
        }
    ]
}
<|MERGE_RESOLUTION|>--- conflicted
+++ resolved
@@ -7,11 +7,7 @@
             "assetId": {
                 "guid": "{4F3761EF-E279-5FDD-98C3-EF90F924FBAC}"
             },
-<<<<<<< HEAD
-            "platformFlags": 3,
-=======
             "platformFlags": 255,
->>>>>>> b08fd45f
             "pathHint": "lightingpresets/thumbnail.lightingpreset.azasset"
         },
         {
@@ -19,44 +15,28 @@
                 "guid": "{6DE0E9A8-A1C7-5D0F-9407-4E627C1F223C}",
                 "subId": 284780167
             },
-<<<<<<< HEAD
-            "platformFlags": 3,
-=======
             "platformFlags": 255,
->>>>>>> b08fd45f
             "pathHint": "models/sphere.azmodel"
         },
         {
             "assetId": {
                 "guid": "{CF91AE08-8FD5-538B-A5F2-427DFA9D5E1C}"
             },
-<<<<<<< HEAD
-            "platformFlags": 3,
-=======
             "platformFlags": 255,
->>>>>>> b08fd45f
             "pathHint": "materials/basic_grey.azmaterial"
         },
         {
             "assetId": {
                 "guid": "{DCE9A5B2-1907-5A0D-8A96-5ABF608D103B}"
             },
-<<<<<<< HEAD
-            "platformFlags": 3,
-=======
             "platformFlags": 255,
->>>>>>> b08fd45f
             "pathHint": "passes/mainpipeline.pass"
         },
         {
             "assetId": {
                 "guid": "{6B01EDAB-1951-5588-AB7B-DF2F703950D4}"
             },
-<<<<<<< HEAD
-            "platformFlags": 3,
-=======
             "platformFlags": 255,
->>>>>>> b08fd45f
             "pathHint": "passes/smaaconfiguration.azasset"
         }
     ]
