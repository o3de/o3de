--- conflicted
+++ resolved
@@ -38,15 +38,6 @@
 } // namespace AZ
 
 #ifndef EDITOR
-<<<<<<< HEAD
-// DO NOT MODIFY THIS LINE UNLESS YOU RENAME THE GEM
-// The first parameter should be GemName_GemIdLower
-// The second should be the fully qualified name of the class above
-#if O3DE_HEADLESS_SERVER
-AZ_DECLARE_MODULE_CLASS(Gem_Atom_AtomBridge_Headless, AZ::AtomBridge::Module)
-#else
-AZ_DECLARE_MODULE_CLASS(Gem_Atom_AtomBridge, AZ::AtomBridge::Module)
-=======
 #if O3DE_HEADLESS_SERVER
     #if defined(O3DE_GEM_NAME)
     AZ_DECLARE_MODULE_CLASS(AZ_JOIN(Gem_, O3DE_GEM_NAME, _Headless), AZ::AtomBridge::Module)
@@ -59,6 +50,5 @@
     #else
     AZ_DECLARE_MODULE_CLASS(Gem_Atom_AtomBridge, AZ::AtomBridge::Module)
     #endif
->>>>>>> 5295397a
 #endif // O3DE_HEADLESS_SERVER
 #endif