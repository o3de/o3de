/*
 * Copyright (c) Contributors to the Open 3D Engine Project.
 * For complete copyright and license terms please see the LICENSE at the root of this distribution.
 *
 * SPDX-License-Identifier: Apache-2.0 OR MIT
 *
 */

#include "AtomViewportDisplayIconsSystemComponent.h"

#include <AzCore/Math/VectorConversions.h>
#include <AzCore/Serialization/SerializeContext.h>
#include <AzCore/Serialization/EditContext.h>
#include <AzCore/Serialization/EditContextConstants.inl>
#include <AzCore/std/containers/array.h>

#include <AzFramework/Asset/AssetSystemBus.h>
#include <AzFramework/Viewport/ViewportScreen.h>

#include <AzToolsFramework/Viewport/ViewportMessages.h>
#include <AzToolsFramework/API/EditorAssetSystemAPI.h>

#include <Atom/RPI.Public/View.h>
#include <Atom/RPI.Public/Scene.h>
#include <Atom/RPI.Public/ViewportContextBus.h>
#include <Atom/RPI.Public/ViewportContext.h>
#include <Atom/RPI.Public/DynamicDraw/DynamicDrawContext.h>
#include <Atom/RPI.Public/RPIUtils.h>
#include <Atom/RPI.Public/Image/ImageSystemInterface.h>
#include <Atom/RPI.Reflect/Image/StreamingImageAssetCreator.h>
#include <Atom/RPI.Reflect/Image/ImageMipChainAssetCreator.h>
#include <Atom/RPI.Reflect/Asset/AssetUtils.h>
#include <Atom/RPI.Public/Image/StreamingImagePool.h>

#include <AtomBridge/PerViewportDynamicDrawInterface.h>

#include <QDir>
#include <QFileInfo>
#include <QImage>
#include <QPainter>
#include <QSvgRenderer>

namespace AZ::Render
{
    void AtomViewportDisplayIconsSystemComponent::Reflect(AZ::ReflectContext* context)
    {
        if (AZ::SerializeContext* serialize = azrtti_cast<AZ::SerializeContext*>(context))
        {
            serialize->Class<AtomViewportDisplayIconsSystemComponent, AZ::Component>()
                ->Version(0)
                ;

            if (AZ::EditContext* ec = serialize->GetEditContext())
            {
                ec->Class<AtomViewportDisplayIconsSystemComponent>("Viewport Display Icons", "Provides an interface for drawing simple icons to the Editor viewport")
                    ->ClassElement(Edit::ClassElements::EditorData, "")
                        ->Attribute(Edit::Attributes::AppearsInAddComponentMenu, AZ_CRC("System", 0xc94d118b))
                        ->Attribute(Edit::Attributes::AutoExpand, true)
                    ;
            }
        }
    }

    void AtomViewportDisplayIconsSystemComponent::GetProvidedServices(AZ::ComponentDescriptor::DependencyArrayType& provided)
    {
        provided.push_back(AZ_CRC("ViewportDisplayIconsService"));
    }

    void AtomViewportDisplayIconsSystemComponent::GetIncompatibleServices(AZ::ComponentDescriptor::DependencyArrayType& incompatible)
    {
        incompatible.push_back(AZ_CRC("ViewportDisplayIconsService"));
    }

    void AtomViewportDisplayIconsSystemComponent::GetRequiredServices(AZ::ComponentDescriptor::DependencyArrayType& required)
    {
        required.push_back(AZ_CRC("RPISystem", 0xf2add773));
        required.push_back(AZ_CRC("AtomBridgeService", 0x92d990b5));
    }

    void AtomViewportDisplayIconsSystemComponent::GetDependentServices([[maybe_unused]] AZ::ComponentDescriptor::DependencyArrayType& dependent)
    {
    }

    void AtomViewportDisplayIconsSystemComponent::Activate()
    {
        m_drawContextRegistered = false;

        AzToolsFramework::EditorViewportIconDisplay::Register(this);

        Bootstrap::NotificationBus::Handler::BusConnect();
    }

    void AtomViewportDisplayIconsSystemComponent::Deactivate()
    {
        Data::AssetBus::Handler::BusDisconnect();
        Bootstrap::NotificationBus::Handler::BusDisconnect();

        auto perViewportDynamicDrawInterface = AtomBridge::PerViewportDynamicDraw::Get();
        if (!perViewportDynamicDrawInterface)
        {
            return;
        } 
        if (perViewportDynamicDrawInterface && m_drawContextRegistered)
        {
            perViewportDynamicDrawInterface->UnregisterDynamicDrawContext(m_drawContextName);
            m_drawContextRegistered = false;
        }

        AzToolsFramework::EditorViewportIconDisplay::Unregister(this);
    }

    void AtomViewportDisplayIconsSystemComponent::DrawIcon(const DrawParameters& drawParameters)
    {
        // Ensure we have a valid viewport context & dynamic draw interface
        auto viewportContext = RPI::ViewportContextRequests::Get()->GetViewportContextById(drawParameters.m_viewport);
        if (viewportContext == nullptr)
        {
            return;
        }

        auto perViewportDynamicDrawInterface = AtomBridge::PerViewportDynamicDraw::Get();
        if (!perViewportDynamicDrawInterface)
        {
            return;
        } 

        RHI::Ptr<RPI::DynamicDrawContext> dynamicDraw =
            perViewportDynamicDrawInterface->GetDynamicDrawContextForViewport(m_drawContextName, drawParameters.m_viewport);
        if (dynamicDraw == nullptr)
        {
            return;
        }

        // Find our icon, falling back on a gray placeholder if its image is unavailable
        AZ::Data::Instance<AZ::RPI::Image> image = AZ::RPI::ImageSystemInterface::Get()->GetSystemImage(AZ::RPI::SystemImage::Grey);
        if (auto iconIt = m_iconData.find(drawParameters.m_icon); iconIt != m_iconData.end())
        {
            auto& iconData = iconIt->second;
            if (iconData.m_image)
            {
                image = iconData.m_image;
            }
        }
        else
        {
            return;
        }

<<<<<<< HEAD
        const auto [viewportWidth, viewportHeight] = viewportContext->GetViewportSize();
        const auto viewportSize = AzFramework::ScreenSize(viewportWidth, viewportHeight);

        // Initialize our shader
        AZ::Data::Instance<AZ::RPI::ShaderResourceGroup> drawSrg = dynamicDraw->NewDrawSrg();
        drawSrg->SetConstant(m_viewportSizeIndex, AzFramework::Vector2FromScreenSize(viewportSize));
=======
        const AZ::Vector2 viewportSize = [viewportContext] {
            const auto [width, height] = viewportContext->GetViewportSize();
            return AzFramework::Vector2FromScreenSize(AzFramework::ScreenSize(width, height));
        }();

        // Initialize our shader
        AZ::Data::Instance<AZ::RPI::ShaderResourceGroup> drawSrg = dynamicDraw->NewDrawSrg();
        drawSrg->SetConstant(m_viewportSizeIndex, viewportSize);
>>>>>>> c2c67fb6
        drawSrg->SetImageView(m_textureParameterIndex, image->GetImageView());
        drawSrg->Compile();

        // Scale icons by screen DPI
        float scalingFactor = 1.0f;
        {
            using ViewportRequestBus = AzToolsFramework::ViewportInteraction::ViewportInteractionRequestBus;
            ViewportRequestBus::EventResult(
                scalingFactor, drawParameters.m_viewport, &ViewportRequestBus::Events::DeviceScalingFactor);
        }

        AZ::Vector3 screenPosition;
        if (drawParameters.m_positionSpace == CoordinateSpace::ScreenSpace)
        {
            screenPosition = drawParameters.m_position;
        }
        else if (drawParameters.m_positionSpace == CoordinateSpace::WorldSpace)
        {
            // Calculate the ndc point (0.0-1.0 range) including depth
            const AZ::Vector3 ndcPoint = AzFramework::WorldToScreenNdc(
                drawParameters.m_position, viewportContext->GetCameraViewMatrixAsMatrix3x4(),
                viewportContext->GetCameraProjectionMatrix());

            // Calculate our screen space position using the viewport size
            // We want this instead of RenderViewportWidget::WorldToScreen which works in QWidget virtual coordinate space
            const AzFramework::ScreenPoint screenPoint =
                AzFramework::ScreenPointFromNdc(AZ::Vector3ToVector2(ndcPoint), AzFramework::ScreenSizeFromVector2(viewportSize));

            screenPosition = AzFramework::Vector3FromScreenPoint(screenPoint, ndcPoint.GetZ());
        }

        struct Vertex
        {
            float m_position[3];
            AZ::u32 m_color;
            float m_uv[2];
        };
        using Indice = AZ::u16;

        // Create a vertex offset from the position to draw from based on the icon size
        // Vertex positions are in screen space coordinates
        auto createVertex = [&](float offsetX, float offsetY, float u, float v) -> Vertex
        {
            Vertex vertex;
            screenPosition.StoreToFloat3(vertex.m_position);
            vertex.m_position[0] += offsetX * drawParameters.m_size.GetX() * scalingFactor;
            vertex.m_position[1] += offsetY * drawParameters.m_size.GetY() * scalingFactor;
            vertex.m_color = drawParameters.m_color.ToU32();
            vertex.m_uv[0] = u;
            vertex.m_uv[1] = v;
            return vertex;
        };

        AZStd::array<Vertex, 4> vertices = {
            createVertex(-0.5f, -0.5f, 0.f, 0.f),
            createVertex(0.5f,  -0.5f, 1.f, 0.f),
            createVertex(0.5f,  0.5f,  1.f, 1.f),
            createVertex(-0.5f, 0.5f,  0.f, 1.f)
        };
        AZStd::array<Indice, 6> indices = {0, 1, 2, 0, 2, 3};

        dynamicDraw->SetSortKey(
            aznumeric_cast<int64_t>(screenPosition.GetZ() * aznumeric_cast<float>(AZStd::numeric_limits<int64_t>::max())));
        dynamicDraw->DrawIndexed(
            &vertices, static_cast<uint32_t>(vertices.size()), &indices, static_cast<uint32_t>(indices.size()), RHI::IndexFormat::Uint16,
            drawSrg);
    }

    QString AtomViewportDisplayIconsSystemComponent::FindAssetPath(const QString& path) const
    {
        // If we get an absolute path, just use it.
        QFileInfo pathInfo(path);
        if (pathInfo.isAbsolute())
        {
            return path;
        }

        bool found = false;
        AZStd::vector<AZStd::string> scanFolders;
        AzToolsFramework::AssetSystemRequestBus::BroadcastResult(
            found, &AzToolsFramework::AssetSystemRequestBus::Events::GetScanFolders, scanFolders);
        if (!found)
        {
            AZ_Error("AtomViewportDisplayIconSystemComponent", false, "Failed to load asset scan folders");
            return QString();
        }

        for (const auto& folder : scanFolders)
        {
            QDir dir(folder.data());
            if (dir.exists(path))
            {
                return dir.absoluteFilePath(path);
            }
        }

        return QString();
    }

    QImage AtomViewportDisplayIconsSystemComponent::RenderSvgToImage(const QString& svgPath) const
    {
        // Set up our SVG renderer
        QSvgRenderer renderer(svgPath);
        renderer.setAspectRatioMode(Qt::KeepAspectRatio);

        // Set up our target image
        QSize size = renderer.defaultSize().expandedTo(MinimumRenderedSvgSize);
        QImage image(size, QtImageFormat);
        image.fill(0x00000000);

        // Render the SVG
        QPainter painter(&image);
        renderer.render(&painter);
        return image;
    }

    AZ::Data::Instance<AZ::RPI::Image> AtomViewportDisplayIconsSystemComponent::ConvertToAtomImage(AZ::Uuid assetId, QImage image) const
    {
        // Ensure our image is in the correct pixel format so we can memcpy it to our renderer image
        image.convertTo(QtImageFormat);
        Data::Instance<RPI::StreamingImagePool> streamingImagePool = RPI::ImageSystemInterface::Get()->GetSystemStreamingPool();
        return RPI::StreamingImage::CreateFromCpuData(
            *streamingImagePool.get(),
            RHI::ImageDimension::Image2D,
            RHI::Size(image.width(), image.height(), 1),
            RHI::Format::R8G8B8A8_UNORM_SRGB,
            image.bits(),
            image.sizeInBytes(),
            assetId);
    }

    AzToolsFramework::EditorViewportIconDisplayInterface::IconId AtomViewportDisplayIconsSystemComponent::GetOrLoadIconForPath(
        AZStd::string_view path)
    {
        // Check our cache to see if the image is already loaded
        auto existingEntryIt = AZStd::find_if(m_iconData.begin(), m_iconData.end(), [&path](const auto& iconData)
        {
            return iconData.second.m_path == path;
        });
        if (existingEntryIt != m_iconData.end())
        {
            return existingEntryIt->first;
        }

        AZ::Uuid assetId = AZ::Uuid::CreateName(path.data());

        // Find the asset to load on disk
        QString assetPath = FindAssetPath(path.data());
        if (assetPath.isEmpty())
        {
            AZ_Error("AtomViewportDisplayIconSystemComponent", false, "Failed to locate icon on disk: \"%s\"", path.data());
            return InvalidIconId;
        }

        QImage loadedImage;

        AZStd::string extension;
        AzFramework::StringFunc::Path::GetExtension(path.data(), extension, false);
        // For SVGs, we need to actually rasterize to an image
        if (extension == "svg")
        {
            loadedImage = RenderSvgToImage(assetPath);
        }
        // For everything else, we can just load it through QImage via its image plugins
        else
        {
            const bool loaded = loadedImage.load(assetPath);
            if (!loaded)
            {
                AZ_Error("AtomViewportDisplayIconSystemComponent", false, "Failed to load icon: \"%s\"", assetPath.toUtf8().constData());
                return InvalidIconId;
            }
        }

        // Cache our loaded icon
        IconId id = m_currentId++;
        IconData& iconData = m_iconData[id];
        iconData.m_path = path;
        iconData.m_image = ConvertToAtomImage(assetId, loadedImage);
        return id;
    }

    AzToolsFramework::EditorViewportIconDisplayInterface::IconLoadStatus AtomViewportDisplayIconsSystemComponent::GetIconLoadStatus(
        IconId icon)
    {
        auto iconIt = m_iconData.find(icon);
        if (iconIt == m_iconData.end())
        {
            return IconLoadStatus::Unloaded;
        }
        if (iconIt->second.m_image)
        {
            return IconLoadStatus::Loaded;
        }
        return IconLoadStatus::Error;
    }

    void AtomViewportDisplayIconsSystemComponent::OnBootstrapSceneReady([[maybe_unused]]AZ::RPI::Scene* bootstrapScene)
    {
        // Queue a load for the draw context shader, and wait for it to load
        Data::Asset<RPI::ShaderAsset> shaderAsset = RPI::AssetUtils::GetAssetByProductPath<RPI::ShaderAsset>(DrawContextShaderPath, RPI::AssetUtils::TraceLevel::Assert);
        shaderAsset.QueueLoad();
        Data::AssetBus::Handler::BusConnect(shaderAsset.GetId());
    }

    void AtomViewportDisplayIconsSystemComponent::OnAssetReady(Data::Asset<Data::AssetData> asset)
    {
        // Once the shader is loaded, register it with the dynamic draw context
        Data::Asset<RPI::ShaderAsset> shaderAsset = asset;
        AtomBridge::PerViewportDynamicDraw::Get()->RegisterDynamicDrawContext(m_drawContextName, [shaderAsset](RPI::Ptr<RPI::DynamicDrawContext> dynamicDraw)
            {
                AZ_Assert(shaderAsset->IsReady(), "Attempting to register the AtomViewportDisplayIconsSystemComponent"
                    " dynamic draw context before the shader asset is loaded. The shader should be loaded first"
                    " to avoid a blocking asset load and potential deadlock, since the DynamicDrawContext lambda"
                    " will be executed during scene processing and there may be multiple scenes executing in parallel.");

                Data::Instance<RPI::Shader> shader = RPI::Shader::FindOrCreate(shaderAsset);
                dynamicDraw->InitShader(shader);
                dynamicDraw->InitVertexFormat({ { "POSITION", RHI::Format::R32G32B32_FLOAT },
                                                { "COLOR", RHI::Format::R8G8B8A8_UNORM },
                                                { "TEXCOORD", RHI::Format::R32G32_FLOAT } });
                dynamicDraw->EndInit();
            });

        m_drawContextRegistered = true;

        Data::AssetBus::Handler::BusDisconnect();
    }
} // namespace AZ::Render<|MERGE_RESOLUTION|>--- conflicted
+++ resolved
@@ -146,23 +146,12 @@
             return;
         }
 
-<<<<<<< HEAD
         const auto [viewportWidth, viewportHeight] = viewportContext->GetViewportSize();
         const auto viewportSize = AzFramework::ScreenSize(viewportWidth, viewportHeight);
 
         // Initialize our shader
         AZ::Data::Instance<AZ::RPI::ShaderResourceGroup> drawSrg = dynamicDraw->NewDrawSrg();
         drawSrg->SetConstant(m_viewportSizeIndex, AzFramework::Vector2FromScreenSize(viewportSize));
-=======
-        const AZ::Vector2 viewportSize = [viewportContext] {
-            const auto [width, height] = viewportContext->GetViewportSize();
-            return AzFramework::Vector2FromScreenSize(AzFramework::ScreenSize(width, height));
-        }();
-
-        // Initialize our shader
-        AZ::Data::Instance<AZ::RPI::ShaderResourceGroup> drawSrg = dynamicDraw->NewDrawSrg();
-        drawSrg->SetConstant(m_viewportSizeIndex, viewportSize);
->>>>>>> c2c67fb6
         drawSrg->SetImageView(m_textureParameterIndex, image->GetImageView());
         drawSrg->Compile();
 
@@ -188,9 +177,7 @@
 
             // Calculate our screen space position using the viewport size
             // We want this instead of RenderViewportWidget::WorldToScreen which works in QWidget virtual coordinate space
-            const AzFramework::ScreenPoint screenPoint =
-                AzFramework::ScreenPointFromNdc(AZ::Vector3ToVector2(ndcPoint), AzFramework::ScreenSizeFromVector2(viewportSize));
-
+            const AzFramework::ScreenPoint screenPoint = AzFramework::ScreenPointFromNdc(AZ::Vector3ToVector2(ndcPoint), viewportSize);
             screenPosition = AzFramework::Vector3FromScreenPoint(screenPoint, ndcPoint.GetZ());
         }
 
