--- conflicted
+++ resolved
@@ -7,11 +7,7 @@
             "assetId": {
                 "guid": "{7B093FA3-A834-5061-9ADD-C6DCA97A4B60}"
             },
-<<<<<<< HEAD
-            "platformFlags": 3,
-=======
             "platformFlags": 255,
->>>>>>> b08fd45f
             "pathHint": "shaders/texturedicon.azshader"
         }
     ]
