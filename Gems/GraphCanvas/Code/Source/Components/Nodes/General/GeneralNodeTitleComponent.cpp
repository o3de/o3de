--- conflicted
+++ resolved
@@ -92,7 +92,6 @@
     }
 
     void GeneralNodeTitleComponent::SetDetails(const AZStd::string& title, const AZStd::string& subtitle)
-<<<<<<< HEAD
     {
         m_title = title;
         m_subTitle = subtitle;
@@ -106,51 +105,22 @@
 
     void GeneralNodeTitleComponent::SetTitle(const AZStd::string& title)
     {
-        m_title = title;
-=======
-    {
-        m_title = title;
+        m_title = title.GetDisplayString();
+
+        if (m_generalNodeTitleWidget)
+        {
+            m_generalNodeTitleWidget->SetTitle(title.GetDisplayString());
+        }
+    }
+
+    AZStd::string GeneralNodeTitleComponent::GetTitle() const
+    {
+        return m_title;
+    }
+
+    void GeneralNodeTitleComponent::SetSubTitle(const AZStd::string& subtitle)
+    {
         m_subTitle = subtitle;
->>>>>>> 9e2a3226
-
-        if (m_generalNodeTitleWidget)
-        {
-            m_generalNodeTitleWidget->SetDetails(title, subtitle);
-        }
-
-    }
-
-    void GeneralNodeTitleComponent::SetTitle(const AZStd::string& title)
-    {
-        m_title = title.GetDisplayString();
-
-        if (m_generalNodeTitleWidget)
-        {
-            m_generalNodeTitleWidget->SetTitle(title.GetDisplayString());
-        }
-    }
-
-    AZStd::string GeneralNodeTitleComponent::GetTitle() const
-    {
-        return m_title;
-    }
-
-    void GeneralNodeTitleComponent::SetSubTitle(const AZStd::string& subtitle)
-    {
-        m_subTitle = subtitle;
-<<<<<<< HEAD
-
-        if (m_generalNodeTitleWidget)
-        {
-            m_generalNodeTitleWidget->SetSubTitle(subtitle);
-        }
-    }
-
-    void GeneralNodeTitleComponent::SetTranslationKeyedSubTitle(const TranslationKeyedString& subtitle)
-    {
-        m_subTitle = subtitle.GetDisplayString();
-=======
->>>>>>> 9e2a3226
 
         if (m_generalNodeTitleWidget)
         {
