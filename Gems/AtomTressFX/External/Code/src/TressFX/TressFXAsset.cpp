--- conflicted
+++ resolved
@@ -941,6 +941,7 @@
             AZ_Warning("Hair Gem", false, "Loading: Hair properties files was not processed properly");
             return false;
         }
+        m_boneIndicesFixed = false;
 
         // Since the tfxmesh file could be optional, check if we need to export it.
         if (header.offsetTFXMesh != stream->GetLength())
@@ -958,8 +959,6 @@
 
         return true;
     }
-<<<<<<< HEAD
-=======
 
     bool TressFXAsset::FixBoneIndices(const BoneNameToIndexMap& boneIndicesMap, BoneIndexToEngineIndexLookup& outLookup)
     {
@@ -1066,7 +1065,6 @@
             }
         }
     }
->>>>>>> 3c647370
 } // namespace AMD
 
 #pragma optimize("", on)