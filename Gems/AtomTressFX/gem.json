{
    "gem_name": "AtomTressFX",
    "display_name": "Atom TressFX",
    "license": "Apache-2.0 Or MIT",
    "origin": "Open 3D Engine - o3de.org",
    "type": "Code",
    "summary": "Atom TressFX Gem provides a cutting edge hair and fur simulation and rendering in Atom based and enhancing the AMD TressFX 4.1",
    "canonical_tags": ["Gem"],
    "user_tags": ["Rendering", "Physics", "Animation"],
<<<<<<< HEAD
    "icon_path": "preview.png",
    "requirements": ""
=======
    "requirements": "",
    "documentation_url": "https://o3de.org/docs/user-guide/gems/reference/rendering/amd/atom-tressfx/"
>>>>>>> 3535d6b6
}<|MERGE_RESOLUTION|>--- conflicted
+++ resolved
@@ -7,11 +7,6 @@
     "summary": "Atom TressFX Gem provides a cutting edge hair and fur simulation and rendering in Atom based and enhancing the AMD TressFX 4.1",
     "canonical_tags": ["Gem"],
     "user_tags": ["Rendering", "Physics", "Animation"],
-<<<<<<< HEAD
-    "icon_path": "preview.png",
-    "requirements": ""
-=======
     "requirements": "",
     "documentation_url": "https://o3de.org/docs/user-guide/gems/reference/rendering/amd/atom-tressfx/"
->>>>>>> 3535d6b6
 }