--- conflicted
+++ resolved
@@ -31,10 +31,7 @@
                 {
                     serializeContext->Class<HairComponentConfig, ComponentConfig>()
                         ->Version(4)
-<<<<<<< HEAD
                         ->Field("HairAsset", &HairComponentConfig::m_hairAsset)
-=======
->>>>>>> da166ba8
                         ->Field("SimulationSettings", &HairComponentConfig::m_simulationSettings)
                         ->Field("RenderingSettings", &HairComponentConfig::m_renderingSettings)
                         ->Field("HairGlobalSettings", &HairComponentConfig::m_hairGlobalSettings)
