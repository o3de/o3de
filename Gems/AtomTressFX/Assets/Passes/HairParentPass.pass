{
    "Type": "JsonSerialization",
    "Version": 1,
    "ClassName": "PassAsset",
    "ClassData": {
        "PassTemplate": {
            "Name": "HairParentPassTemplate",
            "PassClass": "ParentPass",
            "Slots": [
                {
                    "Name": "RenderTargetInputOutput",
                    "SlotType": "InputOutput",
                    "ScopeAttachmentUsage": "RenderTarget"
                },
                {
                    "Name": "RenderTargetInputOnly",
                    "SlotType": "Input",
                    "ScopeAttachmentUsage": "Shader"
                },
                // This is the depth stencil buffer that is to be used by the fill pass
                // to early reject pixels by depth and in the resolve pass to write the 
                // the hair depth 
                {
                    "Name": "Depth",
                    "SlotType": "InputOutput",
                    "ScopeAttachmentUsage": "DepthStencil"
                },
                // Keep DepthLinear as input - used to set the size of the Head PPLL image buffer.
                // If DepthLinear is not availbale - connect to another viewport (non MSAA) image.
                {
                    "Name": "DepthLinear",
                    "SlotType": "Input"
                },

                // Lights & Shadows resources
                {
                    "Name": "DirectionalShadowmap",
                    "SlotType": "Input"
                },
                {
                    "Name": "DirectionalESM",
                    "SlotType": "Input"
                },
                {
                    "Name": "ProjectedShadowmap",
                    "SlotType": "Input"
                },
                {
                    "Name": "ProjectedESM",
                    "SlotType": "Input"
                },
                {
                    "Name": "TileLightData",
                    "SlotType": "Input"
                },
                {
                    "Name": "LightListRemapped",
                    "SlotType": "Input"
                }
            ],

            "PassRequests": [
                {
                    "Name": "HairSkinningComputePass",
                    "TemplateName": "HairSkinningComputePassTemplate",
                    "Enabled": true
                },
                {
                    "Name": "HairGlobalShapeConstraintsComputePass",
                    "TemplateName": "HairGlobalShapeConstraintsComputePassTemplate",
                    "Enabled": true,
                    "Connections": [
                        {
                            "LocalSlot": "SkinnedHairSharedBuffer",
                            "AttachmentRef": {
                                "Pass": "HairSkinningComputePass",
                                "Attachment": "SkinnedHairSharedBuffer"
                            }
                        }
                    ]
                },
                {
                    "Name": "HairCalculateStrandLevelDataComputePass",
                    "TemplateName": "HairCalculateStrandLevelDataComputePassTemplate",
                    "Enabled": true,
                    "Connections": [
                        {
                            "LocalSlot": "SkinnedHairSharedBuffer",
                            "AttachmentRef": {
                                "Pass": "HairGlobalShapeConstraintsComputePass",
                                "Attachment": "SkinnedHairSharedBuffer"
                            }
                        }
                    ]
                },
                {
                    "Name": "HairVelocityShockPropagationComputePass",
                    "TemplateName": "HairVelocityShockPropagationComputePassTemplate",
                    "Enabled": true,
                    "Connections": [
                        {
                            "LocalSlot": "SkinnedHairSharedBuffer",
                            "AttachmentRef": {
                                "Pass": "HairCalculateStrandLevelDataComputePass",
                                "Attachment": "SkinnedHairSharedBuffer"
                            }
                        }
                    ]
                },
                {
                    "Name": "HairLocalShapeConstraintsComputePass",
                    "TemplateName": "HairLocalShapeConstraintsComputePassTemplate",
                    "Enabled": true,
                    "Connections": [
                        {
                            "LocalSlot": "SkinnedHairSharedBuffer",
                            "AttachmentRef": {
                                "Pass": "HairVelocityShockPropagationComputePass",
                                "Attachment": "SkinnedHairSharedBuffer"
                            }
                        }
                    ]
                },
                {
                    "Name": "HairLengthConstraintsWindAndCollisionComputePass",
                    "TemplateName": "HairLengthConstraintsWindAndCollisionComputePassTemplate",
                    "Enabled": true,
                    "Connections": [
                        {
                            "LocalSlot": "SkinnedHairSharedBuffer",
                            "AttachmentRef": {
                                "Pass": "HairLocalShapeConstraintsComputePass",
                                "Attachment": "SkinnedHairSharedBuffer"
                            }
                        }
                    ]
                },
                {
                    "Name": "HairUpdateFollowHairComputePass",
                    "TemplateName": "HairUpdateFollowHairComputePassTemplate",
                    "Enabled": true,
                    "Connections": [
                        {
                            "LocalSlot": "SkinnedHairSharedBuffer",
                            "AttachmentRef": {
                                "Pass": "HairLengthConstraintsWindAndCollisionComputePass",
                                "Attachment": "SkinnedHairSharedBuffer"
                            }
                        }
                    ]
                },

                {
                    "Name": "HairPPLLRasterPass",
                    "TemplateName": "HairPPLLRasterPassTemplate",
                    "Enabled": true,
                    "Connections": [
                        {
                            "LocalSlot": "SkinnedHairSharedBuffer",
                            "AttachmentRef": {
                                "Pass": "HairUpdateFollowHairComputePass",
                                "Attachment": "SkinnedHairSharedBuffer"
                            }
                        },
                        // Keep DepthLinear as input - used to set the size of the Head PPLL image buffer.
                        // If DepthLinear is not availbale - connect to another viewport (non MSAA) image.
                        {
                            "LocalSlot": "DepthLinear",
                            "AttachmentRef": {
                                "Pass": "Parent",
                                "Attachment": "DepthLinear"
                            }
                        },
                        {
                            "LocalSlot": "Depth",
                            "AttachmentRef": {
                                "Pass": "Parent",
                                "Attachment": "Depth"
                            }
                        },
                        {
                            "LocalSlot": "RenderTargetInputOutput",
                            "AttachmentRef": {
                                "Pass": "Parent",
                                "Attachment": "RenderTargetInputOutput"
                            }
                        }
                    ]
                },

                {
                    "Name": "RenderTargetCopyPass",
                    "TemplateName": "FullscreenCopyTemplate",
                    "Connections": [
                        {
                            "LocalSlot": "Input",
                            "AttachmentRef": {
                                "Pass": "Parent",
                                "Attachment": "RenderTargetInputOnly"
                            }
                        },
                        {
                            "LocalSlot": "Output",
                            "AttachmentRef": {
                                "Pass": "This",
                                "Attachment": "Output"
                            }
                        }
                    ],
                    "ImageAttachments": [
                        {
                            "Name": "Output",
                            "SizeSource": {
                                "Source": {
                                    "Pass": "This",
                                    "Attachment": "Input"
                                }
                            },
                            "FormatSource": {
                                "Pass": "This",
                                "Attachment": "Input"
                            },
                            "GenerateFullMipChain": false
                        }
                    ]
                },

                {
                    "Name": "HairPPLLResolvePass",
                    "TemplateName": "HairPPLLResolvePassTemplate",
                    "Enabled": true,
                    "Connections": [
                        // General + Render Target resources
                        {
                            "LocalSlot": "RenderTargetInputOutput",
                            "AttachmentRef": {
                                "Pass": "Parent",
                                "Attachment": "RenderTargetInputOutput"
                            }
                        },
                        {
<<<<<<< HEAD
=======
                            "LocalSlot": "RenderTargetCopy",
                            "AttachmentRef": {
                                "Pass": "RenderTargetCopyPass",
                                "Attachment": "Output"
                            }
                        },
                        {
>>>>>>> 1d5edcbc
                            "LocalSlot": "Depth",
                            "AttachmentRef": {
                                "Pass": "Parent",
                                "Attachment": "Depth"
                            }
                        },
                        {
                            "LocalSlot": "DepthLinear",
                            "AttachmentRef": {
                                "Pass": "Parent",
                                "Attachment": "DepthLinear"
                            }
                        },


                        // Shadows resources
                        {
                            "LocalSlot": "DirectionalShadowmap",
                            "AttachmentRef": {
                                "Pass": "Parent",
                                "Attachment": "DirectionalShadowmap"
                            }
                        },
                        {
                            "LocalSlot": "DirectionalESM",
                            "AttachmentRef": {
                                "Pass": "Parent",
                                "Attachment": "DirectionalESM"
                            }
                        },
                        {
                            "LocalSlot": "ProjectedShadowmap",
                            "AttachmentRef": {
                                "Pass": "Parent",
                                "Attachment": "ProjectedShadowmap"
                            }
                        },
                        {
                            "LocalSlot": "ProjectedESM",
                            "AttachmentRef": {
                                "Pass": "Parent",
                                "Attachment": "ProjectedESM"
                            }
                        },

                        // Lights Resources
                        {
                            "LocalSlot": "TileLightData",
                            "AttachmentRef": {
                                "Pass": "Parent",
                                "Attachment": "TileLightData"
                            }
                        },
                        {
                            "LocalSlot": "LightListRemapped",
                            "AttachmentRef": {
                                "Pass": "Parent",
                                "Attachment": "LightListRemapped"
                            }
                        },


                        // PPLL Resources
                        {
                            "LocalSlot": "PerPixelListHead",
                            "AttachmentRef": {
                                "Pass": "HairPPLLRasterPass",
                                "Attachment": "PerPixelListHead"
                            }
                        },
                        {
                            "LocalSlot": "PerPixelLinkedList",
                            "AttachmentRef": {
                                "Pass": "HairPPLLRasterPass",
                                "Attachment": "PerPixelLinkedList"
                            }
                        }

                    ]
                }
            ]
        }
    }
}
 <|MERGE_RESOLUTION|>--- conflicted
+++ resolved
@@ -239,8 +239,6 @@
                             }
                         },
                         {
-<<<<<<< HEAD
-=======
                             "LocalSlot": "RenderTargetCopy",
                             "AttachmentRef": {
                                 "Pass": "RenderTargetCopyPass",
@@ -248,7 +246,6 @@
                             }
                         },
                         {
->>>>>>> 1d5edcbc
                             "LocalSlot": "Depth",
                             "AttachmentRef": {
                                 "Pass": "Parent",
