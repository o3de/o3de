//------------------------------------------------------------------------------
// Shader code related to lighting and shadowing for TressFX
//------------------------------------------------------------------------------
//
// Copyright (c) 2019 Advanced Micro Devices, Inc. All rights reserved.
//
// Permission is hereby granted, free of charge, to any person obtaining a copy
// of this software and associated documentation files (the "Software"), to deal
// in the Software without restriction, including without limitation the rights
// to use, copy, modify, merge, publish, distribute, sublicense, and/or sell
// copies of the Software, and to permit persons to whom the Software is
// furnished to do so, subject to the following conditions:
//
// The above copyright notice and this permission notice shall be included in
// all copies or substantial portions of the Software.
//
// THE SOFTWARE IS PROVIDED "AS IS", WITHOUT WARRANTY OF ANY KIND, EXPRESS OR
// IMPLIED, INCLUDING BUT NOT LIMITED TO THE WARRANTIES OF MERCHANTABILITY,
// FITNESS FOR A PARTICULAR PURPOSE AND NONINFRINGEMENT.  IN NO EVENT SHALL THE
// AUTHORS OR COPYRIGHT HOLDERS BE LIABLE FOR ANY CLAIM, DAMAGES OR OTHER
// LIABILITY, WHETHER IN AN ACTION OF CONTRACT, TORT OR OTHERWISE, ARISING FROM,
// OUT OF OR IN CONNECTION WITH THE SOFTWARE OR THE USE OR OTHER DEALINGS IN
// THE SOFTWARE.
//

#pragma once

#include <HairUtilities.azsli>
//------------------------------------------------------------------------------
struct HairShadeParams
{
    float3 m_color;
    float m_hairShadowAlpha;
    float m_fiberRadius;
    float m_fiberSpacing;
    float m_Ka;
    float m_Kd;
    float m_Ks1;
    float m_Ex1;
    float m_Ks2;
    float m_Ex2;
};

/*
// If you change this, you MUST also change TressFXLightParams in TressFXConstantBuffers.h
#define AMD_TRESSFX_MAX_LIGHTS 10

// These come from GltfCommon (just re-using them)
#define LightType_Directional 0
#define LightType_Point 1
#define LightType_Spot 2

//------------------------------------------------------------------------------
struct LightParams
{
                                // nLightShape (ignored) for volumes and stuff ...
                                // nLightIndex (not used in Sushi)
    float   LightIntensity;     // fLightIntensity in Sushi
    float   LightOuterConeCos;  // vLightConeAngles.x in Sushi
    float   LightInnerConeCos;  // vLightConeAngles.y in Sushi
    float   LightRange;         // vLightConeAngles.z in Sushi

    float4  LightPositionWS;    // vLightPosWS in Sushi
    float4  LightDirWS;         // vLightDirWS in Sushi
    float4  LightColor;         // vLightColor in Sushi

    float4x4    ShadowProjection;
    
    float4      ShadowParams;   // Bias, near, far, range 

                                // vScaleWS (not used)
    int     LightType;          // vLightParams.x in Sushi
                                // vLightParams.y is falloff exponent and always 1.f in Sushi
                                // vLightParams.zw are Diffuse and Spec mask in Sushi and are always 1.f
                                // vLightOrientation (not used)
    int     ShadowMapIndex;
    
    int     ShadowMapSize;      // Dimension of the shadow slice we are sampling from
    int     Padding2;
};

//===========================================================================
// [To Do] Adi: replace with Atom lighting pass
//===========================================================================
[[vk::binding(0, 3)]] cbuffer LightConstants : register(b0, space3)
{
    int			NumLights;
    int			UseDepthApproximation;
    int			Padding4;
    int			Padding5;
    LightParams LightData[AMD_TRESSFX_MAX_LIGHTS];
};

[[vk::binding(1, 3)]] Texture2D<float> ShadowTexture : register(t1, space3);
//===========================================================================
// [To Do] Adi: replace with Atom lighting pass
//===========================================================================

// https://github.com/KhronosGroup/glTF/blob/master/extensions/2.0/Khronos/KHR_lights_punctual/README.md#inner-and-outer-cone-angles
float SpotAttenuation(float3 pointToLight, float3 spotDirection, float outerConeCos, float innerConeCos)
{
    float actualCos = dot(normalize(spotDirection), normalize(-pointToLight));
    if (actualCos > outerConeCos)
    {
        if (actualCos < innerConeCos)
        {
            return smoothstep(outerConeCos, innerConeCos, actualCos);
        }
        return 1.0;
    }
    return 0.0;
}

// https://github.com/KhronosGroup/glTF/blob/master/extensions/2.0/Khronos/KHR_lights_punctual/README.md#range-property
float RangeAttenuation(float range, float distance)
{
    if (range < 0.0)
    {
        // negative range means unlimited
        return 1.0;
    }
    return max(lerp(1, 0, distance / range), 0);//max(min(1.0 - pow(distance / range, 4.0), 1.0), 0.0) / pow(distance, 2.0);
}

//===========================================================================
// [To Do] Adi: replace with Atom lighting pass
//===========================================================================

// Reduces light to a direction and intensity (taking attenuation and light strength into account)
void GetLightParams(float3 WorldPosition, uint lightIndex, inout float3 LightVector, inout float LightIntensity, HairShadeParams params)
{
    LightIntensity = LightData[lightIndex].LightIntensity;

    // Spot and Directionals use the light direction directly
    LightVector = LightData[lightIndex].LightDirWS;
    if (LightData[lightIndex].LightType == LightType_Directional)
        return;

    // Normalized light vector and squared distance for radial source calculations
    float3 vLightVecWS = LightData[lightIndex].LightPositionWS - WorldPosition;
    float distToLight = length(vLightVecWS);

    // Set the LightVector to actual direction to light
    LightVector = normalize(vLightVecWS);

    // Calculate radial falloff
    LightIntensity *= RangeAttenuation(LightData[lightIndex].LightRange, distToLight);
    
    // Modulate with spot falloff if needed
    if (LightData[lightIndex].LightType == LightType_Spot)
    {
        // Need to inverse the direction going in (as it's direction to light) as Unreal with negate it again under the hood.
        LightIntensity *= SpotAttenuation(LightVector, -LightData[lightIndex].LightDirWS, LightData[lightIndex].LightOuterConeCos, LightData[lightIndex].LightInnerConeCos);
    }
}
//===========================================================================
// [To Do] Adi: replace with Atom lighting pass
//===========================================================================
*/

// Returns a float3 which is the scale for diffuse, spec term, and colored spec term.
//
// The diffuse term is from Kajiya.
// 
// The spec term is what Marschner calls "R", reflecting directly off the surface of the hair, 
// taking the color of the light like a dielectric specular term.  This highlight is shifted 
// towards the root of the hair.
//
// The colored spec term is caused by light passing through the hair, bouncing off the back, and 
// coming back out.  It therefore picks up the color of the light.  
// Marschner refers to this term as the "TRT" term.  This highlight is shifted towards the 
// tip of the hair.
//
// vEyeDir, vLightDir and vTangentDir are all pointing out.
// coneAngleRadians explained below.
//
// 
// hair has a tiled-conical shape along its lenght.  Sort of like the following.
// 
// \    /
//  \  /
// \    /
//  \  /  
//
// The angle of the cone is the last argument, in radians.  
// It's typically in the range of 5 to 10 degrees
// [To Do] Adi: research hair lighting model and bring up to date approach
float3 ComputeDiffuseSpecFactors(
    float3 vEyeDir, float3 vLightDir, float3 vTangentDir, HairShadeParams params, 
    float coneAngleRadians = 10 * AMD_PI / 180)
{
    // in Kajiya's model: diffuse component: sin(t, l)
    float cosTL = (dot(vTangentDir, vLightDir));
    float sinTL = sqrt(1 - cosTL * cosTL);
    // [To Do] Adi: if below horizon the sine will still be positive - need to correct this case 
    float diffuse = sinTL; // here sinTL is apparently larger than 0

    float cosTRL = -cosTL;
    float sinTRL = sinTL;
    float cosTE = (dot(vTangentDir, vEyeDir));
    float sinTE = sqrt(1 - cosTE * cosTE);

    // primary highlight: reflected direction shift towards root (2 * coneAngleRadians)
    float cosTRL_root = cosTRL * cos(2 * coneAngleRadians) - sinTRL * sin(2 * coneAngleRadians);
    float sinTRL_root = sqrt(1 - cosTRL_root * cosTRL_root);
    float specular_root = max(0, cosTRL_root * cosTE + sinTRL_root * sinTE);

    // secondary highlight: reflected direction shifted toward tip (3*coneAngleRadians)
    float cosTRL_tip = cosTRL * cos(-3 * coneAngleRadians) - sinTRL * sin(-3 * coneAngleRadians);
    float sinTRL_tip = sqrt(1 - cosTRL_tip * cosTRL_tip);
    float specular_tip = max(0, cosTRL_tip * cosTE + sinTRL_tip * sinTE);

    return float3( 
        params.m_Kd * diffuse, 
        params.m_Ks1 * pow(specular_root, params.m_Ex1), 
        params.m_Ks2 * pow(specular_tip, params.m_Ex2));
}

float LinearizeDepth(float depthNDC, float fNear, float fFar)
{
    return fNear * fFar / (fFar - depthNDC * (fFar - fNear));
}

/*
// fDepthDistanceWS is the world space distance between the point on the surface and the point in the shadow map.
// fFiberSpacing is the assumed, average, world space distance between hair fibers.
// fFiberRadius in the assumed average hair radius.
// fHairAlpha is the alpha value for the hair (in terms of translucency, not coverage.)
// Output is a number between 0 (totally shadowed) and 1 (lets everything through)
float ComputeShadowAttenuation(float fDepthDistanceWS, float fFiberSpacing, float fFiberRadius, float fHairAlpha)
{
    float numFibers = fDepthDistanceWS / (fFiberSpacing * fFiberRadius);	// fiberSpacing + fiberRadius is total distance from 1 fiber to another

    // if occluded by hair, there is at least one fiber
    [flatten] if (fDepthDistanceWS > 1e-5)
        numFibers = max(numFibers, 1);

    return pow(abs(1 - fHairAlpha), numFibers);
}

float ComputeLightShadow(int lightIndex, float3 vPositionWS, in HairShadeParams params)
{
    if (LightData[lightIndex].ShadowMapIndex < 0)
        return 1.f;
    
    float4 shadowTexCoord = MatrixMult( LightData[lightIndex].ShadowProjection, float4(vPositionWS, 1.f) );
    shadowTexCoord.xyz /= shadowTexCoord.w;

    // remember we are splitting the shadow map in 4 quarters 
    // and at this point, everything's in -1 to 1
    // So bring back to 0 -> 0.5 and flip the Y coordinate
    shadowTexCoord.x = (1.0 + shadowTexCoord.x) * 0.25;
    shadowTexCoord.y = (1.0 - shadowTexCoord.y) * 0.25;

    // Bias the depth value (note, we need better depth bias settings)
    shadowTexCoord.z -= LightData[lightIndex].ShadowParams.x;

    float LinearZ = LinearizeDepth(shadowTexCoord.z, LightData[lightIndex].ShadowParams.y, LightData[lightIndex].ShadowParams.z);

    if ((shadowTexCoord.y < 0) || (shadowTexCoord.y > .5)) return 1.f;
    if ((shadowTexCoord.x < 0) || (shadowTexCoord.x > .5)) return 1.f;

    // offsets of the center of the shadow map atlas
    float offsetsX[4] = { 0.0, 1.0, 0.0, 1.0 };
    float offsetsY[4] = { 0.0, 0.0, 1.0, 1.0 };
    shadowTexCoord.x += offsetsX[LightData[lightIndex].ShadowMapIndex] * .5;
    shadowTexCoord.y += offsetsY[LightData[lightIndex].ShadowMapIndex] * .5;

    // Sample shadow map
    float shadow = 0.0;

    static const int kernelLevel = 2;
    static const int kernelWidth = 2 * kernelLevel + 1;
    [unroll] for (int i = -kernelLevel; i <= kernelLevel; i++)
    {
        [unroll] for (int j = -kernelLevel; j <= kernelLevel; j++)
        {
            float distToLight = ShadowTexture.Sample(LinearWrapSampler, shadowTexCoord.xy, int2(i, j)).r;
            float LinearSample = LinearizeDepth(distToLight, LightData[lightIndex].ShadowParams.y, LightData[lightIndex].ShadowParams.z);
            bool isLit = UseDepthApproximation ? LinearZ < LinearSample : shadowTexCoord.z < distToLight;

            if (isLit)
                shadow += 1.f;
            else
            {
                shadow += UseDepthApproximation ? ComputeShadowAttenuation(LinearZ - LinearSample, params.m_fiberSpacing, params.m_fiberRadius, params.m_hairShadowAlpha) : 0.f;
            }
        }
    }

    // Average the values according to number of samples
    shadow /= (kernelWidth * kernelWidth);
    
    return shadow;
}
*/
float3 AccumulateHairLight(float3 vTangent, float3 vPositionWS, float3 vViewDirWS, in HairShadeParams params, float3 vNDC)
{
    // Initialize information needed for all lights
    float3 V = normalize(vViewDirWS);
    float3 T = normalize(vTangent);

    float3 color = float3(0.0, 0.0, 0.0);

    float3 lightPosWSVec[2] = {
        float3(4, -1, 2),
        g_vEye.xyz // + float3(0,0,0.2)    // camera light located a bit above the camera.
    };

    // Right now we fake two lights - one is fixed and the other one 
    // is at to the camera and moving with it.
    for (int l = 0; l < 2; l++)
    {
        float3 lightPosWS = lightPosWSVec[l];
        float3 LightVector = normalize( vPositionWS - lightPosWS );
        float3 lightColor = float3(1.0, 1.0, 1.0);
        float lightIntensity = 0.5;

        // [To Do] Adi: first render - simply output the hair color
    //    return params.m_color;
    /*
        float LightIntensity;

        // Start with non-shadowed lights
        uint lightCount = min(NumLights, AMD_TRESSFX_MAX_LIGHTS);
        for (uint i = 0; i < lightCount; i++)
        {
            GetLightParams(vPositionWS, i, LightVector, LightIntensity, params);

            if (LightIntensity)
            {
                // Compute shadow term (if we've got one)
                float fShadowTerm = ComputeLightShadow(i, vPositionWS, params);

                if (fShadowTerm > 0.f)
                {
    */
                    float3 L = LightVector;
                    float3 LightColor = lightColor; 
    // [To Do] Adi: put this back               float3 LightColor =  LightData[i].LightColor;

                    float3 reflection = ComputeDiffuseSpecFactors(V, L, T, params);
                    float3 ReflectedLight = reflection.x * LightColor * params.m_color;
                    ReflectedLight += reflection.y * LightColor;
                    ReflectedLight += reflection.z * LightColor * params.m_color;

                    ReflectedLight *= lightIntensity;
    // [To Do] Adi: put this back                ReflectedLight *= fShadowTerm * LightIntensity;

                    color += max(float3(0, 0, 0), ReflectedLight);

    //            }
     //       }
     //   }
    }



 //               return params.m_color;  // OK
                return color;
}

float3 SimplifiedHairLighting(float3 vTangent, float3 vPositionWS, float3 vViewDirWS, in HairShadeParams params, float3 vNDC)
{
    // Initialize information needed for all lights
    float3 V = normalize(vViewDirWS);
    float3 T = normalize(vTangent);

    float3 accumulatedHairColor = float3(0.0, 0.0, 0.0);

    float4 lightPosWSVec[2] = {
        float4(-.5, 0, 0.5, .75),
        float4(.5, 0, 0.5, .75),
    };

    float3 lightColorVec[2] = {
        float3(1,1,1),
        float3(1,1,1)
    };

    // Right now we fake two lights - one is fixed and the other one 
    // is at to the camera and moving with it.
    for (int l = 0; l < 2; l++)
    {
        float3 lightPosWS = lightPosWSVec[l].xyz;
        float3 LightVector = normalize( vPositionWS - lightPosWS );
        float lightIntensity = lightPosWSVec[l].w;
        float3 LightColor = lightColorVec[l]; 

        float3 L = LightVector;

        float3 lightSurfaceCoeffs = ComputeDiffuseSpecFactors(V, L, T, params);
        float3 diffuseCompoenent = lightSurfaceCoeffs.x * params.m_color;
        float3 specularAtPos = lightSurfaceCoeffs.y;
        float3 specularAtBase = lightSurfaceCoeffs.z* params.m_color;  // [To Do] Adi: why is specualr taking the base color?
        float3 curHairColor = (diffuseCompoenent + specularAtPos + specularAtBase) * lightIntensity * LightColor;
 
        accumulatedHairColor += saturate(curHairColor);
    }
    return accumulatedHairColor;
}

//==============================================================================
//                             Atom Lighting
//==============================================================================
#include <Atom/Features/Shadow/DirectionalLightShadow.azsli>
#include <HairLightTypes.azsli>
//------------------------------------------------------------------------------

float3 CalculateLighting( 
    float4 screenCoords,    // XY - screen coords 0..max pix res, Z - depth 0..1
    float3 vPositionWS, float3 vViewDirWS, float3 vTangent, 
    float3 baseColor)
{    
    //-------- Surface init --------
    Surface surface;

    const float specularF0Factor = 0.04f; // set this to 0.04?!
    const float metallic = 0.05;

    surface.position = vPositionWS;
    surface.normal = vTangent;              // Somewhat redundant - it will be recalculated per light
    surface.roughnessLinear = 0.51f;
    surface.CalculateRoughnessA();
    surface.SetAlbedoAndSpecularF0(baseColor, specularF0Factor, metallic);
    surface.clearCoat.InitializeToZero();
<<<<<<< HEAD
    surface.transmission.InitializeToZero();
    surface.clearCoat.normal = vTangent;    // Will be used as our tangent per hair per fragment
=======
    surface.clearCoat.normal = vTangent;        // Used as the hair tangent per per fragment

    // The trasmission / back lighting does not seem to work!
    surface.transmission.InitializeToZero();    // Assuming thin layer
    surface.transmission.tint = baseColor;
    surface.transmission.thickness = 0.001;     // 1 mm settings
    surface.transmission.transmissionParams = float4(1.0, 1.0, 1.0, 32.0);  // for thin surface XYZ are partials * W that is the exponent mult
>>>>>>> 1d5edcbc

    //------- LightingData init -------
    LightingData lightingData;

    float4 screenPositionForLighting = mul(ViewSrg::m_viewProjectionMatrix, float4(vPositionWS, 1.0));
    uint2 dimensions;
    PassSrg::m_linearDepth.GetDimensions(dimensions.x, dimensions.y);
    screenPositionForLighting.y = 1.0 - screenPositionForLighting.y;
    screenPositionForLighting.xy = (screenPositionForLighting.xy * 0.5 + 0.5) * dimensions;
//    screenPositionForLighting.xyz = screenPosNDC; // no go

    // Light iterator
    // screenPositionForLighting.xy in the iterator init should be in XY pixel location on screen (based on LightCullingShared)
    // screenPositionForLighting.z should be depth 0..1 (or reverse Z in our case).
    uint tileWidth, tileHeight;     // GOOD acording to RenderDoc dimensions
    uint2 tileId;
    uint bin;

//    lightingData.tileIterator.TestInit(
//        screenPositionForLighting, PassSrg::m_lightListRemapped, PassSrg::m_tileLightData,
//        tileWidth, tileHeight, tileId, bin
//    );

    lightingData.tileIterator.TestInit(
        screenCoords, PassSrg::m_lightListRemapped, PassSrg::m_tileLightData,
        tileWidth, tileHeight, tileId, bin
    );
//    lightingData.tileIterator.Init(screenCoords, PassSrg::m_lightListRemapped, PassSrg::m_tileLightData);
//    lightingData.tileIterator.Init(screenPositionForLighting, PassSrg::m_lightListRemapped, PassSrg::m_tileLightData); // DOES NOT work!! requires pixels coords

    lightingData.Init(surface.position, surface.normal, surface.roughnessLinear);

    // Remark: all indices were checked out ok with the exception of the bin 
    // that seems to always be 0.  Need to verify that we are running on the correct 
    // light array.
//    return float3(tileWidth / 103.0, 0, 0);
//    return float3(0, tileHeight/75.0, 0);
//    return float3(float(tileId.x) / float(tileWidth), 0, 0);
//    return float3(0, float(tileId.y) / float(tileHeight), 0);
//    return float3(float(tileId.x) / float(tileWidth), float(tileId.y) / float(tileHeight), 0);
//    return float3(0, float(bin), 0);
//    return float3(0, float(bin) / NVLC_MAX_BINS, 0);

    // Shadow coordinates generation for the directional light
    const uint shadowIndex = ViewSrg::m_shadowIndexDirectionalLight;
    if (shadowIndex < SceneSrg::m_directionalLightCount)
    {
        DirectionalLightShadow::GetShadowCoords(shadowIndex, vPositionWS, lightingData.shadowCoords);
    }

    //-------------------------
    // Light loops application.
    // If culling is used, the order of the calls must match the light types list order 
    ApplyDecals(lightingData.tileIterator, surface);

    ApplyDirectionalLights(surface, lightingData);

    ApplyAllSimplePointLights(surface, lightingData);
    ApplyAllSimpleSpotLights(surface, lightingData);
    ApplyAllPointLights(surface, lightingData);

    ApplyIBL(surface, lightingData); 
    //--------------------------

    return lightingData.diffuseLighting + lightingData.specularLighting;
}

float3 TressFXShading(float2 pixelCoord, float depth, float3 vTangentCoverage, float3 baseColor, int shaderParamIndex)
{
    float3 vNDC;    // normalized device / screen coordinates: [-1..1, -1..1, 0..1]
    float3 vPositionWS = ScreenPosToWorldPos(PassSrg::m_linearDepth, pixelCoord, depth, vNDC);

    // [To Do] Adi: the follwing two lines are a hack to make the tile lighting work for now
    #define _BIG_HACK_FOR_TESTING_ 1//32
    float4 screenCoords = float4( _BIG_HACK_FOR_TESTING_ * pixelCoord, depth, depth);   // screen space position - XY in pixels - ZW are depth 0..1

    float3 vViewDirWS = g_vEye - vPositionWS;

    // Need to expand the tangent that was compressed to store in the buffer
    float3 vTangent = normalize(vTangentCoverage.xyz * 2.f - 1.f);

    //---- TressFX original lighting params setting ----
    HairShadeParams params;
    params.m_color = baseColor;
    params.m_hairShadowAlpha = HairParams[shaderParamIndex].m_shadowAlpha;
    params.m_fiberRadius = HairParams[shaderParamIndex].m_fiberRadius;
    params.m_fiberSpacing = HairParams[shaderParamIndex].m_fiberSpacing;

    params.m_Ka = HairParams[shaderParamIndex].m_matKValue.x;
    params.m_Kd = HairParams[shaderParamIndex].m_matKValue.y;
    params.m_Ks1 = HairParams[shaderParamIndex].m_matKValue.z;
    params.m_Ex1 = HairParams[shaderParamIndex].m_matKValue.w;
    params.m_Ks2 = HairParams[shaderParamIndex].m_hairKs2;
    params.m_Ex2 = HairParams[shaderParamIndex].m_hairEx2;
    //---------------------------------------------------

    return CalculateLighting(screenCoords, vPositionWS, vViewDirWS, vTangent, baseColor);
    return SimplifiedHairLighting(vTangent, vPositionWS, vViewDirWS, params, vNDC);    
    return AccumulateHairLight(vTangent, vPositionWS, vViewDirWS, params, vNDC);
}<|MERGE_RESOLUTION|>--- conflicted
+++ resolved
@@ -424,10 +424,6 @@
     surface.CalculateRoughnessA();
     surface.SetAlbedoAndSpecularF0(baseColor, specularF0Factor, metallic);
     surface.clearCoat.InitializeToZero();
-<<<<<<< HEAD
-    surface.transmission.InitializeToZero();
-    surface.clearCoat.normal = vTangent;    // Will be used as our tangent per hair per fragment
-=======
     surface.clearCoat.normal = vTangent;        // Used as the hair tangent per per fragment
 
     // The trasmission / back lighting does not seem to work!
@@ -435,7 +431,6 @@
     surface.transmission.tint = baseColor;
     surface.transmission.thickness = 0.001;     // 1 mm settings
     surface.transmission.transmissionParams = float4(1.0, 1.0, 1.0, 32.0);  // for thin surface XYZ are partials * W that is the exponent mult
->>>>>>> 1d5edcbc
 
     //------- LightingData init -------
     LightingData lightingData;
