--- conflicted
+++ resolved
@@ -178,7 +178,6 @@
         AZStd::string m_entityName;
 
         //! Track the current dirty region for async heightfield refreshes.
-<<<<<<< HEAD
         struct DirtyHeightfieldRegion
         {
             DirtyHeightfieldRegion();
@@ -192,12 +191,10 @@
         };
 
         DirtyHeightfieldRegion m_dirtyRegion;
-=======
-        AZ::Aabb m_dirtyRegion;
-
+        
         //! Specifies the way of creating Heightfield Collider.
         DataSource m_dataSourceType = DataSource::GenerateNewHeightfield;
->>>>>>> a733f0a4
+       
     };
 
 } // namespace PhysX