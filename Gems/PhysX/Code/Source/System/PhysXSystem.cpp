--- conflicted
+++ resolved
@@ -41,43 +41,8 @@
     AZ_CVAR(bool, physx_reportTimestepWarnings, false, nullptr, AZ::ConsoleFunctorFlags::Null, "A flag providing ability to turn on/off reporting of PhysX timestep warnings");
 #endif
 
-<<<<<<< HEAD
-    PhysXSystem::PhysXSystem(PhysXSettingsRegistryManager* registryManager, const physx::PxCookingParams& cookingParams)
-        : m_registryManager(*registryManager)
-=======
-    PhysXSystem::MaterialLibraryAssetHelper::MaterialLibraryAssetHelper(OnMaterialLibraryReloadedCallback callback)
-        : m_onMaterialLibraryReloadedCallback(callback)
-    {
-
-    }
-
-    void PhysXSystem::MaterialLibraryAssetHelper::Connect(const AZ::Data::AssetId& materialLibraryId)
-    {
-        if (!AZ::Data::AssetBus::Handler::BusIsConnectedId(materialLibraryId))
-        {
-            AZ::Data::AssetBus::Handler::BusDisconnect();
-            AZ::Data::AssetBus::Handler::BusConnect(materialLibraryId);
-        }
-    }
-
-    void PhysXSystem::MaterialLibraryAssetHelper::Disconnect()
-    {
-        AZ::Data::AssetBus::Handler::BusDisconnect();
-    }
-
-    void PhysXSystem::MaterialLibraryAssetHelper::OnAssetReloaded(AZ::Data::Asset<AZ::Data::AssetData> asset)
-    {
-        m_onMaterialLibraryReloadedCallback(asset);
-    }
-
     PhysXSystem::PhysXSystem(AZStd::unique_ptr<PhysXSettingsRegistryManager> registryManager, const physx::PxCookingParams& cookingParams)
         : m_registryManager(AZStd::move(registryManager))
-        , m_materialLibraryAssetHelper(
-            [this](const AZ::Data::Asset<Physics::MaterialLibraryAsset>& materialLibrary)
-            {
-                UpdateMaterialLibrary(materialLibrary);
-            })
->>>>>>> b7fa50ed
         , m_sceneInterface(this)
     {
         // Start PhysX allocator
