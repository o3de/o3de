--- conflicted
+++ resolved
@@ -240,11 +240,10 @@
 
             simulateScenes(tickTime);
         }
-
-<<<<<<< HEAD
+        
         // Flush performance data for this tick
         m_performanceCollector->FrameTick();
-=======
+        
         if (physx_batchTransformSync)
         {
             for (auto& scenePtr : m_sceneList)
@@ -256,7 +255,6 @@
                 }
             }
         }
->>>>>>> e88fe1b1
 
         m_postSimulateEvent.Signal(tickTime);
     }
