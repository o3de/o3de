/*
* All or portions of this file Copyright (c) Amazon.com, Inc. or its affiliates, or
* a third party where indicated.
*
* For complete copyright and license terms please see the LICENSE at the root of this
* distribution (the "License"). All use of this software is governed by the License,
* or, if provided, by the license below or the license accompanying this file. Do not
* remove or modify any license notices. This file is distributed on an "AS IS" BASIS,
* WITHOUT WARRANTIES OR CONDITIONS OF ANY KIND, either express or implied.
*
*/
#include <PhysX_precompiled.h>

#include <AzCore/Math/MathUtils.h>
#include <AzCore/Memory/SystemAllocator.h>

#include <Scene/PhysXScene.h>
#include <System/PhysXSystem.h>
#include <System/PhysXAllocator.h>
#include <System/PhysXCpuDispatcher.h>

#include <PxPhysicsAPI.h>

// only enable physx timestep warning when not running debug or in Release
#if !defined(DEBUG) && !defined(RELEASE)
#define ENABLE_PHYSX_TIMESTEP_WARNING
#endif

namespace PhysX
{
    AZ_CLASS_ALLOCATOR_IMPL(PhysXSystem, AZ::SystemAllocator, 0);

#ifdef ENABLE_PHYSX_TIMESTEP_WARNING
    namespace FrameTimeWarning
    {
        static constexpr int MaxSamples = 1000;
        static int NumSamples = 0;
        static int NumSamplesOverLimit = 0;
        static float LostTime = 0.0f;
    }
#endif

    PhysXSystem::MaterialLibraryAssetHelper::MaterialLibraryAssetHelper(OnMaterialLibraryReloadedCallback callback)
        : m_onMaterialLibraryReloadedCallback(callback)
    {

    }

    void PhysXSystem::MaterialLibraryAssetHelper::Connect(const AZ::Data::AssetId& materialLibraryId)
    {
        if (!AZ::Data::AssetBus::Handler::BusIsConnectedId(materialLibraryId))
        {
            AZ::Data::AssetBus::Handler::BusDisconnect();
            AZ::Data::AssetBus::Handler::BusConnect(materialLibraryId);
        }
    }

    void PhysXSystem::MaterialLibraryAssetHelper::Disconnect()
    {
        AZ::Data::AssetBus::Handler::BusDisconnect();
    }

    void PhysXSystem::MaterialLibraryAssetHelper::OnAssetReloaded(AZ::Data::Asset<AZ::Data::AssetData> asset)
    {
        m_onMaterialLibraryReloadedCallback(asset);
    }
    
    PhysXSystem::PhysXSystem(PhysXSettingsRegistryManager* registryManager, const physx::PxCookingParams& cookingParams)
        : m_registryManager(*registryManager)
        , m_materialLibraryAssetHelper(
            [this](const AZ::Data::Asset<Physics::MaterialLibraryAsset>& materialLibrary)
            {
                UpdateMaterialLibrary(materialLibrary);
            })
        , m_sceneInterface(this)
    {
        // Start PhysX allocator
        PhysXAllocator::Descriptor allocatorDescriptor;
        allocatorDescriptor.m_custom = &AZ::AllocatorInstance<AZ::SystemAllocator>::Get();
        AZ::AllocatorInstance<PhysXAllocator>::Create();

        InitializePhysXSdk(cookingParams);
    }

    PhysXSystem::~PhysXSystem()
    {
        Shutdown();
        ShutdownPhysXSdk();
        AZ::AllocatorInstance<PhysXAllocator>::Destroy();
    }

    void PhysXSystem::Initialize(const AzPhysics::SystemConfiguration* config)
    {
        if (m_state == State::Initialized)
        {
            AZ_Warning("PhysXSystem", false, "PhysX system already initialized, Shutdown must be called first OR call Reinitialize or UpdateConfiguration(forceReinit=true) to reboot");
            return;
        }

        if (const auto* physXConfig = azdynamic_cast<const PhysXSystemConfiguration*>(config))
        {
            m_systemConfig = *physXConfig;
        }

        AzFramework::AssetCatalogEventBus::Handler::BusConnect();

        m_state = State::Initialized;
        m_initializeEvent.Signal(&m_systemConfig);
    }

    void PhysXSystem::Reinitialize()
    {
        //To be implemented with LYN-1146
        AZ_Warning("PhysXSystem", false, "PhysX Reinitialize currently not supported.");
    }

    void PhysXSystem::Shutdown()
    {
        if (m_state != State::Initialized)
        {
            return;
        }

        RemoveAllScenes();

        AzFramework::AssetCatalogEventBus::Handler::BusDisconnect();
        m_materialLibraryAssetHelper.Disconnect();
        // Clear the asset reference in deactivate. The asset system is shut down before destructors are called
        // for system components, causing any hanging asset references to become crashes on shutdown in release builds.
        m_systemConfig.m_materialLibraryAsset.Reset();

        m_accumulatedTime = 0.0f;
        m_state = State::Shutdown;
    }

    void PhysXSystem::Simulate(float deltaTime)
    {
        AZ_PROFILE_FUNCTION(AZ::Debug::ProfileCategory::Physics);

        if (m_state != State::Initialized)
        {
            AZ_Warning("PhysXSystem", false, "Call Simulate when PhysX system is not initialized");
            return;
        }

        auto simulateScenes = [this](float timeStep)
        {
            for (auto& scenePtr : m_sceneList)
            {
                if (scenePtr != nullptr && scenePtr->IsEnabled())
                {
                    scenePtr->StartSimulation(timeStep);
                    scenePtr->FinishSimulation();
                }
            }
        };

#ifdef ENABLE_PHYSX_TIMESTEP_WARNING
        if (FrameTimeWarning::NumSamples < FrameTimeWarning::MaxSamples)
        {
            FrameTimeWarning::NumSamples++;
            if (deltaTime > m_systemConfig.m_maxTimestep)
            {
                FrameTimeWarning::NumSamplesOverLimit++;
                FrameTimeWarning::LostTime += deltaTime - m_systemConfig.m_maxTimestep;
            }
        }
        else
        {
            AZ_Warning("PhysXSystem", FrameTimeWarning::NumSamplesOverLimit <= 0,
                "[%d] of [%d] frames had a deltatime over the Max physics timestep[%.6f]. Physx timestep was clamped on those frames, losing [%.6f] seconds.",
                FrameTimeWarning::NumSamplesOverLimit, FrameTimeWarning::NumSamples, m_systemConfig.m_maxTimestep, FrameTimeWarning::LostTime);
            FrameTimeWarning::NumSamples = 0;
            FrameTimeWarning::NumSamplesOverLimit = 0;
            FrameTimeWarning::LostTime = 0.0f;
        }
#endif
        deltaTime = AZ::GetClamp(deltaTime, 0.0f, m_systemConfig.m_maxTimestep);

        AZ_Assert(m_systemConfig.m_fixedTimestep >= 0.0f, "PhysXSystem - fixed timestep is negitive.");
        float tickTime = deltaTime;
        if (m_systemConfig.m_fixedTimestep > 0.0f) //use the fixed timestep
        {
            m_accumulatedTime += tickTime;
            //divide accumulated time by the fixed step and floor it to get the number of steps that would occur. Then multiply by fixedTimeStep to get the total executed time.
            tickTime = AZStd::floorf(m_accumulatedTime / m_systemConfig.m_fixedTimestep) * m_systemConfig.m_fixedTimestep;
            m_preSimulateEvent.Signal(tickTime);

            while (m_accumulatedTime >= m_systemConfig.m_fixedTimestep)
            {
                simulateScenes(m_systemConfig.m_fixedTimestep);
                m_accumulatedTime -= m_systemConfig.m_fixedTimestep;
            }
        }
        else
        {
            m_preSimulateEvent.Signal(tickTime);

            simulateScenes(tickTime);
        }
        m_postSimulateEvent.Signal();
    }

    AzPhysics::SceneHandle PhysXSystem::AddScene(const AzPhysics::SceneConfiguration& config)
    {
        if (config.m_sceneName.empty())
        {
            AZ_Error("PhysXSystem", false, "AddScene: Trying to Add a scene without a name. SceneConfiguration::m_sceneName must have a value");
            return AzPhysics::InvalidSceneHandle;
        }

        if (!m_freeSceneSlots.empty()) //fill any free slots first before increasing the size of the scene list vector.
        {
            AzPhysics::SceneIndex freeIndex = m_freeSceneSlots.front();
            m_freeSceneSlots.pop();
            AZ_Assert(freeIndex < m_sceneList.size(), "PhysXSystem::AddScene: Free scene index is out of bounds!");
            AZ_Assert(m_sceneList[freeIndex] == nullptr, "PhysXSystem::AddScene: Free scene index is not free");

            const AzPhysics::SceneHandle sceneHandle(AZ::Crc32(config.m_sceneName), freeIndex);
            m_sceneList[freeIndex] = AZStd::make_unique<PhysXScene>(config, sceneHandle);
            m_sceneAddedEvent.Signal(sceneHandle);
            return sceneHandle;
        }

        if (m_sceneList.size() < std::numeric_limits<AzPhysics::SceneIndex>::max()) //add a new scene if it is under the limit
        {
            const AzPhysics::SceneHandle sceneHandle(AZ::Crc32(config.m_sceneName), (m_sceneList.size()));
            m_sceneList.emplace_back(AZStd::make_unique<PhysXScene>(config, sceneHandle));
            m_sceneAddedEvent.Signal(sceneHandle);
            return sceneHandle;
        }
        AZ_Warning("Physx", false, "Scene Limit reached[%d], unable to add new scene [%s]",
            std::numeric_limits<AzPhysics::SceneIndex>::max(),
            config.m_sceneName.c_str());
        return AzPhysics::InvalidSceneHandle;
    }

    AzPhysics::SceneHandleList PhysXSystem::AddScenes(const AzPhysics::SceneConfigurationList& configs)
    {
        AzPhysics::SceneHandleList sceneHandles;
        sceneHandles.reserve(configs.size());
        for (const auto& config : configs)
        {
            AzPhysics::SceneHandle sceneHandle = AddScene(config);
            sceneHandles.emplace_back(sceneHandle);
        }
        return sceneHandles;
    }

    AzPhysics::SceneHandle PhysXSystem::GetSceneHandle(const AZStd::string& sceneName)
    {
        const AZ::Crc32 sceneCrc(sceneName);
        auto sceneItr = AZStd::find_if(m_sceneList.begin(), m_sceneList.end(), [sceneCrc](auto& scene) {
            return scene != nullptr && sceneCrc == scene->GetId();
            });

        if (sceneItr != m_sceneList.end())
        {
            return AzPhysics::SceneHandle((*sceneItr)->GetId(), AZStd::distance(m_sceneList.begin(), sceneItr));
        }
        return AzPhysics::InvalidSceneHandle;
    }

    AzPhysics::Scene* PhysXSystem::GetScene(AzPhysics::SceneHandle handle)
    {
        if (handle == AzPhysics::InvalidSceneHandle)
        {
            return nullptr;
        }

        AzPhysics::SceneIndex index = AZStd::get<AzPhysics::HandleTypeIndex::Index>(handle);
        if (index < m_sceneList.size())
        {
            if (auto& scenePtr = m_sceneList[index];
                scenePtr != nullptr)
            {
                if (scenePtr->GetId() == AZStd::get<AzPhysics::HandleTypeIndex::Crc>(handle))
                {
                    return scenePtr.get();
                }
            }
        }
        return nullptr;
    }

    AzPhysics::SceneList PhysXSystem::GetScenes(const AzPhysics::SceneHandleList& handles)
    {
        AzPhysics::SceneList requestedSceneList;
        requestedSceneList.reserve(handles.size());
        for (const auto& handle : handles)
        {
            AzPhysics::Scene* scene = GetScene(handle);
            requestedSceneList.emplace_back(scene);
        }
        return requestedSceneList;
    }

    AzPhysics::SceneList& PhysXSystem::GetAllScenes()
    {
        return m_sceneList;
    }

    void PhysXSystem::RemoveScene(AzPhysics::SceneHandle handle)
    {
        if (handle == AzPhysics::InvalidSceneHandle)
        {
            return;
        }

        AZ::u64 index = AZStd::get<AzPhysics::HandleTypeIndex::Index>(handle);
        if (index < m_sceneList.size() )
        {
            if (auto& scenePtr = m_sceneList[index];
                scenePtr != nullptr)
            {
                if (scenePtr->GetId() == AZStd::get<AzPhysics::HandleTypeIndex::Crc>(handle))
                {
                    m_sceneRemovedEvent.Signal(handle);
                    m_sceneList[index].reset();
                    m_freeSceneSlots.push(index);
                }
            }
        }
    }

    void PhysXSystem::RemoveScenes(const AzPhysics::SceneHandleList& handles)
    {
        for (const auto& handle : handles)
        {
            RemoveScene(handle);
        }
    }

    void PhysXSystem::RemoveAllScenes()
    {
        m_sceneList.clear();

        //clear the free slots queue
        AZStd::queue<AzPhysics::SceneIndex> empty;
        m_freeSceneSlots.swap(empty);
    }

    AZStd::pair<AzPhysics::SceneHandle, AzPhysics::SimulatedBodyHandle> PhysXSystem::FindAttachedBodyHandleFromEntityId(AZ::EntityId entityId)
    {
        for (auto& scenePtr : m_sceneList)
        {
            if (scenePtr == nullptr)
            {
                continue;
            }
            if (auto* physXScene = azdynamic_cast<PhysXScene*>(scenePtr.get()))
            {
                for (const auto& [_, body] : physXScene->GetSimulatedBodyList())
                {
                    if (body != nullptr && body->GetEntityId() == entityId)
                    {
                        return AZStd::make_pair(physXScene->GetSceneHandle(), body->m_bodyHandle);
                    }
                }
            }
        }
        return AZStd::make_pair(AzPhysics::InvalidSceneHandle, AzPhysics::InvalidSimulatedBodyHandle);
    }

    const AzPhysics::SystemConfiguration* PhysXSystem::GetConfiguration() const
    {
        return &m_systemConfig;
    }

    void PhysXSystem::OnCatalogLoaded([[maybe_unused]]const char* catalogFile)
    {
        // now that assets can be resolved, lets load the default material library.
        
        if (!m_systemConfig.m_materialLibraryAsset.GetId().IsValid())
        {
            m_onMaterialLoadErrorEvent.Signal();
        }

        bool success = LoadMaterialLibrary();
        if (!success)
        {
            m_onMaterialLoadErrorEvent.Signal();
        }
    }

    void PhysXSystem::UpdateConfiguration(const AzPhysics::SystemConfiguration* newConfig, [[maybe_unused]] bool forceReinitialization /*= false*/)
    {
        if (const auto* physXConfig = azdynamic_cast<const PhysXSystemConfiguration*>(newConfig);
            m_systemConfig != (*physXConfig))
        {
            const bool newMaterialLibrary = m_systemConfig.m_materialLibraryAsset != physXConfig->m_materialLibraryAsset;
            m_systemConfig = (*physXConfig);
            m_configChangeEvent.Signal(physXConfig);

            //LYN-1146 -- Restarting the simulation if required

            if (newMaterialLibrary)
            {
                LoadMaterialLibrary();
                m_onMaterialLibraryChangedEvent.Signal(m_systemConfig.m_materialLibraryAsset.GetId());
            }
            // This function is not called from reloading the material library asset,
            // which means we don't need to check if the materials inside the library have been modified.
        }
    }

    void PhysXSystem::InitializePhysXSdk(const physx::PxCookingParams& cookingParams)
    {
        m_physXSdk.m_foundation = PxCreateFoundation(PX_PHYSICS_VERSION, m_physXAllocatorCallback, m_physXErrorCallback);

        physx::PxPvd* pvd = m_physXDebug.InitializePhysXPvd(m_physXSdk.m_foundation);

        // create PhysX basis
        bool physXTrackOutstandingAllocations = false;
#ifdef AZ_PHYSICS_DEBUG_ENABLED
        physXTrackOutstandingAllocations = true;
#endif
        m_physXSdk.m_physics = PxCreatePhysics(PX_PHYSICS_VERSION, *m_physXSdk.m_foundation, physx::PxTolerancesScale(), physXTrackOutstandingAllocations, pvd);
        PxInitExtensions(*m_physXSdk.m_physics, pvd);

        // set up cooking for height fields, meshes etc.
        m_physXSdk.m_cooking = PxCreateCooking(PX_PHYSICS_VERSION, *m_physXSdk.m_foundation, cookingParams);

        // Set up CPU dispatcher
#if defined(AZ_PLATFORM_LINUX)
        // Temporary workaround for linux. At the moment using AzPhysXCpuDispatcher results in an assert at
        // PhysX mutex indicating it must be unlocked only by the thread that has already acquired lock.
        m_cpuDispatcher = physx::PxDefaultCpuDispatcherCreate(0);
#else
        m_cpuDispatcher = PhysXCpuDispatcherCreate();
#endif

        PxSetProfilerCallback(&m_pxAzProfilerCallback);
    }

    void PhysXSystem::ShutdownPhysXSdk()
    {
        delete m_cpuDispatcher;
        m_cpuDispatcher = nullptr;

        m_physXSdk.m_cooking->release();
        m_physXSdk.m_cooking = nullptr;

        PxCloseExtensions();

        m_physXSdk.m_physics->release();
        m_physXSdk.m_physics = nullptr;

        m_physXDebug.ShutdownPhysXPvd();

        m_physXSdk.m_foundation->release();
        m_physXSdk.m_foundation = nullptr;
    }

    const PhysXSystemConfiguration& PhysXSystem::GetPhysXConfiguration() const
    {
        return m_systemConfig;
    }

<<<<<<< HEAD
=======
    void PhysXSystem::OnMaterialLibraryReloaded(const AZ::Data::Asset<Physics::MaterialLibraryAsset>& materialLibrary)
    {
        if (m_systemConfig.m_materialLibraryAsset == materialLibrary)
        {
            // Same library asset, check if its data has changed.
            if (m_systemConfig.m_materialLibraryAsset->GetMaterialsData() != materialLibrary->GetMaterialsData())
            {
                m_systemConfig.m_materialLibraryAsset = materialLibrary;
                m_onMaterialLibraryChangedEvent.Signal(materialLibrary.GetId());
            }
        }
        else
        {
            // New material library asset
            m_systemConfig.m_materialLibraryAsset = materialLibrary;

            LoadMaterialLibrary();
            m_onMaterialLibraryChangedEvent.Signal(materialLibrary.GetId());
        }
    }

>>>>>>> c09fad7e
    void PhysXSystem::UpdateDefaultSceneConfiguration(const AzPhysics::SceneConfiguration& sceneConfiguration)
    {
        if (m_defaultSceneConfiguration != sceneConfiguration)
        {
            m_defaultSceneConfiguration = sceneConfiguration;

            m_onDefaultSceneConfigurationChangedEvent.Signal(&m_defaultSceneConfiguration);
        }
    }

    const AzPhysics::SceneConfiguration& PhysXSystem::GetDefaultSceneConfiguration() const
    {
        return m_defaultSceneConfiguration;
    }

    const PhysXSettingsRegistryManager& PhysXSystem::GetSettingsRegistryManager() const
    {
        return m_registryManager;
    }

    void PhysXSystem::UpdateMaterialLibrary(const AZ::Data::Asset<Physics::MaterialLibraryAsset>& materialLibrary)
    {
        if (m_systemConfig.m_materialLibraryAsset == materialLibrary)
        {
            // Same library asset, check if its data has changed.
            const bool hasDifferentData = m_systemConfig.m_materialLibraryAsset->GetMaterialsData() != materialLibrary->GetMaterialsData();

            m_systemConfig.m_materialLibraryAsset = materialLibrary;
            if (hasDifferentData)
            {
                m_onMaterialLibraryChangedEvent.Signal(materialLibrary.GetId());
            }
        }
        else
        {
            // New material library asset
            m_systemConfig.m_materialLibraryAsset = materialLibrary;

            LoadMaterialLibrary();
            m_onMaterialLibraryChangedEvent.Signal(materialLibrary.GetId());
        }
    }

    bool PhysXSystem::LoadMaterialLibrary()
    {
        AZ::Data::Asset<Physics::MaterialLibraryAsset>& materialLibrary = m_systemConfig.m_materialLibraryAsset;
        const AZ::Data::AssetId& materialLibraryId = materialLibrary.GetId();
        if (!materialLibraryId.IsValid())
        {
            AZ_Warning("PhysX", false,
                "LoadDefaultMaterialLibrary: Default Material Library asset ID is invalid.");
            return false;
        }
        // Listen for material library asset modification events
        m_materialLibraryAssetHelper.Connect(materialLibraryId);

        const AZ::Data::AssetFilterCB assetLoadFilterCB = nullptr;
        materialLibrary = AZ::Data::AssetManager::Instance().GetAsset<Physics::MaterialLibraryAsset>(materialLibrary.GetId(), materialLibrary.GetAutoLoadBehavior(), AZ::Data::AssetLoadParameters{ assetLoadFilterCB });

        materialLibrary.BlockUntilLoadComplete();

        AZ_Warning("PhysX", (materialLibrary.GetData() != nullptr),
            "LoadDefaultMaterialLibrary: Default Material Library asset data is invalid.");
        
        return materialLibrary.GetData() != nullptr && !materialLibrary.IsError();
    }

    //TEMP -- until these are fully moved over here
    void PhysXSystem::SetCollisionLayerName(int index, const AZStd::string& layerName)
    {
        m_systemConfig.m_collisionConfig.m_collisionLayers.SetName(aznumeric_cast<AZ::u64>(index), layerName);
    }

    void PhysXSystem::CreateCollisionGroup(const AZStd::string& groupName, const AzPhysics::CollisionGroup& group)
    {
        m_systemConfig.m_collisionConfig.m_collisionGroups.CreateGroup(groupName, group);
    }

    PhysXSystem* GetPhysXSystem()
    {
        return azdynamic_cast<PhysXSystem*>(AZ::Interface<AzPhysics::SystemInterface>::Get());
    }
} //namespace PhysX<|MERGE_RESOLUTION|>--- conflicted
+++ resolved
@@ -457,59 +457,32 @@
         return m_systemConfig;
     }
 
-<<<<<<< HEAD
-=======
-    void PhysXSystem::OnMaterialLibraryReloaded(const AZ::Data::Asset<Physics::MaterialLibraryAsset>& materialLibrary)
+    void PhysXSystem::UpdateDefaultSceneConfiguration(const AzPhysics::SceneConfiguration& sceneConfiguration)
+    {
+        if (m_defaultSceneConfiguration != sceneConfiguration)
+        {
+            m_defaultSceneConfiguration = sceneConfiguration;
+
+            m_onDefaultSceneConfigurationChangedEvent.Signal(&m_defaultSceneConfiguration);
+        }
+    }
+
+    const AzPhysics::SceneConfiguration& PhysXSystem::GetDefaultSceneConfiguration() const
+    {
+        return m_defaultSceneConfiguration;
+    }
+
+    const PhysXSettingsRegistryManager& PhysXSystem::GetSettingsRegistryManager() const
+    {
+        return m_registryManager;
+    }
+
+    void PhysXSystem::UpdateMaterialLibrary(const AZ::Data::Asset<Physics::MaterialLibraryAsset>& materialLibrary)
     {
         if (m_systemConfig.m_materialLibraryAsset == materialLibrary)
         {
             // Same library asset, check if its data has changed.
             if (m_systemConfig.m_materialLibraryAsset->GetMaterialsData() != materialLibrary->GetMaterialsData())
-            {
-                m_systemConfig.m_materialLibraryAsset = materialLibrary;
-                m_onMaterialLibraryChangedEvent.Signal(materialLibrary.GetId());
-            }
-        }
-        else
-        {
-            // New material library asset
-            m_systemConfig.m_materialLibraryAsset = materialLibrary;
-
-            LoadMaterialLibrary();
-            m_onMaterialLibraryChangedEvent.Signal(materialLibrary.GetId());
-        }
-    }
-
->>>>>>> c09fad7e
-    void PhysXSystem::UpdateDefaultSceneConfiguration(const AzPhysics::SceneConfiguration& sceneConfiguration)
-    {
-        if (m_defaultSceneConfiguration != sceneConfiguration)
-        {
-            m_defaultSceneConfiguration = sceneConfiguration;
-
-            m_onDefaultSceneConfigurationChangedEvent.Signal(&m_defaultSceneConfiguration);
-        }
-    }
-
-    const AzPhysics::SceneConfiguration& PhysXSystem::GetDefaultSceneConfiguration() const
-    {
-        return m_defaultSceneConfiguration;
-    }
-
-    const PhysXSettingsRegistryManager& PhysXSystem::GetSettingsRegistryManager() const
-    {
-        return m_registryManager;
-    }
-
-    void PhysXSystem::UpdateMaterialLibrary(const AZ::Data::Asset<Physics::MaterialLibraryAsset>& materialLibrary)
-    {
-        if (m_systemConfig.m_materialLibraryAsset == materialLibrary)
-        {
-            // Same library asset, check if its data has changed.
-            const bool hasDifferentData = m_systemConfig.m_materialLibraryAsset->GetMaterialsData() != materialLibrary->GetMaterialsData();
-
-            m_systemConfig.m_materialLibraryAsset = materialLibrary;
-            if (hasDifferentData)
             {
                 m_onMaterialLibraryChangedEvent.Signal(materialLibrary.GetId());
             }
