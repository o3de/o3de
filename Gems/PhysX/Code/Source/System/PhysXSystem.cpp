--- conflicted
+++ resolved
@@ -5,14 +5,9 @@
  * SPDX-License-Identifier: Apache-2.0 OR MIT
  *
  */
-<<<<<<< HEAD
 #include <System/PhysXSystem.h>
-=======
-#include <AzCore/Math/MathUtils.h>
-#include <AzCore/Memory/SystemAllocator.h>
 #include <AzCore/Component/ComponentApplicationLifecycle.h>
 #include <AzCore/Asset/AssetManager.h>
->>>>>>> e79d79ec
 
 #include <Scene/PhysXScene.h>
 #include <System/PhysXAllocator.h>
@@ -385,11 +380,6 @@
 
     void PhysXSystem::InitializeMaterialLibrary()
     {
-<<<<<<< HEAD
-        // now that assets can be resolved, lets load the default material library.
-
-=======
->>>>>>> e79d79ec
         if (!m_systemConfig.m_materialLibraryAsset.GetId().IsValid())
         {
             m_onMaterialLibraryLoadErrorEvent.Signal(AzPhysics::SystemEvents::MaterialLibraryLoadErrorType::InvalidId);
