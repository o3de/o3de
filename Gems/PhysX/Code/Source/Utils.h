/*
 * Copyright (c) Contributors to the Open 3D Engine Project.
 * For complete copyright and license terms please see the LICENSE at the root of this distribution.
 *
 * SPDX-License-Identifier: Apache-2.0 OR MIT
 *
 */

#pragma once

#include <PhysX/ForceRegionComponentBus.h>

#include <AzCore/Component/Entity.h>
#include <AzCore/Math/Quaternion.h>
#include <AzCore/Math/Transform.h>
#include <AzCore/Math/Vector3.h>
#include <AzFramework/Physics/Material/PhysicsMaterialSlots.h>
#include <AzFramework/Physics/Shape.h>
#include <AzFramework/Physics/ShapeConfiguration.h>
#include <AzCore/std/optional.h>

#include <PxPhysicsAPI.h>

namespace AzPhysics
{
    class CollisionGroup;
    struct RigidBodyConfiguration;
    struct StaticRigidBodyConfiguration;
    struct StaticRigidBody;
    class Scene;
}

namespace Physics
{
    class RigidBodyConfiguration;
    class ColliderConfiguration;
    class ShapeConfiguration;
}

namespace PhysX
{
    class Shape;
    class ActorData;
    struct TerrainConfiguration;

    namespace Pipeline
    {
        class MeshAssetData;
    } // namespace Pipeline

    namespace Utils
    {
        bool CreatePxGeometryFromConfig(const Physics::ShapeConfiguration& shapeConfiguration, physx::PxGeometryHolder& pxGeometry);

        physx::PxShape* CreatePxShapeFromConfig(
            const Physics::ColliderConfiguration& colliderConfiguration, 
            const Physics::ShapeConfiguration& shapeConfiguration, 
            AzPhysics::CollisionGroup& assignedCollisionGroup
        );

        AzPhysics::Scene* GetDefaultScene();

        //! Creates a PhysX cooked mesh config from the given points.
        //! 
        //! @param pointList Vector of points to build the mesh from.
        //! @param scale Scale to be assigned to the cooked mesh.
        //! @return Either a valid cooked mesh or none if the cooking failed.
        //! 
        AZStd::optional<Physics::CookedMeshShapeConfiguration> CreatePxCookedMeshConfiguration(const AZStd::vector<AZ::Vector3>& pointList, const AZ::Vector3& scale);

        //! Returns whether a shape configuration describes a primitive shape such as a box or sphere, as opposed to mesh geometry.
        bool IsPrimitiveShape(const Physics::ShapeConfiguration& shapeConfig);

        //! Minimum and maximum values for the level of subdivision used when approximating capsules and spheres with convex meshes.
        //! The maximum value is chosen so that the number of faces and vertices generated by CreateConvexFromPrimitive will be within
        //! the limit imposed by PhysX (255).
        //! @{
        constexpr AZ::u8 MinCapsuleSubdivisionLevel = 1;
        constexpr AZ::u8 MaxCapsuleSubdivisionLevel = 5;
        //! @}

        AZStd::optional<Physics::CookedMeshShapeConfiguration> CreateConvexFromPrimitive(
            const Physics::ColliderConfiguration& colliderConfig,
            const Physics::ShapeConfiguration& primitiveShapeConfig, AZ::u8 subdivisionLevel, const AZ::Vector3& scale);

        // 255 is the hard limit for PhysX number of vertices/faces. Upper bound is set to something sensible and less than this hard limit.
        constexpr AZ::u8 MinFrustumSubdivisions = 3;
        constexpr AZ::u8 MaxFrustumSubdivisions = 125; 

        //! Creates the points for a given frustum along the z axis as specified by the supplied arguements.
        //!
        //! @param height Height of the frustum. Must be greater than 0.
        //! @param bottomRadius Radius of bottom cace of frustum. Must be greater than 0 if topRadius is 0, otherwise can be 0.
        //! @param topRadius Radius of top face of frustum. Must be greater than 0 if bottompRadius is 0, otherwise can be 0.
        //! @param subdivisionsNumber of angular subdivisions. Must be between 3 and 125 inclusive.
        //! @return Either a valid point list or none if any of the arguements are invalid.
        //!
        AZStd::optional<AZStd::vector<AZ::Vector3>> CreatePointsAtFrustumExtents(float height, float bottomRadius, float topRadius, AZ::u8 subdivisions);
    
        AZStd::string ConvexCookingResultToString(physx::PxConvexMeshCookingResult::Enum convexCookingResultCode);
        AZStd::string TriMeshCookingResultToString(physx::PxTriangleMeshCookingResult::Enum triangleCookingResultCode);

        bool WriteCookedMeshToFile(const AZStd::string& filePath, const Pipeline::MeshAssetData& assetData);
        bool WriteCookedMeshToFile(const AZStd::string& filePath, const AZStd::vector<AZ::u8>& physxData, 
            Physics::CookedMeshShapeConfiguration::MeshType meshType);

        bool CookConvexToPxOutputStream(const AZ::Vector3* vertices, AZ::u32 vertexCount, physx::PxOutputStream& stream);

        bool CookTriangleMeshToToPxOutputStream(const AZ::Vector3* vertices, AZ::u32 vertexCount,
            const AZ::u32* indices, AZ::u32 indexCount, physx::PxOutputStream& stream);

        bool MeshDataToPxGeometry(physx::PxBase* meshData, physx::PxGeometryHolder &pxGeometry, const AZ::Vector3& scale);

        //! Returns all connected busIds of the specified type.
        template<typename BusT>
        AZStd::vector<typename BusT::BusIdType> FindConnectedBusIds()
        {
            AZStd::vector<typename BusT::BusIdType> busIds;
            BusT::EnumerateHandlers([&busIds](typename BusT::Events* /*handler*/)
            {
                busIds.emplace_back(*BusT::GetCurrentBusId());
                return true;
            });
            return busIds;
        }

        //! Logs a warning message using the names of the entities provided.
        void WarnEntityNames(const AZStd::vector<AZ::EntityId>& entityIds, const char* category, const char* message);

        //! Logs a warning if there is more than one connected bus of the particular type.
        template<typename BusT>
        void LogWarningIfMultipleComponents(const char* messageCategroy, const char* messageFormat)
        {
            const auto entityIds = FindConnectedBusIds<BusT>();
            if (entityIds.size() > 1)
            {
                WarnEntityNames(entityIds, messageCategroy, messageFormat);
            }
        }

        //! Converts collider position and orientation offsets to a transform.
        AZ::Transform GetColliderLocalTransform(const AZ::Vector3& colliderRelativePosition
            , const AZ::Quaternion& colliderRelativeRotation);

        //! Gets the local transform for a collider (the position and rotation relative to its entity).
        AZ::Transform GetColliderLocalTransform(const AZ::EntityComponentIdPair& idPair);

        //! Combines collider position and orientation offsets and world transform to a transform.
        AZ::Transform GetColliderWorldTransform(const AZ::Transform& worldTransform
            , const AZ::Vector3& colliderRelativePosition
            , const AZ::Quaternion& colliderRelativeRotation);

        //! Converts points in a collider's local space to world space positions 
        //! accounting for collider position and orientation offsets.
        void ColliderPointsLocalToWorld(AZStd::vector<AZ::Vector3>& pointsInOut
            , const AZ::Transform& worldTransform
            , const AZ::Vector3& colliderRelativePosition
            , const AZ::Quaternion& colliderRelativeRotation
            , const AZ::Vector3& nonUniformScale);

        //! Returns AABB of collider by constructing PxGeometry from collider and shape configuration,
        //! and invoking physx::PxGeometryQuery::getWorldBounds.
        //! This function is used only by editor components.
        AZ::Aabb GetColliderAabb(const AZ::Transform& worldTransform
            , bool hasNonUniformScale
            , AZ::u8 subdivisionLevel
            , const ::Physics::ShapeConfiguration& shapeConfiguration
            , const ::Physics::ColliderConfiguration& colliderConfiguration);

        bool TriggerColliderExists(AZ::EntityId entityId);

        void GetShapesFromAsset(const Physics::PhysicsAssetShapeConfiguration& assetConfiguration,
            const Physics::ColliderConfiguration& originalColliderConfiguration, bool hasNonUniformScale,
            AZ::u8 subdivisionLevel, AZStd::vector<AZStd::shared_ptr<Physics::Shape>>& resultingShapes);

        void GetColliderShapeConfigsFromAsset(const Physics::PhysicsAssetShapeConfiguration& assetConfiguration,
            const Physics::ColliderConfiguration& originalColliderConfiguration,
            bool hasNonUniformScale, AZ::u8 subdivisionLevel, AzPhysics::ShapeColliderPairList& resultingColliderShapes);

        //! Gets the scale from the entity's Transform component.
        AZ::Vector3 GetTransformScale(AZ::EntityId entityId);
        //! Returns a vector scale with each element equal to the max element from the entity's Transform component.
        AZ::Vector3 GetUniformScale(AZ::EntityId entityId);
        //! Gets the scale from the entity's Non-Uniform Scale component, if it is present.
        //! Otherwise (1, 1, 1) is returned.
        AZ::Vector3 GetNonUniformScale(AZ::EntityId entityId);
        //! Gets the overall scale, taking into account the scale from both the entity's Transform component and the
        //! Non-Uniform Scale component, if it is present.
        AZ::Vector3 GetOverallScale(AZ::EntityId entityId);

        //! Returns defaultValue if the input is infinite or NaN, otherwise returns the input unchanged.
        const AZ::Vector3& Sanitize(const AZ::Vector3& input, const AZ::Vector3& defaultValue = AZ::Vector3::CreateZero());

        AZStd::pair<uint8_t, uint8_t> GetPhysXMaterialIndicesFromHeightfieldSamples(
            const AZStd::vector<Physics::HeightMaterialPoint>& samples,
            const size_t col, const size_t row, 
            const size_t numCols, const size_t numRows);

        Physics::HeightfieldShapeConfiguration CreateBaseHeightfieldShapeConfiguration(AZ::EntityId entityId);
        Physics::HeightfieldShapeConfiguration CreateHeightfieldShapeConfiguration(AZ::EntityId entityId);

<<<<<<< HEAD
        //! Refresh a portion of the heightfield shape in the given scene based on the data in the HeightfieldShapeConfiguration.
        //! @param physicsScene The scene that the shape is located in. (Needed for write-locking the scene in the thread)
        //! @param heightfieldShape The shape containing the heightfield in the scene.
        //! @param heightfield The updated shape configuration that contains the new data for the heightfieldShape.
        //! @param startCol The starting column of the heightfield to refresh
        //! @param startRow The starting row of the heightfield to refresh
        //! @param numColsToUpdate The number of columns to refresh in the heightfieldShape
        //! @param numRowsToUpdate The number of rows to refresh in the heightfieldShape
        void RefreshHeightfieldShape(
            AzPhysics::Scene* physicsScene,
            Physics::Shape* heightfieldShape,
            Physics::HeightfieldShapeConfiguration& heightfield,
            const size_t startCol,
            const size_t startRow, 
            const size_t numColsToUpdate,
            const size_t numRowsToUpdate);

        void SetMaterialsFromHeightfieldProvider(const AZ::EntityId& heightfieldProviderId, Physics::MaterialSelection& materialSelection);
=======
        //! Sets an array of material slots from Physics Asset.
        //! If the configuration indicates that it should use the physics materials
        //! assignment from the physics asset it will also use those materials for the slots.
        //! If the shape configuration passed does not use Physics Asset this call won't do any operations.
        //! @param shapeConfiguration Shape configuration with the information about Physics Assets.
        //! @param materialSlots Output materials slots.
        void SetMaterialsFromPhysicsAssetShape(const Physics::ShapeConfiguration& shapeConfiguration, Physics::MaterialSlots& materialSlots);

        //! Sets an array of material slots from a heightfield provider, plus
        //! it will also set materials to the slots.
        //! If the entity doesn't have a heightfield provider then the default slot will be used.
        //! @param heightfieldProviderId Entity id for the heightfield provider.
        //! @param materialSlots Output materials slots.
        void SetMaterialsFromHeightfieldProvider(const AZ::EntityId& heightfieldProviderId, Physics::MaterialSlots& materialSlots);
>>>>>>> 89ab3eae

        namespace Geometry
        {
            using PointList = AZStd::vector<AZ::Vector3>;

            //! Generates a list of points on a box.
            PointList GenerateBoxPoints(const AZ::Vector3& min, const AZ::Vector3& max);

            //! Generates a list of points on the surface of a sphere.
            PointList GenerateSpherePoints(float radius);

            //! Generates a list of points on the surface of a cylinder.
            PointList GenerateCylinderPoints(float height, float radius);

            //! Generates vertices and indices representing the provided box geometry 
            void GetBoxGeometry(const physx::PxBoxGeometry& geometry, AZStd::vector<AZ::Vector3>& vertices, AZStd::vector<AZ::u32>& indices);

            //! Generates vertices and indices representing the provided capsule geometry 
            void GetCapsuleGeometry(const physx::PxCapsuleGeometry& geometry, AZStd::vector<AZ::Vector3>& vertices, AZStd::vector<AZ::u32>& indices, const AZ::u32 stacks, const AZ::u32 slices);

            //! Generates vertices and indices representing the provided convex mesh geometry 
            void GetConvexMeshGeometry(const physx::PxConvexMeshGeometry& geometry, AZStd::vector<AZ::Vector3>& vertices, AZStd::vector<AZ::u32>& indices);

            //! Generates vertices and indices representing the provided heightfield geometry, optionally limited to a bounding box
            void GetHeightFieldGeometry(const physx::PxHeightFieldGeometry& geometry, AZStd::vector<AZ::Vector3>& vertices,
                AZStd::vector<AZ::u32>& indices, const AZ::Aabb* optionalBounds);

            //! Generates vertices and indices representing the provided sphere geometry and optional stacks and slices
            void GetSphereGeometry(const physx::PxSphereGeometry& geometry, AZStd::vector<AZ::Vector3>& vertices, AZStd::vector<AZ::u32>& indices, const AZ::u32 stacks, const AZ::u32 slices);

            //! Generates vertices and indices representing the provided triangle mesh geometry 
            void GetTriangleMeshGeometry(const physx::PxTriangleMeshGeometry& geometry, AZStd::vector<AZ::Vector3>& vertices, AZStd::vector<AZ::u32>& indices);
        } // namespace Geometry

        //! Returns the World transform of an entity with scale. 
        //! This can be used if ComputeJointLocalTransform will be invoked with the result as an argument since ComputeJointLocalTransform  will remove scale.
        AZ::Transform GetEntityWorldTransformWithScale(AZ::EntityId entityId);

        //! Returns the World transform of an entity without scale.
        AZ::Transform GetEntityWorldTransformWithoutScale(AZ::EntityId entityId);

        //! Computes the local transform of joint from an entity given the joint's world transform and the entity's world transform.
        AZ::Transform ComputeJointLocalTransform(const AZ::Transform& jointWorldTransform,
            const AZ::Transform& entityWorldTransform);

        //! Computes the world transform of joint given the joint's local transform from an entity and the entity's world transform.
        AZ::Transform ComputeJointWorldTransform(const AZ::Transform& jointLocalTransform,
            const AZ::Transform& entityWorldTransform);
    } // namespace Utils

    namespace ReflectionUtils
    {
        //! Reflect API specific to PhysX physics. Generic physics API should be reflected in Physics::ReflectionUtils::ReflectPhysicsApi.
        void ReflectPhysXOnlyApi(AZ::ReflectContext* context);
    } // namespace ReflectionUtils

    namespace PxActorFactories
    {
        AZStd::shared_ptr<physx::PxRigidDynamic> CreatePxRigidBody(const AzPhysics::RigidBodyConfiguration& configuration);
        AZStd::shared_ptr<physx::PxRigidStatic> CreatePxStaticRigidBody(const AzPhysics::StaticRigidBodyConfiguration& configuration);
    } // namespace PxActorFactories

    namespace StaticRigidBodyUtils
    {
        bool CanCreateRuntimeComponent(const AZ::Entity& editorEntity);
        bool TryCreateRuntimeComponent(const AZ::Entity& editorEntity, AZ::Entity& gameEntity);
    } // namespace StaticRigidBodyComponent
} // namespace PhysX<|MERGE_RESOLUTION|>--- conflicted
+++ resolved
@@ -199,7 +199,6 @@
         Physics::HeightfieldShapeConfiguration CreateBaseHeightfieldShapeConfiguration(AZ::EntityId entityId);
         Physics::HeightfieldShapeConfiguration CreateHeightfieldShapeConfiguration(AZ::EntityId entityId);
 
-<<<<<<< HEAD
         //! Refresh a portion of the heightfield shape in the given scene based on the data in the HeightfieldShapeConfiguration.
         //! @param physicsScene The scene that the shape is located in. (Needed for write-locking the scene in the thread)
         //! @param heightfieldShape The shape containing the heightfield in the scene.
@@ -217,8 +216,6 @@
             const size_t numColsToUpdate,
             const size_t numRowsToUpdate);
 
-        void SetMaterialsFromHeightfieldProvider(const AZ::EntityId& heightfieldProviderId, Physics::MaterialSelection& materialSelection);
-=======
         //! Sets an array of material slots from Physics Asset.
         //! If the configuration indicates that it should use the physics materials
         //! assignment from the physics asset it will also use those materials for the slots.
@@ -233,7 +230,6 @@
         //! @param heightfieldProviderId Entity id for the heightfield provider.
         //! @param materialSlots Output materials slots.
         void SetMaterialsFromHeightfieldProvider(const AZ::EntityId& heightfieldProviderId, Physics::MaterialSlots& materialSlots);
->>>>>>> 89ab3eae
 
         namespace Geometry
         {
