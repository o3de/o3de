--- conflicted
+++ resolved
@@ -36,14 +36,10 @@
 #include <Source/Shape.h>
 #include <Source/StaticRigidBodyComponent.h>
 #include <Source/RigidBodyStatic.h>
-#include <Source/Joint.h>
 #include <Source/Utils.h>
 #include <PhysX/PhysXLocks.h>
-<<<<<<< HEAD
-=======
 #include <PhysX/Joint/Configuration/PhysXJointConfiguration.h>
 #include <PhysX/MathConversion.h>
->>>>>>> dcec2855
 
 namespace PhysX
 {
@@ -1395,8 +1391,12 @@
 
             ForceRegionBusBehaviorHandler::Reflect(context);
 
-            GenericJointConfiguration::Reflect(context);
-            GenericJointLimitsConfiguration::Reflect(context);
+            D6JointLimitConfiguration::Reflect(context);
+            JointGenericProperties::Reflect(context);
+            JointLimitProperties::Reflect(context);
+            FixedJointConfiguration::Reflect(context);
+            BallJointConfiguration::Reflect(context);
+            HingeJointConfiguration::Reflect(context);
         }
 
         void ForceRegionBusBehaviorHandler::Reflect(AZ::ReflectContext* context)
