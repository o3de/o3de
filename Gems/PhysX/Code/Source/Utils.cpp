/*
 * Copyright (c) Contributors to the Open 3D Engine Project.
 * For complete copyright and license terms please see the LICENSE at the root of this distribution.
 *
 * SPDX-License-Identifier: Apache-2.0 OR MIT
 *
 */

#include <AzCore/std/smart_ptr/make_shared.h>
#include <AzCore/Component/TransformBus.h>
#include <AzCore/Component/NonUniformScaleBus.h>
#include <AzCore/Casting/lossy_cast.h>
#include <AzCore/EBus/Results.h>
#include <AzCore/Interface/Interface.h>
#include <AzCore/RTTI/BehaviorContext.h>
#include <AzCore/Serialization/Utils.h>
#include <AzCore/Component/TransformBus.h>
#include <AzCore/Math/SimdMath.h>
#include <AzCore/Math/MathStringConversions.h>
#include <AzFramework/Physics/ShapeConfiguration.h>
#include <AzFramework/Physics/SystemBus.h>
#include <AzFramework/Physics/Collision/CollisionGroups.h>
#include <AzFramework/Physics/Collision/CollisionLayers.h>
#include <AzFramework/Physics/Configuration/RigidBodyConfiguration.h>
#include <AzFramework/Physics/Configuration/StaticRigidBodyConfiguration.h>
#include <AzFramework/Physics/PhysicsScene.h>
#include <AzFramework/Physics/PhysicsSystem.h>
#include <AzFramework/Physics/SimulatedBodies/StaticRigidBody.h>
#include <AzFramework/Physics/HeightfieldProviderBus.h>

#include <PhysX/ColliderShapeBus.h>
#include <PhysX/EditorColliderComponentRequestBus.h>
#include <PhysX/SystemComponentBus.h>
#include <PhysX/MeshAsset.h>
#include <PhysX/Utils.h>
#include <Source/SystemComponent.h>
#include <Source/Collision.h>
#include <Source/Pipeline/MeshAssetHandler.h>
#include <Source/Shape.h>
#include <Source/StaticRigidBodyComponent.h>
#include <Source/RigidBodyStatic.h>
#include <Source/Utils.h>
#include <PhysX/Material/PhysXMaterialConfiguration.h>
#include <PhysX/PhysXLocks.h>
#include <PhysX/Joint/Configuration/PhysXJointConfiguration.h>
#include <PhysX/MathConversion.h>

namespace PhysX
{
    namespace Utils
    {
        physx::PxBase* CreateNativeMeshObjectFromCookedData(const AZStd::vector<AZ::u8>& cookedData,
            Physics::CookedMeshShapeConfiguration::MeshType meshType)
        {
            // PxDefaultMemoryInputData only accepts a non-const U8* pointer however keeps it as const U8* inside.
            // Hence we do const_cast here but it's safe to assume the data won't be modifed.
            physx::PxDefaultMemoryInputData inpStream(
                const_cast<physx::PxU8*>(cookedData.data()),
                static_cast<physx::PxU32>(cookedData.size()));

            if (meshType == Physics::CookedMeshShapeConfiguration::MeshType::Convex)
            {
                return PxGetPhysics().createConvexMesh(inpStream);
            }
            else
            {
                return PxGetPhysics().createTriangleMesh(inpStream);
            }
        }

        AZStd::pair<uint8_t, uint8_t> GetPhysXMaterialIndicesFromHeightfieldSamples(
            const AZStd::vector<Physics::HeightMaterialPoint>& samples,
            const int32_t row, const int32_t col,
            const int32_t numRows, const int32_t numCols)
        {
            uint8_t materialIndex0 = 0;
            uint8_t materialIndex1 = 0;

            const bool lastRowIndex = (row == (numRows - 1));
            const bool lastColumnIndex = (col == (numCols - 1));

            // In PhysX, the material indices refer to the quad down and to the right of the sample.
            // If we're in the last row or last column, there aren't any quads down or to the right,
            // so just clear these out.
            if (lastRowIndex || lastColumnIndex)
            {
                return { materialIndex0, materialIndex1 };
            }
            
            auto GetIndex = [numCols](int32_t row, int32_t col)
            {
                return (row * numCols) + col;
            };

            // Our source data is providing one material index per vertex, but PhysX wants one material index
            // per triangle.  The heuristic that we'll go with for selecting the material index is to choose
            // the material for the vertex that's not on the diagonal of each triangle.
            // Ex:  A *---* B
            //        | / |      For this, we'll use A for index0 and D for index1.
            //      C *---* D
            //
            // Ex:  A *---* B
            //        | \ |      For this, we'll use C for index0 and B for index1.
            //      C *---* D
            //
            // This is a pretty arbitrary choice, so the heuristic might need to be revisited over time if this
            // causes incorrect or unpredictable physics material mappings.

            const Physics::HeightMaterialPoint& currentSample = samples[GetIndex(row, col)];

            switch (currentSample.m_quadMeshType)
            {
            case Physics::QuadMeshType::SubdivideUpperLeftToBottomRight:
                materialIndex0 = samples[GetIndex(row + 1, col)].m_materialIndex;
                materialIndex1 = samples[GetIndex(row, col + 1)].m_materialIndex;
                break;
            case Physics::QuadMeshType::SubdivideBottomLeftToUpperRight:
                materialIndex0 = currentSample.m_materialIndex;
                materialIndex1 = samples[GetIndex(row + 1, col + 1)].m_materialIndex;
                break;
            case Physics::QuadMeshType::Hole:
                materialIndex0 = physx::PxHeightFieldMaterial::eHOLE;
                materialIndex1 = physx::PxHeightFieldMaterial::eHOLE;
                break;
            default:
                AZ_Assert(false, "Unhandled case in GetPhysXMaterialIndicesFromHeightfieldSamples");
                break;
            }
            
            return { materialIndex0, materialIndex1 };
        }

        void CreatePxGeometryFromHeightfield(
            Physics::HeightfieldShapeConfiguration& heightfieldConfig, physx::PxGeometryHolder& pxGeometry)
        {
            physx::PxHeightField* heightfield = nullptr;

            const AZ::Vector2& gridSpacing = heightfieldConfig.GetGridResolution();

            const int32_t numCols = heightfieldConfig.GetNumColumnVertices();
            const int32_t numRows = heightfieldConfig.GetNumRowVertices();

            const float rowScale = gridSpacing.GetX();
            const float colScale = gridSpacing.GetY();

            const float minHeightBounds = heightfieldConfig.GetMinHeightBounds();
            const float maxHeightBounds = heightfieldConfig.GetMaxHeightBounds();
            const float halfBounds{ (maxHeightBounds - minHeightBounds) / 2.0f };

            // We're making the assumption right now that the min/max bounds are centered around 0.
            // If we ever want to allow off-center bounds, we'll need to fix up the float-to-int16 height math below
            // to account for it.
            AZ_Assert(
                AZ::IsClose(-halfBounds, minHeightBounds) && AZ::IsClose(halfBounds, maxHeightBounds),
                "Min/Max height bounds aren't centered around 0, the height conversions below will be incorrect.");

            AZ_Assert(
                maxHeightBounds >= minHeightBounds,
                "Max height bounds is less than min height bounds, the height conversions below will be incorrect.");

            // To convert our floating-point heights to fixed-point representation inside of an int16, we need a scale factor
            // for the conversion.  The scale factor is used to map the most important bits of our floating-point height to the
            // full 16-bit range.
            // Note that the scaleFactor choice here affects overall precision.  For each bit that the integer part of our max
            // height uses, that's one less bit for the fractional part.
            const float scaleFactor = (maxHeightBounds <= minHeightBounds) ? 1.0f : AZStd::numeric_limits<int16_t>::max() / halfBounds;
            const float heightScale{ 1.0f / scaleFactor };

            [[maybe_unused]] constexpr uint8_t physxMaximumMaterialIndex = 0x7f;

            // Delete the cached heightfield object if it is there, and create a new one and save in the shape configuration
            heightfieldConfig.SetCachedNativeHeightfield(nullptr);

            const AZStd::vector<Physics::HeightMaterialPoint>& samples = heightfieldConfig.GetSamples();
            AZ_Assert(samples.size() == numRows * numCols, "GetHeightsAndMaterials returned wrong sized heightfield");

            if (!samples.empty())
            {
                AZStd::vector<physx::PxHeightFieldSample> physxSamples(samples.size());

                for (int32_t row = 0; row < numRows; row++)
                {
                    for (int32_t col = 0; col < numCols; col++)
                    {
                        auto GetIndex = [numCols](int32_t row, int32_t col)
                        {
                            return (row * numCols) + col;
                        };

                        const int32_t sampleIndex = GetIndex(row, col);

                        const Physics::HeightMaterialPoint& currentSample = samples[sampleIndex];
                        physx::PxHeightFieldSample& currentPhysxSample = physxSamples[sampleIndex];
                        AZ_Assert(currentSample.m_materialIndex < physxMaximumMaterialIndex, "MaterialIndex must be less than 128");
                        currentPhysxSample.height = azlossy_cast<physx::PxI16>(
                            AZ::GetClamp(currentSample.m_height, minHeightBounds, maxHeightBounds) * scaleFactor);

                        auto [materialIndex0, materialIndex1] = GetPhysXMaterialIndicesFromHeightfieldSamples(samples, row, col, numRows, numCols);
                        currentPhysxSample.materialIndex0 = materialIndex0;
                        currentPhysxSample.materialIndex1 = materialIndex1;

                        if (currentSample.m_quadMeshType == Physics::QuadMeshType::SubdivideUpperLeftToBottomRight)
                        {
                            // Set the tesselation flag to say that we need to go from UL to BR
                            currentPhysxSample.setTessFlag();
                        }
                    }
                }

                SystemRequestsBus::BroadcastResult(heightfield, &SystemRequests::CreateHeightField, physxSamples.data(), numRows, numCols);
            }
            if (heightfield)
            {
                heightfieldConfig.SetCachedNativeHeightfield(heightfield);

                physx::PxHeightFieldGeometry hfGeom(heightfield, physx::PxMeshGeometryFlags(), heightScale, rowScale, colScale);

                pxGeometry.storeAny(hfGeom);
            }
        }

        bool CreatePxGeometryFromConfig(const Physics::ShapeConfiguration& shapeConfiguration, physx::PxGeometryHolder& pxGeometry)
        {
            if (!shapeConfiguration.m_scale.IsGreaterThan(AZ::Vector3::CreateZero()))
            {
                AZ_Error("PhysX Utils", false, "Negative or zero values are invalid for shape configuration scale values %s",
                    AZStd::to_string(shapeConfiguration.m_scale).c_str());
                return false;
            }

            auto shapeType = shapeConfiguration.GetShapeType();

            switch (shapeType)
            {
            case Physics::ShapeType::Sphere:
            {
                const Physics::SphereShapeConfiguration& sphereConfig = static_cast<const Physics::SphereShapeConfiguration&>(shapeConfiguration);
                if (sphereConfig.m_radius <= 0.0f)
                {
                    AZ_Error("PhysX Utils", false, "Invalid radius value: %f", sphereConfig.m_radius);
                    return false;
                }
                pxGeometry.storeAny(physx::PxSphereGeometry(sphereConfig.m_radius * shapeConfiguration.m_scale.GetMaxElement()));
                break;
            }
            case Physics::ShapeType::Box:
            {
                const Physics::BoxShapeConfiguration& boxConfig = static_cast<const Physics::BoxShapeConfiguration&>(shapeConfiguration);
                if (!boxConfig.m_dimensions.IsGreaterThan(AZ::Vector3::CreateZero()))
                {
                    AZ_Error("PhysX Utils", false, "Negative or zero values are invalid for box dimensions %s",
                        AZStd::to_string(boxConfig.m_dimensions).c_str());
                    return false;
                }
                pxGeometry.storeAny(physx::PxBoxGeometry(PxMathConvert(boxConfig.m_dimensions * 0.5f * shapeConfiguration.m_scale)));
                break;
            }
            case Physics::ShapeType::Capsule:
            {
                const Physics::CapsuleShapeConfiguration& capsuleConfig = static_cast<const Physics::CapsuleShapeConfiguration&>(shapeConfiguration);
                float height = capsuleConfig.m_height * capsuleConfig.m_scale.GetZ();
                float radius = capsuleConfig.m_radius * AZ::GetMax(capsuleConfig.m_scale.GetX(), capsuleConfig.m_scale.GetY());

                if (height <= 0.0f || radius <= 0.0f)
                {
                    AZ_Error("PhysX Utils", false, "Negative or zero values are invalid for capsule dimensions (height: %f, radius: %f)",
                        capsuleConfig.m_height, capsuleConfig.m_radius);
                    return false;
                }

                float halfHeight = 0.5f * height - radius;
                if (halfHeight <= 0.0f)
                {
                    AZ_Warning("PhysX", halfHeight < 0.0f, "Height must exceed twice the radius in capsule configuration (height: %f, radius: %f)",
                        capsuleConfig.m_height, capsuleConfig.m_radius);
                    halfHeight = std::numeric_limits<float>::epsilon();
                }
                pxGeometry.storeAny(physx::PxCapsuleGeometry(radius, halfHeight));
                break;
            }
            case Physics::ShapeType::Native:
            {
                const Physics::NativeShapeConfiguration& nativeShapeConfig = static_cast<const Physics::NativeShapeConfiguration&>(shapeConfiguration);
                AZ::Vector3 scale = nativeShapeConfig.m_nativeShapeScale * nativeShapeConfig.m_scale;
                physx::PxBase* meshData = reinterpret_cast<physx::PxBase*>(nativeShapeConfig.m_nativeShapePtr);
                return MeshDataToPxGeometry(meshData, pxGeometry, scale);
            }
            case Physics::ShapeType::CookedMesh:
            {
                const Physics::CookedMeshShapeConfiguration& constCookedMeshShapeConfig =
                    static_cast<const Physics::CookedMeshShapeConfiguration&>(shapeConfiguration);

                // We are deliberately removing the const off of the ShapeConfiguration here because we're going to change the cached
                // native mesh pointer that gets stored in the configuration.
                Physics::CookedMeshShapeConfiguration& cookedMeshShapeConfig =
                    const_cast<Physics::CookedMeshShapeConfiguration&>(constCookedMeshShapeConfig);

                physx::PxBase* nativeMeshObject = nullptr;

                // Use the cached mesh object if it is there, otherwise create one and save in the shape configuration
                if (cookedMeshShapeConfig.GetCachedNativeMesh())
                {
                    nativeMeshObject = static_cast<physx::PxBase*>(cookedMeshShapeConfig.GetCachedNativeMesh());
                }
                else
                {
                    nativeMeshObject = CreateNativeMeshObjectFromCookedData(
                        cookedMeshShapeConfig.GetCookedMeshData(),
                        cookedMeshShapeConfig.GetMeshType());

                    if (nativeMeshObject)
                    {
                        cookedMeshShapeConfig.SetCachedNativeMesh(nativeMeshObject);
                    }
                    else
                    {
                        AZ_Warning("PhysX Rigid Body", false,
                            "Unable to create a mesh object from the CookedMeshShapeConfiguration buffer. "
                            "Please check if the data was cooked correctly.");
                        return false;
                    }
                }

                return MeshDataToPxGeometry(nativeMeshObject, pxGeometry, cookedMeshShapeConfig.m_scale);
            }
            case Physics::ShapeType::PhysicsAsset:
            {
                AZ_Assert(false,
                    "CreatePxGeometryFromConfig: Cannot pass PhysicsAsset configuration since it is a collection of shapes. "
                    "Please iterate over m_colliderShapes in the asset and call this function for each of them.");
                return false;
            }
            case Physics::ShapeType::Heightfield:
            {
                const Physics::HeightfieldShapeConfiguration& constHeightfieldConfig =
                    static_cast<const Physics::HeightfieldShapeConfiguration&>(shapeConfiguration);

                // We are deliberately removing the const off of the ShapeConfiguration here because we're going to change the cached
                // native heightfield pointer that gets stored in the configuration.
                Physics::HeightfieldShapeConfiguration& heightfieldConfig =
                    const_cast<Physics::HeightfieldShapeConfiguration&>(constHeightfieldConfig);

                CreatePxGeometryFromHeightfield(heightfieldConfig, pxGeometry);
                break;
            }
            default:
                AZ_Warning("PhysX Rigid Body", false, "Shape not supported in PhysX. Shape Type: %d", shapeType);
                return false;
            }

            return true;
        }

        physx::PxShape* CreatePxShapeFromConfig(const Physics::ColliderConfiguration& colliderConfiguration,
            const Physics::ShapeConfiguration& shapeConfiguration, AzPhysics::CollisionGroup& assignedCollisionGroup)
        {
            physx::PxGeometryHolder pxGeomHolder;
            if (!Utils::CreatePxGeometryFromConfig(shapeConfiguration, pxGeomHolder))
            {
                return nullptr;
            }

            AZStd::vector<AZStd::shared_ptr<Material>> materials = Material::FindOrCreateMaterials(colliderConfiguration.m_materialSlots);
            AZStd::vector<const physx::PxMaterial*> pxMaterials(materials.size(), nullptr);
            for (size_t materialIndex = 0; materialIndex < materials.size(); ++materialIndex)
            {
                pxMaterials[materialIndex] = materials[materialIndex]->GetPxMaterial();
            }

            physx::PxShape* shape = PxGetPhysics().createShape(
                pxGeomHolder.any(),
                const_cast<physx::PxMaterial**>(pxMaterials.data()),
                static_cast<physx::PxU16>(pxMaterials.size()),
                colliderConfiguration.m_isExclusive);
            if (!shape)
            {
                AZ_Error("PhysX Rigid Body", false, "Failed to create shape.");
                return nullptr;
            }

            AzPhysics::CollisionGroup collisionGroup;
            Physics::CollisionRequestBus::BroadcastResult(collisionGroup, &Physics::CollisionRequests::GetCollisionGroupById, colliderConfiguration.m_collisionGroupId);

            physx::PxFilterData filterData = PhysX::Collision::CreateFilterData(colliderConfiguration.m_collisionLayer, collisionGroup);
            shape->setSimulationFilterData(filterData);
            shape->setQueryFilterData(filterData);

            // Do custom logic for specific shape types
            if (pxGeomHolder.getType() == physx::PxGeometryType::eCAPSULE)
            {
                // PhysX capsules are oriented around x by default.
                physx::PxQuat pxQuat(AZ::Constants::HalfPi, physx::PxVec3(0.0f, 1.0f, 0.0f));
                shape->setLocalPose(physx::PxTransform(pxQuat));
            }
            else if (pxGeomHolder.getType() == physx::PxGeometryType::eHEIGHTFIELD)
            {
                const Physics::HeightfieldShapeConfiguration& heightfieldConfig =
                    static_cast<const Physics::HeightfieldShapeConfiguration&>(shapeConfiguration);

<<<<<<< HEAD
                // PhysX heightfields have the origin at the corner, not the center, so add an offset to the passed-in transform
                // to account for this difference.
                const AZ::Vector2 gridSpacing = heightfieldConfig.GetGridResolution();
                AZ::Vector3 offset(
                    -(gridSpacing.GetX() * heightfieldConfig.GetNumColumns() / 2.0f),
                    -(gridSpacing.GetY() * heightfieldConfig.GetNumRows() / 2.0f),
                    0.0f);

                // PhysX heightfields are always defined to have the height in the Y direction, not the Z direction, so we need
                // to provide additional rotations to make it Z-up.
                physx::PxQuat pxQuat = PxMathConvert(
                    AZ::Quaternion::CreateFromEulerAnglesRadians(AZ::Vector3(AZ::Constants::HalfPi, AZ::Constants::HalfPi, 0.0f)));
                physx::PxTransform pxHeightfieldTransform = physx::PxTransform(PxMathConvert(offset), pxQuat);
                shape->setLocalPose(pxHeightfieldTransform);
            }
=======
                    // Do custom logic for specific shape types
                    if (pxGeomHolder.getType() == physx::PxGeometryType::eCAPSULE)
                    {
                        // PhysX capsules are oriented around x by default.
                        physx::PxQuat pxQuat(AZ::Constants::HalfPi, physx::PxVec3(0.0f, 1.0f, 0.0f));
                        shape->setLocalPose(physx::PxTransform(pxQuat));
                    }
                    else if (pxGeomHolder.getType() == physx::PxGeometryType::eHEIGHTFIELD)
                    {
                        const Physics::HeightfieldShapeConfiguration& heightfieldConfig =
                            static_cast<const Physics::HeightfieldShapeConfiguration&>(shapeConfiguration);

                        // PhysX heightfields have the origin at the corner, not the center, so add an offset to the passed-in transform
                        // to account for this difference. 
                        const AZ::Vector2 gridSpacing = heightfieldConfig.GetGridResolution();
                        AZ::Vector3 offset(
                            -(gridSpacing.GetX() * heightfieldConfig.GetNumColumnSquares() / 2.0f),
                            -(gridSpacing.GetY() * heightfieldConfig.GetNumRowSquares() / 2.0f),
                            0.0f);

                        // PhysX heightfields are always defined to have the height in the Y direction, not the Z direction, so we need
                        // to provide additional rotations to make it Z-up.
                        physx::PxQuat pxQuat = PxMathConvert(
                            AZ::Quaternion::CreateFromEulerAnglesRadians(AZ::Vector3(AZ::Constants::HalfPi, AZ::Constants::HalfPi, 0.0f)));
                        physx::PxTransform pxHeightfieldTransform = physx::PxTransform(PxMathConvert(offset), pxQuat);
                        shape->setLocalPose(pxHeightfieldTransform);
                    }
>>>>>>> 441b3344

            // Handle a possible misconfiguration when a shape is set to be both simulated & trigger. This is illegal in PhysX.
            shape->setFlag(physx::PxShapeFlag::eSIMULATION_SHAPE, colliderConfiguration.m_isSimulated && !colliderConfiguration.m_isTrigger);
            shape->setFlag(physx::PxShapeFlag::eSCENE_QUERY_SHAPE, colliderConfiguration.m_isInSceneQueries);
            shape->setFlag(physx::PxShapeFlag::eTRIGGER_SHAPE, colliderConfiguration.m_isTrigger);

            shape->setRestOffset(colliderConfiguration.m_restOffset);
            shape->setContactOffset(colliderConfiguration.m_contactOffset);

            physx::PxTransform pxShapeTransform = PxMathConvert(colliderConfiguration.m_position, colliderConfiguration.m_rotation);
            shape->setLocalPose(pxShapeTransform * shape->getLocalPose());

            assignedCollisionGroup = collisionGroup;
            return shape;
        }

        AzPhysics::Scene* GetDefaultScene()
        {
            AzPhysics::SceneHandle sceneHandle;
            Physics::DefaultWorldBus::BroadcastResult(sceneHandle, &Physics::DefaultWorldRequests::GetDefaultSceneHandle);

            if (auto* physicsSystem = AZ::Interface<AzPhysics::SystemInterface>::Get())
            {
                if (auto* scene = physicsSystem->GetScene(sceneHandle))
                {
                    return scene;
                }
            }

            return nullptr;
        }

        AZStd::optional<Physics::CookedMeshShapeConfiguration> CreatePxCookedMeshConfiguration(const AZStd::vector<AZ::Vector3>& points, const AZ::Vector3& scale)
        {
            Physics::CookedMeshShapeConfiguration shapeConfig;

            AZStd::vector<AZ::u8> cookedData;
            bool cookingResult = false;
            Physics::SystemRequestBus::BroadcastResult(cookingResult, &Physics::SystemRequests::CookConvexMeshToMemory,
                points.data(), aznumeric_cast<AZ::u32>(points.size()), cookedData);
            shapeConfig.SetCookedMeshData(cookedData.data(), cookedData.size(),
                Physics::CookedMeshShapeConfiguration::MeshType::Convex);
            shapeConfig.m_scale = scale;

            if (!cookingResult)
            {
                AZ_Error("PhysX", false, "PhysX cooking of mesh data failed");
                return {};
            }

            return shapeConfig;
        }

        bool IsPrimitiveShape(const Physics::ShapeConfiguration& shapeConfig)
        {
            const Physics::ShapeType shapeType = shapeConfig.GetShapeType();
            return
                shapeType == Physics::ShapeType::Box ||
                shapeType == Physics::ShapeType::Capsule ||
                shapeType == Physics::ShapeType::Sphere;
        }

        AZStd::optional<Physics::CookedMeshShapeConfiguration> CreateConvexFromPrimitive(
            const Physics::ColliderConfiguration& colliderConfig,
            const Physics::ShapeConfiguration& primitiveShapeConfig, AZ::u8 subdivisionLevel,
            const AZ::Vector3& scale)
        {
            AZ::u8 subdivisionLevelClamped = AZ::GetClamp(subdivisionLevel, MinCapsuleSubdivisionLevel, MaxCapsuleSubdivisionLevel);

            auto applyColliderOffset = [&colliderConfig](const AZ::Vector3 point) {
                return colliderConfig.m_rotation.TransformVector(point) + colliderConfig.m_position;
            };

            auto shapeType = primitiveShapeConfig.GetShapeType();
            switch (shapeType)
            {
            case Physics::ShapeType::Box:
            {
                auto boxConfig = static_cast<const Physics::BoxShapeConfiguration&>(primitiveShapeConfig);
                AZStd::vector<AZ::Vector3> points;
                points.reserve(8);
                const float x = 0.5f * boxConfig.m_dimensions.GetX();
                const float y = 0.5f * boxConfig.m_dimensions.GetY();
                const float z = 0.5f * boxConfig.m_dimensions.GetZ();
                points.push_back(applyColliderOffset(AZ::Vector3(-x, -y, -z)));
                points.push_back(applyColliderOffset(AZ::Vector3(-x, -y, +z)));
                points.push_back(applyColliderOffset(AZ::Vector3(-x, +y, -z)));
                points.push_back(applyColliderOffset(AZ::Vector3(-x, +y, +z)));
                points.push_back(applyColliderOffset(AZ::Vector3(+x, -y, -z)));
                points.push_back(applyColliderOffset(AZ::Vector3(+x, -y, +z)));
                points.push_back(applyColliderOffset(AZ::Vector3(+x, +y, -z)));
                points.push_back(applyColliderOffset(AZ::Vector3(+x, +y, +z)));
                return CreatePxCookedMeshConfiguration(points, scale);
            }
            break;
            case Physics::ShapeType::Capsule:
            {
                auto capsuleConfig = static_cast<const Physics::CapsuleShapeConfiguration&>(primitiveShapeConfig);
                const AZ::u8 numLayers = subdivisionLevelClamped;
                const AZ::u8 numPerLayer = 4 * subdivisionLevelClamped;
                AZStd::vector<AZ::Vector3> points;
                points.reserve(2 * numLayers * numPerLayer + 2);
                points.push_back(applyColliderOffset(AZ::Vector3::CreateAxisZ(0.5f * capsuleConfig.m_height)));
                points.push_back(applyColliderOffset(AZ::Vector3::CreateAxisZ(-0.5f * capsuleConfig.m_height)));
                for (AZ::u8 layerIndex = 0; layerIndex < numLayers; layerIndex++)
                {
                    const float theta = (layerIndex + 1) * AZ::Constants::HalfPi / aznumeric_cast<float>(numLayers);
                    const float layerRadius = capsuleConfig.m_radius * AZ::Sin(theta);
                    const float layerHeight = 0.5f * capsuleConfig.m_height + capsuleConfig.m_radius * (AZ::Cos(theta) - 1.0f);
                    for (AZ::u8 radialIndex = 0; radialIndex < numPerLayer; radialIndex++)
                    {
                        const float phi = radialIndex * AZ::Constants::TwoPi / aznumeric_cast<float>(numPerLayer);
                        points.push_back(applyColliderOffset(AZ::Vector3(
                            layerRadius * AZ::Cos(phi), layerRadius * AZ::Sin(phi), layerHeight)));
                        points.push_back(applyColliderOffset(AZ::Vector3(
                            layerRadius * AZ::Cos(phi), layerRadius * AZ::Sin(phi), -layerHeight)));
                    }
                }
                return CreatePxCookedMeshConfiguration(points, scale);
            }
            break;
            case Physics::ShapeType::Sphere:
            {
                auto sphereConfig = static_cast<const Physics::SphereShapeConfiguration&>(primitiveShapeConfig);
                const AZ::u8 numLayers = 2 * subdivisionLevelClamped;
                const AZ::u8 numPerLayer = 4 * subdivisionLevelClamped;
                AZStd::vector<AZ::Vector3> points;
                points.reserve((numLayers - 1) * numPerLayer + 2);
                points.push_back(applyColliderOffset(AZ::Vector3::CreateAxisZ(sphereConfig.m_radius)));
                points.push_back(applyColliderOffset(AZ::Vector3::CreateAxisZ(-sphereConfig.m_radius)));

                for (AZ::u8 layerIndex = 1; layerIndex < numLayers; layerIndex++)
                {
                    const float theta = layerIndex * AZ::Constants::Pi / aznumeric_cast<float>(numLayers);
                    const float layerRadius = sphereConfig.m_radius * AZ::Sin(theta);
                    const float layerHeight = sphereConfig.m_radius * AZ::Cos(theta);
                    for (AZ::u8 radialIndex = 0; radialIndex < numPerLayer; radialIndex++)
                    {
                        const float phi = radialIndex * AZ::Constants::TwoPi / aznumeric_cast<float>(numPerLayer);
                        points.push_back(applyColliderOffset(AZ::Vector3(
                            layerRadius * AZ::Cos(phi), layerRadius * AZ::Sin(phi), layerHeight)));
                    }
                }
                return CreatePxCookedMeshConfiguration(points, scale);
            }
            break;
            default:
                AZ_Error("PhysX Utils", false, "CreateConvexFromPrimitive was called with a non-primitive shape configuration.");
                return {};
            }
        }

        // Returns a point list of the frustum extents based on the supplied frustum parameters.
        AZStd::optional<AZStd::vector<AZ::Vector3>> CreatePointsAtFrustumExtents(float height, float bottomRadius, float topRadius, AZ::u8 subdivisions)
        {
            AZStd::vector<AZ::Vector3> points;

            if (height <= 0.0f)
            {
                AZ_Error("PhysX", false, "Frustum height %f must be greater than 0.", height);
                return {};
            }

            if (bottomRadius < 0.0f)
            {
                AZ_Error("PhysX", false, "Frustum bottom radius %f must be greater or equal to 0.", bottomRadius);
                return {};
            }
            else if (topRadius < 0.0f)
            {
                AZ_Error("PhysX", false, "Frustum top radius %f must be greater or equal to 0.", topRadius);
                return {};
            }
            else if (bottomRadius == 0.0f && topRadius == 0.0f)
            {
                AZ_Error("PhysX", false, "Either frustum bottom radius or top radius must be greater than to 0.");
                return {};
            }

            if (subdivisions < MinFrustumSubdivisions || subdivisions > MaxFrustumSubdivisions)
            {
                AZ_Error("PhysX", false, "Frustum subdivision count %u is not in [%u, %u] range", subdivisions, MinFrustumSubdivisions, MaxFrustumSubdivisions);
                return {};
            }

            points.reserve(subdivisions * 2);
            const float halfHeight = height * 0.5f;
            const double step = AZ::Constants::TwoPi / aznumeric_cast<double>(subdivisions);

            for (double rad = 0; rad < AZ::Constants::TwoPi; rad += step)
            {
                float x = aznumeric_cast<float>(std::cos(rad));
                float y = aznumeric_cast<float>(std::sin(rad));

                points.emplace_back(x * topRadius, y * topRadius, +halfHeight);
                points.emplace_back(x * bottomRadius, y * bottomRadius, -halfHeight);
            }

            return points;
        }

        AZStd::string ConvexCookingResultToString(physx::PxConvexMeshCookingResult::Enum convexCookingResultCode)
        {
            static const AZStd::string resultToString[] = { "eSUCCESS", "eZERO_AREA_TEST_FAILED", "ePOLYGONS_LIMIT_REACHED", "eFAILURE" };
            AZ_PUSH_DISABLE_WARNING(, "-Wtautological-constant-out-of-range-compare")
                if (AZ_ARRAY_SIZE(resultToString) > convexCookingResultCode)
                    AZ_POP_DISABLE_WARNING
                {
                    return resultToString[convexCookingResultCode];
                }
                else
                {
                    AZ_Error("PhysX", false, "Unknown convex cooking result code: %i", convexCookingResultCode);
                    return "";
                }
        }

        AZStd::string TriMeshCookingResultToString(physx::PxTriangleMeshCookingResult::Enum triangleCookingResultCode)
        {
            static const AZStd::string resultToString[] = { "eSUCCESS", "eLARGE_TRIANGLE", "eFAILURE" };
            AZ_PUSH_DISABLE_WARNING(, "-Wtautological-constant-out-of-range-compare")
                if (AZ_ARRAY_SIZE(resultToString) > triangleCookingResultCode)
                    AZ_POP_DISABLE_WARNING
                {
                    return resultToString[triangleCookingResultCode];
                }
                else
                {
                    AZ_Error("PhysX", false, "Unknown trimesh cooking result code: %i", triangleCookingResultCode);
                    return "";
                }
        }

        bool WriteCookedMeshToFile(const AZStd::string& filePath, const AZStd::vector<AZ::u8>& physxData,
            Physics::CookedMeshShapeConfiguration::MeshType meshType)
        {
            Pipeline::MeshAssetData assetData;

            AZStd::shared_ptr<Pipeline::AssetColliderConfiguration> colliderConfig;
            AZStd::shared_ptr<Physics::CookedMeshShapeConfiguration> shapeConfig = AZStd::make_shared<Physics::CookedMeshShapeConfiguration>();

            shapeConfig->SetCookedMeshData(physxData.data(), physxData.size(), meshType);

            assetData.m_colliderShapes.emplace_back(colliderConfig, shapeConfig);

            return Utils::WriteCookedMeshToFile(filePath, assetData);
        }

        bool WriteCookedMeshToFile(const AZStd::string& filePath, const Pipeline::MeshAssetData& assetData)
        {
            AZ::SerializeContext* serializeContext = nullptr;
            AZ::ComponentApplicationBus::BroadcastResult(serializeContext, &AZ::ComponentApplicationRequests::GetSerializeContext);
            return AZ::Utils::SaveObjectToFile(filePath, AZ::DataStream::ST_BINARY, &assetData, serializeContext);
        }

        bool CookConvexToPxOutputStream(const AZ::Vector3* vertices, AZ::u32 vertexCount, physx::PxOutputStream& stream)
        {
            physx::PxCooking* cooking = nullptr;
            SystemRequestsBus::BroadcastResult(cooking, &SystemRequests::GetCooking);

            physx::PxConvexMeshDesc convexDesc;
            convexDesc.points.count = vertexCount;
            convexDesc.points.stride = sizeof(AZ::Vector3);
            convexDesc.points.data = vertices;
            convexDesc.flags = physx::PxConvexFlag::eCOMPUTE_CONVEX;

            physx::PxConvexMeshCookingResult::Enum resultCode = physx::PxConvexMeshCookingResult::eSUCCESS;

            bool result = cooking->cookConvexMesh(convexDesc, stream, &resultCode);

            AZ_Error("PhysX", result,
                "CookConvexToPxOutputStream: Failed to cook convex mesh. Please check the data is correct. Error: %s",
                Utils::ConvexCookingResultToString(resultCode).c_str());

            return result;
        }

        bool CookTriangleMeshToToPxOutputStream(const AZ::Vector3* vertices, AZ::u32 vertexCount,
            const AZ::u32* indices, AZ::u32 indexCount, physx::PxOutputStream& stream)
        {
            physx::PxCooking* cooking = nullptr;
            SystemRequestsBus::BroadcastResult(cooking, &SystemRequests::GetCooking);

            // Validate indices size
            AZ_Error("PhysX", indexCount % 3 == 0, "Number of indices must be a multiple of 3.");

            physx::PxTriangleMeshDesc meshDesc;
            meshDesc.points.count = vertexCount;
            meshDesc.points.stride = sizeof(AZ::Vector3);
            meshDesc.points.data = vertices;

            meshDesc.triangles.count = indexCount / 3;
            meshDesc.triangles.stride = sizeof(AZ::u32) * 3;
            meshDesc.triangles.data = indices;

            physx::PxTriangleMeshCookingResult::Enum resultCode = physx::PxTriangleMeshCookingResult::eSUCCESS;

            bool result = cooking->cookTriangleMesh(meshDesc, stream, &resultCode);

            AZ_Error("PhysX", result,
                "CookTriangleMeshToToPxOutputStream: Failed to cook triangle mesh. Please check the data is correct. Error: %s.",
                Utils::TriMeshCookingResultToString(resultCode).c_str());

            return result;
        }

        bool MeshDataToPxGeometry(physx::PxBase* meshData, physx::PxGeometryHolder& pxGeometry, const AZ::Vector3& scale)
        {
            if (meshData)
            {
                if (meshData->is<physx::PxTriangleMesh>())
                {
                    pxGeometry.storeAny(physx::PxTriangleMeshGeometry(reinterpret_cast<physx::PxTriangleMesh*>(meshData), physx::PxMeshScale(PxMathConvert(scale))));
                }
                else
                {
                    pxGeometry.storeAny(physx::PxConvexMeshGeometry(reinterpret_cast<physx::PxConvexMesh*>(meshData), physx::PxMeshScale(PxMathConvert(scale))));
                }

                return true;
            }
            else
            {
                AZ_Error("PhysXUtils::MeshDataToPxGeometry", false, "Mesh data is null.");
                return false;
            }
        }

        bool ReadFile(const AZStd::string& path, AZStd::vector<uint8_t>& buffer)
        {
            AZ::IO::FileIOBase* fileIO = AZ::IO::FileIOBase::GetInstance();
            if (!fileIO)
            {
                AZ_Warning("PhysXUtils::ReadFile", false, "No File System");
                return false;
            }

            // Open file
            AZ::IO::HandleType file;
            if (!fileIO->Open(path.c_str(), AZ::IO::OpenMode::ModeRead, file))
            {
                AZ_Warning("PhysXUtils::ReadFile", false, "Failed to open file:%s", path.c_str());
                return false;
            }

            // Get file size, we want to read the whole thing in one go
            AZ::u64 fileSize;
            if (!fileIO->Size(file, fileSize))
            {
                AZ_Warning("PhysXUtils::ReadFile", false, "Failed to read file size:%s", path.c_str());
                fileIO->Close(file);
                return false;
            }

            if (fileSize <= 0)
            {
                AZ_Warning("PhysXUtils::ReadFile", false, "File is empty:%s", path.c_str());
                fileIO->Close(file);
                return false;
            }

            buffer.resize(fileSize);

            AZ::u64 bytesRead = 0;
            bool failOnFewerThanSizeBytesRead = false;
            if (!fileIO->Read(file, &buffer[0], fileSize, failOnFewerThanSizeBytesRead, &bytesRead))
            {
                AZ_Warning("PhysXUtils::ReadFile", false, "Failed to read file:%s", path.c_str());
                fileIO->Close(file);
                return false;
            }

            fileIO->Close(file);

            return true;
        }

        AZStd::string ReplaceAll(AZStd::string str, const AZStd::string& fromString, const AZStd::string& toString) {
            size_t positionBegin = 0;
            while ((positionBegin = str.find(fromString, positionBegin)) != AZStd::string::npos)
            {
                str.replace(positionBegin, fromString.length(), toString);
                positionBegin += toString.length();
            }
            return str;
        }

        void WarnEntityNames(const AZStd::vector<AZ::EntityId>& entityIds, [[maybe_unused]] const char* category, const char* message)
        {
            AZStd::string messageOutput = message;
            messageOutput += "\n";
            for (const auto& entityId : entityIds)
            {
                AZ::Entity* entity = nullptr;
                AZ::ComponentApplicationBus::BroadcastResult(entity, &AZ::ComponentApplicationRequests::FindEntity, entityId);
                if (entity)
                {
                    messageOutput += entity->GetName() + "\n";
                }
            }

            AZStd::string percentageSymbol("%");
            AZStd::string percentageReplace("%%"); //Replacing % with %% serves to escape the % character when printing out the entity names in printf style.
            messageOutput = ReplaceAll(messageOutput, percentageSymbol, percentageReplace);

            AZ_Warning(category, false, messageOutput.c_str());
        }

        AZ::Transform GetColliderLocalTransform(const AZ::Vector3& colliderRelativePosition,
            const AZ::Quaternion& colliderRelativeRotation)
        {
            return AZ::Transform::CreateFromQuaternionAndTranslation(colliderRelativeRotation, colliderRelativePosition);
        }

        AZ::Transform GetColliderLocalTransform(const AZ::EntityComponentIdPair& idPair)
        {
            AZ::Quaternion colliderRotation = AZ::Quaternion::CreateIdentity();
            PhysX::EditorColliderComponentRequestBus::EventResult(colliderRotation, idPair, &PhysX::EditorColliderComponentRequests::GetColliderRotation);

            AZ::Vector3 colliderOffset = AZ::Vector3::CreateZero();
            PhysX::EditorColliderComponentRequestBus::EventResult(colliderOffset, idPair, &PhysX::EditorColliderComponentRequests::GetColliderOffset);

            return AZ::Transform::CreateFromQuaternionAndTranslation(colliderRotation, colliderOffset);
        }

        AZ::Transform GetColliderWorldTransform(const AZ::Transform& worldTransform,
            const AZ::Vector3& colliderRelativePosition,
            const AZ::Quaternion& colliderRelativeRotation)
        {
            return worldTransform * GetColliderLocalTransform(colliderRelativePosition, colliderRelativeRotation);
        }

        void ColliderPointsLocalToWorld(AZStd::vector<AZ::Vector3>& pointsInOut,
            const AZ::Transform& worldTransform,
            const AZ::Vector3& colliderRelativePosition,
            const AZ::Quaternion& colliderRelativeRotation,
            const AZ::Vector3& nonUniformScale)
        {
            for (AZ::Vector3& point : pointsInOut)
            {
                point = worldTransform.TransformPoint(nonUniformScale *
                    GetColliderLocalTransform(colliderRelativePosition, colliderRelativeRotation).TransformPoint(point));
            }
        }

        AZ::Aabb GetPxGeometryAabb(const physx::PxGeometryHolder& geometryHolder,
            const AZ::Transform& worldTransform,
            const ::Physics::ColliderConfiguration& colliderConfiguration
        )
        {
            const float boundsInflationFactor = 1.0f;
            AZ::Transform overallTransformNoScale = GetColliderWorldTransform(worldTransform,
                colliderConfiguration.m_position, colliderConfiguration.m_rotation);
            overallTransformNoScale.ExtractUniformScale();
            const physx::PxBounds3 bounds = physx::PxGeometryQuery::getWorldBounds(geometryHolder.any(),
                PxMathConvert(overallTransformNoScale),
                boundsInflationFactor);
            return PxMathConvert(bounds);
        }

        AZ::Aabb GetColliderAabb(const AZ::Transform& worldTransform,
            bool hasNonUniformScale,
            AZ::u8 subdivisionLevel,
            const ::Physics::ShapeConfiguration& shapeConfiguration,
            const ::Physics::ColliderConfiguration& colliderConfiguration)
        {
            const AZ::Aabb worldPosAabb = AZ::Aabb::CreateFromPoint(worldTransform.GetTranslation());
            physx::PxGeometryHolder geometryHolder;
            bool isAssetShape = shapeConfiguration.GetShapeType() == Physics::ShapeType::PhysicsAsset;

            if (!isAssetShape)
            {
                if (!hasNonUniformScale)
                {
                    if (CreatePxGeometryFromConfig(shapeConfiguration, geometryHolder))
                    {
                        return GetPxGeometryAabb(geometryHolder, worldTransform, colliderConfiguration);
                    }
                }
                else
                {
                    auto convexPrimitive = Utils::CreateConvexFromPrimitive(colliderConfiguration, shapeConfiguration, subdivisionLevel, shapeConfiguration.m_scale);
                    if (convexPrimitive.has_value())
                    {
                        if (CreatePxGeometryFromConfig(convexPrimitive.value(), geometryHolder))
                        {
                            Physics::ColliderConfiguration colliderConfigurationNoOffset = colliderConfiguration;
                            colliderConfigurationNoOffset.m_rotation = AZ::Quaternion::CreateIdentity();
                            colliderConfigurationNoOffset.m_position = AZ::Vector3::CreateZero();
                            return GetPxGeometryAabb(geometryHolder, worldTransform, colliderConfigurationNoOffset);
                        }
                    }
                }
                return worldPosAabb;
            }
            else
            {
                const Physics::PhysicsAssetShapeConfiguration& physicsAssetConfig =
                    static_cast<const Physics::PhysicsAssetShapeConfiguration&>(shapeConfiguration);

                if (!physicsAssetConfig.m_asset.IsReady())
                {
                    return worldPosAabb;
                }

                AzPhysics::ShapeColliderPairList colliderShapes;
                GetColliderShapeConfigsFromAsset(physicsAssetConfig,
                    colliderConfiguration,
                    hasNonUniformScale,
                    subdivisionLevel,
                    colliderShapes);

                if (colliderShapes.empty())
                {
                    return worldPosAabb;
                }

                AZ::Aabb aabb = AZ::Aabb::CreateNull();
                for (const auto& colliderShape : colliderShapes)
                {
                    if (colliderShape.second &&
                        CreatePxGeometryFromConfig(*colliderShape.second, geometryHolder))
                    {
                        aabb.AddAabb(
                            GetPxGeometryAabb(geometryHolder, worldTransform, *colliderShape.first)
                        );
                    }
                    else
                    {
                        return worldPosAabb;
                    }
                }
                return aabb;
            }
        }

        bool TriggerColliderExists(AZ::EntityId entityId)
        {
            AZ::EBusLogicalResult<bool, AZStd::logical_or<bool>> response(false);
            PhysX::ColliderShapeRequestBus::EventResult(response,
                entityId,
                &PhysX::ColliderShapeRequestBus::Events::IsTrigger);
            return response.value;
        }

        void GetColliderShapeConfigsFromAsset(const Physics::PhysicsAssetShapeConfiguration& assetConfiguration,
            const Physics::ColliderConfiguration& originalColliderConfiguration, bool hasNonUniformScale,
            AZ::u8 subdivisionLevel, AzPhysics::ShapeColliderPairList& resultingColliderShapes)
        {
            if (!assetConfiguration.m_asset.IsReady())
            {
                AZ_Error("PhysX", false, "GetColliderShapesFromAsset: Asset %s is not ready."
                    "Please make sure the calling code connects to the AssetBus and "
                    "creates the collider shapes only when OnAssetReady or OnAssetReload is invoked.",
                    assetConfiguration.m_asset.GetHint().c_str());
                return;
            }

            const Pipeline::MeshAsset* asset = assetConfiguration.m_asset.GetAs<Pipeline::MeshAsset>();

            if (!asset)
            {
                AZ_Error("PhysX", false, "GetColliderShapesFromAsset: Mesh Asset %s is null."
                    "Please check the file is in the correct format. Try to delete it and get AssetProcessor re-create it. "
                    "The data is loaded in Pipeline::MeshAssetHandler::LoadAssetData()",
                    assetConfiguration.m_asset.GetHint().c_str());
                return;
            }

            const Pipeline::MeshAssetData& assetData = asset->m_assetData;
            const Pipeline::MeshAssetData::ShapeConfigurationList& shapeConfigList = assetData.m_colliderShapes;

            resultingColliderShapes.reserve(resultingColliderShapes.size() + shapeConfigList.size());

            for (size_t shapeIndex = 0; shapeIndex < shapeConfigList.size(); shapeIndex++)
            {
                const Pipeline::MeshAssetData::ShapeConfigurationPair& shapeConfigPair = shapeConfigList[shapeIndex];

                AZStd::shared_ptr<Physics::ColliderConfiguration> thisColliderConfiguration =
                    AZStd::make_shared<Physics::ColliderConfiguration>(originalColliderConfiguration);

                AZ::u16 shapeMaterialIndex = assetData.m_materialIndexPerShape[shapeIndex];

                // Triangle meshes have material indices cooked in the data.
                if (shapeMaterialIndex != Pipeline::MeshAssetData::TriangleMeshMaterialIndex)
                {
                    // Clear the materials that came in from the component collider configuration
                    thisColliderConfiguration->m_materialSlots.SetSlots(Physics::MaterialDefaultSlot::Default);

                    // Set the material that is relevant for this specific shape
                    thisColliderConfiguration->m_materialSlots.SetMaterialAsset(
                        0,
                        originalColliderConfiguration.m_materialSlots.GetMaterialAsset(shapeMaterialIndex));
                }

                // Here we use the collider configuration data saved in the asset to update the one coming from the component
                if (const Pipeline::AssetColliderConfiguration* optionalColliderData = shapeConfigPair.first.get())
                {
                    optionalColliderData->UpdateColliderConfiguration(*thisColliderConfiguration);
                }

                // Update the scale with the data from the asset configuration
                AZStd::shared_ptr<Physics::ShapeConfiguration> thisShapeConfiguration = shapeConfigPair.second;
                thisShapeConfiguration->m_scale = assetConfiguration.m_scale * assetConfiguration.m_assetScale;

                // If the shape is a primitive and there is non-uniform scale, replace it with a convex approximation
                if (hasNonUniformScale && Utils::IsPrimitiveShape(*thisShapeConfiguration))
                {
                    auto scaledPrimitive = Utils::CreateConvexFromPrimitive(*thisColliderConfiguration,
                        *thisShapeConfiguration, subdivisionLevel, thisShapeConfiguration->m_scale);
                    if (scaledPrimitive.has_value())
                    {
                        thisShapeConfiguration = AZStd::make_shared<Physics::CookedMeshShapeConfiguration>(scaledPrimitive.value());
                        physx::PxGeometryHolder pxGeometryHolder;
                        CreatePxGeometryFromConfig(*thisShapeConfiguration, pxGeometryHolder);
                        thisColliderConfiguration->m_rotation = AZ::Quaternion::CreateIdentity();
                        thisColliderConfiguration->m_position = AZ::Vector3::CreateZero();
                        resultingColliderShapes.emplace_back(thisColliderConfiguration, thisShapeConfiguration);
                    }
                }
                else
                {
                    resultingColliderShapes.emplace_back(thisColliderConfiguration, thisShapeConfiguration);
                }
            }
        }

        void GetShapesFromAsset(const Physics::PhysicsAssetShapeConfiguration& assetConfiguration,
            const Physics::ColliderConfiguration& originalColliderConfiguration, bool hasNonUniformScale,
            AZ::u8 subdivisionLevel, AZStd::vector<AZStd::shared_ptr<Physics::Shape>>& resultingShapes)
        {
            AzPhysics::ShapeColliderPairList resultingColliderShapeConfigs;
            GetColliderShapeConfigsFromAsset(assetConfiguration, originalColliderConfiguration,
                hasNonUniformScale, subdivisionLevel, resultingColliderShapeConfigs);

            resultingShapes.reserve(resultingShapes.size() + resultingColliderShapeConfigs.size());

            for (const AzPhysics::ShapeColliderPair& shapeConfigPair : resultingColliderShapeConfigs)
            {
                // Scale the collider offset
                shapeConfigPair.first->m_position *= shapeConfigPair.second->m_scale;

                AZStd::shared_ptr<Physics::Shape> shape;
                Physics::SystemRequestBus::BroadcastResult(shape, &Physics::SystemRequests::CreateShape,
                    *shapeConfigPair.first, *shapeConfigPair.second);

                if (shape)
                {
                    resultingShapes.emplace_back(shape);
                }
            }
        }

        AZ::Vector3 GetTransformScale(AZ::EntityId entityId)
        {
            float worldUniformScale = 1.0f;
            AZ::TransformBus::EventResult(worldUniformScale, entityId, &AZ::TransformBus::Events::GetWorldUniformScale);
            return AZ::Vector3(worldUniformScale);
        }

        AZ::Vector3 GetUniformScale(AZ::EntityId entityId)
        {
            const float uniformScale = GetTransformScale(entityId).GetMaxElement();
            return AZ::Vector3(uniformScale);
        }

        AZ::Vector3 GetNonUniformScale(AZ::EntityId entityId)
        {
            AZ::Vector3 nonUniformScale = AZ::Vector3::CreateOne();
            AZ::NonUniformScaleRequestBus::EventResult(nonUniformScale, entityId, &AZ::NonUniformScaleRequests::GetScale);
            return nonUniformScale;
        }

        AZ::Vector3 GetOverallScale(AZ::EntityId entityId)
        {
            return GetUniformScale(entityId) * GetNonUniformScale(entityId);
        }

        const AZ::Vector3& Sanitize(const AZ::Vector3& input, const AZ::Vector3& defaultValue)
        {
            if (!input.IsFinite())
            {
                AZ_Error("PhysX", false, "Invalid Vector3 was passed to PhysX.");
                return defaultValue;
            }
            return input;
        }

        namespace Geometry
        {
            PointList GenerateBoxPoints(const AZ::Vector3& min, const AZ::Vector3& max)
            {
                PointList pointList;

                auto size = max - min;

                const auto minSamples = 2.f;
                const auto maxSamples = 8.f;
                const auto desiredSampleDelta = 2.f;

                // How many sample in each axis
                int numSamples[] =
                {
                    static_cast<int>(AZ::GetClamp(size.GetX() / desiredSampleDelta, minSamples, maxSamples)),
                    static_cast<int>(AZ::GetClamp(size.GetY() / desiredSampleDelta, minSamples, maxSamples)),
                    static_cast<int>(AZ::GetClamp(size.GetZ() / desiredSampleDelta, minSamples, maxSamples))
                };

                float sampleDelta[] =
                {
                    size.GetX() / static_cast<float>(numSamples[0] - 1),
                    size.GetY() / static_cast<float>(numSamples[1] - 1),
                    size.GetZ() / static_cast<float>(numSamples[2] - 1),
                };

                for (auto i = 0; i < numSamples[0]; ++i)
                {
                    for (auto j = 0; j < numSamples[1]; ++j)
                    {
                        for (auto k = 0; k < numSamples[2]; ++k)
                        {
                            pointList.emplace_back(
                                min.GetX() + i * sampleDelta[0],
                                min.GetY() + j * sampleDelta[1],
                                min.GetZ() + k * sampleDelta[2]
                            );
                        }
                    }
                }

                return pointList;
            }

            PointList GenerateSpherePoints(float radius)
            {
                PointList points;

                int nSamples = static_cast<int>(radius * 5);
                nSamples = AZ::GetClamp(nSamples, 5, 512);

                // Draw arrows using Fibonacci sphere
                float offset = 2.f / nSamples;
                float increment = AZ::Constants::Pi * (3.f - sqrt(5.f));
                for (int i = 0; i < nSamples; ++i)
                {
                    float phi = ((i + 1) % nSamples) * increment;
                    float y = ((i * offset) - 1) + (offset / 2.f);
                    float r = aznumeric_cast<float>(sqrt(1 - pow(y, 2)));
                    float x = cos(phi) * r;
                    float z = sin(phi) * r;
                    points.emplace_back(x * radius, y * radius, z * radius);
                }
                return points;
            }

            PointList GenerateCylinderPoints(float height, float radius)
            {
                PointList points;
                AZ::Vector3 base(0.f, 0.f, -height * 0.5f);
                AZ::Vector3 radiusVector(radius, 0.f, 0.f);

                const auto sides = AZ::GetClamp(radius, 3.f, 8.f);
                const auto segments = AZ::GetClamp(height * 0.5f, 2.f, 8.f);
                const auto angleDelta = AZ::Quaternion::CreateRotationZ(AZ::Constants::TwoPi / sides);
                const auto segmentDelta = height / (segments - 1);
                for (auto segment = 0; segment < segments; ++segment)
                {
                    for (auto side = 0; side < sides; ++side)
                    {
                        auto point = base + radiusVector;
                        points.emplace_back(point);
                        radiusVector = angleDelta.TransformVector(radiusVector);
                    }
                    base += AZ::Vector3(0, 0, segmentDelta);
                }
                return points;
            }

            void GetBoxGeometry(const physx::PxBoxGeometry& geometry, AZStd::vector<AZ::Vector3>& vertices, AZStd::vector<AZ::u32>& indices)
            {
                constexpr size_t numVertices = 8;
                vertices.reserve(numVertices);

                vertices.push_back(AZ::Vector3(-geometry.halfExtents.x, -geometry.halfExtents.y, -geometry.halfExtents.z));
                vertices.push_back(AZ::Vector3(geometry.halfExtents.x, -geometry.halfExtents.y, -geometry.halfExtents.z));
                vertices.push_back(AZ::Vector3(geometry.halfExtents.x, geometry.halfExtents.y, -geometry.halfExtents.z));
                vertices.push_back(AZ::Vector3(-geometry.halfExtents.x, geometry.halfExtents.y, -geometry.halfExtents.z));

                vertices.push_back(AZ::Vector3(-geometry.halfExtents.x, -geometry.halfExtents.y, geometry.halfExtents.z));
                vertices.push_back(AZ::Vector3(geometry.halfExtents.x, -geometry.halfExtents.y, geometry.halfExtents.z));
                vertices.push_back(AZ::Vector3(geometry.halfExtents.x, geometry.halfExtents.y, geometry.halfExtents.z));
                vertices.push_back(AZ::Vector3(-geometry.halfExtents.x, geometry.halfExtents.y, geometry.halfExtents.z));

                constexpr size_t numIndices = 36;
                static const AZ::u32 boxIndices[numIndices] =
                {
                    2, 1, 0,
                    0, 3, 2,
                    3, 0, 7,
                    0, 4, 7,
                    0, 1, 5,
                    0, 5, 4,
                    1, 2, 5,
                    6, 5, 2,
                    7, 2, 3,
                    7, 6, 2,
                    7, 4, 5,
                    7, 5, 6
                };
                indices.reserve(numIndices);
                for (int i = 0; i < numIndices; ++i)
                {
                    indices.push_back(boxIndices[i]);
                }
            }

            void GetCapsuleGeometry(const physx::PxCapsuleGeometry& geometry, AZStd::vector<AZ::Vector3>& vertices, AZStd::vector<AZ::u32>& indices, const AZ::u32 stacks, const AZ::u32 slices)
            {
                const AZ::Vector3 base(0.0, 0.0, -geometry.halfHeight);
                const AZ::Vector3 top(0.0, 0.0, geometry.halfHeight);
                const float radius = geometry.radius;

                // topStack refers to the top row of vertices starting at 0
                // get an even number so our caps reach all the way out to sphere radius
                const AZ::u32 topStack = stacks % 2 ? stacks + 1 : stacks;
                const AZ::u32 midStack = topStack / 2;

                vertices.reserve(slices * topStack + 2);
                indices.reserve((slices - 1) * topStack * 6);

                const float thetaFactor = 1.f / aznumeric_cast<float>(topStack) * AZ::Constants::Pi;
                const float phiFactor = 1.f / aznumeric_cast<float>(slices - 1) * AZ::Constants::TwoPi;

                // bottom cap
                vertices.push_back(base + AZ::Vector3(0.f, 0.f, -radius));
                for (size_t stack = 1; stack <= midStack; ++stack)
                {
                    for (size_t i = 0; i < slices; ++i)
                    {
                        float theta(aznumeric_cast<float>(stack) * thetaFactor);
                        float phi(aznumeric_cast<float>(i) * phiFactor);

                        float sinTheta, cosTheta;
                        AZ::SinCos(theta, sinTheta, cosTheta);

                        float sinPhi, cosPhi;
                        AZ::SinCos(phi, sinPhi, cosPhi);

                        vertices.push_back(base + AZ::Vector3(sinTheta * cosPhi * radius, sinTheta * sinPhi * radius, -cosTheta * radius));
                    }
                }

                // top cap
                for (size_t stack = midStack; stack < topStack; ++stack)
                {
                    for (size_t i = 0; i < slices; ++i)
                    {
                        float theta(aznumeric_cast<float>(stack) * thetaFactor);
                        float phi(aznumeric_cast<float>(i) * phiFactor);

                        float sinTheta, cosTheta;
                        AZ::SinCos(theta, sinTheta, cosTheta);

                        float sinPhi, cosPhi;
                        AZ::SinCos(phi, sinPhi, cosPhi);

                        vertices.push_back(top + AZ::Vector3(sinTheta * cosPhi * radius, sinTheta * sinPhi * radius, -cosTheta * radius));
                    }
                }
                vertices.push_back(top + AZ::Vector3(0.f, 0.f, radius));

                const AZ::u32 lastVertex = aznumeric_cast<AZ::u32>(vertices.size()) - 1;
                const AZ::u32 topRow = aznumeric_cast<AZ::u32>(vertices.size()) - slices - 1;

                // top and bottom segment indices
                for (AZ::u32 i = 0; i < slices - 1; ++i)
                {
                    // bottom (add one to account for single bottom vertex)
                    indices.push_back(0);
                    indices.push_back(i + 2);
                    indices.push_back(i + 1);

                    //top (topRow accounts for the added bottom vertex)
                    indices.push_back(topRow + i + 0);
                    indices.push_back(topRow + i + 1);
                    indices.push_back(lastVertex);
                }

                // there are stacks + 1 stacks because we stretched the middle for the cylinder section,
                // but we already built the top and bottom stack so there are stacks + 1 - 2 to build
                // add 1 to each vertex index because there is a single bottom vertex for the bottom cap
                for (AZ::u32 j = 0; j < stacks - 1; ++j)
                {
                    for (AZ::u32 i = 0; i < slices - 1; ++i)
                    {
                        indices.push_back(j * slices + i + 2);
                        indices.push_back((j + 1) * slices + i + 2);
                        indices.push_back((j + 1) * slices + i + 1);
                        indices.push_back(j * slices + i + 1);
                        indices.push_back(j * slices + i + 2);
                        indices.push_back((j + 1) * slices + i + 1);
                    }
                }
            }

            void GetConvexMeshGeometry(const physx::PxConvexMeshGeometry& geometry, AZStd::vector<AZ::Vector3>& vertices, [[maybe_unused]] AZStd::vector<AZ::u32>& indices)
            {
                const physx::PxConvexMesh* convexMesh = geometry.convexMesh;
                const physx::PxU8* pxIndices = convexMesh->getIndexBuffer();
                const physx::PxVec3* pxVertices = convexMesh->getVertices();
                const AZ::u32 numPolys = convexMesh->getNbPolygons();

                physx::PxHullPolygon poly;
                for (AZ::u32 polygonIndex = 0; polygonIndex < numPolys; ++polygonIndex)
                {
                    if (convexMesh->getPolygonData(polygonIndex, poly))
                    {
                        constexpr AZ::u32 index1 = 0;
                        AZ::u32 index2 = 1;
                        AZ::u32 index3 = 2;

                        const AZ::Vector3 a = PxMathConvert(geometry.scale.transform(pxVertices[pxIndices[poly.mIndexBase + index1]]));
                        const AZ::u32 triangleCount = poly.mNbVerts - 2;

                        for (AZ::u32 triangleIndex = 0; triangleIndex < triangleCount; ++triangleIndex)
                        {
                            AZ_Assert(index3 < poly.mNbVerts, "Implementation error: attempted to index outside range of polygon vertices.");

                            const AZ::Vector3 b = PxMathConvert(geometry.scale.transform(pxVertices[pxIndices[poly.mIndexBase + index2]]));
                            const AZ::Vector3 c = PxMathConvert(geometry.scale.transform(pxVertices[pxIndices[poly.mIndexBase + index3]]));

                            vertices.push_back(a);
                            vertices.push_back(b);
                            vertices.push_back(c);

                            index2 = index3++;
                        }
                    }
                }
            }

            void GetHeightFieldGeometry(const physx::PxHeightFieldGeometry& geometry, AZStd::vector<AZ::Vector3>& vertices,
                [[maybe_unused]] AZStd::vector<AZ::u32>& indices, const AZ::Aabb* optionalBounds)
            {
                int minX = 0;
                int minY = 0;

                // rows map to y and columns to x see EditorTerrainComponent
                int maxX = geometry.heightField->getNbColumns() - 1;
                int maxY = geometry.heightField->getNbRows() - 1;

                if (optionalBounds)
                {
                    // convert the provided bounds to heightfield sample grid positions
                    const AZ::Aabb bounds = *optionalBounds;
                    const float inverseRowScale = 1.f / geometry.rowScale;
                    const float inverseColumnScale = 1.f / geometry.columnScale;

                    minX = AZStd::max(minX, static_cast<int>(floor(bounds.GetMin().GetX() * inverseColumnScale)));
                    minY = AZStd::max(minY, static_cast<int>(floor(bounds.GetMin().GetY() * inverseRowScale)));
                    maxX = AZStd::min(maxX, static_cast<int>(ceil(bounds.GetMax().GetX() * inverseColumnScale)));
                    maxY = AZStd::min(maxY, static_cast<int>(ceil(bounds.GetMax().GetY() * inverseRowScale)));

                    // Make sure min values don't exceed the max 
                    minX = AZStd::min(minX, maxX);
                    minY = AZStd::min(minY, maxY);
                }

                // num quads * 2 triangles per quad * 3 vertices per triangle
                const size_t numVertices = (maxY - minY) * (maxX - minX) * 2 * 3;
                vertices.reserve(numVertices);

                for (int y = minY; y < maxY; ++y)
                {
                    for (int x = minX; x < maxX; ++x)
                    {
                        const physx::PxHeightFieldSample& pxSample = geometry.heightField->getSample(y, x);

                        if (pxSample.materialIndex0 == physx::PxHeightFieldMaterial::eHOLE ||
                            pxSample.materialIndex1 == physx::PxHeightFieldMaterial::eHOLE)
                        {
                            // skip terrain geometry marked as eHOLE, this feature is often used for tunnels
                            continue;
                        }

                        float height = aznumeric_cast<float>(pxSample.height) * geometry.heightScale;

                        const AZ::Vector3 v0(aznumeric_cast<float>(x) * geometry.rowScale, aznumeric_cast<float>(y) * geometry.columnScale, height);

                        height = aznumeric_cast<float>(geometry.heightField->getSample(y + 1, x).height) * geometry.heightScale;
                        const AZ::Vector3 v1(aznumeric_cast<float>(x) * geometry.rowScale, aznumeric_cast<float>(y + 1) * geometry.columnScale, height);

                        height = aznumeric_cast<float>(geometry.heightField->getSample(y, x + 1).height) * geometry.heightScale;
                        const AZ::Vector3 v2(aznumeric_cast<float>(x + 1) * geometry.rowScale, aznumeric_cast<float>(y) * geometry.columnScale, height);

                        height = aznumeric_cast<float>(geometry.heightField->getSample(y + 1, x + 1).height) * geometry.heightScale;
                        const AZ::Vector3 v3(aznumeric_cast<float>(x + 1) * geometry.rowScale, aznumeric_cast<float>(y + 1) * geometry.columnScale, height);

                        vertices.push_back(v0);
                        vertices.push_back(v2);
                        vertices.push_back(v1);

                        vertices.push_back(v1);
                        vertices.push_back(v2);
                        vertices.push_back(v3);
                    }
                }
            }

            void GetSphereGeometry(const physx::PxSphereGeometry& geometry, AZStd::vector<AZ::Vector3>& vertices, AZStd::vector<AZ::u32>& indices, const AZ::u32 stacks, const AZ::u32 slices)
            {
                const float radius = geometry.radius;
                const size_t vertexCount = slices * (stacks - 2) + 2;
                vertices.reserve(vertexCount);

                vertices.push_back(AZ::Vector3(0.f, radius, 0.f));
                vertices.push_back(AZ::Vector3(0.f, -radius, 0.f));

                for (size_t j = 1; j < stacks - 1; ++j)
                {
                    for (size_t i = 0; i < slices; ++i)
                    {
                        float theta = (j / (float)(stacks - 1)) * AZ::Constants::Pi;
                        float phi = (i / (float)(slices - 1)) * AZ::Constants::TwoPi;

                        float sinTheta, cosTheta;
                        AZ::SinCos(theta, sinTheta, cosTheta);

                        float sinPhi, cosPhi;
                        AZ::SinCos(phi, sinPhi, cosPhi);

                        vertices.push_back(AZ::Vector3(sinTheta * cosPhi * radius, cosTheta * radius, -sinTheta * sinPhi * radius));
                    }
                }

                const size_t indexCount = (slices - 1) * (stacks - 2) * 6;
                indices.reserve(indexCount);

                for (AZ::u32 i = 0; i < slices - 1; ++i)
                {
                    indices.push_back(0);
                    indices.push_back(i + 2);
                    indices.push_back(i + 3);

                    indices.push_back((stacks - 3) * slices + i + 3);
                    indices.push_back((stacks - 3) * slices + i + 2);
                    indices.push_back(1);
                }

                for (AZ::u32 j = 0; j < stacks - 3; ++j)
                {
                    for (AZ::u32 i = 0; i < slices - 1; ++i)
                    {
                        indices.push_back((j + 1) * slices + i + 3);
                        indices.push_back(j * slices + i + 3);
                        indices.push_back((j + 1) * slices + i + 2);
                        indices.push_back(j * slices + i + 3);
                        indices.push_back(j * slices + i + 2);
                        indices.push_back((j + 1) * slices + i + 2);
                    }
                }
            }

            void GetTriangleMeshGeometry(const physx::PxTriangleMeshGeometry& geometry, AZStd::vector<AZ::Vector3>& vertices, AZStd::vector<AZ::u32>& indices)
            {
                const physx::PxTriangleMesh* triangleMesh = geometry.triangleMesh;
                const physx::PxMeshScale scale = geometry.scale;
                const physx::PxVec3* meshVertices = triangleMesh->getVertices();
                const AZ::u32 vertCount = triangleMesh->getNbVertices();
                const AZ::u32 triangleCount = triangleMesh->getNbTriangles();

                vertices.reserve(vertCount);
                indices.reserve(triangleCount * 3);

                for (AZ::u32 vertIndex = 0; vertIndex < vertCount; ++vertIndex)
                {
                    vertices.push_back(PxMathConvert(geometry.scale.transform(meshVertices[vertIndex])));
                }

                physx::PxTriangleMeshFlags triangleMeshFlags = triangleMesh->getTriangleMeshFlags();
                if (triangleMeshFlags.isSet(physx::PxTriangleMeshFlag::Enum::e16_BIT_INDICES))
                {
                    const physx::PxU16* triangles = static_cast<const physx::PxU16*>(triangleMesh->getTriangles());
                    for (AZ::u32 triangleIndex = 0; triangleIndex < triangleCount * 3; triangleIndex += 3)
                    {
                        indices.push_back(triangles[triangleIndex]);
                        indices.push_back(triangles[triangleIndex + 1]);
                        indices.push_back(triangles[triangleIndex + 2]);
                    }
                }
                else
                {
                    const physx::PxU32* triangles = static_cast<const physx::PxU32*>(triangleMesh->getTriangles());
                    for (AZ::u32 triangleIndex = 0; triangleIndex < triangleCount * 3; triangleIndex += 3)
                    {
                        indices.push_back(triangles[triangleIndex]);
                        indices.push_back(triangles[triangleIndex + 1]);
                        indices.push_back(triangles[triangleIndex + 2]);
                    }
                }
            }
        } // namespace Geometry

        AZ::Transform GetEntityWorldTransformWithScale(AZ::EntityId entityId)
        {
            AZ::Transform worldTransformWithoutScale = AZ::Transform::CreateIdentity();
            AZ::TransformBus::EventResult(worldTransformWithoutScale
                , entityId
                , &AZ::TransformInterface::GetWorldTM);
            return worldTransformWithoutScale;
        }

        AZ::Transform GetEntityWorldTransformWithoutScale(AZ::EntityId entityId)
        {
            AZ::Transform worldTransformWithoutScale = AZ::Transform::CreateIdentity();
            AZ::TransformBus::EventResult(worldTransformWithoutScale
                , entityId
                , &AZ::TransformInterface::GetWorldTM);
            worldTransformWithoutScale.ExtractUniformScale();
            return worldTransformWithoutScale;
        }

        AZ::Transform ComputeJointLocalTransform(const AZ::Transform& jointWorldTransform,
            const AZ::Transform& entityWorldTransform)
        {
            AZ::Transform jointWorldTransformWithoutScale = jointWorldTransform;
            jointWorldTransformWithoutScale.ExtractUniformScale();

            AZ::Transform entityWorldTransformWithoutScale = entityWorldTransform;
            entityWorldTransformWithoutScale.ExtractUniformScale();
            AZ::Transform entityWorldTransformInverse = entityWorldTransformWithoutScale.GetInverse();

            return entityWorldTransformInverse * jointWorldTransformWithoutScale;
        }

        AZ::Transform ComputeJointWorldTransform(const AZ::Transform& jointLocalTransform,
            const AZ::Transform& entityWorldTransform)
        {
            AZ::Transform jointLocalTransformWithoutScale = jointLocalTransform;
            jointLocalTransformWithoutScale.ExtractUniformScale();

            AZ::Transform entityWorldTransformWithoutScale = entityWorldTransform;
            entityWorldTransformWithoutScale.ExtractUniformScale();

            return entityWorldTransformWithoutScale * jointLocalTransformWithoutScale;
        }
        
        Physics::HeightfieldShapeConfiguration CreateBaseHeightfieldShapeConfiguration(AZ::EntityId entityId)
        {
            Physics::HeightfieldShapeConfiguration configuration;

            AZ::Vector2 gridSpacing(1.0f);
            Physics::HeightfieldProviderRequestsBus::EventResult(
                gridSpacing, entityId, &Physics::HeightfieldProviderRequestsBus::Events::GetHeightfieldGridSpacing);

            configuration.SetGridResolution(gridSpacing);

            int32_t numRows = 0;
            int32_t numColumns = 0;
            Physics::HeightfieldProviderRequestsBus::Event(
                entityId, &Physics::HeightfieldProviderRequestsBus::Events::GetHeightfieldGridSize, numColumns, numRows);

            configuration.SetNumRowVertices(numRows);
            configuration.SetNumColumnVertices(numColumns);

            float minHeightBounds = 0.0f;
            float maxHeightBounds = 0.0f;
            Physics::HeightfieldProviderRequestsBus::Event(
                entityId, &Physics::HeightfieldProviderRequestsBus::Events::GetHeightfieldHeightBounds, minHeightBounds, maxHeightBounds);

            configuration.SetMinHeightBounds(minHeightBounds);
            configuration.SetMaxHeightBounds(maxHeightBounds);

            return configuration;
        }

        Physics::HeightfieldShapeConfiguration CreateHeightfieldShapeConfiguration(AZ::EntityId entityId)
        {
            Physics::HeightfieldShapeConfiguration configuration = CreateBaseHeightfieldShapeConfiguration(entityId);

            AZStd::vector<Physics::HeightMaterialPoint> samples;
            Physics::HeightfieldProviderRequestsBus::EventResult(
                samples, entityId, &Physics::HeightfieldProviderRequestsBus::Events::GetHeightsAndMaterials);

            configuration.SetSamples(samples);

            return configuration;
        }

        void SetMaterialsFromPhysicsAssetShape(const Physics::ShapeConfiguration& shapeConfiguration, Physics::MaterialSlots& materialSlots)
        {
            if (shapeConfiguration.GetShapeType() != Physics::ShapeType::PhysicsAsset)
            {
                return;
            }

            const Physics::PhysicsAssetShapeConfiguration& assetConfiguration =
                static_cast<const Physics::PhysicsAssetShapeConfiguration&>(shapeConfiguration);

            if (!assetConfiguration.m_asset.GetId().IsValid())
            {
                // Set the default selection if there's no physics asset.
                materialSlots.SetSlots(Physics::MaterialDefaultSlot::Default);
                return;
            }

            if (!assetConfiguration.m_asset.IsReady())
            {
                // The asset is valid but is still loading,
                // Do not set the empty slots in this case to avoid the entity being in invalid state
                return;
            }

            Pipeline::MeshAsset* meshAsset = assetConfiguration.m_asset.GetAs<Pipeline::MeshAsset>();
            if (!meshAsset)
            {
                materialSlots.SetSlots(Physics::MaterialDefaultSlot::Default);
                AZ_Warning("Physics", false, "Invalid mesh asset in physics asset shape configuration.");
                return;
            }

            // If it has to use the materials assets from the mesh.
            if (assetConfiguration.m_useMaterialsFromAsset)
            {
                // Copy slots entirely, which also include the material assets assigned to them.
                materialSlots = meshAsset->m_assetData.m_materialSlots;
            }
            else
            {
                // Set only the slots, but do not set the material assets.
                materialSlots.SetSlots(meshAsset->m_assetData.m_materialSlots.GetSlotsNames());
            }
        }

        void SetMaterialsFromHeightfieldProvider(const AZ::EntityId& heightfieldProviderId, Physics::MaterialSlots& materialSlots)
        {
            AZStd::vector<AZ::Data::Asset<Physics::MaterialAsset>> materialList;
            Physics::HeightfieldProviderRequestsBus::EventResult(
                materialList, heightfieldProviderId, &Physics::HeightfieldProviderRequestsBus::Events::GetMaterialList);

            materialSlots.SetSlots({ materialList.size(), "" }); // Nameless slots, their names are not shown in the heightfield component.

            for (size_t slotIndex = 0; slotIndex < materialList.size(); ++slotIndex)
            {
                materialSlots.SetMaterialAsset(slotIndex, materialList[slotIndex]);
            }
        }
    } // namespace Utils

    namespace ReflectionUtils
    {
        // Forwards invocation of CalculateNetForce in a force region to script canvas.
        class ForceRegionBusBehaviorHandler
            : public ForceRegionNotificationBus::Handler
            , public AZ::BehaviorEBusHandler
        {
        public:
            AZ_EBUS_BEHAVIOR_BINDER(ForceRegionBusBehaviorHandler, "{EB6C0F7A-0BDA-4052-84C0-33C05E3FF739}", AZ::SystemAllocator
                , OnCalculateNetForce
            );

            static void Reflect(AZ::ReflectContext* context);

            /// Callback invoked when net force exerted on object is computed by a force region.
            void OnCalculateNetForce(AZ::EntityId forceRegionEntityId
                , AZ::EntityId targetEntityId
                , const AZ::Vector3& netForceDirection
                , float netForceMagnitude) override;
        };

        void ReflectPhysXOnlyApi(AZ::ReflectContext* context)
        {
            PhysXSystemConfiguration::Reflect(context);
            Debug::DebugConfiguration::Reflect(context);

            ForceRegionBusBehaviorHandler::Reflect(context);

            D6JointLimitConfiguration::Reflect(context);
            JointGenericProperties::Reflect(context);
            JointLimitProperties::Reflect(context);
            FixedJointConfiguration::Reflect(context);
            BallJointConfiguration::Reflect(context);
            HingeJointConfiguration::Reflect(context);

            MaterialConfiguration::Reflect(context);
        }

        void ForceRegionBusBehaviorHandler::Reflect(AZ::ReflectContext* context)
        {
            if (AZ::BehaviorContext* behaviorContext = azrtti_cast<AZ::BehaviorContext*>(context))
            {
                behaviorContext->EBus<PhysX::ForceRegionNotificationBus>("ForceRegionNotificationBus")
                    ->Attribute(AZ::Script::Attributes::Module, "physics")
                    ->Attribute(AZ::Script::Attributes::Scope, AZ::Script::Attributes::ScopeFlags::Common)
                    ->Handler<ForceRegionBusBehaviorHandler>()
                    ;
            }
        }

        void ForceRegionBusBehaviorHandler::OnCalculateNetForce(AZ::EntityId forceRegionEntityId
            , AZ::EntityId targetEntityId
            , const AZ::Vector3& netForceDirection
            , float netForceMagnitude)
        {
            Call(FN_OnCalculateNetForce
                , forceRegionEntityId
                , targetEntityId
                , netForceDirection
                , netForceMagnitude);
        }
    } // namespace ReflectionUtils

    namespace PxActorFactories
    {
        constexpr auto PxActorDestructor = [](physx::PxActor* actor)
        {
            if (!actor)
            {
                return;
            }

            if (auto* userData = Utils::GetUserData(actor))
            {
                userData->Invalidate();
            }

            actor->release();
        };

        AZStd::shared_ptr<physx::PxRigidDynamic> CreatePxRigidBody(const AzPhysics::RigidBodyConfiguration& configuration)
        {
            physx::PxTransform pxTransform(PxMathConvert(configuration.m_position),
                PxMathConvert(configuration.m_orientation).getNormalized());

            auto rigidDynamic = AZStd::shared_ptr<physx::PxRigidDynamic>(
                PxGetPhysics().createRigidDynamic(pxTransform),
                PxActorDestructor);

            if (!rigidDynamic)
            {
                AZ_Error("PhysX Rigid Body", false, "Failed to create PhysX rigid actor. Name: %s", configuration.m_debugName.c_str());
                return nullptr;
            }

            rigidDynamic->setMass(configuration.m_mass);
            rigidDynamic->setSleepThreshold(configuration.m_sleepMinEnergy);
            rigidDynamic->setLinearVelocity(PxMathConvert(configuration.m_initialLinearVelocity));
            rigidDynamic->setAngularVelocity(PxMathConvert(configuration.m_initialAngularVelocity));
            rigidDynamic->setLinearDamping(configuration.m_linearDamping);
            rigidDynamic->setAngularDamping(configuration.m_angularDamping);
            rigidDynamic->setCMassLocalPose(physx::PxTransform(PxMathConvert(configuration.m_centerOfMassOffset)));
            rigidDynamic->setRigidBodyFlag(physx::PxRigidBodyFlag::eKINEMATIC, configuration.m_kinematic);
            rigidDynamic->setMaxAngularVelocity(configuration.m_maxAngularVelocity);

            // Set axis locks.
            rigidDynamic->setRigidDynamicLockFlag(physx::PxRigidDynamicLockFlag::eLOCK_LINEAR_X, configuration.m_lockLinearX);
            rigidDynamic->setRigidDynamicLockFlag(physx::PxRigidDynamicLockFlag::eLOCK_LINEAR_Y, configuration.m_lockLinearY);
            rigidDynamic->setRigidDynamicLockFlag(physx::PxRigidDynamicLockFlag::eLOCK_LINEAR_Z, configuration.m_lockLinearZ);
            rigidDynamic->setRigidDynamicLockFlag(physx::PxRigidDynamicLockFlag::eLOCK_ANGULAR_X, configuration.m_lockAngularX);
            rigidDynamic->setRigidDynamicLockFlag(physx::PxRigidDynamicLockFlag::eLOCK_ANGULAR_Y, configuration.m_lockAngularY);
            rigidDynamic->setRigidDynamicLockFlag(physx::PxRigidDynamicLockFlag::eLOCK_ANGULAR_Z, configuration.m_lockAngularZ);

            return rigidDynamic;
        }

        AZStd::shared_ptr<physx::PxRigidStatic> CreatePxStaticRigidBody(const AzPhysics::StaticRigidBodyConfiguration& configuration)
        {
            physx::PxTransform pxTransform(PxMathConvert(configuration.m_position),
                PxMathConvert(configuration.m_orientation).getNormalized());

            auto rigidStatic = AZStd::shared_ptr<physx::PxRigidStatic>(
                PxGetPhysics().createRigidStatic(pxTransform),
                PxActorDestructor);

            if (!rigidStatic)
            {
                AZ_Error("PhysX Static Rigid Body", false, "Failed to create PhysX static rigid actor. Name: %s", configuration.m_debugName.c_str());
                return nullptr;
            }

            return rigidStatic;
        }
    } // namespace PxActorFactories

    namespace StaticRigidBodyUtils
    {
        bool EntityHasComponentsUsingService(const AZ::Entity& entity, AZ::Crc32 service)
        {
            const AZ::Entity::ComponentArrayType& components = entity.GetComponents();

            return AZStd::any_of(components.begin(), components.end(),
                [service](const AZ::Component* component) -> bool
                {
                    AZ::ComponentDescriptor* componentDescriptor = nullptr;
                    AZ::ComponentDescriptorBus::EventResult(
                        componentDescriptor, azrtti_typeid(component), &AZ::ComponentDescriptorBus::Events::GetDescriptor);

                    AZ::ComponentDescriptor::DependencyArrayType services;
                    componentDescriptor->GetDependentServices(services, nullptr);

                    return AZStd::find(services.begin(), services.end(), service) != services.end();
                }
            );
        }

        bool CanCreateRuntimeComponent(const AZ::Entity& editorEntity)
        {
            // Allow to create runtime StaticRigidBodyComponent if there are no components
            // using 'PhysXColliderService' attached to entity.
            const AZ::Crc32 physxColliderServiceId = AZ_CRC("PhysXColliderService", 0x4ff43f7c);

            return !EntityHasComponentsUsingService(editorEntity, physxColliderServiceId);
        }

        bool TryCreateRuntimeComponent(const AZ::Entity& editorEntity, AZ::Entity& gameEntity)
        {
            // Only allow single StaticRigidBodyComponent per entity
            const auto* staticRigidBody = gameEntity.FindComponent<StaticRigidBodyComponent>();
            if (staticRigidBody)
            {
                return false;
            }

            if (CanCreateRuntimeComponent(editorEntity))
            {
                gameEntity.CreateComponent<StaticRigidBodyComponent>();
                return true;
            }

            return false;
        }
    } // namespace StaticRigidBodyUtils
} // namespace PhysX<|MERGE_RESOLUTION|>--- conflicted
+++ resolved
@@ -397,13 +397,12 @@
                 const Physics::HeightfieldShapeConfiguration& heightfieldConfig =
                     static_cast<const Physics::HeightfieldShapeConfiguration&>(shapeConfiguration);
 
-<<<<<<< HEAD
                 // PhysX heightfields have the origin at the corner, not the center, so add an offset to the passed-in transform
                 // to account for this difference.
                 const AZ::Vector2 gridSpacing = heightfieldConfig.GetGridResolution();
                 AZ::Vector3 offset(
-                    -(gridSpacing.GetX() * heightfieldConfig.GetNumColumns() / 2.0f),
-                    -(gridSpacing.GetY() * heightfieldConfig.GetNumRows() / 2.0f),
+                    -(gridSpacing.GetX() * heightfieldConfig.GetNumColumnSquares() / 2.0f),
+                    -(gridSpacing.GetY() * heightfieldConfig.GetNumRowSquares() / 2.0f),
                     0.0f);
 
                 // PhysX heightfields are always defined to have the height in the Y direction, not the Z direction, so we need
@@ -413,35 +412,6 @@
                 physx::PxTransform pxHeightfieldTransform = physx::PxTransform(PxMathConvert(offset), pxQuat);
                 shape->setLocalPose(pxHeightfieldTransform);
             }
-=======
-                    // Do custom logic for specific shape types
-                    if (pxGeomHolder.getType() == physx::PxGeometryType::eCAPSULE)
-                    {
-                        // PhysX capsules are oriented around x by default.
-                        physx::PxQuat pxQuat(AZ::Constants::HalfPi, physx::PxVec3(0.0f, 1.0f, 0.0f));
-                        shape->setLocalPose(physx::PxTransform(pxQuat));
-                    }
-                    else if (pxGeomHolder.getType() == physx::PxGeometryType::eHEIGHTFIELD)
-                    {
-                        const Physics::HeightfieldShapeConfiguration& heightfieldConfig =
-                            static_cast<const Physics::HeightfieldShapeConfiguration&>(shapeConfiguration);
-
-                        // PhysX heightfields have the origin at the corner, not the center, so add an offset to the passed-in transform
-                        // to account for this difference. 
-                        const AZ::Vector2 gridSpacing = heightfieldConfig.GetGridResolution();
-                        AZ::Vector3 offset(
-                            -(gridSpacing.GetX() * heightfieldConfig.GetNumColumnSquares() / 2.0f),
-                            -(gridSpacing.GetY() * heightfieldConfig.GetNumRowSquares() / 2.0f),
-                            0.0f);
-
-                        // PhysX heightfields are always defined to have the height in the Y direction, not the Z direction, so we need
-                        // to provide additional rotations to make it Z-up.
-                        physx::PxQuat pxQuat = PxMathConvert(
-                            AZ::Quaternion::CreateFromEulerAnglesRadians(AZ::Vector3(AZ::Constants::HalfPi, AZ::Constants::HalfPi, 0.0f)));
-                        physx::PxTransform pxHeightfieldTransform = physx::PxTransform(PxMathConvert(offset), pxQuat);
-                        shape->setLocalPose(pxHeightfieldTransform);
-                    }
->>>>>>> 441b3344
 
             // Handle a possible misconfiguration when a shape is set to be both simulated & trigger. This is illegal in PhysX.
             shape->setFlag(physx::PxShapeFlag::eSIMULATION_SHAPE, colliderConfiguration.m_isSimulated && !colliderConfiguration.m_isTrigger);
