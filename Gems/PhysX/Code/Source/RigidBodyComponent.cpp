/*
* All or portions of this file Copyright (c) Amazon.com, Inc. or its affiliates or
* its licensors.
*
* For complete copyright and license terms please see the LICENSE at the root of this
* distribution (the "License"). All use of this software is governed by the License,
* or, if provided, by the license below or the license accompanying this file. Do not
* remove or modify any license notices. This file is distributed on an "AS IS" BASIS,
* WITHOUT WARRANTIES OR CONDITIONS OF ANY KIND, either express or implied.
*
*/

#include <PhysX_precompiled.h>

#include <AzCore/std/containers/vector.h>
#include <AzCore/RTTI/BehaviorContext.h>
#include <AzCore/Math/Transform.h>
#include <AzFramework/Physics/Utils.h>
#include <AzFramework/Entity/GameEntityContextBus.h>
#include <AzFramework/Physics/PhysicsScene.h>
#include <AzFramework/Physics/SystemBus.h>
#include <AzFramework/Physics/Common/PhysicsSimulatedBody.h>
#include <PhysX/ColliderComponentBus.h>
#include <PhysX/MathConversion.h>
#include <Source/RigidBodyComponent.h>
#include <Source/Shape.h>
#include <Source/RigidBody.h>

namespace PhysX
{


    void RigidBodyComponent::Reflect(AZ::ReflectContext* context)
    {
        RigidBody::Reflect(context);

        AZ::SerializeContext* serializeContext = azrtti_cast<AZ::SerializeContext*>(context);
        if (serializeContext)
        {
            serializeContext->Class<RigidBodyComponent, AZ::Component>()
                ->Version(1)
                ->Field("RigidBodyConfiguration", &RigidBodyComponent::m_configuration)
            ;
        }

        if (AZ::BehaviorContext* behaviorContext = azrtti_cast<AZ::BehaviorContext*>(context))
        {
            behaviorContext->EBus<Physics::RigidBodyRequestBus>("RigidBodyRequestBus")
                ->Attribute(AZ::Script::Attributes::Scope, AZ::Script::Attributes::ScopeFlags::Common)
                ->Attribute(AZ::Script::Attributes::Module, "physics")
                ->Attribute(AZ::Script::Attributes::Category, "PhysX")
                ->Event("EnablePhysics", &Physics::RigidBodyRequests::EnablePhysics)
                ->Event("DisablePhysics", &RigidBodyRequests::DisablePhysics)
                ->Event("IsPhysicsEnabled", &RigidBodyRequests::IsPhysicsEnabled)
                ->Event("GetCenterOfMassWorld", &RigidBodyRequests::GetCenterOfMassWorld)
                ->Event("GetCenterOfMassLocal", &RigidBodyRequests::GetCenterOfMassLocal)
                ->Event("GetMass", &RigidBodyRequests::GetMass)
                ->Event("GetInverseMass", &RigidBodyRequests::GetInverseMass)
                ->Event("SetMass", &RigidBodyRequests::SetMass)
                ->Event("SetCenterOfMassOffset", &RigidBodyRequests::SetCenterOfMassOffset)

                ->Event("GetLinearVelocity", &RigidBodyRequests::GetLinearVelocity)
                ->Event("SetLinearVelocity", &RigidBodyRequests::SetLinearVelocity)
                ->Event("GetAngularVelocity", &RigidBodyRequests::GetAngularVelocity)
                ->Event("SetAngularVelocity", &RigidBodyRequests::SetAngularVelocity)

                ->Event("GetLinearVelocityAtWorldPoint", &RigidBodyRequests::GetLinearVelocityAtWorldPoint)
                ->Event("ApplyLinearImpulse", &RigidBodyRequests::ApplyLinearImpulse)
                ->Event("ApplyLinearImpulseAtWorldPoint", &RigidBodyRequests::ApplyLinearImpulseAtWorldPoint)
                ->Event("ApplyAngularImpulse", &RigidBodyRequests::ApplyAngularImpulse)

                ->Event("GetLinearDamping", &RigidBodyRequests::GetLinearDamping)
                ->Event("SetLinearDamping", &RigidBodyRequests::SetLinearDamping)
                ->Event("GetAngularDamping", &RigidBodyRequests::GetAngularDamping)
                ->Event("SetAngularDamping", &RigidBodyRequests::SetAngularDamping)

                ->Event("IsAwake", &RigidBodyRequests::IsAwake)
                ->Event("ForceAsleep", &RigidBodyRequests::ForceAsleep)
                ->Event("ForceAwake", &RigidBodyRequests::ForceAwake)
                ->Event("GetSleepThreshold", &RigidBodyRequests::GetSleepThreshold)
                ->Event("SetSleepThreshold", &RigidBodyRequests::SetSleepThreshold)

                ->Event("IsKinematic", &RigidBodyRequests::IsKinematic)
                ->Event("SetKinematic", &RigidBodyRequests::SetKinematic)
                ->Event("SetKinematicTarget", &RigidBodyRequests::SetKinematicTarget)

                ->Event("IsGravityEnabled", &RigidBodyRequests::IsGravityEnabled)
                ->Event("SetGravityEnabled", &RigidBodyRequests::SetGravityEnabled)
                ->Event("SetSimulationEnabled", &RigidBodyRequests::SetSimulationEnabled)

                ->Event("GetAabb", &RigidBodyRequests::GetAabb)
            ;

            behaviorContext->Class<RigidBodyComponent>()->RequestBus("RigidBodyRequestBus");
        }
    }

    RigidBodyComponent::RigidBodyComponent()
    {
        InitPhysicsTickHandler();
    }

    RigidBodyComponent::RigidBodyComponent(const AzPhysics::RigidBodyConfiguration& config, AzPhysics::SceneHandle sceneHandle)
        : m_configuration(config)
        , m_attachedSceneHandle(sceneHandle)
    {
        InitPhysicsTickHandler();
    }

    void RigidBodyComponent::Init()
    {
    }

    void RigidBodyComponent::SetupConfiguration()
    {
        // Get necessary information from the components and fill up the configuration structure
        auto entityId = GetEntityId();

        AZ::Transform lyTransform = AZ::Transform::CreateIdentity();
        AZ::TransformBus::EventResult(lyTransform, entityId, &AZ::TransformInterface::GetWorldTM);
        m_configuration.m_position = lyTransform.GetTranslation();
        m_configuration.m_orientation = lyTransform.GetRotation();
        m_configuration.m_entityId = entityId;
        m_configuration.m_debugName = GetEntity()->GetName();
    }

    void RigidBodyComponent::Activate()
    {
        if (m_attachedSceneHandle == AzPhysics::InvalidSceneHandle)
        {
            Physics::DefaultWorldBus::BroadcastResult(m_attachedSceneHandle, &Physics::DefaultWorldRequests::GetDefaultSceneHandle);
        }
        
        AZ::TransformBus::EventResult(m_staticTransformAtActivation, GetEntityId(), &AZ::TransformInterface::IsStaticTransform);

        if (m_staticTransformAtActivation)
        {
            AZ_Warning("PhysX Rigid Body Component", false, "It is not valid to have a PhysX Rigid Body Component "
                "when the Transform Component is marked static.  Entity \"%s\" will behave as a static rigid body.",
                GetEntity()->GetName().c_str());

            // If we never connect to the rigid body request bus, then that bus will have no handler and we will behave
            // as if there were no rigid body component, i.e. a static rigid body will be created, which is the behaviour
            // we want if the transform component static checkbox is ticked.
            return;
        }


        AzFramework::EntityContextId gameContextId = AzFramework::EntityContextId::CreateNull();
        AzFramework::GameEntityContextRequestBus::BroadcastResult(gameContextId, &AzFramework::GameEntityContextRequestBus::Events::GetGameEntityContextId);

        // Determine if we're currently instantiating a slice
        // During slice instantiation, it's possible this entity will be activated before its parent. To avoid this, we want to wait to enable physics
        // until the entire slice has been instantiated. To do so, we start listening to the EntityContextEventBus for an OnSliceInstantiated event
        AZ::Data::AssetId instantiatingAsset;
        instantiatingAsset.SetInvalid();
        AzFramework::SliceEntityOwnershipServiceRequestBus::EventResult(instantiatingAsset, gameContextId,
            &AzFramework::SliceEntityOwnershipServiceRequestBus::Events::CurrentlyInstantiatingSlice);

        if (instantiatingAsset.IsValid())
        {
            // Start listening for game context events
            if (!gameContextId.IsNull())
            {
                AzFramework::SliceGameEntityOwnershipServiceNotificationBus::Handler::BusConnect();
            }
        }
        else
        {
            // Create and setup rigid body & associated bus handlers
            CreatePhysics();
            // Add to world
            EnablePhysics();
        }
    }

    void RigidBodyComponent::Deactivate()
    {
        if (m_staticTransformAtActivation)
        {
            return;
        }

        if (auto* sceneInterface = AZ::Interface<AzPhysics::SceneInterface>::Get())
        {
            sceneInterface->RemoveSimulatedBody(m_attachedSceneHandle, m_rigidBodyHandle);
        }

        Physics::RigidBodyRequestBus::Handler::BusDisconnect();
        AzPhysics::SimulatedBodyComponentRequestsBus::Handler::BusDisconnect();
        AZ::TransformNotificationBus::MultiHandler::BusDisconnect();
        m_sceneFinishSimHandler.Disconnect();
        AZ::TickBus::Handler::BusDisconnect();
    }

    void RigidBodyComponent::OnTick(float deltaTime, AZ::ScriptTimePoint /*currentTime*/)
    {
        if (m_configuration.m_interpolateMotion)
        {
            AZ::Vector3 newPosition = AZ::Vector3::CreateZero();
            AZ::Quaternion newRotation = AZ::Quaternion::CreateIdentity();
            m_interpolator->GetInterpolated(newPosition, newRotation, deltaTime);

            AZ::TransformBus::Event(GetEntityId(), &AZ::TransformInterface::SetRotationQuaternion, newRotation);
            AZ::TransformBus::Event(GetEntityId(), &AZ::TransformInterface::SetWorldTranslation, newPosition);
        }
    }

    int RigidBodyComponent::GetTickOrder()
    {
        return AZ::ComponentTickBus::TICK_PHYSICS;
    }

    void RigidBodyComponent::InitPhysicsTickHandler()
    {
        m_sceneFinishSimHandler = AzPhysics::SceneEvents::OnSceneSimulationFinishHandler([this](
            [[maybe_unused]] AzPhysics::SceneHandle sceneHandle,
            float fixedDeltatime
            )
            {
                this->PostPhysicsTick(fixedDeltatime);
            }, aznumeric_cast<int32_t>(AzPhysics::SceneEvents::PhysicsStartFinishSimulationPriority::Physics));
    }

    void RigidBodyComponent::PostPhysicsTick(float fixedDeltaTime)
    {
        // When transform changes, Kinematic Target is updated with the new transform, so don't set the transform again.
        // But in the case of setting the Kinematic Target directly, the transform needs to reflect the new kinematic target
        //    User sets kinematic Target ---> Update transform
        //    User sets transform        ---> Update kinematic target

        if (!IsPhysicsEnabled() || (IsKinematic() && !m_isLastMovementFromKinematicSource))
        {
            return;
        }

        auto* sceneInterface = AZ::Interface<AzPhysics::SceneInterface>::Get();
        if (sceneInterface == nullptr)
        {
            AZ_Error("RigidBodyComponent", false, "PostPhysicsTick, SceneInterface is null");
            return;
        }

        AzPhysics::SimulatedBody* rigidBody =
            sceneInterface->GetSimulatedBodyFromHandle(m_attachedSceneHandle, m_rigidBodyHandle);
        if (rigidBody == nullptr)
        {
            AZ_Error("RigidBodyComponent", false, "Unable to retrieve simulated rigid body");
            return;
        }
        
        AZ::Transform transform = rigidBody->GetTransform();
        if (m_configuration.m_interpolateMotion)
        {
            m_interpolator->SetTarget(transform.GetTranslation(), rigidBody->GetOrientation(), fixedDeltaTime);
        }
        else
        {
<<<<<<< HEAD
            AZ::TransformBus::Event(GetEntityId(), &AZ::TransformInterface::SetRotationQuaternion, m_rigidBody->GetOrientation());
            AZ::TransformBus::Event(GetEntityId(), &AZ::TransformInterface::SetWorldTranslation, m_rigidBody->GetPosition());
=======
            // Maintain scale (this must be precise).
            AZ::Transform entityTransform = AZ::Transform::Identity();
            AZ::TransformBus::EventResult(entityTransform, GetEntityId(), &AZ::TransformInterface::GetWorldTM);
            transform.MultiplyByScale(m_initialScale);

            AZ::TransformBus::Event(GetEntityId(), &AZ::TransformInterface::SetWorldTM, transform);
>>>>>>> 85feef74
        }
        m_isLastMovementFromKinematicSource = false;
    }

    void RigidBodyComponent::OnTransformChanged([[maybe_unused]] const AZ::Transform& local, const AZ::Transform& world)
    {
        // Note: OnTransformChanged is not safe at the moment due to TransformComponent design flaw.
        // It is called when the parent entity is activated after the children causing rigid body
        // to move through the level instantly.
        if (AzPhysics::RigidBody* body = GetRigidBody())
        {
            if (body->m_simulating &&
                (body->IsKinematic() && !m_isLastMovementFromKinematicSource))
            {
                body->SetKinematicTarget(world);
            }
            else if (!body->m_simulating)
            {
                m_rigidBodyTransformNeedsUpdateOnPhysReEnable = true;
            }
        }
    }

    void RigidBodyComponent::CreatePhysics()
    {
        BodyConfigurationComponentBus::EventResult(m_configuration, GetEntityId(), &BodyConfigurationComponentRequests::GetRigidBodyConfiguration);

        // Create rigid body
        SetupConfiguration();
        // Add shapes
        AZStd::vector<AZStd::shared_ptr<Physics::Shape>> shapes;
        ColliderComponentRequestBus::EnumerateHandlersId(GetEntityId(), [&shapes](ColliderComponentRequests* handler)
            {
                AZStd::vector<AZStd::shared_ptr<Physics::Shape>> newShapes = handler->GetShapes();
                shapes.insert(shapes.end(), newShapes.begin(), newShapes.end());
                return true;
            });
        m_configuration.m_colliderAndShapeData = shapes;

        auto* sceneInterface = AZ::Interface<AzPhysics::SceneInterface>::Get();
        if (sceneInterface != nullptr)
        {
            m_configuration.m_startSimulationEnabled = false; //enable physics will enable this when called.
            m_rigidBodyHandle = sceneInterface->AddSimulatedBody(m_attachedSceneHandle, &m_configuration);
        }

        // Listen to the PhysX system for events concerning this entity.
        if (sceneInterface != nullptr)
        {
            sceneInterface->RegisterSceneSimulationFinishHandler(m_attachedSceneHandle, m_sceneFinishSimHandler);
        }
        AZ::TickBus::Handler::BusConnect();
        AZ::TransformNotificationBus::MultiHandler::BusConnect(GetEntityId());
        Physics::RigidBodyRequestBus::Handler::BusConnect(GetEntityId());
        AzPhysics::SimulatedBodyComponentRequestsBus::Handler::BusConnect(GetEntityId());
    }

    void RigidBodyComponent::EnablePhysics()
    {
        if (IsPhysicsEnabled())
        {
            return;
        }

        auto* sceneInterface = AZ::Interface<AzPhysics::SceneInterface>::Get();
        if (sceneInterface == nullptr)
        {
            AZ_Error("RigidBodyComponent", false, "Unable to enable physics, SceneInterface is null");
            return;
        }
        SetSimulationEnabled(true);

        AZ::Transform transform = AZ::Transform::CreateIdentity();
        AZ::TransformBus::EventResult(transform, GetEntityId(), &AZ::TransformInterface::GetWorldTM);
        if (m_rigidBodyTransformNeedsUpdateOnPhysReEnable)
        {
            if (AzPhysics::SimulatedBody* body =
                sceneInterface->GetSimulatedBodyFromHandle(m_attachedSceneHandle, m_rigidBodyHandle))
            {
                body->SetTransform(transform);
            }
            m_rigidBodyTransformNeedsUpdateOnPhysReEnable = false;
        }

        AZ::Quaternion rotation = AZ::Quaternion::CreateIdentity();
        AZ::TransformBus::EventResult(rotation, GetEntityId(), &AZ::TransformInterface::GetWorldRotationQuaternion);

        m_interpolator = std::make_unique<TransformForwardTimeInterpolator>();
        m_interpolator->Reset(transform.GetTranslation(), rotation);

        Physics::RigidBodyNotificationBus::Event(GetEntityId(), &Physics::RigidBodyNotificationBus::Events::OnPhysicsEnabled);
    }

    void RigidBodyComponent::DisablePhysics()
    {
        SetSimulationEnabled(false);

        Physics::RigidBodyNotificationBus::Event(GetEntityId(), &Physics::RigidBodyNotificationBus::Events::OnPhysicsDisabled);
    }

    bool RigidBodyComponent::IsPhysicsEnabled() const
    {
        if (const AzPhysics::RigidBody* body = GetRigidBodyConst())
        {
            return body->m_simulating;
        }
        return false;
    }

    void RigidBodyComponent::ApplyLinearImpulse(const AZ::Vector3& impulse)
    {
        if (AzPhysics::RigidBody* body = GetRigidBody())
        {
            body->ApplyLinearImpulse(impulse);
        }
    }

    void RigidBodyComponent::ApplyLinearImpulseAtWorldPoint(const AZ::Vector3& impulse, const AZ::Vector3& worldSpacePoint)
    {
        if (AzPhysics::RigidBody* body = GetRigidBody())
        {
            body->ApplyLinearImpulseAtWorldPoint(impulse, worldSpacePoint);
        }
    }

    void RigidBodyComponent::ApplyAngularImpulse(const AZ::Vector3& impulse)
    {
        if (AzPhysics::RigidBody* body = GetRigidBody())
        {
            body->ApplyAngularImpulse(impulse);
        }
    }

    AZ::Vector3 RigidBodyComponent::GetLinearVelocity() const
    {
        if (const AzPhysics::RigidBody* body = GetRigidBodyConst())
        {
            return body->GetLinearVelocity();
        }
        return AZ::Vector3::CreateZero();
    }

    void RigidBodyComponent::SetLinearVelocity(const AZ::Vector3& velocity)
    {
        if (AzPhysics::RigidBody* body = GetRigidBody())
        {
            body->SetLinearVelocity(velocity);
        }
    }

    AZ::Vector3 RigidBodyComponent::GetAngularVelocity() const
    {
        if (const AzPhysics::RigidBody* body = GetRigidBodyConst())
        {
            return body->GetAngularVelocity();
        }
        return AZ::Vector3::CreateZero();
    }

    void RigidBodyComponent::SetAngularVelocity(const AZ::Vector3& angularVelocity)
    {
        if (AzPhysics::RigidBody* body = GetRigidBody())
        {
            body->SetAngularVelocity(angularVelocity);
        }
    }

    AZ::Vector3 RigidBodyComponent::GetLinearVelocityAtWorldPoint(const AZ::Vector3& worldPoint) const
    {
        if (const AzPhysics::RigidBody* body = GetRigidBodyConst())
        {
            return body->GetLinearVelocityAtWorldPoint(worldPoint);
        }
        return AZ::Vector3::CreateZero();
    }

    AZ::Vector3 RigidBodyComponent::GetCenterOfMassWorld() const
    {
        if (const AzPhysics::RigidBody* body = GetRigidBodyConst())
        {
            return body->GetCenterOfMassWorld();
        }
        return AZ::Vector3::CreateZero();
    }

    AZ::Vector3 RigidBodyComponent::GetCenterOfMassLocal() const
    {
        if (const AzPhysics::RigidBody* body = GetRigidBodyConst())
        {
            return body->GetCenterOfMassLocal();
        }
        return AZ::Vector3::CreateZero();
    }

    AZ::Matrix3x3 RigidBodyComponent::GetInverseInertiaWorld() const
    {
        if (const AzPhysics::RigidBody* body = GetRigidBodyConst())
        {
            return body->GetInverseInertiaWorld();
        }
        return AZ::Matrix3x3::CreateZero();
    }

    AZ::Matrix3x3 RigidBodyComponent::GetInverseInertiaLocal() const
    {
        if (const AzPhysics::RigidBody* body = GetRigidBodyConst())
        {
            return body->GetInverseInertiaLocal();
        }
        return AZ::Matrix3x3::CreateZero();
    }

    float RigidBodyComponent::GetMass() const
    {
        if (const AzPhysics::RigidBody* body = GetRigidBodyConst())
        {
            return body->GetMass();
        }
        return 0.0f;
    }

    float RigidBodyComponent::GetInverseMass() const
    {
        if (const AzPhysics::RigidBody* body = GetRigidBodyConst())
        {
            return body->GetInverseMass();
        }
        return 0.0f;
    }

    void RigidBodyComponent::SetMass(float mass)
    {
        if (AzPhysics::RigidBody* body = GetRigidBody())
        {
            body->SetMass(mass);
        }
    }

    void RigidBodyComponent::SetCenterOfMassOffset(const AZ::Vector3& comOffset)
    {
        if (AzPhysics::RigidBody* body = GetRigidBody())
        {
            body->SetCenterOfMassOffset(comOffset);
        }
    }

    float RigidBodyComponent::GetLinearDamping() const
    {
        if (const AzPhysics::RigidBody* body = GetRigidBodyConst())
        {
            return body->GetLinearDamping();
        }
        return 0.0f;
    }

    void RigidBodyComponent::SetLinearDamping(float damping)
    {
        if (AzPhysics::RigidBody* body = GetRigidBody())
        {
            body->SetLinearDamping(damping);
        }
    }

    float RigidBodyComponent::GetAngularDamping() const
    {
        if (const AzPhysics::RigidBody* body = GetRigidBodyConst())
        {
            return body->GetAngularDamping();
        }
        return 0.0f;
    }

    void RigidBodyComponent::SetAngularDamping(float damping)
    {
        if (AzPhysics::RigidBody* body = GetRigidBody())
        {
            body->SetAngularDamping(damping);
        }
    }

    bool RigidBodyComponent::IsAwake() const
    {
        if (const AzPhysics::RigidBody* body = GetRigidBodyConst())
        {
            return body->IsAwake();
        }
        return false;
    }

    void RigidBodyComponent::ForceAsleep()
    {
        if (AzPhysics::RigidBody* body = GetRigidBody())
        {
            body->ForceAsleep();
        }
    }

    void RigidBodyComponent::ForceAwake()
    {
        if (AzPhysics::RigidBody* body = GetRigidBody())
        {
            body->ForceAwake();
        }
    }

    bool RigidBodyComponent::IsKinematic() const
    {
        if (const AzPhysics::RigidBody* body = GetRigidBodyConst())
        {
            return body->IsKinematic();
        }
        return false;
    }

    void RigidBodyComponent::SetKinematic(bool kinematic)
    {
        if (AzPhysics::RigidBody* body = GetRigidBody())
        {
            body->SetKinematic(kinematic);
        }
    }

    void RigidBodyComponent::SetKinematicTarget(const AZ::Transform& targetPosition)
    {
        m_isLastMovementFromKinematicSource = true;
        if (AzPhysics::RigidBody* body = GetRigidBody())
        {
            body->SetKinematicTarget(targetPosition);
        }
    }

    bool RigidBodyComponent::IsGravityEnabled() const
    {
        if (const AzPhysics::RigidBody* body = GetRigidBodyConst())
        {
            return body->IsGravityEnabled();
        }
        return false;
    }

    void RigidBodyComponent::SetGravityEnabled(bool enabled)
    {
        if (AzPhysics::RigidBody* body = GetRigidBody())
        {
            body->SetGravityEnabled(enabled);
        }
    }

    void RigidBodyComponent::SetSimulationEnabled(bool enabled)
    {
        if (auto* sceneInterface = AZ::Interface<AzPhysics::SceneInterface>::Get())
        {
            if (enabled)
            {
                sceneInterface->EnableSimulationOfBody(m_attachedSceneHandle, m_rigidBodyHandle);
            }
            else
            {
                sceneInterface->DisableSimulationOfBody(m_attachedSceneHandle, m_rigidBodyHandle);
            }
        }
    }

    float RigidBodyComponent::GetSleepThreshold() const
    {
        if (const AzPhysics::RigidBody* body = GetRigidBodyConst())
        {
            return body->GetSleepThreshold();
        }
        return 0.0f;
    }

    void RigidBodyComponent::SetSleepThreshold(float threshold)
    {
        if (AzPhysics::RigidBody* body = GetRigidBody())
        {
            body->SetSleepThreshold(threshold);
        }
    }

    AZ::Aabb RigidBodyComponent::GetAabb() const
    {
        if (const AzPhysics::RigidBody* body = GetRigidBodyConst())
        {
            return body->GetAabb();
        }
        return  AZ::Aabb::CreateNull();
    }

    AzPhysics::RigidBody* RigidBodyComponent::GetRigidBody()
    {
        return azdynamic_cast<AzPhysics::RigidBody*>(GetSimulatedBody());
    }

    AzPhysics::SimulatedBody* RigidBodyComponent::GetSimulatedBody()
    {
        if (auto* sceneInterface = AZ::Interface<AzPhysics::SceneInterface>::Get())
        {
            return sceneInterface->GetSimulatedBodyFromHandle(m_attachedSceneHandle, m_rigidBodyHandle);
        }
        return nullptr;
    }

    const AzPhysics::RigidBody* RigidBodyComponent::GetRigidBodyConst() const
    {
        if (auto* sceneInterface = AZ::Interface<AzPhysics::SceneInterface>::Get())
        {
            return azdynamic_cast<AzPhysics::RigidBody*>(
                sceneInterface->GetSimulatedBodyFromHandle(m_attachedSceneHandle, m_rigidBodyHandle));
        }
        return nullptr;
    }

    AzPhysics::SimulatedBodyHandle RigidBodyComponent::GetSimulatedBodyHandle() const
    {
        return m_rigidBodyHandle;
    }

    AzPhysics::SceneQueryHit RigidBodyComponent::RayCast(const AzPhysics::RayCastRequest& request)
    {
        if (AzPhysics::RigidBody* body = GetRigidBody())
        {
            return body->RayCast(request);
        }
        return AzPhysics::SceneQueryHit();
    }

    void RigidBodyComponent::OnSliceInstantiated(const AZ::Data::AssetId&, const AZ::SliceComponent::SliceInstanceAddress&,
        const AzFramework::SliceInstantiationTicket&)
    {
        CreatePhysics();
        EnablePhysics();
        AzFramework::SliceGameEntityOwnershipServiceNotificationBus::Handler::BusDisconnect();
    }

    void RigidBodyComponent::OnSliceInstantiationFailed(const AZ::Data::AssetId&, const AzFramework::SliceInstantiationTicket&)
    {
        // Enable physics even in the case of instantiation failure. If we've made it this far, the
        // entity is valid and should be activated normally.
        CreatePhysics();
        EnablePhysics();
        AzFramework::SliceGameEntityOwnershipServiceNotificationBus::Handler::BusDisconnect();
    }


    void TransformForwardTimeInterpolator::Reset(const AZ::Vector3& position, const AZ::Quaternion& rotation)
    {
        m_currentRealTime = m_currentFixedTime = 0.0f;
        m_integralTime = 0;

        m_targetTranslation = AZ::LinearlyInterpolatedSample<AZ::Vector3>();
        m_targetRotation = AZ::LinearlyInterpolatedSample<AZ::Quaternion>();

        m_targetTranslation.SetNewTarget(position, 1);
        m_targetTranslation.GetInterpolatedValue(1);

        m_targetRotation.SetNewTarget(rotation, 1);
        m_targetRotation.GetInterpolatedValue(1);
    }

    void TransformForwardTimeInterpolator::SetTarget(const AZ::Vector3& position, const AZ::Quaternion& rotation, float fixedDeltaTime)
    {
        m_currentFixedTime += fixedDeltaTime;
        AZ::u32 currentIntegral = FloatToIntegralTime(m_currentFixedTime + fixedDeltaTime * 2.0f);

        m_targetTranslation.SetNewTarget(position, currentIntegral);
        m_targetRotation.SetNewTarget(rotation, currentIntegral);

        static const float resetTimeThreshold = 1.0f;

        if (m_currentFixedTime > resetTimeThreshold)
        {
            m_currentFixedTime -= resetTimeThreshold;
            m_currentRealTime -= resetTimeThreshold;
            m_integralTime += static_cast<AZ::u32>(FloatToIntegralResolution * resetTimeThreshold);
        }
    }

    void TransformForwardTimeInterpolator::GetInterpolated(AZ::Vector3& position, AZ::Quaternion& rotation, float realDeltaTime)
    {
        m_currentRealTime += realDeltaTime;

        AZ::u32 currentIntegral = FloatToIntegralTime(m_currentRealTime);

        position = m_targetTranslation.GetInterpolatedValue(currentIntegral);
        rotation = m_targetRotation.GetInterpolatedValue(currentIntegral);
    }
} // namespace PhysX<|MERGE_RESOLUTION|>--- conflicted
+++ resolved
@@ -256,17 +256,8 @@
         }
         else
         {
-<<<<<<< HEAD
             AZ::TransformBus::Event(GetEntityId(), &AZ::TransformInterface::SetRotationQuaternion, m_rigidBody->GetOrientation());
             AZ::TransformBus::Event(GetEntityId(), &AZ::TransformInterface::SetWorldTranslation, m_rigidBody->GetPosition());
-=======
-            // Maintain scale (this must be precise).
-            AZ::Transform entityTransform = AZ::Transform::Identity();
-            AZ::TransformBus::EventResult(entityTransform, GetEntityId(), &AZ::TransformInterface::GetWorldTM);
-            transform.MultiplyByScale(m_initialScale);
-
-            AZ::TransformBus::Event(GetEntityId(), &AZ::TransformInterface::SetWorldTM, transform);
->>>>>>> 85feef74
         }
         m_isLastMovementFromKinematicSource = false;
     }
