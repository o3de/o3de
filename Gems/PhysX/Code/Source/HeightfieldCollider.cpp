/*
 * Copyright (c) Contributors to the Open 3D Engine Project.
 * For complete copyright and license terms please see the LICENSE at the root of this distribution.
 *
 * SPDX-License-Identifier: Apache-2.0 OR MIT
 *
 */

#include <AzCore/Component/TransformBus.h>
#include <AzCore/Console/IConsole.h>
#include <AzCore/Jobs/JobFunction.h>
#include <AzCore/Jobs/MultipleDependentJob.h>
#include <AzCore/std/smart_ptr/make_shared.h>
#include <AzCore/std/utility/as_const.h>
#include <AzFramework/Physics/Configuration/StaticRigidBodyConfiguration.h>
#include <AzFramework/Physics/ColliderComponentBus.h>
#include <AzFramework/Physics/SimulatedBodies/StaticRigidBody.h>
#include <AzFramework/Physics/Shape.h>
#include <AzFramework/Physics/SystemBus.h>
#include <Source/HeightfieldCollider.h>
#include <System/PhysXSystem.h>
#include <Source/RigidBodyStatic.h>
#include <Source/Shape.h>
#include <Source/Utils.h>
#include <PhysX/Material/PhysXMaterial.h>


namespace PhysX
{
    AZ_CVAR(size_t, physx_heightfieldColliderUpdateRegionSize, 512 * 512, nullptr,
        AZ::ConsoleFunctorFlags::Null,
        "Max size of a heightfield collider update region in heightfield points, used for partitioning updates for faster cancellation. "
        "Each update will be the largest number of heightfield rows that stays below this total point count threshold.");

    // The HeightfieldUpdateJobContext is an extremely simplified way to manage the background update jobs.
    // On any heightfield change, the collider code will cancel any update job that's currently running, wait for it
    // to complete, and then start a new update job.
    // Also, on HeightfieldCollider destruction, any running jobs will get canceled and block on completion.
    // Eventually, this could get migrated to a more complex system that allows for overlapping jobs, or potentially using a queue
    // of regions to update in a currently-running job.
    void HeightfieldCollider::HeightfieldUpdateJobContext::Cancel()
    {
        m_isCanceled = true;
    }

    bool HeightfieldCollider::HeightfieldUpdateJobContext::IsCanceled() const
    {
        return m_isCanceled;
    }

    void HeightfieldCollider::HeightfieldUpdateJobContext::OnRefreshStart()
    {
        // When the update job starts, track that it has started and that we shouldn't cancel anything yet.
        AZStd::unique_lock<AZStd::mutex> lock(m_jobsRunningNotificationMutex);
        m_isCanceled = false;
        m_refreshInProgress = true;
    }

    void HeightfieldCollider::HeightfieldUpdateJobContext::OnRefreshComplete()
    {
        // On completion, track that the job has finished, and notify any listneers that it's done.
        {
            AZStd::unique_lock<AZStd::mutex> lock(m_jobsRunningNotificationMutex);
            m_refreshInProgress = false;
        }
        m_jobsRunning.notify_all();
    }

    void HeightfieldCollider::HeightfieldUpdateJobContext::BlockUntilComplete()
    {
        // Block until the update job completes (or don't block at all if the job never ran)
        AZStd::unique_lock<AZStd::mutex> lock(m_jobsRunningNotificationMutex);
        m_jobsRunning.wait(
            lock,
            [this]
            {
                return !m_refreshInProgress;
            });
    }


    HeightfieldCollider::DirtyHeightfieldRegion::DirtyHeightfieldRegion()
    {
        SetNull();
    }

    void HeightfieldCollider::DirtyHeightfieldRegion::SetNull()
    {
        m_minRowVertex = AZStd::numeric_limits<size_t>::max();
        m_minColumnVertex = AZStd::numeric_limits<size_t>::max();
        m_maxRowVertex = AZStd::numeric_limits<size_t>::lowest();
        m_maxColumnVertex = AZStd::numeric_limits<size_t>::lowest();
    }

    void HeightfieldCollider::DirtyHeightfieldRegion::AddAabb(const AZ::Aabb& dirtyRegion, AZ::EntityId entityId)
    {
        size_t startRowVertex = 0;
        size_t startColumnVertex = 0;
        size_t numRowVertices = 0;
        size_t numColumnVertices = 0;

        Physics::HeightfieldProviderRequestsBus::Event(
            entityId,
            &Physics::HeightfieldProviderRequestsBus::Events::GetHeightfieldIndicesFromRegion,
            dirtyRegion,
            startColumnVertex,
            startRowVertex,
            numColumnVertices,
            numRowVertices);

        m_minRowVertex = AZStd::min(m_minRowVertex, startRowVertex);
        m_minColumnVertex = AZStd::min(m_minColumnVertex, startColumnVertex);
        // Note that if the heightfield size has decreased, these numbers can end up larger than the total current heightfield size.
        m_maxRowVertex = AZStd::max(m_maxRowVertex, startRowVertex + numRowVertices);
        m_maxColumnVertex = AZStd::max(m_maxColumnVertex, startColumnVertex + numColumnVertices);
    }



    HeightfieldCollider::HeightfieldCollider(
        AZ::EntityId entityId,
        const AZStd::string& entityName,
        AzPhysics::SceneHandle sceneHandle,
        AZStd::shared_ptr<Physics::ColliderConfiguration> colliderConfig,
        AZStd::shared_ptr<Physics::HeightfieldShapeConfiguration> shapeConfig,
        DataSource dataSourceType)
        : m_entityId(entityId)
        , m_entityName(entityName)
        , m_colliderConfig(colliderConfig)
        , m_shapeConfig(shapeConfig)
        , m_attachedSceneHandle(sceneHandle)
        , m_dataSourceType(dataSourceType)
    {
        m_jobContext = AZStd::make_unique<HeightfieldUpdateJobContext>(AZ::JobContext::GetGlobalContext()->GetJobManager());

        PhysX::ColliderShapeRequestBus::Handler::BusConnect(entityId);
        Physics::HeightfieldProviderNotificationBus::Handler::BusConnect(entityId);
        AzPhysics::SimulatedBodyComponentRequestsBus::Handler::BusConnect(entityId);

        // Make sure that we trigger a refresh on creation. Depending on initialization order, there might not be any other
        // refreshes that occur.
        RefreshHeightfield(Physics::HeightfieldProviderNotifications::HeightfieldChangeMask::Settings, AZ::Aabb::CreateNull());
    }

    HeightfieldCollider::~HeightfieldCollider()
    {
        AzPhysics::SimulatedBodyComponentRequestsBus::Handler::BusDisconnect();
        Physics::HeightfieldProviderNotificationBus::Handler::BusDisconnect();
        PhysX::ColliderShapeRequestBus::Handler::BusDisconnect();

        // Make sure any heightfield collider jobs that are running finish up before we destroy ourselves.
        m_jobContext->Cancel();
        m_jobContext->BlockUntilComplete();

        ClearHeightfield();

        m_jobContext.reset();
    }

    void HeightfieldCollider::BlockOnPendingJobs()
    {
        m_jobContext->BlockUntilComplete();
    }

    // ColliderShapeRequestBus
    AZ::Aabb HeightfieldCollider::GetColliderShapeAabb()
    {
        // Get the Collider AABB directly from the heightfield provider.
        AZ::Aabb colliderAabb = AZ::Aabb::CreateNull();
        Physics::HeightfieldProviderRequestsBus::EventResult(
            colliderAabb, m_entityId, &Physics::HeightfieldProviderRequestsBus::Events::GetHeightfieldAabb);

        return colliderAabb;
    }

    // Physics::HeightfieldProviderNotificationBus
    void HeightfieldCollider::OnHeightfieldDataChanged(
        const AZ::Aabb& dirtyRegion, const Physics::HeightfieldProviderNotifications::HeightfieldChangeMask changeMask)
    {
        RefreshHeightfield(changeMask, dirtyRegion);
    }

    void HeightfieldCollider::ClearHeightfield()
    {
        // There are two references to the heightfield data, we need to clear both to make the heightfield clear out and deallocate:
        // - The simulated body has a pointer to the shape, which has a GeometryHolder, which has the Heightfield inside it
        // - The shape config is also holding onto a pointer to the Heightfield

        // We remove the simulated body first, since we don't want the heightfield to exist any more.
        if (auto* sceneInterface = AZ::Interface<AzPhysics::SceneInterface>::Get();
            sceneInterface && m_staticRigidBodyHandle != AzPhysics::InvalidSimulatedBodyHandle)
        {
            sceneInterface->RemoveSimulatedBody(m_attachedSceneHandle, m_staticRigidBodyHandle);
        }

        // Now we can safely clear out the cached heightfield pointer.
        m_shapeConfig->SetCachedNativeHeightfield(nullptr);
    }

    void HeightfieldCollider::InitStaticRigidBody(const AZ::Transform& baseTransform)
    {
        // Set the rigid body's position and orientation to match the entity's position and orientation.
        AzPhysics::StaticRigidBodyConfiguration configuration;
        configuration.m_orientation = baseTransform.GetRotation();
        configuration.m_position = baseTransform.GetTranslation();
        configuration.m_entityId = m_entityId;
        configuration.m_debugName = m_entityName;

        AzPhysics::ShapeColliderPairList colliderShapePairs{ AzPhysics::ShapeColliderPair(m_colliderConfig, m_shapeConfig) };
        configuration.m_colliderAndShapeData = colliderShapePairs;

        // Get the transform from the HeightfieldProvider.  Because rotation and scale can indirectly affect how the heightfield itself
        // is computed and the size of the heightfield, and the heightfield might snap or clamp to grids, it's possible that the
        // HeightfieldProvider will provide a different transform back to us than the one that's directly on that entity.
        AZ::Transform transform = AZ::Transform::CreateIdentity();
        Physics::HeightfieldProviderRequestsBus::EventResult(
            transform, m_entityId, &Physics::HeightfieldProviderRequestsBus::Events::GetHeightfieldTransform);

        // Because the heightfield's transform may not match the entity's transform, use the heightfield transform
        // to generate an offset rotation/position from the entity's transform for the collider configuration.
        m_colliderConfig->m_rotation = transform.GetRotation() * baseTransform.GetRotation().GetInverseFull();
        m_colliderConfig->m_position =
            m_colliderConfig->m_rotation.TransformVector(transform.GetTranslation() - baseTransform.GetTranslation());

        // Update material selection from the mapping
        Utils::SetMaterialsFromHeightfieldProvider(m_entityId, m_colliderConfig->m_materialSlots);

        // Create a new simulated body in the world from the given collision / shape configuration.
        if (auto* sceneInterface = AZ::Interface<AzPhysics::SceneInterface>::Get())
        {
            m_staticRigidBodyHandle = sceneInterface->AddSimulatedBody(m_attachedSceneHandle, &configuration);
        }
    }

<<<<<<< HEAD
    void HeightfieldCollider::UpdateShapeConfigRows(
        AZ::Job* updateCompleteJob, size_t startColumn, size_t startRow, size_t numColumns, size_t numRows)
    {
        // This method is called by an update job to update a portion of the heightfield shape configuration to contain the latest
        // heightfield data.

        // This callback is used by UpdateHeightsAndMaterialsAsync to update each point in the heightfield.
        auto modifySample = [this](size_t col, size_t row, const Physics::HeightMaterialPoint& point)
        {
            m_shapeConfig->ModifySample(col, row, point);
        };

        // This callback is triggered when UpdateHeightsAndMaterialsAsync is complete.
        // This triggers our empty UpdateComplete job which is used a placeholder to trigger the other jobs that depend on it completing.
        auto updateComplete = [updateCompleteJob]()
        {
            updateCompleteJob->Start();
        };

        // If we're trying to cancel the update, or there's nothing to update, just trigger the update completion job and return.
        if (m_jobContext->IsCanceled() || (numRows == 0) || (numColumns == 0))
        {
            updateComplete();
            return;
        }

        // Update the shape configuration with the new height and material data for the heightfield.
        // This assumes that the shape configuration already has been created with the correct number of samples.
        Physics::HeightfieldProviderRequestsBus::Event(
            m_entityId, &Physics::HeightfieldProviderRequestsBus::Events::UpdateHeightsAndMaterialsAsync,
            modifySample, updateComplete, startColumn, startRow, numColumns, numRows);
    }

    void HeightfieldCollider::UpdatePhysXHeightfieldRows(
        AzPhysics::Scene* scene, AZStd::shared_ptr<Physics::Shape> shape,
        size_t startColumn, size_t startRow, size_t numColumns, size_t numRows)
    {
        // This method is called by an update job to update a portion of the PhysX heightfield to contain the latest heightfield data.

        if (!m_jobContext->IsCanceled() && (numRows > 0) && (numColumns > 0))
        {
            // Refresh a subset of the PhysX heightfield.
            // This assumes that the shape configuration for this region has already been updated.
            // NOTE: For a given heightfield, only one of these calls should be executed at a time, since the underlying PhysX
            // heightfield has no thread safety protections and modifies min/max height data global to the heightfield on every refresh.
            Utils::RefreshHeightfieldShape(scene, &(*shape), *m_shapeConfig, startColumn, startRow, numColumns, numRows);

            // Reduce our dirty region by the number of rows that we're processing in this piece of the update job chain.
            // We've updated both the shape configuration and the PhysX heightfield at this point, so those rows have completed
            // their update. Even if we cancel the job at this point, we'll only need to reprocess these rows if data in those rows
            // have changed.
            // This dirty region logic assumes that we're updating all dirty columns for a row on every call. If this assumption
            // ever changes, we'll need more complicated dirty region logic to track which columns in each row are dirty.
            m_dirtyRegion.m_minRowVertex = startRow + numRows;
        }
    }

    void HeightfieldCollider::RefreshComplete()
    {
        // This method is called by an update job to signal that the chain of update jobs have completed.

        // If the job hasn't been canceled, notify any listeners that the collider has changed.
        if (!m_jobContext->IsCanceled())
        {
            m_dirtyRegion.SetNull();
            Physics::ColliderComponentEventBus::Event(m_entityId, &Physics::ColliderComponentEvents::OnColliderChanged);
        }

        // Notify the job context that the job is completed, so that anything blocking on job completion knows it can proceed.
        m_jobContext->OnRefreshComplete();
    }


=======
    void HeightfieldCollider::InitStaticRigidBody()
    {
        AZ::Transform baseTransform = AZ::Transform::CreateIdentity();
        AZ::TransformBus::EventResult(baseTransform, m_entityId, &AZ::TransformInterface::GetWorldTM);
        InitStaticRigidBody(baseTransform);
    }

>>>>>>> a733f0a4
    void HeightfieldCollider::RefreshHeightfield(
        const Physics::HeightfieldProviderNotifications::HeightfieldChangeMask changeMask,
        const AZ::Aabb& dirtyRegion)
    {
        using Physics::HeightfieldProviderNotifications;

        // If the change is only about heightfield materials mapping, we can simply update material selection in the heightfield shape
        if (changeMask == Physics::HeightfieldProviderNotifications::HeightfieldChangeMask::SurfaceMapping)
        {
            Physics::MaterialSlots updatedMaterialSlots;
            Utils::SetMaterialsFromHeightfieldProvider(m_entityId, updatedMaterialSlots);

            // Make sure the number of slots is the same.
            // Otherwise the heightfield needs to be rebuilt to support updated indices.
            if (updatedMaterialSlots.GetSlotsCount() ==
                m_colliderConfig->m_materialSlots.GetSlotsCount())
            {
                UpdateHeightfieldMaterialSlots(updatedMaterialSlots);
                return;
            }
        }

        // Early out if Heightfield Collider works only with cached heightfield data
        if (m_dataSourceType == DataSource::UseCachedHeightfield)
        {
            if (m_staticRigidBodyHandle == AzPhysics::InvalidSimulatedBodyHandle
                && m_shapeConfig->GetCachedNativeHeightfield() != nullptr)
            {
                InitStaticRigidBody();
            }

            return;
        }

        AZ::Aabb heightfieldAabb = GetColliderShapeAabb();
        AZ::Aabb requestRegion = dirtyRegion;

        if (!requestRegion.IsValid())
        {
            requestRegion = heightfieldAabb;
        }

        // Early out if the updated region is outside of the heightfield Aabb
        if (heightfieldAabb.IsValid() && heightfieldAabb.Disjoint(requestRegion))
        {
            return;
        }

        // Clamp requested region to the heightfield AABB so that it only references the area we need to update.
        requestRegion.Clamp(heightfieldAabb);

        // There are two refresh possibilities - resizing the area or updating the data.
        // Resize: we need to cancel any running jobs, wait for them to finish, resize the area, and kick them off again.
        //   PhysX heightfields need to have a static number of points, so a resize requires a complete rebuild of the heightfield.
        // Update: technically, we could get more clever with updates, and potentially keep the same job chain running with a running list
        //   of update regions. But for now, we're keeping it simple. Our update job will update in multiples of heightfield rows so
        //   that we can incrementally shrink the update region as we finish updating pieces of it and cancel at a more granular level.
        //   On a new update, we can then cancel the job, grow our update region as needed, and start the job chain back up again.

        // If we don't have a shape configuration yet, or if the configuration itself changed, we need to recreate the entire heightfield.
        bool shouldRecreateHeightfield = (m_shapeConfig == nullptr) ||
            ((changeMask & Physics::HeightfieldProviderNotifications::HeightfieldChangeMask::Settings) ==
             Physics::HeightfieldProviderNotifications::HeightfieldChangeMask::Settings);

        // Check if base configuration parameters have changed. If any of the sizes have changed, we'll recreate the entire heightfield.
        if (!shouldRecreateHeightfield)
        {
            Physics::HeightfieldShapeConfiguration baseConfiguration = Utils::CreateBaseHeightfieldShapeConfiguration(m_entityId);
            shouldRecreateHeightfield = shouldRecreateHeightfield || (baseConfiguration.GetNumRowVertices() != m_shapeConfig->GetNumRowVertices());
            shouldRecreateHeightfield = shouldRecreateHeightfield || (baseConfiguration.GetNumColumnVertices() != m_shapeConfig->GetNumColumnVertices());
            shouldRecreateHeightfield = shouldRecreateHeightfield || (baseConfiguration.GetMinHeightBounds() != m_shapeConfig->GetMinHeightBounds());
            shouldRecreateHeightfield = shouldRecreateHeightfield || (baseConfiguration.GetMaxHeightBounds() != m_shapeConfig->GetMaxHeightBounds());
        }

        // If the update job is running, stop it and wait for it to complete.
        m_jobContext->Cancel();
        m_jobContext->BlockUntilComplete();

        // If our heightfield has changed size, recreate the configuration and initialize it.
        if (shouldRecreateHeightfield)
        {
            // Destroy the existing heightfield. This will completely remove it from the world.
            ClearHeightfield();

            *m_shapeConfig = Utils::CreateBaseHeightfieldShapeConfiguration(m_entityId);
            size_t numSamples = m_shapeConfig->GetNumRowVertices() * m_shapeConfig->GetNumColumnVertices();

            // A heightfield needs to be at least a 1 x 1 square.
            if ((m_shapeConfig->GetNumRowSquares() > 0) && (m_shapeConfig->GetNumColumnSquares() > 0))
            {
                AZStd::vector<Physics::HeightMaterialPoint> samples(numSamples);
                m_shapeConfig->SetSamples(AZStd::move(samples));
            }
        }

        // If our new size is "none", we're done.
        if ((m_shapeConfig->GetNumRowSquares() == 0) || (m_shapeConfig->GetNumColumnSquares() == 0))
        {
            return;
        }

        if (shouldRecreateHeightfield)
        {
            // Create a new rigid body for the heightfield on the main thread. This will ensure that other physics calls can safely
            // request the rigid body even while we're asynchronously updating the heightfield itself on a separate thread.
            InitStaticRigidBody();
        }

        // Add the new request region to our dirty heightfield region
        m_dirtyRegion.AddAabb(requestRegion, m_entityId);

        AZ_Assert(m_dirtyRegion.m_maxRowVertex >= m_dirtyRegion.m_minRowVertex,
            "Invalid dirty region (min=%zu max=%zu)", m_dirtyRegion.m_minRowVertex, m_dirtyRegion.m_maxRowVertex);

        AZ_Assert(m_dirtyRegion.m_maxColumnVertex >= m_dirtyRegion.m_minColumnVertex,
            "Invalid dirty region (min=%zu max=%zu)", m_dirtyRegion.m_maxColumnVertex, m_dirtyRegion.m_minColumnVertex);

        // If our heightfield size has just shrunk and we had a pre-existing dirty region, the max vertex values could be higher than
        // our current size, so clamp them to the current size.
        m_dirtyRegion.m_maxRowVertex = AZStd::min(m_dirtyRegion.m_maxRowVertex, m_shapeConfig->GetNumRowVertices());
        m_dirtyRegion.m_maxColumnVertex = AZStd::min(m_dirtyRegion.m_maxColumnVertex, m_shapeConfig->GetNumColumnVertices());

        size_t startColumn = m_dirtyRegion.m_minColumnVertex;
        size_t numColumns = m_dirtyRegion.m_maxColumnVertex - m_dirtyRegion.m_minColumnVertex;
        size_t numRows = m_dirtyRegion.m_maxRowVertex - m_dirtyRegion.m_minRowVertex;

        auto* physicsSystem = AZ::Interface<AzPhysics::SystemInterface>::Get();
        auto* scene = physicsSystem->GetScene(m_attachedSceneHandle);

        auto shape = GetHeightfieldShape();

        // Get the number of rows to update in each job. We subdivide the region into multiple jobs when processing
        // so that cancellation requests can be detected and processed more quickly. If we just processed a single full dirty region,
        // regardless of size, there would be a lot more work that needs to complete before we could cancel a job.
        const size_t rowsPerUpdate = AZStd::max(physx_heightfieldColliderUpdateRegionSize / numColumns, static_cast<size_t>(1));

        AZStd::vector<AZ::Job*> updateShapeConfigJobs;
        AZStd::vector<AZ::MultipleDependentJob*> updateShapeConfigCompleteJobs;
        AZStd::vector<AZ::Job*> updatePhysXHeightfieldJobs;

        constexpr bool autoDelete = true;

        // The work for refreshing a heightfield is broken up into a series of jobs designed to maximize parallelization, avoid jobs
        // blocking on other jobs, and to respond to cancellation requests reasonably quickly.
        // 
        // For each block of rows being processed we do the following:
        // UpdateShapeConfigJob -> (UpdateHeightsAndMaterialsAsync) -> UpdateShapeConfigCompleteJob -> UpdatePhysXHeightfieldJob
        // i.e. we update the shape configuration, then we update the PhysX Heightfield
        // The final UpdatePhysXHeightfieldJob triggers the RefreshCompleteJob to signify that all the work is completed.
        // 
        // For simplicity in managing the job chain, the entire chain of jobs is still triggered on cancellation, but all
        // of the updating logic is skipped.
        //
        // For better parallelization, we set up the job dependencies to overlap the jobs like this:
        // Usc = UpdateShapeConfigJob
        // Csc = UpdateShapeConfigCompleteJob
        // Uph = UpdatePhysXHeightfieldJob
        // RC  = RefreshCompleteJob
        //
        // Usc1 -> Csc1 -> Usc2 -> Csc2 -> Usc3 -> Csc3
        //             \-> Uph1 ---->  \-> Uph2 ---->  \-> Uph3 -> RC
        // Basically, the UpdateShapeConfig runs in parallel with the UpdatePhysXHeightfield, but each type of update runs sequentially
        // to avoid threading update problems, and the UpdatePhysXHeightfield step can't run until the UpdateShapeConfig step it depends
        // on is complete.

        for (size_t row = 0; row < numRows; row += rowsPerUpdate)
        {
            size_t startRow = m_dirtyRegion.m_minRowVertex + row;
            size_t subregionRows = AZStd::min(m_dirtyRegion.m_maxRowVertex - startRow, rowsPerUpdate);

            // Create the jobs for this set of rows

            auto* updateShapeConfigCompleteJob = aznew AZ::MultipleDependentJob(autoDelete, m_jobContext.get());

            auto* updateShapeConfigJob = AZ::CreateJobFunction(
                AZStd::bind(&HeightfieldCollider::UpdateShapeConfigRows,
                    this, updateShapeConfigCompleteJob, startColumn, startRow, numColumns, subregionRows),
                    autoDelete, m_jobContext.get());

            auto* updatePhysXHeightfieldJob = AZ::CreateJobFunction(
                AZStd::bind(&HeightfieldCollider::UpdatePhysXHeightfieldRows,
                    this, scene, shape, startColumn, startRow, numColumns, subregionRows),
                    autoDelete, m_jobContext.get());

            // Set up the dependencies:
            // UpdateShapeConfigJob 1 -> UpdateShapeConfigCompleteJob 1 -> UpdatePhysXHeightfieldJob 1
            updateShapeConfigJob->SetDependent(updateShapeConfigCompleteJob);
            updateShapeConfigCompleteJob->AddDependent(updatePhysXHeightfieldJob);

            // Set up additional dependencies for all jobs past the first one:
            // UpdateShapeConfigCompleteJob 1 -> UpdateShapeConfigJob 2
            // UpdatePhysXHeightfieldJob 1 -> UpdatePhysXHeightfieldJob 2
            if (!updateShapeConfigCompleteJobs.empty())
            {
                updateShapeConfigCompleteJobs.back()->AddDependent(updateShapeConfigJob);
                updatePhysXHeightfieldJobs.back()->SetDependent(updatePhysXHeightfieldJob);
            }

            // Temporarily store all the jobs we're creating so that we can continue to set up dependencies and start the jobs at the end.
            updateShapeConfigJobs.emplace_back(updateShapeConfigJob);
            updateShapeConfigCompleteJobs.emplace_back(updateShapeConfigCompleteJob);
            updatePhysXHeightfieldJobs.emplace_back(updatePhysXHeightfieldJob);
        }

        if (!updateShapeConfigJobs.empty())
        {
            // Set up the final completion job and dependency:
            // UpdatePhysXHeightfieldJob -> RefreshCompleteJob
            auto* refreshCompleteJob =
                AZ::CreateJobFunction(AZStd::bind(&HeightfieldCollider::RefreshComplete, this), autoDelete, m_jobContext.get());
            updatePhysXHeightfieldJobs.back()->SetDependent(refreshCompleteJob);

            // Track that we're starting our refresh job chain.
            m_jobContext->OnRefreshStart();

            // Start all the jobs except the UpdateShapeConfigCompletion jobs.
            // None of the jobs will actually start until all their dependencies are met, this just "primes" them so that they'll start
            // as soon as they can.
            // The completion jobs are started from the completion callback that's provided to UpdateHeightsAndMaterialsAsync. This 
            // effectively lets us create an implicit dependency on all the jobs created by that API, because until we start the
            // completion jobs, nothing downstream from them can start either.

            for (size_t jobIndex = 0; jobIndex < updateShapeConfigJobs.size(); jobIndex++)
            {
                updateShapeConfigJobs[jobIndex]->Start();
                updatePhysXHeightfieldJobs[jobIndex]->Start();
            }

            refreshCompleteJob->Start();
        }
    }

    void HeightfieldCollider::UpdateHeightfieldMaterialSlots(const Physics::MaterialSlots& updatedMaterialSlots)
    {
        auto* sceneInterface = AZ::Interface<AzPhysics::SceneInterface>::Get();
        AzPhysics::SimulatedBody* simulatedBody =
            sceneInterface->GetSimulatedBodyFromHandle(m_attachedSceneHandle, m_staticRigidBodyHandle);
        if (!simulatedBody)
        {
            return;
        }

        AzPhysics::StaticRigidBody* rigidBody = azdynamic_cast<AzPhysics::StaticRigidBody*>(simulatedBody);

        if (rigidBody->GetShapeCount() != 1)
        {
            AZ_Error(
                "UpdateHeightfieldMaterialSelection", rigidBody->GetShapeCount() == 1,
                "Heightfield collider should have only 1 shape. Count: %d", rigidBody->GetShapeCount());
            return;
        }

        AZStd::shared_ptr<Physics::Shape> shape = rigidBody->GetShape(0);
        PhysX::Shape* physxShape = azdynamic_cast<PhysX::Shape*>(shape.get());

        AZStd::vector<AZStd::shared_ptr<Material>> materials =
            Material::FindOrCreateMaterials(updatedMaterialSlots);

        physxShape->SetPhysXMaterials(materials);

        m_colliderConfig->m_materialSlots = updatedMaterialSlots;
    }

    // SimulatedBodyComponentRequestsBus
    void HeightfieldCollider::EnablePhysics()
    {
        if (IsPhysicsEnabled())
        {
            return;
        }
        if (auto* sceneInterface = AZ::Interface<AzPhysics::SceneInterface>::Get())
        {
            sceneInterface->EnableSimulationOfBody(m_attachedSceneHandle, m_staticRigidBodyHandle);
        }
    }

    // SimulatedBodyComponentRequestsBus
    void HeightfieldCollider::DisablePhysics()
    {
        if (auto* sceneInterface = AZ::Interface<AzPhysics::SceneInterface>::Get())
        {
            sceneInterface->DisableSimulationOfBody(m_attachedSceneHandle, m_staticRigidBodyHandle);
        }
    }

    // SimulatedBodyComponentRequestsBus
    bool HeightfieldCollider::IsPhysicsEnabled() const
    {
        if (m_staticRigidBodyHandle != AzPhysics::InvalidSimulatedBodyHandle)
        {
            if (auto* sceneInterface = AZ::Interface<AzPhysics::SceneInterface>::Get();
                sceneInterface != nullptr && sceneInterface->IsEnabled(m_attachedSceneHandle)) // check if the scene is enabled
            {
                if (AzPhysics::SimulatedBody* body =
                        sceneInterface->GetSimulatedBodyFromHandle(m_attachedSceneHandle, m_staticRigidBodyHandle))
                {
                    return body->m_simulating;
                }
            }
        }
        return false;
    }

    // SimulatedBodyComponentRequestsBus
    AzPhysics::SimulatedBodyHandle HeightfieldCollider::GetSimulatedBodyHandle() const
    {
        // The simulated body is created on the main thread, so it should be safe to return it even if we have active jobs
        // running that are updating the simulated body.
        return m_staticRigidBodyHandle;
    }

    // SimulatedBodyComponentRequestsBus
    AzPhysics::SimulatedBody* HeightfieldCollider::GetSimulatedBody()
    {
        return const_cast<AzPhysics::SimulatedBody*>(AZStd::as_const(*this).GetSimulatedBody());
    }

    const AzPhysics::SimulatedBody* HeightfieldCollider::GetSimulatedBody() const
    {
        // The simulated body is created on the main thread, so it should be safe to return it even if we have active jobs
        // running that are updating the simulated body.
        if (auto* sceneInterface = AZ::Interface<AzPhysics::SceneInterface>::Get())
        {
            return sceneInterface->GetSimulatedBodyFromHandle(m_attachedSceneHandle, m_staticRigidBodyHandle);
        }
        return nullptr;
    }

    // SimulatedBodyComponentRequestsBus
    AzPhysics::SceneQueryHit HeightfieldCollider::RayCast(const AzPhysics::RayCastRequest& request)
    {
        if (auto* body = azdynamic_cast<PhysX::StaticRigidBody*>(GetSimulatedBody()))
        {
            return body->RayCast(request);
        }
        return AzPhysics::SceneQueryHit();
    }

    // SimulatedBodyComponentRequestsBus
    AZ::Aabb HeightfieldCollider::GetAabb() const
    {
        // On the SimulatedBodyComponentRequestsBus, get the AABB from the simulated body instead of the collider.
        if (auto* sceneInterface = AZ::Interface<AzPhysics::SceneInterface>::Get())
        {
            if (AzPhysics::SimulatedBody* body = sceneInterface->GetSimulatedBodyFromHandle(m_attachedSceneHandle, m_staticRigidBodyHandle))
            {
                return body->GetAabb();
            }
        }
        return AZ::Aabb::CreateNull();
    }

    AZStd::shared_ptr<Physics::Shape> HeightfieldCollider::GetHeightfieldShape()
    {
        if (auto* body = azdynamic_cast<PhysX::StaticRigidBody*>(GetSimulatedBody()))
        {
            // Heightfields should only have one shape
            AZ_Assert(body->GetShapeCount() == 1, "Heightfield rigid body has the wrong number of shapes:  %zu", body->GetShapeCount());
            return body->GetShape(0);
        }

        return {};
    }

} // namespace PhysX<|MERGE_RESOLUTION|>--- conflicted
+++ resolved
@@ -232,7 +232,13 @@
         }
     }
 
-<<<<<<< HEAD
+    void HeightfieldCollider::InitStaticRigidBody()
+    {
+        AZ::Transform baseTransform = AZ::Transform::CreateIdentity();
+        AZ::TransformBus::EventResult(baseTransform, m_entityId, &AZ::TransformInterface::GetWorldTM);
+        InitStaticRigidBody(baseTransform);
+    }
+    
     void HeightfieldCollider::UpdateShapeConfigRows(
         AZ::Job* updateCompleteJob, size_t startColumn, size_t startRow, size_t numColumns, size_t numRows)
     {
@@ -306,15 +312,6 @@
     }
 
 
-=======
-    void HeightfieldCollider::InitStaticRigidBody()
-    {
-        AZ::Transform baseTransform = AZ::Transform::CreateIdentity();
-        AZ::TransformBus::EventResult(baseTransform, m_entityId, &AZ::TransformInterface::GetWorldTM);
-        InitStaticRigidBody(baseTransform);
-    }
-
->>>>>>> a733f0a4
     void HeightfieldCollider::RefreshHeightfield(
         const Physics::HeightfieldProviderNotifications::HeightfieldChangeMask changeMask,
         const AZ::Aabb& dirtyRegion)
