/*
 * Copyright (c) Contributors to the Open 3D Engine Project.
 * For complete copyright and license terms please see the LICENSE at the root of this distribution.
 *
 * SPDX-License-Identifier: Apache-2.0 OR MIT
 *
 */
#include <Scene/PhysXScene.h>

#include <AzCore/Debug/ProfilerBus.h>
#include <AzCore/std/containers/variant.h>
#include <AzCore/std/containers/vector.h>
#include <AzCore/std/smart_ptr/make_shared.h>
#include <AzFramework/Physics/Character.h>
#include <AzFramework/Physics/Collision/CollisionEvents.h>
#include <AzFramework/Physics/Configuration/RigidBodyConfiguration.h>
#include <AzFramework/Physics/Configuration/StaticRigidBodyConfiguration.h>

#include <Collision.h>
#include <RigidBody.h>
#include <RigidBodyStatic.h>
#include <Shape.h>
#include <Common/PhysXSceneQueryHelpers.h>
#include <PhysX/PhysXLocks.h>
#include <PhysX/Utils.h>
#include <PhysXCharacters/API/CharacterController.h>
#include <PhysXCharacters/API/CharacterUtils.h>
#include <System/PhysXSystem.h>
<<<<<<< HEAD
=======
#include <PhysX/Joint/Configuration/PhysXJointConfiguration.h>
#include <PhysX/Debug/PhysXDebugConfiguration.h>
#include <PhysX/MathConversion.h>
#include <Joint/PhysXJoint.h>
>>>>>>> dcec2855

namespace PhysX
{
    AZ_CLASS_ALLOCATOR_IMPL(PhysXScene, AZ::SystemAllocator, 0);

    /*static*/ thread_local AZStd::vector<physx::PxRaycastHit> PhysXScene::s_rayCastBuffer;
    /*static*/ thread_local AZStd::vector<physx::PxSweepHit> PhysXScene::s_sweepBuffer;
    /*static*/ thread_local AZStd::vector<physx::PxOverlapHit> PhysXScene::s_overlapBuffer;

    namespace Internal
    {
        physx::PxScene* CreatePxScene(const AzPhysics::SceneConfiguration& config,
            SceneSimulationFilterCallback* filterCallback,
            SceneSimulationEventCallback* simEventCallback)
        {
            const physx::PxTolerancesScale tolerancesScale = physx::PxTolerancesScale();
            physx::PxSceneDesc sceneDesc(tolerancesScale);
            sceneDesc.gravity = PxMathConvert(config.m_gravity);
            if (config.m_enableCcd)
            {
                sceneDesc.flags |= physx::PxSceneFlag::eENABLE_CCD;
                sceneDesc.filterShader = Collision::DefaultFilterShaderCCD;
                sceneDesc.ccdMaxPasses = config.m_maxCcdPasses;
                if (config.m_enableCcdResweep)
                {
                    sceneDesc.flags.clear(physx::PxSceneFlag::eDISABLE_CCD_RESWEEP);
                }
                else
                {
                    sceneDesc.flags.set(physx::PxSceneFlag::eDISABLE_CCD_RESWEEP);
                }
            }
            else
            {
                sceneDesc.filterShader = Collision::DefaultFilterShader;
            }
            
            if (config.m_enableActiveActors)
            {
                sceneDesc.flags |= physx::PxSceneFlag::eENABLE_ACTIVE_ACTORS;
            }
    
            if (config.m_enablePcm)
            {
                sceneDesc.flags |= physx::PxSceneFlag::eENABLE_PCM;
            }
            else
            {
                sceneDesc.flags &= ~physx::PxSceneFlag::eENABLE_PCM;
            }
            
            if (config.m_kinematicFiltering)
            {
                sceneDesc.kineKineFilteringMode = physx::PxPairFilteringMode::eKEEP;
            }
    
            if (config.m_kinematicStaticFiltering)
            {
                sceneDesc.staticKineFilteringMode = physx::PxPairFilteringMode::eKEEP;
            }
    
            sceneDesc.bounceThresholdVelocity = config.m_bounceThresholdVelocity;
    
            sceneDesc.filterCallback = filterCallback;
            sceneDesc.simulationEventCallback = simEventCallback;
            #ifdef ENABLE_TGS_SOLVER
                // Use Temporal Gauss-Seidel solver by default
                sceneDesc.solverType = physx::PxSolverType::eTGS;
            #endif
            #ifdef PHYSX_ENABLE_MULTI_THREADING
                sceneDesc.flags |= physx::PxSceneFlag::eREQUIRE_RW_LOCK;
            #endif

            if (auto* physXSystem = GetPhysXSystem())
            {
                sceneDesc.cpuDispatcher = physXSystem->GetPxCpuDispathcher();
                if (physx::PxScene * pxScene = physXSystem->GetPxPhysics()->createScene(sceneDesc))
                {
                    if (physx::PxPvdSceneClient* pvdClient = pxScene->getScenePvdClient())
                    {
                        pvdClient->setScenePvdFlag(physx::PxPvdSceneFlag::eTRANSMIT_CONSTRAINTS, true);
                        pvdClient->setScenePvdFlag(physx::PxPvdSceneFlag::eTRANSMIT_CONTACTS, true);
                        pvdClient->setScenePvdFlag(physx::PxPvdSceneFlag::eTRANSMIT_SCENEQUERIES, true);
                    }
                    return pxScene;
                }
            }
            return nullptr;
        }

        bool AddShape(AZStd::variant<AzPhysics::RigidBody*, AzPhysics::StaticRigidBody*> simulatedBody, const AzPhysics::ShapeVariantData& shapeData)
        {
            if (auto* shapeColliderPair = AZStd::get_if<AzPhysics::ShapeColliderPair>(&shapeData))
            {
                bool shapeAdded = false;
                auto shapePtr = AZStd::make_shared<Shape>(*(shapeColliderPair->first), *(shapeColliderPair->second));
                AZStd::visit([shapePtr, &shapeAdded](auto&& body)
                    {
                        if (shapePtr->GetPxShape())
                        {
                            body->AddShape(shapePtr);
                            shapeAdded = true;
                        }
                    }, simulatedBody);
                return shapeAdded;
            }
            else if (auto* shapeColliderPairList = AZStd::get_if<AZStd::vector<AzPhysics::ShapeColliderPair>>(&shapeData))
            {
                bool shapeAdded = false;
                for (const auto& shapeColliderConfigs : *shapeColliderPairList)
                {
                    auto shapePtr = AZStd::make_shared<Shape>(*(shapeColliderConfigs.first), *(shapeColliderConfigs.second));
                    AZStd::visit([shapePtr, &shapeAdded](auto&& body)
                        {
                            if (shapePtr->GetPxShape())
                            {
                                body->AddShape(shapePtr);
                                shapeAdded = true;
                            }
                        }, simulatedBody);
                    return shapeAdded;
                }
            }
            else if (auto* shape = AZStd::get_if<AZStd::shared_ptr<Physics::Shape>>(&shapeData))
            {
                AZStd::visit([shape](auto&& body)
                    {
                        body->AddShape(*shape);
                    }, simulatedBody);
                return true;
            }
            else if (auto* shapeList = AZStd::get_if<AZStd::vector<AZStd::shared_ptr<Physics::Shape>>>(&shapeData))
            {
                for (auto shapePtr : *shapeList)
                {
                    AZStd::visit([shapePtr](auto&& body)
                        {
                            body->AddShape(shapePtr);
                        }, simulatedBody);
                }
                return true;
            }
            return false;
        }

        template<class SimulatedBodyType, class ConfigurationType>
        AzPhysics::SimulatedBody* CreateSimulatedBody(const ConfigurationType* configuration, AZ::Crc32& crc)
        {
            SimulatedBodyType* newBody = aznew SimulatedBodyType(*configuration);
            if (!AZStd::holds_alternative<AZStd::monostate>(configuration->m_colliderAndShapeData))
            {
                const bool shapeAdded = AddShape(newBody, configuration->m_colliderAndShapeData);
                AZ_Warning("PhysXScene", shapeAdded, "No Collider or Shape information found when creating Rigid body [%s]", configuration->m_debugName.c_str());
            }
            crc = AZ::Crc32(newBody, sizeof(*newBody));
            return newBody;
        }

        AzPhysics::SimulatedBody* CreateRigidBody(const AzPhysics::RigidBodyConfiguration* configuration, AZ::Crc32& crc)
        {
            RigidBody* newBody = aznew RigidBody(*configuration);
            if (!AZStd::holds_alternative<AZStd::monostate>(configuration->m_colliderAndShapeData))
            {
                const bool shapeAdded = AddShape(newBody, configuration->m_colliderAndShapeData);
                AZ_Warning("PhysXScene", shapeAdded, "No Collider or Shape information found when creating Rigid body [%s]", configuration->m_debugName.c_str());
            }
            const AzPhysics::MassComputeFlags& flags = configuration->GetMassComputeFlags();
            newBody->UpdateMassProperties(flags, &configuration->m_centerOfMassOffset,
                &configuration->m_inertiaTensor, &configuration->m_mass);

            crc = AZ::Crc32(newBody, sizeof(*newBody));
            return newBody;
        }

        AzPhysics::SimulatedBody* CreateCharacterBody(PhysXScene* scene,
            const Physics::CharacterConfiguration* characterConfig)
        {
            CharacterController* controller = Utils::Characters::CreateCharacterController(scene, *characterConfig);
            if (controller == nullptr)
            {
                AZ_Error("PhysXScene", false, "Failed to create character controller.");
                return nullptr;
            }
            controller->EnablePhysics(*characterConfig);
            controller->SetBasePosition(characterConfig->m_position);

            for (auto shape : characterConfig->m_colliders)
            {
                controller->AttachShape(shape);
            }

            return controller;
        }

        AzPhysics::SimulatedBody* CreateRagdollBody(PhysXScene* scene,
            const Physics::RagdollConfiguration* ragdollConfig)
        {
            return Utils::Characters::CreateRagdoll(const_cast<Physics::RagdollConfiguration&>(*ragdollConfig),
                scene->GetSceneHandle());
        }

        //helper to perform a ray cast
        AzPhysics::SceneQueryHits RayCast(const AzPhysics::RayCastRequest* raycastRequest,
            AZStd::vector<physx::PxRaycastHit>& raycastBuffer,
            physx::PxScene* physxScene,
            const physx::PxQueryFilterData queryData,
            const AZ::u64 sceneMaxResults)
        {
            // if this query need to report multiple hits, we need to prepare a buffer to hold up to the max allowed.
            // The filter should also use the eTOUCH flag to find all contacts with the ray.
            // Otherwise the default buffer (1 result) and eBLOCK flag is enough to find the first hit.
            physx::PxRaycastBuffer castResult;
            SceneQueryHelpers::PhysXQueryFilterCallback queryFilterCallback; 
            if (raycastRequest->m_reportMultipleHits)
            {
                const AZ::u64 maxSize = AZStd::min(raycastRequest->m_maxResults, sceneMaxResults);
                if (raycastBuffer.size() < maxSize) //todo this needs to be limited by the config setting
                {
                    raycastBuffer.resize(maxSize);
                }
                castResult = physx::PxRaycastBuffer(raycastBuffer.begin(), aznumeric_cast<physx::PxU32>(maxSize));
                queryFilterCallback = SceneQueryHelpers::PhysXQueryFilterCallback(
                    raycastRequest->m_collisionGroup,
                    raycastRequest->m_filterCallback,
                    physx::PxQueryHitType::eTOUCH);
            }
            else
            {
                queryFilterCallback = SceneQueryHelpers::PhysXQueryFilterCallback(
                    raycastRequest->m_collisionGroup,
                    SceneQueryHelpers::GetSceneQueryBlockFilterCallback(raycastRequest->m_filterCallback),
                    physx::PxQueryHitType::eBLOCK);
            }

            const physx::PxVec3 orig = PxMathConvert(raycastRequest->m_start);
            const physx::PxVec3 dir = PxMathConvert(raycastRequest->m_direction.GetNormalized());
            const physx::PxHitFlags hitFlags = SceneQueryHelpers::GetPxHitFlags(raycastRequest->m_hitFlags);
            //Raycast
            bool status = false;
            {
                PHYSX_SCENE_READ_LOCK(physxScene);
                status = physxScene->raycast(orig, dir, raycastRequest->m_distance, castResult, hitFlags, queryData, &queryFilterCallback);
            }

            AzPhysics::SceneQueryHits hits;
            if (status)
            {
                if (castResult.hasBlock)
                {
                    hits.m_hits.emplace_back(SceneQueryHelpers::GetHitFromPxHit(castResult.block));
                }

                if (raycastRequest->m_reportMultipleHits)
                {
                    for (auto i = 0u; i < castResult.getNbTouches(); ++i)
                    {
                        const auto& pxHit = castResult.getTouch(i);
                        hits.m_hits.emplace_back(SceneQueryHelpers::GetHitFromPxHit(pxHit));
                    }
                }
            }
            return hits;
        }

        //helper to preform a shape cast
        AzPhysics::SceneQueryHits ShapeCast(const AzPhysics::ShapeCastRequest* shapecastRequest,
            AZStd::vector<physx::PxSweepHit>& shapecastBuffer,
            physx::PxScene* physxScene,
            const physx::PxQueryFilterData queryData,
            const AZ::u64 sceneMaxResults)
        {
            // if this query need to report multiple hits, we need to prepare a buffer to hold up to the max allowed.
            // The filter should also use the eTOUCH flag to find all contacts with the shape.
            // Otherwise the default buffer (1 result) and eBLOCK flag is enough to find the first hit.
            physx::PxSweepBuffer castResult;
            SceneQueryHelpers::PhysXQueryFilterCallback queryFilterCallback;
            if (shapecastRequest->m_reportMultipleHits)
            {
                const AZ::u64 maxSize = AZStd::min(shapecastRequest->m_maxResults, sceneMaxResults);
                if (shapecastBuffer.size() < maxSize) //todo this needs to be limited by the config setting
                {
                    shapecastBuffer.resize(maxSize);
                }
                castResult = physx::PxSweepBuffer(shapecastBuffer.begin(), aznumeric_cast<physx::PxU32>(maxSize));
                queryFilterCallback = SceneQueryHelpers::PhysXQueryFilterCallback(
                    shapecastRequest->m_collisionGroup,
                    shapecastRequest->m_filterCallback,
                    physx::PxQueryHitType::eTOUCH);
            }
            else
            {
                queryFilterCallback = SceneQueryHelpers::PhysXQueryFilterCallback(
                    shapecastRequest->m_collisionGroup,
                    SceneQueryHelpers::GetSceneQueryBlockFilterCallback(shapecastRequest->m_filterCallback),
                    physx::PxQueryHitType::eBLOCK);
            }

            physx::PxGeometryHolder pxGeometry;
            Utils::CreatePxGeometryFromConfig(*(shapecastRequest->m_shapeConfiguration), pxGeometry);

            AzPhysics::SceneQueryHits results;
            if (pxGeometry.any().getType() == physx::PxGeometryType::eSPHERE ||
                pxGeometry.any().getType() == physx::PxGeometryType::eBOX ||
                pxGeometry.any().getType() == physx::PxGeometryType::eCAPSULE ||
                pxGeometry.any().getType() == physx::PxGeometryType::eCONVEXMESH)
            {
                const physx::PxTransform pose = PxMathConvert(shapecastRequest->m_start);
                const physx::PxVec3 dir = PxMathConvert(shapecastRequest->m_direction.GetNormalized());
                AZ_Warning("PhysXScene", (static_cast<AZ::u16>(shapecastRequest->m_hitFlags & AzPhysics::SceneQuery::HitFlags::MTD) != 0),
                    "Not having MTD set for shape scene queries may result in incorrect reporting of colliders that are in contact or intersect the initial pose of the sweep.");
                const physx::PxHitFlags hitFlags = SceneQueryHelpers::GetPxHitFlags(shapecastRequest->m_hitFlags);

                bool status = false;
                {
                    PHYSX_SCENE_READ_LOCK(*physxScene);
                    status = physxScene->sweep(pxGeometry.any(), pose, dir, shapecastRequest->m_distance,
                        castResult, hitFlags, queryData, &queryFilterCallback);
                }

                if (status)
                {
                    if (castResult.hasBlock)
                    {
                        results.m_hits.emplace_back(SceneQueryHelpers::GetHitFromPxHit(castResult.block));
                    }

                    if (shapecastRequest->m_reportMultipleHits)
                    {
                        for (auto i = 0u; i < castResult.getNbTouches(); ++i)
                        {
                            const auto& pxHit = castResult.getTouch(i);
                            results.m_hits.emplace_back(SceneQueryHelpers::GetHitFromPxHit(pxHit));
                        }
                    }
                }
            }
            else
            {
                AZ_Warning("World", false, "Invalid geometry type passed to shape cast. Only sphere, box, capsule or convex mesh is supported");
            }

            return results;
        }

        bool OverlapGeneric(physx::PxScene* physxScene, const AzPhysics::OverlapRequest* overlapRequest,
            physx::PxOverlapCallback& overlapCallback, const physx::PxQueryFilterData& filterData)
        {
            // Prepare overlap data
            const physx::PxTransform pose = PxMathConvert(overlapRequest->m_pose);
            physx::PxGeometryHolder pxGeometry;
            Utils::CreatePxGeometryFromConfig(*(overlapRequest->m_shapeConfiguration), pxGeometry);

            SceneQueryHelpers::PhysXQueryFilterCallback filterCallback(
                overlapRequest->m_collisionGroup,
                SceneQueryHelpers::GetFilterCallbackFromOverlap(overlapRequest->m_filterCallback),
                physx::PxQueryHitType::eTOUCH);

            bool status = false;
            {
                PHYSX_SCENE_READ_LOCK(*physxScene);
                status = physxScene->overlap(pxGeometry.any(), pose, overlapCallback, filterData, &filterCallback);
            }
            return status;
        }

        AzPhysics::SceneQueryHits OverlapQuery(const AzPhysics::OverlapRequest* overlapRequest,
            AZStd::vector<physx::PxOverlapHit>& overlapBuffer,
            physx::PxScene* physxScene,
            const physx::PxQueryFilterData queryData,
            const AZ::u64 sceneMaxResults)
        {
            const AZ::u64 maxSize = AZStd::min(overlapRequest->m_maxResults, sceneMaxResults);
            if (overlapBuffer.size() < maxSize)
            {
                overlapBuffer.resize(maxSize);
            }

            if (overlapRequest->m_unboundedOverlapHitCallback)
            {
                SceneQueryHelpers::UnboundedOverlapCallback callback(overlapRequest->m_unboundedOverlapHitCallback, overlapBuffer);
                const bool status = OverlapGeneric(physxScene, overlapRequest, callback, queryData);
                if (status)
                {
                    return callback.m_results;
                }
                return {};
            }

            physx::PxOverlapBuffer queryHits(overlapBuffer.begin(), aznumeric_cast<physx::PxU32>(maxSize));
            bool status = OverlapGeneric(physxScene, overlapRequest, queryHits, queryData);

            AzPhysics::SceneQueryHits results;
            if (status)
            {
                // Process results
                AZ::u32 hitNum = queryHits.getNbAnyHits();
                results.m_hits.reserve(hitNum);
                for (AZ::u32 i = 0; i < hitNum; ++i)
                {
                    const AzPhysics::SceneQueryHit hit = SceneQueryHelpers::GetHitFromPxOverlapHit(queryHits.getAnyHit(i));
                    if (hit.IsValid())
                    {
                        results.m_hits.emplace_back(hit);
                    }
                }
                results.m_hits.shrink_to_fit();
            }
            return results;
        }
    }

    PhysXScene::PhysXScene(const AzPhysics::SceneConfiguration& config, const AzPhysics::SceneHandle& sceneHandle)
        : Scene(config)
        , m_config(config)
        , m_sceneHandle(sceneHandle)
        , m_physicsSystemConfigChanged([this](const AzPhysics::SystemConfiguration* config)
            {
                m_raycastBufferSize = config->m_raycastBufferSize;
                m_shapecastBufferSize = config->m_shapecastBufferSize;
                m_overlapBufferSize = config->m_overlapBufferSize;
            })
    {
        //setup the scene query buffer sizes
        if (auto* physXSystem = GetPhysXSystem())
        {
            if (const AzPhysics::SystemConfiguration* sysConfig = physXSystem->GetConfiguration())
            {
                m_raycastBufferSize = sysConfig->m_raycastBufferSize;
                m_shapecastBufferSize = sysConfig->m_shapecastBufferSize;
                m_overlapBufferSize = sysConfig->m_overlapBufferSize;
            }
            //register for future changes to the buffer sizes.
            physXSystem->RegisterSystemConfigurationChangedEvent(m_physicsSystemConfigChanged);
        }
        
        PhysXScene::s_rayCastBuffer = {};
        PhysXScene::s_sweepBuffer = {};
        PhysXScene::s_overlapBuffer = {};

        m_pxScene = Internal::CreatePxScene(m_config, &m_collisionFilterCallback, &m_simulationEventCallback);
        AZ_Assert(m_pxScene != nullptr, "PhysX::Scene creation failed.");

        m_pxScene->userData = this;

        m_gravity = m_config.m_gravity;
    }

    PhysXScene::~PhysXScene()
    {
        m_physicsSystemConfigChanged.Disconnect();

        s_overlapBuffer.swap({});
        s_rayCastBuffer.swap({});
        s_sweepBuffer.swap({});

        for (auto& simulatedBody : m_simulatedBodies)
        {
            if (simulatedBody.second != nullptr)
            {
                if (simulatedBody.second->m_simulating)
                {
                    // Disable simulation on body (not signaling OnSimulationBodySimulationDisabled event) 
                    DisableSimulationOfBodyInternal(*simulatedBody.second);
                }
                m_simulatedBodyRemovedEvent.Signal(m_sceneHandle, simulatedBody.second->m_bodyHandle);
                delete simulatedBody.second;
            }
        }
        m_simulatedBodies.clear();

        ClearDeferedDeletions();

        if (m_controllerManager)
        {
            m_controllerManager->release();
            m_controllerManager = nullptr;
        }

        if (m_pxScene)
        {
            m_pxScene->release();
            m_pxScene = nullptr;
        }
    }

    void PhysXScene::StartSimulation(float deltatime)
    {
        AZ_PROFILE_SCOPE(AZ::Debug::ProfileCategory::Physics, "PhysXScene::StartSimulation");

        if (!IsEnabled())
        {
            return;
        }

        {
            AZ_PROFILE_SCOPE(AZ::Debug::ProfileCategory::Physics, "OnSceneSimulationStartEvent::Signaled");
            m_sceneSimuationStartEvent.Signal(m_sceneHandle, deltatime);
        }

        m_currentDeltaTime = deltatime;

        PHYSX_SCENE_WRITE_LOCK(m_pxScene);
        m_pxScene->simulate(deltatime);
    }

    void PhysXScene::FinishSimulation()
    {
        AZ_PROFILE_SCOPE(AZ::Debug::ProfileCategory::Physics, "PhysXScene::FinishSimulation");

        if (!IsEnabled())
        {
            return;
        }

        {
            AZ_PROFILE_SCOPE(AZ::Debug::ProfileCategory::Physics, "PhysXScene::CheckResults");

            // Wait for the simulation to complete.
            // In the multithreaded environment we need to make sure we don't lock the scene for write here.
            // This is because contact modification callbacks can be issued from the job threads and cause deadlock
            // due to the callback code locking the scene.
            // https://devtalk.nvidia.com/default/topic/1024408/pxcontactmodifycallback-and-pxscene-locking/
            m_pxScene->checkResults(true);
        }

        bool activeActorsEnabled = false;
        {
            AZ_PROFILE_SCOPE(AZ::Debug::ProfileCategory::Physics, "PhysXScene::FetchResults");
            PHYSX_SCENE_WRITE_LOCK(m_pxScene);

            activeActorsEnabled = m_pxScene->getFlags() & physx::PxSceneFlag::eENABLE_ACTIVE_ACTORS;

            // Swap the buffers, invoke callbacks, build the list of active actors.
            m_pxScene->fetchResults(true);
        }
        
        if (activeActorsEnabled)
        {
            AZ_PROFILE_SCOPE(AZ::Debug::ProfileCategory::Physics, "PhysXScene::ActiveActors");

            PHYSX_SCENE_READ_LOCK(m_pxScene);

            physx::PxU32 numActiveActors = 0;
            physx::PxActor** activeActors = m_pxScene->getActiveActors(numActiveActors);
            AzPhysics::SimulatedBodyHandleList activeBodyHandles;
            activeBodyHandles.reserve(numActiveActors);
            for (physx::PxU32 i = 0; i < numActiveActors; ++i)
            {
                if (ActorData* actorData = Utils::GetUserData(activeActors[i]))
                {
                    activeBodyHandles.emplace_back(actorData->GetBodyHandle());
                }
            }
            m_sceneActiveSimulatedBodies.Signal(m_sceneHandle, activeBodyHandles);
        }

        FlushQueuedEvents();
        ClearDeferedDeletions();

        {
            AZ_PROFILE_SCOPE(AZ::Debug::ProfileCategory::Physics, "OnSceneSimulationFinishedEvent::Signaled");
            m_sceneSimuationFinishEvent.Signal(m_sceneHandle, m_currentDeltaTime);
        }

        UpdateAzProfilerDataPoints();
    }

    void PhysXScene::FlushQueuedEvents()
    {
        //send queued trigger events
        ProcessTriggerEvents();

        //send queued collision events
        ProcessCollisionEvents();
    }

    void PhysXScene::SetEnabled(bool enable)
    {
        m_isEnabled = enable;
    }

    bool PhysXScene::IsEnabled() const
    {
        return m_isEnabled;
    }

    const AzPhysics::SceneConfiguration& PhysXScene::GetConfiguration() const
    {
        return m_config;
    }

    void PhysXScene::UpdateConfiguration(const AzPhysics::SceneConfiguration& config)
    {
        if (m_config != config)
        {
            m_config = config;
            m_configChangeEvent.Signal(m_sceneHandle, m_config);

            // set gravity verifies this is a new value.
            SetGravity(m_config.m_gravity);
        }
    }

    AzPhysics::SimulatedBodyHandle PhysXScene::AddSimulatedBody(const AzPhysics::SimulatedBodyConfiguration* simulatedBodyConfig)
    {
        AzPhysics::SimulatedBody* newBody = nullptr;
        AZ::Crc32 newBodyCrc;
        if (azrtti_istypeof<AzPhysics::RigidBodyConfiguration>(simulatedBodyConfig))
        {
            newBody = Internal::CreateRigidBody(
                azdynamic_cast<const AzPhysics::RigidBodyConfiguration*>(simulatedBodyConfig), newBodyCrc);
        }
        else if (azrtti_istypeof<AzPhysics::StaticRigidBodyConfiguration>(simulatedBodyConfig))
        {
            newBody = Internal::CreateSimulatedBody<StaticRigidBody, AzPhysics::StaticRigidBodyConfiguration>(
                azdynamic_cast<const AzPhysics::StaticRigidBodyConfiguration*>(simulatedBodyConfig), newBodyCrc);
        }
        else if (azrtti_istypeof<Physics::CharacterConfiguration>(simulatedBodyConfig))
        {
            newBody = Internal::CreateCharacterBody(this, azdynamic_cast<const Physics::CharacterConfiguration*>(simulatedBodyConfig));
        }
        else if (azrtti_istypeof<Physics::RagdollConfiguration>(simulatedBodyConfig))
        {
            newBody = Internal::CreateRagdollBody(this, azdynamic_cast<const Physics::RagdollConfiguration*>(simulatedBodyConfig));
        }
        else
        {
            AZ_Warning("PhysXScene", false, "Unknown SimulatedBodyConfiguration.");
            return AzPhysics::InvalidSimulatedBodyHandle;
        }

        if (newBody != nullptr)
        {
            AzPhysics::SimulatedBodyIndex index;

            if (m_freeSceneSlots.empty())
            {
                m_simulatedBodies.emplace_back(newBodyCrc, newBody);
                index = m_simulatedBodies.size() - 1;
            }
            else
            {
                //fill any free slots first before increasing the size of the simulatedBodies vector.
                index = m_freeSceneSlots.front();
                m_freeSceneSlots.pop();
                AZ_Assert(index < m_simulatedBodies.size(), "PhysXScene::AddSimulatedBody: Free simulated body index is out of bounds");
                AZ_Assert(m_simulatedBodies[index].second == nullptr, "PhysXScene::AddSimulatedBody: Free simulated body index is not free");

                m_simulatedBodies[index] = AZStd::make_pair(newBodyCrc, newBody);
            }

            const AzPhysics::SimulatedBodyHandle newBodyHandle(newBodyCrc, index);
            newBody->m_sceneOwner = m_sceneHandle;
            newBody->m_bodyHandle = newBodyHandle;
            m_simulatedBodyAddedEvent.Signal(m_sceneHandle, newBodyHandle);

            // Enable simulation by default (not signaling OnSimulationBodySimulationEnabled event)
            if (simulatedBodyConfig->m_startSimulationEnabled)
            {
                EnableSimulationOfBodyInternal(*newBody);
            }

            return newBodyHandle;
        }

        return AzPhysics::InvalidSimulatedBodyHandle;
    }

    AzPhysics::SimulatedBodyHandleList PhysXScene::AddSimulatedBodies(const AzPhysics::SimulatedBodyConfigurationList& simulatedBodyConfigs)
    {
        AzPhysics::SimulatedBodyHandleList newBodyHandles;
        newBodyHandles.reserve(simulatedBodyConfigs.size());
        for (auto* config : simulatedBodyConfigs)
        {
            newBodyHandles.emplace_back(AddSimulatedBody(config));
        }
        return newBodyHandles;
    }

    AzPhysics::SimulatedBody* PhysXScene::GetSimulatedBodyFromHandle(AzPhysics::SimulatedBodyHandle bodyHandle)
    {
        if (bodyHandle == AzPhysics::InvalidSimulatedBodyHandle)
        {
            return nullptr;
        }

        AzPhysics::SimulatedBodyIndex index = AZStd::get<AzPhysics::HandleTypeIndex::Index>(bodyHandle);
        if (index < m_simulatedBodies.size()
            && m_simulatedBodies[index].first == AZStd::get<AzPhysics::HandleTypeIndex::Crc>(bodyHandle))
        {
            return m_simulatedBodies[index].second;
        }
        return nullptr;
    }

    AzPhysics::SimulatedBodyList PhysXScene::GetSimulatedBodiesFromHandle(const AzPhysics::SimulatedBodyHandleList& bodyHandles)
    {
        AzPhysics::SimulatedBodyList results;
        for (auto& handle : bodyHandles)
        {
            results.emplace_back(GetSimulatedBodyFromHandle(handle));
        }
        return results;
    }

    void PhysXScene::RemoveSimulatedBody(AzPhysics::SimulatedBodyHandle& bodyHandle)
    {
        if (bodyHandle == AzPhysics::InvalidSimulatedBodyHandle)
        {
            return;
        }
        
        AzPhysics::SimulatedBodyIndex index = AZStd::get<AzPhysics::HandleTypeIndex::Index>(bodyHandle);
        if (index < m_simulatedBodies.size()
            && m_simulatedBodies[index].first == AZStd::get<AzPhysics::HandleTypeIndex::Crc>(bodyHandle))
        {
            if (m_simulatedBodies[index].second->m_simulating)
            {
                // Disable simulation on body (not signaling OnSimulationBodySimulationDisabled event) 
                DisableSimulationOfBodyInternal(*m_simulatedBodies[index].second);
            }

            m_simulatedBodyRemovedEvent.Signal(m_sceneHandle, bodyHandle);

            m_deferredDeletions.push_back(m_simulatedBodies[index].second);
            m_simulatedBodies[index] = AZStd::make_pair(AZ::Crc32(), nullptr);
            m_freeSceneSlots.push(index);

            bodyHandle = AzPhysics::InvalidSimulatedBodyHandle;
        }
    }

    void PhysXScene::RemoveSimulatedBodies(AzPhysics::SimulatedBodyHandleList& bodyHandles)
    {
        for (auto& handle: bodyHandles)
        {
            RemoveSimulatedBody(handle);
        }
    }

    void PhysXScene::EnableSimulationOfBody(AzPhysics::SimulatedBodyHandle bodyHandle)
    {
        if (bodyHandle == AzPhysics::InvalidSimulatedBodyHandle)
        {
            return;
        }

        if (AzPhysics::SimulatedBody* body = GetSimulatedBodyFromHandle(bodyHandle))
        {
            if (body->m_simulating)
            {
                return;
            }

            m_simulatedBodySimulationEnabledEvent.Signal(m_sceneHandle, bodyHandle);

            EnableSimulationOfBodyInternal(*body);
        }
        else 
        {
            AZ_Warning("PhysXScene", false, "Unable to enable Simulated body, failed to find body.")
        }
    }

    void PhysXScene::DisableSimulationOfBody(AzPhysics::SimulatedBodyHandle bodyHandle)
    {
        if (bodyHandle == AzPhysics::InvalidSimulatedBodyHandle)
        {
            return;
        }

        if (AzPhysics::SimulatedBody* body = GetSimulatedBodyFromHandle(bodyHandle))
        {
            if (!body->m_simulating)
            {
                return;
            }

            m_simulatedBodySimulationDisabledEvent.Signal(m_sceneHandle, bodyHandle);

            DisableSimulationOfBodyInternal(*body);
        }
        else
        {
            AZ_Warning("PhysXScene", false, "Unable to disable Simulated body, failed to find body.")
        }
    }

    AzPhysics::SceneQueryHits PhysXScene::QueryScene(const AzPhysics::SceneQueryRequest* request)
    {
        if (request == nullptr)
        {
            return {}; //return 0 hits
        }

        // Query flags. 
        const physx::PxQueryFlags queryFlags = SceneQueryHelpers::GetPxQueryFlags(request->m_queryType);
        const physx::PxQueryFilterData queryData(queryFlags);

        if (azrtti_istypeof<AzPhysics::RayCastRequest>(request))
        {
            return Internal::RayCast(azdynamic_cast<const AzPhysics::RayCastRequest*>(request),
                s_rayCastBuffer, m_pxScene, queryData, m_raycastBufferSize);
        }
        else if (azrtti_istypeof<AzPhysics::ShapeCastRequest>(request))
        {
            return Internal::ShapeCast(azdynamic_cast<const AzPhysics::ShapeCastRequest*>(request),
                s_sweepBuffer, m_pxScene, queryData, m_shapecastBufferSize);
        }
        else if (azrtti_istypeof<AzPhysics::OverlapRequest>(request))
        {
            return Internal::OverlapQuery(azdynamic_cast<const AzPhysics::OverlapRequest*>(request),
                s_overlapBuffer, m_pxScene, queryData, m_overlapBufferSize);
        }
        else
        {
            AZ_Warning("Physx", false, "Unknown Scene Query request type.");
        }
        return AzPhysics::SceneQueryHits();
    }

    AzPhysics::SceneQueryHitsList PhysXScene::QuerySceneBatch(const AzPhysics::SceneQueryRequests& requests)
    {
        AzPhysics::SceneQueryHitsList results;
        results.reserve(requests.size());
        for (auto& request : requests)
        {
            results.emplace_back(QueryScene(request.get()));
        }
        return results;
    }

    [[nodiscard]] bool PhysXScene::QuerySceneAsync([[maybe_unused]] AzPhysics::SceneQuery::AsyncRequestId requestId,
        [[maybe_unused]] const AzPhysics::SceneQueryRequest* request, [[maybe_unused]] AzPhysics::SceneQuery::AsyncCallback callback)
    {
        AZ_Warning("Physx", false, "Currently unimplemented."); // LYN-2306
        return false;
    }

    [[nodiscard]] bool PhysXScene::QuerySceneAsyncBatch([[maybe_unused]] AzPhysics::SceneQuery::AsyncRequestId requestId,
        [[maybe_unused]] const AzPhysics::SceneQueryRequests& requests, [[maybe_unused]] AzPhysics::SceneQuery::AsyncBatchCallback callback)
    {
        AZ_Warning("Physx", false, "Currently unimplemented."); // LYN-2306
        return false;
    }

    void PhysXScene::SuppressCollisionEvents(
        const AzPhysics::SimulatedBodyHandle& bodyHandleA,
        const AzPhysics::SimulatedBodyHandle& bodyHandleB)
    {
        AzPhysics::SimulatedBody* bodyA = GetSimulatedBodyFromHandle(bodyHandleA);
        AzPhysics::SimulatedBody* bodyB = GetSimulatedBodyFromHandle(bodyHandleB);
        if (bodyA != nullptr && bodyB != nullptr)
        {
            m_collisionFilterCallback.RegisterSuppressedCollision(bodyA, bodyB);
        }
    }

    void PhysXScene::UnsuppressCollisionEvents(
        const AzPhysics::SimulatedBodyHandle& bodyHandleA,
        const AzPhysics::SimulatedBodyHandle& bodyHandleB)
    {
        AzPhysics::SimulatedBody* bodyA = GetSimulatedBodyFromHandle(bodyHandleA);
        AzPhysics::SimulatedBody* bodyB = GetSimulatedBodyFromHandle(bodyHandleB);
        if (bodyA != nullptr && bodyB != nullptr)
        {
            m_collisionFilterCallback.UnregisterSuppressedCollision(bodyA, bodyB);
        }
    }

    void PhysXScene::SetGravity(const AZ::Vector3& gravity)
    {
        if (m_pxScene && !m_gravity.IsClose(gravity))
        {
            m_gravity = gravity;
            {
                PHYSX_SCENE_WRITE_LOCK(m_pxScene);
                m_pxScene->setGravity(PxMathConvert(m_gravity));
            }
            m_sceneGravityChangedEvent.Signal(m_sceneHandle, m_gravity);
        }
    }

    AZ::Vector3 PhysXScene::GetGravity() const
    {
        return m_gravity;
    }

    void PhysXScene::EnableSimulationOfBodyInternal(AzPhysics::SimulatedBody& body)
    {
        //character controller is a special actor and only needs the m_simulating flag set, 
        if (!azrtti_istypeof<PhysX::CharacterController>(body) &&
            !azrtti_istypeof<PhysX::Ragdoll>(body))
        {
            auto pxActor = static_cast<physx::PxActor*>(body.GetNativePointer());
            AZ_Assert(pxActor, "Simulated Body doesn't have a valid physx actor");

            {
                PHYSX_SCENE_WRITE_LOCK(m_pxScene);
                m_pxScene->addActor(*pxActor);
            }

            if (azrtti_istypeof<PhysX::RigidBody>(body))
            {
                auto rigidBody = azdynamic_cast<PhysX::RigidBody*>(&body);
                if (rigidBody->ShouldStartAsleep())
                {
                    rigidBody->ForceAsleep();
                }
            }
        }

        body.m_simulating = true;
    }

    void PhysXScene::DisableSimulationOfBodyInternal(AzPhysics::SimulatedBody& body)
    {
        //character controller is a special actor and only needs the m_simulating flag set, 
        if (!azrtti_istypeof<PhysX::CharacterController>(body) &&
            !azrtti_istypeof<PhysX::Ragdoll>(body))
        {
            auto pxActor = static_cast<physx::PxActor*>(body.GetNativePointer());
            AZ_Assert(pxActor, "Simulated Body doesn't have a valid physx actor");

            {
                PHYSX_SCENE_WRITE_LOCK(m_pxScene);
                m_pxScene->removeActor(*pxActor);
            }
        }
        body.m_simulating = false;
    }

    physx::PxControllerManager* PhysXScene::GetOrCreateControllerManager()
    {
        if (m_controllerManager)
        {
            return m_controllerManager;
        }

        if (m_pxScene)
        {
            m_controllerManager = PxCreateControllerManager(*m_pxScene);
        }

        if (m_controllerManager)
        {
            m_controllerManager->setOverlapRecoveryModule(true);
        }
        else
        {
            AZ_Error("PhysX Character Controller System", false, "Unable to create a Controller Manager.");
        }

        return m_controllerManager;
    }

    void* PhysXScene::GetNativePointer() const
    {
        return m_pxScene;
    }

    void PhysXScene::ClearDeferedDeletions()
    {
        // swap the deletions in case the simulated body
        // manages more bodies and removes them on destruction (ie. Ragdoll).
        AZStd::vector<AzPhysics::SimulatedBody*> deletions;
        deletions.swap(m_deferredDeletions);
        for (auto* simulatedBody : deletions)
        {
            delete simulatedBody;
        }
    }

    void PhysXScene::ProcessTriggerEvents()
    {
        AZ_PROFILE_SCOPE(AZ::Debug::ProfileCategory::Physics, "PhysXScene::ProcessTriggerEvents");

        AzPhysics::TriggerEventList& triggers = m_simulationEventCallback.GetQueuedTriggerEvents();
        if (triggers.empty())
        {
            return; // nothing to signal
        }
        m_sceneTriggerEvent.Signal(m_sceneHandle, triggers);

        for (auto& triggerEvent : triggers)
        {
            if (triggerEvent.m_triggerBody != nullptr)
            {
                triggerEvent.m_triggerBody->ProcessTriggerEvent(triggerEvent);
            }
            if (triggerEvent.m_otherBody != nullptr)
            {
                triggerEvent.m_otherBody->ProcessTriggerEvent(triggerEvent);
            }
        }

        //cleanup events for next simulate
        m_simulationEventCallback.FlushQueuedTriggerEvents();
    }

    void PhysXScene::ProcessCollisionEvents()
    {
        AZ_PROFILE_SCOPE(AZ::Debug::ProfileCategory::Physics, "PhysXScene::ProcessCollisionEvents");

        AzPhysics::CollisionEventList& collisions = m_simulationEventCallback.GetQueuedCollisionEvents();
        if (collisions.empty())
        {
            return; //nothing to signal
        }
        //send all event to any scene listeners
        m_sceneCollisionEvent.Signal(m_sceneHandle, collisions);

        //send events to each body listener
        for (auto& collision : collisions)
        {
            //trigger on body 1
            if (collision.m_body1 != nullptr)
            {
                collision.m_body1->ProcessCollisionEvent(collision);
            }
            //trigger for body 2
            if (collision.m_body2 != nullptr)
            {
                //swap the data as the event expects the trigger body to be body1.
                //this is ok to do as this event is no longer used after calling TriggerCollisionEvent
                AZStd::swap(collision.m_bodyHandle1, collision.m_bodyHandle2);
                AZStd::swap(collision.m_body1, collision.m_body2);
                AZStd::swap(collision.m_shape1, collision.m_shape2);
                collision.m_body1->ProcessCollisionEvent(collision);
            }
        }

        //cleanup events for next simulate
        m_simulationEventCallback.FlushQueuedCollisionEvents();
    }

    void PhysXScene::UpdateAzProfilerDataPoints()
    {
        using physx::PxGeometryType;

        bool isProfilingActive = false;
        AZ::Debug::ProfilerRequestBus::BroadcastResult(isProfilingActive, &AZ::Debug::ProfilerRequests::IsActive);

        if (!isProfilingActive)
        {
            return;
        }

        AZ_PROFILE_SCOPE(AZ::Debug::ProfileCategory::Physics, "PhysX::Statistics");

        physx::PxSimulationStatistics stats;

        {
            PHYSX_SCENE_READ_LOCK(m_pxScene);
            m_pxScene->getSimulationStatistics(stats);
        }

        [[maybe_unused]] const char* RootCategory = "PhysX/%s/%s";

        [[maybe_unused]] const char* ShapesSubCategory = "Shapes";
        AZ_PROFILE_DATAPOINT(AZ::Debug::ProfileCategory::Physics, stats.nbShapes[PxGeometryType::eSPHERE], RootCategory, ShapesSubCategory, "Sphere");
        AZ_PROFILE_DATAPOINT(AZ::Debug::ProfileCategory::Physics, stats.nbShapes[PxGeometryType::ePLANE], RootCategory, ShapesSubCategory, "Plane");
        AZ_PROFILE_DATAPOINT(AZ::Debug::ProfileCategory::Physics, stats.nbShapes[PxGeometryType::eCAPSULE], RootCategory, ShapesSubCategory, "Capsule");
        AZ_PROFILE_DATAPOINT(AZ::Debug::ProfileCategory::Physics, stats.nbShapes[PxGeometryType::eBOX], RootCategory, ShapesSubCategory, "Box");
        AZ_PROFILE_DATAPOINT(AZ::Debug::ProfileCategory::Physics, stats.nbShapes[PxGeometryType::eCONVEXMESH], RootCategory, ShapesSubCategory, "ConvexMesh");
        AZ_PROFILE_DATAPOINT(AZ::Debug::ProfileCategory::Physics, stats.nbShapes[PxGeometryType::eTRIANGLEMESH], RootCategory, ShapesSubCategory, "TriangleMesh");
        AZ_PROFILE_DATAPOINT(AZ::Debug::ProfileCategory::Physics, stats.nbShapes[PxGeometryType::eHEIGHTFIELD], RootCategory, ShapesSubCategory, "Heightfield");

        [[maybe_unused]] const char* ObjectsSubCategory = "Objects";
        AZ_PROFILE_DATAPOINT(AZ::Debug::ProfileCategory::Physics, stats.nbActiveConstraints, RootCategory, ObjectsSubCategory, "ActiveConstraints");
        AZ_PROFILE_DATAPOINT(AZ::Debug::ProfileCategory::Physics, stats.nbActiveDynamicBodies, RootCategory, ObjectsSubCategory, "ActiveDynamicBodies");
        AZ_PROFILE_DATAPOINT(AZ::Debug::ProfileCategory::Physics, stats.nbActiveKinematicBodies, RootCategory, ObjectsSubCategory, "ActiveKinematicBodies");
        AZ_PROFILE_DATAPOINT(AZ::Debug::ProfileCategory::Physics, stats.nbStaticBodies, RootCategory, ObjectsSubCategory, "StaticBodies");
        AZ_PROFILE_DATAPOINT(AZ::Debug::ProfileCategory::Physics, stats.nbDynamicBodies, RootCategory, ObjectsSubCategory, "DynamicBodies");
        AZ_PROFILE_DATAPOINT(AZ::Debug::ProfileCategory::Physics, stats.nbKinematicBodies, RootCategory, ObjectsSubCategory, "KinematicBodies");
        AZ_PROFILE_DATAPOINT(AZ::Debug::ProfileCategory::Physics, stats.nbAggregates, RootCategory, ObjectsSubCategory, "Aggregates");
        AZ_PROFILE_DATAPOINT(AZ::Debug::ProfileCategory::Physics, stats.nbArticulations, RootCategory, ObjectsSubCategory, "Articulations");

        [[maybe_unused]] const char* SolverSubCategory = "Solver";
        AZ_PROFILE_DATAPOINT(AZ::Debug::ProfileCategory::Physics, stats.nbAxisSolverConstraints, RootCategory, SolverSubCategory, "AxisSolverConstraints");
        AZ_PROFILE_DATAPOINT(AZ::Debug::ProfileCategory::Physics, stats.compressedContactSize, RootCategory, SolverSubCategory, "CompressedContactSize");
        AZ_PROFILE_DATAPOINT(AZ::Debug::ProfileCategory::Physics, stats.requiredContactConstraintMemory, RootCategory, SolverSubCategory, "RequiredContactConstraintMemory");
        AZ_PROFILE_DATAPOINT(AZ::Debug::ProfileCategory::Physics, stats.peakConstraintMemory, RootCategory, SolverSubCategory, "PeakConstraintMemory");

        [[maybe_unused]] const char* BroadphaseSubCategory = "Broadphase";
        AZ_PROFILE_DATAPOINT(AZ::Debug::ProfileCategory::Physics, stats.getNbBroadPhaseAdds(), RootCategory, BroadphaseSubCategory, "BroadPhaseAdds");
        AZ_PROFILE_DATAPOINT(AZ::Debug::ProfileCategory::Physics, stats.getNbBroadPhaseRemoves(), RootCategory, BroadphaseSubCategory, "BroadPhaseRemoves");

        // Compute pair stats for all geometry types
        AZ::u32 ccdPairs = 0;
        AZ::u32 modifiedPairs = 0;
        AZ::u32 triggerPairs = 0;

        for (AZ::u32 i = 0; i < PxGeometryType::eGEOMETRY_COUNT; i++)
        {
            // stat[i][j] = stat[j][i], hence, discarding the symmetric entries
            for (AZ::u32 j = i; j < PxGeometryType::eGEOMETRY_COUNT; j++)
            {
                const PxGeometryType::Enum firstGeom = static_cast<PxGeometryType::Enum>(i);
                const PxGeometryType::Enum secondGeom = static_cast<PxGeometryType::Enum>(j);
                ccdPairs += stats.getRbPairStats(physx::PxSimulationStatistics::eCCD_PAIRS, firstGeom, secondGeom);
                modifiedPairs += stats.getRbPairStats(physx::PxSimulationStatistics::eMODIFIED_CONTACT_PAIRS, firstGeom, secondGeom);
                triggerPairs += stats.getRbPairStats(physx::PxSimulationStatistics::eTRIGGER_PAIRS, firstGeom, secondGeom);
            }
        }

        [[maybe_unused]] const char* CollisionsSubCategory = "Collisions";
        AZ_PROFILE_DATAPOINT(AZ::Debug::ProfileCategory::Physics, ccdPairs, RootCategory, CollisionsSubCategory, "CCDPairs");
        AZ_PROFILE_DATAPOINT(AZ::Debug::ProfileCategory::Physics, modifiedPairs, RootCategory, CollisionsSubCategory, "ModifiedPairs");
        AZ_PROFILE_DATAPOINT(AZ::Debug::ProfileCategory::Physics, triggerPairs, RootCategory, CollisionsSubCategory, "TriggerPairs");
        AZ_PROFILE_DATAPOINT(AZ::Debug::ProfileCategory::Physics, stats.nbDiscreteContactPairsTotal, RootCategory, CollisionsSubCategory, "DiscreteContactPairsTotal");
        AZ_PROFILE_DATAPOINT(AZ::Debug::ProfileCategory::Physics, stats.nbDiscreteContactPairsWithCacheHits, RootCategory, CollisionsSubCategory, "DiscreteContactPairsWithCacheHits");
        AZ_PROFILE_DATAPOINT(AZ::Debug::ProfileCategory::Physics, stats.nbDiscreteContactPairsWithContacts, RootCategory, CollisionsSubCategory, "DiscreteContactPairsWithContacts");
        AZ_PROFILE_DATAPOINT(AZ::Debug::ProfileCategory::Physics, stats.nbNewPairs, RootCategory, CollisionsSubCategory, "NewPairs");
        AZ_PROFILE_DATAPOINT(AZ::Debug::ProfileCategory::Physics, stats.nbLostPairs, RootCategory, CollisionsSubCategory, "LostPairs");
        AZ_PROFILE_DATAPOINT(AZ::Debug::ProfileCategory::Physics, stats.nbNewTouches, RootCategory, CollisionsSubCategory, "NewTouches");
        AZ_PROFILE_DATAPOINT(AZ::Debug::ProfileCategory::Physics, stats.nbLostTouches, RootCategory, CollisionsSubCategory, "LostTouches");
        AZ_PROFILE_DATAPOINT(AZ::Debug::ProfileCategory::Physics, stats.nbPartitions, RootCategory, CollisionsSubCategory, "Partitions");
    }
}<|MERGE_RESOLUTION|>--- conflicted
+++ resolved
@@ -26,13 +26,10 @@
 #include <PhysXCharacters/API/CharacterController.h>
 #include <PhysXCharacters/API/CharacterUtils.h>
 #include <System/PhysXSystem.h>
-<<<<<<< HEAD
-=======
 #include <PhysX/Joint/Configuration/PhysXJointConfiguration.h>
 #include <PhysX/Debug/PhysXDebugConfiguration.h>
 #include <PhysX/MathConversion.h>
 #include <Joint/PhysXJoint.h>
->>>>>>> dcec2855
 
 namespace PhysX
 {
@@ -234,6 +231,18 @@
                 scene->GetSceneHandle());
         }
 
+        template<class JointType, class ConfigurationType>
+        AzPhysics::Joint* CreateJoint(const ConfigurationType* configuration, 
+            AzPhysics::SceneHandle sceneHandle,
+            AzPhysics::SimulatedBodyHandle parentBodyHandle,
+            AzPhysics::SimulatedBodyHandle childBodyHandle, 
+            AZ::Crc32& crc)
+        {
+            JointType* newBody = aznew JointType(*configuration, sceneHandle, parentBodyHandle, childBodyHandle);
+            crc = AZ::Crc32(newBody, sizeof(*newBody));
+            return newBody;
+        }
+
         //helper to perform a ray cast
         AzPhysics::SceneQueryHits RayCast(const AzPhysics::RayCastRequest* raycastRequest,
             AZStd::vector<physx::PxRaycastHit>& raycastBuffer,
@@ -821,6 +830,90 @@
         }
     }
 
+    AzPhysics::JointHandle PhysXScene::AddJoint(const AzPhysics::JointConfiguration* jointConfig, 
+        AzPhysics::SimulatedBodyHandle parentBody, AzPhysics::SimulatedBodyHandle childBody) 
+    {
+        AzPhysics::Joint* newJoint = nullptr;
+        AZ::Crc32 newJointCrc;
+        if (azrtti_istypeof<PhysX::D6JointLimitConfiguration>(jointConfig))
+        {
+            newJoint = Internal::CreateJoint<PhysXD6Joint, D6JointLimitConfiguration>(
+                azdynamic_cast<const D6JointLimitConfiguration*>(jointConfig),
+                m_sceneHandle, parentBody, childBody, newJointCrc);
+        }
+        else if (azrtti_istypeof<PhysX::FixedJointConfiguration*>(jointConfig))
+        {
+            newJoint = Internal::CreateJoint<PhysXFixedJoint, FixedJointConfiguration>(
+                azdynamic_cast<const FixedJointConfiguration*>(jointConfig),
+                m_sceneHandle, parentBody, childBody, newJointCrc);
+        }
+        else if (azrtti_istypeof<PhysX::BallJointConfiguration*>(jointConfig))
+        {
+            newJoint = Internal::CreateJoint<PhysXBallJoint, BallJointConfiguration>(
+                azdynamic_cast<const BallJointConfiguration*>(jointConfig),
+                m_sceneHandle, parentBody, childBody, newJointCrc);
+        }
+        else if (azrtti_istypeof<PhysX::HingeJointConfiguration*>(jointConfig))
+        {
+            newJoint = Internal::CreateJoint<PhysXHingeJoint, HingeJointConfiguration>(
+                azdynamic_cast<const HingeJointConfiguration*>(jointConfig),
+                m_sceneHandle, parentBody, childBody, newJointCrc);
+        }
+        else
+        {
+            AZ_Warning("PhysXScene", false, "Unknown JointConfiguration.");
+            return AzPhysics::InvalidJointHandle;
+        }
+
+        if (newJoint != nullptr)
+        {
+            AzPhysics::JointIndex index = index = m_joints.size();
+            m_joints.emplace_back(newJointCrc, newJoint);
+
+            const AzPhysics::JointHandle newJointHandle(newJointCrc, index);
+            newJoint->m_sceneOwner = m_sceneHandle;
+            newJoint->m_jointHandle = newJointHandle;
+
+            return newJointHandle;
+        }
+
+        return AzPhysics::InvalidJointHandle;
+    }
+
+    AzPhysics::Joint* PhysXScene::GetJointFromHandle(AzPhysics::JointHandle jointHandle) 
+    {
+        if (jointHandle == AzPhysics::InvalidJointHandle)
+        {
+            return nullptr;
+        }
+
+        AzPhysics::JointIndex index = AZStd::get<AzPhysics::HandleTypeIndex::Index>(jointHandle);
+        if (index < m_joints.size()
+            && m_joints[index].first == AZStd::get<AzPhysics::HandleTypeIndex::Crc>(jointHandle))
+        {
+            return m_joints[index].second;
+        }
+        return nullptr;
+    }
+
+    void PhysXScene::RemoveJoint(AzPhysics::JointHandle jointHandle) 
+    {
+        if (jointHandle == AzPhysics::InvalidJointHandle)
+        {
+            return;
+        }
+        
+        AzPhysics::JointIndex index = AZStd::get<AzPhysics::HandleTypeIndex::Index>(jointHandle);
+        if (index < m_joints.size()
+            && m_joints[index].first == AZStd::get<AzPhysics::HandleTypeIndex::Crc>(jointHandle))
+        {
+            m_deferredDeletionsJoints.push_back(m_joints[index].second);
+            m_joints[index] = AZStd::make_pair(AZ::Crc32(), nullptr);
+            m_freeJointSlots.push(index);
+            jointHandle = AzPhysics::InvalidJointHandle;
+        }
+    }
+
     AzPhysics::SceneQueryHits PhysXScene::QueryScene(const AzPhysics::SceneQueryRequest* request)
     {
         if (request == nullptr)
@@ -1003,6 +1096,13 @@
         for (auto* simulatedBody : deletions)
         {
             delete simulatedBody;
+        }
+
+        AZStd::vector<AzPhysics::Joint*> jointDeletions;
+        jointDeletions.swap(m_deferredDeletionsJoints);
+        for (auto* joint : jointDeletions)
+        {
+            delete joint;
         }
     }
 
