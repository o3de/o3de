/*
* All or portions of this file Copyright (c) Amazon.com, Inc. or its affiliates or
* its licensors.
*
* For complete copyright and license terms please see the LICENSE at the root of this
* distribution (the "License"). All use of this software is governed by the License,
* or, if provided, by the license below or the license accompanying this file. Do not
* remove or modify any license notices. This file is distributed on an "AS IS" BASIS,
* WITHOUT WARRANTIES OR CONDITIONS OF ANY KIND, either express or implied.
*
*/

#include <PhysX_precompiled.h>
#include <Joint/Configuration/PhysXJointConfiguration.h>
#include <AzCore/Serialization/EditContext.h>
#include <AzFramework/Physics/Common/PhysicsSimulatedBody.h>
#include <Joint/PhysXApiJointUtils.h>

namespace PhysX
{
<<<<<<< HEAD
    bool ApiJointGenericProperties::GetFlag(GenericApiJointFlag flag) const
=======
    bool GenericApiJointConfiguration::IsFlagSet(GenericApiJointFlag flag) const
>>>>>>> f2d7671d
    {
        return static_cast<bool>(m_flags & flag);
    }

    void D6ApiJointLimitConfiguration::Reflect(AZ::ReflectContext* context)
    {
        if (auto serializeContext = azrtti_cast<AZ::SerializeContext*>(context))
        {
            serializeContext->Class<D6ApiJointLimitConfiguration, AzPhysics::ApiJointConfiguration>()
                ->Version(1)
                ->Field("SwingLimitY", &D6ApiJointLimitConfiguration::m_swingLimitY)
                ->Field("SwingLimitZ", &D6ApiJointLimitConfiguration::m_swingLimitZ)
                ->Field("TwistLowerLimit", &D6ApiJointLimitConfiguration::m_twistLimitLower)
                ->Field("TwistUpperLimit", &D6ApiJointLimitConfiguration::m_twistLimitUpper)
                ;

            if (AZ::EditContext* editContext = serializeContext->GetEditContext())
            {
                editContext->Class<D6ApiJointLimitConfiguration>(
                    "PhysX D6 Joint Configuration", "")
                    ->ClassElement(AZ::Edit::ClassElements::EditorData, "")
                    ->Attribute(AZ::Edit::Attributes::Visibility, AZ::Edit::PropertyVisibility::ShowChildrenOnly)
                    ->DataElement(AZ::Edit::UIHandlers::Default, &D6ApiJointLimitConfiguration::m_swingLimitY, "Swing limit Y",
                        "Maximum angle from the Y axis of the joint frame")
                    ->Attribute(AZ::Edit::Attributes::Suffix, " degrees")
                    ->Attribute(AZ::Edit::Attributes::Min, JointConstants::MinSwingLimitDegrees)
                    ->Attribute(AZ::Edit::Attributes::Max, 180.0f)
                    ->DataElement(AZ::Edit::UIHandlers::Default, &D6ApiJointLimitConfiguration::m_swingLimitZ, "Swing limit Z",
                        "Maximum angle from the Z axis of the joint frame")
                    ->Attribute(AZ::Edit::Attributes::Suffix, " degrees")
                    ->Attribute(AZ::Edit::Attributes::Min, JointConstants::MinSwingLimitDegrees)
                    ->Attribute(AZ::Edit::Attributes::Max, 180.0f)
                    ->DataElement(AZ::Edit::UIHandlers::Default, &D6ApiJointLimitConfiguration::m_twistLimitLower, "Twist lower limit",
                        "Lower limit for rotation about the X axis of the joint frame")
                    ->Attribute(AZ::Edit::Attributes::Suffix, " degrees")
                    ->Attribute(AZ::Edit::Attributes::Min, -180.0f)
                    ->Attribute(AZ::Edit::Attributes::Max, 180.0f)
                    ->DataElement(AZ::Edit::UIHandlers::Default, &D6ApiJointLimitConfiguration::m_twistLimitUpper, "Twist upper limit",
                        "Upper limit for rotation about the X axis of the joint frame")
                    ->Attribute(AZ::Edit::Attributes::Suffix, " degrees")
                    ->Attribute(AZ::Edit::Attributes::Min, -180.0f)
                    ->Attribute(AZ::Edit::Attributes::Max, 180.0f)
                ;
            }
        }
    }

    void ApiJointGenericProperties::Reflect(AZ::ReflectContext* context)
    {
        if (auto* serializeContext = azrtti_cast<AZ::SerializeContext*>(context))
        {
            serializeContext->Class<ApiJointGenericProperties>()
                ->Version(1)
                ->Field("Maximum Force", &ApiJointGenericProperties::m_forceMax)
                ->Field("Maximum Torque", &ApiJointGenericProperties::m_torqueMax)
                ->Field("Flags", &ApiJointGenericProperties::m_flags)
                ;
        }
    }

    void ApiJointLimitProperties::Reflect(AZ::ReflectContext* context)
    {
        if (auto* serializeContext = azrtti_cast<AZ::SerializeContext*>(context))
        {
            serializeContext->Class<ApiJointLimitProperties>()
                ->Version(1)
                ->Field("First Limit", &ApiJointLimitProperties::m_limitFirst)
                ->Field("Second Limit", &ApiJointLimitProperties::m_limitSecond)
                ->Field("Tolerance", &ApiJointLimitProperties::m_tolerance)
                ->Field("Is Limited", &ApiJointLimitProperties::m_isLimited)
                ->Field("Is Soft Limit", &ApiJointLimitProperties::m_isSoftLimit)
                ->Field("Damping", &ApiJointLimitProperties::m_damping)
                ->Field("Spring", &ApiJointLimitProperties::m_stiffness)
                ;
        }
    }

    void FixedApiJointConfiguration::Reflect(AZ::ReflectContext* context)
    {
        if (auto* serializeContext = azrtti_cast<AZ::SerializeContext*>(context))
        {
            serializeContext->Class<FixedApiJointConfiguration, AzPhysics::ApiJointConfiguration>()
                ->Version(1)
                ->Field("Generic Properties", &FixedApiJointConfiguration::m_genericProperties)
                ;
        }
    }

    void BallApiJointConfiguration::Reflect(AZ::ReflectContext* context)
    {
        if (auto* serializeContext = azrtti_cast<AZ::SerializeContext*>(context))
        {
            serializeContext->Class<BallApiJointConfiguration, AzPhysics::ApiJointConfiguration>()
                ->Version(1)
                ->Field("Generic Properties", &BallApiJointConfiguration::m_genericProperties)
                ->Field("Limit Properties", &BallApiJointConfiguration::m_limitProperties)
                ;
        }
    }
    
    void HingeApiJointConfiguration::Reflect(AZ::ReflectContext* context)
    {
        if (auto* serializeContext = azrtti_cast<AZ::SerializeContext*>(context))
        {
            serializeContext->Class<HingeApiJointConfiguration, AzPhysics::ApiJointConfiguration>()
                ->Version(1)
                ->Field("Generic Properties", &HingeApiJointConfiguration::m_genericProperties)
                ->Field("Limit Properties", &HingeApiJointConfiguration::m_limitProperties)
                ;
        }
    }
} // namespace PhysX<|MERGE_RESOLUTION|>--- conflicted
+++ resolved
@@ -18,11 +18,7 @@
 
 namespace PhysX
 {
-<<<<<<< HEAD
-    bool ApiJointGenericProperties::GetFlag(GenericApiJointFlag flag) const
-=======
-    bool GenericApiJointConfiguration::IsFlagSet(GenericApiJointFlag flag) const
->>>>>>> f2d7671d
+    bool ApiJointGenericProperties::IsFlagSet(GenericApiJointFlag flag) const
     {
         return static_cast<bool>(m_flags & flag);
     }
