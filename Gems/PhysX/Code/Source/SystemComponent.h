--- conflicted
+++ resolved
@@ -75,13 +75,9 @@
         physx::PxConvexMesh* CreateConvexMesh(const void* vertices, AZ::u32 vertexNum, AZ::u32 vertexStride) override; // should we use AZ::Vector3* or physx::PxVec3 here?
         physx::PxConvexMesh* CreateConvexMeshFromCooked(const void* cookedMeshData, AZ::u32 bufferSize) override;
         physx::PxTriangleMesh* CreateTriangleMeshFromCooked(const void* cookedMeshData, AZ::u32 bufferSize) override;
-<<<<<<< HEAD
         physx::PxHeightField* CreateHeightField(const physx::PxHeightFieldSample* samples, size_t numColumns, size_t numRows) override;
-=======
-        physx::PxHeightField* CreateHeightField(const physx::PxHeightFieldSample* samples, AZ::u32 numRows, AZ::u32 numColumns) override;
         physx::PxFilterData CreateFilterData(const AzPhysics::CollisionLayer& layer, const AzPhysics::CollisionGroup& group) override;
         physx::PxCooking* GetCooking() override;
->>>>>>> 89ab3eae
 
         // Physics::SystemRequestBus overrides...
         AZStd::shared_ptr<Physics::Shape> CreateShape(const Physics::ColliderConfiguration& colliderConfiguration, const Physics::ShapeConfiguration& configuration) override;
