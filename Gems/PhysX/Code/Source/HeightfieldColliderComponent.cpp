/*
 * Copyright (c) Contributors to the Open 3D Engine Project.
 * For complete copyright and license terms please see the LICENSE at the root of this distribution.
 *
 * SPDX-License-Identifier: Apache-2.0 OR MIT
 *
 */

#include <AzCore/Component/Entity.h>
#include <AzCore/Component/TransformBus.h>
#include <AzCore/Serialization/SerializeContext.h>
#include <AzCore/std/smart_ptr/make_shared.h>
#include <AzFramework/Physics/Collision/CollisionGroups.h>
#include <AzFramework/Physics/Collision/CollisionLayers.h>
#include <AzFramework/Physics/Common/PhysicsSimulatedBody.h>
#include <AzFramework/Physics/Configuration/StaticRigidBodyConfiguration.h>
#include <AzFramework/Physics/Utils.h>

#include <Source/HeightfieldColliderComponent.h>
#include <Source/RigidBodyStatic.h>
#include <Source/SystemComponent.h>
#include <Source/Utils.h>

#include <PhysX/MathConversion.h>
#include <PhysX/PhysXLocks.h>
#include <Scene/PhysXScene.h>

namespace PhysX
{
    void HeightfieldColliderComponent::Reflect(AZ::ReflectContext* context)
    {
        if (auto serializeContext = azrtti_cast<AZ::SerializeContext*>(context))
        {
            serializeContext->Class<HeightfieldColliderComponent, AZ::Component>()
                ->Version(2)
                ->Field("ColliderConfiguration", &HeightfieldColliderComponent::m_colliderConfig)
                ;
        }
    }

    void HeightfieldColliderComponent::GetProvidedServices(AZ::ComponentDescriptor::DependencyArrayType& provided)
    {
        provided.push_back(AZ_CRC_CE("PhysicsWorldBodyService"));
        provided.push_back(AZ_CRC_CE("PhysXColliderService"));
        provided.push_back(AZ_CRC_CE("PhysXHeightfieldColliderService"));
        provided.push_back(AZ_CRC_CE("PhysXStaticRigidBodyService"));
    }

    void HeightfieldColliderComponent::GetRequiredServices(AZ::ComponentDescriptor::DependencyArrayType& required)
    {
        required.push_back(AZ_CRC_CE("PhysicsHeightfieldProviderService"));
    }

    void HeightfieldColliderComponent::GetIncompatibleServices(AZ::ComponentDescriptor::DependencyArrayType& incompatible)
    {
        incompatible.push_back(AZ_CRC_CE("PhysXColliderService"));
        incompatible.push_back(AZ_CRC_CE("PhysXStaticRigidBodyService"));
        incompatible.push_back(AZ_CRC_CE("PhysXRigidBodyService"));
    }

    HeightfieldColliderComponent::~HeightfieldColliderComponent()
    {
    }

    void HeightfieldColliderComponent::Activate()
    {
        const AZ::EntityId entityId = GetEntityId();

        AzPhysics::SceneHandle sceneHandle = AzPhysics::InvalidSceneHandle;
        Physics::DefaultWorldBus::BroadcastResult(sceneHandle, &Physics::DefaultWorldRequests::GetDefaultSceneHandle);

        m_heightfieldCollider =
            AZStd::make_unique<HeightfieldCollider>(GetEntityId(), GetEntity()->GetName(), sceneHandle, m_colliderConfig, m_shapeConfig);

        ColliderComponentRequestBus::Handler::BusConnect(entityId);
        Physics::CollisionFilteringRequestBus::Handler::BusConnect(entityId);
    }

    void HeightfieldColliderComponent::Deactivate()
    {
        Physics::CollisionFilteringRequestBus::Handler::BusDisconnect();
        ColliderComponentRequestBus::Handler::BusDisconnect();

        m_heightfieldCollider.reset();
    }

<<<<<<< HEAD
    void HeightfieldColliderComponent::InitHeightfieldShapeConfiguration()
    {
        Physics::HeightfieldShapeConfiguration& configuration = static_cast<Physics::HeightfieldShapeConfiguration&>(*m_shapeConfig.second);

        configuration = Utils::CreateHeightfieldShapeConfiguration(GetEntityId());

        // Update material selection from the mapping
        Physics::ColliderConfiguration* colliderConfig = m_shapeConfig.first.get();
        Utils::SetMaterialsFromHeightfieldProvider(GetEntityId(), colliderConfig->m_materialSlots);
    }

    void HeightfieldColliderComponent::RefreshHeightfield( 
        [[maybe_unused]] const Physics::HeightfieldProviderNotifications::HeightfieldChangeMask changeMask,
        [[maybe_unused]] const AZ::Aabb& dirtyRegion)
    {
        ClearHeightfield();
        InitHeightfieldShapeConfiguration();

        Physics::HeightfieldShapeConfiguration& configuration = static_cast<Physics::HeightfieldShapeConfiguration&>(*m_shapeConfig.second);
        if (!configuration.GetSamples().empty())
        {
            InitStaticRigidBody();
        }

        Physics::ColliderComponentEventBus::Event(GetEntityId(), &Physics::ColliderComponentEvents::OnColliderChanged);
    }

    void HeightfieldColliderComponent::SetShapeConfiguration(const AzPhysics::ShapeColliderPair& shapeConfig)
=======
    void HeightfieldColliderComponent::SetColliderConfiguration(const Physics::ColliderConfiguration& colliderConfig)
>>>>>>> 6f9e0be1
    {
        if (GetEntity()->GetState() == AZ::Entity::State::Active)
        {
            AZ_Warning(
                "PhysX", false, "Trying to call SetShapeConfiguration for entity \"%s\" while entity is active.",
                GetEntity()->GetName().c_str());
            return;
        }
        *m_colliderConfig = colliderConfig;
    }

    // ColliderComponentRequestBus
    AzPhysics::ShapeColliderPairList HeightfieldColliderComponent::GetShapeConfigurations()
    {
        AzPhysics::ShapeColliderPairList shapeConfigurationList({ AzPhysics::ShapeColliderPair(m_colliderConfig, m_shapeConfig) });
        return shapeConfigurationList;
    }

    AZStd::shared_ptr<Physics::Shape> HeightfieldColliderComponent::GetHeightfieldShape()
    {
        return m_heightfieldCollider->GetHeightfieldShape();
    }

    // ColliderComponentRequestBus
    AZStd::vector<AZStd::shared_ptr<Physics::Shape>> HeightfieldColliderComponent::GetShapes()
    {
        return { GetHeightfieldShape() };
    }

    // CollisionFilteringRequestBus
    void HeightfieldColliderComponent::SetCollisionLayer(const AZStd::string& layerName, AZ::Crc32 colliderTag)
    {
        if (auto heightfield = GetHeightfieldShape())
        {
            if (Physics::Utils::FilterTag(heightfield->GetTag(), colliderTag))
            {
                bool success = false;
                AzPhysics::CollisionLayer layer;
                Physics::CollisionRequestBus::BroadcastResult(
                    success, &Physics::CollisionRequests::TryGetCollisionLayerByName, layerName, layer);
                if (success)
                {
                    heightfield->SetCollisionLayer(layer);
                }
            }
        }
    }

    // CollisionFilteringRequestBus
    AZStd::string HeightfieldColliderComponent::GetCollisionLayerName()
    {
        AZStd::string layerName;
        if (auto heightfield = GetHeightfieldShape())
        {
            Physics::CollisionRequestBus::BroadcastResult(
                layerName, &Physics::CollisionRequests::GetCollisionLayerName, heightfield->GetCollisionLayer());
        }
        return layerName;
    }

    // CollisionFilteringRequestBus
    void HeightfieldColliderComponent::SetCollisionGroup(const AZStd::string& groupName, AZ::Crc32 colliderTag)
    {
        if (auto heightfield = GetHeightfieldShape())
        {
            if (Physics::Utils::FilterTag(heightfield->GetTag(), colliderTag))
            {
                bool success = false;
                AzPhysics::CollisionGroup group;
                Physics::CollisionRequestBus::BroadcastResult(
                    success, &Physics::CollisionRequests::TryGetCollisionGroupByName, groupName, group);
                if (success)
                {
                    heightfield->SetCollisionGroup(group);
                }
            }
        }
    }

    // CollisionFilteringRequestBus
    AZStd::string HeightfieldColliderComponent::GetCollisionGroupName()
    {
        AZStd::string groupName;
        if (auto heightfield = GetHeightfieldShape())
        {
            Physics::CollisionRequestBus::BroadcastResult(
                groupName, &Physics::CollisionRequests::GetCollisionGroupName, heightfield->GetCollisionGroup());
        }

        return groupName;
    }

    // CollisionFilteringRequestBus
    void HeightfieldColliderComponent::ToggleCollisionLayer(const AZStd::string& layerName, AZ::Crc32 colliderTag, bool enabled)
    {
        if (auto heightfield = GetHeightfieldShape())
        {
            if (Physics::Utils::FilterTag(heightfield->GetTag(), colliderTag))
            {
                bool success = false;
                AzPhysics::CollisionLayer layer;
                Physics::CollisionRequestBus::BroadcastResult(
                    success, &Physics::CollisionRequests::TryGetCollisionLayerByName, layerName, layer);
                if (success)
                {
                    auto group = heightfield->GetCollisionGroup();
                    group.SetLayer(layer, enabled);
                    heightfield->SetCollisionGroup(group);
                }
            }
        }
    }

} // namespace PhysX<|MERGE_RESOLUTION|>--- conflicted
+++ resolved
@@ -84,38 +84,7 @@
         m_heightfieldCollider.reset();
     }
 
-<<<<<<< HEAD
-    void HeightfieldColliderComponent::InitHeightfieldShapeConfiguration()
-    {
-        Physics::HeightfieldShapeConfiguration& configuration = static_cast<Physics::HeightfieldShapeConfiguration&>(*m_shapeConfig.second);
-
-        configuration = Utils::CreateHeightfieldShapeConfiguration(GetEntityId());
-
-        // Update material selection from the mapping
-        Physics::ColliderConfiguration* colliderConfig = m_shapeConfig.first.get();
-        Utils::SetMaterialsFromHeightfieldProvider(GetEntityId(), colliderConfig->m_materialSlots);
-    }
-
-    void HeightfieldColliderComponent::RefreshHeightfield( 
-        [[maybe_unused]] const Physics::HeightfieldProviderNotifications::HeightfieldChangeMask changeMask,
-        [[maybe_unused]] const AZ::Aabb& dirtyRegion)
-    {
-        ClearHeightfield();
-        InitHeightfieldShapeConfiguration();
-
-        Physics::HeightfieldShapeConfiguration& configuration = static_cast<Physics::HeightfieldShapeConfiguration&>(*m_shapeConfig.second);
-        if (!configuration.GetSamples().empty())
-        {
-            InitStaticRigidBody();
-        }
-
-        Physics::ColliderComponentEventBus::Event(GetEntityId(), &Physics::ColliderComponentEvents::OnColliderChanged);
-    }
-
-    void HeightfieldColliderComponent::SetShapeConfiguration(const AzPhysics::ShapeColliderPair& shapeConfig)
-=======
     void HeightfieldColliderComponent::SetColliderConfiguration(const Physics::ColliderConfiguration& colliderConfig)
->>>>>>> 6f9e0be1
     {
         if (GetEntity()->GetState() == AZ::Entity::State::Active)
         {
