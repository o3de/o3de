--- conflicted
+++ resolved
@@ -56,13 +56,6 @@
         bool IsRootArticulation() const;
         void SetIsRootArticulation();
 
-<<<<<<< HEAD
-        ArticulationLinkConfiguration m_config;
-=======
-    private:
-        EditorRigidBodyConfiguration m_config; //!< Generic properties from AzPhysics.
-        RigidBodyConfiguration m_physxSpecificConfig; //!< Properties specific to PhysX which might not have exact equivalents in other physics engines.
-        EditorJointConfig m_jointConfig;
->>>>>>> 41d29567
+    private: ArticulationLinkConfiguration m_config;
     };
 } // namespace PhysX