/*
 * Copyright (c) Contributors to the Open 3D Engine Project.
 * For complete copyright and license terms please see the LICENSE at the root of this distribution.
 *
 * SPDX-License-Identifier: Apache-2.0 OR MIT
 *
 */

#include <Source/EditorHeightfieldColliderComponent.h>

#include <AzCore/Component/TransformBus.h>
#include <AzCore/Console/IConsole.h>
#include <AzCore/Math/Color.h>
#include <AzCore/Math/MathStringConversions.h>
#include <AzCore/std/smart_ptr/make_shared.h>
#include <AzFramework/Physics/Common/PhysicsSimulatedBody.h>
#include <AzFramework/Physics/Configuration/StaticRigidBodyConfiguration.h>
#include <AzFramework/Physics/MaterialBus.h>
#include <AzFramework/Physics/Shape.h>
#include <AzFramework/Physics/SimulatedBodies/StaticRigidBody.h>
#include <AzFramework/Viewport/CameraState.h>
#include <AzToolsFramework/ViewportSelection/EditorSelectionUtil.h>
#include <Editor/ColliderComponentMode.h>
#include <Source/HeightfieldColliderComponent.h>
#include <Source/Shape.h>
#include <Source/Utils.h>
#include <System/PhysXSystem.h>

#include <utility>

namespace PhysX
{
    AZ_CVAR(float, physx_heightfieldDebugDrawDistance, 50.0f, nullptr,
        AZ::ConsoleFunctorFlags::Null, "Distance for PhysX Heightfields debug visualization.");
    AZ_CVAR(bool, physx_heightfieldDebugDrawBoundingBox, false,
        nullptr, AZ::ConsoleFunctorFlags::Null, "Draw the bounding box used for heightfield debug visualization.");

    void EditorHeightfieldColliderComponent::Reflect(AZ::ReflectContext* context)
    {
        if (auto serializeContext = azrtti_cast<AZ::SerializeContext*>(context))
        {
            serializeContext->Class<EditorHeightfieldColliderComponent, EditorComponentBase>()
                ->Version(1)
                ->Field("ColliderConfiguration", &EditorHeightfieldColliderComponent::m_colliderConfig)
                ->Field("DebugDrawSettings", &EditorHeightfieldColliderComponent::m_colliderDebugDraw)
                ;

            if (auto editContext = serializeContext->GetEditContext())
            {
                editContext->Class<EditorHeightfieldColliderComponent>(
                    "PhysX Heightfield Collider", "Creates geometry in the PhysX simulation based on an attached heightfield component")
                    ->ClassElement(AZ::Edit::ClassElements::EditorData, "")
                        ->Attribute(AZ::Edit::Attributes::Category, "PhysX")
                        ->Attribute(AZ::Edit::Attributes::Icon, "Editor/Icons/Components/PhysXHeightfieldCollider.svg")
                        ->Attribute(AZ::Edit::Attributes::ViewportIcon, "Editor/Icons/Components/Viewport/PhysXHeightfieldCollider.svg")
                        ->Attribute(AZ::Edit::Attributes::AppearsInAddComponentMenu, AZ_CRC_CE("Game"))
                        ->Attribute(
                            AZ::Edit::Attributes::HelpPageURL, "https://o3de.org/docs/user-guide/components/reference/physx/heightfield-collider/")
                        ->Attribute(AZ::Edit::Attributes::AutoExpand, true)
                    ->DataElement(
                        AZ::Edit::UIHandlers::Default, &EditorHeightfieldColliderComponent::m_colliderConfig, "Collider configuration",
                        "Configuration of the collider")
                        ->Attribute(AZ::Edit::Attributes::Visibility, AZ::Edit::PropertyVisibility::ShowChildrenOnly)
                        ->Attribute(AZ::Edit::Attributes::ChangeNotify, &EditorHeightfieldColliderComponent::OnConfigurationChanged)
                    ->DataElement(
                        AZ::Edit::UIHandlers::Default, &EditorHeightfieldColliderComponent::m_colliderDebugDraw, "Debug draw settings",
                        "Debug draw settings")
                        ->Attribute(AZ::Edit::Attributes::Visibility, AZ::Edit::PropertyVisibility::ShowChildrenOnly)
                    ;
            }
        }
    }

    void EditorHeightfieldColliderComponent::GetProvidedServices(AZ::ComponentDescriptor::DependencyArrayType& provided)
    {
        provided.push_back(AZ_CRC_CE("PhysicsWorldBodyService"));
        provided.push_back(AZ_CRC_CE("PhysXColliderService"));
        provided.push_back(AZ_CRC_CE("PhysXHeightfieldColliderService"));
    }

    void EditorHeightfieldColliderComponent::GetRequiredServices(AZ::ComponentDescriptor::DependencyArrayType& required)
    {
        required.push_back(AZ_CRC_CE("PhysicsHeightfieldProviderService"));
    }

    void EditorHeightfieldColliderComponent::GetIncompatibleServices(AZ::ComponentDescriptor::DependencyArrayType& incompatible)
    {
        incompatible.push_back(AZ_CRC_CE("PhysXColliderService"));
        incompatible.push_back(AZ_CRC_CE("PhysXStaticRigidBodyService"));
        incompatible.push_back(AZ_CRC_CE("PhysXRigidBodyService"));
    }

    EditorHeightfieldColliderComponent::EditorHeightfieldColliderComponent()
        : m_physXConfigChangedHandler(
              []([[maybe_unused]] const AzPhysics::SystemConfiguration* config)
              {
                  AzToolsFramework::PropertyEditorGUIMessages::Bus::Broadcast(
                      &AzToolsFramework::PropertyEditorGUIMessages::RequestRefresh,
                      AzToolsFramework::PropertyModificationRefreshLevel::Refresh_AttributesAndValues);
              })
        , m_onMaterialLibraryChangedEventHandler(
              [this](const AZ::Data::AssetId& defaultMaterialLibrary)
              {
                  m_colliderConfig->m_materialSelection.OnMaterialLibraryChanged(defaultMaterialLibrary);
                  Physics::ColliderComponentEventBus::Event(GetEntityId(), &Physics::ColliderComponentEvents::OnColliderChanged);

                  AzToolsFramework::PropertyEditorGUIMessages::Bus::Broadcast(
                      &AzToolsFramework::PropertyEditorGUIMessages::RequestRefresh,
                      AzToolsFramework::PropertyModificationRefreshLevel::Refresh_AttributesAndValues);
              })
    {
        // By default, disable heightfield collider debug drawing. This doesn't need to be viewed in the common case.
        m_colliderDebugDraw.SetDisplayFlag(false);

        // Heightfields don't support the following:
        // - Offset:  There shouldn't be a need to offset the data, since the heightfield provider is giving a physics representation
        // - IsTrigger:  PhysX heightfields don't support acting as triggers
        // - MaterialSelection:  The heightfield provider provides per-vertex material selection
        m_colliderConfig.SetPropertyVisibility(Physics::ColliderConfiguration::Offset, false);
        m_colliderConfig.SetPropertyVisibility(Physics::ColliderConfiguration::IsTrigger, false);
        m_colliderConfig.SetPropertyVisibility(Physics::ColliderConfiguration::MaterialSelection, false);
    }

    EditorHeightfieldColliderComponent ::~EditorHeightfieldColliderComponent()
    {
    }

    // AZ::Component
    void EditorHeightfieldColliderComponent::Activate()
    {
<<<<<<< HEAD
        // Heightfields don't support the following:
        // - Offset:  There shouldn't be a need to offset the data, since the heightfield provider is giving a physics representation
        // - IsTrigger:  PhysX heightfields don't support acting as triggers
        // - MaterialSelection:  The heightfield provider provides per-vertex material selection
        m_colliderConfig->SetPropertyVisibility(Physics::ColliderConfiguration::Offset, false);
        m_colliderConfig->SetPropertyVisibility(Physics::ColliderConfiguration::IsTrigger, false);
        m_colliderConfig->SetPropertyVisibility(Physics::ColliderConfiguration::MaterialSelection, false);

        AzPhysics::SceneHandle sceneHandle = AzPhysics::InvalidSceneHandle;
        if (auto sceneInterface = AZ::Interface<AzPhysics::SceneInterface>::Get())
=======
        AzToolsFramework::Components::EditorComponentBase::Activate();

        m_sceneInterface = AZ::Interface<AzPhysics::SceneInterface>::Get();
        if (m_sceneInterface)
>>>>>>> b564a27d
        {
            sceneHandle = sceneInterface->GetSceneHandle(AzPhysics::EditorPhysicsSceneName);
        }

        m_heightfieldCollider = AZStd::make_unique<HeightfieldCollider>(
            GetEntityId(), GetEntity()->GetName(), sceneHandle, m_colliderConfig, m_shapeConfig);

        AzToolsFramework::Components::EditorComponentBase::Activate();

        const AZ::EntityId entityId = GetEntityId();

        AzToolsFramework::EntitySelectionEvents::Bus::Handler::BusConnect(entityId);

        // Debug drawing
        m_colliderDebugDraw.Connect(entityId);
        m_colliderDebugDraw.SetDisplayCallback(this);

    }

    void EditorHeightfieldColliderComponent::Deactivate()
    {
        m_colliderDebugDraw.Disconnect();
        AzToolsFramework::EntitySelectionEvents::Bus::Handler::BusDisconnect();
        AzToolsFramework::Components::EditorComponentBase::Deactivate();

        m_heightfieldCollider.reset();
    }

    void EditorHeightfieldColliderComponent::BuildGameEntity(AZ::Entity* gameEntity)
    {
        auto* heightfieldColliderComponent = gameEntity->CreateComponent<HeightfieldColliderComponent>();
        heightfieldColliderComponent->SetColliderConfiguration(*m_colliderConfig);
    }

    AZ::u32 EditorHeightfieldColliderComponent::OnConfigurationChanged()
    {
        m_heightfieldCollider->RefreshHeightfield(Physics::HeightfieldProviderNotifications::HeightfieldChangeMask::Settings);
        return AZ::Edit::PropertyRefreshLevels::None;
    }

    // AzToolsFramework::EntitySelectionEvents
    void EditorHeightfieldColliderComponent::OnSelected()
    {
        if (auto* physXSystem = GetPhysXSystem())
        {
            if (!m_physXConfigChangedHandler.IsConnected())
            {
                physXSystem->RegisterSystemConfigurationChangedEvent(m_physXConfigChangedHandler);
            }
            if (!m_onMaterialLibraryChangedEventHandler.IsConnected())
            {
                physXSystem->RegisterOnMaterialLibraryChangedEventHandler(m_onMaterialLibraryChangedEventHandler);
            }
        }
    }

    // AzToolsFramework::EntitySelectionEvents
    void EditorHeightfieldColliderComponent::OnDeselected()
    {
        m_onMaterialLibraryChangedEventHandler.Disconnect();
        m_physXConfigChangedHandler.Disconnect();
    }

    // DisplayCallback
    void EditorHeightfieldColliderComponent::Display(const AzFramework::ViewportInfo& viewportInfo,
        AzFramework::DebugDisplayRequests& debugDisplay) const
    {
        const AzPhysics::SimulatedBody* simulatedBody = m_heightfieldCollider->GetSimulatedBody();
        if (!simulatedBody)
        {
            return;
        }

        const AzPhysics::StaticRigidBody* staticRigidBody = azrtti_cast<const AzPhysics::StaticRigidBody*>(simulatedBody);
        if (!staticRigidBody)
        {
            return;
        }

        // Calculate the center of a box in front of the camera - this will be the area to draw
        const AzFramework::CameraState cameraState = AzToolsFramework::GetCameraState(viewportInfo.m_viewportId);
        const AZ::Vector3 boundsAabbCenter = cameraState.m_position + cameraState.m_forward * physx_heightfieldDebugDrawDistance * 0.5f;

        const AZ::Vector3 bodyPosition = staticRigidBody->GetPosition();
        const AZ::Vector3 aabbCenterLocalBody = boundsAabbCenter - bodyPosition;

        const AZ::u32 shapeCount = staticRigidBody->GetShapeCount();
        for (AZ::u32 shapeIndex = 0; shapeIndex < shapeCount; ++shapeIndex)
        {
            const AZStd::shared_ptr<const Physics::Shape> shape = staticRigidBody->GetShape(shapeIndex);
            m_colliderDebugDraw.DrawHeightfield(debugDisplay, aabbCenterLocalBody,
                physx_heightfieldDebugDrawDistance, shape);
        }

        if (physx_heightfieldDebugDrawBoundingBox)
        {
            const AZ::Aabb boundsAabb = AZ::Aabb::CreateCenterRadius(aabbCenterLocalBody, physx_heightfieldDebugDrawDistance);
            if (boundsAabb.IsValid())
            {
                debugDisplay.DrawWireBox(boundsAabb.GetMin(), boundsAabb.GetMax());
            }
        }
    }

} // namespace PhysX<|MERGE_RESOLUTION|>--- conflicted
+++ resolved
@@ -128,23 +128,9 @@
     // AZ::Component
     void EditorHeightfieldColliderComponent::Activate()
     {
-<<<<<<< HEAD
-        // Heightfields don't support the following:
-        // - Offset:  There shouldn't be a need to offset the data, since the heightfield provider is giving a physics representation
-        // - IsTrigger:  PhysX heightfields don't support acting as triggers
-        // - MaterialSelection:  The heightfield provider provides per-vertex material selection
-        m_colliderConfig->SetPropertyVisibility(Physics::ColliderConfiguration::Offset, false);
-        m_colliderConfig->SetPropertyVisibility(Physics::ColliderConfiguration::IsTrigger, false);
-        m_colliderConfig->SetPropertyVisibility(Physics::ColliderConfiguration::MaterialSelection, false);
 
         AzPhysics::SceneHandle sceneHandle = AzPhysics::InvalidSceneHandle;
         if (auto sceneInterface = AZ::Interface<AzPhysics::SceneInterface>::Get())
-=======
-        AzToolsFramework::Components::EditorComponentBase::Activate();
-
-        m_sceneInterface = AZ::Interface<AzPhysics::SceneInterface>::Get();
-        if (m_sceneInterface)
->>>>>>> b564a27d
         {
             sceneHandle = sceneInterface->GetSceneHandle(AzPhysics::EditorPhysicsSceneName);
         }
