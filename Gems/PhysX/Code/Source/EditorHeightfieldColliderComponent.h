/*
 * Copyright (c) Contributors to the Open 3D Engine Project.
 * For complete copyright and license terms please see the LICENSE at the root of this distribution.
 *
 * SPDX-License-Identifier: Apache-2.0 OR MIT
 *
 */

#pragma once

#include <AzToolsFramework/ToolsComponents/EditorComponentBase.h>
#include <AzToolsFramework/API/ToolsApplicationAPI.h>
#include <Editor/DebugDraw.h>

#include <AzFramework/Physics/PhysicsScene.h>
#include <AzFramework/Physics/Shape.h>

#include <Source/HeightfieldCollider.h>

namespace PhysX
{
    //! Editor PhysX Heightfield Collider Component.
    class EditorHeightfieldColliderComponent
        : public AzToolsFramework::Components::EditorComponentBase
        , protected AzToolsFramework::EntitySelectionEvents::Bus::Handler
        , protected DebugDraw::DisplayCallback
    {
    public:
        AZ_EDITOR_COMPONENT(
            EditorHeightfieldColliderComponent,
            "{C388C3DB-8D2E-4D26-96D3-198EDC799B77}",
            AzToolsFramework::Components::EditorComponentBase);
        static void Reflect(AZ::ReflectContext* context);
        static void GetProvidedServices(AZ::ComponentDescriptor::DependencyArrayType& provided);
        static void GetRequiredServices(AZ::ComponentDescriptor::DependencyArrayType& required);
        static void GetIncompatibleServices(AZ::ComponentDescriptor::DependencyArrayType& incompatible);

        EditorHeightfieldColliderComponent();
        ~EditorHeightfieldColliderComponent();

        // AZ::Component
        void Activate() override;
        void Deactivate() override;

        // EditorComponentBase
        void BuildGameEntity(AZ::Entity* gameEntity) override;

    protected:

        // AzToolsFramework::EntitySelectionEvents
        void OnSelected() override;
        void OnDeselected() override;

        // DisplayCallback
        void Display(const AzFramework::ViewportInfo& viewportInfo,
            AzFramework::DebugDisplayRequests& debugDisplay) const;

    private:
        AZ::u32 OnConfigurationChanged();

<<<<<<< HEAD
        void ClearHeightfield();
        void InitHeightfieldShapeConfiguration();
        void InitStaticRigidBody();
        void RefreshHeightfield(
            Physics::HeightfieldProviderNotifications::HeightfieldChangeMask changeMask,
            const AZ::Aabb& dirtyRegion = AZ::Aabb::CreateNull());

        void UpdateHeightfieldMaterialSlots(const Physics::MaterialSlots& updatedMaterialSlots);

=======
>>>>>>> 6f9e0be1
        DebugDraw::Collider m_colliderDebugDraw; //!< Handles drawing the collider

        AzPhysics::SystemEvents::OnConfigurationChangedEvent::Handler m_physXConfigChangedHandler;

        //! Stores collision layers, whether the collider is a trigger, etc.
        AZStd::shared_ptr<Physics::ColliderConfiguration> m_colliderConfig{ aznew Physics::ColliderConfiguration()  };
        //! Stores all of the cached information for the heightfield shape.
        AZStd::shared_ptr<Physics::HeightfieldShapeConfiguration> m_shapeConfig{ aznew Physics::HeightfieldShapeConfiguration() };
        //! Contains all of the runtime logic for creating / updating / destroying the heightfield collider.
        AZStd::unique_ptr<HeightfieldCollider> m_heightfieldCollider;
    };

} // namespace PhysX<|MERGE_RESOLUTION|>--- conflicted
+++ resolved
@@ -58,18 +58,6 @@
     private:
         AZ::u32 OnConfigurationChanged();
 
-<<<<<<< HEAD
-        void ClearHeightfield();
-        void InitHeightfieldShapeConfiguration();
-        void InitStaticRigidBody();
-        void RefreshHeightfield(
-            Physics::HeightfieldProviderNotifications::HeightfieldChangeMask changeMask,
-            const AZ::Aabb& dirtyRegion = AZ::Aabb::CreateNull());
-
-        void UpdateHeightfieldMaterialSlots(const Physics::MaterialSlots& updatedMaterialSlots);
-
-=======
->>>>>>> 6f9e0be1
         DebugDraw::Collider m_colliderDebugDraw; //!< Handles drawing the collider
 
         AzPhysics::SystemEvents::OnConfigurationChangedEvent::Handler m_physXConfigChangedHandler;
