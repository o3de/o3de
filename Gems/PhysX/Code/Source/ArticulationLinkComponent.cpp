--- conflicted
+++ resolved
@@ -248,13 +248,10 @@
             articulationFlags.raise(physx::PxArticulationFlag::eDISABLE_SELF_COLLISION);
         }
 
-<<<<<<< HEAD
+        m_articulation->setArticulationFlags(articulationFlags);
+
         m_articulation->setSolverIterationCounts(
             rootLinkConfiguration.m_solverPositionIterations, rootLinkConfiguration.m_solverVelocityIterations);
-=======
-        m_articulation->setArticulationFlags(articulationFlags);
-
->>>>>>> 897944ee
         // TODO: Expose these in the configuration
         //      eDRIVE_LIMITS_ARE_FORCES //!< Limits for drive effort are forces and torques rather than impulses
         //      eCOMPUTE_JOINT_FORCES //!< Enable in order to be able to query joint solver .
@@ -309,11 +306,7 @@
             // Sets the joint pose in the lead link actor frame.
             inboundJoint->setParentPose(PxMathConvert(thisLinkData.m_jointLeadLocalFrame));
             // Sets the joint pose in the follower link actor frame.
-<<<<<<< HEAD
             inboundJoint->setChildPose(PxMathConvert(thisLinkData.m_jointFollowerLocalFrame));
-            // TODO: Set other joint's properties from articulationLinkConfiguration
-=======
-            inboundJoint->setChildPose(PxMathConvert(thisLinkData.m_articulationJointData.m_jointFollowerLocalFrame));
             // Sets the joint type and limits.
             switch (articulationLinkConfiguration.m_articulationJointType)
             {
@@ -393,7 +386,6 @@
             sensor->setFlag(physx::PxArticulationSensorFlag::eFORWARD_DYNAMICS_FORCES, sensorConfig.m_includeForwardDynamicsForces);
             sensor->setFlag(physx::PxArticulationSensorFlag::eCONSTRAINT_SOLVER_FORCES, sensorConfig.m_includeConstraintSolverForces);
             sensor->setFlag(physx::PxArticulationSensorFlag::eWORLD_FRAME, sensorConfig.m_useWorldFrame);
->>>>>>> 897944ee
         }
 
         m_articulationLinksByEntityId.insert(EntityIdArticulationLinkPair{ articulationLinkConfiguration.m_entityId, thisPxLink });
