--- conflicted
+++ resolved
@@ -262,9 +262,8 @@
             // TODO: Set other joint's properties from articulationLinkConfiguration
         }
 
-<<<<<<< HEAD
         // set up sensors
-        for (const auto& sensorConfig : thisLinkData.m_sensorConfigs)
+        for (const auto& sensorConfig : articulationLinkConfiguration.m_sensorConfigs)
         {
             const AZ::Transform sensorTransform = AZ::Transform::CreateFromQuaternionAndTranslation(
                 AZ::Quaternion::CreateFromEulerAnglesDegrees(sensorConfig.m_localRotation), sensorConfig.m_localPosition);
@@ -274,10 +273,7 @@
             sensor->setFlag(physx::PxArticulationSensorFlag::eWORLD_FRAME, sensorConfig.m_useWorldFrame);
         }
         
-        m_articulationLinksByEntityId.insert(EntityIdArticulationLinkPair{ thisLinkData.m_entityId, thisLink });
-=======
         m_articulationLinksByEntityId.insert(EntityIdArticulationLinkPair{ articulationLinkConfiguration.m_entityId, thisPxLink });
->>>>>>> 74258253
 
         for (const auto& childLink : thisLinkData.m_childLinks)
         {
