--- conflicted
+++ resolved
@@ -13,16 +13,12 @@
 #include <AzFramework/Physics/MaterialBus.h>
 #include <cfloat>
 #include <PhysX/PhysXLocks.h>
-<<<<<<< HEAD
-=======
 #include <PhysX/Joint/Configuration/PhysXJointConfiguration.h>
 #include <PhysX/Debug/PhysXDebugConfiguration.h>
 #include <PhysX/MathConversion.h>
->>>>>>> dcec2855
 #include <Source/RigidBody.h>
 #include <Source/Scene/PhysXScene.h>
 #include <Source/Shape.h>
-#include <Source/Joint.h>
 
 namespace PhysX
 {
@@ -263,21 +259,24 @@
                             physx::PxTransform parentTM(parentOffset);
                             physx::PxTransform childTM(physx::PxIdentity);
 
-                            AZStd::shared_ptr<Physics::JointLimitConfiguration> jointLimitConfig = configuration.m_nodes[nodeIndex].m_jointLimit;
-                            if (!jointLimitConfig)
-                            {
-                                AZStd::vector<AZ::TypeId> supportedJointLimitTypes = JointUtils::GetSupportedJointTypes();
-
-                                if (!supportedJointLimitTypes.empty())
-                                {
-                                    jointLimitConfig = JointUtils::CreateJointLimitConfiguration(supportedJointLimitTypes[0]);
-                                }
-                            }
-
-                            AZStd::shared_ptr<Physics::Joint> joint = JointUtils::CreateJoint(
-                                jointLimitConfig,
-                                &ragdoll->GetNode(parentIndex)->GetRigidBody(),
-                                &ragdoll->GetNode(nodeIndex)->GetRigidBody());
+                            AZStd::shared_ptr<AzPhysics::JointConfiguration> jointConfig = configuration.m_nodes[nodeIndex].m_jointConfig;
+                            if (!jointConfig)
+                            {
+                                jointConfig = AZStd::make_shared<D6JointLimitConfiguration>();
+                            }
+                            
+                            AzPhysics::JointHandle jointHandle = sceneInterface->AddJoint(
+                                sceneHandle, jointConfig.get(), 
+                                ragdoll->GetNode(parentIndex)->GetRigidBody().m_bodyHandle,
+                                ragdoll->GetNode(nodeIndex)->GetRigidBody().m_bodyHandle);
+
+                            AzPhysics::Joint* joint = sceneInterface->GetJointFromHandle(sceneHandle, jointHandle);
+
+                            if (!joint)
+                            {
+                                AZ_Error("PhysX Ragdoll", false, "Failed to create joint for node index %i.", nodeIndex);
+                                return nullptr;
+                            }
 
                             // Moving from PhysX 3.4 to 4.1, the allowed range of the twist angle was expanded from -pi..pi
                             // to -2*pi..2*pi.
