--- conflicted
+++ resolved
@@ -92,12 +92,7 @@
 
     void SystemComponent::Reflect(AZ::ReflectContext* context)
     {
-<<<<<<< HEAD
-        Pipeline::MeshAssetData::Reflect(context);
-=======
-        D6JointLimitConfiguration::Reflect(context);
         Pipeline::MeshAsset::Reflect(context);
->>>>>>> d9b1ccd3
 
         PhysX::ReflectionUtils::ReflectPhysXOnlyApi(context);
 
