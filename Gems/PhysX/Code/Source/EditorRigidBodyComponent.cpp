--- conflicted
+++ resolved
@@ -483,14 +483,6 @@
     AzPhysics::SimulatedBodyHandle EditorRigidBodyComponent::GetSimulatedBodyHandle() const
     {
         return m_editorRigidBodyHandle;
-<<<<<<< HEAD
-    }
-
-    AzPhysics::SimulatedBodyHandle EditorRigidBodyComponent::GetSimulatedBodyHandle() const
-    {
-        return m_rigidBodyHandle;
-=======
->>>>>>> 9f61ed42
     }
 
     AzPhysics::SceneQueryHit EditorRigidBodyComponent::RayCast(const AzPhysics::RayCastRequest& request)
