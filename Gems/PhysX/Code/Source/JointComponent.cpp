/*
 * Copyright (c) Contributors to the Open 3D Engine Project.
 * For complete copyright and license terms please see the LICENSE at the root of this distribution.
 *
 * SPDX-License-Identifier: Apache-2.0 OR MIT
 *
 */

#include <AzCore/Component/ComponentApplicationBus.h>
#include <AzFramework/Physics/RigidBodyBus.h>
#include <AzFramework/Physics/Common/PhysicsSimulatedBody.h>
#include <AzFramework/Physics/SimulatedBodies/RigidBody.h>
#include <PhysX/NativeTypeIdentifiers.h>
#include <PhysX/PhysXLocks.h>
#include <Source/Joint.h>
#include <Source/JointComponent.h>
#include <Source/Utils.h>
<<<<<<< HEAD
=======
#include <AzFramework/Physics/PhysicsSystem.h>
#include <PhysX/MathConversion.h>
>>>>>>> dcec2855

namespace PhysX
{
    void JointComponent::Reflect(AZ::ReflectContext* context)
    {
        if (auto* serializeContext = azrtti_cast<AZ::SerializeContext*>(context))
        {
            serializeContext->Class<JointComponent, AZ::Component>()
                ->Version(1)
                ->Field("Joint Configuration", &JointComponent::m_configuration)
                ->Field("Joint Limits", &JointComponent::m_limits)
                ;
        }
    }

    JointComponent::JointComponent(const GenericJointConfiguration& config)
        : m_configuration(config)
    {
    }

    JointComponent::JointComponent(const GenericJointConfiguration& config
        , const GenericJointLimitsConfiguration& limits)
            : m_configuration(AZStd::move(config))
            , m_limits(limits)
    {
    }

    void JointComponent::Activate()
    {
        if (m_configuration.m_followerEntity.IsValid())
        {
            if (m_configuration.m_followerEntity == m_configuration.m_leadEntity)
            {
                AZ_Error("JointComponent::Activate()", 
                    false, 
                    "Joint's lead entity cannot be the same as the entity in which the joint resides. Joint failed to initialize.");
                return;
            }

            AZ::EntityBus::Handler::BusConnect(m_configuration.m_followerEntity);
        }
    }

    void JointComponent::Deactivate()
    {
        AZ::EntityBus::Handler::BusDisconnect();
        m_joint.reset();
    }

    physx::PxTransform JointComponent::GetJointLocalPose(const physx::PxRigidActor* actor
        , const physx::PxTransform& jointPose)
    {
        if (!actor)
        {
            AZ_Error("JointComponent::GetJointLocalPose", false, "Can't get pose for invalid actor pointer.");
            return physx::PxTransform();
        }

        PHYSX_SCENE_READ_LOCK(actor->getScene());
        physx::PxTransform actorPose = actor->getGlobalPose();
        physx::PxTransform actorTranslateInv(-actorPose.p);
        physx::PxTransform actorRotateInv(actorPose.q);
        actorRotateInv = actorRotateInv.getInverse();
        return actorRotateInv * actorTranslateInv * jointPose;
    }

    AZ::Transform JointComponent::GetJointTransform(AZ::EntityId entityId
        , const GenericJointConfiguration& jointConfig)
    {
        AZ::Transform jointTransform = PhysX::Utils::GetEntityWorldTransformWithoutScale(entityId);
        jointTransform = jointTransform * jointConfig.m_localTransformFromFollower;
        return jointTransform;
    }

    void JointComponent::InitGenericProperties()
    {
        if (!m_joint)
        {
            return;
        }

        physx::PxJoint* jointNative = static_cast<physx::PxJoint*>(m_joint->GetNativePointer());
        if (!jointNative)
        {
            return;
        }
        PHYSX_SCENE_WRITE_LOCK(jointNative->getScene());
        jointNative->setConstraintFlag(
            physx::PxConstraintFlag::eCOLLISION_ENABLED,
            m_configuration.GetFlag(GenericJointConfiguration::GenericJointFlag::SelfCollide));

        if (m_configuration.GetFlag(GenericJointConfiguration::GenericJointFlag::Breakable))
        {
            jointNative->setBreakForce(m_configuration.m_forceMax
                , m_configuration.m_torqueMax);
        }
    }

    void JointComponent::ObtainLeadFollowerInfo(JointComponent::LeadFollowerInfo& info)
    {
        info = LeadFollowerInfo();

        if (!m_configuration.m_followerEntity.IsValid())
        {
            return;
        }

        if (m_configuration.m_leadEntity.IsValid())
        {
            Physics::RigidBodyRequestBus::EventResult(info.m_leadBody
                , m_configuration.m_leadEntity
                , &Physics::RigidBodyRequests::GetRigidBody);

            if (!info.m_leadBody)
            {
                const AZStd::string entityWithoutBodyWarningMsg("Rigid body not found in lead entity associated with joint. Joint treated as constraint on global position.");
                WarnInvalidJointSetup(m_configuration.m_leadEntity, entityWithoutBodyWarningMsg);
            }
        }

        Physics::RigidBodyRequestBus::EventResult(info.m_followerBody
            , m_configuration.m_followerEntity
            , &Physics::RigidBodyRequests::GetRigidBody);

        if (!info.m_followerBody)
        {
            const AZStd::string entityWithoutBodyWarningMsg("Rigid body not found in follower entity associated with joint. Please add a rigid body component to the entity.");
            WarnInvalidJointSetup(m_configuration.m_followerEntity, entityWithoutBodyWarningMsg);
            return;
        }

        if (info.m_leadBody)
        {
            info.m_leadActor = static_cast<physx::PxRigidActor*>(info.m_leadBody->GetNativePointer());
        }
        info.m_followerActor = static_cast<physx::PxRigidActor*>(info.m_followerBody->GetNativePointer());

        const AZ::Transform jointTransform = GetJointTransform(GetEntityId(), m_configuration);

        physx::PxTransform jointPose = PxMathConvert(jointTransform);
        if (info.m_leadActor)
        {
            info.m_leadLocal = GetJointLocalPose(info.m_leadActor, jointPose); // joint position & orientation in lead actor's frame.
        }
        else
        {
            info.m_leadLocal = jointPose; // lead is null, attaching follower to global position of joint.
        }
        info.m_followerLocal = PxMathConvert(m_configuration.m_localTransformFromFollower);// joint position & orientation in follower actor's frame.
    }

    void JointComponent::WarnInvalidJointSetup(AZ::EntityId entityId, const AZStd::string& message)
    {
        const AZStd::vector<AZ::EntityId> entityIds = { entityId };
        const char* category = "PhysX Joint";

        PhysX::Utils::WarnEntityNames(entityIds, category, message.c_str());
    }

    void JointComponent::OnEntityActivated(const AZ::EntityId& entityId)
    {
        AZ::EntityBus::Handler::BusDisconnect();

        // If joint has no lead entity, it is a constraint on a global frame (position & orientation).
        // or, follower has been activated, this is the lead being activated.
        if (!m_configuration.m_leadEntity.IsValid() || entityId == m_configuration.m_leadEntity)
        {
            InitNativeJoint(); // Invoke overriden specific joint type instantiation
            InitGenericProperties();
        }
        // Else, follower entity is activated, subscribe to be notified that lead entity is activated.
        else
        {
            AZ::EntityBus::Handler::BusConnect(m_configuration.m_leadEntity);
        }
    }
} // namespace PhysX<|MERGE_RESOLUTION|>--- conflicted
+++ resolved
@@ -12,38 +12,66 @@
 #include <AzFramework/Physics/SimulatedBodies/RigidBody.h>
 #include <PhysX/NativeTypeIdentifiers.h>
 #include <PhysX/PhysXLocks.h>
-#include <Source/Joint.h>
 #include <Source/JointComponent.h>
 #include <Source/Utils.h>
-<<<<<<< HEAD
-=======
 #include <AzFramework/Physics/PhysicsSystem.h>
 #include <PhysX/MathConversion.h>
->>>>>>> dcec2855
 
 namespace PhysX
 {
+    JointComponentConfiguration::JointComponentConfiguration(
+        AZ::Transform localTransformFromFollower,
+        AZ::EntityId leadEntity,
+        AZ::EntityId followerEntity)
+        : m_localTransformFromFollower(localTransformFromFollower)
+        , m_leadEntity(leadEntity)
+        , m_followerEntity(followerEntity)
+    {
+    }
+
+    void JointComponentConfiguration::Reflect(AZ::ReflectContext* context)
+    {
+        if (auto* serializeContext = azrtti_cast<AZ::SerializeContext*>(context))
+        {
+            serializeContext->Class<JointComponentConfiguration>()
+                ->Version(2)
+                ->Field("Follower Local Transform", &JointComponentConfiguration::m_localTransformFromFollower)
+                ->Field("Lead Entity", &JointComponentConfiguration::m_leadEntity)
+                ->Field("Follower Entity", &JointComponentConfiguration::m_followerEntity)
+                ;
+        }
+    }
+
     void JointComponent::Reflect(AZ::ReflectContext* context)
     {
+        JointComponentConfiguration::Reflect(context);
+
         if (auto* serializeContext = azrtti_cast<AZ::SerializeContext*>(context))
         {
             serializeContext->Class<JointComponent, AZ::Component>()
-                ->Version(1)
+                ->Version(2)
                 ->Field("Joint Configuration", &JointComponent::m_configuration)
+                ->Field("Joint Generic Properties", &JointComponent::m_genericProperties)
                 ->Field("Joint Limits", &JointComponent::m_limits)
                 ;
         }
     }
 
-    JointComponent::JointComponent(const GenericJointConfiguration& config)
-        : m_configuration(config)
-    {
-    }
-
-    JointComponent::JointComponent(const GenericJointConfiguration& config
-        , const GenericJointLimitsConfiguration& limits)
-            : m_configuration(AZStd::move(config))
-            , m_limits(limits)
+    JointComponent::JointComponent(
+        const JointComponentConfiguration& configuration, 
+        const JointGenericProperties& genericProperties)
+        : m_configuration(configuration)
+        , m_genericProperties(genericProperties)
+    {
+    }
+
+    JointComponent::JointComponent(
+        const JointComponentConfiguration& configuration, 
+        const JointGenericProperties& genericProperties,
+        const JointLimitProperties& limitProperties)
+        : m_configuration(configuration)
+        , m_genericProperties(genericProperties)
+        , m_limits(limitProperties)
     {
     }
 
@@ -66,16 +94,22 @@
     void JointComponent::Deactivate()
     {
         AZ::EntityBus::Handler::BusDisconnect();
-        m_joint.reset();
-    }
-
-    physx::PxTransform JointComponent::GetJointLocalPose(const physx::PxRigidActor* actor
-        , const physx::PxTransform& jointPose)
+        if (auto* physicsSystem = AZ::Interface<AzPhysics::SystemInterface>::Get())
+        {
+            if (auto* scene = physicsSystem->GetScene(m_jointSceneOwner))
+            {
+                scene->RemoveJoint(m_jointHandle);
+                m_jointSceneOwner = AzPhysics::InvalidSceneHandle;
+            }
+        }
+    }
+
+    AZ::Transform JointComponent::GetJointLocalPose(const physx::PxRigidActor* actor, const AZ::Transform& jointPose)
     {
         if (!actor)
         {
             AZ_Error("JointComponent::GetJointLocalPose", false, "Can't get pose for invalid actor pointer.");
-            return physx::PxTransform();
+            return AZ::Transform::CreateIdentity();
         }
 
         PHYSX_SCENE_READ_LOCK(actor->getScene());
@@ -83,39 +117,15 @@
         physx::PxTransform actorTranslateInv(-actorPose.p);
         physx::PxTransform actorRotateInv(actorPose.q);
         actorRotateInv = actorRotateInv.getInverse();
-        return actorRotateInv * actorTranslateInv * jointPose;
+        return PxMathConvert(actorRotateInv * actorTranslateInv) * jointPose;
     }
 
     AZ::Transform JointComponent::GetJointTransform(AZ::EntityId entityId
-        , const GenericJointConfiguration& jointConfig)
+        , const JointComponentConfiguration& jointConfig)
     {
         AZ::Transform jointTransform = PhysX::Utils::GetEntityWorldTransformWithoutScale(entityId);
         jointTransform = jointTransform * jointConfig.m_localTransformFromFollower;
         return jointTransform;
-    }
-
-    void JointComponent::InitGenericProperties()
-    {
-        if (!m_joint)
-        {
-            return;
-        }
-
-        physx::PxJoint* jointNative = static_cast<physx::PxJoint*>(m_joint->GetNativePointer());
-        if (!jointNative)
-        {
-            return;
-        }
-        PHYSX_SCENE_WRITE_LOCK(jointNative->getScene());
-        jointNative->setConstraintFlag(
-            physx::PxConstraintFlag::eCOLLISION_ENABLED,
-            m_configuration.GetFlag(GenericJointConfiguration::GenericJointFlag::SelfCollide));
-
-        if (m_configuration.GetFlag(GenericJointConfiguration::GenericJointFlag::Breakable))
-        {
-            jointNative->setBreakForce(m_configuration.m_forceMax
-                , m_configuration.m_torqueMax);
-        }
     }
 
     void JointComponent::ObtainLeadFollowerInfo(JointComponent::LeadFollowerInfo& info)
@@ -159,16 +169,15 @@
 
         const AZ::Transform jointTransform = GetJointTransform(GetEntityId(), m_configuration);
 
-        physx::PxTransform jointPose = PxMathConvert(jointTransform);
         if (info.m_leadActor)
         {
-            info.m_leadLocal = GetJointLocalPose(info.m_leadActor, jointPose); // joint position & orientation in lead actor's frame.
+            info.m_leadLocal = GetJointLocalPose(info.m_leadActor, jointTransform); // joint position & orientation in lead actor's frame.
         }
         else
         {
-            info.m_leadLocal = jointPose; // lead is null, attaching follower to global position of joint.
-        }
-        info.m_followerLocal = PxMathConvert(m_configuration.m_localTransformFromFollower);// joint position & orientation in follower actor's frame.
+            info.m_leadLocal = jointTransform; // lead is null, attaching follower to global position of joint.
+        }
+        info.m_followerLocal = m_configuration.m_localTransformFromFollower;// joint position & orientation in follower actor's frame.
     }
 
     void JointComponent::WarnInvalidJointSetup(AZ::EntityId entityId, const AZStd::string& message)
@@ -188,7 +197,6 @@
         if (!m_configuration.m_leadEntity.IsValid() || entityId == m_configuration.m_leadEntity)
         {
             InitNativeJoint(); // Invoke overriden specific joint type instantiation
-            InitGenericProperties();
         }
         // Else, follower entity is activated, subscribe to be notified that lead entity is activated.
         else
