--- conflicted
+++ resolved
@@ -701,59 +701,6 @@
                 return;
             }
 
-<<<<<<< HEAD
-            debugDisplay.PushMatrix(GetColliderLocalTransform(colliderConfig, colliderScale));
-            debugDisplay.SetColor(AZ::Color::CreateOne());
-
-            const int numColumnVertices = heightfieldShapeConfig.GetNumColumnVertices();
-            const int numRowVertices = heightfieldShapeConfig.GetNumRowVertices();
-
-            const int numColumnSquares = heightfieldShapeConfig.GetNumColumnSquares();
-            const int numRowSquares = heightfieldShapeConfig.GetNumRowSquares();
-
-            // Offset from the center of the heightfield to the corner to start drawing the grid.
-            const float minXBounds = -(numColumnSquares * heightfieldShapeConfig.GetGridResolution().GetX()) / 2.0f;
-            const float minYBounds = -(numRowSquares * heightfieldShapeConfig.GetGridResolution().GetY()) / 2.0f;
-
-            for (int xIndex = 0; xIndex < numColumnVertices - 1; xIndex++)
-            {
-                for (int yIndex = 0; yIndex < numRowVertices - 1; yIndex++)
-                {
-                    const int index0 = yIndex * numColumnVertices + xIndex;
-                    const int index1 = yIndex * numColumnVertices + xIndex + 1;
-                    const int index2 = (yIndex + 1) * numColumnVertices + xIndex;
-                    const int index3 = (yIndex + 1) * numColumnVertices + xIndex + 1;
-
-                    const float x0 = minXBounds + heightfieldShapeConfig.GetGridResolution().GetX() * xIndex;
-                    const float x1 = minXBounds + heightfieldShapeConfig.GetGridResolution().GetX() * (xIndex + 1);
-                    const float y0 = minYBounds + heightfieldShapeConfig.GetGridResolution().GetY() * yIndex;
-                    const float y1 = minYBounds + heightfieldShapeConfig.GetGridResolution().GetY() * (yIndex + 1);
-
-                    // Always draw top and left line of quad
-                    debugDisplay.DrawLine(
-                        AZ::Vector3(x0, y0, heights[index0].m_height),
-                        AZ::Vector3(x1, y0, heights[index1].m_height));
-                    debugDisplay.DrawLine(
-                        AZ::Vector3(x0, y0, heights[index0].m_height),
-                        AZ::Vector3(x0, y1, heights[index2].m_height));
-
-                    // Draw bottom line in last row
-                    if (yIndex == numRowVertices - 2)
-                    {
-                        debugDisplay.DrawLine(
-                            AZ::Vector3(x1, y1, heights[index3].m_height),
-                            AZ::Vector3(x0, y1, heights[index2].m_height));
-                    }
-
-                    // Draw right line in last column
-                    if (xIndex == numColumnVertices - 2)
-                    {
-                        debugDisplay.DrawLine(
-                            AZ::Vector3(x1, y0, heights[index1].m_height),
-                            AZ::Vector3(x1, y1, heights[index3].m_height));
-                    }
-                }
-=======
             // Extract the heightfield geometry within the bounds
             AZStd::vector<AZ::Vector3> vertices;
             AZStd::vector<AZ::u32> indices;
@@ -768,10 +715,7 @@
                 debugDisplay.DrawLines(vertices, AZ::Colors::White);
 
                 debugDisplay.PopMatrix();
->>>>>>> 63ce7d0f
-            }
-
-            debugDisplay.PopMatrix();
+            }
         }
 
         AZ::Transform Collider::GetColliderLocalTransform(
