/*
 * All or portions of this file Copyright (c) Amazon.com, Inc. or its affiliates or
 * its licensors.
 *
 * For complete copyright and license terms please see the LICENSE at the root of this
 * distribution (the "License"). All use of this software is governed by the License,
 * or, if provided, by the license below or the license accompanying this file. Do not
 * remove or modify any license notices. This file is distributed on an "AS IS" BASIS,
 * WITHOUT WARRANTIES OR CONDITIONS OF ANY KIND, either express or implied.
 *
 */

#include <PhysX_precompiled.h>

#include "EditorSystemComponent.h"
#include <AzCore/Interface/Interface.h>
#include <AzCore/Serialization/SerializeContext.h>
#include <AzFramework/Physics/SystemBus.h>
#include <AzFramework/Physics/Collision/CollisionEvents.h>
#include <AzFramework/Physics/Common/PhysicsSimulatedBody.h>

#include <IEditor.h>
#include <ISurfaceType.h>

#include <Editor/ConfigStringLineEditCtrl.h>
#include <Editor/EditorJointConfiguration.h>
#include <Editor/EditorWindow.h>
#include <Editor/PropertyTypes.h>
#include <System/PhysXSystem.h>

namespace PhysX
{
    constexpr const char* DefaultAssetFilename = "SurfaceTypeMaterialLibrary";
<<<<<<< HEAD
=======
    constexpr const char* TemplateAssetFilename = "PhysX/TemplateMaterialLibrary";

    static AZStd::optional<AZ::Data::Asset<AZ::Data::AssetData>> GetMaterialLibraryTemplate()
    {
        const auto& assetType = AZ::AzTypeInfo<Physics::MaterialLibraryAsset>::Uuid();

        AZStd::vector<AZStd::string> assetTypeExtensions;
        AZ::AssetTypeInfoBus::Event(assetType, &AZ::AssetTypeInfo::GetAssetTypeExtensions, assetTypeExtensions);

        if (assetTypeExtensions.size() == 1)
        {
            // Constructing the path to the library asset
            const AZStd::string& assetExtension = assetTypeExtensions[0];

            // Use the path relative to the asset root to avoid hardcoding full path in the configuration
            AZStd::string relativePath = TemplateAssetFilename;
            AzFramework::StringFunc::Path::ReplaceExtension(relativePath, assetExtension.c_str());

            AZ::Data::AssetId assetId;
            AZ::Data::AssetCatalogRequestBus::BroadcastResult(
                assetId, &AZ::Data::AssetCatalogRequestBus::Events::GetAssetIdByPath, relativePath.c_str(), assetType, false /*autoRegisterIfNotFound*/);

            if (assetId.IsValid())
            {
                return AZ::Data::AssetManager::Instance().GetAsset<Physics::MaterialLibraryAsset>(assetId, AZ::Data::AssetLoadBehavior::NoLoad);
            }
        }

        return AZStd::nullopt;
    }
>>>>>>> 4e90fb52

    static AZStd::optional<AZ::Data::Asset<AZ::Data::AssetData>> CreateMaterialLibrary(const AZStd::string& fullTargetFilePath, const AZStd::string& relativePath)
    {
        AZ::IO::FileIOStream fileStream(fullTargetFilePath.c_str(), AZ::IO::OpenMode::ModeWrite);
        if (fileStream.IsOpen())
        {
            const auto& assetType = AZ::AzTypeInfo<Physics::MaterialLibraryAsset>::Uuid();
            AZ::Data::AssetId assetId;

            AZ::Data::AssetCatalogRequestBus::BroadcastResult(
<<<<<<< HEAD
                assetId, &AZ::Data::AssetCatalogRequestBus::Events::GetAssetIdByPath, relativePath.c_str(), assetType, true);
=======
                assetId, &AZ::Data::AssetCatalogRequestBus::Events::GetAssetIdByPath, relativePath.c_str(), assetType, true /*autoRegisterIfNotFound*/);
>>>>>>> 4e90fb52

            AZ::Data::Asset<AZ::Data::AssetData> newAsset =
                AZ::Data::AssetManager::Instance().GetAsset(assetId, assetType, AZ::Data::AssetLoadBehavior::Default);

<<<<<<< HEAD
            if (Physics::MaterialLibraryAsset* materialLibraryAsset = azrtti_cast<Physics::MaterialLibraryAsset*>(newAsset.GetData()))
            {
                // check it out in the source control system
                AzToolsFramework::SourceControlCommandBus::Broadcast(
                    &AzToolsFramework::SourceControlCommandBus::Events::RequestEdit, fullTargetFilePath.c_str(), true,
                    [](bool /*success*/, const AzToolsFramework::SourceControlFileInfo& /*info*/) {});

                // Save the material library asset into a file
                auto assetHandler = AZ::Data::AssetManager::Instance().GetHandler(assetType);
                if (assetHandler->SaveAssetData(newAsset, &fileStream))
                {
                    return newAsset;
                }
                else
                {
                    AZ_Error("PhysX", false,
                        "CreateSurfaceTypeMaterialLibrary: Unable to save Surface Types Material Library Asset to %s",
                        fullTargetFilePath.c_str());
=======
            if (auto* newMaterialLibraryData = azrtti_cast<Physics::MaterialLibraryAsset*>(newAsset.GetData()))
            {
                if (auto templateLibraryOpt = GetMaterialLibraryTemplate())
                {
                    if (const auto* templateMaterialLibData = azrtti_cast<Physics::MaterialLibraryAsset*>(templateLibraryOpt->GetData()))
                    {
                        templateLibraryOpt->QueueLoad();
                        templateLibraryOpt->BlockUntilLoadComplete();

                        // Fill the newly created material library using the template data
                        for (const auto& materialData : templateMaterialLibData->GetMaterialsData())
                        {
                            newMaterialLibraryData->AddMaterialData(materialData);
                        }

                        // check it out in the source control system
                        AzToolsFramework::SourceControlCommandBus::Broadcast(
                            &AzToolsFramework::SourceControlCommandBus::Events::RequestEdit, fullTargetFilePath.c_str(), true /*allowMultiCheckout*/,
                            [](bool /*success*/, const AzToolsFramework::SourceControlFileInfo& /*info*/) {});

                        // Save the material library asset into a file
                        auto assetHandler = AZ::Data::AssetManager::Instance().GetHandler(assetType);
                        if (assetHandler->SaveAssetData(newAsset, &fileStream))
                        {
                            return newAsset;
                        }
                        else
                        {
                            AZ_Error(
                                "PhysX", false,
                                "CreateSurfaceTypeMaterialLibrary: Unable to save Surface Types Material Library Asset to %s",
                                fullTargetFilePath.c_str());
                        }
                    }
>>>>>>> 4e90fb52
                }
            }
        }

        return AZStd::nullopt;
    }

    void EditorSystemComponent::Reflect(AZ::ReflectContext* context)
    {
        EditorJointLimitConfig::Reflect(context);
        EditorJointLimitPairConfig::Reflect(context);
        EditorJointLimitConeConfig::Reflect(context);
        EditorJointConfig::Reflect(context);

        if (auto serializeContext = azrtti_cast<AZ::SerializeContext*>(context))
        {
            serializeContext->Class<EditorSystemComponent, AZ::Component>()
                ->Version(1);
        }
    }

    void EditorSystemComponent::Activate()
    {
        Physics::EditorWorldBus::Handler::BusConnect();

        m_onMaterialLibraryLoadErrorEventHandler = AzPhysics::SystemEvents::OnMaterialLibraryLoadErrorEvent::Handler(
            [this]([[maybe_unused]] AzPhysics::SystemEvents::MaterialLibraryLoadErrorType error)
            {
                // Attempt to set/create the default material library if there was an error
                if (auto* physxSystem = GetPhysXSystem())
                {
                    if (auto retrievedMaterialLibrary = RetrieveDefaultMaterialLibrary())
                    {
                        physxSystem->UpdateMaterialLibrary(retrievedMaterialLibrary.value());
                    }
                }
            }
        );

        if (auto* physicsSystem = AZ::Interface<AzPhysics::SystemInterface>::Get())
        {
            AzPhysics::SceneConfiguration editorWorldConfiguration = physicsSystem->GetDefaultSceneConfiguration();
            editorWorldConfiguration.m_sceneName = AzPhysics::EditorPhysicsSceneName;
            m_editorWorldSceneHandle = physicsSystem->AddScene(editorWorldConfiguration);
            physicsSystem->RegisterOnMaterialLibraryLoadErrorEventHandler(m_onMaterialLibraryLoadErrorEventHandler);
        }

        PhysX::RegisterConfigStringLineEditHandler(); // Register custom unique string line edit control
        PhysX::Editor::RegisterPropertyTypes();

        AzToolsFramework::EditorEvents::Bus::Handler::BusConnect();
        AzToolsFramework::EditorEntityContextNotificationBus::Handler::BusConnect();
    }

    void EditorSystemComponent::Deactivate()
    {
        AzToolsFramework::EditorEntityContextNotificationBus::Handler::BusDisconnect();
        AzToolsFramework::EditorEvents::Bus::Handler::BusDisconnect();
        Physics::EditorWorldBus::Handler::BusDisconnect();

        if (auto* physicsSystem = AZ::Interface<AzPhysics::SystemInterface>::Get())
        {
            physicsSystem->RemoveScene(m_editorWorldSceneHandle);
        }
        m_editorWorldSceneHandle = AzPhysics::InvalidSceneHandle;

        m_onMaterialLibraryLoadErrorEventHandler.Disconnect();
    }

    AzPhysics::SceneHandle EditorSystemComponent::GetEditorSceneHandle() const
    {
        return m_editorWorldSceneHandle;
    }

    void EditorSystemComponent::OnStartPlayInEditorBegin()
    {
        if (auto* physicsSystem = AZ::Interface<AzPhysics::SystemInterface>::Get())
        {
            if (AzPhysics::Scene* scene = physicsSystem->GetScene(m_editorWorldSceneHandle))
            {
                scene->SetEnabled(false);
            }
        }
    }

    void EditorSystemComponent::OnStopPlayInEditor()
    {
        if (auto* physicsSystem = AZ::Interface<AzPhysics::SystemInterface>::Get())
        {
            if (AzPhysics::Scene* scene = physicsSystem->GetScene(m_editorWorldSceneHandle))
            {
                scene->SetEnabled(true);
            }
        }
    }

    void EditorSystemComponent::PopulateEditorGlobalContextMenu([[maybe_unused]] QMenu* menu, [[maybe_unused]] const AZ::Vector2& point, [[maybe_unused]] int flags)
    {

    }

    void EditorSystemComponent::NotifyRegisterViews()
    {
        PhysX::Editor::EditorWindow::RegisterViewClass();
    }

    AZStd::optional<AZ::Data::Asset<AZ::Data::AssetData>> EditorSystemComponent::RetrieveDefaultMaterialLibrary()
    {
        AZ::Data::AssetId resultAssetId;

        auto assetType = AZ::AzTypeInfo<Physics::MaterialLibraryAsset>::Uuid();

        AZStd::vector<AZStd::string> assetTypeExtensions;
        AZ::AssetTypeInfoBus::Event(assetType, &AZ::AssetTypeInfo::GetAssetTypeExtensions, assetTypeExtensions);

        if (assetTypeExtensions.size() == 1)
        {
            // Constructing the path to the library asset
            const AZStd::string& assetExtension = assetTypeExtensions[0];

            // Use the path relative to the asset root to avoid hardcoding full path in the configuration
            AZStd::string relativePath = DefaultAssetFilename;
            AzFramework::StringFunc::Path::ReplaceExtension(relativePath, assetExtension.c_str());

            // Try to find an already existing material library
            AZ::Data::AssetCatalogRequestBus::BroadcastResult(resultAssetId,
                &AZ::Data::AssetCatalogRequests::GetAssetIdByPath, relativePath.c_str(), azrtti_typeid<Physics::MaterialLibraryAsset>(), false /*autoRegisterIfNotFound*/);

            if (!resultAssetId.IsValid())
            {
                // No file for the default material library, create it
                const char* assetRoot = AZ::IO::FileIOBase::GetInstance()->GetAlias("@devassets@");
                AZStd::string fullPath;
                AzFramework::StringFunc::Path::ConstructFull(assetRoot, DefaultAssetFilename, assetExtension.c_str(), fullPath);

                if (auto materialLibraryOpt = CreateMaterialLibrary(fullPath, relativePath))
                {
                    return materialLibraryOpt;
                }
                else
                {
                    AZ_Warning("PhysX", false,
                        "CreateMaterialLibrary: Failed to create material library at %s. "
                        "Please check if the file is writable", fullPath.c_str());
                }
            }
            else
            {
                AZ::Data::Asset<AZ::Data::AssetData> existingMaterialLibrary =
                    AZ::Data::AssetManager::Instance().GetAsset<Physics::MaterialLibraryAsset>(resultAssetId, AZ::Data::AssetLoadBehavior::NoLoad);

                return existingMaterialLibrary;
            }
        }
        else
        {
            AZ_Warning("PhysX", false, 
                "RetrieveDefaultMaterialLibrary: Number of extensions for the physics material library asset is %u"
                " but should be 1. Please check if the asset registered itself with the asset system correctly",
                assetTypeExtensions.size())
        }

        return AZStd::nullopt;
    }
}
<|MERGE_RESOLUTION|>--- conflicted
+++ resolved
@@ -31,8 +31,6 @@
 namespace PhysX
 {
     constexpr const char* DefaultAssetFilename = "SurfaceTypeMaterialLibrary";
-<<<<<<< HEAD
-=======
     constexpr const char* TemplateAssetFilename = "PhysX/TemplateMaterialLibrary";
 
     static AZStd::optional<AZ::Data::Asset<AZ::Data::AssetData>> GetMaterialLibraryTemplate()
@@ -63,7 +61,6 @@
 
         return AZStd::nullopt;
     }
->>>>>>> 4e90fb52
 
     static AZStd::optional<AZ::Data::Asset<AZ::Data::AssetData>> CreateMaterialLibrary(const AZStd::string& fullTargetFilePath, const AZStd::string& relativePath)
     {
@@ -74,35 +71,11 @@
             AZ::Data::AssetId assetId;
 
             AZ::Data::AssetCatalogRequestBus::BroadcastResult(
-<<<<<<< HEAD
-                assetId, &AZ::Data::AssetCatalogRequestBus::Events::GetAssetIdByPath, relativePath.c_str(), assetType, true);
-=======
                 assetId, &AZ::Data::AssetCatalogRequestBus::Events::GetAssetIdByPath, relativePath.c_str(), assetType, true /*autoRegisterIfNotFound*/);
->>>>>>> 4e90fb52
 
             AZ::Data::Asset<AZ::Data::AssetData> newAsset =
                 AZ::Data::AssetManager::Instance().GetAsset(assetId, assetType, AZ::Data::AssetLoadBehavior::Default);
 
-<<<<<<< HEAD
-            if (Physics::MaterialLibraryAsset* materialLibraryAsset = azrtti_cast<Physics::MaterialLibraryAsset*>(newAsset.GetData()))
-            {
-                // check it out in the source control system
-                AzToolsFramework::SourceControlCommandBus::Broadcast(
-                    &AzToolsFramework::SourceControlCommandBus::Events::RequestEdit, fullTargetFilePath.c_str(), true,
-                    [](bool /*success*/, const AzToolsFramework::SourceControlFileInfo& /*info*/) {});
-
-                // Save the material library asset into a file
-                auto assetHandler = AZ::Data::AssetManager::Instance().GetHandler(assetType);
-                if (assetHandler->SaveAssetData(newAsset, &fileStream))
-                {
-                    return newAsset;
-                }
-                else
-                {
-                    AZ_Error("PhysX", false,
-                        "CreateSurfaceTypeMaterialLibrary: Unable to save Surface Types Material Library Asset to %s",
-                        fullTargetFilePath.c_str());
-=======
             if (auto* newMaterialLibraryData = azrtti_cast<Physics::MaterialLibraryAsset*>(newAsset.GetData()))
             {
                 if (auto templateLibraryOpt = GetMaterialLibraryTemplate())
@@ -137,7 +110,6 @@
                                 fullTargetFilePath.c_str());
                         }
                     }
->>>>>>> 4e90fb52
                 }
             }
         }
