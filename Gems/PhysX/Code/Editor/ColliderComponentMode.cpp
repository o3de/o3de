/*
 * Copyright (c) Contributors to the Open 3D Engine Project.
 * For complete copyright and license terms please see the LICENSE at the root of this distribution.
 *
 * SPDX-License-Identifier: Apache-2.0 OR MIT
 *
 */

#include "ColliderComponentMode.h"
#include "ColliderAssetScaleMode.h"
#include "ColliderBoxMode.h"
#include "ColliderCapsuleMode.h"
#include "ColliderOffsetMode.h"
#include "ColliderRotationMode.h"
#include "ColliderSphereMode.h"

#include <Editor/Source/ComponentModes/PhysXSubComponentModeBase.h>
#include <PhysX/EditorColliderComponentRequestBus.h>

#include <AzFramework/Physics/ShapeConfiguration.h>
#include <AzToolsFramework/API/ToolsApplicationAPI.h>
#include <AzToolsFramework/ComponentModes/BoxComponentMode.h>
#include <AzToolsFramework/ComponentModes/BoxViewportEdit.h>

namespace PhysX
{
    namespace
    {
        //! Uri's for shortcut actions.
<<<<<<< HEAD
        const AZ::Crc32 SetDimensionsSubModeActionUri = AZ_CRC("com.o3de.action.physx.setdimensionssubmode", 0x508b1781);
        const AZ::Crc32 SetOffsetSubModeActionUri = AZ_CRC("com.o3de.action.physx.setoffsetsubmode", 0x777ac743);
        const AZ::Crc32 SetRotationSubModeActionUri = AZ_CRC("com.o3de.action.physx.setrotationsubmode", 0xf1a8f3ff);
        const AZ::Crc32 ResetSubModeActionUri = AZ_CRC("com.o3de.action.physx.resetsubmode", 0x599d1594);
    }
=======
        const AZ::Crc32 SetDimensionsSubModeActionUri = AZ_CRC("com.o3de.action.physx.setdimensionssubmode", 0x77b70dd6);
        const AZ::Crc32 SetOffsetSubModeActionUri = AZ_CRC("com.o3de.action.physx.setoffsetsubmode", 0xc06132e5);
        const AZ::Crc32 SetRotationSubModeActionUri = AZ_CRC("com.o3de.action.physx.setrotationsubmode", 0xc4225918);
        const AZ::Crc32 ResetSubModeActionUri = AZ_CRC("com.o3de.action.physx.resetsubmode", 0xb70b120e);
    } // namespace
>>>>>>> 3b9b6540

    AZ_CLASS_ALLOCATOR_IMPL(ColliderComponentMode, AZ::SystemAllocator, 0);

    ColliderComponentMode::ColliderComponentMode(const AZ::EntityComponentIdPair& entityComponentIdPair, AZ::Uuid componentType)
        : AzToolsFramework::ComponentModeFramework::EditorBaseComponentMode(entityComponentIdPair, componentType)
    {
        CreateSubModes();
        CreateSubModeSelectionCluster();
        ColliderComponentModeRequestBus::Handler::BusConnect(entityComponentIdPair);
        ColliderComponentModeUiRequestBus::Handler::BusConnect(entityComponentIdPair);
    }

    ColliderComponentMode::~ColliderComponentMode()
    {
        ColliderComponentModeUiRequestBus::Handler::BusDisconnect();
        ColliderComponentModeRequestBus::Handler::BusDisconnect();

        RemoveSubModeSelectionCluster();
        m_subModes[m_subMode]->Teardown(GetEntityComponentIdPair());
    }

    void ColliderComponentMode::Refresh()
    {
        m_subModes[m_subMode]->Refresh(GetEntityComponentIdPair());
    }

    AZStd::vector<AzToolsFramework::ActionOverride> ColliderComponentMode::PopulateActionsImpl()
    {
        AzToolsFramework::ActionOverride setOffsetModeAction;
        setOffsetModeAction.SetUri(SetOffsetSubModeActionUri);
        setOffsetModeAction.SetKeySequence(QKeySequence(Qt::Key_1));
        setOffsetModeAction.SetTitle("Set Offset Mode");
        setOffsetModeAction.SetTip("Set offset mode");
        setOffsetModeAction.SetEntityComponentIdPair(GetEntityComponentIdPair());
        setOffsetModeAction.SetCallback(
            [this]()
            {
                SetCurrentMode(SubMode::Offset);
            });

        AzToolsFramework::ActionOverride setRotationModeAction;
        setRotationModeAction.SetUri(SetRotationSubModeActionUri);
        setRotationModeAction.SetKeySequence(QKeySequence(Qt::Key_2));
        setRotationModeAction.SetTitle("Set Rotation Mode");
        setRotationModeAction.SetTip("Set rotation mode");
        setRotationModeAction.SetEntityComponentIdPair(GetEntityComponentIdPair());
        setRotationModeAction.SetCallback(
            [this]()
            {
                SetCurrentMode(SubMode::Rotation);
            });

        AzToolsFramework::ActionOverride setDimensionsModeAction;
        setDimensionsModeAction.SetUri(SetDimensionsSubModeActionUri);
        setDimensionsModeAction.SetKeySequence(QKeySequence(Qt::Key_3));
        setDimensionsModeAction.SetTitle("Set Resize Mode");
        setDimensionsModeAction.SetTip("Set resize mode");
        setDimensionsModeAction.SetEntityComponentIdPair(GetEntityComponentIdPair());
        setDimensionsModeAction.SetCallback(
            [this]()
            {
                SetCurrentMode(SubMode::Dimensions);
            });

        AzToolsFramework::ActionOverride resetModeAction;
        resetModeAction.SetUri(ResetSubModeActionUri);
        resetModeAction.SetKeySequence(QKeySequence(Qt::Key_R));
        resetModeAction.SetTitle("Reset Current Mode");
        resetModeAction.SetTip("Reset current mode");
        resetModeAction.SetEntityComponentIdPair(GetEntityComponentIdPair());
        resetModeAction.SetCallback(
            [this]()
            {
                ResetCurrentMode();
            });

        return { setDimensionsModeAction, setOffsetModeAction, setRotationModeAction, resetModeAction };
    }

    void ColliderComponentMode::CreateSubModes()
    {
        Physics::ShapeType shapeType = Physics::ShapeType::Box;
        EditorColliderComponentRequestBus::EventResult(
            shapeType, GetEntityComponentIdPair(), &EditorColliderComponentRequests::GetShapeType);

        switch (shapeType)
        {
        case Physics::ShapeType::Box:
            m_subModes[SubMode::Dimensions] = AZStd::make_unique<ColliderBoxMode>();
            break;
        case Physics::ShapeType::Sphere:
            m_subModes[SubMode::Dimensions] = AZStd::make_unique<ColliderSphereMode>();
            break;
        case Physics::ShapeType::Capsule:
            m_subModes[SubMode::Dimensions] = AZStd::make_unique<ColliderCapsuleMode>();
            break;
        case Physics::ShapeType::PhysicsAsset:
            m_subModes[SubMode::Dimensions] = AZStd::make_unique<ColliderAssetScaleMode>();
            break;
        }
        m_subModes[SubMode::Offset] = AZStd::make_unique<ColliderOffsetMode>();
        m_subModes[SubMode::Rotation] = AZStd::make_unique<ColliderRotationMode>();
        m_subModes[m_subMode]->Setup(GetEntityComponentIdPair());
    }

    bool ColliderComponentMode::HandleMouseInteraction(const AzToolsFramework::ViewportInteraction::MouseInteractionEvent& mouseInteraction)
    {
        if (mouseInteraction.m_mouseEvent == AzToolsFramework::ViewportInteraction::MouseEvent::Wheel &&
            mouseInteraction.m_mouseInteraction.m_keyboardModifiers.Ctrl())
        {
            const int direction = MouseWheelDelta(mouseInteraction) > 0.0f ? -1 : 1;
            AZ::u32 currentModeIndex = static_cast<AZ::u32>(m_subMode);
            AZ::u32 numSubModes = static_cast<AZ::u32>(SubMode::NumModes);
            AZ::u32 nextModeIndex = (currentModeIndex + numSubModes + direction) % m_subModes.size();
            SubMode nextMode = static_cast<SubMode>(nextModeIndex);
            SetCurrentMode(nextMode);
            return true;
        }
        return false;
    }

    ColliderComponentMode::SubMode ColliderComponentMode::GetCurrentMode()
    {
        return m_subMode;
    }

    void ColliderComponentMode::SetCurrentMode(SubMode newMode)
    {
        AZ_Assert(m_subModes.find(newMode) != m_subModes.end(), "Submode not found:%d", newMode);
        m_subModes[m_subMode]->Teardown(GetEntityComponentIdPair());
        m_subMode = newMode;
        m_subModes[m_subMode]->Setup(GetEntityComponentIdPair());

        const auto modeIndex = static_cast<size_t>(newMode);
        AZ_Assert(modeIndex < m_buttonIds.size(), "Invalid mode index %i.", modeIndex);
        AzToolsFramework::ViewportUi::ViewportUiRequestBus::Event(
            AzToolsFramework::ViewportUi::DefaultViewportId,
            &AzToolsFramework::ViewportUi::ViewportUiRequestBus::Events::SetClusterActiveButton, m_modeSelectionClusterId,
            m_buttonIds[modeIndex]);
    }

    AzToolsFramework::ViewportUi::ClusterId ColliderComponentMode::GetClusterId() const
    {
        return m_modeSelectionClusterId;
    }

    AzToolsFramework::ViewportUi::ButtonId ColliderComponentMode::GetOffsetButtonId() const
    {
        return m_buttonIds[static_cast<size_t>(SubMode::Offset)];
    }

    AzToolsFramework::ViewportUi::ButtonId ColliderComponentMode::GetRotationButtonId() const
    {
        return m_buttonIds[static_cast<size_t>(SubMode::Rotation)];
    }

    AzToolsFramework::ViewportUi::ButtonId ColliderComponentMode::GetDimensionsButtonId() const
    {
        return m_buttonIds[static_cast<size_t>(SubMode::Dimensions)];
    }

    AZStd::string ColliderComponentMode::GetComponentModeName() const
    {
        return "Collider Edit Mode";
    }

    void RefreshUI()
    {
        /// The reason this is in a free function is because ColliderComponentMode
        /// privately inherits from ToolsApplicationNotificationBus. Trying to invoke
        /// the bus inside the class scope causes the compiler to complain it's not accessible
        /// to due private inheritence.
        /// Using the global namespace operator :: should have fixed that, except there
        /// is a bug in the microsoft compiler meaning it doesn't work. So this is a work around.
        AzToolsFramework::ToolsApplicationNotificationBus::Broadcast(
            &AzToolsFramework::ToolsApplicationNotificationBus::Events::InvalidatePropertyDisplay, AzToolsFramework::Refresh_Values);
    }

    void ColliderComponentMode::ResetCurrentMode()
    {
        m_subModes[m_subMode]->ResetValues(GetEntityComponentIdPair());
        m_subModes[m_subMode]->Refresh(GetEntityComponentIdPair());
        RefreshUI();
    }

    AZStd::vector<AzToolsFramework::ViewportUi::ClusterId> ColliderComponentMode::PopulateViewportUiImpl()
    {
        return AZStd::vector<AzToolsFramework::ViewportUi::ClusterId>{ m_modeSelectionClusterId };
    }

    static AzToolsFramework::ViewportUi::ButtonId RegisterClusterButton(
        AzToolsFramework::ViewportUi::ClusterId clusterId, const char* iconName)
    {
        AzToolsFramework::ViewportUi::ButtonId buttonId;
        AzToolsFramework::ViewportUi::ViewportUiRequestBus::EventResult(
            buttonId, AzToolsFramework::ViewportUi::DefaultViewportId,
            &AzToolsFramework::ViewportUi::ViewportUiRequestBus::Events::CreateClusterButton, clusterId,
            AZStd::string::format(":/stylesheet/img/UI20/toolbar/%s.svg", iconName));

        return buttonId;
    }

    void ColliderComponentMode::RemoveSubModeSelectionCluster()
    {
        AzToolsFramework::ViewportUi::ViewportUiRequestBus::Event(
            AzToolsFramework::ViewportUi::DefaultViewportId, &AzToolsFramework::ViewportUi::ViewportUiRequestBus::Events::RemoveCluster,
            m_modeSelectionClusterId);
    }

    void ColliderComponentMode::CreateSubModeSelectionCluster()
    {
        // create the cluster for changing transform mode
        AzToolsFramework::ViewportUi::ViewportUiRequestBus::EventResult(
            m_modeSelectionClusterId, AzToolsFramework::ViewportUi::DefaultViewportId,
            &AzToolsFramework::ViewportUi::ViewportUiRequestBus::Events::CreateCluster, AzToolsFramework::ViewportUi::Alignment::TopLeft);

        // create and register the buttons
        m_buttonIds.resize(static_cast<size_t>(SubMode::NumModes));
        m_buttonIds[static_cast<size_t>(SubMode::Offset)] = RegisterClusterButton(m_modeSelectionClusterId, "Move");
        m_buttonIds[static_cast<size_t>(SubMode::Rotation)] = RegisterClusterButton(m_modeSelectionClusterId, "Rotate");
        m_buttonIds[static_cast<size_t>(SubMode::Dimensions)] = RegisterClusterButton(m_modeSelectionClusterId, "Scale");

        SetCurrentMode(SubMode::Offset);

        const auto onButtonClicked = [this](AzToolsFramework::ViewportUi::ButtonId buttonId)
        {
            if (buttonId == m_buttonIds[static_cast<size_t>(SubMode::Offset)])
            {
                SetCurrentMode(SubMode::Offset);
            }
            else if (buttonId == m_buttonIds[static_cast<size_t>(SubMode::Rotation)])
            {
                SetCurrentMode(SubMode::Rotation);
            }
            else if (buttonId == m_buttonIds[static_cast<size_t>(SubMode::Dimensions)])
            {
                SetCurrentMode(SubMode::Dimensions);
            }
            else
            {
                AZ_Error("PhysX Collider Component Mode", false, "Unrecognized button ID.");
            }
        };

        m_modeSelectionHandler = AZ::Event<AzToolsFramework::ViewportUi::ButtonId>::Handler(onButtonClicked);
        AzToolsFramework::ViewportUi::ViewportUiRequestBus::Event(
            AzToolsFramework::ViewportUi::DefaultViewportId,
            &AzToolsFramework::ViewportUi::ViewportUiRequestBus::Events::RegisterClusterEventHandler, m_modeSelectionClusterId,
            m_modeSelectionHandler);
    }
} // namespace PhysX<|MERGE_RESOLUTION|>--- conflicted
+++ resolved
@@ -27,19 +27,11 @@
     namespace
     {
         //! Uri's for shortcut actions.
-<<<<<<< HEAD
         const AZ::Crc32 SetDimensionsSubModeActionUri = AZ_CRC("com.o3de.action.physx.setdimensionssubmode", 0x508b1781);
         const AZ::Crc32 SetOffsetSubModeActionUri = AZ_CRC("com.o3de.action.physx.setoffsetsubmode", 0x777ac743);
         const AZ::Crc32 SetRotationSubModeActionUri = AZ_CRC("com.o3de.action.physx.setrotationsubmode", 0xf1a8f3ff);
         const AZ::Crc32 ResetSubModeActionUri = AZ_CRC("com.o3de.action.physx.resetsubmode", 0x599d1594);
-    }
-=======
-        const AZ::Crc32 SetDimensionsSubModeActionUri = AZ_CRC("com.o3de.action.physx.setdimensionssubmode", 0x77b70dd6);
-        const AZ::Crc32 SetOffsetSubModeActionUri = AZ_CRC("com.o3de.action.physx.setoffsetsubmode", 0xc06132e5);
-        const AZ::Crc32 SetRotationSubModeActionUri = AZ_CRC("com.o3de.action.physx.setrotationsubmode", 0xc4225918);
-        const AZ::Crc32 ResetSubModeActionUri = AZ_CRC("com.o3de.action.physx.resetsubmode", 0xb70b120e);
     } // namespace
->>>>>>> 3b9b6540
 
     AZ_CLASS_ALLOCATOR_IMPL(ColliderComponentMode, AZ::SystemAllocator, 0);
 
