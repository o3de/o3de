--- conflicted
+++ resolved
@@ -61,12 +61,9 @@
                 Legacy::EditorCommon
                 AZ::AzToolsFramework
                 Gem::Camera.Static
-<<<<<<< HEAD
                 Gem::AtomToolsFramework.Static
-=======
-        RUNTIME_DEPENDENCIES
+	RUNTIME_DEPENDENCIES
             Legacy::EditorCommon
->>>>>>> d7e29c00
     )
 
     # tools and builders use the above module.
