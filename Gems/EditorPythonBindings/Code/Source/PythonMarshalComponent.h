--- conflicted
+++ resolved
@@ -94,10 +94,7 @@
         using TypeConverterMap = AZStd::unordered_map<AZ::TypeId, TypeConverterPointer>;
         TypeConverterMap m_typeConverterMap;
     };
-<<<<<<< HEAD
-=======
 
->>>>>>> 9296cff0
     namespace Container
     {
         AZStd::optional<PythonMarshalTypeRequests::PythonValueResult> ProcessBehaviorObject(AZ::BehaviorObject& behaviorObject);
@@ -105,11 +102,7 @@
             PythonMarshalTypeRequests::BehaviorTraits traits,
             pybind11::object pythonObj,
             const AZ::TypeId& elementTypeId,
-<<<<<<< HEAD
             AZ::BehaviorArgument& outValue);
-=======
-            AZ::BehaviorValueParameter& outValue);
->>>>>>> 9296cff0
 
     } // namespace Container
 }