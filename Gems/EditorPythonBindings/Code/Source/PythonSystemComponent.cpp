/*
<<<<<<< HEAD
 * Copyright (c) Contributors to the Open 3D Engine Project.
 * For complete copyright and license terms please see the LICENSE at the root of this distribution.
 *
=======
 * Copyright (c) Contributors to the Open 3D Engine Project. For complete copyright and license terms please see the LICENSE at the root of this distribution.
 * 
>>>>>>> e6836a91
 * SPDX-License-Identifier: Apache-2.0 OR MIT
 *
 */

#include <PythonSystemComponent.h>
#include <EditorPythonBindings/EditorPythonBindingsBus.h>

#include <Source/PythonCommon.h>
#include <pybind11/pybind11.h>
#include <pybind11/embed.h>
#include <pybind11/eval.h>
#include <osdefs.h> // for DELIM

#include <AzCore/Component/EntityId.h>
#include <AzCore/IO/SystemFile.h>
#include <AzCore/Module/DynamicModuleHandle.h>
#include <AzCore/Module/Module.h>
#include <AzCore/Module/ModuleManagerBus.h>
#include <AzCore/PlatformDef.h>
#include <AzCore/Serialization/EditContext.h>
#include <AzCore/Serialization/SerializeContext.h>
#include <AzCore/Settings/SettingsRegistryMergeUtils.h>
#include <AzCore/std/string/conversions.h>
#include <AzCore/StringFunc/StringFunc.h>
#include <AzCore/Utils/Utils.h>

#include <AzFramework/API/ApplicationAPI.h>
#include <AzFramework/Asset/AssetSystemComponent.h>
#include <AzFramework/IO/LocalFileIO.h>
#include <AzFramework/CommandLine/CommandRegistrationBus.h>
#include <AzFramework/StringFunc/StringFunc.h>

#include <AzToolsFramework/API/EditorPythonConsoleBus.h>
#include <AzToolsFramework/API/EditorPythonScriptNotificationsBus.h>

namespace Platform
{
    // Implemented in each different platform's implentation files, as it differs per platform.
    bool InsertPythonBinaryLibraryPaths(AZStd::unordered_set<AZStd::string>& paths, const char* pythonPackage, const char* engineRoot);
    AZStd::string GetPythonHomePath(const char* pythonPackage, const char* engineRoot);
}

// this is called the first time a Python script contains "import azlmbr"
PYBIND11_EMBEDDED_MODULE(azlmbr, m)
{
    EditorPythonBindings::EditorPythonBindingsNotificationBus::Broadcast(&EditorPythonBindings::EditorPythonBindingsNotificationBus::Events::OnImportModule, m.ptr());
}

namespace RedirectOutput
{
    using RedirectOutputFunc = AZStd::function<void(const char*)>;

    struct RedirectOutput
    {
        PyObject_HEAD
        RedirectOutputFunc write;
    };

    PyObject* RedirectWrite(PyObject* self, PyObject* args)
    {
        std::size_t written(0);
        RedirectOutput* selfimpl = reinterpret_cast<RedirectOutput*>(self);
        if (selfimpl->write)
        {
            char* data;
            if (!PyArg_ParseTuple(args, "s", &data))
            {
                return PyLong_FromSize_t(0);
            }
            selfimpl->write(data);
            written = strlen(data);
        }
        return PyLong_FromSize_t(written);
    }

    PyObject* RedirectFlush([[maybe_unused]] PyObject* self, [[maybe_unused]] PyObject* args)
    {
        // no-op
        return Py_BuildValue("");
    }

    PyMethodDef RedirectMethods[] =
    {
        {"write", RedirectWrite, METH_VARARGS, "sys.stdout.write"},
        {"flush", RedirectFlush, METH_VARARGS, "sys.stdout.flush"},
        {"write", RedirectWrite, METH_VARARGS, "sys.stderr.write"},
        {"flush", RedirectFlush, METH_VARARGS, "sys.stderr.flush"},
        {0, 0, 0, 0} // sentinel
    };

    PyTypeObject RedirectOutputType =
    {
        PyVarObject_HEAD_INIT(0, 0)
        "azlmbr_redirect.RedirectOutputType", // tp_name
        sizeof(RedirectOutput), /* tp_basicsize */
        0,                    /* tp_itemsize */
        0,                    /* tp_dealloc */
        0,                    /* tp_print */
        0,                    /* tp_getattr */
        0,                    /* tp_setattr */
        0,                    /* tp_reserved */
        0,                    /* tp_repr */
        0,                    /* tp_as_number */
        0,                    /* tp_as_sequence */
        0,                    /* tp_as_mapping */
        0,                    /* tp_hash  */
        0,                    /* tp_call */
        0,                    /* tp_str */
        0,                    /* tp_getattro */
        0,                    /* tp_setattro */
        0,                    /* tp_as_buffer */
        Py_TPFLAGS_DEFAULT,   /* tp_flags */
        "azlmbr_redirect objects", /* tp_doc */
        0,                    /* tp_traverse */
        0,                    /* tp_clear */
        0,                    /* tp_richcompare */
        0,                    /* tp_weaklistoffset */
        0,                    /* tp_iter */
        0,                    /* tp_iternext */
        RedirectMethods,      /* tp_methods */
        0,                    /* tp_members */
        0,                    /* tp_getset */
        0,                    /* tp_base */
        0,                    /* tp_dict */
        0,                    /* tp_descr_get */
        0,                    /* tp_descr_set */
        0,                    /* tp_dictoffset */
        0,                    /* tp_init */
        0,                    /* tp_alloc */
        0                     /* tp_new */
    };

    PyModuleDef RedirectOutputModule = { PyModuleDef_HEAD_INIT, "azlmbr_redirect", 0, -1, 0, };

    // Internal state
    PyObject* g_redirect_stdout = nullptr;
    PyObject* g_redirect_stdout_saved = nullptr;
    PyObject* g_redirect_stderr = nullptr;
    PyObject* g_redirect_stderr_saved = nullptr;

    PyMODINIT_FUNC PyInit_RedirectOutput(void)
    {
        g_redirect_stdout = nullptr;
        g_redirect_stdout_saved = nullptr;
        g_redirect_stderr = nullptr;
        g_redirect_stderr_saved = nullptr;

        RedirectOutputType.tp_new = PyType_GenericNew;
        if (PyType_Ready(&RedirectOutputType) < 0)
        {
            return 0;
        }

        PyObject* m = PyModule_Create(&RedirectOutputModule);
        if (m)
        {
            Py_INCREF(&RedirectOutputType);
            PyModule_AddObject(m, "Redirect", reinterpret_cast<PyObject*>(&RedirectOutputType));
        }
        return m;
    }

    void SetRedirection(const char* funcname, PyObject*& saved, PyObject*& current, RedirectOutputFunc func)
    {
        if (PyType_Ready(&RedirectOutputType) < 0)
        {
            AZ_Warning("python", false, "RedirectOutputType not ready!");
            return;
        }

        if (!current)
        {
            saved = PySys_GetObject(funcname); // borrowed
            current = RedirectOutputType.tp_new(&RedirectOutputType, 0, 0);
        }

        RedirectOutput* redirectOutput = reinterpret_cast<RedirectOutput*>(current);
        redirectOutput->write = func;
        PySys_SetObject(funcname, current);
    }

    void ResetRedirection(const char* funcname, PyObject*& saved, PyObject*& current)
    {
        if (current)
        {
            PySys_SetObject(funcname, saved);
        }
        Py_XDECREF(current);
        current = nullptr;
    }

    PyObject* s_RedirectModule = nullptr;

    void Intialize(PyObject* module)
    {
        using namespace AzToolsFramework;

        s_RedirectModule = module;

        SetRedirection("stdout", g_redirect_stdout_saved, g_redirect_stdout, [](const char* msg)
        {
            EditorPythonConsoleNotificationBus::Broadcast(&EditorPythonConsoleNotificationBus::Events::OnTraceMessage, msg);
        });

        SetRedirection("stderr", g_redirect_stderr_saved, g_redirect_stderr, [](const char* msg)
        {
            EditorPythonConsoleNotificationBus::Broadcast(&EditorPythonConsoleNotificationBus::Events::OnErrorMessage, msg);
        });

        PySys_WriteStdout("RedirectOutput installed");
    }

    void Shutdown()
    {
        ResetRedirection("stdout", g_redirect_stdout_saved, g_redirect_stdout);
        ResetRedirection("stderr", g_redirect_stderr_saved, g_redirect_stderr);
        Py_XDECREF(s_RedirectModule);
        s_RedirectModule = nullptr;
    }
} // namespace RedirectOutput

namespace EditorPythonBindings
{
    void PythonSystemComponent::Reflect(AZ::ReflectContext* context)
    {
        if (AZ::SerializeContext* serialize = azrtti_cast<AZ::SerializeContext*>(context))
        {
            serialize->Class<PythonSystemComponent, AZ::Component>()
                ->Version(1)
                ->Attribute(AZ::Edit::Attributes::SystemComponentTags, AZStd::vector<AZ::Crc32>{AZ_CRC_CE("AssetBuilder")})
                ;

            if (AZ::EditContext* ec = serialize->GetEditContext())
            {
                ec->Class<PythonSystemComponent>("PythonSystemComponent", "The Python interpreter")
                    ->ClassElement(AZ::Edit::ClassElements::EditorData, "")
                    ->Attribute(AZ::Edit::Attributes::AppearsInAddComponentMenu, AZ_CRC_CE("System"))
                    ->Attribute(AZ::Edit::Attributes::AutoExpand, true)
                    ;
            }
        }
    }

    void PythonSystemComponent::GetProvidedServices(AZ::ComponentDescriptor::DependencyArrayType& provided)
    {
        provided.push_back(PythonEmbeddedService);
    }

    void PythonSystemComponent::GetIncompatibleServices(AZ::ComponentDescriptor::DependencyArrayType& incompatible)
    {
        incompatible.push_back(PythonEmbeddedService);
    }

    void PythonSystemComponent::Activate()
    {
        AZ::Interface<AzToolsFramework::EditorPythonEventsInterface>::Register(this);
        AzToolsFramework::EditorPythonRunnerRequestBus::Handler::BusConnect();
    }

    void PythonSystemComponent::Deactivate()
    {
        AzToolsFramework::EditorPythonRunnerRequestBus::Handler::BusDisconnect();
        AZ::Interface<AzToolsFramework::EditorPythonEventsInterface>::Unregister(this);
        StopPython(true);
    }

    bool PythonSystemComponent::StartPython([[maybe_unused]] bool silenceWarnings)
    {
        struct ReleaseInitalizeWaiterScope final
        {
            using ReleaseFunction = AZStd::function<void(void)>;

            ReleaseInitalizeWaiterScope(ReleaseFunction releaseFunction)
            {
                m_releaseFunction = AZStd::move(releaseFunction);
            }
            ~ReleaseInitalizeWaiterScope()
            {
                m_releaseFunction();
            }
            ReleaseFunction m_releaseFunction;
        };
        ReleaseInitalizeWaiterScope scope([this]()
            {
                m_initalizeWaiter.release(m_initalizeWaiterCount);
                m_initalizeWaiterCount = 0;
            });

        if (Py_IsInitialized())
        {
            AZ_Warning("python", silenceWarnings, "Python is already active!");
            return false;
        }

        PythonPathStack pythonPathStack;
        DiscoverPythonPaths(pythonPathStack);

        EditorPythonBindingsNotificationBus::Broadcast(&EditorPythonBindingsNotificationBus::Events::OnPreInitialize);
        if (StartPythonInterpreter(pythonPathStack))
        {
            EditorPythonBindingsNotificationBus::Broadcast(&EditorPythonBindingsNotificationBus::Events::OnPostInitialize);
            // initialize internal base module and bootstrap scripts
            ExecuteByString("import azlmbr", false);
            ExecuteBootstrapScripts(pythonPathStack);
            return true;
        }
        return false;
    }

    bool PythonSystemComponent::StopPython([[maybe_unused]] bool silenceWarnings)
    {
        if (!Py_IsInitialized())
        {
            AZ_Warning("python", silenceWarnings, "Python is not active!");
            return false;
        }

        bool result = false;
        EditorPythonBindingsNotificationBus::Broadcast(&EditorPythonBindingsNotificationBus::Events::OnPreFinalize);
        AzToolsFramework::EditorPythonRunnerRequestBus::Handler::BusDisconnect();

        result = StopPythonInterpreter();
        EditorPythonBindingsNotificationBus::Broadcast(&EditorPythonBindingsNotificationBus::Events::OnPostFinalize);
        return result;
    }

    bool PythonSystemComponent::IsPythonActive()
    {
        return Py_IsInitialized() != 0;
    }

    void PythonSystemComponent::WaitForInitialization()
    {
        m_initalizeWaiterCount++;
        m_initalizeWaiter.acquire();
    }

    void PythonSystemComponent::ExecuteWithLock(AZStd::function<void()> executionCallback)
    {
        AZStd::lock_guard<decltype(m_lock)> lock(m_lock);
        pybind11::gil_scoped_release release;
        pybind11::gil_scoped_acquire acquire;
        executionCallback();
    }

    void PythonSystemComponent::DiscoverPythonPaths(PythonPathStack& pythonPathStack)
    {
        // the order of the Python paths is the order the Python bootstrap scripts will execute

        auto settingsRegistry = AZ::SettingsRegistry::Get();
        if (!settingsRegistry)
        {
            return;
        }

        AZ::IO::FixedMaxPathString projectPath = AZ::Utils::GetProjectPath();
        if (projectPath.empty())
        {
            return;
        }

        auto resolveScriptPath = [&pythonPathStack](AZStd::string_view path)
        {
            auto editorScriptsPath = AZ::IO::Path(path) / "Editor" / "Scripts";
            if (AZ::IO::SystemFile::Exists(editorScriptsPath.c_str()))
            {
                pythonPathStack.emplace_back(AZStd::move(editorScriptsPath.LexicallyNormal().Native()));
            }
        };

        // The discovery order will be:
        //   1 - engine-root/EngineAsets
        //   2 - gems
        //   3 - project
        //   4 - user(dev)

        // 1 - engine
        AZ::IO::FixedMaxPath engineRoot;
        if (settingsRegistry->Get(engineRoot.Native(), AZ::SettingsRegistryMergeUtils::FilePathKey_EngineRootFolder); !engineRoot.empty())
        {
            resolveScriptPath((engineRoot / "Assets").Native());
        }

        // 2 - gems
        struct GetGemSourcePathsVisitor
            : AZ::SettingsRegistryInterface::Visitor
        {
            GetGemSourcePathsVisitor(AZ::SettingsRegistryInterface& settingsRegistry)
                : m_settingsRegistry(settingsRegistry)
            {}
            void Visit(AZStd::string_view path, AZStd::string_view, AZ::SettingsRegistryInterface::Type,
                AZStd::string_view value) override
            {
                AZStd::string_view jsonSourcePathPointer{ path };
                // Remove the array index from the path and check if the JSON path ends with "/SourcePaths"
                AZ::StringFunc::TokenizeLast(jsonSourcePathPointer, "/");
                if (jsonSourcePathPointer.ends_with("/SourcePaths"))
                {
                    AZ::IO::Path newSourcePath = jsonSourcePathPointer;
                    // Resolve any file aliases first - Do not use ResolvePath() as that assumes
                    // any relative path is underneath the @assets@ alias
                    if (auto fileIoBase = AZ::IO::FileIOBase::GetInstance(); fileIoBase != nullptr)
                    {
                        AZ::IO::FixedMaxPath replacedAliasPath;
                        if (fileIoBase->ReplaceAlias(replacedAliasPath, value))
                        {
                            newSourcePath = AZ::IO::PathView(replacedAliasPath);
                        }
                    }

                    // The current assumption is that the gem source path is the relative to the engine root
                    AZ::IO::Path engineRootPath;
                    m_settingsRegistry.Get(engineRootPath.Native(), AZ::SettingsRegistryMergeUtils::FilePathKey_EngineRootFolder);
                    newSourcePath = (engineRootPath / newSourcePath).LexicallyNormal();

                    if (auto gemSourcePathIter = AZStd::find(m_gemSourcePaths.begin(), m_gemSourcePaths.end(), newSourcePath);
                        gemSourcePathIter == m_gemSourcePaths.end())
                    {
                        m_gemSourcePaths.emplace_back(AZStd::move(newSourcePath));
                    }
                }
            }

            AZStd::vector<AZ::IO::Path> m_gemSourcePaths;
        private:
            AZ::SettingsRegistryInterface& m_settingsRegistry;
        };

        GetGemSourcePathsVisitor visitor{ *settingsRegistry };
        constexpr auto gemListKey = AZ::SettingsRegistryInterface::FixedValueString(AZ::SettingsRegistryMergeUtils::OrganizationRootKey)
            + "/Gems";
        settingsRegistry->Visit(visitor, gemListKey);
        for (const AZ::IO::Path& gemSourcePath : visitor.m_gemSourcePaths)
        {
            resolveScriptPath(gemSourcePath.Native());
        }

        // 3 - project
        resolveScriptPath(AZStd::string_view{ projectPath });

        // 4 - user
        AZStd::string assetsType;
        AZ::SettingsRegistryMergeUtils::PlatformGet(*settingsRegistry, assetsType,
            AZ::SettingsRegistryMergeUtils::BootstrapSettingsRootKey, AzFramework::AssetSystem::Assets);
        if (!assetsType.empty())
        {
            AZ::IO::FixedMaxPath userCachePath;
            if (settingsRegistry->Get(userCachePath.Native(), AZ::SettingsRegistryMergeUtils::FilePathKey_CacheRootFolder);
                !userCachePath.empty())
            {
                userCachePath /= "user";
                resolveScriptPath(userCachePath.Native());
            }
        }
    }

    void PythonSystemComponent::ExecuteBootstrapScripts(const PythonPathStack& pythonPathStack)
    {
        for(const auto& path : pythonPathStack)
        {
            AZStd::string bootstrapPath;
            AzFramework::StringFunc::Path::Join(path.c_str(), "bootstrap.py", bootstrapPath);
            if (AZ::IO::SystemFile::Exists(bootstrapPath.c_str()))
            {
                ExecuteByFilename(bootstrapPath);
            }
        }
    }



    bool PythonSystemComponent::StartPythonInterpreter(const PythonPathStack& pythonPathStack)
    {
        AZStd::unordered_set<AZStd::string> pyPackageSites(pythonPathStack.begin(), pythonPathStack.end());

        const char* engineRoot = nullptr;
        AzFramework::ApplicationRequests::Bus::BroadcastResult(engineRoot, &AzFramework::ApplicationRequests::GetEngineRoot);

        // set PYTHON_HOME
        AZStd::string pyBasePath = Platform::GetPythonHomePath(PY_PACKAGE, engineRoot);
        if (!AZ::IO::SystemFile::Exists(pyBasePath.c_str()))
        {
            AZ_Warning("python", false, "Python home path must exist! path:%s", pyBasePath.c_str());
            return false;
        }
        AZStd::wstring pyHomePath;
        AZStd::to_wstring(pyHomePath, pyBasePath);
        Py_SetPythonHome(pyHomePath.c_str());

        // display basic Python information
        AZ_TracePrintf("python", "Py_GetVersion=%s \n", Py_GetVersion());
        AZ_TracePrintf("python", "Py_GetPath=%ls \n", Py_GetPath());
        AZ_TracePrintf("python", "Py_GetExecPrefix=%ls \n", Py_GetExecPrefix());
        AZ_TracePrintf("python", "Py_GetProgramFullPath=%ls \n", Py_GetProgramFullPath());

        PyImport_AppendInittab("azlmbr_redirect", RedirectOutput::PyInit_RedirectOutput);
        try
        {
            // ignore system location for sites site-packages
            Py_IsolatedFlag = 1; // -I - Also sets Py_NoUserSiteDirectory.  If removed PyNoUserSiteDirectory should be set.
            Py_IgnoreEnvironmentFlag = 1; // -E
            Py_InspectFlag = 1; // unhandled SystemExit will terminate the process unless Py_InspectFlag is set

            const bool initializeSignalHandlers = true;
            pybind11::initialize_interpreter(initializeSignalHandlers);

            // Add custom site packages after initializing the interpreter above.  Calling Py_SetPath before initialization
            // alters the behavior of the initializer to not compute default search paths. See https://docs.python.org/3/c-api/init.html#c.Py_SetPath
            if (pyPackageSites.size())
            {
                ExtendSysPath(pyPackageSites);
            }
            RedirectOutput::Intialize(PyImport_ImportModule("azlmbr_redirect"));

            // Acquire GIL before calling Python code
            AZStd::lock_guard<decltype(m_lock)> lock(m_lock);
            pybind11::gil_scoped_acquire acquire;

            // print Python version using AZ logging
            const int verRet = PyRun_SimpleStringFlags("import sys \nprint (sys.version) \n", nullptr);
            AZ_Error("python", verRet == 0, "Error trying to fetch the version number in Python!");
            return verRet == 0 && !PyErr_Occurred();
        }
        catch ([[maybe_unused]] const std::exception& e)
        {
            AZ_Warning("python", false, "Py_Initialize() failed with %s!", e.what());
            return false;
        }
    }

    bool PythonSystemComponent::ExtendSysPath(const AZStd::unordered_set<AZStd::string>& extendPaths)
    {
        AZStd::unordered_set<AZStd::string> oldPathSet;
        auto SplitPath = [&oldPathSet](AZStd::string_view pathPart)
        {
            oldPathSet.emplace(pathPart);
        };
        AZ::StringFunc::TokenizeVisitor(Py_EncodeLocale(Py_GetPath(), nullptr), SplitPath, DELIM);
        bool appended{ false };
        AZStd::string pathAppend{ "import sys\n" };
        for (const auto& thisStr : extendPaths)
        {
            if (!oldPathSet.contains(thisStr))
            {
                pathAppend.append(AZStd::string::format("sys.path.append(r'%s')\n", thisStr.c_str()));
                appended = true;
            }
        }
        if (appended)
        {
            ExecuteByString(pathAppend.c_str(), false);
            return true;
        }
        return false;
    }

    bool PythonSystemComponent::StopPythonInterpreter()
    {
        if (Py_IsInitialized())
        {
            RedirectOutput::Shutdown();
            pybind11::finalize_interpreter();
        }
        else
        {
            AZ_Warning("python", false, "Did not finalize since Py_IsInitialized() was false.");
        }
        return !PyErr_Occurred();
    }

    void PythonSystemComponent::ExecuteByString(AZStd::string_view script, bool printResult)
    {
        if (!Py_IsInitialized())
        {
            AZ_Error("python", false, "Can not ExecuteByString() since the embeded Python VM is not ready.");
            return;
        }

        if (!script.empty())
        {
            AzToolsFramework::EditorPythonScriptNotificationsBus::Broadcast(
                &AzToolsFramework::EditorPythonScriptNotificationsBus::Events::OnStartExecuteByString, script);

            // Acquire GIL before calling Python code
            AZStd::lock_guard<decltype(m_lock)> lock(m_lock);
            pybind11::gil_scoped_acquire acquire;

            // Acquire scope for __main__ for executing our script
            pybind11::object scope = pybind11::module::import("__main__").attr("__dict__");

            bool shouldPrintValue = false;

            if (printResult)
            {
                // Attempt to compile our code to determine if it's an expression
                // i.e. a Python code object with only an rvalue
                // If it is, it can be evaled to produce a PyObject
                // If it's not, we can't evaluate it into a result and should fall back to exec
                shouldPrintValue = true;

                using namespace pybind11::literals;

                // codeop.compile_command is a thin wrapper around the Python compile builtin
                // We attempt to compile using symbol="eval" to see if the string is valid for eval
                // This is similar to what the Python REPL does internally
                pybind11::object codeop = pybind11::module::import("codeop");
                pybind11::object compileCommand = codeop.attr("compile_command");
                try
                {
                    compileCommand(script.data(), "symbol"_a="eval");
                }
                catch (const pybind11::error_already_set&)
                {
                    shouldPrintValue = false;
                }
            }

            try
            {
                if (shouldPrintValue)
                {
                    // We're an expression, run and print the result
                    pybind11::object result = pybind11::eval(script.data(), scope);
                    pybind11::print(result);
                }
                else
                {
                    // Just exec the code block
                    pybind11::exec(script.data(), scope);
                }
            }
            catch (pybind11::error_already_set& pythonError)
            {
                // Release the exception stack and let Python print it to stderr
                pythonError.restore();
                PyErr_Print();
            }
        }
    }

    void PythonSystemComponent::ExecuteByFilename(AZStd::string_view filename)
    {
        AZStd::vector<AZStd::string_view> args;
        AzToolsFramework::EditorPythonScriptNotificationsBus::Broadcast(
            &AzToolsFramework::EditorPythonScriptNotificationsBus::Events::OnStartExecuteByFilename, filename);
        ExecuteByFilenameWithArgs(filename, args);
    }

<<<<<<< HEAD
    void PythonSystemComponent::ExecuteByFilenameAsTest(AZStd::string_view filename, AZStd::string_view testCase, const AZStd::vector<AZStd::string_view>& args)
    {
=======
    bool PythonSystemComponent::ExecuteByFilenameAsTest(AZStd::string_view filename, AZStd::string_view testCase, const AZStd::vector<AZStd::string_view>& args)
    {
        AZ_TracePrintf("python", "Running python test %.*s", AZ_STRING_ARG(filename));
>>>>>>> e6836a91
        AzToolsFramework::EditorPythonScriptNotificationsBus::Broadcast(
            &AzToolsFramework::EditorPythonScriptNotificationsBus::Events::OnStartExecuteByFilenameAsTest, filename, testCase, args);
        const Result evalResult = EvaluateFile(filename, args);
        return evalResult == Result::Okay;
    }

    void PythonSystemComponent::ExecuteByFilenameWithArgs(AZStd::string_view filename, const AZStd::vector<AZStd::string_view>& args)
    {
        AzToolsFramework::EditorPythonScriptNotificationsBus::Broadcast(
            &AzToolsFramework::EditorPythonScriptNotificationsBus::Events::OnStartExecuteByFilenameWithArgs, filename, args);
        EvaluateFile(filename, args);
    }

    PythonSystemComponent::Result PythonSystemComponent::EvaluateFile(AZStd::string_view filename, const AZStd::vector<AZStd::string_view>& args)
    {
        if (!Py_IsInitialized())
        {
            AZ_Error("python", false, "Can not evaluate file since the embedded Python VM is not ready.");
            return Result::Error_IsNotInitialized;
        }

        if (filename.empty())
        {
            AZ_Error("python", false, "Invalid empty filename detected.");
            return Result::Error_InvalidFilename;
        }

        // support the alias version of a script such as @devroot@/Editor/Scripts/select_story_anim_objects.py
        AZStd::string theFilename(filename);
        {
            char resolvedPath[AZ_MAX_PATH_LEN] = { 0 };
            AZ::IO::FileIOBase::GetDirectInstance()->ResolvePath(theFilename.c_str(), resolvedPath, AZ_MAX_PATH_LEN);
            theFilename = resolvedPath;
        }

        if (!AZ::IO::FileIOBase::GetInstance()->Exists(theFilename.c_str()))
        {
            AZ_Error("python", false, "Missing Python file named (%s)", theFilename.c_str());
            return Result::Error_MissingFile;
        }

        FILE* file = _Py_fopen(theFilename.data(), "rb");
        if (!file)
        {
            AZ_Error("python", false, "Missing Python file named (%s)", theFilename.c_str());
            return Result::Error_FileOpenValidation;
        }

        Result pythonScriptResult = Result::Okay;
        try
        {
            // Acquire GIL before calling Python code
            AZStd::lock_guard<decltype(m_lock)> lock(m_lock);
            pybind11::gil_scoped_acquire acquire;

            // Create standard "argc" / "argv" command-line parameters to pass in to the Python script via sys.argv.
            // argc = number of parameters.  This will always be at least 1, since the first parameter is the script name.
            // argv = the list of parameters, in wchar format.
            // Our expectation is that the args passed into this function does *not* already contain the script name.
            int argc = aznumeric_cast<int>(args.size()) + 1;

            // Note:  This allocates from PyMem to ensure that Python has access to the memory.
            wchar_t** argv = static_cast<wchar_t**>(PyMem_Malloc(argc * sizeof(wchar_t*)));

            // Python 3.x is expecting wchar* strings for the command-line args.
            argv[0] = Py_DecodeLocale(theFilename.c_str(), nullptr);

            for (int arg = 0; arg < args.size(); arg++)
            {
                AZStd::string argString(args[arg]);
                argv[arg + 1] = Py_DecodeLocale(argString.c_str(), nullptr);
            }
            // Tell Python the command-line args.
            // Note that this has a side effect of adding the script's path to the set of directories checked for "import" commands.
            const int updatePath = 1;
            PySys_SetArgvEx(argc, argv, updatePath);

            PyCompilerFlags flags;
            flags.cf_flags = 0;
            const int bAutoCloseFile = true;
            const int returnCode = PyRun_SimpleFileExFlags(file, theFilename.c_str(), bAutoCloseFile, &flags);
            if (returnCode != 0)
            {
                AZStd::string message = AZStd::string::format("Detected script failure in Python script(%s); return code %d!", theFilename.c_str(), returnCode);
                AZ_Warning("python", false, message.c_str());
                using namespace AzToolsFramework;
                EditorPythonConsoleNotificationBus::Broadcast(&EditorPythonConsoleNotificationBus::Events::OnExceptionMessage, message.c_str());
                pythonScriptResult = Result::Error_PythonException;
            }

            // Free any memory allocated for the command-line args.
            for (int arg = 0; arg < argc; arg++)
            {
                PyMem_RawFree(argv[arg]);
            }
            PyMem_Free(argv);
        }
        catch ([[maybe_unused]] const std::exception& e)
        {
            AZ_Error("python", false, "Detected an internal exception %s while running script (%s)!", e.what(), theFilename.c_str());
            return Result::Error_InternalException;
        }
        return pythonScriptResult;
    }

} // namespace EditorPythonBindings<|MERGE_RESOLUTION|>--- conflicted
+++ resolved
@@ -1,12 +1,7 @@
 /*
-<<<<<<< HEAD
  * Copyright (c) Contributors to the Open 3D Engine Project.
  * For complete copyright and license terms please see the LICENSE at the root of this distribution.
  *
-=======
- * Copyright (c) Contributors to the Open 3D Engine Project. For complete copyright and license terms please see the LICENSE at the root of this distribution.
- * 
->>>>>>> e6836a91
  * SPDX-License-Identifier: Apache-2.0 OR MIT
  *
  */
@@ -655,14 +650,8 @@
         ExecuteByFilenameWithArgs(filename, args);
     }
 
-<<<<<<< HEAD
     void PythonSystemComponent::ExecuteByFilenameAsTest(AZStd::string_view filename, AZStd::string_view testCase, const AZStd::vector<AZStd::string_view>& args)
     {
-=======
-    bool PythonSystemComponent::ExecuteByFilenameAsTest(AZStd::string_view filename, AZStd::string_view testCase, const AZStd::vector<AZStd::string_view>& args)
-    {
-        AZ_TracePrintf("python", "Running python test %.*s", AZ_STRING_ARG(filename));
->>>>>>> e6836a91
         AzToolsFramework::EditorPythonScriptNotificationsBus::Broadcast(
             &AzToolsFramework::EditorPythonScriptNotificationsBus::Events::OnStartExecuteByFilenameAsTest, filename, testCase, args);
         const Result evalResult = EvaluateFile(filename, args);
