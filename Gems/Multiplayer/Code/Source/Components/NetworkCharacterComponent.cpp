/*
 * Copyright (c) Contributors to the Open 3D Engine Project.
 * For complete copyright and license terms please see the LICENSE at the root of this distribution.
 *
 * SPDX-License-Identifier: Apache-2.0 OR MIT
 *
 */

#include <Multiplayer/Components/NetworkCharacterComponent.h>
#include <Multiplayer/Components/NetworkRigidBodyComponent.h>
#include <AzCore/RTTI/BehaviorContext.h>
#include <AzFramework/Visibility/EntityBoundsUnionBus.h>
#include <AzFramework/Physics/CharacterBus.h>
#include <AzFramework/Physics/Character.h>
#include <Multiplayer/Components/NetworkTransformComponent.h>
#include <Multiplayer/NetworkTime/INetworkTime.h>
#include <PhysXCharacters/API/CharacterController.h>
#include <PhysX/PhysXLocks.h>
#include <PhysX/Utils.h>

namespace Multiplayer
{
<<<<<<< HEAD
=======

>>>>>>> b984335b
    bool CollisionLayerBasedControllerFilter(const physx::PxController& controllerA, const physx::PxController& controllerB)
    {
        PHYSX_SCENE_READ_LOCK(controllerA.getActor()->getScene());
        physx::PxRigidDynamic* actorA = controllerA.getActor();
        physx::PxRigidDynamic* actorB = controllerB.getActor();

        if (actorA && actorA->getNbShapes() > 0 && actorB && actorB->getNbShapes() > 0)
        {
            physx::PxShape* shapeA = nullptr;
            actorA->getShapes(&shapeA, 1, 0);
            physx::PxFilterData filterDataA = shapeA->getSimulationFilterData();
            physx::PxShape* shapeB = nullptr;
            actorB->getShapes(&shapeB, 1, 0);
            physx::PxFilterData filterDataB = shapeB->getSimulationFilterData();
            return PhysX::Utils::Collision::ShouldCollide(filterDataA, filterDataB);
        }

        return true;
    }

    physx::PxQueryHitType::Enum CollisionLayerBasedObjectPreFilter(
        const physx::PxFilterData& filterData,
        const physx::PxShape* shape,
        const physx::PxRigidActor* actor,
        [[maybe_unused]] physx::PxHitFlags& queryFlags)
    {
        // non-kinematic dynamic bodies should not impede the movement of the character
        if (actor->getConcreteType() == physx::PxConcreteType::eRIGID_DYNAMIC)
        {
            const physx::PxRigidDynamic* rigidDynamic = static_cast<const physx::PxRigidDynamic*>(actor);

            bool isKinematic = (rigidDynamic->getRigidBodyFlags() & physx::PxRigidBodyFlag::eKINEMATIC);
            if (isKinematic)
            {
                const PhysX::ActorData* actorData = PhysX::Utils::GetUserData(rigidDynamic);
                if (actorData)
                {
                    const AZ::EntityId entityId = actorData->GetEntityId();

                    if (Multiplayer::NetworkRigidBodyRequestBus::FindFirstHandler(entityId) != nullptr)
                    {
                        // Network rigid bodies are kinematic on the client but dynamic on the server,
                        // hence filtering treats these actors as dynamic to support client prediction and avoid desyncs
                        isKinematic = false;
                    }
                }
            }

            if (!isKinematic)
            {
                return physx::PxQueryHitType::eNONE;
            }
        }

        // all other cases should be determined by collision filters
        if (PhysX::Utils::Collision::ShouldCollide(filterData, shape->getSimulationFilterData()))
        {
            return physx::PxQueryHitType::eBLOCK;
        }

        return physx::PxQueryHitType::eNONE;
    }

    void NetworkCharacterComponent::Reflect(AZ::ReflectContext* context)
    {
        AZ::SerializeContext* serializeContext = azrtti_cast<AZ::SerializeContext*>(context);
        if (serializeContext)
        {
            serializeContext->Class<NetworkCharacterComponent, NetworkCharacterComponentBase>()
                ->Version(1);
        }
        NetworkCharacterComponentBase::Reflect(context);
        NetworkCharacterComponentController::Reflect(context);
    }

    void NetworkCharacterComponent::GetRequiredServices(AZ::ComponentDescriptor::DependencyArrayType& required)
    {
        NetworkCharacterComponentBase::GetRequiredServices(required);
        required.push_back(AZ_CRC_CE("PhysXCharacterControllerService"));
    }

    void NetworkCharacterComponent::GetIncompatibleServices(AZ::ComponentDescriptor::DependencyArrayType& incompatible)
    {
        incompatible.push_back(AZ_CRC_CE("NetworkRigidBodyService"));
    }

    NetworkCharacterComponent::NetworkCharacterComponent()
        : m_translationEventHandler([this](const AZ::Vector3& translation) { OnTranslationChangedEvent(translation); })
    {
    }

    void NetworkCharacterComponent::OnActivate([[maybe_unused]] Multiplayer::EntityIsMigrating entityIsMigrating)
    {
        Physics::CharacterRequests* characterRequests = Physics::CharacterRequestBus::FindFirstHandler(GetEntityId());
        m_physicsCharacter = (characterRequests != nullptr) ? characterRequests->GetCharacter() : nullptr;
        GetNetBindComponent()->AddEntitySyncRewindEventHandler(m_syncRewindHandler);

        if (m_physicsCharacter)
        {
            auto controller = static_cast<PhysX::CharacterController*>(m_physicsCharacter);
            controller->SetFilterFlags(physx::PxQueryFlag::eSTATIC | physx::PxQueryFlag::eDYNAMIC | physx::PxQueryFlag::ePREFILTER);
            if (auto callbackManager = controller->GetCallbackManager())
            {
                callbackManager->SetControllerFilter(CollisionLayerBasedControllerFilter);
                callbackManager->SetObjectPreFilter(CollisionLayerBasedObjectPreFilter);
            }
        }

        if (!HasController())
        {
            GetNetworkTransformComponent()->TranslationAddEvent(m_translationEventHandler);
        }
    }

    void NetworkCharacterComponent::OnDeactivate([[maybe_unused]] Multiplayer::EntityIsMigrating entityIsMigrating)
    {
        ;
    }

    void NetworkCharacterComponent::OnTranslationChangedEvent([[maybe_unused]] const AZ::Vector3& translation)
    {
        OnSyncRewind();
    }

    void NetworkCharacterComponent::OnSyncRewind()
    {
        if (m_physicsCharacter == nullptr)
        {
            return;
        }

        const AZ::Vector3 currPosition = m_physicsCharacter->GetBasePosition();
        if (!currPosition.IsClose(GetNetworkTransformComponent()->GetTranslation()))
        {
            uint32_t frameId = static_cast<uint32_t>(Multiplayer::GetNetworkTime()->GetHostFrameId());
            m_physicsCharacter->SetFrameId(frameId);
            //m_physicsCharacter->SetBasePosition(GetNetworkTransformComponent()->GetTranslation());
        }
    }

    bool NetworkCharacterComponent::IsOnGround() const
    {
        auto pxController = static_cast<physx::PxController*>(m_physicsCharacter->GetNativePointer());
        if (!pxController)
        {
            return true;
        }

        physx::PxControllerState state;
        pxController->getState(state);
        return state.touchedActor != nullptr || (state.collisionFlags & physx::PxControllerCollisionFlag::eCOLLISION_DOWN) != 0;
    }

    void NetworkCharacterComponentController::Reflect(AZ::ReflectContext* context)
    {
        if (AZ::BehaviorContext* behaviorContext = azrtti_cast<AZ::BehaviorContext*>(context))
        {
            behaviorContext->EBus<NetworkCharacterRequestBus>("NetworkCharacterRequestBus")
                ->Event("TryMoveWithVelocity", &NetworkCharacterRequestBus::Events::TryMoveWithVelocity, {{ { "Velocity" }, { "DeltaTime" } }});

            behaviorContext->Class<NetworkCharacterComponentController>("NetworkCharacterComponentController")
                ->RequestBus("NetworkCharacterRequestBus");
        }
    }

    NetworkCharacterComponentController::NetworkCharacterComponentController(NetworkCharacterComponent& parent)
        : NetworkCharacterComponentControllerBase(parent)
    {
        ;
    }

    void NetworkCharacterComponentController::OnActivate([[maybe_unused]] Multiplayer::EntityIsMigrating entityIsMigrating)
    {
        NetworkCharacterRequestBus::Handler::BusConnect(GetEntity()->GetId());
    }

    void NetworkCharacterComponentController::OnDeactivate([[maybe_unused]] Multiplayer::EntityIsMigrating entityIsMigrating)
    {
        NetworkCharacterRequestBus::Handler::BusDisconnect(GetEntity()->GetId());
    }

    AZ::Vector3 NetworkCharacterComponentController::TryMoveWithVelocity(const AZ::Vector3& velocity, [[maybe_unused]] float deltaTime)
    {
        // Ensure any entities that we might interact with are properly synchronized to their rewind state
        if (IsAuthority())
        {
            const AZ::Aabb entityStartBounds = AZ::Interface<AzFramework::IEntityBoundsUnion>::Get()->GetEntityWorldBoundsUnion(GetEntity()->GetId());
            const AZ::Aabb entityFinalBounds = entityStartBounds.GetTranslated(velocity);
            AZ::Aabb entitySweptBounds = entityStartBounds;
            entitySweptBounds.AddAabb(entityFinalBounds);
            Multiplayer::GetNetworkTime()->SyncEntitiesToRewindState(entitySweptBounds);
        }

        if ((GetParent().m_physicsCharacter == nullptr) || (velocity.GetLengthSq() <= 0.0f))
        {
            return GetEntity()->GetTransform()->GetWorldTranslation();
        }
        GetParent().m_physicsCharacter->AddVelocity(velocity);
        GetParent().m_physicsCharacter->ApplyRequestedVelocity(deltaTime);
        GetEntity()->GetTransform()->SetWorldTranslation(GetParent().m_physicsCharacter->GetBasePosition());
        AZLOG
        (
            NET_Movement,
            "Moved to position %f x %f x %f",
            GetParent().m_physicsCharacter->GetBasePosition().GetX(),
            GetParent().m_physicsCharacter->GetBasePosition().GetY(),
            GetParent().m_physicsCharacter->GetBasePosition().GetZ()
        );
        return GetEntity()->GetTransform()->GetWorldTranslation();
    }
}<|MERGE_RESOLUTION|>--- conflicted
+++ resolved
@@ -20,10 +20,7 @@
 
 namespace Multiplayer
 {
-<<<<<<< HEAD
-=======
-
->>>>>>> b984335b
+
     bool CollisionLayerBasedControllerFilter(const physx::PxController& controllerA, const physx::PxController& controllerB)
     {
         PHYSX_SCENE_READ_LOCK(controllerA.getActor()->getScene());
