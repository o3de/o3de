/*
 * Copyright (c) Contributors to the Open 3D Engine Project.
 * For complete copyright and license terms please see the LICENSE at the root of this distribution.
 *
 * SPDX-License-Identifier: Apache-2.0 OR MIT
 *
 */

#include "MultiplayerDebugAuditTrail.h"

#include <Atom/RPI.Public/ViewportContext.h>
#include <Atom/RPI.Public/ViewportContextBus.h>
#include <AzFramework/Entity/EntityDebugDisplayBus.h>
#include <AzFramework/Visibility/IVisibilitySystem.h>
#include <Multiplayer/Components/NetBindComponent.h>
#include <Debug/MultiplayerDebugSystemComponent.h>

#if defined(IMGUI_ENABLED)
#include <imgui/imgui.h>
#endif

namespace Multiplayer
{
    MultiplayerDebugAuditTrail::MultiplayerDebugAuditTrail()
        : m_updateDebugOverlay([this]() { UpdateDebugOverlay(); }, AZ::Name("UpdateAuditTrail"))
    {
        m_updateDebugOverlay.Enqueue(AZ::TimeMs{ 0 }, true);
    }

    AZStd::string_view MultiplayerDebugAuditTrail::GetAuditTrialFilter()
    {
        return m_filter;
    }

    void MultiplayerDebugAuditTrail::SetAuditTrailFilter(AZStd::string filter)
    {
        m_filter = AZStd::move(filter);
    }

    void MultiplayerDebugAuditTrail::OnImGuiUpdate([[maybe_unused]] const AZStd::deque<AuditTrailInput>& auditTrailElems)
    {
#if defined(IMGUI_ENABLED)
        if (ImGui::Button("Refresh"))
        {
            m_canPumpTrail = true;
        }
        ImGui::SameLine();
        const ImGuiInputTextFlags inputTextFlags = ImGuiInputTextFlags_EnterReturnsTrue;
        ImGui::Text("| Search:");
        ImGui::SameLine();
        const bool textWasInput = ImGui::InputText("", m_inputBuffer, IM_ARRAYSIZE(m_inputBuffer), inputTextFlags);
        if (textWasInput)
        {
            SetAuditTrailFilter(m_inputBuffer);
            ImGui::SetKeyboardFocusHere(-1);
        }

        // Focus on the text input field.
        if (ImGui::IsWindowAppearing())
        {
            ImGui::SetKeyboardFocusHere(-1);
        }
        ImGui::SetItemDefaultFocus();

        ImGui::Separator();

        const float TEXT_BASE_WIDTH = ImGui::CalcTextSize("A").x;
        const ImGuiTableFlags flags = ImGuiTableFlags_BordersV
            | ImGuiTableFlags_BordersOuterH
            | ImGuiTableFlags_Resizable
            | ImGuiTableFlags_SizingStretchSame
            | ImGuiTableFlags_RowBg
            | ImGuiTableFlags_NoBordersInBody;

        float tableHeight = ImGui::GetStyle().ItemSpacing.y + ImGui::GetStyle().FramePadding.y + ImGui::GetFrameHeightWithSpacing();
        ImGui::BeginChild("DesyncEntriesScrollBox", ImVec2(0, -tableHeight), false, ImGuiWindowFlags_HorizontalScrollbar);
        if (ImGui::BeginTable("", 5, flags))
        {
            ImGui::TableSetupColumn("Name", ImGuiTableColumnFlags_WidthStretch, 2.0f);
            ImGui::TableSetupColumn("Input ID", ImGuiTableColumnFlags_WidthFixed | ImGuiTableColumnFlags_NoResize, TEXT_BASE_WIDTH * 12.0f);
            ImGui::TableSetupColumn("HostFrame", ImGuiTableColumnFlags_WidthFixed | ImGuiTableColumnFlags_NoResize, TEXT_BASE_WIDTH * 12.0f);
            ImGui::TableSetupColumn("Client Value", ImGuiTableColumnFlags_WidthStretch, 1.0f);
            ImGui::TableSetupColumn("Server Value", ImGuiTableColumnFlags_WidthStretch, 1.0f);

            ImGui::TableHeadersRow();

            bool atRootLevel = true;

            for (auto elem = auditTrailElems.begin(); elem != auditTrailElems.end(); ++elem)
            {
                if (elem == auditTrailElems.begin() && elem->m_category != AuditCategory::Desync)
                {
                    ImGui::TableNextRow();
                    ImGui::TableNextColumn();
                    atRootLevel = !ImGui::TreeNodeEx("HEAD", ImGuiTreeNodeFlags_SpanFullWidth);
                    ImGui::TableNextColumn();
                    ImGui::TableNextColumn();
                    ImGui::TableNextColumn();
                    ImGui::TableNextColumn();
                }
                else if (!atRootLevel && elem != auditTrailElems.begin() && elem->m_category == AuditCategory::Desync)
                {
                    atRootLevel = true;
                    ImGui::TreePop();
                }

                if (!atRootLevel || elem->m_category == AuditCategory::Desync)
                {
                    ImGui::TableNextRow();
                    ImGui::TableNextColumn();

                    const char* nodeTitle = elem->m_category == AuditCategory::Desync
                        ? DESYNC_TITLE
                        : (elem->m_category == AuditCategory::Input ? INPUT_TITLE : EVENT_TITLE);

                    // Draw Events as a single line entry, they should only have one line item
                    if (elem->m_category == AuditCategory::Event)
                    {
                        if (elem->m_children.size() > 0 && elem->m_children.front().m_elements.size() > 0)
                        {
                            AZStd::pair<AZStd::string, AZStd::string> cliServValues =
                                elem->m_children.front().m_elements.front()->GetClientServerValues();
                            ImGui::TreeNodeEx(
                                AZStd::string::format(nodeTitle, elem->m_name.c_str()).c_str(),
                                (ImGuiTreeNodeFlags_Leaf | ImGuiTreeNodeFlags_NoTreePushOnOpen | ImGuiTreeNodeFlags_SpanFullWidth));
                            ImGui::TableNextColumn();
<<<<<<< HEAD
                            ImGui::Text("%hu", static_cast<uint16_t>(elem->m_inputId));
                            ImGui::TableNextColumn();
                            ImGui::Text("%d", static_cast<uint32_t>(elem->m_hostFrameId));
=======
                            ImGui::Text("%hu", static_cast<unsigned short>(elem->m_inputId));
                            ImGui::TableNextColumn();
                            ImGui::Text("%d", static_cast<int>(elem->m_hostFrameId));
>>>>>>> 591edfc0
                            ImGui::TableNextColumn();
                            ImGui::Text("%s", cliServValues.first.c_str());
                            ImGui::TableNextColumn();
                            ImGui::Text("%s", cliServValues.second.c_str());

                        }
                    }
                    // Draw desyncs and inputs as a collapsable node, they can contain multiple line items
                    else if (ImGui::TreeNodeEx(
                            AZStd::string::format(nodeTitle, elem->m_name.c_str()).c_str(),
                            ImGuiTreeNodeFlags_SpanFullWidth))
                    {
                        atRootLevel = false;
                        ImGui::TableNextColumn();
<<<<<<< HEAD
                        ImGui::Text("%hu", static_cast<uint16_t>(elem->m_inputId));
                        ImGui::TableNextColumn();
                        ImGui::Text("%d", static_cast<uint32_t>(elem->m_hostFrameId));

=======
                        ImGui::Text("%hu", static_cast<unsigned short>(elem->m_inputId));
                        ImGui::TableNextColumn();
                        ImGui::Text("%d", static_cast<int>(elem->m_hostFrameId));
>>>>>>> 591edfc0
                        ImGui::TableNextColumn();
                        ImGui::TableNextColumn();

                        for (const auto& child : elem->m_children)
                        {
                            ImGui::TableNextRow();
                            ImGui::TableNextColumn();
                            if (child.m_elements.size() > 0)
                            {
                                const ImGuiTableFlags childFlags = elem->m_category == AuditCategory::Desync
                                    ? ImGuiTreeNodeFlags_SpanFullWidth | ImGuiTreeNodeFlags_DefaultOpen
                                    : ImGuiTreeNodeFlags_SpanFullWidth;
                                if (ImGui::TreeNodeEx(child.m_name.c_str(), childFlags))
                                {
                                    ImGui::TableNextColumn();
                                    ImGui::TableNextColumn();
                                    ImGui::TableNextColumn();
                                    ImGui::TableNextColumn();
                                    for (const auto& childElem : child.m_elements)
                                    {
                                        AZStd::pair<AZStd::string, AZStd::string> cliServValues = childElem->GetClientServerValues();
                                        ImGui::TableNextRow();
                                        ImGui::TableNextColumn();
                                        ImGui::TreeNodeEx(
                                            childElem->GetName().c_str(),
                                            (ImGuiTreeNodeFlags_Leaf | ImGuiTreeNodeFlags_NoTreePushOnOpen |
                                             ImGuiTreeNodeFlags_SpanFullWidth));
                                        ImGui::TableNextColumn();
                                        ImGui::TableNextColumn();
                                        ImGui::TableNextColumn();
                                        ImGui::Text("%s", cliServValues.first.c_str());
                                        ImGui::TableNextColumn();
                                        ImGui::Text("%s", cliServValues.second.c_str());
                                    }
                                    ImGui::TreePop();
                                }
                            }
                            else
                            {
                                ImGui::Text("%s", child.m_name.c_str());
                                ImGui::TableNextColumn();
                                ImGui::TableNextColumn();
                                ImGui::TableNextColumn();
                                ImGui::TableNextColumn();
                            }
                        }
                        if (elem->m_category != AuditCategory::Desync)
                        {
                            ImGui::TreePop();
                        }
                    }
                    else
                    {
                        ImGui::TableNextColumn();
<<<<<<< HEAD
                        ImGui::Text("%hu", static_cast<uint16_t>(elem->m_inputId));
                        ImGui::TableNextColumn();
                        ImGui::Text("%d", static_cast<uint32_t>(elem->m_hostFrameId));
=======
                        ImGui::Text("%hu", static_cast<unsigned short>(elem->m_inputId));
                        ImGui::TableNextColumn();
                        ImGui::Text("%d", static_cast<int>(elem->m_hostFrameId));
>>>>>>> 591edfc0
                        ImGui::TableNextColumn();
                        ImGui::TableNextColumn();
                        ImGui::TableNextRow();
                    }
                }
            }

            if (!atRootLevel)
            {
                // Make sure to pop back to root on the way out
                ImGui::TreePop();
            }

            ImGui::EndTable();
            ImGui::NewLine();
        }
        ImGui::EndChild();
#endif
    }

    void MultiplayerDebugAuditTrail::UpdateDebugOverlay()
    {
        if (m_debugDisplay == nullptr)
        {
            AzFramework::DebugDisplayRequestBus::BusPtr debugDisplayBus;
            AzFramework::DebugDisplayRequestBus::Bind(debugDisplayBus, AzFramework::g_defaultSceneEntityDebugDisplayId);
            m_debugDisplay = AzFramework::DebugDisplayRequestBus::FindFirstHandler(debugDisplayBus);
        }

        if (m_debugDisplay)
        {
            const AZ::u32 stateBefore = m_debugDisplay->GetState();
            m_debugDisplay->SetColor(AZ::Colors::White);

            m_debugDisplay->SetState(stateBefore);
        }
    }

    bool MultiplayerDebugAuditTrail::TryPumpAuditTrail()
    {
        bool canPump = m_canPumpTrail;
        m_canPumpTrail = false;
        return canPump;
    }
}<|MERGE_RESOLUTION|>--- conflicted
+++ resolved
@@ -124,15 +124,9 @@
                                 AZStd::string::format(nodeTitle, elem->m_name.c_str()).c_str(),
                                 (ImGuiTreeNodeFlags_Leaf | ImGuiTreeNodeFlags_NoTreePushOnOpen | ImGuiTreeNodeFlags_SpanFullWidth));
                             ImGui::TableNextColumn();
-<<<<<<< HEAD
-                            ImGui::Text("%hu", static_cast<uint16_t>(elem->m_inputId));
-                            ImGui::TableNextColumn();
-                            ImGui::Text("%d", static_cast<uint32_t>(elem->m_hostFrameId));
-=======
                             ImGui::Text("%hu", static_cast<unsigned short>(elem->m_inputId));
                             ImGui::TableNextColumn();
                             ImGui::Text("%d", static_cast<int>(elem->m_hostFrameId));
->>>>>>> 591edfc0
                             ImGui::TableNextColumn();
                             ImGui::Text("%s", cliServValues.first.c_str());
                             ImGui::TableNextColumn();
@@ -147,16 +141,9 @@
                     {
                         atRootLevel = false;
                         ImGui::TableNextColumn();
-<<<<<<< HEAD
-                        ImGui::Text("%hu", static_cast<uint16_t>(elem->m_inputId));
-                        ImGui::TableNextColumn();
-                        ImGui::Text("%d", static_cast<uint32_t>(elem->m_hostFrameId));
-
-=======
                         ImGui::Text("%hu", static_cast<unsigned short>(elem->m_inputId));
                         ImGui::TableNextColumn();
                         ImGui::Text("%d", static_cast<int>(elem->m_hostFrameId));
->>>>>>> 591edfc0
                         ImGui::TableNextColumn();
                         ImGui::TableNextColumn();
 
@@ -211,15 +198,9 @@
                     else
                     {
                         ImGui::TableNextColumn();
-<<<<<<< HEAD
-                        ImGui::Text("%hu", static_cast<uint16_t>(elem->m_inputId));
-                        ImGui::TableNextColumn();
-                        ImGui::Text("%d", static_cast<uint32_t>(elem->m_hostFrameId));
-=======
                         ImGui::Text("%hu", static_cast<unsigned short>(elem->m_inputId));
                         ImGui::TableNextColumn();
                         ImGui::Text("%d", static_cast<int>(elem->m_hostFrameId));
->>>>>>> 591edfc0
                         ImGui::TableNextColumn();
                         ImGui::TableNextColumn();
                         ImGui::TableNextRow();
