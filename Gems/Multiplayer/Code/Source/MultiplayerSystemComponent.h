/*
 * Copyright (c) Contributors to the Open 3D Engine Project.
 * For complete copyright and license terms please see the LICENSE at the root of this distribution.
 *
 * SPDX-License-Identifier: Apache-2.0 OR MIT
 *
 */

#pragma once

#include <Multiplayer/IMultiplayer.h>
#include <Editor/MultiplayerEditorConnection.h>
#include <NetworkTime/NetworkTime.h>
#include <NetworkEntity/NetworkEntityManager.h>
#include <Source/AutoGen/Multiplayer.AutoPacketDispatcher.h>

#include <AzCore/Component/Component.h>
#include <AzCore/Component/TickBus.h>
#include <AzCore/Console/IConsole.h>
#include <AzCore/Console/ILogger.h>
#include <AzCore/IO/ByteContainerStream.h>
#include <AzCore/Threading/ThreadSafeDeque.h>
#include <AzCore/std/string/string.h>
#include <AzFramework/Session/ISessionHandlingRequests.h>
#include <AzFramework/Session/SessionNotifications.h>
#include <AzNetworking/ConnectionLayer/IConnectionListener.h>

namespace AzFramework
{
    struct SessionConfig;
}

namespace AzNetworking
{
    class INetworkInterface;
}

namespace Multiplayer
{
    AZ_CVAR_EXTERNED(AZ::CVarFixedString, sv_defaultPlayerSpawnAsset);

    //! Multiplayer system component wraps the bridging logic between the game and transport layer.
    class MultiplayerSystemComponent final
        : public AZ::Component
        , public AZ::TickBus::Handler
        , public AzFramework::SessionNotificationBus::Handler
        , public AzFramework::ISessionHandlingClientRequests
        , public AzNetworking::IConnectionListener
        , public IMultiplayer
    {
    public:
        AZ_COMPONENT(MultiplayerSystemComponent, "{7C99C4C1-1103-43F9-AD62-8B91CF7C1981}");

        static void Reflect(AZ::ReflectContext* context);
        static void GetRequiredServices(AZ::ComponentDescriptor::DependencyArrayType& required);
        static void GetProvidedServices(AZ::ComponentDescriptor::DependencyArrayType& provided);
        static void GetIncompatibleServices(AZ::ComponentDescriptor::DependencyArrayType& incompatible);

        MultiplayerSystemComponent();
        ~MultiplayerSystemComponent() override;

        //! AZ::Component overrides.
        //! @{
        void Activate() override;
        void Deactivate() override;
        //! @}

        //! AzFramework::SessionNotificationBus::Handler overrides.
        //! @{
        bool OnSessionHealthCheck() override;
        bool OnCreateSessionBegin(const AzFramework::SessionConfig& sessionConfig) override;
        void OnCreateSessionEnd() override;
        bool OnDestroySessionBegin() override;
<<<<<<< HEAD
        void OnUpdateSessionBegin(const AzFramework::SessionConfig& sessionConfig, const AZStd::string& updateReason) override;
=======
        void OnDestroySessionEnd() override;
        void OnUpdateSessionBegin(const AzFramework::SessionConfig& sessionConfig, const AZStd::string& updateReason) override;
        void OnUpdateSessionEnd() override;
>>>>>>> cd1b08ce
        //! @}

        //! AZ::TickBus::Handler overrides.
        //! @{
        void OnTick(float deltaTime, AZ::ScriptTimePoint time) override;
        int GetTickOrder() override;
        //! @}

        bool IsHandshakeComplete(AzNetworking::IConnection* connection) const;
        bool HandleRequest(AzNetworking::IConnection* connection, const AzNetworking::IPacketHeader& packetHeader, MultiplayerPackets::Connect& packet);
        bool HandleRequest(AzNetworking::IConnection* connection, const AzNetworking::IPacketHeader& packetHeader, MultiplayerPackets::Accept& packet);
        bool HandleRequest(AzNetworking::IConnection* connection, const AzNetworking::IPacketHeader& packetHeader, MultiplayerPackets::ReadyForEntityUpdates& packet);
        bool HandleRequest(AzNetworking::IConnection* connection, const AzNetworking::IPacketHeader& packetHeader, MultiplayerPackets::SyncConsole& packet);
        bool HandleRequest(AzNetworking::IConnection* connection, const AzNetworking::IPacketHeader& packetHeader, MultiplayerPackets::ConsoleCommand& packet);
        bool HandleRequest(AzNetworking::IConnection* connection, const AzNetworking::IPacketHeader& packetHeader, MultiplayerPackets::EntityUpdates& packet);
        bool HandleRequest(AzNetworking::IConnection* connection, const AzNetworking::IPacketHeader& packetHeader, MultiplayerPackets::EntityRpcs& packet);
        bool HandleRequest(AzNetworking::IConnection* connection, const AzNetworking::IPacketHeader& packetHeader, MultiplayerPackets::ClientMigration& packet);
    
        //! IConnectionListener interface
        //! @{
        AzNetworking::ConnectResult ValidateConnect(const AzNetworking::IpAddress& remoteAddress, const AzNetworking::IPacketHeader& packetHeader, AzNetworking::ISerializer& serializer) override;
        void OnConnect(AzNetworking::IConnection* connection) override;
        AzNetworking::PacketDispatchResult OnPacketReceived(AzNetworking::IConnection* connection, const AzNetworking::IPacketHeader& packetHeader, AzNetworking::ISerializer& serializer) override;
        void OnPacketLost(AzNetworking::IConnection* connection, AzNetworking::PacketId packetId) override;
        void OnDisconnect(AzNetworking::IConnection* connection, AzNetworking::DisconnectReason reason, AzNetworking::TerminationEndpoint endpoint) override;
        //! @}

        //! ISessionHandlingClientRequests interface
        //! @{
        bool RequestPlayerJoinSession(const AzFramework::SessionConnectionConfig& sessionConnectionConfig) override;
        void RequestPlayerLeaveSession() override;
        //! @}

        //! IMultiplayer interface
        //! @{
        MultiplayerAgentType GetAgentType() const override;
        void InitializeMultiplayer(MultiplayerAgentType state) override;
        bool StartHosting(uint16_t port, bool isDedicated = true) override;
        bool Connect(const AZStd::string& remoteAddress, uint16_t port) override;
        void Terminate(AzNetworking::DisconnectReason reason) override;
        void AddClientMigrationStartEventHandler(ClientMigrationStartEvent::Handler& handler) override;
        void AddClientMigrationEndEventHandler(ClientMigrationEndEvent::Handler& handler) override;
        void AddClientDisconnectedHandler(ClientDisconnectedEvent::Handler& handler) override;
        void AddNotifyClientMigrationHandler(NotifyClientMigrationEvent::Handler& handler) override;
        void AddNotifyEntityMigrationEventHandler(NotifyEntityMigrationEvent::Handler& handler) override;
        void AddConnectionAcquiredHandler(ConnectionAcquiredEvent::Handler& handler) override;
        void AddSessionInitHandler(SessionInitEvent::Handler& handler) override;
        void AddSessionShutdownHandler(SessionShutdownEvent::Handler& handler) override;
        void AddServerAcceptanceReceivedHandler(ServerAcceptanceReceivedEvent::Handler& handler) override;
        void SendNotifyClientMigrationEvent(const HostId& hostId, uint64_t userIdentifier, ClientInputId lastClientInputId) override;
        void SendNotifyEntityMigrationEvent(const ConstNetworkEntityHandle& entityHandle, const HostId& remoteHostId) override;
        void SendReadyForEntityUpdates(bool readyForEntityUpdates) override;
        AZ::TimeMs GetCurrentHostTimeMs() const override;
        float GetCurrentBlendFactor() const override;
        INetworkTime* GetNetworkTime() override;
        INetworkEntityManager* GetNetworkEntityManager() override;
        void SetFilterEntityManager(IFilterEntityManager* entityFilter) override;
        IFilterEntityManager* GetFilterEntityManager() override;
        void SetShouldSpawnNetworkEntities(bool value) override;
        bool GetShouldSpawnNetworkEntities() const override;
        //! @}

        //! Console commands.
        //! @{
        void DumpStats(const AZ::ConsoleCommandContainer& arguments);
        //! @}

    private:

        void TickVisibleNetworkEntities(float deltaTime, float serverRateSeconds);
        void OnConsoleCommandInvoked(AZStd::string_view command, const AZ::ConsoleCommandContainer& args, AZ::ConsoleFunctorFlags flags, AZ::ConsoleInvokedFrom invokedFrom);
        void ExecuteConsoleCommandList(AzNetworking::IConnection* connection, const AZStd::fixed_vector<Multiplayer::LongNetworkString, 32>& commands);
        NetworkEntityHandle SpawnDefaultPlayerPrefab();
        
        AZ_CONSOLEFUNC(MultiplayerSystemComponent, DumpStats, AZ::ConsoleFunctorFlags::Null, "Dumps stats for the current multiplayer session");

        AzNetworking::INetworkInterface* m_networkInterface = nullptr;
        AzNetworking::INetworkInterface* m_networkEditorInterface = nullptr;
        AZ::ConsoleCommandInvokedEvent::Handler m_consoleCommandHandler;
        AZ::ThreadSafeDeque<AZStd::string> m_cvarCommands;

        NetworkEntityManager m_networkEntityManager;
        NetworkTime m_networkTime;
        MultiplayerAgentType m_agentType = MultiplayerAgentType::Uninitialized;
        
        IFilterEntityManager* m_filterEntityManager = nullptr; // non-owning pointer

        SessionInitEvent m_initEvent;
        SessionShutdownEvent m_shutdownEvent;
        ConnectionAcquiredEvent m_connectionAcquiredEvent;
        ServerAcceptanceReceivedEvent m_serverAcceptanceReceivedEvent;
        ClientDisconnectedEvent m_clientDisconnectedEvent;
        ClientMigrationStartEvent m_clientMigrationStartEvent;
        ClientMigrationEndEvent m_clientMigrationEndEvent;
        NotifyClientMigrationEvent m_notifyClientMigrationEvent;
        NotifyEntityMigrationEvent m_notifyEntityMigrationEvent;

        AZStd::queue<AZStd::string> m_pendingConnectionTickets;

        AZ::TimeMs m_lastReplicatedHostTimeMs = AZ::TimeMs{ 0 };
        HostFrameId m_lastReplicatedHostFrameId = HostFrameId(0);

        double m_serverSendAccumulator = 0.0;
        float m_renderBlendFactor = 0.0f;
        float m_tickFactor = 0.0f;
        bool m_spawnNetboundEntities = true;

#if !defined(AZ_RELEASE_BUILD)
        MultiplayerEditorConnection m_editorConnectionListener;
#endif
    };
}<|MERGE_RESOLUTION|>--- conflicted
+++ resolved
@@ -71,13 +71,9 @@
         bool OnCreateSessionBegin(const AzFramework::SessionConfig& sessionConfig) override;
         void OnCreateSessionEnd() override;
         bool OnDestroySessionBegin() override;
-<<<<<<< HEAD
-        void OnUpdateSessionBegin(const AzFramework::SessionConfig& sessionConfig, const AZStd::string& updateReason) override;
-=======
         void OnDestroySessionEnd() override;
         void OnUpdateSessionBegin(const AzFramework::SessionConfig& sessionConfig, const AZStd::string& updateReason) override;
         void OnUpdateSessionEnd() override;
->>>>>>> cd1b08ce
         //! @}
 
         //! AZ::TickBus::Handler overrides.
