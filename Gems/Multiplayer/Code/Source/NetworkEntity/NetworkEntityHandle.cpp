--- conflicted
+++ resolved
@@ -25,10 +25,6 @@
 
         if (entity)
         {
-<<<<<<< HEAD
-            AZ_Assert(m_networkEntityTracker, "NetworkEntityTracker is not valid");
-=======
->>>>>>> 363a778c
             m_netBindComponent = m_networkEntityTracker->GetNetBindComponent(entity);
             if (m_netBindComponent != nullptr)
             {
