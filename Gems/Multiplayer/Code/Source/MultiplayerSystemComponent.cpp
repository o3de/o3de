/*
 * Copyright (c) Contributors to the Open 3D Engine Project.
 * For complete copyright and license terms please see the LICENSE at the root of this distribution.
 *
 * SPDX-License-Identifier: Apache-2.0 OR MIT
 *
 */

#include <Multiplayer/MultiplayerConstants.h>
#include <Multiplayer/Components/MultiplayerComponent.h>
#include <Multiplayer/Components/NetworkHierarchyRootComponent.h>
#include <Multiplayer/IMultiplayerSpawner.h>
#include <MultiplayerSystemComponent.h>
#include <ConnectionData/ClientToServerConnectionData.h>
#include <ConnectionData/ServerToClientConnectionData.h>
#include <EntityDomains/FullOwnershipEntityDomain.h>
#include <EntityDomains/NullEntityDomain.h>
#include <ReplicationWindows/NullReplicationWindow.h>
#include <ReplicationWindows/ServerToClientReplicationWindow.h>
#include <Source/AutoGen/AutoComponentTypes.h>
#include <Multiplayer/Session/ISessionRequests.h>
#include <Multiplayer/Session/SessionConfig.h>
#include <Multiplayer/MultiplayerPerformanceStats.h>
#include <Multiplayer/MultiplayerMetrics.h>

#include <AzCore/Debug/Profiler.h>
#include <AzCore/Serialization/SerializeContext.h>
#include <AzCore/Serialization/Utils.h>
#include <AzCore/Interface/Interface.h>
#include <AzCore/Component/ComponentApplicationLifecycle.h>
#include <AzCore/Component/TransformBus.h>
#include <AzCore/Console/IConsole.h>
#include <AzCore/Console/ILogger.h>
#include <AzCore/Asset/AssetCommon.h>
#include <AzCore/Utils/Utils.h>
#include <AzCore/RTTI/BehaviorContext.h>
#include <AzFramework/Components/CameraBus.h>
#include <AzFramework/Visibility/IVisibilitySystem.h>

#include <AzNetworking/Framework/INetworking.h>
#include <AzFramework/Process/ProcessWatcher.h>

#include <cmath>
#include <AzCore/Jobs/JobCompletion.h>
#include <AzCore/Jobs/JobFunction.h>
#include <System/PhysXSystem.h>

#include <AzCore/Jobs/JobCompletion.h>
#include <AzCore/Jobs/JobFunction.h>

AZ_DEFINE_BUDGET(MULTIPLAYER);

namespace AZ
{
    AZ_TYPE_INFO_SPECIALIZE(Multiplayer::MultiplayerAgentType, "{53EA1938-5FFB-4305-B50A-D20730E8639B}");
}


namespace AZ::ConsoleTypeHelpers
{
    inline CVarFixedString ValueToString(const AzNetworking::ProtocolType& value)
    {
        return (value == AzNetworking::ProtocolType::Tcp) ? "tcp" : "udp";
    }

    inline bool StringSetToValue(AzNetworking::ProtocolType& outValue, const ConsoleCommandContainer& arguments)
    {
        if (!arguments.empty())
        {
            if (arguments.front() == "tcp")
            {
                outValue = AzNetworking::ProtocolType::Tcp;
                return true;
            }
            else if (arguments.front() == "udp")
            {
                outValue = AzNetworking::ProtocolType::Udp;
                return true;
            }
        }
        return false;
    }
}

namespace Multiplayer
{
    using namespace AzNetworking;

    AZ_CVAR(uint16_t, cl_clientport, 0, nullptr, AZ::ConsoleFunctorFlags::DontReplicate,
        "The port to bind to for game traffic when connecting to a remote host, a value of 0 will select any available port");
    AZ_CVAR(AZ::CVarFixedString, cl_serveraddr, AZ::CVarFixedString(LocalHost), nullptr, AZ::ConsoleFunctorFlags::DontReplicate, 
        "The address of the remote server or host to connect to");
    AZ_CVAR(uint16_t, cl_serverport, DefaultServerPort, nullptr, AZ::ConsoleFunctorFlags::DontReplicate, "The port of the remote host to connect to for game traffic");
    AZ_CVAR(uint16_t, sv_port, DefaultServerPort, nullptr, AZ::ConsoleFunctorFlags::DontReplicate, "The port that this multiplayer gem will bind to for game traffic");
    AZ_CVAR(uint16_t, sv_portRange, 999, nullptr, AZ::ConsoleFunctorFlags::DontReplicate, "The range of ports the host will incrementally attempt to bind to when initializing");
    AZ_CVAR(AZ::CVarFixedString, sv_map, "", nullptr, AZ::ConsoleFunctorFlags::DontReplicate, "The map the server should load");
    AZ_CVAR(ProtocolType, sv_protocol, ProtocolType::Udp, nullptr, AZ::ConsoleFunctorFlags::DontReplicate, "This flag controls whether we use TCP or UDP for game networking");
    AZ_CVAR(bool, sv_isDedicated, true, nullptr, AZ::ConsoleFunctorFlags::DontReplicate, "Whether the host command creates an independent or client hosted server");
    AZ_CVAR(bool, sv_isTransient, true, nullptr, AZ::ConsoleFunctorFlags::DontReplicate, "[DEPRECATED: use sv_terminateOnPlayerExit instead] Whether a dedicated server shuts down if all existing connections disconnect.");
    AZ_CVAR(bool, sv_terminateOnPlayerExit, true, nullptr, AZ::ConsoleFunctorFlags::DontReplicate, "Whether a dedicated server shuts down if all existing connections disconnect.");
    AZ_CVAR(AZ::TimeMs, sv_serverSendRateMs, AZ::TimeMs{ 50 }, nullptr, AZ::ConsoleFunctorFlags::Null, "Minimum number of milliseconds between each network update");
    AZ_CVAR(float, cl_renderTickBlendBase, 0.15f, nullptr, AZ::ConsoleFunctorFlags::Null,
        "The base used for blending between network updates, 0.1 will be quite linear, 0.2 or 0.3 will "
        "slow down quicker and may be better suited to connections with highly variable latency");
    AZ_CVAR(bool, bg_multiplayerDebugDraw, false, nullptr, AZ::ConsoleFunctorFlags::Null, "Enables debug draw for the multiplayer gem");
    AZ_CVAR(bool, cl_connect_onstartup, false, nullptr, AZ::ConsoleFunctorFlags::DontReplicate, "Whether to call connect as soon as the Multiplayer SystemComponent is activated.");
    AZ_CVAR(bool, sv_versionMismatch_autoDisconnect, true, nullptr, AZ::ConsoleFunctorFlags::DontReplicate,
        "Should the server automatically disconnect a client that is attempting connect who is running a build containing different/modified multiplayer components.");
    AZ_CVAR(bool, sv_versionMismatch_sendManifestToClient, true, nullptr, AZ::ConsoleFunctorFlags::DontReplicate,
        "Should the server send all its individual multiplayer component version information to the client when there's a mismatch? "
        "Upon receiving the information, the client will print the mismatch information to the game log. "
        "Provided for debugging during development, but you may want to mark false for release builds.");

    AZ_CVAR(bool, bg_capturePhysicsTickMetric, true, nullptr, AZ::ConsoleFunctorFlags::DontReplicate,
        "Should the Multiplayer gem record average physics tick time?");
    AZ_CVAR(bool, bg_captureTransportMetrics, true, nullptr, AZ::ConsoleFunctorFlags::DontReplicate,
        "Should the Multiplayer gem record transport metrics?");
    AZ_CVAR(AzNetworking::ProtocolType, bg_captureTransportType, AzNetworking::ProtocolType::Udp, nullptr, AZ::ConsoleFunctorFlags::DontReplicate,
        "Capture either UDP or TCP transport metrics.");
    AZ_CVAR(AZ::TimeMs, bg_captureTransportPeriod, AZ::TimeMs{1000}, nullptr, AZ::ConsoleFunctorFlags::DontReplicate,
        "How often in milliseconds to record transport metrics.");

<<<<<<< HEAD
    AZ_CVAR(bool, sv_multithreadedConnectionUpdates, true, nullptr, AZ::ConsoleFunctorFlags::DontReplicate,
        "If true, the server will send updates to clients on different threads, which improves performance with large number of clients");
=======
    AZ_CVAR(bool, bg_parallelNotifyPreRender, false, nullptr, AZ::ConsoleFunctorFlags::DontReplicate,
        "If true, OnPreRender events will be sent in parallel from job threads. Please make sure the handlers of the event are thread safe.");
    
>>>>>>> 139a0ac3

    void MultiplayerSystemComponent::Reflect(AZ::ReflectContext* context)
    {
        NetworkSpawnable::Reflect(context);
        if (AZ::SerializeContext* serializeContext = azrtti_cast<AZ::SerializeContext*>(context))
        {
            serializeContext->Class<MultiplayerSystemComponent, AZ::Component>()
                ->Version(1);
            serializeContext->Class<NetEntityId>()
                ->Version(1);
            serializeContext->Class<NetComponentId>()
                ->Version(1);
            serializeContext->Class<PropertyIndex>()
                ->Version(1);
            serializeContext->Class<RpcIndex>()
                ->Version(1);
            serializeContext->Class<ClientInputId>()
                ->Version(1);
            serializeContext->Class<HostFrameId>()
                ->Version(1);
        }
        else if (AZ::BehaviorContext* behaviorContext = azrtti_cast<AZ::BehaviorContext*>(context))
        {
            behaviorContext->Class<NetEntityId>();
            behaviorContext->Class<NetComponentId>();
            behaviorContext->Class<PropertyIndex>();
            behaviorContext->Class<RpcIndex>();
            behaviorContext->Class<ClientInputId>();
            behaviorContext->Class<HostFrameId>();

            behaviorContext->Enum<static_cast<int>(MultiplayerAgentType::Uninitialized)>("MultiplayerAgentType_Uninitialized")
                ->Enum<static_cast<int>(MultiplayerAgentType::Client)>("MultiplayerAgentType_Client")
                ->Enum<static_cast<int>(MultiplayerAgentType::ClientServer)>("MultiplayerAgentType_ClientServer")
                ->Enum<static_cast<int>(MultiplayerAgentType::DedicatedServer)>("MultiplayerAgentType_DedicatedServer");

            behaviorContext->Class<MultiplayerSystemComponent>("MultiplayerSystemComponent")
                ->Attribute(AZ::Script::Attributes::Module, "multiplayer")
                ->Attribute(AZ::Script::Attributes::Category, "Multiplayer")
                ->Method("GetOnEndpointDisconnectedEvent", [](AZ::EntityId id) -> EndpointDisconnectedEvent*
                {
                    AZ::Entity* entity = AZ::Interface<AZ::ComponentApplicationRequests>::Get()->FindEntity(id);
                    if (!entity)
                    {
                        AZ_Warning("Multiplayer Property", false,
                            "MultiplayerSystemComponent GetOnEndpointDisconnectedEvent failed."
                            "The entity with id %s doesn't exist, please provide a valid entity id.",
                            id.ToString().c_str());
                        return nullptr;
                    }

                    MultiplayerSystemComponent* mpComponent = entity->FindComponent<MultiplayerSystemComponent>();
                    if (!mpComponent)
                    {
                        AZ_Warning("Multiplayer Property", false,
                            "MultiplayerSystemComponent GetOnEndpointDisconnectedEvent failed."
                            "Entity '%s' (id: %s) is missing MultiplayerSystemComponent, be sure to add MultiplayerSystemComponent to this entity.",
                            entity->GetName().c_str(), id.ToString().c_str());
                        return nullptr;
                    }

                    return &mpComponent->m_endpointDisconnectedEvent;
                })
                    ->Attribute(AZ::Script::Attributes::AzEventDescription,
                        AZ::BehaviorAzEventDescription{"On Endpoint Disconnected Event", {"Type of Multiplayer Agent that disconnected"}})
                ->Method("ClearAllEntities", [](AZ::EntityId id)
                {
                    AZ::Entity* entity = AZ::Interface<AZ::ComponentApplicationRequests>::Get()->FindEntity(id);
                    if (!entity)
                    {
                        AZ_Warning("Multiplayer Property", false,
                            "MultiplayerSystemComponent MarkForRemoval failed."
                            "The entity with id %s doesn't exist, please provide a valid entity id.",
                            id.ToString().c_str());
                        return;
                    }

                    MultiplayerSystemComponent* mpComponent = entity->FindComponent<MultiplayerSystemComponent>();
                    if (!mpComponent)
                    {
                        AZ_Warning("Multiplayer Property", false,
                            "MultiplayerSystemComponent MarkForRemoval failed."
                            "Entity '%s' (id: %s) is missing MultiplayerSystemComponent, be sure to add MultiplayerSystemComponent to "
                            "this entity.",
                            entity->GetName().c_str(), id.ToString().c_str());
                        return;
                    }

                    mpComponent->GetNetworkEntityManager()->ClearAllEntities();
                })
                ->Attribute(
                    AZ::Script::Attributes::AzEventDescription,
                    AZ::BehaviorAzEventDescription{"On Client Disconnected Event"})
                ->Method("GetCurrentBlendFactor", []()
                    {
                        if (GetMultiplayer())
                        {
                            return GetMultiplayer()->GetCurrentBlendFactor();
                        }
                        return 0.f;
                    })
            ;
        }

        MultiplayerComponent::Reflect(context);
    }

    void MultiplayerSystemComponent::GetRequiredServices(AZ::ComponentDescriptor::DependencyArrayType& required)
    {
        required.push_back(AZ_CRC_CE("NetworkingService"));
        required.push_back(AZ_CRC_CE("MultiplayerStatSystemComponent"));
    }

    void MultiplayerSystemComponent::GetProvidedServices(AZ::ComponentDescriptor::DependencyArrayType& provided)
    {
        provided.push_back(AZ_CRC_CE("MultiplayerService"));
    }

    void MultiplayerSystemComponent::GetIncompatibleServices(AZ::ComponentDescriptor::DependencyArrayType& incompatible)
    {
        incompatible.push_back(AZ_CRC_CE("MultiplayerService"));
    }

    MultiplayerSystemComponent::MultiplayerSystemComponent()
        : m_consoleCommandHandler([this]
        (
            AZStd::string_view command,
            const AZ::ConsoleCommandContainer& args,
            AZ::ConsoleFunctorFlags flags,
            AZ::ConsoleInvokedFrom invokedFrom
        ) { OnConsoleCommandInvoked(command, args, flags, invokedFrom); })
        , m_autonomousEntityReplicatorCreatedHandler([this]([[maybe_unused]] NetEntityId netEntityId) { OnAutonomousEntityReplicatorCreated(); })
    {
        AZ::Interface<IMultiplayer>::Register(this);
    }

    MultiplayerSystemComponent::~MultiplayerSystemComponent()
    {
        AZ::Interface<IMultiplayer>::Unregister(this);
    }

    void MultiplayerSystemComponent::Activate()
    {
#if (O3DE_EDITOR_CONNECTION_LISTENER_ENABLE)
        m_editorConnectionListener = AZStd::make_unique<MultiplayerEditorConnection>();
#endif

        RegisterMetrics();

        AzFramework::RootSpawnableNotificationBus::Handler::BusConnect();
        AZ::TickBus::Handler::BusConnect();
        SessionNotificationBus::Handler::BusConnect();
        AzFramework::LevelLoadBlockerBus::Handler::BusConnect();
        const AZ::Name interfaceName = AZ::Name(MpNetworkInterfaceName);
        m_networkInterface = AZ::Interface<INetworking>::Get()->CreateNetworkInterface(interfaceName, sv_protocol, TrustZone::ExternalClientToServer, *this);

        AZ::Interface<ISessionHandlingClientRequests>::Register(this);

        //! Register our gems multiplayer components to assign NetComponentIds
        RegisterMultiplayerComponents();

        if (auto console = AZ::Interface<AZ::IConsole>::Get())
        {
            m_consoleCommandHandler.Connect(console->GetConsoleCommandInvokedEvent());
        }

        if (bg_captureTransportMetrics)
        {
            m_metricsEvent.Enqueue(bg_captureTransportPeriod, true);
        }

        // If this client wants to connect on startup, wait for all the system components to activate, and then call connect.
        // Connecting too soon causes a "version mismatch" because all of the system components haven't registered their multiplayer components.
        if (cl_connect_onstartup)
        {
            if (const auto settingsRegistry = AZ::SettingsRegistry::Get())
            {
                AZ::ComponentApplicationLifecycle::RegisterHandler(
                    *settingsRegistry,
                    m_componentApplicationLifecycleHandler,
                    [this](const AZ::SettingsRegistryInterface::NotifyEventArgs&)
                    {
                        this->Connect(LocalHost, cl_serverport);
                    },
                    "SystemComponentsActivated",
                    /*autoRegisterEvent*/ true);
            }
        }
    }

    void MultiplayerSystemComponent::RegisterMetrics()
    {
        DECLARE_PERFORMANCE_STAT_GROUP(MultiplayerGroup_Networking, "Networking");
        DECLARE_PERFORMANCE_STAT(MultiplayerGroup_Networking, MultiplayerStat_EntityCount, "NumEntities");
        DECLARE_PERFORMANCE_STAT(MultiplayerGroup_Networking, MultiplayerStat_FrameTimeUs, "FrameTimeUs");
        DECLARE_PERFORMANCE_STAT(MultiplayerGroup_Networking, MultiplayerStat_ClientConnectionCount, "ClientConnections");
        DECLARE_PERFORMANCE_STAT(MultiplayerGroup_Networking, MultiplayerStat_ApplicationFrameTimeUs, "AppFrameTimeUs");
        DECLARE_PERFORMANCE_STAT(MultiplayerGroup_Networking, MultiplayerStat_DesyncCorrections, "DesyncCorrections");

        DECLARE_PERFORMANCE_STAT(MultiplayerGroup_Networking, MultiplayerStat_TotalTimeSpentUpdatingMs, "TotalTimeSpentUpdatingMs");
        DECLARE_PERFORMANCE_STAT(MultiplayerGroup_Networking, MultiplayerStat_TotalSendTimeMs, "TotalSendTimeMs");
        DECLARE_PERFORMANCE_STAT(MultiplayerGroup_Networking, MultiplayerStat_TotalSentPackets, "TotalSentPackets");
        DECLARE_PERFORMANCE_STAT(MultiplayerGroup_Networking, MultiplayerStat_TotalSentBytesAfterCompression, "TotalSentBytesAfterCompression");
        DECLARE_PERFORMANCE_STAT(MultiplayerGroup_Networking, MultiplayerStat_TotalSentBytesBeforeCompression, "TotalSentBytesBeforeCompression");
        DECLARE_PERFORMANCE_STAT(MultiplayerGroup_Networking, MultiplayerStat_TotalResentPacketsDueToPacketLoss, "TotalResentPacketsDueToPacketLoss");
        DECLARE_PERFORMANCE_STAT(MultiplayerGroup_Networking, MultiplayerStat_TotalReceiveTimeInMs, "TotalReceiveTimeInMs");
        DECLARE_PERFORMANCE_STAT(MultiplayerGroup_Networking, MultiplayerStat_TotalReceivedPackets, "TotalReceivedPackets");
        DECLARE_PERFORMANCE_STAT(MultiplayerGroup_Networking, MultiplayerStat_TotalReceivedBytesAfterCompression, "TotalReceivedBytesAfterCompression");
        DECLARE_PERFORMANCE_STAT(MultiplayerGroup_Networking, MultiplayerStat_TotalReceivedBytesBeforeCompression, "TotalReceivedBytesBeforeCompression");
        DECLARE_PERFORMANCE_STAT(MultiplayerGroup_Networking, MultiplayerStat_TotalPacketsDiscardedDueToLoad, "TotalPacketsDiscardedDueToLoad");

        DECLARE_PERFORMANCE_STAT(MultiplayerGroup_Networking, MultiplayerStat_PhysicsFrameTimeUs, "PhysicsFrameTimeUs");        
    }

    void MultiplayerSystemComponent::Deactivate()
    {
        m_preSimulateHandler.Disconnect();
        m_postSimulateHandler.Disconnect();

        m_metricsEvent.RemoveFromQueue();
        AZ::Interface<ISessionHandlingClientRequests>::Unregister(this);
        m_consoleCommandHandler.Disconnect();
        const AZ::Name interfaceName = AZ::Name(MpNetworkInterfaceName);
        AZ::Interface<INetworking>::Get()->DestroyNetworkInterface(interfaceName);
        AzFramework::LevelLoadBlockerBus::Handler::BusDisconnect();
        SessionNotificationBus::Handler::BusDisconnect();
        AZ::TickBus::Handler::BusDisconnect();
        AzFramework::RootSpawnableNotificationBus::Handler::BusDisconnect();

        m_networkEntityManager.Reset();

#if (O3DE_EDITOR_CONNECTION_LISTENER_ENABLE)
        m_editorConnectionListener.reset();
#endif
    }

    bool MultiplayerSystemComponent::StartHosting(uint16_t port, bool isDedicated)
    {
        if (port == UseDefaultHostPort)
        {
            port = sv_port;
        }

        if (port != sv_port)
        {
            sv_port = port;
        }

        const uint16_t maxPort = sv_port + sv_portRange;
        while (sv_port <= maxPort)
        {
            if (m_networkInterface->Listen(sv_port))
            {
                InitializeMultiplayer(isDedicated ? MultiplayerAgentType::DedicatedServer : MultiplayerAgentType::ClientServer);
                return true;
            }
            AZLOG_WARN("Failed to start listening on port %u, port is in use?", static_cast<uint32_t>(sv_port));
            sv_port = sv_port + 1;
        }
        return false;
    }

    bool MultiplayerSystemComponent::Connect(const AZStd::string& remoteAddress, uint16_t port)
    {
        InitializeMultiplayer(MultiplayerAgentType::Client);
        const IpAddress address(remoteAddress.c_str(), port, m_networkInterface->GetType());
        return m_networkInterface->Connect(address, cl_clientport) != InvalidConnectionId;
    }

    void MultiplayerSystemComponent::Terminate(AzNetworking::DisconnectReason reason)
    {
        // Cleanup connections, fire events and uninitialize state
        auto visitor = [reason](IConnection& connection) { connection.Disconnect(reason, TerminationEndpoint::Local); };
        m_networkInterface->GetConnectionSet().VisitConnections(visitor);
        MultiplayerAgentType agentType = GetAgentType();
        if (agentType == MultiplayerAgentType::DedicatedServer || agentType == MultiplayerAgentType::ClientServer)
        {
            m_networkInterface->StopListening();
            m_shutdownEvent.Signal(m_networkInterface);
        }

        // Clear out all the registered network entities
        GetNetworkEntityManager()->ClearAllEntities();

        InitializeMultiplayer(MultiplayerAgentType::Uninitialized);

        // Signal session management, do this after uninitializing state
        if (agentType == MultiplayerAgentType::DedicatedServer || agentType == MultiplayerAgentType::ClientServer)
        {
            if (AZ::Interface<ISessionHandlingProviderRequests>::Get() != nullptr)
            {
                AZ::Interface<ISessionHandlingProviderRequests>::Get()->HandleDestroySession();
            }
        }
    }

    bool MultiplayerSystemComponent::RequestPlayerJoinSession(const SessionConnectionConfig& config)
    {
        m_pendingConnectionTickets.push(config.m_playerSessionId);
        AZStd::string hostname = config.m_dnsName.empty() ? config.m_ipAddress : config.m_dnsName;
        Connect(hostname.c_str(), config.m_port);

        return true;
    }

    void MultiplayerSystemComponent::RequestPlayerLeaveSession()
    {
        if (GetAgentType() == MultiplayerAgentType::Client)
        {
            Terminate(DisconnectReason::TerminatedByUser);
        }
    }

    bool MultiplayerSystemComponent::OnSessionHealthCheck()
    {
        return true;
    }

    bool MultiplayerSystemComponent::OnCreateSessionBegin(const SessionConfig& sessionConfig)
    {
        // Check if session manager has a certificate for us and pass it along if so
        if (auto console = AZ::Interface<AZ::IConsole>::Get(); console != nullptr)
        {
            bool tcpUseEncryption = false;
            console->GetCvarValue("net_TcpUseEncryption", tcpUseEncryption);
            bool udpUseEncryption = false;
            console->GetCvarValue("net_UdpUseEncryption", udpUseEncryption);
            auto sessionProviderHandler = AZ::Interface<ISessionHandlingProviderRequests>::Get();
            if ((tcpUseEncryption || udpUseEncryption) && sessionProviderHandler != nullptr)
            {
                AZ::CVarFixedString externalCertPath = AZ::CVarFixedString(sessionProviderHandler->GetExternalSessionCertificate().c_str());
                if (!externalCertPath.empty())
                {
                    AZ::CVarFixedString commandString = "net_SslExternalCertificateFile " + externalCertPath;
                    console->PerformCommand(commandString.c_str());
                }

                AZ::CVarFixedString externalKeyPath = AZ::CVarFixedString(sessionProviderHandler->GetExternalSessionPrivateKey().c_str());
                if (!externalKeyPath.empty())
                {
                    AZ::CVarFixedString commandString = "net_SslExternalPrivateKeyFile " + externalKeyPath;
                    console->PerformCommand(commandString.c_str());
                }
            }
        }

        Multiplayer::MultiplayerAgentType serverType = sv_isDedicated ? MultiplayerAgentType::DedicatedServer : MultiplayerAgentType::ClientServer;
        InitializeMultiplayer(serverType);
        return m_networkInterface->Listen(sessionConfig.m_port);
    }

    void MultiplayerSystemComponent::OnCreateSessionEnd()
    {
    }

    bool MultiplayerSystemComponent::OnDestroySessionBegin()
    {
        // This can be triggered external from Multiplayer so only run if we are in an Initialized state
        if (GetAgentType() == MultiplayerAgentType::Uninitialized)
        {
            return true;
        }

        auto visitor = [](IConnection& connection) { connection.Disconnect(DisconnectReason::TerminatedByServer, TerminationEndpoint::Local); };
        m_networkInterface->GetConnectionSet().VisitConnections(visitor);
        if (GetAgentType() == MultiplayerAgentType::DedicatedServer || GetAgentType() == MultiplayerAgentType::ClientServer)
        {
            m_networkInterface->StopListening();
            m_shutdownEvent.Signal(m_networkInterface);
        }
        InitializeMultiplayer(MultiplayerAgentType::Uninitialized);

        return true;
    }

    void MultiplayerSystemComponent::OnDestroySessionEnd()
    {
    }

    void MultiplayerSystemComponent::OnUpdateSessionBegin(const SessionConfig& sessionConfig, const AZStd::string& updateReason)
    {
        AZ_UNUSED(sessionConfig);
        AZ_UNUSED(updateReason);
    }

    void MultiplayerSystemComponent::OnUpdateSessionEnd()
    {
    }

    void MultiplayerSystemComponent::OnTick(float deltaTime, [[maybe_unused]] AZ::ScriptTimePoint time)
    {
        AZ_PROFILE_SCOPE(MULTIPLAYER, "MultiplayerSystemComponent: OnTick");
        SET_PERFORMANCE_STAT(MultiplayerStat_ApplicationFrameTimeUs, AZ::SecondsToTimeUs(deltaTime));

        const AZStd::chrono::steady_clock::time_point startMultiplayerTickTime = AZStd::chrono::steady_clock::now();

        if (bg_multiplayerDebugDraw)
        {
            m_networkEntityManager.DebugDraw();
        }

        const AZ::TimeMs deltaTimeMs = aznumeric_cast<AZ::TimeMs>(static_cast<int32_t>(deltaTime * 1000.0f));
        const AZ::TimeMs serverRateMs = static_cast<AZ::TimeMs>(sv_serverSendRateMs);
        const float serverRateSeconds = static_cast<float>(serverRateMs) / 1000.0f;

        TickVisibleNetworkEntities(deltaTime, serverRateSeconds);

        if (GetAgentType() == MultiplayerAgentType::ClientServer
         || GetAgentType() == MultiplayerAgentType::DedicatedServer)
        {
            m_serverSendAccumulator += deltaTime;
            if (m_serverSendAccumulator < serverRateSeconds)
            {
                return;
            }
            m_serverSendAccumulator -= serverRateSeconds;
            m_networkTime.IncrementHostFrameId();
        }

        // Handle deferred local rpc messages that were generated during the updates
        m_networkEntityManager.DispatchLocalDeferredRpcMessages();

        // INetworking ticks immediately before IMultiplayer, so all our pending RPC's and network property updates have now been processed
        // Restore any entities that were rewound during input processing so that normal gameplay updates have the correct state
        Multiplayer::GetNetworkTime()->ClearRewoundEntities();

        // Let the network system know the frame is done and we can collect dirty bits
        m_networkEntityManager.NotifyEntitiesChanged();
        m_networkEntityManager.NotifyEntitiesDirtied();

        MultiplayerStats& stats = GetStats();
        stats.TickStats(deltaTimeMs);
        stats.m_entityCount = GetNetworkEntityManager()->GetEntityCount();
        stats.m_serverConnectionCount = 0;
        stats.m_clientConnectionCount = 0;
        
        // Metrics calculation, as update calls are threaded.
        UpdatedMetricsConnectionCount();

        // Send out the game state update to all connections
        UpdateConnections();

        MultiplayerPackets::SyncConsole packet;
        AZ::ThreadSafeDeque<AZStd::string>::DequeType cvarUpdates;
        m_cvarCommands.Swap(cvarUpdates);

        auto visitor = [&packet](IConnection& connection)
        {
            if (connection.GetConnectionRole() == ConnectionRole::Acceptor)
            {
                connection.SendReliablePacket(packet);
            }
        };

        while (cvarUpdates.size() > 0)
        {
            packet.ModifyCommandSet().emplace_back(cvarUpdates.front());
            if (packet.GetCommandSet().full())
            {
                m_networkInterface->GetConnectionSet().VisitConnections(visitor);
                packet.ModifyCommandSet().clear();
            }
            cvarUpdates.pop_front();
        }

        if (!packet.GetCommandSet().empty())
        {
            AZ_PROFILE_SCOPE(MULTIPLAYER, "MultiplayerSystemComponent: OnTick - SendReliablePackets");
            m_networkInterface->GetConnectionSet().VisitConnections(visitor);
        }

        const auto duration =
            AZStd::chrono::duration_cast<AZStd::chrono::microseconds>(AZStd::chrono::steady_clock::now() - startMultiplayerTickTime);
        stats.RecordFrameTime(AZ::TimeUs{ duration.count() });
    }

    void MultiplayerSystemComponent::UpdatedMetricsConnectionCount()
    {
        MultiplayerStats& stats = GetStats();
        auto sendNetworkUpdates = [&stats](IConnection& connection)
        {
            if (connection.GetUserData() != nullptr)
            {
                IConnectionData* connectionData = reinterpret_cast<IConnectionData*>(connection.GetUserData());
                if (connectionData->GetConnectionDataType() == ConnectionDataType::ServerToClient)
                {
                    stats.m_clientConnectionCount++;
                }
                else
                {
                    stats.m_serverConnectionCount++;
                }
            }
        };
        m_networkInterface->GetConnectionSet().VisitConnections(sendNetworkUpdates);
    }

    void MultiplayerSystemComponent::UpdateConnections()
    {
        if (sv_multithreadedConnectionUpdates && (GetAgentType() == MultiplayerAgentType::ClientServer ||
                                                  GetAgentType() == MultiplayerAgentType::DedicatedServer))
        {
            // Threaded update calls.
            AZ_PROFILE_SCOPE(MULTIPLAYER, "MultiplayerSystemComponent: UpdateConnections");

            AZ::JobCompletion jobCompletion;

            auto sendNetworkUpdates = [&jobCompletion](IConnection& connection)
            {
                AZ::Job* job = AZ::CreateJobFunction([&connection]()
                    {
                        if (connection.GetUserData() != nullptr)
                        {
                            IConnectionData* connectionData = static_cast<IConnectionData*>(connection.GetUserData());
                            connectionData->Update();
                        }
                    }, true /*auto delete*/, nullptr);

                job->SetDependent(&jobCompletion);
                job->Start();
            };

            m_networkInterface->GetConnectionSet().VisitConnections(sendNetworkUpdates);
            jobCompletion.StartAndWaitForCompletion();
        }
        else // On clients (including the Editor) run in a single threaded mode to avoid issues in UI asset loading
        {
            AZ_PROFILE_SCOPE(MULTIPLAYER, "MultiplayerSystemComponent: OnTick - SendOutGameStateUpdate");

            auto sendNetworkUpdates = [](IConnection& connection)
            {
                if (connection.GetUserData() != nullptr)
                {
                    IConnectionData* connectionData = reinterpret_cast<IConnectionData*>(connection.GetUserData());
                    connectionData->Update();
                }
            };

            m_networkInterface->GetConnectionSet().VisitConnections(sendNetworkUpdates);
        }
    }

    int MultiplayerSystemComponent::GetTickOrder()
    {
        // Tick immediately after the network system component
        return AZ::TICK_PLACEMENT + 1;
    }

    struct ConsoleReplicator
    {
        ConsoleReplicator(IConnection* connection)
            : m_connection(connection)
        {
            ;
        }

        virtual ~ConsoleReplicator()
        {
            if (!m_syncPacket.GetCommandSet().empty())
            {
                m_connection->SendReliablePacket(m_syncPacket);
            }
        }

        void Visit(AZ::ConsoleFunctorBase* functor)
        {
            if ((functor->GetFlags() & AZ::ConsoleFunctorFlags::DontReplicate) == AZ::ConsoleFunctorFlags::DontReplicate)
            {
                // If the cvar is marked don't replicate, don't send it at all
                return;
            }
            AZ::CVarFixedString replicateValue;
            if (functor->GetReplicationString(replicateValue))
            {
                m_syncPacket.ModifyCommandSet().emplace_back(AZStd::move(replicateValue));
                if (m_syncPacket.GetCommandSet().full())
                {
                    m_connection->SendReliablePacket(m_syncPacket);
                    m_syncPacket.ModifyCommandSet().clear();
                }
            }
        }

        IConnection* m_connection;
        MultiplayerPackets::SyncConsole m_syncPacket;
    };

    bool MultiplayerSystemComponent::IsHandshakeComplete(AzNetworking::IConnection* connection) const
    {
        return reinterpret_cast<IConnectionData*>(connection->GetUserData())->DidHandshake();
    }

    bool MultiplayerSystemComponent::AttemptPlayerConnect(AzNetworking::IConnection* connection, MultiplayerPackets::Connect& packet)
    {
        reinterpret_cast<ServerToClientConnectionData*>(connection->GetUserData())->SetProviderTicket(packet.GetTicket().c_str());

        // Hosts will handle spawning for a player on connect
        if (GetAgentType() == MultiplayerAgentType::ClientServer
            || GetAgentType() == MultiplayerAgentType::DedicatedServer)
        {
            // We use a temporary userId over the clients address so we can maintain client lookups even in the event of wifi handoff
            IMultiplayerSpawner* spawner = AZ::Interface<IMultiplayerSpawner>::Get();
            NetworkEntityHandle controlledEntity;

            // Check rejoin data first
            const auto node = m_playerRejoinData.find(packet.GetTemporaryUserId());
            if (node != m_playerRejoinData.end())
            {
                controlledEntity = m_networkEntityManager.GetNetworkEntityTracker()->Get(node->second);
            }
            else if (spawner)
            {
                // Route to spawner implementation
                MultiplayerAgentDatum datum;
                datum.m_agentType = MultiplayerAgentType::Client;
                datum.m_id = connection->GetConnectionId();
                const uint64_t userId = packet.GetTemporaryUserId();

                controlledEntity = spawner->OnPlayerJoin(userId, datum);
                if (controlledEntity.Exists())
                {
                    EnableAutonomousControl(controlledEntity, connection->GetConnectionId());
                    StartServerToClientReplication(userId, controlledEntity, connection);
                }
                else
                {
                    // If there wasn't a player entity available, wait until a level loads and check again.
                    // This can happen if IMultiplayerSpawn depends on a level being loaded, but the client connects to the server before the server has started a level.
                    m_playersWaitingToBeSpawned.emplace_back(userId, datum, connection);
                }
            }
            else
            {
                AZLOG_ERROR("No IMultiplayerSpawner was available. Ensure that one is registered for usage on PlayerJoin.");
            }
        }

        if (static_cast<AZ::CVarFixedString>(sv_map).empty())
        {
            AZLOG_WARN("Server does not have a multiplayer level loaded! Make sure the server has a level loaded before accepting clients.");
            m_noServerLevelLoadedEvent.Signal();

            connection->Disconnect(DisconnectReason::ServerNoLevelLoaded, TerminationEndpoint::Local);
            return true;
        }

        if (connection->SendReliablePacket(MultiplayerPackets::Accept(sv_map)))
        {
            reinterpret_cast<ServerToClientConnectionData*>(connection->GetUserData())->SetDidHandshake(true);

            if (packet.GetTemporaryUserId() == 0)
            {
                // Sync our console
                ConsoleReplicator consoleReplicator(connection);
                AZ::Interface<AZ::IConsole>::Get()->VisitRegisteredFunctors([&consoleReplicator](AZ::ConsoleFunctorBase* functor) { consoleReplicator.Visit(functor); });
            }
            return true;
        }
        return false;
    }

    bool MultiplayerSystemComponent::HandleRequest
    (
        AzNetworking::IConnection* connection,
        [[maybe_unused]] const IPacketHeader& packetHeader,
        MultiplayerPackets::Connect& packet
    )
    {
        PlayerConnectionConfig config;
        config.m_playerConnectionId = aznumeric_cast<uint32_t>(connection->GetConnectionId());
        config.m_playerSessionId = packet.GetTicket();

        // Validate our session with the provider if any
        ISessionHandlingProviderRequests* sessionRequests = AZ::Interface<ISessionHandlingProviderRequests>::Get();
        if (sessionRequests != nullptr)
        {
            if (!sessionRequests->ValidatePlayerJoinSession(config))
            {
                auto visitor = [](IConnection& connection) { connection.Disconnect(DisconnectReason::TerminatedByUser, TerminationEndpoint::Local); };
                m_networkInterface->GetConnectionSet().VisitConnections(visitor);
                return true;
            }
        }

        // Make sure the client that's trying to connect has the same multiplayer components
        if (GetMultiplayerComponentRegistry()->GetSystemVersionHash() != packet.GetSystemVersionHash())
        {
            // There's a multiplayer component mismatch. Send the server's component information back to the client so they can compare.
            if (sv_versionMismatch_sendManifestToClient)
            {
                MultiplayerPackets::VersionMismatch versionMismatchPacket(GetMultiplayerComponentRegistry()->GetMultiplayerComponentVersionHashes());
                connection->SendReliablePacket(versionMismatchPacket);                
            }
            else
            {
                // sv_versionMismatch_sendManifestToClient is false; don't send any individual components, just let the client know there was a mismatch.
                MultiplayerPackets::VersionMismatch versionMismatchPacket;
                connection->SendReliablePacket(versionMismatchPacket);
            }

            m_originalConnectPackets[connection->GetConnectionId()] = packet;
            return true;
        }

        return AttemptPlayerConnect(connection, packet);
    }

    bool MultiplayerSystemComponent::HandleRequest
    (
        [[maybe_unused]] AzNetworking::IConnection* connection,
        [[maybe_unused]] const IPacketHeader& packetHeader,
        [[maybe_unused]] MultiplayerPackets::Accept& packet
    )
    {
        reinterpret_cast<IConnectionData*>(connection->GetUserData())->SetDidHandshake(true);
        if (m_temporaryUserIdentifier == 0)
        {
            sv_map = packet.GetMap().c_str();
            AZ::CVarFixedString loadLevelString = "LoadLevel " + packet.GetMap();
            m_blockClientLoadLevel = false;
            AZ::Interface<AZ::IConsole>::Get()->PerformCommand(loadLevelString.c_str());
            m_blockClientLoadLevel = true;
        }
        else
        {
            // Bypass map loading and immediately ready the connection for updates
            IConnectionData* connectionData = reinterpret_cast<IConnectionData*>(connection->GetUserData());
            if (connectionData)
            {
                connectionData->SetCanSendUpdates(true);

                // @nt: TODO - delete once dropped RPC problem fixed
                // Connection has migrated, we are now waiting for the autonomous entity replicator to be created
                connectionData->GetReplicationManager().AddAutonomousEntityReplicatorCreatedHandler(m_autonomousEntityReplicatorCreatedHandler);
            }
        }

        m_serverAcceptanceReceivedEvent.Signal();
        return true;
    }

    bool MultiplayerSystemComponent::HandleRequest
    (
        AzNetworking::IConnection* connection,
        [[maybe_unused]] const AzNetworking::IPacketHeader& packetHeader,
        MultiplayerPackets::ReadyForEntityUpdates& packet
    )
    {
        IConnectionData* connectionData = reinterpret_cast<IConnectionData*>(connection->GetUserData());
        if (connectionData)
        {
            connectionData->SetCanSendUpdates(packet.GetReadyForEntityUpdates());
            return true;
        }
        return false;
    }

    bool MultiplayerSystemComponent::HandleRequest
    (
        [[maybe_unused]] AzNetworking::IConnection* connection,
        [[maybe_unused]] const IPacketHeader& packetHeader,
        [[maybe_unused]] MultiplayerPackets::SyncConsole& packet
    )
    {
        if (GetAgentType() != MultiplayerAgentType::Client)
        {
            return false;
        }
        ExecuteConsoleCommandList(connection, packet.GetCommandSet());
        return true;
    }

    bool MultiplayerSystemComponent::HandleRequest
    (
        [[maybe_unused]] AzNetworking::IConnection* connection,
        [[maybe_unused]] const IPacketHeader& packetHeader,
        [[maybe_unused]] MultiplayerPackets::ConsoleCommand& packet
    )
    {
        const bool isClient = (GetAgentType() == MultiplayerAgentType::Client);
        const AZ::ConsoleFunctorFlags requiredSet = isClient ? AZ::ConsoleFunctorFlags::Null : AZ::ConsoleFunctorFlags::AllowClientSet;
        AZ::Interface<AZ::IConsole>::Get()->PerformCommand(packet.GetCommand().c_str(), AZ::ConsoleSilentMode::NotSilent, AZ::ConsoleInvokedFrom::AzNetworking, requiredSet);
        return true;
    }

    bool MultiplayerSystemComponent::HandleRequest
    (
        [[maybe_unused]] AzNetworking::IConnection* connection,
        [[maybe_unused]] const IPacketHeader& packetHeader,
        [[maybe_unused]] MultiplayerPackets::EntityUpdates& packet
    )
    {
        bool handledAll = true;
        if (connection->GetUserData() == nullptr)
        {
            AZLOG_WARN("Missing connection data, likely due to a connection in the process of closing, entity updates size %u", aznumeric_cast<uint32_t>(packet.GetEntityMessages().size()));
            return handledAll;
        }

        EntityReplicationManager& replicationManager = reinterpret_cast<IConnectionData*>(connection->GetUserData())->GetReplicationManager();

        if ((GetAgentType() == MultiplayerAgentType::Client) && (packet.GetHostFrameId() > m_lastReplicatedHostFrameId))
        {
            // Update client to latest server time
            m_tickFactor = 0.0f;
            m_lastReplicatedHostTimeMs = packet.GetHostTimeMs();
            m_lastReplicatedHostFrameId = packet.GetHostFrameId();
            m_networkTime.ForceSetTime(m_lastReplicatedHostFrameId, m_lastReplicatedHostTimeMs);
        }

        for (AZStd::size_t i = 0; i < packet.GetEntityMessages().size(); ++i)
        {
            const NetworkEntityUpdateMessage& updateMessage = packet.GetEntityMessages()[i];
            handledAll &= replicationManager.HandleEntityUpdateMessage(connection, packetHeader, updateMessage);
            AZ_Assert(handledAll, "EntityUpdates did not handle all update messages");
        }

        return handledAll;
    }

    bool MultiplayerSystemComponent::HandleRequest
    (
        [[maybe_unused]] AzNetworking::IConnection* connection,
        [[maybe_unused]] const IPacketHeader& packetHeader,
        [[maybe_unused]] MultiplayerPackets::EntityRpcs& packet
    )
    {
        if (connection->GetUserData() == nullptr)
        {
            AZLOG_WARN("Missing connection data, likely due to a connection in the process of closing, entity updates size %u", aznumeric_cast<uint32_t>(packet.GetEntityRpcs().size()));
            return true;
        }

        EntityReplicationManager& replicationManager = reinterpret_cast<IConnectionData*>(connection->GetUserData())->GetReplicationManager();
        return replicationManager.HandleEntityRpcMessages(connection, packet.ModifyEntityRpcs());
    }

    bool MultiplayerSystemComponent::HandleRequest
    (
        [[maybe_unused]] AzNetworking::IConnection* connection,
        [[maybe_unused]] const IPacketHeader& packetHeader,
        [[maybe_unused]] MultiplayerPackets::RequestReplicatorReset& packet
    )
    {
        if (connection->GetUserData() == nullptr)
        {
            AZLOG_WARN("Missing connection data, likely due to a connection in the process of closing");
            return true;
        }

        EntityReplicationManager& replicationManager = reinterpret_cast<IConnectionData*>(connection->GetUserData())->GetReplicationManager();
        return replicationManager.HandleEntityResetMessages(connection, packet.GetEntityIds());
    }

    bool MultiplayerSystemComponent::HandleRequest
    (
        [[maybe_unused]] AzNetworking::IConnection* connection,
        [[maybe_unused]] const IPacketHeader& packetHeader,
        [[maybe_unused]] MultiplayerPackets::ClientMigration& packet
    )
    {
        if (GetAgentType() != MultiplayerAgentType::Client)
        {
            // Only clients are allowed to migrate from one server to another
            return false;
        }

        // Store the temporary user identifier so we can transmit it with our next Connect packet
        // The new server will use this to re-attach our set of autonomous entities
        m_temporaryUserIdentifier = packet.GetTemporaryUserIdentifier();

        // Disconnect our existing server connection
        auto visitor = [](IConnection& connection) { connection.Disconnect(DisconnectReason::ClientMigrated, TerminationEndpoint::Local); };
        m_networkInterface->GetConnectionSet().VisitConnections(visitor);
        AZLOG_INFO("Migrating to new server shard");
        m_clientMigrationStartEvent.Signal(packet.GetLastClientInputId());
        if (m_networkInterface->Connect(packet.GetRemoteServerAddress()) == AzNetworking::InvalidConnectionId)
        {
            AZLOG_ERROR("Failed to connect to new host during client migration event");
        }
        return true;
    }

    bool MultiplayerSystemComponent::HandleRequest(
        IConnection* connection,
        [[maybe_unused]] const IPacketHeader& packetHeader,
        MultiplayerPackets::VersionMismatch& packet)
    {
        // Iterate over each component and see what's been added, missing, or modified
        for (const auto& [theirComponentName, theirComponentHash] : packet.GetComponentVersions())
        {
            // Check for modified components
            AZ::HashValue64 localComponentHash;
            if (GetMultiplayerComponentRegistry()->FindComponentVersionHashByName(theirComponentName, localComponentHash))
            {
                
                if (theirComponentHash != localComponentHash)
                {
                    AZLOG_ERROR(
                        "Multiplayer component mismatch! %s has a different version hash. Please make sure both client and server have "
                        "matching multiplayer components.",
                        theirComponentName.GetCStr());
                }
            }
            else
            {
                // Connected application is using a multiplayer component that doesn't exist in this application
                AZLOG_ERROR(
                    "Multiplayer component mismatch! This application is missing a component with version hash 0x%llx. "
                    "Because this component is missing, the name isn't available, only its hash. "
                    "To find the missing component go to the other machine and search for 's_versionHash = AZ::HashValue64{ 0x%llx }' "
                    "inside the generated multiplayer auto-component build folder.",
                    theirComponentHash,
                    theirComponentHash);
            }
        }

        // One last iteration over our components this time to check if we have a component the connected app is missing.
        if (!packet.GetComponentVersions().empty())
        {
            for (const auto& ourComponent : GetMultiplayerComponentRegistry()->GetMultiplayerComponentVersionHashes())
            {
                AZ::Name ourComponentName = ourComponent.first;

                bool theyHaveComponent = false;
                for (const auto& theirComponent : packet.GetComponentVersions())
                {
                    if (ourComponentName == theirComponent.first)
                    {
                        theyHaveComponent = true;
                        break;
                    }
                }

                if (!theyHaveComponent)
                {
                    AZLOG_ERROR(
                        "Multiplayer component mismatch! This application has a component named %s which the connected application is missing!",
                        ourComponentName.GetCStr());
                }
            }
        }
        // The client receives this packet first from the server, and then the client sends a packet back
        if (connection->GetConnectionRole() == ConnectionRole::Connector)
        {
            // If this is the connector (client), send all our component information back to the acceptor (server).
            MultiplayerPackets::VersionMismatch versionMismatchPacket(GetMultiplayerComponentRegistry()->GetMultiplayerComponentVersionHashes());
            connection->SendReliablePacket(versionMismatchPacket);
        }
        else if (connection->GetConnectionRole() == ConnectionRole::Acceptor)
        {
            // If this is the server, that means the client has also received all the component version information by this time.
            // Now either disconnect, or accept the connection even though there's a mismatch.
            if (sv_versionMismatch_autoDisconnect)
            {
                // Disconnect from the connector
                connection->Disconnect(DisconnectReason::VersionMismatch, TerminationEndpoint::Local);
            }
            else
            {
                if (m_originalConnectPackets.contains(connection->GetConnectionId()))
                {
                    // DANGER: Accepting the player connection even though there's a component mismatch
                    AZLOG_WARN("Multiplayer component mismatch was found. Server configured to allow the player to connect anyways. Please set "
                               "sv_versionMismatch_autoDisconnect=true if this is undesired behavior!");
                    AttemptPlayerConnect(connection, m_originalConnectPackets[connection->GetConnectionId()]);
                    m_originalConnectPackets.erase(connection->GetConnectionId());
                }
                else
                {
                    AZ_Assert(false, "Multiplayer component mismatch finished comparing components; "
                                "failed to accept connection because the original connection packet is missing. This should not happen.");
                }   
            }
        }

        m_versionMismatchEvent.Signal();
        return true;
    }

    ConnectResult MultiplayerSystemComponent::ValidateConnect
    (
        [[maybe_unused]] const IpAddress& remoteAddress,
        [[maybe_unused]] const IPacketHeader& packetHeader,
        [[maybe_unused]] ISerializer& serializer
    )
    {
        return ConnectResult::Accepted;
    }

    void MultiplayerSystemComponent::OnConnect(AzNetworking::IConnection* connection)
    {
        AZStd::string providerTicket;
        if (connection->GetConnectionRole() == ConnectionRole::Connector)
        {
            AZLOG_INFO("New outgoing connection to remote address: %s", connection->GetRemoteAddress().GetString().c_str());
            if (!m_pendingConnectionTickets.empty())
            {
                providerTicket = m_pendingConnectionTickets.front();
                m_pendingConnectionTickets.pop();
            }
            
            connection->SendReliablePacket(MultiplayerPackets::Connect(
                0,
                m_temporaryUserIdentifier,
                providerTicket.c_str(),
                GetMultiplayerComponentRegistry()->GetSystemVersionHash()));
        }
        else
        {
            AZLOG_INFO("New incoming connection from remote address: %s", connection->GetRemoteAddress().GetString().c_str())

            MultiplayerAgentDatum datum;
            datum.m_id = connection->GetConnectionId();
            datum.m_isInvited = false;
            datum.m_agentType = MultiplayerAgentType::Client;
            m_connectionAcquiredEvent.Signal(datum);
        }

        if (GetAgentType() == MultiplayerAgentType::ClientServer
         || GetAgentType() == MultiplayerAgentType::DedicatedServer)
        {
            connection->SetUserData(new ServerToClientConnectionData(connection, *this));
        }
        else
        {
            connection->SetUserData(new ClientToServerConnectionData(connection, *this, providerTicket));
            AZStd::unique_ptr<IReplicationWindow> window = AZStd::make_unique<NullReplicationWindow>(connection);
            reinterpret_cast<ClientToServerConnectionData*>(connection->GetUserData())->GetReplicationManager().SetReplicationWindow(AZStd::move(window));
        }
    }

    AzNetworking::PacketDispatchResult MultiplayerSystemComponent::OnPacketReceived(AzNetworking::IConnection* connection, const IPacketHeader& packetHeader, ISerializer& serializer)
    {
        return MultiplayerPackets::DispatchPacket(connection, packetHeader, serializer, *this);
    }

    void MultiplayerSystemComponent::OnPacketLost([[maybe_unused]] IConnection* connection, [[maybe_unused]] PacketId packetId)
    {
        ;
    }

    void MultiplayerSystemComponent::OnDisconnect(AzNetworking::IConnection* connection, DisconnectReason reason, TerminationEndpoint endpoint)
    {
        const char* endpointString = (endpoint == TerminationEndpoint::Local) ? "Disconnecting" : "Remotely disconnected";
        const AZStd::string reasonString = ToString(reason);
        AZLOG_INFO("%s from remote address %s due to %s", endpointString, connection->GetRemoteAddress().GetString().c_str(), reasonString.c_str());

        // The client is disconnecting
        if (m_agentType == MultiplayerAgentType::Client)
        {
            AZ_Assert(connection->GetConnectionRole() == ConnectionRole::Connector, "Client connection role should only ever be Connector");

            if (reason == DisconnectReason::ServerNoLevelLoaded)
            {
                AZLOG_WARN("Server did not provide a valid level to load! Make sure the server has a level loaded before connecting.");
                m_noServerLevelLoadedEvent.Signal();
            }
        }
        else if (m_agentType == MultiplayerAgentType::DedicatedServer || m_agentType == MultiplayerAgentType::ClientServer)
        {
            // Signal to session management that a user has left the server
            if (connection->GetConnectionRole() == ConnectionRole::Acceptor)
            {
                IMultiplayerSpawner* spawner = AZ::Interface<IMultiplayerSpawner>::Get();
                if (spawner)
                {
                    // Check if this disconnected player was waiting to be spawned, and therefore, doesn't have a controlled player entity yet.
                    bool playerSpawned = true;
                    for (auto it = m_playersWaitingToBeSpawned.begin(); it != m_playersWaitingToBeSpawned.end(); ++it)
                    {
                        if (it->connection && it->connection->GetConnectionId() == connection->GetConnectionId())
                        {
                            m_playersWaitingToBeSpawned.erase(it);
                            playerSpawned = false;
                            break;
                        }
                    }

                    // Alert IMultiplayerSpawner that our spawned player has left.
                    if (playerSpawned)
                    {
                        if (auto connectionData = reinterpret_cast<ServerToClientConnectionData*>(connection->GetUserData()))
                        {
                            if (IReplicationWindow* replicationWindow = connectionData->GetReplicationManager().GetReplicationWindow())
                            {
                                const ReplicationSet& replicationSet = replicationWindow->GetReplicationSet();
                                spawner->OnPlayerLeave(connectionData->GetPrimaryPlayerEntity(), replicationSet, reason);
                            }
                            else
                            {
                                AZLOG_ERROR("No IReplicationWindow found OnPlayerDisconnect.");
                            } 
                        }
                        else
                        {
                            AZLOG_ERROR("No ServerToClientConnectionData found OnPlayerDisconnect.");
                        }
                    }
                }
                else
                {
                    AZLOG_ERROR("No IMultiplayerSpawner found OnPlayerDisconnect. Ensure one is registered.");
                }

                if (AZ::Interface<ISessionHandlingProviderRequests>::Get() != nullptr)
                {
                    PlayerConnectionConfig config;
                    config.m_playerConnectionId = aznumeric_cast<uint32_t>(connection->GetConnectionId());
                    config.m_playerSessionId =
                        reinterpret_cast<ServerToClientConnectionData*>(connection->GetUserData())->GetProviderTicket();
                    AZ::Interface<ISessionHandlingProviderRequests>::Get()->HandlePlayerLeaveSession(config);
                }
            }
        }

        m_endpointDisconnectedEvent.Signal(m_agentType);

        // Clean up any multiplayer connection data we've bound to this connection instance
        if (connection->GetUserData() != nullptr)
        {
            auto connectionData = reinterpret_cast<IConnectionData*>(connection->GetUserData());
            delete connectionData;
            connection->SetUserData(nullptr);
        }

        // Signal to session management when there are no remaining players in a dedicated server for potential cleanup
        // We avoid this for client server as the host itself is a user and dedicated servers that do not terminate when all players have exited
        if (sv_terminateOnPlayerExit && m_agentType == MultiplayerAgentType::DedicatedServer && connection->GetConnectionRole() == ConnectionRole::Acceptor)
        {   
            if (m_networkInterface->GetConnectionSet().GetActiveConnectionCount() == 0)
            {
                AZLOG_INFO("Server exiting due to zero active connections (sv_terminateOnPlayerExit=true)");
                Terminate(DisconnectReason::TerminatedByServer);
                AzFramework::ApplicationRequests::Bus::Broadcast(&AzFramework::ApplicationRequests::ExitMainLoop);
            }
        }
    }

    MultiplayerAgentType MultiplayerSystemComponent::GetAgentType() const
    {
        return m_agentType;
    }

    void MultiplayerSystemComponent::InitializeMultiplayer(MultiplayerAgentType multiplayerType)
    {
        if (bg_capturePhysicsTickMetric)
        {
            if (auto* physXSystem = PhysX::GetPhysXSystem())
            {
                m_preSimulateHandler.Disconnect();
                physXSystem->RegisterPreSimulateEvent(m_preSimulateHandler);
                m_postSimulateHandler.Disconnect();
                physXSystem->RegisterPostSimulateEvent(m_postSimulateHandler);
            }
        }

        m_lastReplicatedHostFrameId = HostFrameId{0};

        if (m_agentType == multiplayerType)
        {
            return;
        }

        m_playersWaitingToBeSpawned.clear();

        if (m_agentType != MultiplayerAgentType::Uninitialized && multiplayerType != MultiplayerAgentType::Uninitialized)
        {
            AZLOG_WARN("Attemping to InitializeMultiplayer from one initialized type to another. Your session may not have been properly torn down.");
        }

        if (m_agentType == MultiplayerAgentType::Uninitialized)
        {
            m_spawnNetboundEntities = false;
            if (multiplayerType == MultiplayerAgentType::ClientServer || multiplayerType == MultiplayerAgentType::DedicatedServer)
            {
                m_spawnNetboundEntities = true;
                m_initEvent.Signal(m_networkInterface); //< Note! This might initialize our network entity manager for us
                if (!m_networkEntityManager.IsInitialized())
                {
                    const AZ::CVarFixedString serverAddr = cl_serveraddr;
                    const uint16_t serverPort = cl_serverport;
                    const AzNetworking::ProtocolType serverProtocol = sv_protocol;
                    const AzNetworking::IpAddress hostId = AzNetworking::IpAddress(serverAddr.c_str(), serverPort, serverProtocol);
                    // Set up a full ownership domain if we didn't construct a domain during the initialize event
                    m_networkEntityManager.Initialize(hostId, AZStd::make_unique<FullOwnershipEntityDomain>());
                }
            }
            else if (multiplayerType == MultiplayerAgentType::Client)
            {
                m_networkEntityManager.Initialize(AzNetworking::IpAddress(), AZStd::make_unique<NullEntityDomain>());
            }
        }
        m_agentType = multiplayerType;

        // Spawn the default player for this host since the host is also a player (not a dedicated server)
        if (m_agentType == MultiplayerAgentType::ClientServer)
        {
            if (IMultiplayerSpawner* spawner = AZ::Interface<IMultiplayerSpawner>::Get())
            {
                // Route to spawner implementation
                MultiplayerAgentDatum datum;
                datum.m_agentType = MultiplayerAgentType::ClientServer;
                datum.m_id = InvalidConnectionId;
                constexpr uint64_t userId = 0;

                NetworkEntityHandle controlledEntity = spawner->OnPlayerJoin(userId, datum);
                if (controlledEntity.Exists())
                {
                    // A controlled player entity likely doesn't exist at this time.
                    // Unless IMultiplayerSpawner has a way to return a player without being inside a level, the client-server's player won't be spawned until the next level is loaded.
                    EnableAutonomousControl(controlledEntity, InvalidConnectionId);
                }
                else
                {
                    // If there wasn't any player entity, wait until a level loads and check again
                    m_playersWaitingToBeSpawned.emplace_back(userId, datum, nullptr );
                }
            }
            else
            {
                AZLOG_ERROR("No IMultiplayerSpawner found for host's default player. Ensure one is registered.");
            }
        }
        AZLOG_INFO("Multiplayer operating in %s mode", GetEnumString(m_agentType));

        if (auto* statSystem = AZ::Interface<IMultiplayerStatSystem>::Get())
        {
            statSystem->Register();
        }
    }

    void MultiplayerSystemComponent::AddClientMigrationStartEventHandler(ClientMigrationStartEvent::Handler& handler)
    {
        handler.Connect(m_clientMigrationStartEvent);
    }

    void MultiplayerSystemComponent::AddClientMigrationEndEventHandler(ClientMigrationEndEvent::Handler& handler)
    {
        handler.Connect(m_clientMigrationEndEvent);
    }

    void MultiplayerSystemComponent::AddEndpointDisconnectedHandler(EndpointDisconnectedEvent::Handler& handler)
    {
        handler.Connect(m_endpointDisconnectedEvent);
    }

    void MultiplayerSystemComponent::AddNotifyClientMigrationHandler(NotifyClientMigrationEvent::Handler& handler)
    {
        handler.Connect(m_notifyClientMigrationEvent);
    }

    void MultiplayerSystemComponent::AddNotifyEntityMigrationEventHandler(NotifyEntityMigrationEvent::Handler& handler)
    {
        handler.Connect(m_notifyEntityMigrationEvent);
    }

    void MultiplayerSystemComponent::AddConnectionAcquiredHandler(ConnectionAcquiredEvent::Handler& handler)
    {
        handler.Connect(m_connectionAcquiredEvent);
    }

    void MultiplayerSystemComponent::AddServerAcceptanceReceivedHandler(ServerAcceptanceReceivedEvent::Handler& handler)
    {
        handler.Connect(m_serverAcceptanceReceivedEvent);
    }

    void MultiplayerSystemComponent::AddSessionInitHandler(SessionInitEvent::Handler& handler)
    {
        handler.Connect(m_initEvent);
    }

    void MultiplayerSystemComponent::AddSessionShutdownHandler(SessionShutdownEvent::Handler& handler)
    {
        handler.Connect(m_shutdownEvent);
    }

    void MultiplayerSystemComponent::AddLevelLoadBlockedHandler(LevelLoadBlockedEvent::Handler& handler)
    {
        handler.Connect(m_levelLoadBlockedEvent);
    }

    void MultiplayerSystemComponent::AddNoServerLevelLoadedHandler(NoServerLevelLoadedEvent::Handler& handler)
    {
        handler.Connect(m_noServerLevelLoadedEvent);
    }

    void MultiplayerSystemComponent::AddVersionMismatchHandler(NoServerLevelLoadedEvent::Handler& handler)
    {
        handler.Connect(m_versionMismatchEvent);
    }

    void MultiplayerSystemComponent::SendNotifyClientMigrationEvent(AzNetworking::ConnectionId connectionId, const HostId& hostId, uint64_t userIdentifier, ClientInputId lastClientInputId, NetEntityId controlledEntityId)
    {
        m_notifyClientMigrationEvent.Signal(connectionId, hostId, userIdentifier, lastClientInputId, controlledEntityId);
    }

    void MultiplayerSystemComponent::SendNotifyEntityMigrationEvent(const ConstNetworkEntityHandle& entityHandle, const HostId& remoteHostId)
    {
        m_notifyEntityMigrationEvent.Signal(entityHandle, remoteHostId);
    }

    void MultiplayerSystemComponent::SendReadyForEntityUpdates(bool readyForEntityUpdates)
    {
        IConnectionSet& connectionSet = m_networkInterface->GetConnectionSet();
        connectionSet.VisitConnections([readyForEntityUpdates](IConnection& connection)
        {
            connection.SendReliablePacket(MultiplayerPackets::ReadyForEntityUpdates(readyForEntityUpdates));
        });
    }

    AZ::TimeMs MultiplayerSystemComponent::GetCurrentHostTimeMs() const
    {
        if (GetAgentType() == MultiplayerAgentType::Client)
        {
            return m_lastReplicatedHostTimeMs;
        }
        else // ClientServer or DedicatedServer
        {
            return m_networkTime.GetHostTimeMs();
        }
    }

    float MultiplayerSystemComponent::GetCurrentBlendFactor() const
    {
        return m_renderBlendFactor;
    }

    INetworkTime* MultiplayerSystemComponent::GetNetworkTime()
    {
        return &m_networkTime;
    }

    INetworkEntityManager* MultiplayerSystemComponent::GetNetworkEntityManager()
    {
        return &m_networkEntityManager;
    }

    void MultiplayerSystemComponent::RegisterPlayerIdentifierForRejoin(uint64_t temporaryUserIdentifier, NetEntityId controlledEntityId)
    {
        m_playerRejoinData[temporaryUserIdentifier] = controlledEntityId;
    }

    void MultiplayerSystemComponent::CompleteClientMigration(uint64_t temporaryUserIdentifier, AzNetworking::ConnectionId connectionId, const HostId& publicHostId, ClientInputId migratedClientInputId)
    {
        IConnection* connection = m_networkInterface->GetConnectionSet().GetConnection(connectionId);
        if (connection != nullptr) // Make sure the player has not disconnected since the start of migration
        {
            // Tell the client who to join
            MultiplayerPackets::ClientMigration clientMigration(publicHostId, temporaryUserIdentifier, migratedClientInputId);
            connection->SendReliablePacket(clientMigration);
        }
    }

    void MultiplayerSystemComponent::SetShouldSpawnNetworkEntities(bool value)
    {
        m_spawnNetboundEntities = value;
    }

    bool MultiplayerSystemComponent::GetShouldSpawnNetworkEntities() const
    {
        return m_spawnNetboundEntities;
    }

    void MultiplayerSystemComponent::DumpStats([[maybe_unused]] const AZ::ConsoleCommandContainer& arguments)
    {
        const MultiplayerStats& stats = GetStats();

        AZLOG_INFO("Total networked entities: %llu", aznumeric_cast<AZ::u64>(stats.m_entityCount));
        AZLOG_INFO("Total client connections: %llu", aznumeric_cast<AZ::u64>(stats.m_clientConnectionCount));
        AZLOG_INFO("Total server connections: %llu", aznumeric_cast<AZ::u64>(stats.m_serverConnectionCount));

        const MultiplayerStats::Metric propertyUpdatesSent = stats.CalculateTotalPropertyUpdateSentMetrics();
        const MultiplayerStats::Metric propertyUpdatesRecv = stats.CalculateTotalPropertyUpdateRecvMetrics();
        const MultiplayerStats::Metric rpcsSent = stats.CalculateTotalRpcsSentMetrics();
        const MultiplayerStats::Metric rpcsRecv = stats.CalculateTotalRpcsRecvMetrics();

        AZLOG_INFO("Total property updates sent: %llu", aznumeric_cast<AZ::u64>(propertyUpdatesSent.m_totalCalls));
        AZLOG_INFO("Total property updates sent bytes: %llu", aznumeric_cast<AZ::u64>(propertyUpdatesSent.m_totalBytes));
        AZLOG_INFO("Total property updates received: %llu", aznumeric_cast<AZ::u64>(propertyUpdatesRecv.m_totalCalls));
        AZLOG_INFO("Total property updates received bytes: %llu", aznumeric_cast<AZ::u64>(propertyUpdatesRecv.m_totalBytes));
        AZLOG_INFO("Total RPCs sent: %llu", aznumeric_cast<AZ::u64>(rpcsSent.m_totalCalls));
        AZLOG_INFO("Total RPCs sent bytes: %llu", aznumeric_cast<AZ::u64>(rpcsSent.m_totalBytes));
        AZLOG_INFO("Total RPCs received: %llu", aznumeric_cast<AZ::u64>(rpcsRecv.m_totalCalls));
        AZLOG_INFO("Total RPCs received bytes: %llu", aznumeric_cast<AZ::u64>(rpcsRecv.m_totalBytes));
    }

    void MultiplayerSystemComponent::TickVisibleNetworkEntities(float deltaTime, float serverRateSeconds)
    {
        AZ_PROFILE_SCOPE(MULTIPLAYER, "MultiplayerSystemComponent: TickVisibleNetworkEntities");

        m_tickFactor += deltaTime / serverRateSeconds;
        // Linear close to the origin, but asymptote at y = 1
        m_renderBlendFactor = AZStd::clamp(1.0f - (std::pow(cl_renderTickBlendBase, m_tickFactor)), 0.0f, m_tickFactor);
        AZLOG
        (
            NET_Blending,
            "Computed blend factor of %0.3f using a tick factor of %0.3f, a frametime of %0.3f and a serverTickRate of %0.3f",
            m_renderBlendFactor,
            m_tickFactor,
            deltaTime,
            serverRateSeconds
        );

        if (Camera::ActiveCameraRequestBus::HasHandlers())
        {
            // If there's a camera, update only what's visible
            AZ::Transform activeCameraTransform;
            Camera::Configuration activeCameraConfiguration;
            Camera::ActiveCameraRequestBus::BroadcastResult(activeCameraTransform, &Camera::ActiveCameraRequestBus::Events::GetActiveCameraTransform);
            Camera::ActiveCameraRequestBus::BroadcastResult(activeCameraConfiguration, &Camera::ActiveCameraRequestBus::Events::GetActiveCameraConfiguration);

            const AZ::ViewFrustumAttributes frustumAttributes
            (
                activeCameraTransform,
                activeCameraConfiguration.m_frustumHeight / activeCameraConfiguration.m_frustumWidth,
                activeCameraConfiguration.m_fovRadians,
                activeCameraConfiguration.m_nearClipDistance,
                activeCameraConfiguration.m_farClipDistance
            );
            const AZ::Frustum viewFrustum = AZ::Frustum(frustumAttributes);

            // Unfortunately necessary, as NotifyPreRender can update transforms and thus cause a deadlock inside the vis system
            AZStd::vector<NetBindComponent*> gatheredEntities;
            AZ::Interface<AzFramework::IVisibilitySystem>::Get()->GetDefaultVisibilityScene()->Enumerate(viewFrustum,
                [this, &gatheredEntities](const AzFramework::IVisibilityScene::NodeData& nodeData)
            {
                gatheredEntities.reserve(gatheredEntities.size() + nodeData.m_entries.size());
                for (AzFramework::VisibilityEntry* visEntry : nodeData.m_entries)
                {
                    if (visEntry->m_typeFlags & AzFramework::VisibilityEntry::TypeFlags::TYPE_Entity)
                    {
                        AZ::Entity* entity = static_cast<AZ::Entity*>(visEntry->m_userData);
                        NetBindComponent* netBindComponent = m_networkEntityManager.GetNetworkEntityTracker()->GetNetBindComponent(entity);
                        if (netBindComponent != nullptr)
                        {
                            gatheredEntities.push_back(netBindComponent);
                        }
                    }
                }
            });

            if (bg_parallelNotifyPreRender)
            {
                AZ::JobCompletion jobCompletion;
                for (NetBindComponent* netBindComponent : gatheredEntities)
                {
                    AZ::Job* job = AZ::CreateJobFunction([netBindComponent = netBindComponent, deltaTime]()
                        {
                            AZ_PROFILE_SCOPE(AzCore, "OnPreRenderJob");
                            netBindComponent->NotifyPreRender(deltaTime);
                        }, true, nullptr);

                    job->SetDependent(&jobCompletion);
                    job->Start();
                }

                jobCompletion.StartAndWaitForCompletion();
            }
            else
            {
                for (NetBindComponent* netBindComponent : gatheredEntities)
                {
                    netBindComponent->NotifyPreRender(deltaTime);
                }
            }
        }
        else
        {
            // If there's no camera, fall back to updating all net entities
            for (auto& iter : *(m_networkEntityManager.GetNetworkEntityTracker()))
            {
                AZ::Entity* entity = iter.second;
                NetBindComponent* netBindComponent = m_networkEntityManager.GetNetworkEntityTracker()->GetNetBindComponent(entity);
                if (netBindComponent != nullptr)
                {
                    netBindComponent->NotifyPreRender(deltaTime);
                }
            }
        }
    }

    void MultiplayerSystemComponent::OnConsoleCommandInvoked
    (
        AZStd::string_view command,
        const AZ::ConsoleCommandContainer& args,
        AZ::ConsoleFunctorFlags flags,
        AZ::ConsoleInvokedFrom invokedFrom
    )
    {
        if (invokedFrom == AZ::ConsoleInvokedFrom::AzNetworking)
        {
            return;
        }

        if ((flags & AZ::ConsoleFunctorFlags::DontReplicate) == AZ::ConsoleFunctorFlags::DontReplicate)
        {
            // If the cvar is marked don't replicate, don't send it at all
            return;
        }

        AZStd::string replicateString = AZStd::string(command) + " ";
        AZ::StringFunc::Join(replicateString, args.begin(), args.end(), " ");
        m_cvarCommands.PushBackItem(AZStd::move(replicateString));
    }

    void MultiplayerSystemComponent::OnAutonomousEntityReplicatorCreated()
    {
        m_autonomousEntityReplicatorCreatedHandler.Disconnect();
        m_clientMigrationEndEvent.Signal();
    }

    void MultiplayerSystemComponent::ExecuteConsoleCommandList(IConnection* connection, const AZStd::fixed_vector<Multiplayer::LongNetworkString, 32>& commands)
    {
        AZ::IConsole* console = AZ::Interface<AZ::IConsole>::Get();
        const bool isAcceptor = (connection->GetConnectionRole() == ConnectionRole::Acceptor); // We're hosting if we accepted the connection
        const AZ::ConsoleFunctorFlags requiredSet = isAcceptor ? AZ::ConsoleFunctorFlags::AllowClientSet : AZ::ConsoleFunctorFlags::Null;
        for (auto& command : commands)
        {
            console->PerformCommand(command.c_str(), AZ::ConsoleSilentMode::NotSilent, AZ::ConsoleInvokedFrom::AzNetworking, requiredSet);
        }
    }

    void MultiplayerSystemComponent::EnableAutonomousControl(NetworkEntityHandle entityHandle, AzNetworking::ConnectionId ownerConnectionId)
    {
        if (!entityHandle.Exists())
        {
            AZLOG_WARN("Attempting to enable autonomous control for an invalid multiplayer entity");
            return;
        }

        entityHandle.GetNetBindComponent()->SetOwningConnectionId(ownerConnectionId);

        // An invalid connection id means this player is controlled by us (the host); not controlled by some connected client.
        if (ownerConnectionId == InvalidConnectionId)
        {
            entityHandle.GetNetBindComponent()->EnablePlayerHostAutonomy(true);
        }

        if (auto* hierarchyComponent = entityHandle.FindComponent<NetworkHierarchyRootComponent>())
        {
            for (AZ::Entity* subEntity : hierarchyComponent->GetHierarchicalEntities())
            {
                NetworkEntityHandle subEntityHandle = NetworkEntityHandle(subEntity);
                NetBindComponent* subEntityNetBindComponent = subEntityHandle.GetNetBindComponent();

                if (subEntityNetBindComponent != nullptr)
                {
                    subEntityNetBindComponent->SetOwningConnectionId(ownerConnectionId);

                    // An invalid connection id means this player is controlled by us (the host); not controlled by some connected client.
                    if (ownerConnectionId == InvalidConnectionId)
                    {
                        subEntityNetBindComponent->EnablePlayerHostAutonomy(true);
                    }
                }
            }
        }
    }

    void MultiplayerSystemComponent::OnRootSpawnableReady([[maybe_unused]] AZ::Data::Asset<AzFramework::Spawnable> rootSpawnable, [[maybe_unused]] uint32_t generation)
    {
        // Spawn players waiting to be spawned. This can happen when a player connects before a level is loaded, so there isn't any player spawner components registered
        IMultiplayerSpawner* spawner = AZ::Interface<IMultiplayerSpawner>::Get();
        if (!spawner)
        {
            AZLOG_ERROR("Attempting to spawn players on level load failed. No IMultiplayerSpawner found. Ensure one is registered.");
            return;
        }

        for (const auto& playerWaitingToBeSpawned : m_playersWaitingToBeSpawned)
        {
            NetworkEntityHandle controlledEntity = spawner->OnPlayerJoin(playerWaitingToBeSpawned.userId, playerWaitingToBeSpawned.agent);
            if (controlledEntity.Exists())
            {
                EnableAutonomousControl(controlledEntity, playerWaitingToBeSpawned.agent.m_id);
            }
            else
            {
                AZLOG_WARN("Attempting to spawn network player on level load failed. IMultiplayerSpawner did not return a controlled entity.");
                return;
            }

            if ((GetAgentType() == MultiplayerAgentType::ClientServer || GetAgentType() == MultiplayerAgentType::DedicatedServer)
                && playerWaitingToBeSpawned.agent.m_agentType == MultiplayerAgentType::Client)
            {
                StartServerToClientReplication(playerWaitingToBeSpawned.userId, controlledEntity, playerWaitingToBeSpawned.connection);
            }
        }

        m_playersWaitingToBeSpawned.clear();
    }

    bool MultiplayerSystemComponent::ShouldBlockLevelLoading(const char* levelName)
    {
        bool blockLevelLoad = false;
        switch (m_agentType)
        {
        case MultiplayerAgentType::Uninitialized:
        {
            // replace .spawnable with .network.spawnable
            AZStd::string networkSpawnablePath(levelName);
            networkSpawnablePath.erase(networkSpawnablePath.size() - strlen(AzFramework::Spawnable::DotFileExtension));
            networkSpawnablePath += NetworkSpawnableFileExtension;

            AZ::Data::AssetId networkSpawnableAssetId;
            AZ::Data::AssetCatalogRequestBus::BroadcastResult(
                networkSpawnableAssetId, &AZ::Data::AssetCatalogRequestBus::Events::GetAssetIdByPath, networkSpawnablePath.c_str(), azrtti_typeid<AzFramework::Spawnable>(), false);

            if (networkSpawnableAssetId.IsValid())
            {
                AZLOG_WARN("MultiplayerSystemComponent blocked loading a network level. Your multiplayer agent is uninitialized; did you forget to host before loading a network level?")
                blockLevelLoad = true;
            }
            break;
        }
        case MultiplayerAgentType::Client:
            if (m_blockClientLoadLevel)
            {
                AZLOG_WARN("MultiplayerSystemComponent blocked this client from loading a new level. Clients should only attempt to load level when instructed by their server. Disconnect from server before calling LoadLevel.")
                blockLevelLoad = true;
            }
            break;
        case MultiplayerAgentType::ClientServer:
            if (m_playersWaitingToBeSpawned.empty())
            {
                AZLOG_WARN("MultiplayerSystemComponent blocked this host from loading a new level because you already have a player. Loading a new level could destroy the existing network player entity. Disconnect from the multiplayer simulation before changing levels.")
                blockLevelLoad = true;
            }
            break;
        case MultiplayerAgentType::DedicatedServer:
            if (m_networkInterface->GetConnectionSet().GetConnectionCount() > 0)
            {
                AZLOG_WARN("MultiplayerSystemComponent blocked this host from loading a new level because clients are connected. Loading a new level would destroy the existing clients' network player entity.")
                blockLevelLoad = true;
            }
            break;
        default:
            AZLOG_WARN("MultiplayerSystemComponent::ShouldBlockLevelLoading called with unsupported agent type. Please update code to support agent type: %s.", GetEnumString(m_agentType));
        }

        if (blockLevelLoad)
        {
            m_levelLoadBlockedEvent.Signal();
        }

        return blockLevelLoad;
    }

    void MultiplayerSystemComponent::StartServerToClientReplication(uint64_t userId, NetworkEntityHandle controlledEntity, IConnection* connection)
    {
        if (auto connectionData = reinterpret_cast<ServerToClientConnectionData*>(connection->GetUserData()))
        {
            AZStd::unique_ptr<IReplicationWindow> window = AZStd::make_unique<ServerToClientReplicationWindow>(controlledEntity, connection);
            connectionData->GetReplicationManager().SetReplicationWindow(AZStd::move(window));
            connectionData->SetControlledEntity(controlledEntity);

            // If this is a migrate or rejoin, immediately ready the connection for updates
            if (userId != 0)
            {
                connectionData->SetCanSendUpdates(true);
            }
        }
    }

    void MultiplayerSystemComponent::MetricsEvent()
    {
        const auto& networkInterfaces = AZ::Interface<AzNetworking::INetworking>::Get()->GetNetworkInterfaces();
        for (const auto& networkInterface : networkInterfaces)
        {
            if (networkInterface.second->GetType() != bg_captureTransportType)
            {
                continue;
            }
            
            if (networkInterface.second->GetTrustZone() != TrustZone::ExternalClientToServer)
            {
                continue;
            }

            const NetworkInterfaceMetrics& metrics = networkInterface.second->GetMetrics();
            SET_PERFORMANCE_STAT(MultiplayerStat_TotalTimeSpentUpdatingMs, metrics.m_updateTimeMs);            
            SET_PERFORMANCE_STAT(MultiplayerStat_TotalSendTimeMs, metrics.m_sendTimeMs);
            SET_PERFORMANCE_STAT(MultiplayerStat_TotalSentPackets, metrics.m_sendPackets);
            SET_PERFORMANCE_STAT(MultiplayerStat_TotalSentBytesAfterCompression, metrics.m_sendBytes);
            SET_PERFORMANCE_STAT(MultiplayerStat_TotalSentBytesBeforeCompression, metrics.m_sendBytesUncompressed);
            SET_PERFORMANCE_STAT(MultiplayerStat_TotalResentPacketsDueToPacketLoss, metrics.m_resentPackets);
            SET_PERFORMANCE_STAT(MultiplayerStat_TotalReceiveTimeInMs, metrics.m_recvTimeMs);
            SET_PERFORMANCE_STAT(MultiplayerStat_TotalReceivedPackets, metrics.m_recvPackets);
            SET_PERFORMANCE_STAT(MultiplayerStat_TotalReceivedBytesAfterCompression, metrics.m_recvBytes);
            SET_PERFORMANCE_STAT(MultiplayerStat_TotalReceivedBytesBeforeCompression, metrics.m_recvBytesUncompressed);
            SET_PERFORMANCE_STAT(MultiplayerStat_TotalPacketsDiscardedDueToLoad, metrics.m_discardedPackets);

            break; // Assuming there is only one network interface for communicating with clients
        }
    }

    void MultiplayerSystemComponent::OnPhysicsPreSimulate([[maybe_unused]] float dt)
    {
        m_startPhysicsTickTime = AZStd::chrono::steady_clock::now();
    }

    void MultiplayerSystemComponent::OnPhysicsPostSimulate([[maybe_unused]] float dt)
    {
        const auto duration = AZStd::chrono::duration_cast<AZStd::chrono::microseconds>(
            AZStd::chrono::steady_clock::now() - m_startPhysicsTickTime);
        SET_PERFORMANCE_STAT(MultiplayerStat_PhysicsFrameTimeUs, AZ::TimeUs{ duration.count() });
    }

    void host([[maybe_unused]] const AZ::ConsoleCommandContainer& arguments)
    {
        if (!AZ::Interface<IMultiplayer>::Get()->StartHosting(sv_port, sv_isDedicated))
        {
            AZLOG_ERROR("Failed to start listening on any allocated port");
        }
    }
    AZ_CONSOLEFREEFUNC(host, AZ::ConsoleFunctorFlags::DontReplicate, "Opens a multiplayer connection as a host for other clients to connect to");

    void sv_launch_local_client([[maybe_unused]] const AZ::ConsoleCommandContainer& arguments)
    {
        // Try finding the game launcher from the executable folder where this server was launched from.
        AZ::IO::FixedMaxPath gameLauncherPath = AZ::Utils::GetExecutableDirectory();
        gameLauncherPath /= AZStd::string_view(AZ::Utils::GetProjectName() + ".GameLauncher" + AZ_TRAIT_OS_EXECUTABLE_EXTENSION);
        if (!AZ::IO::SystemFile::Exists(gameLauncherPath.c_str()))
        {
            AZLOG_ERROR("Could not find GameLauncher executable (%s)", gameLauncherPath.c_str());
            return;
        }

        const auto multiplayerInterface = AZ::Interface<IMultiplayer>::Get();
        if (!multiplayerInterface)
        {
            AZLOG_ERROR("Sv_launch_local_client failed. MultiplayerSystemComponent hasn't been constructed yet.");
            return;
        }

        // Only allow hosts to launch a client, otherwise there's nothing for the client to connect to.
        if (multiplayerInterface->GetAgentType() != MultiplayerAgentType::DedicatedServer &&
            multiplayerInterface->GetAgentType() != MultiplayerAgentType::ClientServer)
        {
            AZLOG_ERROR("Cannot sv_launch_local_client. This program isn't hosting, please call 'host' command.");
            return;
        }
        
        AzFramework::ProcessLauncher::ProcessLaunchInfo processLaunchInfo;
        processLaunchInfo.m_commandlineParameters = AZStd::string::format("%s --cl_connect_onstartup true", gameLauncherPath.c_str());
        processLaunchInfo.m_processPriority = AzFramework::ProcessPriority::PROCESSPRIORITY_NORMAL;
        
        // Launch GameLauncher and connect to this server
        const bool launchSuccess = AzFramework::ProcessLauncher::LaunchUnwatchedProcess(processLaunchInfo);
        if (!launchSuccess)
        {
            AZLOG_ERROR("Failed to launch the local client process.");
            return;
        }
    }
    AZ_CONSOLEFREEFUNC(sv_launch_local_client, AZ::ConsoleFunctorFlags::DontReplicate, "Launches a local client and connects to this host server (only works if currently hosting)");


    void connect(const AZ::ConsoleCommandContainer& arguments)
    {
        if (!AZ::Interface<IMultiplayer>::Get())
        {
            AZLOG_ERROR("Connect failed. MultiplayerSystemComponent hasn't been constructed yet. Did you mean to use cl_connect_onstartup?");
            return;
        }

        if (arguments.size() < 1)
        {
            const AZ::CVarFixedString remoteAddress = cl_serveraddr;
            AZ::Interface<IMultiplayer>::Get()->Connect(remoteAddress.c_str(), cl_serverport);
        }
        else
        {
            AZ::CVarFixedString remoteAddress{ arguments.front() };
            const AZStd::size_t portSeparator = remoteAddress.find_first_of(':');
            if (portSeparator == AZStd::string::npos)
            {
                AZ::Interface<IMultiplayer>::Get()->Connect(remoteAddress.c_str(), cl_serverport);
            }
            else
            {
                char* mutableAddress = remoteAddress.data();
                mutableAddress[portSeparator] = '\0';
                const char* addressStr = mutableAddress;
                const char* portStr = &(mutableAddress[portSeparator + 1]);
                const uint16_t portNumber = aznumeric_cast<uint16_t>(atol(portStr));
                AZ::Interface<IMultiplayer>::Get()->Connect(addressStr, portNumber);
            }
        }
    }
    AZ_CONSOLEFREEFUNC(connect, AZ::ConsoleFunctorFlags::DontReplicate, "Opens a multiplayer connection to a remote host");

    void disconnect([[maybe_unused]] const AZ::ConsoleCommandContainer& arguments)
    {
        AZ::Interface<IMultiplayer>::Get()->Terminate(DisconnectReason::TerminatedByUser);
    }
    AZ_CONSOLEFREEFUNC(disconnect, AZ::ConsoleFunctorFlags::DontReplicate, "Disconnects any open multiplayer connections");
}<|MERGE_RESOLUTION|>--- conflicted
+++ resolved
@@ -120,14 +120,11 @@
     AZ_CVAR(AZ::TimeMs, bg_captureTransportPeriod, AZ::TimeMs{1000}, nullptr, AZ::ConsoleFunctorFlags::DontReplicate,
         "How often in milliseconds to record transport metrics.");
 
-<<<<<<< HEAD
     AZ_CVAR(bool, sv_multithreadedConnectionUpdates, true, nullptr, AZ::ConsoleFunctorFlags::DontReplicate,
         "If true, the server will send updates to clients on different threads, which improves performance with large number of clients");
-=======
     AZ_CVAR(bool, bg_parallelNotifyPreRender, false, nullptr, AZ::ConsoleFunctorFlags::DontReplicate,
         "If true, OnPreRender events will be sent in parallel from job threads. Please make sure the handlers of the event are thread safe.");
     
->>>>>>> 139a0ac3
 
     void MultiplayerSystemComponent::Reflect(AZ::ReflectContext* context)
     {
