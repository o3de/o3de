/*
 * Copyright (c) Contributors to the Open 3D Engine Project.
 * For complete copyright and license terms please see the LICENSE at the root of this distribution.
 *
 * SPDX-License-Identifier: Apache-2.0 OR MIT
 *
 */

#include <Multiplayer/MultiplayerConstants.h>
#include <Multiplayer/Components/MultiplayerComponent.h>
#include <Multiplayer/Components/NetworkHierarchyRootComponent.h>
#include <Multiplayer/IMultiplayerSpawner.h>
#include <MultiplayerSystemComponent.h>
#include <ConnectionData/ClientToServerConnectionData.h>
#include <ConnectionData/ServerToClientConnectionData.h>
#include <EntityDomains/FullOwnershipEntityDomain.h>
#include <EntityDomains/NullEntityDomain.h>
#include <ReplicationWindows/NullReplicationWindow.h>
#include <ReplicationWindows/ServerToClientReplicationWindow.h>
#include <Source/AutoGen/AutoComponentTypes.h>
#include <Multiplayer/Session/ISessionRequests.h>
#include <Multiplayer/Session/SessionConfig.h>
#include <Multiplayer/MultiplayerPerformanceStats.h>
#include <Multiplayer/MultiplayerMetrics.h>

#include <AzCore/Debug/Profiler.h>
#include <AzCore/Serialization/SerializeContext.h>
#include <AzCore/Serialization/Utils.h>
#include <AzCore/Interface/Interface.h>
#include <AzCore/Component/TransformBus.h>
#include <AzCore/Console/IConsole.h>
#include <AzCore/Console/ILogger.h>
#include <AzCore/Asset/AssetCommon.h>
#include <AzCore/Utils/Utils.h>
#include <AzCore/RTTI/BehaviorContext.h>
#include <AzFramework/Components/CameraBus.h>
#include <AzFramework/Visibility/IVisibilitySystem.h>

#include <AzNetworking/Framework/INetworking.h>
#include <AzFramework/Process/ProcessWatcher.h>

#include <cmath>

AZ_DEFINE_BUDGET(MULTIPLAYER);

namespace AZ
{
    AZ_TYPE_INFO_SPECIALIZE(Multiplayer::MultiplayerAgentType, "{53EA1938-5FFB-4305-B50A-D20730E8639B}");
}


namespace AZ::ConsoleTypeHelpers
{
    inline CVarFixedString ValueToString(const AzNetworking::ProtocolType& value)
    {
        return (value == AzNetworking::ProtocolType::Tcp) ? "tcp" : "udp";
    }

    inline bool StringSetToValue(AzNetworking::ProtocolType& outValue, const ConsoleCommandContainer& arguments)
    {
        if (!arguments.empty())
        {
            if (arguments.front() == "tcp")
            {
                outValue = AzNetworking::ProtocolType::Tcp;
                return true;
            }
            else if (arguments.front() == "udp")
            {
                outValue = AzNetworking::ProtocolType::Udp;
                return true;
            }
        }
        return false;
    }
}

namespace Multiplayer
{
    using namespace AzNetworking;

    AZ_CVAR(uint16_t, cl_clientport, 0, nullptr, AZ::ConsoleFunctorFlags::DontReplicate,
        "The port to bind to for game traffic when connecting to a remote host, a value of 0 will select any available port");
    AZ_CVAR(AZ::CVarFixedString, cl_serveraddr, AZ::CVarFixedString(LocalHost), nullptr, AZ::ConsoleFunctorFlags::DontReplicate, 
        "The address of the remote server or host to connect to");
    AZ_CVAR(uint16_t, cl_serverport, DefaultServerPort, nullptr, AZ::ConsoleFunctorFlags::DontReplicate, "The port of the remote host to connect to for game traffic");
    AZ_CVAR(uint16_t, sv_port, DefaultServerPort, nullptr, AZ::ConsoleFunctorFlags::DontReplicate, "The port that this multiplayer gem will bind to for game traffic");
    AZ_CVAR(uint16_t, sv_portRange, 999, nullptr, AZ::ConsoleFunctorFlags::DontReplicate, "The range of ports the host will incrementally attempt to bind to when initializing");
    AZ_CVAR(AZ::CVarFixedString, sv_map, "", nullptr, AZ::ConsoleFunctorFlags::DontReplicate, "The map the server should load");
    AZ_CVAR(ProtocolType, sv_protocol, ProtocolType::Udp, nullptr, AZ::ConsoleFunctorFlags::DontReplicate, "This flag controls whether we use TCP or UDP for game networking");
    AZ_CVAR(bool, sv_isDedicated, true, nullptr, AZ::ConsoleFunctorFlags::DontReplicate, "Whether the host command creates an independent or client hosted server");
    AZ_CVAR(bool, sv_isTransient, true, nullptr, AZ::ConsoleFunctorFlags::DontReplicate, "[DEPRECATED: use sv_terminateOnPlayerExit instead] Whether a dedicated server shuts down if all existing connections disconnect.");
    AZ_CVAR(bool, sv_terminateOnPlayerExit, true, nullptr, AZ::ConsoleFunctorFlags::DontReplicate, "Whether a dedicated server shuts down if all existing connections disconnect.");
    AZ_CVAR(AZ::TimeMs, sv_serverSendRateMs, AZ::TimeMs{ 50 }, nullptr, AZ::ConsoleFunctorFlags::Null, "Minimum number of milliseconds between each network update");
    AZ_CVAR(float, cl_renderTickBlendBase, 0.15f, nullptr, AZ::ConsoleFunctorFlags::Null,
        "The base used for blending between network updates, 0.1 will be quite linear, 0.2 or 0.3 will "
        "slow down quicker and may be better suited to connections with highly variable latency");
    AZ_CVAR(bool, bg_multiplayerDebugDraw, false, nullptr, AZ::ConsoleFunctorFlags::Null, "Enables debug draw for the multiplayer gem");
    AZ_CVAR(bool, cl_connect_onstartup, false, nullptr, AZ::ConsoleFunctorFlags::DontReplicate, "Whether to call connect as soon as the Multiplayer SystemComponent is activated.");
    AZ_CVAR(bool, sv_versionMismatch_autoDisconnect, true, nullptr, AZ::ConsoleFunctorFlags::DontReplicate,
        "Should the server automatically disconnect a client that is attempting connect who is running a build containing different/modified multiplayer components.");
    AZ_CVAR(bool, sv_versionMismatch_sendManifestToClient, true, nullptr, AZ::ConsoleFunctorFlags::DontReplicate,
        "Should the server send all its individual multiplayer component version information to the client when there's a mismatch? "
        "Upon receiving the information, the client will print the mismatch information to the game log. "
        "Provided for debugging during development, but you may want to mark false for release builds.");

    void MultiplayerSystemComponent::Reflect(AZ::ReflectContext* context)
    {
        NetworkSpawnable::Reflect(context);
        if (AZ::SerializeContext* serializeContext = azrtti_cast<AZ::SerializeContext*>(context))
        {
            serializeContext->Class<MultiplayerSystemComponent, AZ::Component>()
                ->Version(1);
            serializeContext->Class<NetEntityId>()
                ->Version(1);
            serializeContext->Class<NetComponentId>()
                ->Version(1);
            serializeContext->Class<PropertyIndex>()
                ->Version(1);
            serializeContext->Class<RpcIndex>()
                ->Version(1);
            serializeContext->Class<ClientInputId>()
                ->Version(1);
            serializeContext->Class<HostFrameId>()
                ->Version(1);
        }
        else if (AZ::BehaviorContext* behaviorContext = azrtti_cast<AZ::BehaviorContext*>(context))
        {
            behaviorContext->Class<NetEntityId>();
            behaviorContext->Class<NetComponentId>();
            behaviorContext->Class<PropertyIndex>();
            behaviorContext->Class<RpcIndex>();
            behaviorContext->Class<ClientInputId>();
            behaviorContext->Class<HostFrameId>();

            behaviorContext->Enum<(int)MultiplayerAgentType::Uninitialized>("MultiplayerAgentType_Uninitialized")
                ->Enum<(int)MultiplayerAgentType::Client>("MultiplayerAgentType_Client")
                ->Enum<(int)MultiplayerAgentType::ClientServer>("MultiplayerAgentType_ClientServer")
                ->Enum<(int)MultiplayerAgentType::DedicatedServer>("MultiplayerAgentType_DedicatedServer");

            behaviorContext->Class<MultiplayerSystemComponent>("MultiplayerSystemComponent")
                ->Attribute(AZ::Script::Attributes::Module, "multiplayer")
                ->Attribute(AZ::Script::Attributes::Category, "Multiplayer")
                ->Method("GetOnEndpointDisconnectedEvent", [](AZ::EntityId id) -> EndpointDisconnectedEvent*
                {
                    AZ::Entity* entity = AZ::Interface<AZ::ComponentApplicationRequests>::Get()->FindEntity(id);
                    if (!entity)
                    {
                        AZ_Warning("Multiplayer Property", false,
                            "MultiplayerSystemComponent GetOnEndpointDisconnectedEvent failed."
                            "The entity with id %s doesn't exist, please provide a valid entity id.",
                            id.ToString().c_str());
                        return nullptr;
                    }

                    MultiplayerSystemComponent* mpComponent = entity->FindComponent<MultiplayerSystemComponent>();
                    if (!mpComponent)
                    {
                        AZ_Warning("Multiplayer Property", false,
                            "MultiplayerSystemComponent GetOnEndpointDisconnectedEvent failed."
                            "Entity '%s' (id: %s) is missing MultiplayerSystemComponent, be sure to add MultiplayerSystemComponent to this entity.",
                            entity->GetName().c_str(), id.ToString().c_str());
                        return nullptr;
                    }

                    return &mpComponent->m_endpointDisconnectedEvent;
                })
                    ->Attribute(AZ::Script::Attributes::AzEventDescription,
                        AZ::BehaviorAzEventDescription{"On Endpoint Disconnected Event", {"Type of Multiplayer Agent that disconnected"}})
                ->Method("ClearAllEntities", [](AZ::EntityId id)
                {
                    AZ::Entity* entity = AZ::Interface<AZ::ComponentApplicationRequests>::Get()->FindEntity(id);
                    if (!entity)
                    {
                        AZ_Warning("Multiplayer Property", false,
                            "MultiplayerSystemComponent MarkForRemoval failed."
                            "The entity with id %s doesn't exist, please provide a valid entity id.",
                            id.ToString().c_str());
                        return;
                    }

                    MultiplayerSystemComponent* mpComponent = entity->FindComponent<MultiplayerSystemComponent>();
                    if (!mpComponent)
                    {
                        AZ_Warning("Multiplayer Property", false,
                            "MultiplayerSystemComponent MarkForRemoval failed."
                            "Entity '%s' (id: %s) is missing MultiplayerSystemComponent, be sure to add MultiplayerSystemComponent to "
                            "this entity.",
                            entity->GetName().c_str(), id.ToString().c_str());
                        return;
                    }

                    mpComponent->GetNetworkEntityManager()->ClearAllEntities();
                })
                ->Attribute(
                    AZ::Script::Attributes::AzEventDescription,
                    AZ::BehaviorAzEventDescription{"On Client Disconnected Event"})
                ->Method("GetCurrentBlendFactor", []()
                    {
                        if (GetMultiplayer())
                        {
                            return GetMultiplayer()->GetCurrentBlendFactor();
                        }
                        return 0.f;
                    })
            ;
        }

        MultiplayerComponent::Reflect(context);
    }

    void MultiplayerSystemComponent::GetRequiredServices(AZ::ComponentDescriptor::DependencyArrayType& required)
    {
        required.push_back(AZ_CRC_CE("NetworkingService"));
        required.push_back(AZ_CRC_CE("MultiplayerStatSystemComponent"));
    }

    void MultiplayerSystemComponent::GetProvidedServices(AZ::ComponentDescriptor::DependencyArrayType& provided)
    {
        provided.push_back(AZ_CRC_CE("MultiplayerService"));
    }

    void MultiplayerSystemComponent::GetIncompatibleServices(AZ::ComponentDescriptor::DependencyArrayType& incompatible)
    {
        incompatible.push_back(AZ_CRC_CE("MultiplayerService"));
    }

    MultiplayerSystemComponent::MultiplayerSystemComponent()
        : m_consoleCommandHandler([this]
        (
            AZStd::string_view command,
            const AZ::ConsoleCommandContainer& args,
            AZ::ConsoleFunctorFlags flags,
            AZ::ConsoleInvokedFrom invokedFrom
        ) { OnConsoleCommandInvoked(command, args, flags, invokedFrom); })
        , m_autonomousEntityReplicatorCreatedHandler([this]([[maybe_unused]] NetEntityId netEntityId) { OnAutonomousEntityReplicatorCreated(); })
    {
        AZ::Interface<IMultiplayer>::Register(this);
    }

    MultiplayerSystemComponent::~MultiplayerSystemComponent()
    {
        AZ::Interface<IMultiplayer>::Unregister(this);
    }

    void MultiplayerSystemComponent::Activate()
    {
        DECLARE_PERFORMANCE_STAT_GROUP(MultiplayerGroup_Networking, "Networking");
        DECLARE_PERFORMANCE_STAT(MultiplayerGroup_Networking, MultiplayerStat_EntityCount, "NumEntities");
        DECLARE_PERFORMANCE_STAT(MultiplayerGroup_Networking, MultiplayerStat_FrameTimeUs, "FrameTimeUs");
        DECLARE_PERFORMANCE_STAT(MultiplayerGroup_Networking, MultiplayerStat_ClientConnectionCount, "ClientConnections");
<<<<<<< HEAD
        DECLARE_PERFORMANCE_STAT(MultiplayerGroup_Networking, MultiplayerStat_ApplicationFrameTimeUs, "Application FrameTimeUs");
        DECLARE_PERFORMANCE_STAT(MultiplayerGroup_Networking, MultiplayerStat_CorrectionCounter, "Corrections");
=======
        DECLARE_PERFORMANCE_STAT(MultiplayerGroup_Networking, MultiplayerStat_ApplicationFrameTimeUs, "AppFrameTimeUs");
>>>>>>> 38ec4aaa

        AzFramework::RootSpawnableNotificationBus::Handler::BusConnect();
        AZ::TickBus::Handler::BusConnect();
        SessionNotificationBus::Handler::BusConnect();
        AzFramework::LevelLoadBlockerBus::Handler::BusConnect();
        const AZ::Name interfaceName = AZ::Name(MpNetworkInterfaceName);
        m_networkInterface = AZ::Interface<INetworking>::Get()->CreateNetworkInterface(interfaceName, sv_protocol, TrustZone::ExternalClientToServer, *this);

        AZ::Interface<ISessionHandlingClientRequests>::Register(this);

        //! Register our gems multiplayer components to assign NetComponentIds
        RegisterMultiplayerComponents();

        if (auto console = AZ::Interface<AZ::IConsole>::Get())
        {
            m_consoleCommandHandler.Connect(console->GetConsoleCommandInvokedEvent());

            if (cl_connect_onstartup)
            {
                console->PerformCommand("connect");
            }
        }
    }

    void MultiplayerSystemComponent::Deactivate()
    {
        AZ::Interface<ISessionHandlingClientRequests>::Unregister(this);
        m_consoleCommandHandler.Disconnect();
        const AZ::Name interfaceName = AZ::Name(MpNetworkInterfaceName);
        AZ::Interface<INetworking>::Get()->DestroyNetworkInterface(interfaceName);
        AzFramework::LevelLoadBlockerBus::Handler::BusDisconnect();
        SessionNotificationBus::Handler::BusDisconnect();
        AZ::TickBus::Handler::BusDisconnect();
        AzFramework::RootSpawnableNotificationBus::Handler::BusDisconnect();

        m_networkEntityManager.Reset();
    }

    bool MultiplayerSystemComponent::StartHosting(uint16_t port, bool isDedicated)
    {
        if (port == UseDefaultHostPort)
        {
            port = sv_port;
        }

        if (port != sv_port)
        {
            sv_port = port;
        }

        const uint16_t maxPort = sv_port + sv_portRange;
        while (sv_port <= maxPort)
        {
            if (m_networkInterface->Listen(sv_port))
            {
                InitializeMultiplayer(isDedicated ? MultiplayerAgentType::DedicatedServer : MultiplayerAgentType::ClientServer);
                return true;
            }
            AZLOG_WARN("Failed to start listening on port %u, port is in use?", static_cast<uint32_t>(sv_port));
            sv_port = sv_port + 1;
        }
        return false;
    }

    bool MultiplayerSystemComponent::Connect(const AZStd::string& remoteAddress, uint16_t port)
    {
        InitializeMultiplayer(MultiplayerAgentType::Client);
        const IpAddress address(remoteAddress.c_str(), port, m_networkInterface->GetType());
        return m_networkInterface->Connect(address, cl_clientport) != InvalidConnectionId;
    }

    void MultiplayerSystemComponent::Terminate(AzNetworking::DisconnectReason reason)
    {
        // Cleanup connections, fire events and uninitialize state
        auto visitor = [reason](IConnection& connection) { connection.Disconnect(reason, TerminationEndpoint::Local); };
        m_networkInterface->GetConnectionSet().VisitConnections(visitor);
        MultiplayerAgentType agentType = GetAgentType();
        if (agentType == MultiplayerAgentType::DedicatedServer || agentType == MultiplayerAgentType::ClientServer)
        {
            m_networkInterface->StopListening();
            m_shutdownEvent.Signal(m_networkInterface);
        }

        // Clear out all the registered network entities
        GetNetworkEntityManager()->ClearAllEntities();

        InitializeMultiplayer(MultiplayerAgentType::Uninitialized);

        // Signal session management, do this after uninitializing state
        if (agentType == MultiplayerAgentType::DedicatedServer || agentType == MultiplayerAgentType::ClientServer)
        {
            if (AZ::Interface<ISessionHandlingProviderRequests>::Get() != nullptr)
            {
                AZ::Interface<ISessionHandlingProviderRequests>::Get()->HandleDestroySession();
            }
        }
    }

    bool MultiplayerSystemComponent::RequestPlayerJoinSession(const SessionConnectionConfig& config)
    {
        m_pendingConnectionTickets.push(config.m_playerSessionId);
        AZStd::string hostname = config.m_dnsName.empty() ? config.m_ipAddress : config.m_dnsName;
        Connect(hostname.c_str(), config.m_port);

        return true;
    }

    void MultiplayerSystemComponent::RequestPlayerLeaveSession()
    {
        if (GetAgentType() == MultiplayerAgentType::Client)
        {
            Terminate(DisconnectReason::TerminatedByUser);
        }
    }

    bool MultiplayerSystemComponent::OnSessionHealthCheck()
    {
        return true;
    }

    bool MultiplayerSystemComponent::OnCreateSessionBegin(const SessionConfig& sessionConfig)
    {
        // Check if session manager has a certificate for us and pass it along if so
        if (auto console = AZ::Interface<AZ::IConsole>::Get(); console != nullptr)
        {
            bool tcpUseEncryption = false;
            console->GetCvarValue("net_TcpUseEncryption", tcpUseEncryption);
            bool udpUseEncryption = false;
            console->GetCvarValue("net_UdpUseEncryption", udpUseEncryption);
            auto sessionProviderHandler = AZ::Interface<ISessionHandlingProviderRequests>::Get();
            if ((tcpUseEncryption || udpUseEncryption) && sessionProviderHandler != nullptr)
            {
                AZ::CVarFixedString externalCertPath = AZ::CVarFixedString(sessionProviderHandler->GetExternalSessionCertificate().c_str());
                if (!externalCertPath.empty())
                {
                    AZ::CVarFixedString commandString = "net_SslExternalCertificateFile " + externalCertPath;
                    console->PerformCommand(commandString.c_str());
                }

                AZ::CVarFixedString externalKeyPath = AZ::CVarFixedString(sessionProviderHandler->GetExternalSessionPrivateKey().c_str());
                if (!externalKeyPath.empty())
                {
                    AZ::CVarFixedString commandString = "net_SslExternalPrivateKeyFile " + externalKeyPath;
                    console->PerformCommand(commandString.c_str());
                }
            }
        }

        Multiplayer::MultiplayerAgentType serverType = sv_isDedicated ? MultiplayerAgentType::DedicatedServer : MultiplayerAgentType::ClientServer;
        InitializeMultiplayer(serverType);
        return m_networkInterface->Listen(sessionConfig.m_port);
    }

    void MultiplayerSystemComponent::OnCreateSessionEnd()
    {
    }

    bool MultiplayerSystemComponent::OnDestroySessionBegin()
    {
        // This can be triggered external from Multiplayer so only run if we are in an Initialized state
        if (GetAgentType() == MultiplayerAgentType::Uninitialized)
        {
            return true;
        }

        auto visitor = [](IConnection& connection) { connection.Disconnect(DisconnectReason::TerminatedByServer, TerminationEndpoint::Local); };
        m_networkInterface->GetConnectionSet().VisitConnections(visitor);
        if (GetAgentType() == MultiplayerAgentType::DedicatedServer || GetAgentType() == MultiplayerAgentType::ClientServer)
        {
            m_networkInterface->StopListening();
            m_shutdownEvent.Signal(m_networkInterface);
        }
        InitializeMultiplayer(MultiplayerAgentType::Uninitialized);

        return true;
    }

    void MultiplayerSystemComponent::OnDestroySessionEnd()
    {
    }

    void MultiplayerSystemComponent::OnUpdateSessionBegin(const SessionConfig& sessionConfig, const AZStd::string& updateReason)
    {
        AZ_UNUSED(sessionConfig);
        AZ_UNUSED(updateReason);
    }

    void MultiplayerSystemComponent::OnUpdateSessionEnd()
    {
    }

    void MultiplayerSystemComponent::OnTick(float deltaTime, [[maybe_unused]] AZ::ScriptTimePoint time)
    {
        AZ_PROFILE_SCOPE(MULTIPLAYER, "MultiplayerSystemComponent: OnTick");
        SET_PERFORMANCE_STAT(MultiplayerStat_ApplicationFrameTimeUs, AZ::SecondsToTimeUs(deltaTime));

        const AZStd::chrono::steady_clock::time_point startMultiplayerTickTime = AZStd::chrono::steady_clock::now();

        if (bg_multiplayerDebugDraw)
        {
            m_networkEntityManager.DebugDraw();
        }

        const AZ::TimeMs deltaTimeMs = aznumeric_cast<AZ::TimeMs>(static_cast<int32_t>(deltaTime * 1000.0f));
        const AZ::TimeMs serverRateMs = static_cast<AZ::TimeMs>(sv_serverSendRateMs);
        const float serverRateSeconds = static_cast<float>(serverRateMs) / 1000.0f;

        TickVisibleNetworkEntities(deltaTime, serverRateSeconds);

        if (GetAgentType() == MultiplayerAgentType::ClientServer
         || GetAgentType() == MultiplayerAgentType::DedicatedServer)
        {
            m_serverSendAccumulator += deltaTime;
            if (m_serverSendAccumulator < serverRateSeconds)
            {
                return;
            }
            m_serverSendAccumulator -= serverRateSeconds;
            m_networkTime.IncrementHostFrameId();
        }

        // Handle deferred local rpc messages that were generated during the updates
        m_networkEntityManager.DispatchLocalDeferredRpcMessages();

        // INetworking ticks immediately before IMultiplayer, so all our pending RPC's and network property updates have now been processed
        // Restore any entities that were rewound during input processing so that normal gameplay updates have the correct state
        Multiplayer::GetNetworkTime()->ClearRewoundEntities();

        // Let the network system know the frame is done and we can collect dirty bits
        m_networkEntityManager.NotifyEntitiesChanged();
        m_networkEntityManager.NotifyEntitiesDirtied();

        MultiplayerStats& stats = GetStats();
        stats.TickStats(deltaTimeMs);
        stats.m_entityCount = GetNetworkEntityManager()->GetEntityCount();
        stats.m_serverConnectionCount = 0;
        stats.m_clientConnectionCount = 0;

        // Send out the game state update to all connections
        {            
            AZ_PROFILE_SCOPE(MULTIPLAYER, "MultiplayerSystemComponent: OnTick - SendOutGameStateUpdate");

            auto sendNetworkUpdates = [&stats](IConnection& connection)
            {
                if (connection.GetUserData() != nullptr)
                {
                    IConnectionData* connectionData = reinterpret_cast<IConnectionData*>(connection.GetUserData());
                    connectionData->Update();
                    if (connectionData->GetConnectionDataType() == ConnectionDataType::ServerToClient)
                    {
                        stats.m_clientConnectionCount++;
                    }
                    else
                    {
                        stats.m_serverConnectionCount++;
                    }
                }
            };

            m_networkInterface->GetConnectionSet().VisitConnections(sendNetworkUpdates);
        }

        MultiplayerPackets::SyncConsole packet;
        AZ::ThreadSafeDeque<AZStd::string>::DequeType cvarUpdates;
        m_cvarCommands.Swap(cvarUpdates);

        auto visitor = [&packet](IConnection& connection)
        {
            if (connection.GetConnectionRole() == ConnectionRole::Acceptor)
            {
                connection.SendReliablePacket(packet);
            }
        };

        while (cvarUpdates.size() > 0)
        {
            packet.ModifyCommandSet().emplace_back(cvarUpdates.front());
            if (packet.GetCommandSet().full())
            {
                m_networkInterface->GetConnectionSet().VisitConnections(visitor);
                packet.ModifyCommandSet().clear();
            }
            cvarUpdates.pop_front();
        }

        if (!packet.GetCommandSet().empty())
        {
            AZ_PROFILE_SCOPE(MULTIPLAYER, "MultiplayerSystemComponent: OnTick - SendReliablePackets");
            m_networkInterface->GetConnectionSet().VisitConnections(visitor);
        }

        const auto duration =
            AZStd::chrono::duration_cast<AZStd::chrono::microseconds>(AZStd::chrono::steady_clock::now() - startMultiplayerTickTime);
        stats.RecordFrameTime(AZ::TimeUs{ duration.count() });
    }

    int MultiplayerSystemComponent::GetTickOrder()
    {
        // Tick immediately after the network system component
        return AZ::TICK_PLACEMENT + 1;
    }

    struct ConsoleReplicator
    {
        ConsoleReplicator(IConnection* connection)
            : m_connection(connection)
        {
            ;
        }

        virtual ~ConsoleReplicator()
        {
            if (!m_syncPacket.GetCommandSet().empty())
            {
                m_connection->SendReliablePacket(m_syncPacket);
            }
        }

        void Visit(AZ::ConsoleFunctorBase* functor)
        {
            if ((functor->GetFlags() & AZ::ConsoleFunctorFlags::DontReplicate) == AZ::ConsoleFunctorFlags::DontReplicate)
            {
                // If the cvar is marked don't replicate, don't send it at all
                return;
            }
            AZ::CVarFixedString replicateValue;
            if (functor->GetReplicationString(replicateValue))
            {
                m_syncPacket.ModifyCommandSet().emplace_back(AZStd::move(replicateValue));
                if (m_syncPacket.GetCommandSet().full())
                {
                    m_connection->SendReliablePacket(m_syncPacket);
                    m_syncPacket.ModifyCommandSet().clear();
                }
            }
        }

        IConnection* m_connection;
        MultiplayerPackets::SyncConsole m_syncPacket;
    };

    bool MultiplayerSystemComponent::IsHandshakeComplete(AzNetworking::IConnection* connection) const
    {
        return reinterpret_cast<IConnectionData*>(connection->GetUserData())->DidHandshake();
    }

    bool MultiplayerSystemComponent::AttemptPlayerConnect(AzNetworking::IConnection* connection, MultiplayerPackets::Connect& packet)
    {
        reinterpret_cast<ServerToClientConnectionData*>(connection->GetUserData())->SetProviderTicket(packet.GetTicket().c_str());

        // Hosts will handle spawning for a player on connect
        if (GetAgentType() == MultiplayerAgentType::ClientServer
            || GetAgentType() == MultiplayerAgentType::DedicatedServer)
        {
            // We use a temporary userId over the clients address so we can maintain client lookups even in the event of wifi handoff
            IMultiplayerSpawner* spawner = AZ::Interface<IMultiplayerSpawner>::Get();
            NetworkEntityHandle controlledEntity;

            // Check rejoin data first
            const auto node = m_playerRejoinData.find(packet.GetTemporaryUserId());
            if (node != m_playerRejoinData.end())
            {
                controlledEntity = m_networkEntityManager.GetNetworkEntityTracker()->Get(node->second);
            }
            else if (spawner)
            {
                // Route to spawner implementation
                MultiplayerAgentDatum datum;
                datum.m_agentType = MultiplayerAgentType::Client;
                datum.m_id = connection->GetConnectionId();
                const uint64_t userId = packet.GetTemporaryUserId();

                controlledEntity = spawner->OnPlayerJoin(userId, datum);
                if (controlledEntity.Exists())
                {
                    EnableAutonomousControl(controlledEntity, connection->GetConnectionId());
                    StartServerToClientReplication(userId, controlledEntity, connection);
                }
                else
                {
                    // If there wasn't a player entity available, wait until a level loads and check again.
                    // This can happen if IMultiplayerSpawn depends on a level being loaded, but the client connects to the server before the server has started a level.
                    m_playersWaitingToBeSpawned.emplace_back(userId, datum, connection);
                }
            }
            else
            {
                AZLOG_ERROR("No IMultiplayerSpawner was available. Ensure that one is registered for usage on PlayerJoin.");
            }
        }

        if (static_cast<AZ::CVarFixedString>(sv_map).empty())
        {
            AZLOG_WARN("Server does not have a multiplayer level loaded! Make sure the server has a level loaded before accepting clients.");
            m_noServerLevelLoadedEvent.Signal();

            connection->Disconnect(DisconnectReason::ServerNoLevelLoaded, TerminationEndpoint::Local);
            return true;
        }

        if (connection->SendReliablePacket(MultiplayerPackets::Accept(sv_map)))
        {
            reinterpret_cast<ServerToClientConnectionData*>(connection->GetUserData())->SetDidHandshake(true);

            if (packet.GetTemporaryUserId() == 0)
            {
                // Sync our console
                ConsoleReplicator consoleReplicator(connection);
                AZ::Interface<AZ::IConsole>::Get()->VisitRegisteredFunctors([&consoleReplicator](AZ::ConsoleFunctorBase* functor) { consoleReplicator.Visit(functor); });
            }
            return true;
        }
        return false;
    }

    bool MultiplayerSystemComponent::HandleRequest
    (
        AzNetworking::IConnection* connection,
        [[maybe_unused]] const IPacketHeader& packetHeader,
        MultiplayerPackets::Connect& packet
    )
    {
        PlayerConnectionConfig config;
        config.m_playerConnectionId = aznumeric_cast<uint32_t>(connection->GetConnectionId());
        config.m_playerSessionId = packet.GetTicket();

        // Validate our session with the provider if any
        ISessionHandlingProviderRequests* sessionRequests = AZ::Interface<ISessionHandlingProviderRequests>::Get();
        if (sessionRequests != nullptr)
        {
            if (!sessionRequests->ValidatePlayerJoinSession(config))
            {
                auto visitor = [](IConnection& connection) { connection.Disconnect(DisconnectReason::TerminatedByUser, TerminationEndpoint::Local); };
                m_networkInterface->GetConnectionSet().VisitConnections(visitor);
                return true;
            }
        }

        // Make sure the client that's trying to connect has the same multiplayer components
        if (GetMultiplayerComponentRegistry()->GetSystemVersionHash() != packet.GetSystemVersionHash())
        {
            // There's a multiplayer component mismatch. Send the server's component information back to the client so they can compare.
            if (sv_versionMismatch_sendManifestToClient)
            {
                MultiplayerPackets::VersionMismatch versionMismatchPacket(GetMultiplayerComponentRegistry()->GetMultiplayerComponentVersionHashes());
                connection->SendReliablePacket(versionMismatchPacket);                
            }
            else
            {
                // sv_versionMismatch_sendManifestToClient is false; don't send any individual components, just let the client know there was a mismatch.
                MultiplayerPackets::VersionMismatch versionMismatchPacket;
                connection->SendReliablePacket(versionMismatchPacket);
            }

            m_originalConnectPackets[connection->GetConnectionId()] = packet;
            return true;
        }

        return AttemptPlayerConnect(connection, packet);
    }

    bool MultiplayerSystemComponent::HandleRequest
    (
        [[maybe_unused]] AzNetworking::IConnection* connection,
        [[maybe_unused]] const IPacketHeader& packetHeader,
        [[maybe_unused]] MultiplayerPackets::Accept& packet
    )
    {
        reinterpret_cast<IConnectionData*>(connection->GetUserData())->SetDidHandshake(true);
        if (m_temporaryUserIdentifier == 0)
        {
            sv_map = packet.GetMap().c_str();
            AZ::CVarFixedString loadLevelString = "LoadLevel " + packet.GetMap();
            m_blockClientLoadLevel = false;
            AZ::Interface<AZ::IConsole>::Get()->PerformCommand(loadLevelString.c_str());
            m_blockClientLoadLevel = true;
        }
        else
        {
            // Bypass map loading and immediately ready the connection for updates
            IConnectionData* connectionData = reinterpret_cast<IConnectionData*>(connection->GetUserData());
            if (connectionData)
            {
                connectionData->SetCanSendUpdates(true);

                // @nt: TODO - delete once dropped RPC problem fixed
                // Connection has migrated, we are now waiting for the autonomous entity replicator to be created
                connectionData->GetReplicationManager().AddAutonomousEntityReplicatorCreatedHandler(m_autonomousEntityReplicatorCreatedHandler);
            }
        }

        m_serverAcceptanceReceivedEvent.Signal();
        return true;
    }

    bool MultiplayerSystemComponent::HandleRequest
    (
        AzNetworking::IConnection* connection,
        [[maybe_unused]] const AzNetworking::IPacketHeader& packetHeader,
        MultiplayerPackets::ReadyForEntityUpdates& packet
    )
    {
        IConnectionData* connectionData = reinterpret_cast<IConnectionData*>(connection->GetUserData());
        if (connectionData)
        {
            connectionData->SetCanSendUpdates(packet.GetReadyForEntityUpdates());
            return true;
        }
        return false;
    }

    bool MultiplayerSystemComponent::HandleRequest
    (
        [[maybe_unused]] AzNetworking::IConnection* connection,
        [[maybe_unused]] const IPacketHeader& packetHeader,
        [[maybe_unused]] MultiplayerPackets::SyncConsole& packet
    )
    {
        if (GetAgentType() != MultiplayerAgentType::Client)
        {
            return false;
        }
        ExecuteConsoleCommandList(connection, packet.GetCommandSet());
        return true;
    }

    bool MultiplayerSystemComponent::HandleRequest
    (
        [[maybe_unused]] AzNetworking::IConnection* connection,
        [[maybe_unused]] const IPacketHeader& packetHeader,
        [[maybe_unused]] MultiplayerPackets::ConsoleCommand& packet
    )
    {
        const bool isClient = (GetAgentType() == MultiplayerAgentType::Client);
        const AZ::ConsoleFunctorFlags requiredSet = isClient ? AZ::ConsoleFunctorFlags::Null : AZ::ConsoleFunctorFlags::AllowClientSet;
        AZ::Interface<AZ::IConsole>::Get()->PerformCommand(packet.GetCommand().c_str(), AZ::ConsoleSilentMode::NotSilent, AZ::ConsoleInvokedFrom::AzNetworking, requiredSet);
        return true;
    }

    bool MultiplayerSystemComponent::HandleRequest
    (
        [[maybe_unused]] AzNetworking::IConnection* connection,
        [[maybe_unused]] const IPacketHeader& packetHeader,
        [[maybe_unused]] MultiplayerPackets::EntityUpdates& packet
    )
    {
        bool handledAll = true;
        if (connection->GetUserData() == nullptr)
        {
            AZLOG_WARN("Missing connection data, likely due to a connection in the process of closing, entity updates size %u", aznumeric_cast<uint32_t>(packet.GetEntityMessages().size()));
            return handledAll;
        }

        EntityReplicationManager& replicationManager = reinterpret_cast<IConnectionData*>(connection->GetUserData())->GetReplicationManager();

        if ((GetAgentType() == MultiplayerAgentType::Client) && (packet.GetHostFrameId() > m_lastReplicatedHostFrameId))
        {
            // Update client to latest server time
            m_tickFactor = 0.0f;
            m_lastReplicatedHostTimeMs = packet.GetHostTimeMs();
            m_lastReplicatedHostFrameId = packet.GetHostFrameId();
            m_networkTime.ForceSetTime(m_lastReplicatedHostFrameId, m_lastReplicatedHostTimeMs);
        }

        for (AZStd::size_t i = 0; i < packet.GetEntityMessages().size(); ++i)
        {
            const NetworkEntityUpdateMessage& updateMessage = packet.GetEntityMessages()[i];
            handledAll &= replicationManager.HandleEntityUpdateMessage(connection, packetHeader, updateMessage);
            AZ_Assert(handledAll, "EntityUpdates did not handle all update messages");
        }

        return handledAll;
    }

    bool MultiplayerSystemComponent::HandleRequest
    (
        [[maybe_unused]] AzNetworking::IConnection* connection,
        [[maybe_unused]] const IPacketHeader& packetHeader,
        [[maybe_unused]] MultiplayerPackets::EntityRpcs& packet
    )
    {
        if (connection->GetUserData() == nullptr)
        {
            AZLOG_WARN("Missing connection data, likely due to a connection in the process of closing, entity updates size %u", aznumeric_cast<uint32_t>(packet.GetEntityRpcs().size()));
            return true;
        }

        EntityReplicationManager& replicationManager = reinterpret_cast<IConnectionData*>(connection->GetUserData())->GetReplicationManager();
        return replicationManager.HandleEntityRpcMessages(connection, packet.ModifyEntityRpcs());
    }

    bool MultiplayerSystemComponent::HandleRequest
    (
        [[maybe_unused]] AzNetworking::IConnection* connection,
        [[maybe_unused]] const IPacketHeader& packetHeader,
        [[maybe_unused]] MultiplayerPackets::RequestReplicatorReset& packet
    )
    {
        if (connection->GetUserData() == nullptr)
        {
            AZLOG_WARN("Missing connection data, likely due to a connection in the process of closing");
            return true;
        }

        EntityReplicationManager& replicationManager = reinterpret_cast<IConnectionData*>(connection->GetUserData())->GetReplicationManager();
        return replicationManager.HandleEntityResetMessages(connection, packet.GetEntityIds());
    }

    bool MultiplayerSystemComponent::HandleRequest
    (
        [[maybe_unused]] AzNetworking::IConnection* connection,
        [[maybe_unused]] const IPacketHeader& packetHeader,
        [[maybe_unused]] MultiplayerPackets::ClientMigration& packet
    )
    {
        if (GetAgentType() != MultiplayerAgentType::Client)
        {
            // Only clients are allowed to migrate from one server to another
            return false;
        }

        // Store the temporary user identifier so we can transmit it with our next Connect packet
        // The new server will use this to re-attach our set of autonomous entities
        m_temporaryUserIdentifier = packet.GetTemporaryUserIdentifier();

        // Disconnect our existing server connection
        auto visitor = [](IConnection& connection) { connection.Disconnect(DisconnectReason::ClientMigrated, TerminationEndpoint::Local); };
        m_networkInterface->GetConnectionSet().VisitConnections(visitor);
        AZLOG_INFO("Migrating to new server shard");
        m_clientMigrationStartEvent.Signal(packet.GetLastClientInputId());
        if (m_networkInterface->Connect(packet.GetRemoteServerAddress()) == AzNetworking::InvalidConnectionId)
        {
            AZLOG_ERROR("Failed to connect to new host during client migration event");
        }
        return true;
    }

    bool MultiplayerSystemComponent::HandleRequest(
        IConnection* connection,
        [[maybe_unused]] const IPacketHeader& packetHeader,
        MultiplayerPackets::VersionMismatch& packet)
    {
        // Iterate over each component and see what's been added, missing, or modified
        for (const auto& [theirComponentName, theirComponentHash] : packet.GetComponentVersions())
        {
            // Check for modified components
            AZ::HashValue64 localComponentHash;
            if (GetMultiplayerComponentRegistry()->FindComponentVersionHashByName(theirComponentName, localComponentHash))
            {
                
                if (theirComponentHash != localComponentHash)
                {
                    AZLOG_ERROR(
                        "Multiplayer component mismatch! %s has a different version hash. Please make sure both client and server have "
                        "matching multiplayer components.",
                        theirComponentName.GetCStr());
                }
            }
            else
            {
                // Connected application is using a multiplayer component that doesn't exist in this application
                AZLOG_ERROR(
                    "Multiplayer component mismatch! This application is missing a component with version hash 0x%llx. "
                    "Because this component is missing, the name isn't available, only its hash. "
                    "To find the missing component go to the other machine and search for 's_versionHash = AZ::HashValue64{ 0x%llx }' "
                    "inside the generated multiplayer auto-component build folder.",
                    theirComponentHash,
                    theirComponentHash);
            }
        }

        // One last iteration over our components this time to check if we have a component the connected app is missing.
        if (!packet.GetComponentVersions().empty())
        {
            for (const auto& ourComponent : GetMultiplayerComponentRegistry()->GetMultiplayerComponentVersionHashes())
            {
                AZ::Name ourComponentName = ourComponent.first;

                bool theyHaveComponent = false;
                for (const auto& theirComponent : packet.GetComponentVersions())
                {
                    if (ourComponentName == theirComponent.first)
                    {
                        theyHaveComponent = true;
                        break;
                    }
                }

                if (!theyHaveComponent)
                {
                    AZLOG_ERROR(
                        "Multiplayer component mismatch! This application has a component named %s which the connected application is missing!",
                        ourComponentName.GetCStr());
                }
            }
        }
        // The client receives this packet first from the server, and then the client sends a packet back
        if (connection->GetConnectionRole() == ConnectionRole::Connector)
        {
            // If this is the connector (client), send all our component information back to the acceptor (server).
            MultiplayerPackets::VersionMismatch versionMismatchPacket(GetMultiplayerComponentRegistry()->GetMultiplayerComponentVersionHashes());
            connection->SendReliablePacket(versionMismatchPacket);
        }
        else if (connection->GetConnectionRole() == ConnectionRole::Acceptor)
        {
            // If this is the server, that means the client has also received all the component version information by this time.
            // Now either disconnect, or accept the connection even though there's a mismatch.
            if (sv_versionMismatch_autoDisconnect)
            {
                // Disconnect from the connector
                connection->Disconnect(DisconnectReason::VersionMismatch, TerminationEndpoint::Local);
            }
            else
            {
                if (m_originalConnectPackets.contains(connection->GetConnectionId()))
                {
                    // DANGER: Accepting the player connection even though there's a component mismatch
                    AZLOG_WARN("Multiplayer component mismatch was found. Server configured to allow the player to connect anyways. Please set "
                               "sv_versionMismatch_autoDisconnect=true if this is undesired behavior!");
                    AttemptPlayerConnect(connection, m_originalConnectPackets[connection->GetConnectionId()]);
                    m_originalConnectPackets.erase(connection->GetConnectionId());
                }
                else
                {
                    AZ_Assert(false, "Multiplayer component mismatch finished comparing components; "
                                "failed to accept connection because the original connection packet is missing. This should not happen.");
                }   
            }
        }

        return true;
    }

    ConnectResult MultiplayerSystemComponent::ValidateConnect
    (
        [[maybe_unused]] const IpAddress& remoteAddress,
        [[maybe_unused]] const IPacketHeader& packetHeader,
        [[maybe_unused]] ISerializer& serializer
    )
    {
        return ConnectResult::Accepted;
    }

    void MultiplayerSystemComponent::OnConnect(AzNetworking::IConnection* connection)
    {
        AZStd::string providerTicket;
        if (connection->GetConnectionRole() == ConnectionRole::Connector)
        {
            AZLOG_INFO("New outgoing connection to remote address: %s", connection->GetRemoteAddress().GetString().c_str());
            if (!m_pendingConnectionTickets.empty())
            {
                providerTicket = m_pendingConnectionTickets.front();
                m_pendingConnectionTickets.pop();
            }
            
            connection->SendReliablePacket(MultiplayerPackets::Connect(
                0,
                m_temporaryUserIdentifier,
                providerTicket.c_str(),
                GetMultiplayerComponentRegistry()->GetSystemVersionHash()));
        }
        else
        {
            AZLOG_INFO("New incoming connection from remote address: %s", connection->GetRemoteAddress().GetString().c_str())

            MultiplayerAgentDatum datum;
            datum.m_id = connection->GetConnectionId();
            datum.m_isInvited = false;
            datum.m_agentType = MultiplayerAgentType::Client;
            m_connectionAcquiredEvent.Signal(datum);
        }

        if (GetAgentType() == MultiplayerAgentType::ClientServer
         || GetAgentType() == MultiplayerAgentType::DedicatedServer)
        {
            connection->SetUserData(new ServerToClientConnectionData(connection, *this));
        }
        else
        {
            connection->SetUserData(new ClientToServerConnectionData(connection, *this, providerTicket));
            AZStd::unique_ptr<IReplicationWindow> window = AZStd::make_unique<NullReplicationWindow>(connection);
            reinterpret_cast<ClientToServerConnectionData*>(connection->GetUserData())->GetReplicationManager().SetReplicationWindow(AZStd::move(window));
        }
    }

    AzNetworking::PacketDispatchResult MultiplayerSystemComponent::OnPacketReceived(AzNetworking::IConnection* connection, const IPacketHeader& packetHeader, ISerializer& serializer)
    {
        return MultiplayerPackets::DispatchPacket(connection, packetHeader, serializer, *this);
    }

    void MultiplayerSystemComponent::OnPacketLost([[maybe_unused]] IConnection* connection, [[maybe_unused]] PacketId packetId)
    {
        ;
    }

    void MultiplayerSystemComponent::OnDisconnect(AzNetworking::IConnection* connection, DisconnectReason reason, TerminationEndpoint endpoint)
    {
        const char* endpointString = (endpoint == TerminationEndpoint::Local) ? "Disconnecting" : "Remotely disconnected";
        AZStd::string reasonString = ToString(reason);
        AZLOG_INFO("%s from remote address %s due to %s", endpointString, connection->GetRemoteAddress().GetString().c_str(), reasonString.c_str());

        // The client is disconnecting
        if (m_agentType == MultiplayerAgentType::Client)
        {
            AZ_Assert(connection->GetConnectionRole() == ConnectionRole::Connector, "Client connection role should only ever be Connector");

            if (reason == DisconnectReason::ServerNoLevelLoaded)
            {
                AZLOG_WARN("Server did not provide a valid level to load! Make sure the server has a level loaded before connecting.");
                m_noServerLevelLoadedEvent.Signal();
            }
        }
        else if (m_agentType == MultiplayerAgentType::DedicatedServer || m_agentType == MultiplayerAgentType::ClientServer)
        {
            // Signal to session management that a user has left the server
            if (connection->GetConnectionRole() == ConnectionRole::Acceptor)
            {
                IMultiplayerSpawner* spawner = AZ::Interface<IMultiplayerSpawner>::Get();
                if (spawner)
                {
                    // Check if this disconnected player was waiting to be spawned, and therefore, doesn't have a controlled player entity yet.
                    bool playerSpawned = true;
                    for (auto it = m_playersWaitingToBeSpawned.begin(); it != m_playersWaitingToBeSpawned.end(); ++it)
                    {
                        if (it->connection && it->connection->GetConnectionId() == connection->GetConnectionId())
                        {
                            m_playersWaitingToBeSpawned.erase(it);
                            playerSpawned = false;
                            break;
                        }
                    }

                    // Alert IMultiplayerSpawner that our spawned player has left.
                    if (playerSpawned)
                    {
                        if (auto connectionData = reinterpret_cast<ServerToClientConnectionData*>(connection->GetUserData()))
                        {
                            if (IReplicationWindow* replicationWindow = connectionData->GetReplicationManager().GetReplicationWindow())
                            {
                                const ReplicationSet& replicationSet = replicationWindow->GetReplicationSet();
                                spawner->OnPlayerLeave(connectionData->GetPrimaryPlayerEntity(), replicationSet, reason);
                            }
                            else
                            {
                                AZLOG_ERROR("No IReplicationWindow found OnPlayerDisconnect.");
                            } 
                        }
                        else
                        {
                            AZLOG_ERROR("No ServerToClientConnectionData found OnPlayerDisconnect.");
                        }
                    }
                }
                else
                {
                    AZLOG_ERROR("No IMultiplayerSpawner found OnPlayerDisconnect. Ensure one is registered.");
                }

                if (AZ::Interface<ISessionHandlingProviderRequests>::Get() != nullptr)
                {
                    PlayerConnectionConfig config;
                    config.m_playerConnectionId = aznumeric_cast<uint32_t>(connection->GetConnectionId());
                    config.m_playerSessionId =
                        reinterpret_cast<ServerToClientConnectionData*>(connection->GetUserData())->GetProviderTicket();
                    AZ::Interface<ISessionHandlingProviderRequests>::Get()->HandlePlayerLeaveSession(config);
                }
            }
        }

        m_endpointDisconnectedEvent.Signal(m_agentType);

        // Clean up any multiplayer connection data we've bound to this connection instance
        if (connection->GetUserData() != nullptr)
        {
            IConnectionData* connectionData = reinterpret_cast<IConnectionData*>(connection->GetUserData());
            delete connectionData;
            connection->SetUserData(nullptr);
        }

        // Signal to session management when there are no remaining players in a dedicated server for potential cleanup
        // We avoid this for client server as the host itself is a user and dedicated servers that do not terminate when all players have exited
        if (sv_terminateOnPlayerExit && m_agentType == MultiplayerAgentType::DedicatedServer && connection->GetConnectionRole() == ConnectionRole::Acceptor)
        {   
            if (m_networkInterface->GetConnectionSet().GetActiveConnectionCount() == 0)
            {
                Terminate(DisconnectReason::TerminatedByServer);
                AzFramework::ApplicationRequests::Bus::Broadcast(&AzFramework::ApplicationRequests::ExitMainLoop);
            }
        }
    }

    MultiplayerAgentType MultiplayerSystemComponent::GetAgentType() const
    {
        return m_agentType;
    }

    void MultiplayerSystemComponent::InitializeMultiplayer(MultiplayerAgentType multiplayerType)
    {
        m_lastReplicatedHostFrameId = HostFrameId{0};

        if (m_agentType == multiplayerType)
        {
            return;
        }

        m_playersWaitingToBeSpawned.clear();

        if (m_agentType != MultiplayerAgentType::Uninitialized && multiplayerType != MultiplayerAgentType::Uninitialized)
        {
            AZLOG_WARN("Attemping to InitializeMultiplayer from one initialized type to another. Your session may not have been properly torn down.");
        }

        if (m_agentType == MultiplayerAgentType::Uninitialized)
        {
            m_spawnNetboundEntities = false;
            if (multiplayerType == MultiplayerAgentType::ClientServer || multiplayerType == MultiplayerAgentType::DedicatedServer)
            {
                m_spawnNetboundEntities = true;
                m_initEvent.Signal(m_networkInterface); //< Note! This might initialize our network entity manager for us
                if (!m_networkEntityManager.IsInitialized())
                {
                    const AZ::CVarFixedString serverAddr = cl_serveraddr;
                    const uint16_t serverPort = cl_serverport;
                    const AzNetworking::ProtocolType serverProtocol = sv_protocol;
                    const AzNetworking::IpAddress hostId = AzNetworking::IpAddress(serverAddr.c_str(), serverPort, serverProtocol);
                    // Set up a full ownership domain if we didn't construct a domain during the initialize event
                    m_networkEntityManager.Initialize(hostId, AZStd::make_unique<FullOwnershipEntityDomain>());
                }
            }
            else if (multiplayerType == MultiplayerAgentType::Client)
            {
                m_networkEntityManager.Initialize(AzNetworking::IpAddress(), AZStd::make_unique<NullEntityDomain>());
            }
        }
        m_agentType = multiplayerType;

        // Spawn the default player for this host since the host is also a player (not a dedicated server)
        if (m_agentType == MultiplayerAgentType::ClientServer)
        {
            if (IMultiplayerSpawner* spawner = AZ::Interface<IMultiplayerSpawner>::Get())
            {
                // Route to spawner implementation
                MultiplayerAgentDatum datum;
                datum.m_agentType = MultiplayerAgentType::ClientServer;
                datum.m_id = InvalidConnectionId;
                const uint64_t userId = 0;

                NetworkEntityHandle controlledEntity = spawner->OnPlayerJoin(userId, datum);
                if (controlledEntity.Exists())
                {
                    // A controlled player entity likely doesn't exist at this time.
                    // Unless IMultiplayerSpawner has a way to return a player without being inside a level, the client-server's player won't be spawned until the next level is loaded.
                    EnableAutonomousControl(controlledEntity, InvalidConnectionId);
                }
                else
                {
                    // If there wasn't any player entity, wait until a level loads and check again
                    m_playersWaitingToBeSpawned.emplace_back(userId, datum, nullptr );
                }
            }
            else
            {
                AZLOG_ERROR("No IMultiplayerSpawner found for host's default player. Ensure one is registered.");
            }
        }
        AZLOG_INFO("Multiplayer operating in %s mode", GetEnumString(m_agentType));

        if (auto* statSystem = AZ::Interface<IMultiplayerStatSystem>::Get())
        {
            statSystem->Register();
        }
    }

    void MultiplayerSystemComponent::AddClientMigrationStartEventHandler(ClientMigrationStartEvent::Handler& handler)
    {
        handler.Connect(m_clientMigrationStartEvent);
    }

    void MultiplayerSystemComponent::AddClientMigrationEndEventHandler(ClientMigrationEndEvent::Handler& handler)
    {
        handler.Connect(m_clientMigrationEndEvent);
    }

    void MultiplayerSystemComponent::AddEndpointDisconnectedHandler(EndpointDisconnectedEvent::Handler& handler)
    {
        handler.Connect(m_endpointDisconnectedEvent);
    }

    void MultiplayerSystemComponent::AddNotifyClientMigrationHandler(NotifyClientMigrationEvent::Handler& handler)
    {
        handler.Connect(m_notifyClientMigrationEvent);
    }

    void MultiplayerSystemComponent::AddNotifyEntityMigrationEventHandler(NotifyEntityMigrationEvent::Handler& handler)
    {
        handler.Connect(m_notifyEntityMigrationEvent);
    }

    void MultiplayerSystemComponent::AddConnectionAcquiredHandler(ConnectionAcquiredEvent::Handler& handler)
    {
        handler.Connect(m_connectionAcquiredEvent);
    }

    void MultiplayerSystemComponent::AddServerAcceptanceReceivedHandler(ServerAcceptanceReceivedEvent::Handler& handler)
    {
        handler.Connect(m_serverAcceptanceReceivedEvent);
    }

    void MultiplayerSystemComponent::AddSessionInitHandler(SessionInitEvent::Handler& handler)
    {
        handler.Connect(m_initEvent);
    }

    void MultiplayerSystemComponent::AddSessionShutdownHandler(SessionShutdownEvent::Handler& handler)
    {
        handler.Connect(m_shutdownEvent);
    }

    void MultiplayerSystemComponent::AddLevelLoadBlockedHandler(LevelLoadBlockedEvent::Handler& handler)
    {
        handler.Connect(m_levelLoadBlockedEvent);
    }

    void MultiplayerSystemComponent::AddNoServerLevelLoadedHandler(NoServerLevelLoadedEvent::Handler& handler)
    {
        handler.Connect(m_noServerLevelLoadedEvent);
    }

    void MultiplayerSystemComponent::SendNotifyClientMigrationEvent(AzNetworking::ConnectionId connectionId, const HostId& hostId, uint64_t userIdentifier, ClientInputId lastClientInputId, NetEntityId controlledEntityId)
    {
        m_notifyClientMigrationEvent.Signal(connectionId, hostId, userIdentifier, lastClientInputId, controlledEntityId);
    }

    void MultiplayerSystemComponent::SendNotifyEntityMigrationEvent(const ConstNetworkEntityHandle& entityHandle, const HostId& remoteHostId)
    {
        m_notifyEntityMigrationEvent.Signal(entityHandle, remoteHostId);
    }

    void MultiplayerSystemComponent::SendReadyForEntityUpdates(bool readyForEntityUpdates)
    {
        IConnectionSet& connectionSet = m_networkInterface->GetConnectionSet();
        connectionSet.VisitConnections([readyForEntityUpdates](IConnection& connection)
        {
            connection.SendReliablePacket(MultiplayerPackets::ReadyForEntityUpdates(readyForEntityUpdates));
        });
    }

    AZ::TimeMs MultiplayerSystemComponent::GetCurrentHostTimeMs() const
    {
        if (GetAgentType() == MultiplayerAgentType::Client)
        {
            return m_lastReplicatedHostTimeMs;
        }
        else // ClientServer or DedicatedServer
        {
            return m_networkTime.GetHostTimeMs();
        }
    }

    float MultiplayerSystemComponent::GetCurrentBlendFactor() const
    {
        return m_renderBlendFactor;
    }

    INetworkTime* MultiplayerSystemComponent::GetNetworkTime()
    {
        return &m_networkTime;
    }

    INetworkEntityManager* MultiplayerSystemComponent::GetNetworkEntityManager()
    {
        return &m_networkEntityManager;
    }

    void MultiplayerSystemComponent::RegisterPlayerIdentifierForRejoin(uint64_t temporaryUserIdentifier, NetEntityId controlledEntityId)
    {
        m_playerRejoinData[temporaryUserIdentifier] = controlledEntityId;
    }

    void MultiplayerSystemComponent::CompleteClientMigration(uint64_t temporaryUserIdentifier, AzNetworking::ConnectionId connectionId, const HostId& publicHostId, ClientInputId migratedClientInputId)
    {
        IConnection* connection = m_networkInterface->GetConnectionSet().GetConnection(connectionId);
        if (connection != nullptr) // Make sure the player has not disconnected since the start of migration
        {
            // Tell the client who to join
            MultiplayerPackets::ClientMigration clientMigration(publicHostId, temporaryUserIdentifier, migratedClientInputId);
            connection->SendReliablePacket(clientMigration);
        }
    }

    void MultiplayerSystemComponent::SetShouldSpawnNetworkEntities(bool value)
    {
        m_spawnNetboundEntities = value;
    }

    bool MultiplayerSystemComponent::GetShouldSpawnNetworkEntities() const
    {
        return m_spawnNetboundEntities;
    }

    void MultiplayerSystemComponent::DumpStats([[maybe_unused]] const AZ::ConsoleCommandContainer& arguments)
    {
        const MultiplayerStats& stats = GetStats();

        AZLOG_INFO("Total networked entities: %llu", aznumeric_cast<AZ::u64>(stats.m_entityCount));
        AZLOG_INFO("Total client connections: %llu", aznumeric_cast<AZ::u64>(stats.m_clientConnectionCount));
        AZLOG_INFO("Total server connections: %llu", aznumeric_cast<AZ::u64>(stats.m_serverConnectionCount));

        const MultiplayerStats::Metric propertyUpdatesSent = stats.CalculateTotalPropertyUpdateSentMetrics();
        const MultiplayerStats::Metric propertyUpdatesRecv = stats.CalculateTotalPropertyUpdateRecvMetrics();
        const MultiplayerStats::Metric rpcsSent = stats.CalculateTotalRpcsSentMetrics();
        const MultiplayerStats::Metric rpcsRecv = stats.CalculateTotalRpcsRecvMetrics();

        AZLOG_INFO("Total property updates sent: %llu", aznumeric_cast<AZ::u64>(propertyUpdatesSent.m_totalCalls));
        AZLOG_INFO("Total property updates sent bytes: %llu", aznumeric_cast<AZ::u64>(propertyUpdatesSent.m_totalBytes));
        AZLOG_INFO("Total property updates received: %llu", aznumeric_cast<AZ::u64>(propertyUpdatesRecv.m_totalCalls));
        AZLOG_INFO("Total property updates received bytes: %llu", aznumeric_cast<AZ::u64>(propertyUpdatesRecv.m_totalBytes));
        AZLOG_INFO("Total RPCs sent: %llu", aznumeric_cast<AZ::u64>(rpcsSent.m_totalCalls));
        AZLOG_INFO("Total RPCs sent bytes: %llu", aznumeric_cast<AZ::u64>(rpcsSent.m_totalBytes));
        AZLOG_INFO("Total RPCs received: %llu", aznumeric_cast<AZ::u64>(rpcsRecv.m_totalCalls));
        AZLOG_INFO("Total RPCs received bytes: %llu", aznumeric_cast<AZ::u64>(rpcsRecv.m_totalBytes));
    }

    void MultiplayerSystemComponent::TickVisibleNetworkEntities(float deltaTime, float serverRateSeconds)
    {
        AZ_PROFILE_SCOPE(MULTIPLAYER, "MultiplayerSystemComponent: TickVisibleNetworkEntities");

        m_tickFactor += deltaTime / serverRateSeconds;
        // Linear close to the origin, but asymptote at y = 1
        m_renderBlendFactor = AZStd::clamp(1.0f - (std::pow(cl_renderTickBlendBase, m_tickFactor)), 0.0f, m_tickFactor);
        AZLOG
        (
            NET_Blending,
            "Computed blend factor of %0.3f using a tick factor of %0.3f, a frametime of %0.3f and a serverTickRate of %0.3f",
            m_renderBlendFactor,
            m_tickFactor,
            deltaTime,
            serverRateSeconds
        );

        if (Camera::ActiveCameraRequestBus::HasHandlers())
        {
            // If there's a camera, update only what's visible
            AZ::Transform activeCameraTransform;
            Camera::Configuration activeCameraConfiguration;
            Camera::ActiveCameraRequestBus::BroadcastResult(activeCameraTransform, &Camera::ActiveCameraRequestBus::Events::GetActiveCameraTransform);
            Camera::ActiveCameraRequestBus::BroadcastResult(activeCameraConfiguration, &Camera::ActiveCameraRequestBus::Events::GetActiveCameraConfiguration);

            const AZ::ViewFrustumAttributes frustumAttributes
            (
                activeCameraTransform,
                activeCameraConfiguration.m_frustumHeight / activeCameraConfiguration.m_frustumWidth,
                activeCameraConfiguration.m_fovRadians,
                activeCameraConfiguration.m_nearClipDistance,
                activeCameraConfiguration.m_farClipDistance
            );
            const AZ::Frustum viewFrustum = AZ::Frustum(frustumAttributes);

            // Unfortunately necessary, as NotifyPreRender can update transforms and thus cause a deadlock inside the vis system
            AZStd::vector<NetBindComponent*> gatheredEntities;
            AZ::Interface<AzFramework::IVisibilitySystem>::Get()->GetDefaultVisibilityScene()->Enumerate(viewFrustum,
                [this, &gatheredEntities](const AzFramework::IVisibilityScene::NodeData& nodeData)
            {
                gatheredEntities.reserve(gatheredEntities.size() + nodeData.m_entries.size());
                for (AzFramework::VisibilityEntry* visEntry : nodeData.m_entries)
                {
                    if (visEntry->m_typeFlags & AzFramework::VisibilityEntry::TypeFlags::TYPE_Entity)
                    {
                        AZ::Entity* entity = static_cast<AZ::Entity*>(visEntry->m_userData);
                        NetBindComponent* netBindComponent = m_networkEntityManager.GetNetworkEntityTracker()->GetNetBindComponent(entity);
                        if (netBindComponent != nullptr)
                        {
                            gatheredEntities.push_back(netBindComponent);
                        }
                    }
                }
            });

            for (NetBindComponent* netBindComponent : gatheredEntities)
            {
                netBindComponent->NotifyPreRender(deltaTime);
            }
        }
        else
        {
            // If there's no camera, fall back to updating all net entities
            for (auto& iter : *(m_networkEntityManager.GetNetworkEntityTracker()))
            {
                AZ::Entity* entity = iter.second;
                NetBindComponent* netBindComponent = m_networkEntityManager.GetNetworkEntityTracker()->GetNetBindComponent(entity);
                if (netBindComponent != nullptr)
                {
                    netBindComponent->NotifyPreRender(deltaTime);
                }
            }
        }
    }

    void MultiplayerSystemComponent::OnConsoleCommandInvoked
    (
        AZStd::string_view command,
        const AZ::ConsoleCommandContainer& args,
        AZ::ConsoleFunctorFlags flags,
        AZ::ConsoleInvokedFrom invokedFrom
    )
    {
        if (invokedFrom == AZ::ConsoleInvokedFrom::AzNetworking)
        {
            return;
        }

        if ((flags & AZ::ConsoleFunctorFlags::DontReplicate) == AZ::ConsoleFunctorFlags::DontReplicate)
        {
            // If the cvar is marked don't replicate, don't send it at all
            return;
        }

        AZStd::string replicateString = AZStd::string(command) + " ";
        AZ::StringFunc::Join(replicateString, args.begin(), args.end(), " ");
        m_cvarCommands.PushBackItem(AZStd::move(replicateString));
    }

    void MultiplayerSystemComponent::OnAutonomousEntityReplicatorCreated()
    {
        m_autonomousEntityReplicatorCreatedHandler.Disconnect();
        m_clientMigrationEndEvent.Signal();
    }

    void MultiplayerSystemComponent::ExecuteConsoleCommandList(IConnection* connection, const AZStd::fixed_vector<Multiplayer::LongNetworkString, 32>& commands)
    {
        AZ::IConsole* console = AZ::Interface<AZ::IConsole>::Get();
        const bool isAcceptor = (connection->GetConnectionRole() == ConnectionRole::Acceptor); // We're hosting if we accepted the connection
        const AZ::ConsoleFunctorFlags requiredSet = isAcceptor ? AZ::ConsoleFunctorFlags::AllowClientSet : AZ::ConsoleFunctorFlags::Null;
        for (auto& command : commands)
        {
            console->PerformCommand(command.c_str(), AZ::ConsoleSilentMode::NotSilent, AZ::ConsoleInvokedFrom::AzNetworking, requiredSet);
        }
    }

    void MultiplayerSystemComponent::EnableAutonomousControl(NetworkEntityHandle entityHandle, AzNetworking::ConnectionId ownerConnectionId)
    {
        if (!entityHandle.Exists())
        {
            AZLOG_WARN("Attempting to enable autonomous control for an invalid multiplayer entity");
            return;
        }

        entityHandle.GetNetBindComponent()->SetOwningConnectionId(ownerConnectionId);

        // An invalid connection id means this player is controlled by us (the host); not controlled by some connected client.
        if (ownerConnectionId == InvalidConnectionId)
        {
            entityHandle.GetNetBindComponent()->EnablePlayerHostAutonomy(true);
        }

        if (auto* hierarchyComponent = entityHandle.FindComponent<NetworkHierarchyRootComponent>())
        {
            for (AZ::Entity* subEntity : hierarchyComponent->GetHierarchicalEntities())
            {
                NetworkEntityHandle subEntityHandle = NetworkEntityHandle(subEntity);
                NetBindComponent* subEntityNetBindComponent = subEntityHandle.GetNetBindComponent();

                if (subEntityNetBindComponent != nullptr)
                {
                    subEntityNetBindComponent->SetOwningConnectionId(ownerConnectionId);

                    // An invalid connection id means this player is controlled by us (the host); not controlled by some connected client.
                    if (ownerConnectionId == InvalidConnectionId)
                    {
                        subEntityNetBindComponent->EnablePlayerHostAutonomy(true);
                    }
                }
            }
        }
    }

    void MultiplayerSystemComponent::OnRootSpawnableReady([[maybe_unused]] AZ::Data::Asset<AzFramework::Spawnable> rootSpawnable, [[maybe_unused]] uint32_t generation)
    {
        // Spawn players waiting to be spawned. This can happen when a player connects before a level is loaded, so there isn't any player spawner components registered
        IMultiplayerSpawner* spawner = AZ::Interface<IMultiplayerSpawner>::Get();
        if (!spawner)
        {
            AZLOG_ERROR("Attempting to spawn players on level load failed. No IMultiplayerSpawner found. Ensure one is registered.");
            return;
        }

        for (const auto& playerWaitingToBeSpawned : m_playersWaitingToBeSpawned)
        {
            NetworkEntityHandle controlledEntity = spawner->OnPlayerJoin(playerWaitingToBeSpawned.userId, playerWaitingToBeSpawned.agent);
            if (controlledEntity.Exists())
            {
                EnableAutonomousControl(controlledEntity, playerWaitingToBeSpawned.agent.m_id);
            }
            else
            {
                AZLOG_WARN("Attempting to spawn network player on level load failed. IMultiplayerSpawner did not return a controlled entity.");
                return;
            }

            if ((GetAgentType() == MultiplayerAgentType::ClientServer || GetAgentType() == MultiplayerAgentType::DedicatedServer)
                && playerWaitingToBeSpawned.agent.m_agentType == MultiplayerAgentType::Client)
            {
                StartServerToClientReplication(playerWaitingToBeSpawned.userId, controlledEntity, playerWaitingToBeSpawned.connection);
            }
        }

        m_playersWaitingToBeSpawned.clear();
    }

    bool MultiplayerSystemComponent::ShouldBlockLevelLoading(const char* levelName)
    {
        bool blockLevelLoad = false;
        switch (m_agentType)
        {
        case MultiplayerAgentType::Uninitialized:
        {
            // replace .spawnable with .network.spawnable
            AZStd::string networkSpawnablePath(levelName);
            networkSpawnablePath.erase(networkSpawnablePath.size() - strlen(AzFramework::Spawnable::DotFileExtension));
            networkSpawnablePath += NetworkSpawnableFileExtension;

            AZ::Data::AssetId networkSpawnableAssetId;
            AZ::Data::AssetCatalogRequestBus::BroadcastResult(
                networkSpawnableAssetId, &AZ::Data::AssetCatalogRequestBus::Events::GetAssetIdByPath, networkSpawnablePath.c_str(), azrtti_typeid<AzFramework::Spawnable>(), false);

            if (networkSpawnableAssetId.IsValid())
            {
                AZLOG_WARN("MultiplayerSystemComponent blocked loading a network level. Your multiplayer agent is uninitialized; did you forget to host before loading a network level?")
                blockLevelLoad = true;
            }
            break;
        }
        case MultiplayerAgentType::Client:
            if (m_blockClientLoadLevel)
            {
                AZLOG_WARN("MultiplayerSystemComponent blocked this client from loading a new level. Clients should only attempt to load level when instructed by their server. Disconnect from server before calling LoadLevel.")
                blockLevelLoad = true;
            }
            break;
        case MultiplayerAgentType::ClientServer:
            if (m_playersWaitingToBeSpawned.empty())
            {
                AZLOG_WARN("MultiplayerSystemComponent blocked this host from loading a new level because you already have a player. Loading a new level could destroy the existing network player entity. Disconnect from the multiplayer simulation before changing levels.")
                blockLevelLoad = true;
            }
            break;
        case MultiplayerAgentType::DedicatedServer:
            if (m_networkInterface->GetConnectionSet().GetConnectionCount() > 0)
            {
                AZLOG_WARN("MultiplayerSystemComponent blocked this host from loading a new level because clients are connected. Loading a new level would destroy the existing clients' network player entity.")
                blockLevelLoad = true;
            }
            break;
        default:
            AZLOG_WARN("MultiplayerSystemComponent::ShouldBlockLevelLoading called with unsupported agent type. Please update code to support agent type: %s.", GetEnumString(m_agentType));
        }

        if (blockLevelLoad)
        {
            m_levelLoadBlockedEvent.Signal();
        }

        return blockLevelLoad;
    }

    void MultiplayerSystemComponent::StartServerToClientReplication(uint64_t userId, NetworkEntityHandle controlledEntity, IConnection* connection)
    {
        if (auto connectionData = reinterpret_cast<ServerToClientConnectionData*>(connection->GetUserData()))
        {
            AZStd::unique_ptr<IReplicationWindow> window = AZStd::make_unique<ServerToClientReplicationWindow>(controlledEntity, connection);
            connectionData->GetReplicationManager().SetReplicationWindow(AZStd::move(window));
            connectionData->SetControlledEntity(controlledEntity);

            // If this is a migrate or rejoin, immediately ready the connection for updates
            if (userId != 0)
            {
                connectionData->SetCanSendUpdates(true);
            }
        }
    }

    void host([[maybe_unused]] const AZ::ConsoleCommandContainer& arguments)
    {
        if (!AZ::Interface<IMultiplayer>::Get()->StartHosting(sv_port, sv_isDedicated))
        {
            AZLOG_ERROR("Failed to start listening on any allocated port");
        }
    }
    AZ_CONSOLEFREEFUNC(host, AZ::ConsoleFunctorFlags::DontReplicate, "Opens a multiplayer connection as a host for other clients to connect to");

    void sv_launch_local_client([[maybe_unused]] const AZ::ConsoleCommandContainer& arguments)
    {
        // Try finding the game launcher from the executable folder where this server was launched from.
        AZ::IO::FixedMaxPath gameLauncherPath = AZ::Utils::GetExecutableDirectory();
        gameLauncherPath /= AZStd::string_view(AZ::Utils::GetProjectName() + ".GameLauncher" + AZ_TRAIT_OS_EXECUTABLE_EXTENSION);
        if (!AZ::IO::SystemFile::Exists(gameLauncherPath.c_str()))
        {
            AZLOG_ERROR("Could not find GameLauncher executable (%s)", gameLauncherPath.c_str());
            return;
        }

        const auto multiplayerInterface = AZ::Interface<IMultiplayer>::Get();
        if (!multiplayerInterface)
        {
            AZLOG_ERROR("Sv_launch_local_client failed. MultiplayerSystemComponent hasn't been constructed yet.");
            return;
        }

        // Only allow hosts to launch a client, otherwise there's nothing for the client to connect to.
        if (multiplayerInterface->GetAgentType() != MultiplayerAgentType::DedicatedServer &&
            multiplayerInterface->GetAgentType() != MultiplayerAgentType::ClientServer)
        {
            AZLOG_ERROR("Cannot sv_launch_local_client. This program isn't hosting, please call 'host' command.");
            return;
        }
        
        AzFramework::ProcessLauncher::ProcessLaunchInfo processLaunchInfo;
        processLaunchInfo.m_commandlineParameters = AZStd::string::format("%s --cl_connect_onstartup true", gameLauncherPath.c_str());
        processLaunchInfo.m_processPriority = AzFramework::ProcessPriority::PROCESSPRIORITY_NORMAL;
        
        // Launch GameLauncher and connect to this server
        const bool launchSuccess = AzFramework::ProcessLauncher::LaunchUnwatchedProcess(processLaunchInfo);
        if (!launchSuccess)
        {
            AZLOG_ERROR("Failed to launch the local client process.");
            return;
        }
    }
    AZ_CONSOLEFREEFUNC(sv_launch_local_client, AZ::ConsoleFunctorFlags::DontReplicate, "Launches a local client and connects to this host server (only works if currently hosting)");


    void connect(const AZ::ConsoleCommandContainer& arguments)
    {
        if (!AZ::Interface<IMultiplayer>::Get())
        {
            AZLOG_ERROR("Connect failed. MultiplayerSystemComponent hasn't been constructed yet. Did you mean to use cl_connect_onstartup?");
            return;
        }

        if (arguments.size() < 1)
        {
            const AZ::CVarFixedString remoteAddress = cl_serveraddr;
            AZ::Interface<IMultiplayer>::Get()->Connect(remoteAddress.c_str(), cl_serverport);
        }
        else
        {
            AZ::CVarFixedString remoteAddress{ arguments.front() };
            const AZStd::size_t portSeparator = remoteAddress.find_first_of(':');
            if (portSeparator == AZStd::string::npos)
            {
                AZ::Interface<IMultiplayer>::Get()->Connect(remoteAddress.c_str(), cl_serverport);
            }
            else
            {
                char* mutableAddress = remoteAddress.data();
                mutableAddress[portSeparator] = '\0';
                const char* addressStr = mutableAddress;
                const char* portStr = &(mutableAddress[portSeparator + 1]);
                int32_t portNumber = atol(portStr);
                AZ::Interface<IMultiplayer>::Get()->Connect(addressStr, static_cast<uint16_t>(portNumber));
            }
        }
    }
    AZ_CONSOLEFREEFUNC(connect, AZ::ConsoleFunctorFlags::DontReplicate, "Opens a multiplayer connection to a remote host");

    void disconnect([[maybe_unused]] const AZ::ConsoleCommandContainer& arguments)
    {
        AZ::Interface<IMultiplayer>::Get()->Terminate(DisconnectReason::TerminatedByUser);
    }
    AZ_CONSOLEFREEFUNC(disconnect, AZ::ConsoleFunctorFlags::DontReplicate, "Disconnects any open multiplayer connections");
}<|MERGE_RESOLUTION|>--- conflicted
+++ resolved
@@ -249,12 +249,8 @@
         DECLARE_PERFORMANCE_STAT(MultiplayerGroup_Networking, MultiplayerStat_EntityCount, "NumEntities");
         DECLARE_PERFORMANCE_STAT(MultiplayerGroup_Networking, MultiplayerStat_FrameTimeUs, "FrameTimeUs");
         DECLARE_PERFORMANCE_STAT(MultiplayerGroup_Networking, MultiplayerStat_ClientConnectionCount, "ClientConnections");
-<<<<<<< HEAD
-        DECLARE_PERFORMANCE_STAT(MultiplayerGroup_Networking, MultiplayerStat_ApplicationFrameTimeUs, "Application FrameTimeUs");
+        DECLARE_PERFORMANCE_STAT(MultiplayerGroup_Networking, MultiplayerStat_ApplicationFrameTimeUs, "AppFrameTimeUs");
         DECLARE_PERFORMANCE_STAT(MultiplayerGroup_Networking, MultiplayerStat_CorrectionCounter, "Corrections");
-=======
-        DECLARE_PERFORMANCE_STAT(MultiplayerGroup_Networking, MultiplayerStat_ApplicationFrameTimeUs, "AppFrameTimeUs");
->>>>>>> 38ec4aaa
 
         AzFramework::RootSpawnableNotificationBus::Handler::BusConnect();
         AZ::TickBus::Handler::BusConnect();
