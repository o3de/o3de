--- conflicted
+++ resolved
@@ -861,20 +861,12 @@
     {
         m_tickFactor += deltaTime / serverRateSeconds;
         // Linear close to the origin, but asymptote at y = 1
-<<<<<<< HEAD
-        const float renderBlendFactor = AZStd::clamp(1.0f - (std::pow(cl_renderTickBlendBase, m_tickFactor)), 0.0f, 1.0f);
-=======
         m_renderBlendFactor = AZStd::clamp(1.0f - (std::pow(cl_renderTickBlendBase, m_tickFactor)), 0.0f, m_tickFactor);
->>>>>>> 976654e8
         AZLOG
         (
             NET_Blending,
             "Computed blend factor of %0.3f using a tick factor of %0.3f, a frametime of %0.3f and a serverTickRate of %0.3f",
-<<<<<<< HEAD
-            renderBlendFactor,
-=======
             m_renderBlendFactor,
->>>>>>> 976654e8
             m_tickFactor,
             deltaTime,
             serverRateSeconds
@@ -921,7 +913,7 @@
 
             for (NetBindComponent* netBindComponent : gatheredEntities)
             {
-                netBindComponent->NotifyPreRender(deltaTime, renderBlendFactor);
+                netBindComponent->NotifyPreRender(deltaTime, m_renderBlendFactor);
             }
         }
         else
@@ -933,7 +925,7 @@
                 NetBindComponent* netBindComponent = entity->FindComponent<NetBindComponent>();
                 if (netBindComponent != nullptr)
                 {
-                    netBindComponent->NotifyPreRender(deltaTime, renderBlendFactor);
+                    netBindComponent->NotifyPreRender(deltaTime, m_renderBlendFactor);
                 }
             }
         }
