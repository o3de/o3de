--- conflicted
+++ resolved
@@ -744,29 +744,7 @@
         if (GetAgentType() == MultiplayerAgentType::ClientServer
          || GetAgentType() == MultiplayerAgentType::DedicatedServer)
         {
-<<<<<<< HEAD
-            INetworkEntityManager::EntityList entityList = SpawnDefaultPlayerPrefab();
-            for (auto& netEntity : entityList)
-            {
-                if (netEntity.Exists())
-                {
-                    netEntity.GetNetBindComponent()->SetOwningConnectionId(connection->GetConnectionId());
-                }
-                netEntity.Activate();
-            }
-
-            NetworkEntityHandle controlledEntity;
-            if (entityList.size() > 0)
-            {
-                controlledEntity = entityList[0];
-            }
-            
-            connection->SetUserData(new ServerToClientConnectionData(connection, *this, controlledEntity));
-            AZStd::unique_ptr<IReplicationWindow> window = AZStd::make_unique<ServerToClientReplicationWindow>(controlledEntity, connection);
-            reinterpret_cast<ServerToClientConnectionData*>(connection->GetUserData())->GetReplicationManager().SetReplicationWindow(AZStd::move(window));
-=======
             connection->SetUserData(new ServerToClientConnectionData(connection, *this));
->>>>>>> a5448005
         }
         else
         {
@@ -872,21 +850,8 @@
         // Spawn the default player for this host since the host is also a player (not a dedicated server)
         if (m_agentType == MultiplayerAgentType::ClientServer)
         {
-<<<<<<< HEAD
-            INetworkEntityManager::EntityList entityList = SpawnDefaultPlayerPrefab();
-
-            for (NetworkEntityHandle controlledEntity : entityList)
-            {
-                if (NetBindComponent* controlledEntityNetBindComponent = controlledEntity.GetNetBindComponent())
-                {
-                    controlledEntityNetBindComponent->SetAllowAutonomy(true);
-                }
-                controlledEntity.Activate();
-            }
-=======
             NetworkEntityHandle controlledEntity = SpawnDefaultPlayerPrefab(0);
             EnableAutonomousControl(controlledEntity, AzNetworking::InvalidConnectionId);
->>>>>>> a5448005
         }
         
         AZLOG_INFO("Multiplayer operating in %s mode", GetEnumString(m_agentType));
@@ -1157,11 +1122,7 @@
         }
     }
 
-<<<<<<< HEAD
-    INetworkEntityManager::EntityList MultiplayerSystemComponent::SpawnDefaultPlayerPrefab()
-=======
     NetworkEntityHandle MultiplayerSystemComponent::SpawnDefaultPlayerPrefab(uint64_t temporaryUserIdentifier)
->>>>>>> a5448005
     {
         const auto node = m_playerRejoinData.find(temporaryUserIdentifier);
         if (node != m_playerRejoinData.end())
@@ -1172,9 +1133,6 @@
         PrefabEntityId playerPrefabEntityId(AZ::Name(static_cast<AZ::CVarFixedString>(sv_defaultPlayerSpawnAsset).c_str()));
         INetworkEntityManager::EntityList entityList = m_networkEntityManager.CreateEntitiesImmediate(playerPrefabEntityId, NetEntityRole::Authority, AZ::Transform::CreateIdentity(), Multiplayer::AutoActivate::DoNotActivate);
 
-<<<<<<< HEAD
-        return entityList;
-=======
         for (NetworkEntityHandle subEntity : entityList)
         {
             subEntity.Activate();
@@ -1186,7 +1144,6 @@
             controlledEntity = entityList[0];
         }
         return controlledEntity;
->>>>>>> a5448005
     }
 
     void MultiplayerSystemComponent::EnableAutonomousControl(NetworkEntityHandle entityHandle, AzNetworking::ConnectionId connectionId)
