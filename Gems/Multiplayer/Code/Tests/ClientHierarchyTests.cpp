/*
 * Copyright (c) Contributors to the Open 3D Engine Project. For complete copyright and license terms please see the LICENSE at the root of this distribution.
 *
 * SPDX-License-Identifier: Apache-2.0 OR MIT
 *
 */

#include <CommonHierarchySetup.h>
#include <MockInterfaces.h>
#include <AzCore/Component/Entity.h>
#include <AzCore/Console/Console.h>
#include <AzCore/Name/Name.h>
#include <AzCore/UnitTest/TestTypes.h>
#include <AzCore/UnitTest/UnitTest.h>
#include <AzTest/AzTest.h>
#include <Multiplayer/Components/NetBindComponent.h>
#include <Multiplayer/Components/NetworkHierarchyChildComponent.h>
#include <Multiplayer/NetworkEntity/EntityReplication/EntityReplicator.h>
<<<<<<< HEAD
#include <Source/NetworkInput/NetworkInputArray.h>
=======
#include <Multiplayer/NetworkInput/NetworkInputArray.h>
>>>>>>> 363a778c
#include <Source/NetworkEntity/NetworkEntityManager.h>

namespace Multiplayer
{
    using namespace testing;
    using namespace ::UnitTest;

    /*
     * Test NetBindComponent activation. This must work before more complicated tests.
     */
    TEST_F(HierarchyTests, On_Client_NetBindComponent_Activate)
    {
        AZStd::unique_ptr<AZ::Entity> entity = AZStd::make_unique<AZ::Entity>();
        entity->CreateComponent<NetBindComponent>();
        SetupEntity(entity, NetEntityId{ 1 }, NetEntityRole::Client);
        entity->Activate();

        StopEntity(entity);

        entity->Deactivate();
    }

    /*
     * Hierarchy test - a child entity on a client delaying activation until its hierarchical parent has been activated
     */
    TEST_F(HierarchyTests, On_Client_EntityReplicator_DontActivate_BeforeParent)
    {
        // Create a child entity that will be tested for activation inside a hierarchy
        AZStd::unique_ptr<AZ::Entity> childEntity = AZStd::make_unique<AZ::Entity>();
        CreateEntityWithChildHierarchy(childEntity);
        SetupEntity(childEntity, NetEntityId{ 2 }, NetEntityRole::Client);
        // child entity is not activated on purpose here, we are about to test conditional activation check

        // we need a parent-id value to be present in NetworkTransformComponent (which is in client mode and doesn't have a controller)
        SetParentIdOnNetworkTransform(childEntity, NetEntityId{ 1 });
        SetHierarchyRootFieldOnNetworkHierarchyChild<NetworkHierarchyChildComponent>(childEntity, NetEntityId{ 1 });

        // Create an entity replicator for the child entity
        const NetworkEntityHandle childHandle(childEntity.get(), m_networkEntityTracker.get());
        EntityReplicator entityReplicator(*m_entityReplicationManager, m_mockConnection.get(), NetEntityRole::Authority, childHandle);
        entityReplicator.Initialize(childHandle);

        // Entity replicator should not be ready to activate the entity because its parent does not exist
        EXPECT_EQ(entityReplicator.IsReadyToActivate(), false);
    }

    TEST_F(HierarchyTests, On_Client_EntityReplicator_DontActivate_Inner_Root_Before_Top_Root)
    {
        // Create a child entity that will be tested for activation inside a hierarchy
        AZStd::unique_ptr<AZ::Entity> innerRootEntity = AZStd::make_unique<AZ::Entity>();
        CreateEntityWithRootHierarchy(innerRootEntity);
        SetupEntity(innerRootEntity, NetEntityId{ 2 }, NetEntityRole::Client);
        // child entity is not activated on purpose here, we are about to test conditional activation check

        // we need a parent-id value to be present in NetworkTransformComponent (which is in client mode and doesn't have a controller)
        SetParentIdOnNetworkTransform(innerRootEntity, NetEntityId{ 1 });
        SetHierarchyRootFieldOnNetworkHierarchyChild<NetworkHierarchyRootComponent>(innerRootEntity, NetEntityId{ 1 });

        // Create an entity replicator for the child entity
        const NetworkEntityHandle innerRootHandle(innerRootEntity.get(), m_networkEntityTracker.get());
        EntityReplicator entityReplicator(*m_entityReplicationManager, m_mockConnection.get(), NetEntityRole::Authority, innerRootHandle);
        entityReplicator.Initialize(innerRootHandle);

        // Entity replicator should not be ready to activate the entity because its parent does not exist
        EXPECT_EQ(entityReplicator.IsReadyToActivate(), false);
    }

    TEST_F(HierarchyTests, On_Client_Not_In_Hierarchy_EntityReplicator_Ignores_Parent)
    {
        // Create a child entity that will be tested for activation inside a hierarchy
        AZStd::unique_ptr<AZ::Entity> childEntity = AZStd::make_unique<AZ::Entity>();
        CreateEntityWithChildHierarchy(childEntity);
        SetupEntity(childEntity, NetEntityId{ 2 }, NetEntityRole::Client);
        // child entity is not activated on purpose here, we are about to test conditional activation check

        // we need a parent-id value to be present in NetworkTransformComponent (which is in client mode and doesn't have a controller)
        SetParentIdOnNetworkTransform(childEntity, NetEntityId{ 1 });
        SetHierarchyRootFieldOnNetworkHierarchyChild<NetworkHierarchyChildComponent>(childEntity, InvalidNetEntityId);

        // Create an entity replicator for the child entity
        const NetworkEntityHandle childHandle(childEntity.get(), m_networkEntityTracker.get());
        EntityReplicator entityReplicator(*m_entityReplicationManager, m_mockConnection.get(), NetEntityRole::Authority, childHandle);
        entityReplicator.Initialize(childHandle);

        // Entity replicator should not be ready to activate the entity because its parent does not exist
        EXPECT_EQ(entityReplicator.IsReadyToActivate(), true);
    }

    /*
     * Hierarchy test - a child entity on a client allowing activation when its hierarchical parent is active
     */
    TEST_F(HierarchyTests, On_Client_EntityReplicator_Activates_AfterParent)
    {
        AZStd::unique_ptr<AZ::Entity> childEntity = AZStd::make_unique<AZ::Entity>();
        CreateEntityWithChildHierarchy(childEntity);
        SetupEntity(childEntity, NetEntityId{ 2 }, NetEntityRole::Client);

        // we need a parent-id value to be present in NetworkTransformComponent (which is in client mode and doesn't have a controller)
        SetParentIdOnNetworkTransform(childEntity, NetEntityId{ 1 });
        SetHierarchyRootFieldOnNetworkHierarchyChild<NetworkHierarchyChildComponent>(childEntity, NetEntityId{ 1 });

        // Create an entity replicator for the child entity
        const NetworkEntityHandle childHandle(childEntity.get(), m_networkEntityTracker.get());
        EntityReplicator childEntityReplicator(*m_entityReplicationManager, m_mockConnection.get(), NetEntityRole::Authority, childHandle);
        childEntityReplicator.Initialize(childHandle);

        // Now let's create a parent entity and activate it
        AZStd::unique_ptr<AZ::Entity> parentEntity = AZStd::make_unique<AZ::Entity>();
        CreateEntityWithRootHierarchy(parentEntity);
        SetupEntity(parentEntity, NetEntityId{ 1 }, NetEntityRole::Client);

        // Create an entity replicator for the parent entity
        const NetworkEntityHandle parentHandle(parentEntity.get(), m_networkEntityTracker.get());
        ON_CALL(*m_mockNetworkEntityManager, GetEntity(_)).WillByDefault(Return(parentHandle));
        EntityReplicator parentEntityReplicator(*m_entityReplicationManager, m_mockConnection.get(), NetEntityRole::Authority, parentHandle);
        parentEntityReplicator.Initialize(parentHandle);

        parentEntity->Activate();

        // The child should be ready to be activated
        EXPECT_EQ(childEntityReplicator.IsReadyToActivate(), true);

        StopEntity(parentEntity);

        parentEntity->Deactivate();
    }

    /*
     * Parent -> Child
     */
    class ClientSimpleHierarchyTests : public HierarchyTests
    {
    public:
        const NetEntityId RootNetEntityId = NetEntityId{ 1 };
        const NetEntityId ChildNetEntityId = NetEntityId{ 2 };

        void SetUp() override
        {
            HierarchyTests::SetUp();

            m_root = AZStd::make_unique<EntityInfo>(1, "root", RootNetEntityId, EntityInfo::Role::Root);
            m_child = AZStd::make_unique<EntityInfo>(2, "child", ChildNetEntityId, EntityInfo::Role::Child);

            CreateSimpleHierarchy(*m_root, *m_child);

            m_child->m_entity->FindComponent<AzFramework::TransformComponent>()->SetParent(m_root->m_entity->GetId());
            // now the two entities are under one hierarchy
        }

        void TearDown() override
        {
            m_child.reset();
            m_root.reset();

            HierarchyTests::TearDown();
        }

        void CreateSimpleHierarchy(EntityInfo& root, EntityInfo& child)
        {
            PopulateHierarchicalEntity(root);
            SetupEntity(root.m_entity, root.m_netId, NetEntityRole::Autonomous);

            PopulateHierarchicalEntity(child);
            SetupEntity(child.m_entity, child.m_netId, NetEntityRole::Autonomous);

            // we need a parent-id value to be present in NetworkTransformComponent (which is in client mode and doesn't have a controller)
            SetParentIdOnNetworkTransform(child.m_entity, root.m_netId);
            SetHierarchyRootFieldOnNetworkHierarchyChild<NetworkHierarchyChildComponent>(child.m_entity, root.m_netId);

            // Create an entity replicator for the child entity
            const NetworkEntityHandle childHandle(child.m_entity.get(), m_networkEntityTracker.get());
            child.m_replicator = AZStd::make_unique<EntityReplicator>(*m_entityReplicationManager, m_mockConnection.get(), NetEntityRole::Authority, childHandle);
            child.m_replicator->Initialize(childHandle);

            // Create an entity replicator for the root entity
            const NetworkEntityHandle rootHandle(root.m_entity.get(), m_networkEntityTracker.get());
            root.m_replicator = AZStd::make_unique<EntityReplicator>(*m_entityReplicationManager, m_mockConnection.get(), NetEntityRole::Authority, rootHandle);
            root.m_replicator->Initialize(rootHandle);

            root.m_entity->Activate();
            child.m_entity->Activate();
        }

        void SetHierarchyRootFieldOnNetworkHierarchyChildOnClient(const AZStd::unique_ptr<AZ::Entity>& entity, NetEntityId value)
        {
            /* Derived from NetworkHierarchyChildComponent.AutoComponent.xml */
            constexpr int totalBits = 1 /*NetworkHierarchyChildComponentInternal::AuthorityToClientDirtyEnum::Count*/;
            constexpr int inHierarchyBit = 0 /*NetworkHierarchyChildComponentInternal::AuthorityToClientDirtyEnum::hierarchyRoot_DirtyFlag*/;

            ReplicationRecord currentRecord(NetEntityRole::Client);
            currentRecord.m_authorityToClient.AddBits(totalBits);
            currentRecord.m_authorityToClient.SetBit(inHierarchyBit, true);

            constexpr uint32_t bufferSize = 100;
            AZStd::array<uint8_t, bufferSize> buffer = {};
            NetworkInputSerializer inSerializer(buffer.begin(), bufferSize);
            ISerializer& serializer = inSerializer;
            serializer.Serialize(value, "hierarchyRoot"); // Derived from NetworkHierarchyChildComponent.AutoComponent.xml

            NetworkOutputSerializer outSerializer(buffer.begin(), bufferSize);

            ReplicationRecord notifyRecord = currentRecord;

            entity->FindComponent<NetworkHierarchyChildComponent>()->SerializeStateDeltaMessage(currentRecord, outSerializer);
            entity->FindComponent<NetworkHierarchyChildComponent>()->NotifyStateDeltaChanges(notifyRecord);
        }

        AZStd::unique_ptr<EntityInfo> m_root;
        AZStd::unique_ptr<EntityInfo> m_child;
    };

    TEST_F(ClientSimpleHierarchyTests, Client_Activates_Hierarchy_From_Network_Fields)
    {
        EXPECT_EQ(
            m_root->m_entity->FindComponent<NetworkHierarchyRootComponent>()->GetHierarchyRoot(),
            InvalidNetEntityId
        );

        EXPECT_EQ(
            m_child->m_entity->FindComponent<NetworkHierarchyChildComponent>()->GetHierarchyRoot(),
            RootNetEntityId
        );

        EXPECT_EQ(
            m_child->m_entity->FindComponent<NetworkHierarchyChildComponent>()->GetHierarchicalRoot(),
            m_root->m_entity.get()
        );

        EXPECT_EQ(
            m_root->m_entity->FindComponent<NetworkHierarchyRootComponent>()->GetHierarchicalEntities().size(),
            2
        );
        if (m_root->m_entity->FindComponent<NetworkHierarchyRootComponent>()->GetHierarchicalEntities().size() == 2)
        {
            EXPECT_EQ(
                m_root->m_entity->FindComponent<NetworkHierarchyRootComponent>()->GetHierarchicalEntities()[0],
                m_root->m_entity.get()
            );
            EXPECT_EQ(
                m_root->m_entity->FindComponent<NetworkHierarchyRootComponent>()->GetHierarchicalEntities()[1],
                m_child->m_entity.get()
            );
        }
    }

    TEST_F(ClientSimpleHierarchyTests, Client_Detaches_Child_When_Server_Detaches)
    {
        // simulate server detaching child entity
        SetParentIdOnNetworkTransform(m_child->m_entity, InvalidNetEntityId);
        SetHierarchyRootFieldOnNetworkHierarchyChildOnClient(m_child->m_entity, InvalidNetEntityId);

        EXPECT_EQ(
            m_child->m_entity->FindComponent<NetworkHierarchyChildComponent>()->GetHierarchyRoot(),
            InvalidNetEntityId
        );
        EXPECT_EQ(
            m_child->m_entity->FindComponent<NetworkHierarchyChildComponent>()->GetHierarchicalRoot(),
            nullptr
        );
    }

    TEST_F(ClientSimpleHierarchyTests, Client_Sends_NetworkHierarchy_Updated_Event_On_Child_Detached_On_Server)
    {
        MockNetworkHierarchyCallbackHandler mock;
        EXPECT_CALL(mock, OnNetworkHierarchyUpdated(m_root->m_entity->GetId()));

        m_root->m_entity->FindComponent<NetworkHierarchyRootComponent>()->BindNetworkHierarchyChangedEventHandler(mock.m_changedHandler);

        // simulate server detaching a child entity
        SetParentIdOnNetworkTransform(m_child->m_entity, InvalidNetEntityId);
        SetHierarchyRootFieldOnNetworkHierarchyChildOnClient(m_child->m_entity, InvalidNetEntityId);
    }

    TEST_F(ClientSimpleHierarchyTests, Client_Sends_NetworkHierarchy_Leave_Event_On_Child_Detached_On_Server)
    {
        MockNetworkHierarchyCallbackHandler mock;
        EXPECT_CALL(mock, OnNetworkHierarchyLeave);

        m_child->m_entity->FindComponent<NetworkHierarchyChildComponent>()->BindNetworkHierarchyLeaveEventHandler(mock.m_leaveHandler);

        // simulate server detaching a child entity
        SetParentIdOnNetworkTransform(m_child->m_entity, InvalidNetEntityId);
        SetHierarchyRootFieldOnNetworkHierarchyChildOnClient(m_child->m_entity, InvalidNetEntityId);
    }

    TEST_F(ClientSimpleHierarchyTests, ChildHasOwningConnectionIdOfParent)
    {
        // disconnect and assign new connection ids
        SetParentIdOnNetworkTransform(m_child->m_entity, InvalidNetEntityId);
        SetHierarchyRootFieldOnNetworkHierarchyChildOnClient(m_child->m_entity, InvalidNetEntityId);

        m_root->m_entity->FindComponent<NetBindComponent>()->SetOwningConnectionId(ConnectionId{ 1 });
        m_child->m_entity->FindComponent<NetBindComponent>()->SetOwningConnectionId(ConnectionId{ 2 });

        const ConnectionId previousConnectionId = m_child->m_entity->FindComponent<NetBindComponent>()->GetOwningConnectionId();

        // re-attach, child's owning connection id should then be root's connection id
        SetParentIdOnNetworkTransform(m_child->m_entity, RootNetEntityId);
        SetHierarchyRootFieldOnNetworkHierarchyChildOnClient(m_child->m_entity, RootNetEntityId);

        EXPECT_EQ(
            m_child->m_entity->FindComponent<NetBindComponent>()->GetOwningConnectionId(),
            m_root->m_entity->FindComponent<NetBindComponent>()->GetOwningConnectionId()
        );

        // detach, the child should roll back to his previous owning connection id
        SetParentIdOnNetworkTransform(m_child->m_entity, InvalidNetEntityId);
        SetHierarchyRootFieldOnNetworkHierarchyChildOnClient(m_child->m_entity, InvalidNetEntityId);

        EXPECT_EQ(
            m_child->m_entity->FindComponent<NetBindComponent>()->GetOwningConnectionId(),
            previousConnectionId
        );
    }

    /*
     * Parent -> Child -> ChildOfChild
     */
    class ClientDeepHierarchyTests : public ClientSimpleHierarchyTests
    {
    public:
        const NetEntityId ChildOfChildNetEntityId = NetEntityId{ 3 };

        void SetUp() override
        {
            ClientSimpleHierarchyTests::SetUp();

            m_childOfChild = AZStd::make_unique<EntityInfo>((3), "child of child", ChildOfChildNetEntityId, EntityInfo::Role::Child);

            CreateDeepHierarchyOnClient(*m_childOfChild);

            m_childOfChild->m_entity->FindComponent<AzFramework::TransformComponent>()->SetParent(m_child->m_entity->GetId());
        }

        void TearDown() override
        {
            m_childOfChild.reset();

            ClientSimpleHierarchyTests::TearDown();
        }

        void CreateDeepHierarchyOnClient(EntityInfo& childOfChild)
        {
            PopulateHierarchicalEntity(childOfChild);
            SetupEntity(childOfChild.m_entity, childOfChild.m_netId, NetEntityRole::Autonomous);

            // we need a parent-id value to be present in NetworkTransformComponent (which is in client mode and doesn't have a controller)
            SetParentIdOnNetworkTransform(childOfChild.m_entity, m_childOfChild->m_netId);
            SetHierarchyRootFieldOnNetworkHierarchyChild<NetworkHierarchyChildComponent>(childOfChild.m_entity, m_root->m_netId);

            // Create an entity replicator for the child entity
            const NetworkEntityHandle childOfChildHandle(childOfChild.m_entity.get(), m_networkEntityTracker.get());
            childOfChild.m_replicator = AZStd::make_unique<EntityReplicator>(*m_entityReplicationManager, m_mockConnection.get(), NetEntityRole::Authority, childOfChildHandle);
            childOfChild.m_replicator->Initialize(childOfChildHandle);

            childOfChild.m_entity->Activate();
        }

        AZStd::unique_ptr<EntityInfo> m_childOfChild;
    };

    TEST_F(ClientDeepHierarchyTests, Client_Activates_Hierarchy_From_Network_Fields)
    {
        EXPECT_EQ(
            m_root->m_entity->FindComponent<NetworkHierarchyRootComponent>()->GetHierarchyRoot(),
            InvalidNetEntityId
        );
        EXPECT_EQ(
            m_child->m_entity->FindComponent<NetworkHierarchyChildComponent>()->GetHierarchyRoot(),
            RootNetEntityId
        );
        EXPECT_EQ(
            m_childOfChild->m_entity->FindComponent<NetworkHierarchyChildComponent>()->GetHierarchyRoot(),
            RootNetEntityId
        );

        EXPECT_EQ(
            m_child->m_entity->FindComponent<NetworkHierarchyChildComponent>()->GetHierarchicalRoot(),
            m_root->m_entity.get()
        );

        EXPECT_EQ(
            m_root->m_entity->FindComponent<NetworkHierarchyRootComponent>()->GetHierarchicalEntities().size(),
            3
        );
        if (m_root->m_entity->FindComponent<NetworkHierarchyRootComponent>()->GetHierarchicalEntities().size() == 3)
        {
            EXPECT_EQ(
                m_root->m_entity->FindComponent<NetworkHierarchyRootComponent>()->GetHierarchicalEntities()[0],
                m_root->m_entity.get()
            );
            EXPECT_EQ(
                m_root->m_entity->FindComponent<NetworkHierarchyRootComponent>()->GetHierarchicalEntities()[1],
                m_child->m_entity.get()
            );
            EXPECT_EQ(
                m_root->m_entity->FindComponent<NetworkHierarchyRootComponent>()->GetHierarchicalEntities()[2],
                m_childOfChild->m_entity.get()
            );
        }
    }

    TEST_F(ClientDeepHierarchyTests, CreateProcessInputTest)
    {
        using MultiplayerTest::TestMultiplayerComponent;
        using MultiplayerTest::TestMultiplayerComponentController;
        using MultiplayerTest::TestMultiplayerComponentNetworkInput;

        auto* rootNetBind = m_root->m_entity->FindComponent<NetBindComponent>();
<<<<<<< HEAD
        
=======

>>>>>>> 363a778c
        NetworkInputArray inputArray(rootNetBind->GetEntityHandle());
        NetworkInput& input = inputArray[0];

        const float deltaTime = 0.16f;
        rootNetBind->CreateInput(input, deltaTime);

        auto ValidateCreatedInput = [](const NetworkInput& input, const HierarchyTests::EntityInfo& entityInfo)
        {
            // Validate test input for the root entity's TestMultiplayerComponent
            auto* testInput = input.FindComponentInput<TestMultiplayerComponentNetworkInput>();
            EXPECT_NE(testInput, nullptr);

            auto* testMultiplayerComponent = entityInfo.m_entity->FindComponent<TestMultiplayerComponent>();
            EXPECT_NE(testMultiplayerComponent, nullptr);

            EXPECT_EQ(testInput->m_ownerId, testMultiplayerComponent->GetId());
        };

        // Validate root input
        ValidateCreatedInput(input, *m_root);

        // Validate children input
        {
            NetworkHierarchyRootComponentNetworkInput* rootHierarchyInput = input.FindComponentInput<NetworkHierarchyRootComponentNetworkInput>();
            const AZStd::vector<NetworkInputChild>& childInputs = rootHierarchyInput->m_childInputs;
            EXPECT_EQ(childInputs.size(), 2);
            ValidateCreatedInput(childInputs[0].GetNetworkInput(), *m_child);
            ValidateCreatedInput(childInputs[1].GetNetworkInput(), *m_childOfChild);
        }

        // Test ProcessInput
        {
            AZStd::unordered_set<NetEntityId> inputProcessedEntities;
            size_t processInputCallCounter = 0;
            auto processInputCallback = [&inputProcessedEntities, &processInputCallCounter](NetEntityId netEntityId)
            {
                inputProcessedEntities.insert(netEntityId);
                processInputCallCounter++;
            };

            // Set the callbacks for processing input. This allows us to inspect how many times the input was processed
            // and which entity's controller was invoked.
            m_root->m_entity->FindComponent<TestMultiplayerComponent>()->m_processInputCallback = processInputCallback;
            m_child->m_entity->FindComponent<TestMultiplayerComponent>()->m_processInputCallback = processInputCallback;
            m_childOfChild->m_entity->FindComponent<TestMultiplayerComponent>()->m_processInputCallback = processInputCallback;

            rootNetBind->ProcessInput(input, deltaTime);

            EXPECT_EQ(processInputCallCounter, 3);
            EXPECT_EQ(inputProcessedEntities,
                AZStd::unordered_set<NetEntityId>({ m_root->m_netId, m_child->m_netId, m_childOfChild->m_netId }));
        }
    }
}<|MERGE_RESOLUTION|>--- conflicted
+++ resolved
@@ -16,11 +16,7 @@
 #include <Multiplayer/Components/NetBindComponent.h>
 #include <Multiplayer/Components/NetworkHierarchyChildComponent.h>
 #include <Multiplayer/NetworkEntity/EntityReplication/EntityReplicator.h>
-<<<<<<< HEAD
-#include <Source/NetworkInput/NetworkInputArray.h>
-=======
 #include <Multiplayer/NetworkInput/NetworkInputArray.h>
->>>>>>> 363a778c
 #include <Source/NetworkEntity/NetworkEntityManager.h>
 
 namespace Multiplayer
@@ -430,11 +426,7 @@
         using MultiplayerTest::TestMultiplayerComponentNetworkInput;
 
         auto* rootNetBind = m_root->m_entity->FindComponent<NetBindComponent>();
-<<<<<<< HEAD
-        
-=======
-
->>>>>>> 363a778c
+
         NetworkInputArray inputArray(rootNetBind->GetEntityHandle());
         NetworkInput& input = inputArray[0];
 
