/*
 * Copyright (c) Contributors to the Open 3D Engine Project. For complete copyright and license terms please see the LICENSE at the root of this distribution.
 *
 * SPDX-License-Identifier: Apache-2.0 OR MIT
 *
 */

#include <CommonHierarchySetup.h>
#include <MockInterfaces.h>
#include <AzCore/Component/Entity.h>
#include <AzCore/Console/Console.h>
#include <AzCore/Name/Name.h>
#include <AzCore/Serialization/SerializeContext.h>
#include <AzCore/UnitTest/TestTypes.h>
#include <AzCore/UnitTest/UnitTest.h>
#include <AzFramework/Components/TransformComponent.h>
#include <AzTest/AzTest.h>
#include <Multiplayer/Components/NetBindComponent.h>
#include <Multiplayer/Components/NetworkHierarchyChildComponent.h>
#include <Multiplayer/Components/NetworkHierarchyRootComponent.h>
#include <Multiplayer/NetworkEntity/EntityReplication/EntityReplicator.h>

namespace Multiplayer
{
    using namespace testing;
    using namespace ::UnitTest;

    /*
     * Parent -> Child
     */
    class ServerSimpleHierarchyTests : public HierarchyTests
    {
    public:
        void SetUp() override
        {
            HierarchyTests::SetUp();

            m_root = AZStd::make_unique<EntityInfo>(1, "root", NetEntityId{ 1 }, EntityInfo::Role::Root);
            m_child = AZStd::make_unique<EntityInfo>(2, "child", NetEntityId{ 2 }, EntityInfo::Role::Child);

            CreateSimpleHierarchy(*m_root, *m_child);

            m_child->m_entity->FindComponent<AzFramework::TransformComponent>()->SetParent(m_root->m_entity->GetId());
            // now the two entities are under one hierarchy
        }

        void TearDown() override
        {
            m_child.reset();
            m_root.reset();

            HierarchyTests::TearDown();
        }

        void CreateSimpleHierarchy(EntityInfo& root, EntityInfo& child)
        {
            PopulateHierarchicalEntity(root);
            SetupEntity(root.m_entity, root.m_netId, NetEntityRole::Authority);

            PopulateHierarchicalEntity(child);
            SetupEntity(child.m_entity, child.m_netId, NetEntityRole::Authority);

            // Create an entity replicator for the child entity
            const NetworkEntityHandle childHandle(child.m_entity.get(), m_networkEntityTracker.get());
            child.m_replicator = AZStd::make_unique<EntityReplicator>(*m_entityReplicationManager, m_mockConnection.get(), NetEntityRole::Client, childHandle);
            child.m_replicator->Initialize(childHandle);

            // Create an entity replicator for the root entity
            const NetworkEntityHandle rootHandle(root.m_entity.get(), m_networkEntityTracker.get());
            root.m_replicator = AZStd::make_unique<EntityReplicator>(*m_entityReplicationManager, m_mockConnection.get(), NetEntityRole::Client, rootHandle);
            root.m_replicator->Initialize(rootHandle);

            root.m_entity->Activate();
            child.m_entity->Activate();
        }

        AZStd::unique_ptr<EntityInfo> m_root;
        AZStd::unique_ptr<EntityInfo> m_child;
    };

    TEST_F(ServerSimpleHierarchyTests, Server_Sets_Appropriate_Network_Fields_For_Clients)
    {
        EXPECT_EQ(
            m_root->m_entity->FindComponent<NetworkHierarchyRootComponent>()->GetHierarchyRoot(),
            InvalidNetEntityId
        );

        EXPECT_EQ(
            m_child->m_entity->FindComponent<NetworkHierarchyChildComponent>()->GetHierarchyRoot(),
            NetEntityId{ 1 }
        );
    }

    TEST_F(ServerSimpleHierarchyTests, Root_Is_Top_Level_Root)
    {
        EXPECT_EQ(
            m_root->m_entity->FindComponent<NetworkHierarchyRootComponent>()->IsHierarchicalChild(),
            false
        );
    }

    TEST_F(ServerSimpleHierarchyTests, Child_Has_Root_Set)
    {
        EXPECT_EQ(
            m_child->m_entity->FindComponent<NetworkHierarchyChildComponent>()->GetHierarchyRoot(),
            NetEntityId{ 1 }
        );
    }

    TEST_F(ServerSimpleHierarchyTests, Child_Has_Root_Cleared_On_Detach)
    {
        // now detach the child
        m_child->m_entity->FindComponent<AzFramework::TransformComponent>()->SetParent(AZ::EntityId());

        EXPECT_EQ(
            m_child->m_entity->FindComponent<NetworkHierarchyChildComponent>()->GetHierarchyRoot(),
            InvalidNetEntityId
        );
    }

    TEST_F(ServerSimpleHierarchyTests, Root_Has_Child_Reference)
    {
        EXPECT_EQ(
            m_root->m_entity->FindComponent<NetworkHierarchyRootComponent>()->GetHierarchicalEntities().size(),
            2
        );
    }

    TEST_F(ServerSimpleHierarchyTests, Root_Has_Child_References_Removed_On_Detach)
    {
        // now detach the child
        m_child->m_entity->FindComponent<AzFramework::TransformComponent>()->SetParent(AZ::EntityId());

        EXPECT_EQ(
            m_root->m_entity->FindComponent<NetworkHierarchyRootComponent>()->GetHierarchicalEntities().size(),
            1
        );
    }

    TEST_F(ServerSimpleHierarchyTests, Root_Deactivates_Child_Has_No_References_To_Root)
    {
        StopEntity(m_root->m_entity);
        m_root->m_entity->Deactivate();
        m_root->m_entity.reset();

        EXPECT_EQ(
            m_child->m_entity->FindComponent<NetworkHierarchyChildComponent>()->GetHierarchyRoot(),
            InvalidNetEntityId
        );
    }

    TEST_F(ServerSimpleHierarchyTests, Child_Deactivates_Root_Has_No_References_To_Child)
    {
        m_child.reset();

        EXPECT_EQ(
            m_root->m_entity->FindComponent<NetworkHierarchyRootComponent>()->GetHierarchicalEntities().size(),
            1
        );
    }

    TEST_F(ServerSimpleHierarchyTests, Root_Deactivates_IsHierarchyEnabled_Is_False)
    {
        EXPECT_EQ(
            m_root->m_entity->FindComponent<NetworkHierarchyRootComponent>()->IsHierarchyEnabled(),
            true
        );

        StopEntity(m_root->m_entity);
        m_root->m_entity->Deactivate();

        EXPECT_EQ(
            m_root->m_entity->FindComponent<NetworkHierarchyRootComponent>()->IsHierarchyEnabled(),
            false
        );

        m_root->m_entity.reset();
    }

    TEST_F(ServerSimpleHierarchyTests, Child_Deactivates_IsHierarchyEnabled_Is_False)
    {
        EXPECT_EQ(
            m_child->m_entity->FindComponent<NetworkHierarchyChildComponent>()->IsHierarchyEnabled(),
            true
        );

        StopEntity(m_child->m_entity);
        m_child->m_entity->Deactivate();

        EXPECT_EQ(
            m_child->m_entity->FindComponent<NetworkHierarchyChildComponent>()->IsHierarchyEnabled(),
            false
        );

        m_child->m_entity.reset();
    }

    TEST_F(ServerSimpleHierarchyTests, ChildPointsToRootAfterReattachment)
    {
        m_child->m_entity->FindComponent<AzFramework::TransformComponent>()->SetParent(AZ::EntityId());

        EXPECT_EQ(
            m_child->m_entity->FindComponent<NetworkHierarchyChildComponent>()->GetHierarchyRoot(),
            InvalidNetEntityId
        );

        m_child->m_entity->FindComponent<AzFramework::TransformComponent>()->SetParent(m_root->m_entity->GetId());

        EXPECT_EQ(
            m_child->m_entity->FindComponent<NetworkHierarchyChildComponent>()->GetHierarchyRoot(),
            m_root->m_entity->FindComponent<NetBindComponent>()->GetNetEntityId()
        );
    }

    TEST_F(ServerSimpleHierarchyTests, ChildHasOwningConnectionIdOfParent)
    {
        // disconnect and assign new connection ids
        m_child->m_entity->FindComponent<AzFramework::TransformComponent>()->SetParent(AZ::EntityId());
        m_root->m_entity->FindComponent<NetBindComponent>()->SetOwningConnectionId(ConnectionId{ 1 });
        m_child->m_entity->FindComponent<NetBindComponent>()->SetOwningConnectionId(ConnectionId{ 2 });

        const ConnectionId previousConnectionId = m_child->m_entity->FindComponent<NetBindComponent>()->GetOwningConnectionId();

        // re-attach, child's owning connection id should then be root's connection id
        m_child->m_entity->FindComponent<AzFramework::TransformComponent>()->SetParent(m_root->m_entity->GetId());

        EXPECT_EQ(
            m_child->m_entity->FindComponent<NetBindComponent>()->GetOwningConnectionId(),
            m_root->m_entity->FindComponent<NetBindComponent>()->GetOwningConnectionId()
        );

        // detach, the child should roll back to his previous owning connection id
        m_child->m_entity->FindComponent<AzFramework::TransformComponent>()->SetParent(AZ::EntityId());

        EXPECT_EQ(
            m_child->m_entity->FindComponent<NetBindComponent>()->GetOwningConnectionId(),
            previousConnectionId
        );
    }

    /*
     * Parent -> Child -> ChildOfChild
     */
    class ServerDeepHierarchyTests : public HierarchyTests
    {
    public:
        const NetEntityId RootNetEntityId = NetEntityId{ 1 };
        const NetEntityId ChildNetEntityId = NetEntityId{ 2 };
        const NetEntityId ChildOfChildNetEntityId = NetEntityId{ 3 };

        void SetUp() override
        {
            HierarchyTests::SetUp();

            m_root = AZStd::make_unique<EntityInfo>((1), "root", RootNetEntityId, EntityInfo::Role::Root);
            m_child = AZStd::make_unique<EntityInfo>((2), "child", ChildNetEntityId, EntityInfo::Role::Child);
            m_childOfChild = AZStd::make_unique<EntityInfo>((3), "child of child", ChildOfChildNetEntityId, EntityInfo::Role::Child);

            CreateDeepHierarchy(*m_root, *m_child, *m_childOfChild);

            m_child->m_entity->FindComponent<AzFramework::TransformComponent>()->SetParent(m_root->m_entity->GetId());
            m_childOfChild->m_entity->FindComponent<AzFramework::TransformComponent>()->SetParent(m_child->m_entity->GetId());
            // now the entities are under one hierarchy
        }

        void TearDown() override
        {
            m_childOfChild.reset();
            m_child.reset();
            m_root.reset();

            HierarchyTests::TearDown();
        }

        AZStd::unique_ptr<EntityInfo> m_root;
        AZStd::unique_ptr<EntityInfo> m_child;
        AZStd::unique_ptr<EntityInfo> m_childOfChild;
    };

    TEST_F(ServerDeepHierarchyTests, Root_Is_Top_Level_Root)
    {
        EXPECT_EQ(
            m_root->m_entity->FindComponent<NetworkHierarchyRootComponent>()->IsHierarchicalChild(),
            false
        );
    }

    TEST_F(ServerDeepHierarchyTests, Root_Has_Child_References)
    {
        EXPECT_EQ(
            m_root->m_entity->FindComponent<NetworkHierarchyRootComponent>()->GetHierarchicalEntities().size(),
            3
        );

        if (m_root->m_entity->FindComponent<NetworkHierarchyRootComponent>()->GetHierarchicalEntities().size() == 3)
        {
            EXPECT_EQ(
                m_root->m_entity->FindComponent<NetworkHierarchyRootComponent>()->GetHierarchicalEntities()[0],
                m_root->m_entity.get()
            );
            EXPECT_EQ(
                m_root->m_entity->FindComponent<NetworkHierarchyRootComponent>()->GetHierarchicalEntities()[1],
                m_child->m_entity.get()
            );
            EXPECT_EQ(
                m_root->m_entity->FindComponent<NetworkHierarchyRootComponent>()->GetHierarchicalEntities()[2],
                m_childOfChild->m_entity.get()
            );
        }
    }

    TEST_F(ServerDeepHierarchyTests, Root_Has_Child_Of_Child_Reference_Removed_On_Detach)
    {
        m_childOfChild->m_entity->FindComponent<AzFramework::TransformComponent>()->SetParent(AZ::EntityId());

        EXPECT_EQ(
            m_root->m_entity->FindComponent<NetworkHierarchyRootComponent>()->GetHierarchicalEntities().size(),
            2
        );
    }

    TEST_F(ServerDeepHierarchyTests, Root_Has_All_References_Removed_On_Detach_Of_Mid_Child)
    {
        m_child->m_entity->FindComponent<AzFramework::TransformComponent>()->SetParent(AZ::EntityId());

        EXPECT_EQ(
            m_root->m_entity->FindComponent<NetworkHierarchyRootComponent>()->GetHierarchicalEntities().size(),
            1
        );
    }

    TEST_F(ServerDeepHierarchyTests, Root_Has_All_References_If_Mid_Child_Added_With_Child)
    {
        m_root->m_entity->FindComponent<AzFramework::TransformComponent>()->SetParent(AZ::EntityId());
        // reconnect
        m_root->m_entity->FindComponent<AzFramework::TransformComponent>()->SetParent(m_root->m_entity->GetId());

        EXPECT_EQ(
            m_root->m_entity->FindComponent<NetworkHierarchyRootComponent>()->GetHierarchicalEntities().size(),
            3
        );
    }

    TEST_F(ServerDeepHierarchyTests, Root_Has_All_References_If_Child_Of_Child_Added)
    {
        m_childOfChild->m_entity->FindComponent<AzFramework::TransformComponent>()->SetParent(AZ::EntityId());
        // reconnect
        m_childOfChild->m_entity->FindComponent<AzFramework::TransformComponent>()->SetParent(m_root->m_entity->GetId());

        EXPECT_EQ(
            m_root->m_entity->FindComponent<NetworkHierarchyRootComponent>()->GetHierarchicalEntities().size(),
            3
        );
    }

    TEST_F(ServerDeepHierarchyTests, Child_Of_Child_Points_To_Root_After_Attach)
    {
        m_childOfChild->m_entity->FindComponent<AzFramework::TransformComponent>()->SetParent(AZ::EntityId());
        // reconnect
        m_childOfChild->m_entity->FindComponent<AzFramework::TransformComponent>()->SetParent(m_root->m_entity->GetId());

        EXPECT_EQ(
            m_childOfChild->m_entity->FindComponent<NetworkHierarchyChildComponent>()->GetHierarchyRoot(),
            RootNetEntityId
        );
    }

    TEST_F(ServerDeepHierarchyTests, All_New_Children_Point_To_Root_If_Mid_Child_Added_With_Child)
    {
        m_root->m_entity->FindComponent<AzFramework::TransformComponent>()->SetParent(AZ::EntityId());
        // reconnect
        m_root->m_entity->FindComponent<AzFramework::TransformComponent>()->SetParent(m_root->m_entity->GetId());

        EXPECT_EQ(
            m_child->m_entity->FindComponent<NetworkHierarchyChildComponent>()->GetHierarchyRoot(),
            RootNetEntityId
        );
        EXPECT_EQ(
            m_childOfChild->m_entity->FindComponent<NetworkHierarchyChildComponent>()->GetHierarchyRoot(),
            RootNetEntityId
        );
    }

    TEST_F(ServerDeepHierarchyTests, Children_Clear_Reference_To_Root_After_Mid_Child_Detached)
    {
        m_child->m_entity->FindComponent<AzFramework::TransformComponent>()->SetParent(AZ::EntityId());

        EXPECT_EQ(
            m_child->m_entity->FindComponent<NetworkHierarchyChildComponent>()->GetHierarchyRoot(),
            InvalidNetEntityId
        );
        EXPECT_EQ(
            m_childOfChild->m_entity->FindComponent<NetworkHierarchyChildComponent>()->GetHierarchyRoot(),
            InvalidNetEntityId
        );
    }

    TEST_F(ServerDeepHierarchyTests, Child_Of_Child_Clears_Reference_To_Root_After_Detached)
    {
        m_childOfChild->m_entity->FindComponent<AzFramework::TransformComponent>()->SetParent(AZ::EntityId());

        EXPECT_EQ(
            m_childOfChild->m_entity->FindComponent<NetworkHierarchyChildComponent>()->GetHierarchyRoot(),
            InvalidNetEntityId
        );
    }

    TEST_F(ServerDeepHierarchyTests, Root_Deactivates_Children_Have_No_References_To_Root)
    {
        m_root.reset();

        EXPECT_EQ(
            m_child->m_entity->FindComponent<NetworkHierarchyChildComponent>()->GetHierarchyRoot(),
            InvalidNetEntityId
        );

        EXPECT_EQ(
            m_childOfChild->m_entity->FindComponent<NetworkHierarchyChildComponent>()->GetHierarchyRoot(),
            InvalidNetEntityId
        );
    }

    TEST_F(ServerDeepHierarchyTests, Child_Of_Child_Deactivates_Root_Removes_References_To_It)
    {
        m_childOfChild.reset();

        EXPECT_EQ(
            m_root->m_entity->FindComponent<NetworkHierarchyRootComponent>()->GetHierarchicalEntities().size(),
            2
        );
    }

    TEST_F(ServerDeepHierarchyTests, Testing_Limiting_Hierarchy_Maximum_Size)
    {
        uint32_t currentMaxLimit = 0;
        m_console->GetCvarValue<uint32_t>("bg_hierarchyEntityMaxLimit", currentMaxLimit);
        m_console->PerformCommand("bg_hierarchyEntityMaxLimit 2");

        // remake the hierarchy
        m_child->m_entity->FindComponent<AzFramework::TransformComponent>()->SetParent(AZ::EntityId());
        m_child->m_entity->FindComponent<AzFramework::TransformComponent>()->SetParent(m_root->m_entity->GetId());

        EXPECT_EQ(
            m_root->m_entity->FindComponent<NetworkHierarchyRootComponent>()->GetHierarchicalEntities().size(),
            2
        );

        m_console->PerformCommand((AZStd::string("bg_hierarchyEntityMaxLimit ") + AZStd::to_string(currentMaxLimit)).c_str());
        m_console->GetCvarValue<uint32_t>("bg_hierarchyEntityMaxLimit", currentMaxLimit);
    }

    TEST_F(ServerDeepHierarchyTests, ReattachMiddleChildRebuildInvokedTwice)
    {
        MockNetworkHierarchyCallbackHandler mock;
        EXPECT_CALL(mock, OnNetworkHierarchyUpdated(m_root->m_entity->GetId())).Times(2);
<<<<<<< HEAD
        
=======

>>>>>>> a5448005
        m_root->m_entity->FindComponent<NetworkHierarchyRootComponent>()->BindNetworkHierarchyChangedEventHandler(mock.m_changedHandler);

        m_child->m_entity->FindComponent<AzFramework::TransformComponent>()->SetParent(AZ::EntityId());
        m_child->m_entity->FindComponent<AzFramework::TransformComponent>()->SetParent(m_root->m_entity->GetId());
    }

    /*
     * Parent -> Child  -> Child Of Child
     *        -> Child2 -> Child Of Child2
     *                  -> Child2 Of Child2
     */
    class ServerBranchedHierarchyTests : public HierarchyTests
    {
    public:
        const NetEntityId RootNetEntityId = NetEntityId{ 1 };
        const NetEntityId ChildNetEntityId = NetEntityId{ 2 };
        const NetEntityId ChildOfChildNetEntityId = NetEntityId{ 3 };
        const NetEntityId Child2NetEntityId = NetEntityId{ 4 };
        const NetEntityId ChildOfChild2NetEntityId = NetEntityId{ 5 };
        const NetEntityId Child2OfChild2NetEntityId = NetEntityId{ 6 };

        void SetUp() override
        {
            HierarchyTests::SetUp();

            m_root = AZStd::make_unique<EntityInfo>((1), "root", RootNetEntityId, EntityInfo::Role::Root);
            m_child = AZStd::make_unique<EntityInfo>((2), "child", ChildNetEntityId, EntityInfo::Role::Child);
            m_childOfChild = AZStd::make_unique<EntityInfo>((3), "child of child", ChildOfChildNetEntityId, EntityInfo::Role::Child);
            m_child2 = AZStd::make_unique<EntityInfo>((4), "child2", Child2NetEntityId, EntityInfo::Role::Child);
            m_childOfChild2 = AZStd::make_unique<EntityInfo>((5), "child of child2", ChildOfChild2NetEntityId, EntityInfo::Role::Child);
            m_child2OfChild2 = AZStd::make_unique<EntityInfo>((6), "child2 of child2", Child2OfChild2NetEntityId, EntityInfo::Role::Child);

            CreateBranchedHierarchy(*m_root, *m_child, *m_childOfChild,
                *m_child2, *m_childOfChild2, *m_child2OfChild2);

            m_child2->m_entity->FindComponent<AzFramework::TransformComponent>()->SetParent(m_root->m_entity->GetId());
            m_childOfChild2->m_entity->FindComponent<AzFramework::TransformComponent>()->SetParent(m_child2->m_entity->GetId());
            m_child2OfChild2->m_entity->FindComponent<AzFramework::TransformComponent>()->SetParent(m_child2->m_entity->GetId());
            m_child->m_entity->FindComponent<AzFramework::TransformComponent>()->SetParent(m_root->m_entity->GetId());
            m_childOfChild->m_entity->FindComponent<AzFramework::TransformComponent>()->SetParent(m_child->m_entity->GetId());
            // now the entities are under one hierarchy
        }

        void TearDown() override
        {
            m_child2OfChild2.reset();
            m_childOfChild2.reset();
            m_child2.reset();
            m_childOfChild.reset();
            m_child.reset();
            m_root.reset();

            HierarchyTests::TearDown();
        }


        void CreateBranchedHierarchy(EntityInfo& root, EntityInfo& child, EntityInfo& childOfChild,
            EntityInfo& child2, EntityInfo& childOfChild2, EntityInfo& child2OfChild2)
        {
            PopulateHierarchicalEntity(root);
            PopulateHierarchicalEntity(child);
            PopulateHierarchicalEntity(childOfChild);
            PopulateHierarchicalEntity(child2);
            PopulateHierarchicalEntity(childOfChild2);
            PopulateHierarchicalEntity(child2OfChild2);

            SetupEntity(root.m_entity, root.m_netId, NetEntityRole::Authority);
            SetupEntity(child.m_entity, child.m_netId, NetEntityRole::Authority);
            SetupEntity(childOfChild.m_entity, childOfChild.m_netId, NetEntityRole::Authority);
            SetupEntity(child2.m_entity, child2.m_netId, NetEntityRole::Authority);
            SetupEntity(childOfChild2.m_entity, childOfChild2.m_netId, NetEntityRole::Authority);
            SetupEntity(child2OfChild2.m_entity, child2OfChild2.m_netId, NetEntityRole::Authority);

            // Create entity replicators
            const NetworkEntityHandle childOfChild2Handle(childOfChild2.m_entity.get(), m_networkEntityTracker.get());
            childOfChild.m_replicator = AZStd::make_unique<EntityReplicator>(*m_entityReplicationManager, m_mockConnection.get(), NetEntityRole::Client, childOfChild2Handle);
            childOfChild.m_replicator->Initialize(childOfChild2Handle);

            const NetworkEntityHandle child2OfChild2Handle(child2OfChild2.m_entity.get(), m_networkEntityTracker.get());
            childOfChild.m_replicator = AZStd::make_unique<EntityReplicator>(*m_entityReplicationManager, m_mockConnection.get(), NetEntityRole::Client, child2OfChild2Handle);
            childOfChild.m_replicator->Initialize(child2OfChild2Handle);

            const NetworkEntityHandle child2Handle(child2.m_entity.get(), m_networkEntityTracker.get());
            child.m_replicator = AZStd::make_unique<EntityReplicator>(*m_entityReplicationManager, m_mockConnection.get(), NetEntityRole::Client, child2Handle);
            child.m_replicator->Initialize(child2Handle);

            const NetworkEntityHandle childOfChildHandle(childOfChild.m_entity.get(), m_networkEntityTracker.get());
            childOfChild.m_replicator = AZStd::make_unique<EntityReplicator>(*m_entityReplicationManager, m_mockConnection.get(), NetEntityRole::Client, childOfChildHandle);
            childOfChild.m_replicator->Initialize(childOfChildHandle);

            const NetworkEntityHandle childHandle(child.m_entity.get(), m_networkEntityTracker.get());
            child.m_replicator = AZStd::make_unique<EntityReplicator>(*m_entityReplicationManager, m_mockConnection.get(), NetEntityRole::Client, childHandle);
            child.m_replicator->Initialize(childHandle);

            const NetworkEntityHandle rootHandle(root.m_entity.get(), m_networkEntityTracker.get());
            root.m_replicator = AZStd::make_unique<EntityReplicator>(*m_entityReplicationManager, m_mockConnection.get(), NetEntityRole::Client, rootHandle);
            root.m_replicator->Initialize(rootHandle);

            root.m_entity->Activate();
            child.m_entity->Activate();
            childOfChild.m_entity->Activate();
            child2.m_entity->Activate();
            childOfChild2.m_entity->Activate();
            child2OfChild2.m_entity->Activate();
        }

        AZStd::unique_ptr<EntityInfo> m_root;
        AZStd::unique_ptr<EntityInfo> m_child;
        AZStd::unique_ptr<EntityInfo> m_childOfChild;
        AZStd::unique_ptr<EntityInfo> m_child2;
        AZStd::unique_ptr<EntityInfo> m_childOfChild2;
        AZStd::unique_ptr<EntityInfo> m_child2OfChild2;
    };

    TEST_F(ServerBranchedHierarchyTests, Sanity_Check)
    {
        EXPECT_EQ(
            m_root->m_entity->FindComponent<NetworkHierarchyRootComponent>()->GetHierarchicalEntities().size(),
            6
        );

        if (m_root->m_entity->FindComponent<NetworkHierarchyRootComponent>()->GetHierarchicalEntities().size() == 6)
        {
            EXPECT_EQ(
                m_root->m_entity->FindComponent<NetworkHierarchyRootComponent>()->GetHierarchicalEntities()[0],
                m_root->m_entity.get()
            );
            EXPECT_EQ(
                m_root->m_entity->FindComponent<NetworkHierarchyRootComponent>()->GetHierarchicalEntities()[1],
                m_child->m_entity.get()
            );
            EXPECT_EQ(
                m_root->m_entity->FindComponent<NetworkHierarchyRootComponent>()->GetHierarchicalEntities()[2],
                m_child2->m_entity.get()
            );
            EXPECT_EQ(
                m_root->m_entity->FindComponent<NetworkHierarchyRootComponent>()->GetHierarchicalEntities()[3],
                m_childOfChild->m_entity.get()
            );
            EXPECT_EQ(
                m_root->m_entity->FindComponent<NetworkHierarchyRootComponent>()->GetHierarchicalEntities()[4],
                m_child2OfChild2->m_entity.get()
            );
            EXPECT_EQ(
                m_root->m_entity->FindComponent<NetworkHierarchyRootComponent>()->GetHierarchicalEntities()[5],
                m_childOfChild2->m_entity.get()
            );
        }
    }

    TEST_F(ServerBranchedHierarchyTests, Detach_Child_While_Child2_Remains_Attached)
    {
        m_child->m_entity->FindComponent<AzFramework::TransformComponent>()->SetParent(AZ::EntityId());

        EXPECT_EQ(
            m_root->m_entity->FindComponent<NetworkHierarchyRootComponent>()->GetHierarchicalEntities().size(),
            4
        );

        if (m_root->m_entity->FindComponent<NetworkHierarchyRootComponent>()->GetHierarchicalEntities().size() == 4)
        {
            EXPECT_EQ(
                m_root->m_entity->FindComponent<NetworkHierarchyRootComponent>()->GetHierarchicalEntities()[0],
                m_root->m_entity.get()
            );
            EXPECT_EQ(
                m_root->m_entity->FindComponent<NetworkHierarchyRootComponent>()->GetHierarchicalEntities()[1],
                m_child2->m_entity.get()
            );
            EXPECT_EQ(
                m_root->m_entity->FindComponent<NetworkHierarchyRootComponent>()->GetHierarchicalEntities()[2],
                m_child2OfChild2->m_entity.get()
            );
            EXPECT_EQ(
                m_root->m_entity->FindComponent<NetworkHierarchyRootComponent>()->GetHierarchicalEntities()[3],
                m_childOfChild2->m_entity.get()
            );
        }

        EXPECT_EQ(
            m_child2->m_entity->FindComponent<NetworkHierarchyChildComponent>()->GetHierarchicalRoot(),
            m_root->m_entity.get()
        );
        EXPECT_EQ(
            m_child->m_entity->FindComponent<NetworkHierarchyChildComponent>()->GetHierarchicalRoot(),
            nullptr
        );
        EXPECT_EQ(
            m_childOfChild->m_entity->FindComponent<NetworkHierarchyChildComponent>()->GetHierarchicalRoot(),
            nullptr
        );
    }

    TEST_F(ServerBranchedHierarchyTests, Detach_Child_Then_Attach_To_Child2)
    {
        m_child->m_entity->FindComponent<AzFramework::TransformComponent>()->SetParent(AZ::EntityId());
        m_child->m_entity->FindComponent<AzFramework::TransformComponent>()->SetParent(m_child2->m_entity->GetId());

        EXPECT_EQ(
            m_root->m_entity->FindComponent<NetworkHierarchyRootComponent>()->GetHierarchicalEntities().size(),
            6
        );
    }

    /*
     * Sets up 2 deep hierarchies.
     */
    class ServerHierarchyOfHierarchyTests : public ServerDeepHierarchyTests
    {
    public:
        const NetEntityId Root2NetEntityId = NetEntityId{ 4 };
        const NetEntityId Child2NetEntityId = NetEntityId{ 5 };
        const NetEntityId ChildOfChild2NetEntityId = NetEntityId{ 6 };

        void SetUp() override
        {
            ServerDeepHierarchyTests::SetUp();

            m_root2 = AZStd::make_unique<EntityInfo>((4), "root 2", Root2NetEntityId, EntityInfo::Role::Root);
            m_child2 = AZStd::make_unique<EntityInfo>((5), "child 2", Child2NetEntityId, EntityInfo::Role::Child);
            m_childOfChild2 = AZStd::make_unique<EntityInfo>((6), "child of child 2", ChildOfChild2NetEntityId, EntityInfo::Role::Child);

            CreateDeepHierarchy(*m_root2, *m_child2, *m_childOfChild2);

            m_child2->m_entity->FindComponent<AzFramework::TransformComponent>()->SetParent(m_root2->m_entity->GetId());
            m_childOfChild2->m_entity->FindComponent<AzFramework::TransformComponent>()->SetParent(m_child2->m_entity->GetId());
            // now the entities are under one hierarchy
        }

        void TearDown() override
        {
            m_childOfChild2.reset();
            m_child2.reset();
            m_root2.reset();

            ServerDeepHierarchyTests::TearDown();
        }

        AZStd::unique_ptr<EntityInfo> m_root2;
        AZStd::unique_ptr<EntityInfo> m_child2;
        AZStd::unique_ptr<EntityInfo> m_childOfChild2;
    };

    TEST_F(ServerHierarchyOfHierarchyTests, Hierarchies_Are_Not_Related)
    {
        EXPECT_EQ(
            m_root->m_entity->FindComponent<NetworkHierarchyRootComponent>()->GetHierarchicalEntities().size(),
            3
        );

        if (m_root->m_entity->FindComponent<NetworkHierarchyRootComponent>()->GetHierarchicalEntities().size() == 3)
        {
            EXPECT_EQ(
                m_root->m_entity->FindComponent<NetworkHierarchyRootComponent>()->GetHierarchicalEntities()[0],
                m_root->m_entity.get()
            );
            EXPECT_EQ(
                m_root->m_entity->FindComponent<NetworkHierarchyRootComponent>()->GetHierarchicalEntities()[1],
                m_child->m_entity.get()
            );
            EXPECT_EQ(
                m_root->m_entity->FindComponent<NetworkHierarchyRootComponent>()->GetHierarchicalEntities()[2],
                m_childOfChild->m_entity.get()
            );
        }

        EXPECT_EQ(
            m_root2->m_entity->FindComponent<NetworkHierarchyRootComponent>()->GetHierarchicalEntities().size(),
            3
        );

        if (m_root2->m_entity->FindComponent<NetworkHierarchyRootComponent>()->GetHierarchicalEntities().size() == 3)
        {
            EXPECT_EQ(
                m_root2->m_entity->FindComponent<NetworkHierarchyRootComponent>()->GetHierarchicalEntities()[0],
                m_root2->m_entity.get()
            );
            EXPECT_EQ(
                m_root2->m_entity->FindComponent<NetworkHierarchyRootComponent>()->GetHierarchicalEntities()[1],
                m_child2->m_entity.get()
            );
            EXPECT_EQ(
                m_root2->m_entity->FindComponent<NetworkHierarchyRootComponent>()->GetHierarchicalEntities()[2],
                m_childOfChild2->m_entity.get()
            );
        }
    }

    TEST_F(ServerHierarchyOfHierarchyTests, Inner_Root_Is_Not_Top_Level_Root)
    {
        m_root2->m_entity->FindComponent<AzFramework::TransformComponent>()->SetParent(m_root->m_entity->GetId());

        EXPECT_EQ(
            m_root->m_entity->FindComponent<NetworkHierarchyRootComponent>()->IsHierarchicalChild(),
            false
        );
        EXPECT_EQ(
            m_root2->m_entity->FindComponent<NetworkHierarchyRootComponent>()->IsHierarchicalChild(),
            true
        );
    }

    TEST_F(ServerHierarchyOfHierarchyTests, Top_Root_References_All_When_Another_Hierarchy_Attached_At_Root)
    {
        m_root2->m_entity->FindComponent<AzFramework::TransformComponent>()->SetParent(m_root->m_entity->GetId());

        EXPECT_EQ(
            m_root->m_entity->FindComponent<NetworkHierarchyRootComponent>()->GetHierarchicalEntities().size(),
            6
        );
    }

    TEST_F(ServerHierarchyOfHierarchyTests, Top_Root_References_All_When_Another_Hierarchy_Attached_At_Child)
    {
        m_root2->m_entity->FindComponent<AzFramework::TransformComponent>()->SetParent(m_root->m_entity->GetId());

        EXPECT_EQ(
            m_root->m_entity->FindComponent<NetworkHierarchyRootComponent>()->GetHierarchicalEntities().size(),
            6
        );
    }

    TEST_F(ServerHierarchyOfHierarchyTests, Top_Root_References_All_When_Another_Hierarchy_Attached_At_Child_Of_Child)
    {
        m_root2->m_entity->FindComponent<AzFramework::TransformComponent>()->SetParent(m_childOfChild->m_entity->GetId());

        EXPECT_EQ(
            m_root->m_entity->FindComponent<NetworkHierarchyRootComponent>()->GetHierarchicalEntities().size(),
            6
        );
    }

    TEST_F(ServerHierarchyOfHierarchyTests, Inner_Root_References_Top_Root_When_Another_Hierarchy_Attached_At_Root)
    {
        m_root2->m_entity->FindComponent<AzFramework::TransformComponent>()->SetParent(m_root->m_entity->GetId());

        EXPECT_EQ(
            m_root2->m_entity->FindComponent<NetworkHierarchyRootComponent>()->IsHierarchicalChild(),
            true
        );
        EXPECT_EQ(
            m_root2->m_entity->FindComponent<NetworkHierarchyRootComponent>()->GetHierarchyRoot(),
            RootNetEntityId
        );
    }

    TEST_F(ServerHierarchyOfHierarchyTests, Inner_Root_References_Top_Root_When_Another_Hierarchy_Attached_At_Child)
    {
        m_root2->m_entity->FindComponent<AzFramework::TransformComponent>()->SetParent(m_root->m_entity->GetId());

        EXPECT_EQ(
            m_root2->m_entity->FindComponent<NetworkHierarchyRootComponent>()->IsHierarchicalChild(),
            true
        );
        EXPECT_EQ(
            m_root2->m_entity->FindComponent<NetworkHierarchyRootComponent>()->GetHierarchyRoot(),
            RootNetEntityId
        );
    }

    TEST_F(ServerHierarchyOfHierarchyTests, Inner_Root_References_Top_Root_When_Another_Hierarchy_Attached_At_Child_Of_Child)
    {
        m_root2->m_entity->FindComponent<AzFramework::TransformComponent>()->SetParent(m_childOfChild->m_entity->GetId());

        EXPECT_EQ(
            m_root2->m_entity->FindComponent<NetworkHierarchyRootComponent>()->IsHierarchicalChild(),
            true
        );
        EXPECT_EQ(
            m_root2->m_entity->FindComponent<NetworkHierarchyRootComponent>()->GetHierarchyRoot(),
            RootNetEntityId
        );
    }

    TEST_F(ServerHierarchyOfHierarchyTests, Inner_Root_Doesnt_Keep_Child_References)
    {
        m_root2->m_entity->FindComponent<AzFramework::TransformComponent>()->SetParent(m_root->m_entity->GetId());

        EXPECT_EQ(
            m_root2->m_entity->FindComponent<NetworkHierarchyRootComponent>()->GetHierarchicalEntities().size(),
            0
        );
    }

    TEST_F(ServerHierarchyOfHierarchyTests, Inner_Root_Has_Child_References_After_Detachment_From_Top_Root)
    {
        m_root2->m_entity->FindComponent<AzFramework::TransformComponent>()->SetParent(m_root->m_entity->GetId());
        // detach
        m_root2->m_entity->FindComponent<AzFramework::TransformComponent>()->SetParent(AZ::EntityId());

        EXPECT_EQ(
            m_root2->m_entity->FindComponent<NetworkHierarchyRootComponent>()->GetHierarchicalEntities().size(),
            3
        );
        if (m_root2->m_entity->FindComponent<NetworkHierarchyRootComponent>()->GetHierarchicalEntities().size() == 3)
        {
            EXPECT_EQ(
                m_root2->m_entity->FindComponent<NetworkHierarchyRootComponent>()->GetHierarchicalEntities()[0],
                m_root2->m_entity.get()
            );
            EXPECT_EQ(
                m_root2->m_entity->FindComponent<NetworkHierarchyRootComponent>()->GetHierarchicalEntities()[1],
                m_child2->m_entity.get()
            );
            EXPECT_EQ(
                m_root2->m_entity->FindComponent<NetworkHierarchyRootComponent>()->GetHierarchicalEntities()[2],
                m_childOfChild2->m_entity.get()
            );
        }
    }

    TEST_F(ServerHierarchyOfHierarchyTests, InnerChildrenPointToInnerRootAfterDetachmentFromTopRoot)
    {
        m_root2->m_entity->FindComponent<AzFramework::TransformComponent>()->SetParent(m_root->m_entity->GetId());
        // detach
        m_root2->m_entity->FindComponent<AzFramework::TransformComponent>()->SetParent(AZ::EntityId());

        EXPECT_EQ(
            m_child2->m_entity->FindComponent<NetworkHierarchyChildComponent>()->GetHierarchyRoot(),
            m_root2->m_entity->FindComponent<NetBindComponent>()->GetNetEntityId()
        );
        EXPECT_EQ(
            m_childOfChild2->m_entity->FindComponent<NetworkHierarchyChildComponent>()->GetHierarchyRoot(),
            m_root2->m_entity->FindComponent<NetBindComponent>()->GetNetEntityId()
        );
    }

    TEST_F(ServerHierarchyOfHierarchyTests, Inner_Root_Has_Child_References_After_Detachment_From_Child_Of_Child)
    {
        m_root2->m_entity->FindComponent<AzFramework::TransformComponent>()->SetParent(m_childOfChild->m_entity->GetId());
        // detach
        m_root2->m_entity->FindComponent<AzFramework::TransformComponent>()->SetParent(AZ::EntityId());

        EXPECT_EQ(
            m_root2->m_entity->FindComponent<NetworkHierarchyRootComponent>()->GetHierarchicalEntities().size(),
            3
        );
    }

    TEST_F(ServerHierarchyOfHierarchyTests, Inner_Root_Has_Child_References_After_Top_Root_Deactivates)
    {
        m_root2->m_entity->FindComponent<AzFramework::TransformComponent>()->SetParent(m_childOfChild->m_entity->GetId());

        m_root.reset();

        EXPECT_EQ(
            m_root2->m_entity->FindComponent<NetworkHierarchyRootComponent>()->GetHierarchicalEntities().size(),
            3
        );
    }

    TEST_F(ServerHierarchyOfHierarchyTests, Inner_Root_Has_Child_References_After_Child_Of_Top_Root_Deactivates)
    {
        m_root2->m_entity->FindComponent<AzFramework::TransformComponent>()->SetParent(m_childOfChild->m_entity->GetId());

        m_child.reset();

        EXPECT_EQ(
            m_root2->m_entity->FindComponent<NetworkHierarchyRootComponent>()->GetHierarchicalEntities().size(),
            3
        );
    }

    TEST_F(ServerHierarchyOfHierarchyTests, Inner_Root_Has_Child_References_After_Child_Of_Child_Deactivates)
    {
        m_root2->m_entity->FindComponent<AzFramework::TransformComponent>()->SetParent(m_childOfChild->m_entity->GetId());
        m_childOfChild.reset();

        EXPECT_EQ(
            m_root2->m_entity->FindComponent<NetworkHierarchyRootComponent>()->GetHierarchicalEntities().size(),
            3
        );
    }

    TEST_F(ServerHierarchyOfHierarchyTests, Stress_Test_Inner_Root_Has_Child_References_After_Detachment_From_Child_Of_Child)
    {
        for (int i = 0; i < 100; ++i)
        {
            m_root2->m_entity->FindComponent<AzFramework::TransformComponent>()->SetParent(m_childOfChild->m_entity->GetId());
            // detach
            m_root2->m_entity->FindComponent<AzFramework::TransformComponent>()->SetParent(AZ::EntityId());
        }

        EXPECT_EQ(
            m_root2->m_entity->FindComponent<NetworkHierarchyRootComponent>()->GetHierarchicalEntities().size(),
            3
        );
    }

    TEST_F(ServerHierarchyOfHierarchyTests, Top_Root_Updates_Child_References_After_Detachment_Of_Child_Of_Child_In_Inner_Hierarchy)
    {
        m_root2->m_entity->FindComponent<AzFramework::TransformComponent>()->SetParent(m_childOfChild->m_entity->GetId());
        // detach
        m_childOfChild2->m_entity->FindComponent<AzFramework::TransformComponent>()->SetParent(AZ::EntityId());

        EXPECT_EQ(
            m_root->m_entity->FindComponent<NetworkHierarchyRootComponent>()->GetHierarchicalEntities().size(),
            5
        );
    }

    TEST_F(ServerHierarchyOfHierarchyTests, Top_Root_Updates_Child_References_After_Attachment_Of_Child_Of_Child_In_Inner_Hierarchy)
    {
        m_root2->m_entity->FindComponent<AzFramework::TransformComponent>()->SetParent(m_childOfChild->m_entity->GetId());
        // detach
        m_childOfChild2->m_entity->FindComponent<AzFramework::TransformComponent>()->SetParent(AZ::EntityId());
        // re-connect
        m_childOfChild2->m_entity->FindComponent<AzFramework::TransformComponent>()->SetParent(m_child2->m_entity->GetId());

        EXPECT_EQ(
            m_root->m_entity->FindComponent<NetworkHierarchyRootComponent>()->GetHierarchicalEntities().size(),
            6
        );
    }

    TEST_F(ServerHierarchyOfHierarchyTests, Top_Root_Updates_Child_References_After_Child_Of_Child_Changed_Hierarchies)
    {
        m_root2->m_entity->FindComponent<AzFramework::TransformComponent>()->SetParent(m_childOfChild->m_entity->GetId());
        // detach
        m_childOfChild2->m_entity->FindComponent<AzFramework::TransformComponent>()->SetParent(AZ::EntityId());

        // connect to a different hierarchy
        m_childOfChild2->m_entity->FindComponent<AzFramework::TransformComponent>()->SetParent(m_root->m_entity->GetId());

        EXPECT_EQ(
            m_root->m_entity->FindComponent<NetworkHierarchyRootComponent>()->GetHierarchicalEntities().size(),
            6
        );
    }

    TEST_F(ServerHierarchyOfHierarchyTests, Top_Root_Updates_Child_References_After_Detachment_Of_Child_In_Inner_Hierarchy)
    {
        m_root2->m_entity->FindComponent<AzFramework::TransformComponent>()->SetParent(m_childOfChild->m_entity->GetId());
        // detach
        m_child2->m_entity->FindComponent<AzFramework::TransformComponent>()->SetParent(AZ::EntityId());

        EXPECT_EQ(
            m_root->m_entity->FindComponent<NetworkHierarchyRootComponent>()->GetHierarchicalEntities().size(),
            4
        );
    }

    TEST_F(ServerHierarchyOfHierarchyTests, Top_Root_Updates_Child_References_After_Child_Changed_Hierarchies)
    {
        m_root2->m_entity->FindComponent<AzFramework::TransformComponent>()->SetParent(m_childOfChild->m_entity->GetId());
        // detach
        m_child2->m_entity->FindComponent<AzFramework::TransformComponent>()->SetParent(AZ::EntityId());

        // connect to a different hierarchy
        m_child2->m_entity->FindComponent<AzFramework::TransformComponent>()->SetParent(m_root->m_entity->GetId());

        EXPECT_EQ(
            m_root->m_entity->FindComponent<NetworkHierarchyRootComponent>()->GetHierarchicalEntities().size(),
            6
        );
    }

    TEST_F(ServerHierarchyOfHierarchyTests, Inner_Root_Has_No_Child_References_After_All_Children_Moved_To_Another_Hierarchy)
    {
        m_root2->m_entity->FindComponent<AzFramework::TransformComponent>()->SetParent(m_childOfChild->m_entity->GetId());

        m_child2->m_entity->FindComponent<AzFramework::TransformComponent>()->SetParent(m_root->m_entity->GetId());

        // detach
        m_root2->m_entity->FindComponent<AzFramework::TransformComponent>()->SetParent(AZ::EntityId());

        EXPECT_EQ(
            m_root2->m_entity->FindComponent<NetworkHierarchyRootComponent>()->GetHierarchicalEntities().size(),
            1
        );
    }

    TEST_F(ServerHierarchyOfHierarchyTests, Inner_Root_Child_Deactivated_Top_Root_Has_No_Child_Reference_To_It)
    {
        m_root2->m_entity->FindComponent<AzFramework::TransformComponent>()->SetParent(m_childOfChild->m_entity->GetId());

        m_child2.reset();

        EXPECT_EQ(
            m_root->m_entity->FindComponent<NetworkHierarchyRootComponent>()->GetHierarchicalEntities().size(),
            4
        );
    }

    TEST_F(ServerHierarchyOfHierarchyTests, Testing_Limiting_Hierarchy_Maximum_Size)
    {
        uint32_t currentMaxLimit = 0;
        m_console->GetCvarValue<uint32_t>("bg_hierarchyEntityMaxLimit", currentMaxLimit);
        m_console->PerformCommand("bg_hierarchyEntityMaxLimit 2");

        // remake the top level hierarchy
        m_root->m_entity->FindComponent<AzFramework::TransformComponent>()->SetParent(AZ::EntityId());
        m_root->m_entity->FindComponent<AzFramework::TransformComponent>()->SetParent(m_root->m_entity->GetId());

        EXPECT_EQ(
            m_root->m_entity->FindComponent<NetworkHierarchyRootComponent>()->GetHierarchicalEntities().size(),
            2
        );

        m_root2->m_entity->FindComponent<AzFramework::TransformComponent>()->SetParent(m_root->m_entity->GetId());

        EXPECT_EQ(
            m_root->m_entity->FindComponent<NetworkHierarchyRootComponent>()->GetHierarchicalEntities().size(),
            2
        );

        m_console->PerformCommand((AZStd::string("bg_hierarchyEntityMaxLimit ") + AZStd::to_string(currentMaxLimit)).c_str());
        m_console->GetCvarValue<uint32_t>("bg_hierarchyEntityMaxLimit", currentMaxLimit);
    }

    TEST_F(ServerHierarchyOfHierarchyTests, InnerRootAndItsChildrenHaveOwningConnectionIdOfTopRoot)
    {
        // Assign new connection ids.
        m_root->m_entity->FindComponent<NetBindComponent>()->SetOwningConnectionId(ConnectionId{ 1 });
        m_root2->m_entity->FindComponent<NetBindComponent>()->SetOwningConnectionId(ConnectionId{ 2 });

        // Attach then inner hierarchy's owning connection id should then be top root's connection id.
        m_root2->m_entity->FindComponent<AzFramework::TransformComponent>()->SetParent(m_childOfChild->m_entity->GetId());

        EXPECT_EQ(
            m_root2->m_entity->FindComponent<NetBindComponent>()->GetOwningConnectionId(),
            m_root->m_entity->FindComponent<NetBindComponent>()->GetOwningConnectionId()
        );

        EXPECT_EQ(
            m_child2->m_entity->FindComponent<NetBindComponent>()->GetOwningConnectionId(),
            m_root->m_entity->FindComponent<NetBindComponent>()->GetOwningConnectionId()
        );

        EXPECT_EQ(
            m_childOfChild2->m_entity->FindComponent<NetBindComponent>()->GetOwningConnectionId(),
            m_root->m_entity->FindComponent<NetBindComponent>()->GetOwningConnectionId()
        );
    }

    TEST_F(ServerHierarchyOfHierarchyTests, InnerRootAndItsChildrenHaveTheirOriginalOwningConnectionIdAfterDetachingFromTopRoot)
    {
        // Assign new connection ids.
        m_root->m_entity->FindComponent<NetBindComponent>()->SetOwningConnectionId(ConnectionId{ 1 });
        m_root2->m_entity->FindComponent<NetBindComponent>()->SetOwningConnectionId(ConnectionId{ 2 });

        // Attach then inner hierarchy's owning connection id should then be top root's connection id.
        m_root2->m_entity->FindComponent<AzFramework::TransformComponent>()->SetParent(m_childOfChild->m_entity->GetId());

        // detach, inner hierarchy should roll back to his previous owning connection id
        m_root2->m_entity->FindComponent<AzFramework::TransformComponent>()->SetParent(AZ::EntityId());

        EXPECT_EQ(
            m_root2->m_entity->FindComponent<NetBindComponent>()->GetOwningConnectionId(),
            ConnectionId{ 2 }
        );

        EXPECT_EQ(
            m_child2->m_entity->FindComponent<NetBindComponent>()->GetOwningConnectionId(),
            m_root2->m_entity->FindComponent<NetBindComponent>()->GetOwningConnectionId()
        );

        EXPECT_EQ(
            m_childOfChild2->m_entity->FindComponent<NetBindComponent>()->GetOwningConnectionId(),
            m_root2->m_entity->FindComponent<NetBindComponent>()->GetOwningConnectionId()
        );
    }

    /*
     * Parent -> Child -> ChildOfChild (not marked as in a hierarchy)
     */
    class ServerMixedDeepHierarchyTests : public HierarchyTests
    {
    public:
        void SetUp() override
        {
            HierarchyTests::SetUp();

            m_root = AZStd::make_unique<EntityInfo>((1), "root", NetEntityId{ 1 }, EntityInfo::Role::Root);
            m_child = AZStd::make_unique<EntityInfo>((2), "child", NetEntityId{ 2 }, EntityInfo::Role::Child);
            m_childOfChild = AZStd::make_unique<EntityInfo>((3), "child of child", NetEntityId{ 3 }, EntityInfo::Role::None);

            CreateDeepHierarchy(*m_root, *m_child, *m_childOfChild);

            m_child->m_entity->FindComponent<AzFramework::TransformComponent>()->SetParent(m_root->m_entity->GetId());
            m_childOfChild->m_entity->FindComponent<AzFramework::TransformComponent>()->SetParent(m_child->m_entity->GetId());
            // now the entities are under one hierarchy
        }

        void TearDown() override
        {
            m_childOfChild.reset();
            m_child.reset();
            m_root.reset();

            HierarchyTests::TearDown();
        }

        AZStd::unique_ptr<EntityInfo> m_root;
        AZStd::unique_ptr<EntityInfo> m_child;
        AZStd::unique_ptr<EntityInfo> m_childOfChild;
    };

    TEST_F(ServerMixedDeepHierarchyTests, Top_Root_Ignores_Non_Hierarchical_Entities)
    {
        EXPECT_EQ(
            m_root->m_entity->FindComponent<NetworkHierarchyRootComponent>()->GetHierarchicalEntities().size(),
            2
        );
    }

    TEST_F(ServerMixedDeepHierarchyTests, Detaching_Non_Hierarchical_Entity_Has_No_Effect_On_Top_Root)
    {
        m_childOfChild->m_entity->FindComponent<AzFramework::TransformComponent>()->SetParent(AZ::EntityId());

        EXPECT_EQ(
            m_root->m_entity->FindComponent<NetworkHierarchyRootComponent>()->GetHierarchicalEntities().size(),
            2
        );
    }

    TEST_F(ServerMixedDeepHierarchyTests, Attaching_Non_Hierarchical_Entity_Has_No_Effect_On_Top_Root)
    {
        m_childOfChild->m_entity->FindComponent<AzFramework::TransformComponent>()->SetParent(AZ::EntityId());
        m_childOfChild->m_entity->FindComponent<AzFramework::TransformComponent>()->SetParent(m_root->m_entity->GetId());

        EXPECT_EQ(
            m_root->m_entity->FindComponent<NetworkHierarchyRootComponent>()->GetHierarchicalEntities().size(),
            2
        );
    }

    /*
     * 1st hierarchy: Parent -> Child -> ChildOfChild (not marked as in a hierarchy)
     * 2nd hierarchy: Parent2 -> Child2 (not marked as in a hierarchy) -> ChildOfChild2
     */
    class ServerMixedHierarchyOfHierarchyTests : public ServerMixedDeepHierarchyTests
    {
    public:
        void SetUp() override
        {
            ServerMixedDeepHierarchyTests::SetUp();

            m_root2 = AZStd::make_unique<EntityInfo>((4), "root 2", NetEntityId{ 4 }, EntityInfo::Role::Root);
            m_child2 = AZStd::make_unique<EntityInfo>((5), "child 2", NetEntityId{ 5 }, EntityInfo::Role::None);
            m_childOfChild2 = AZStd::make_unique<EntityInfo>((6), "child of child 2", NetEntityId{ 6 }, EntityInfo::Role::Child);

            CreateDeepHierarchy(*m_root2, *m_child2, *m_childOfChild2);

            m_child2->m_entity->FindComponent<AzFramework::TransformComponent>()->SetParent(m_root2->m_entity->GetId());
            m_childOfChild2->m_entity->FindComponent<AzFramework::TransformComponent>()->SetParent(m_child2->m_entity->GetId());
            // now the entities are under one hierarchy
        }

        void TearDown() override
        {
            m_childOfChild2.reset();
            m_child2.reset();
            m_root2.reset();

            ServerMixedDeepHierarchyTests::TearDown();
        }

        AZStd::unique_ptr<EntityInfo> m_root2;
        AZStd::unique_ptr<EntityInfo> m_child2;
        AZStd::unique_ptr<EntityInfo> m_childOfChild2;
    };

    TEST_F(ServerMixedHierarchyOfHierarchyTests, Sanity_Check_Ingore_Children_Without_Hierarchy_Components)
    {
        EXPECT_EQ(
            m_root->m_entity->FindComponent<NetworkHierarchyRootComponent>()->GetHierarchicalEntities().size(),
            2
        );
        EXPECT_EQ(
            m_root2->m_entity->FindComponent<NetworkHierarchyRootComponent>()->GetHierarchicalEntities().size(),
            1
        );
    }

    TEST_F(ServerMixedHierarchyOfHierarchyTests, Adding_Mixed_Hierarchy_Ingores_Children_Without_Hierarchy_Components)
    {
        m_root2->m_entity->FindComponent<AzFramework::TransformComponent>()->SetParent(m_root->m_entity->GetId());

        EXPECT_EQ(
            m_root->m_entity->FindComponent<NetworkHierarchyRootComponent>()->GetHierarchicalEntities().size(),
            3
        );
    }

    TEST_F(ServerMixedHierarchyOfHierarchyTests, Attaching_Hierarchy_To_Non_Hierarchical_Entity_Does_Not_Merge_Hierarchies)
    {
        m_root2->m_entity->FindComponent<AzFramework::TransformComponent>()->SetParent(m_childOfChild->m_entity->GetId());

        EXPECT_EQ(
            m_root2->m_entity->FindComponent<NetworkHierarchyRootComponent>()->IsHierarchicalChild(),
            false
        );
    }

    /*
     * Sets up a hierarchy with 3 roots, 2 of them being inner roots.
     */
    class ServerHierarchyWithThreeRoots : public ServerHierarchyOfHierarchyTests
    {
    public:
        const NetEntityId Root3NetEntityId = NetEntityId{ 7 };
        const NetEntityId Child3NetEntityId = NetEntityId{ 8 };
        const NetEntityId ChildOfChild3NetEntityId = NetEntityId{ 9 };

        void SetUp() override
        {
            ServerHierarchyOfHierarchyTests::SetUp();

            m_root3 = AZStd::make_unique<EntityInfo>((7), "root 3", Root3NetEntityId, EntityInfo::Role::Root);
            m_child3 = AZStd::make_unique<EntityInfo>((8), "child 3", Child3NetEntityId, EntityInfo::Role::Child);
            m_childOfChild3 = AZStd::make_unique<EntityInfo>((9), "child of child 3", ChildOfChild3NetEntityId, EntityInfo::Role::Child);

            CreateDeepHierarchy(*m_root3, *m_child3, *m_childOfChild3);

            m_child3->m_entity->FindComponent<AzFramework::TransformComponent>()->SetParent(m_root3->m_entity->GetId());
            m_childOfChild3->m_entity->FindComponent<AzFramework::TransformComponent>()->SetParent(m_child3->m_entity->GetId());
            // now the entities are under one hierarchy
        }

        void TearDown() override
        {
            m_childOfChild3.reset();
            m_child3.reset();
            m_root3.reset();

            ServerHierarchyOfHierarchyTests::TearDown();
        }

        AZStd::unique_ptr<EntityInfo> m_root3;
        AZStd::unique_ptr<EntityInfo> m_child3;
        AZStd::unique_ptr<EntityInfo> m_childOfChild3;
    };

    TEST_F(ServerHierarchyWithThreeRoots, Top_Root_Active_Then_Inner_Roots_Have_No_Child_References)
    {
        m_root2->m_entity->FindComponent<AzFramework::TransformComponent>()->SetParent(m_childOfChild->m_entity->GetId());
        m_root3->m_entity->FindComponent<AzFramework::TransformComponent>()->SetParent(m_childOfChild->m_entity->GetId());

        EXPECT_EQ(
            m_root2->m_entity->FindComponent<NetworkHierarchyRootComponent>()->GetHierarchicalEntities().size(),
            0
        );
        EXPECT_EQ(
            m_root3->m_entity->FindComponent<NetworkHierarchyRootComponent>()->GetHierarchicalEntities().size(),
            0
        );
    }

    TEST_F(ServerHierarchyWithThreeRoots, Top_Root_Deactivates_Inner_Roots_Have_Child_References)
    {
        m_root2->m_entity->FindComponent<AzFramework::TransformComponent>()->SetParent(m_childOfChild->m_entity->GetId());
        m_root3->m_entity->FindComponent<AzFramework::TransformComponent>()->SetParent(m_childOfChild->m_entity->GetId());

        m_root.reset();

        EXPECT_EQ(
            m_root2->m_entity->FindComponent<NetworkHierarchyRootComponent>()->GetHierarchicalEntities().size(),
            3
        );
        EXPECT_EQ(
            m_root3->m_entity->FindComponent<NetworkHierarchyRootComponent>()->GetHierarchicalEntities().size(),
            3
        );
    }

    TEST_F(ServerHierarchyWithThreeRoots, Child_Of_Top_Root_Deactivates_Inner_Roots_Have_Child_References)
    {
        m_root2->m_entity->FindComponent<AzFramework::TransformComponent>()->SetParent(m_childOfChild->m_entity->GetId());
        m_root3->m_entity->FindComponent<AzFramework::TransformComponent>()->SetParent(m_childOfChild->m_entity->GetId());

        m_child.reset();

        EXPECT_EQ(
            m_root2->m_entity->FindComponent<NetworkHierarchyRootComponent>()->GetHierarchicalEntities().size(),
            3
        );
        EXPECT_EQ(
            m_root3->m_entity->FindComponent<NetworkHierarchyRootComponent>()->GetHierarchicalEntities().size(),
            3
        );
    }

    TEST_F(ServerHierarchyWithThreeRoots, Child_Of_Child_Of_Top_Root_Deactivates_Inner_Roots_Have_Child_References)
    {
        m_root2->m_entity->FindComponent<AzFramework::TransformComponent>()->SetParent(m_childOfChild->m_entity->GetId());
        m_root3->m_entity->FindComponent<AzFramework::TransformComponent>()->SetParent(m_childOfChild->m_entity->GetId());

        m_childOfChild.reset();

        EXPECT_EQ(
            m_root2->m_entity->FindComponent<NetworkHierarchyRootComponent>()->GetHierarchicalEntities().size(),
            3
        );
        EXPECT_EQ(
            m_root3->m_entity->FindComponent<NetworkHierarchyRootComponent>()->GetHierarchicalEntities().size(),
            3
        );
    }

<<<<<<< HEAD
    TEST_F(ServerHierarchyWithThreeRoots, ReattachMiddleChildWhileLastChildGetsLeaveEventOnce)
=======
    TEST_F(ServerHierarchyWithThreeRoots, InnerRootLeftTopRootThenLastChildGetsJoinedEventOnce)
>>>>>>> a5448005
    {
        m_root2->m_entity->FindComponent<AzFramework::TransformComponent>()->SetParent(m_childOfChild->m_entity->GetId());
        m_root3->m_entity->FindComponent<AzFramework::TransformComponent>()->SetParent(m_childOfChild->m_entity->GetId());

        MockNetworkHierarchyCallbackHandler mock;
<<<<<<< HEAD
        EXPECT_CALL(mock, OnNetworkHierarchyLeave());
        
        m_childOfChild3->m_entity->FindComponent<NetworkHierarchyChildComponent>()->BindNetworkHierarchyLeaveEventHandler(mock.m_leaveHandler);
=======
        EXPECT_CALL(mock, OnNetworkHierarchyUpdated(m_root3->m_entity->GetId()));

        m_childOfChild3->m_entity->FindComponent<NetworkHierarchyChildComponent>()->BindNetworkHierarchyChangedEventHandler(mock.m_changedHandler);
>>>>>>> a5448005

        m_child->m_entity->FindComponent<AzFramework::TransformComponent>()->SetParent(AZ::EntityId());
    }
}<|MERGE_RESOLUTION|>--- conflicted
+++ resolved
@@ -453,11 +453,7 @@
     {
         MockNetworkHierarchyCallbackHandler mock;
         EXPECT_CALL(mock, OnNetworkHierarchyUpdated(m_root->m_entity->GetId())).Times(2);
-<<<<<<< HEAD
-        
-=======
-
->>>>>>> a5448005
+
         m_root->m_entity->FindComponent<NetworkHierarchyRootComponent>()->BindNetworkHierarchyChangedEventHandler(mock.m_changedHandler);
 
         m_child->m_entity->FindComponent<AzFramework::TransformComponent>()->SetParent(AZ::EntityId());
@@ -1358,25 +1354,15 @@
         );
     }
 
-<<<<<<< HEAD
-    TEST_F(ServerHierarchyWithThreeRoots, ReattachMiddleChildWhileLastChildGetsLeaveEventOnce)
-=======
     TEST_F(ServerHierarchyWithThreeRoots, InnerRootLeftTopRootThenLastChildGetsJoinedEventOnce)
->>>>>>> a5448005
     {
         m_root2->m_entity->FindComponent<AzFramework::TransformComponent>()->SetParent(m_childOfChild->m_entity->GetId());
         m_root3->m_entity->FindComponent<AzFramework::TransformComponent>()->SetParent(m_childOfChild->m_entity->GetId());
 
         MockNetworkHierarchyCallbackHandler mock;
-<<<<<<< HEAD
-        EXPECT_CALL(mock, OnNetworkHierarchyLeave());
-        
-        m_childOfChild3->m_entity->FindComponent<NetworkHierarchyChildComponent>()->BindNetworkHierarchyLeaveEventHandler(mock.m_leaveHandler);
-=======
         EXPECT_CALL(mock, OnNetworkHierarchyUpdated(m_root3->m_entity->GetId()));
 
         m_childOfChild3->m_entity->FindComponent<NetworkHierarchyChildComponent>()->BindNetworkHierarchyChangedEventHandler(mock.m_changedHandler);
->>>>>>> a5448005
 
         m_child->m_entity->FindComponent<AzFramework::TransformComponent>()->SetParent(AZ::EntityId());
     }
