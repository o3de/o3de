--- conflicted
+++ resolved
@@ -58,9 +58,26 @@
         Gem::CertificateManager
 )
 
-<<<<<<< HEAD
 if(PAL_TRAIT_BUILD_HOST_TOOLS)
 
+    ly_add_target(
+        NAME Multiplayer.Tools MODULE
+        NAMESPACE Gem
+        OUTPUT_NAME Gem.Multiplayer.Tools
+        FILES_CMAKE
+            multiplayer_tools_files.cmake
+        INCLUDE_DIRECTORIES
+            PRIVATE
+                Source
+                .
+            PUBLIC
+                Include
+        BUILD_DEPENDENCIES
+            PRIVATE
+                AZ::AzToolsFramework
+                Gem::Multiplayer.Static
+    )
+    
     ly_add_target(
         NAME Multiplayer.Editor.Static STATIC
         NAMESPACE Gem
@@ -98,24 +115,10 @@
                 .
                 Source
                 ${pal_source_dir}
-=======
-if (PAL_TRAIT_BUILD_HOST_TOOLS)
-    ly_add_target(
-        NAME Multiplayer.Tools MODULE
-        NAMESPACE Gem
-        OUTPUT_NAME Gem.Multiplayer.Tools
-        FILES_CMAKE
-            multiplayer_tools_files.cmake
-        INCLUDE_DIRECTORIES
-            PRIVATE
-                Source
-                .
->>>>>>> bac334a2
             PUBLIC
                 Include
         BUILD_DEPENDENCIES
             PRIVATE
-<<<<<<< HEAD
                 Gem::Multiplayer.Editor.Static
         RUNTIME_DEPENDENCIES
             Gem::LmbrCentral.Editor
@@ -123,18 +126,7 @@
 
 endif()
 
-################################################################################
-# Tests
-################################################################################
-if(PAL_TRAIT_BUILD_TESTS_SUPPORTED)
-=======
-                AZ::AzToolsFramework
-                Gem::Multiplayer.Static
-    )
-endif()
-
 if (PAL_TRAIT_BUILD_TESTS_SUPPORTED)
->>>>>>> bac334a2
     ly_add_target(
         NAME Multiplayer.Tests ${PAL_TRAIT_TEST_TARGET_TYPE}
         NAMESPACE Gem
