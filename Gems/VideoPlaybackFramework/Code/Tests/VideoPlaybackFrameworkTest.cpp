--- conflicted
+++ resolved
@@ -32,12 +32,7 @@
 {
     AZ::ComponentApplication::Descriptor appDesc;
     appDesc.m_memoryBlocksByteSize = 10 * 1024 * 1024;
-<<<<<<< HEAD
-    appDesc.m_recordingMode = AZ::Debug::AllocationRecords::RECORD_FULL;
-    // appDesc.m_stackRecordLevels = 20; // Gruber patch // VMED
-=======
     appDesc.m_recordingMode = AZ::Debug::AllocationRecords::Mode::RECORD_FULL;
->>>>>>> 5295397a
 
     AZ::ComponentApplication app;
 #if defined(CARBONATED)
