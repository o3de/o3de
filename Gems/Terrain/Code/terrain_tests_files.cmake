#
# Copyright (c) Contributors to the Open 3D Engine Project.
# For complete copyright and license terms please see the LICENSE at the root of this distribution.
#
# SPDX-License-Identifier: Apache-2.0 OR MIT
#
#

set(FILES
    Tests/TerrainTest.cpp
    Tests/TerrainSystemTest.cpp
    Tests/LayerSpawnerTests.cpp
<<<<<<< HEAD
    Tests/TerrainPhysicsColliderTests.cpp
=======
    Tests/MockAxisAlignedBoxShapeComponent.h
>>>>>>> 22e43c91
)<|MERGE_RESOLUTION|>--- conflicted
+++ resolved
@@ -10,9 +10,6 @@
     Tests/TerrainTest.cpp
     Tests/TerrainSystemTest.cpp
     Tests/LayerSpawnerTests.cpp
-<<<<<<< HEAD
     Tests/TerrainPhysicsColliderTests.cpp
-=======
     Tests/MockAxisAlignedBoxShapeComponent.h
->>>>>>> 22e43c91
 )