/*
 * Copyright (c) Contributors to the Open 3D Engine Project.
 * For complete copyright and license terms please see the LICENSE at the root of this distribution.
 *
 * SPDX-License-Identifier: Apache-2.0 OR MIT
 *
 */


#include <Components/TerrainPhysicsColliderComponent.h>

#include <AzCore/Asset/AssetSerializer.h>
#include <AzCore/Asset/AssetManagerBus.h>
#include <AzCore/Component/Entity.h>
#include <AzCore/Component/TransformBus.h>
#include <AzCore/Casting/lossy_cast.h>
#include <AzCore/Console/Console.h>
#include <AzCore/Debug/Profiler.h>
#include <AzCore/RTTI/BehaviorContext.h>
#include <AzCore/Serialization/EditContext.h>
#include <AzCore/Serialization/SerializeContext.h>
#include <AzCore/std/parallel/binary_semaphore.h>
#include <AzCore/std/smart_ptr/make_shared.h>

#include <AzFramework/Terrain/TerrainDataRequestBus.h>
#include <AzFramework/Physics/HeightfieldProviderBus.h>

AZ_DECLARE_BUDGET(Terrain);

namespace Terrain
{
    AZ_CVAR(int32_t, cl_terrainPhysicsColliderMaxJobs, AzFramework::Terrain::QueryAsyncParams::UseMaxJobs, nullptr,
        AZ::ConsoleFunctorFlags::Null,
        "The maximum number of jobs to use when updating a Terrain Physics Collider (-1 will use all available cores).");


    Physics::HeightfieldProviderNotifications::HeightfieldChangeMask TerrainToPhysicsHeightfieldChangeMask(AzFramework::Terrain::TerrainDataNotifications::TerrainDataChangedMask mask)
    {
        using AzFramework::Terrain::TerrainDataNotifications;
        using Physics::HeightfieldProviderNotifications;

        HeightfieldProviderNotifications::HeightfieldChangeMask result = HeightfieldProviderNotifications::HeightfieldChangeMask::None;

        if (mask & TerrainDataNotifications::Settings)
        {
            result |= HeightfieldProviderNotifications::HeightfieldChangeMask::Settings;
        }

        if (mask & TerrainDataNotifications::HeightData)
        {
            result |= HeightfieldProviderNotifications::HeightfieldChangeMask::HeightData;
        }

        if (mask & TerrainDataNotifications::SurfaceData)
        {
            result |= HeightfieldProviderNotifications::HeightfieldChangeMask::SurfaceData;
        }

        return result;
    }

    void TerrainPhysicsSurfaceMaterialMapping::Reflect(AZ::ReflectContext* context)
    {
        if (auto serialize = azrtti_cast<AZ::SerializeContext*>(context))
        {
            serialize->Class<TerrainPhysicsSurfaceMaterialMapping>()
                ->Version(3)
                ->Field("Surface", &TerrainPhysicsSurfaceMaterialMapping::m_surfaceTag)
                ->Field("MaterialAsset", &TerrainPhysicsSurfaceMaterialMapping::m_materialAsset)
                ->Field("Material", &TerrainPhysicsSurfaceMaterialMapping::m_legacyMaterialId)
            ;
        }
    }

    void TerrainPhysicsColliderConfig::Reflect(AZ::ReflectContext* context)
    {
        TerrainPhysicsSurfaceMaterialMapping::Reflect(context);

        if (auto serialize = azrtti_cast<AZ::SerializeContext*>(context))
        {
            serialize->Class<TerrainPhysicsColliderConfig>()
                ->Version(5)
                ->Field("DefaultMaterialAsset", &TerrainPhysicsColliderConfig::m_defaultMaterialAsset)
                ->Field("DefaultMaterial", &TerrainPhysicsColliderConfig::m_legacyDefaultMaterialSelection)
                ->Field("Mappings", &TerrainPhysicsColliderConfig::m_surfaceMaterialMappings)
            ;
        }
    }

    void TerrainPhysicsColliderComponent::GetProvidedServices(AZ::ComponentDescriptor::DependencyArrayType& services)
    {
        services.push_back(AZ_CRC_CE("PhysicsHeightfieldProviderService"));
    }

    void TerrainPhysicsColliderComponent::GetIncompatibleServices(AZ::ComponentDescriptor::DependencyArrayType& services)
    {
        services.push_back(AZ_CRC_CE("PhysicsHeightfieldProviderService"));
    }

    void TerrainPhysicsColliderComponent::GetRequiredServices(AZ::ComponentDescriptor::DependencyArrayType& services)
    {
        services.push_back(AZ_CRC_CE("AxisAlignedBoxShapeService"));
    }

    void TerrainPhysicsColliderComponent::GetDependentServices(AZ::ComponentDescriptor::DependencyArrayType& services)
    {
        // If any of the following appear on the same entity as this one, they should get activated first as their data will
        // affect this component.
        services.push_back(AZ_CRC_CE("TerrainAreaService"));
        services.push_back(AZ_CRC_CE("TerrainHeightProviderService"));
        services.push_back(AZ_CRC_CE("TerrainSurfaceProviderService"));
    }

    void TerrainPhysicsColliderComponent::Reflect(AZ::ReflectContext* context)
    {
        TerrainPhysicsColliderConfig::Reflect(context);

        if (auto serialize = azrtti_cast<AZ::SerializeContext*>(context))
        {
            serialize->Class<TerrainPhysicsColliderComponent, AZ::Component>()
                ->Version(0)
                ->Field("Configuration", &TerrainPhysicsColliderComponent::m_configuration)
            ;
        }
    }

    TerrainPhysicsColliderComponent::TerrainPhysicsColliderComponent(const TerrainPhysicsColliderConfig& configuration)
        : m_configuration(configuration)
    {
    }

    TerrainPhysicsColliderComponent::TerrainPhysicsColliderComponent()
    {

    }

    void TerrainPhysicsColliderComponent::Activate()
    {
        const auto entityId = GetEntityId();
        LmbrCentral::ShapeComponentNotificationsBus::Handler::BusConnect(entityId);
        Physics::HeightfieldProviderRequestsBus::Handler::BusConnect(entityId);
        AzFramework::Terrain::TerrainDataNotificationBus::Handler::BusConnect();
    }

    void TerrainPhysicsColliderComponent::Deactivate()
    {
        AzFramework::Terrain::TerrainDataNotificationBus::Handler::BusDisconnect();
        Physics::HeightfieldProviderRequestsBus::Handler ::BusDisconnect();
        LmbrCentral::ShapeComponentNotificationsBus::Handler::BusDisconnect();
    }

    void TerrainPhysicsColliderComponent::NotifyListenersOfHeightfieldDataChange(
        const Physics::HeightfieldProviderNotifications::HeightfieldChangeMask heightfieldChangeMask,
        const AZ::Aabb& dirtyRegion)
    {
        AZ_PROFILE_FUNCTION(Terrain);

        CalculateHeightfieldRegion();

        AZ::Aabb colliderBounds = GetHeightfieldAabb();

        if (dirtyRegion.IsValid())
        {
            // If we have a dirty region, only update this collider if the dirty region overlaps the collider bounds.
            if (dirtyRegion.Overlaps(colliderBounds))
            {
                // Find the intersection of the dirty region and the collider, and only notify about that area as changing.
                AZ::Aabb dirtyBounds = colliderBounds.GetClamped(dirtyRegion);

                Physics::HeightfieldProviderNotificationBus::Broadcast(
                    &Physics::HeightfieldProviderNotificationBus::Events::OnHeightfieldDataChanged, dirtyBounds, heightfieldChangeMask);
            }
        }
        else
        {
            // No valid dirty region, so update the entire collider bounds.
            Physics::HeightfieldProviderNotificationBus::Broadcast(
                &Physics::HeightfieldProviderNotificationBus::Events::OnHeightfieldDataChanged, colliderBounds, heightfieldChangeMask);
        }
    }

    void TerrainPhysicsColliderComponent::OnShapeChanged([[maybe_unused]] ShapeChangeReasons changeReason)
    {
        // This will notify us of both shape changes and transform changes.
        // It's important to use this event for transform changes instead of listening to OnTransformChanged, because we need to guarantee
        // the shape has received the transform change message and updated its internal state before passing it along to us.
        Physics::HeightfieldProviderNotifications::HeightfieldChangeMask changeMask =
            Physics::HeightfieldProviderNotifications::HeightfieldChangeMask::Settings |
            Physics::HeightfieldProviderNotifications::HeightfieldChangeMask::HeightData;

        NotifyListenersOfHeightfieldDataChange(changeMask, AZ::Aabb::CreateNull());
    }

    void TerrainPhysicsColliderComponent::OnTerrainDataCreateEnd()
    {
        m_terrainDataActive = true;

        // The terrain system has finished creating itself, so we should now have data for creating a heightfield.
        // Notify this as a 'settings' change because the heightfield has changed activation status.
        NotifyListenersOfHeightfieldDataChange(
            Physics::HeightfieldProviderNotifications::HeightfieldChangeMask::Settings, AZ::Aabb::CreateNull());
    }

    void TerrainPhysicsColliderComponent::OnTerrainDataDestroyBegin()
    {
        m_terrainDataActive = false;

        // The terrain system is starting to destroy itself, so notify listeners of a change since the heightfield
        // will no longer have any valid data.
        // Notify this as a 'settings' change because the heightfield has changed activation status.
        NotifyListenersOfHeightfieldDataChange(
            Physics::HeightfieldProviderNotifications::HeightfieldChangeMask::Settings, AZ::Aabb::CreateNull());
    }

    void TerrainPhysicsColliderComponent::OnTerrainDataChanged(
        const AZ::Aabb& dirtyRegion, TerrainDataChangedMask dataChangedMask)
    {
        if (m_terrainDataActive)
        {
            Physics::HeightfieldProviderNotifications::HeightfieldChangeMask physicsMask =
                TerrainToPhysicsHeightfieldChangeMask(dataChangedMask);

            NotifyListenersOfHeightfieldDataChange(physicsMask, dirtyRegion);
        }
    }

    void TerrainPhysicsColliderComponent::CalculateHeightfieldRegion()
    {
        if (!m_terrainDataActive)
        {
            AZStd::unique_lock lock(m_stateMutex);
            m_heightfieldRegion = AzFramework::Terrain::TerrainQueryRegion();
            return;
        }

        AZ::Aabb heightfieldBox = AZ::Aabb::CreateNull();

        LmbrCentral::ShapeComponentRequestsBus::EventResult(
            heightfieldBox, GetEntityId(), &LmbrCentral::ShapeComponentRequestsBus::Events::GetEncompassingAabb);

        const AZ::Vector2 gridResolution = GetHeightfieldGridSpacing();

        AZ::Vector2 constrictedAlignedStartPoint = (AZ::Vector2(heightfieldBox.GetMin()) / gridResolution).GetCeil() * gridResolution;
        AZ::Vector2 constrictedAlignedEndPoint = (AZ::Vector2(heightfieldBox.GetMax()) / gridResolution).GetFloor() * gridResolution;

        // The "+ 1.0" at the end is because we need to be sure to include the end points. (ex: start=1, end=4 should have 4 points)
        AZ::Vector2 numPoints = (constrictedAlignedEndPoint - constrictedAlignedStartPoint) / gridResolution + AZ::Vector2(1.0f);

        {
            AZStd::unique_lock lock(m_stateMutex);
            m_heightfieldRegion.m_startPoint =
                AZ::Vector3(constrictedAlignedStartPoint.GetX(), constrictedAlignedStartPoint.GetY(), heightfieldBox.GetMin().GetZ());
            m_heightfieldRegion.m_stepSize = gridResolution;
            m_heightfieldRegion.m_numPointsX = aznumeric_cast<size_t>(numPoints.GetX());
            m_heightfieldRegion.m_numPointsY = aznumeric_cast<size_t>(numPoints.GetY());
        }
    }

    AZ::Aabb TerrainPhysicsColliderComponent::GetHeightfieldAabb() const
    {
        if (!m_terrainDataActive)
        {
            return AZ::Aabb::CreateNull();
        }

        AZ::Aabb heightfieldBox = AZ::Aabb::CreateNull();
        LmbrCentral::ShapeComponentRequestsBus::EventResult(
            heightfieldBox, GetEntityId(), &LmbrCentral::ShapeComponentRequestsBus::Events::GetEncompassingAabb);

        {
            AZStd::shared_lock lock(m_stateMutex);
            AZ::Vector3 endPoint = m_heightfieldRegion.m_startPoint +
                AZ::Vector3(m_heightfieldRegion.m_stepSize.GetX() * (m_heightfieldRegion.m_numPointsX - 1),
                            m_heightfieldRegion.m_stepSize.GetY() * (m_heightfieldRegion.m_numPointsY - 1), heightfieldBox.GetZExtent());
            return AZ::Aabb::CreateFromMinMax(m_heightfieldRegion.m_startPoint, endPoint);
        }
    }

    void TerrainPhysicsColliderComponent::GetHeightfieldHeightBounds(float& minHeightBounds, float& maxHeightBounds) const
    {
        if (!m_terrainDataActive)
        {
            minHeightBounds = 0.0f;
            maxHeightBounds = 0.0f;
            return;
        }

        const AZ::Aabb heightfieldAabb = GetHeightfieldAabb();

        // Because our terrain heights are relative to the center of the bounding box, the min and max allowable heights are also
        // relative to the center.  They are also clamped to the size of the bounding box.
        maxHeightBounds = heightfieldAabb.GetZExtent() / 2.0f;
        minHeightBounds = -maxHeightBounds;
    }

    float TerrainPhysicsColliderComponent::GetHeightfieldMinHeight() const
    {
        float minHeightBounds{ 0.0f };
        float maxHeightBounds{ 0.0f };
        GetHeightfieldHeightBounds(minHeightBounds, maxHeightBounds);
        return minHeightBounds;
    }

    float TerrainPhysicsColliderComponent::GetHeightfieldMaxHeight() const
    {
        float minHeightBounds{ 0.0f };
        float maxHeightBounds{ 0.0f };
        GetHeightfieldHeightBounds(minHeightBounds, maxHeightBounds);
        return maxHeightBounds;
    }

    AZ::Transform TerrainPhysicsColliderComponent::GetHeightfieldTransform() const
    {
        // We currently don't support rotation of terrain heightfields.
        // We also need to adjust the center to account for the fact that the heightfield might be expanded unevenly from
        // the entity's center, depending on where the entity's shape lies relative to the terrain grid.
        return AZ::Transform::CreateTranslation(GetHeightfieldAabb().GetCenter());
    }

    void TerrainPhysicsColliderComponent::GenerateHeightsInBounds(AZStd::vector<float>& heights) const
    {
        AZ_PROFILE_FUNCTION(Terrain);

        AzFramework::Terrain::TerrainQueryRegion queryRegion;

        {
            AZStd::shared_lock lock(m_stateMutex);
            queryRegion = m_heightfieldRegion;
        }


        heights.clear();
        heights.reserve(queryRegion.m_numPointsX * queryRegion.m_numPointsY);

        AZ::Aabb worldSize = GetHeightfieldAabb();
        const float worldCenterZ = worldSize.GetCenter().GetZ();

        auto perPositionHeightCallback = [&heights, worldCenterZ]
            ([[maybe_unused]] size_t xIndex, [[maybe_unused]] size_t yIndex, const AzFramework::SurfaceData::SurfacePoint& surfacePoint, [[maybe_unused]] bool terrainExists)
        {
            heights.emplace_back(surfacePoint.m_position.GetZ() - worldCenterZ);
        };

        // We can use the "EXACT" sampler here because our query points are guaranteed to be aligned with terrain grid points.
        AzFramework::Terrain::TerrainDataRequestBus::Broadcast(
            &AzFramework::Terrain::TerrainDataRequests::QueryRegion, queryRegion,
            AzFramework::Terrain::TerrainDataRequests::TerrainDataMask::Heights,
            perPositionHeightCallback, AzFramework::Terrain::TerrainDataRequests::Sampler::EXACT);
    }

    uint8_t TerrainPhysicsColliderComponent::GetMaterialIndex(
        const AZ::Data::Asset<Physics::MaterialAsset>& materialAsset,
        const AZStd::vector<AZ::Data::Asset<Physics::MaterialAsset>>& materialList) const
    {
        const auto& materialIter = AZStd::find(materialList.begin(), materialList.end(), materialAsset);
        if (materialIter != materialList.end())
        {
            return static_cast<uint8_t>(materialIter - materialList.begin());
        }

        return 0;
    }

    AZ::Data::Asset<Physics::MaterialAsset> TerrainPhysicsColliderComponent::FindMaterialAssetForSurfaceTag(const SurfaceData::SurfaceTag tag) const
    {
        AZStd::shared_lock lock(m_stateMutex);
        
        uint8_t index = 0;

        for (auto& mapping : m_configuration.m_surfaceMaterialMappings)
        {
            if (mapping.m_surfaceTag == tag)
            {
                return mapping.m_materialAsset;
            }
            index++;
        }

        // If this surface isn't mapped, use the default material.
        return m_configuration.m_defaultMaterialAsset;
    }

    void TerrainPhysicsColliderComponent::GetHeightfieldIndicesFromRegion(
        const AZ::Aabb& regionIn, size_t& startColumn, size_t& startRow, size_t& numColumns, size_t& numRows) const
    {
        if (!m_terrainDataActive)
        {
            startRow = 0;
            startColumn = 0;
            numRows = 0;
            numColumns = 0;
            return;
        }

        AZ::Aabb region = regionIn;

        AZ::Aabb worldSize = GetHeightfieldAabb();
        if (!region.IsValid())
        {
            region = worldSize;
        }
        else
        {
            region.Clamp(worldSize);
        }

        const AZ::Vector2 gridResolution = GetHeightfieldGridSpacing();

        size_t xOffset, yOffset;

        {
            AZStd::shared_lock lock(m_stateMutex);

            // Convert the heightfield start point from world scale (1 = 1 meter) to terrain grid scale (1 = 1 terrain square)
            AZ::Vector2 heightfieldStartGridPoint = AZ::Vector2(m_heightfieldRegion.m_startPoint) / m_heightfieldRegion.m_stepSize;

            AZ::Vector2 contractedAlignedStartGridPoint = (AZ::Vector2(region.GetMin()) / gridResolution).GetCeil();
            AZ::Vector2 contractedAlignedEndGridPoint = (AZ::Vector2(region.GetMax()) / gridResolution).GetFloor();

            AZ::Vector2 contractedAlignedStartPoint = contractedAlignedStartGridPoint * gridResolution;

            xOffset = aznumeric_cast<size_t>(contractedAlignedStartGridPoint.GetX() - heightfieldStartGridPoint.GetX());
            yOffset = aznumeric_cast<size_t>(contractedAlignedStartGridPoint.GetY() - heightfieldStartGridPoint.GetY());

            // The "+ 1.0" at the end is because we need to be sure to include the end points. (ex: start=1, end=4 should have 4 points)
            AZ::Vector2 numPoints = contractedAlignedEndGridPoint - contractedAlignedStartGridPoint + AZ::Vector2(1.0f);
            const size_t numPointsX = AZStd::min(aznumeric_cast<size_t>(numPoints.GetX()), m_heightfieldRegion.m_numPointsX);
            const size_t numPointsY = AZStd::min(aznumeric_cast<size_t>(numPoints.GetY()), m_heightfieldRegion.m_numPointsY);

            startColumn = xOffset;
            startRow = yOffset;
            numColumns = numPointsX;
            numRows = numPointsY;
        }
    }

    //! Updates the list of heights and materials within the region.
    void TerrainPhysicsColliderComponent::UpdateHeightsAndMaterials(
        const Physics::UpdateHeightfieldSampleFunction& updateHeightsMaterialsCallback,
        size_t startColumn,
        size_t startRow,
        size_t numColumns,
        size_t numRows) const
    {
        using namespace AzFramework::Terrain;

        AZ_PROFILE_FUNCTION(Terrain);

        if (!m_terrainDataActive)
        {
            return;
        }

        // Early-out if we aren't trying to update any points.
        if ((numColumns == 0) || (numRows == 0))
        {
            return;
        }

        AZ::Aabb worldSize = GetHeightfieldAabb();
        const AZ::Vector2 gridResolution = GetHeightfieldGridSpacing();

        AZ::Vector2 startPoint =
            AZ::Vector2(worldSize.GetMin())
            + (AZ::Vector2(aznumeric_cast<float>(startColumn), aznumeric_cast<float>(startRow)) * gridResolution);

        TerrainQueryRegion queryRegion = TerrainQueryRegion(startPoint, numColumns, numRows, gridResolution);

        const float worldCenterZ = worldSize.GetCenter().GetZ();
        const float worldHeightBoundsMin = worldSize.GetMin().GetZ();
        const float worldHeightBoundsMax = worldSize.GetMax().GetZ();

<<<<<<< HEAD
        AZStd::vector<Physics::MaterialId> materialList = GetMaterialList();
=======
        int32_t gridWidth, gridHeight;
        GetHeightfieldGridSize(gridWidth, gridHeight);

        AZStd::vector<AZ::Data::Asset<Physics::MaterialAsset>> materialList = GetMaterialList();
>>>>>>> 89ab3eae

        auto perPositionCallback =
            [startColumn, startRow, &updateHeightsMaterialsCallback, &materialList, this, worldCenterZ, worldHeightBoundsMin,
             worldHeightBoundsMax]
            (size_t xIndex, size_t yIndex, const AzFramework::SurfaceData::SurfacePoint& surfacePoint, bool terrainExists)
        {
            float height = surfacePoint.m_position.GetZ();

            // Any heights that fall outside the range of our bounding box will get turned into holes.
            if ((height < worldHeightBoundsMin) || (height > worldHeightBoundsMax))
            {
                height = worldHeightBoundsMin;
                terrainExists = false;
            }

            // Find the best surface tag at this point.
            // We want the MaxSurfaceWeight. The ProcessSurfacePoints callback has surface weights sorted.
            // So, we pick the value at the front of the list.
            AzFramework::SurfaceData::SurfaceTagWeight surfaceWeight;
            if (!surfacePoint.m_surfaceTags.empty())
            {
                surfaceWeight = *surfacePoint.m_surfaceTags.begin();
            }

            Physics::HeightMaterialPoint point;
            point.m_height = height - worldCenterZ;
            point.m_quadMeshType = terrainExists ? Physics::QuadMeshType::SubdivideUpperLeftToBottomRight : Physics::QuadMeshType::Hole;
            AZ::Data::Asset<Physics::MaterialAsset> materialAsset = FindMaterialAssetForSurfaceTag(surfaceWeight.m_surfaceType);
            point.m_materialIndex = GetMaterialIndex(materialAsset, materialList);

            size_t column = startColumn + xIndex;
            size_t row = startRow + yIndex;
            updateHeightsMaterialsCallback(column, row, point);
        };

        // Create an async query to update all of the height and material data so that we can spread the computation across
        // multiple threads, but block on completion so that we can guarantee the updates have completed by the time we leave
        // this method.

        AZStd::shared_ptr<AzFramework::Terrain::TerrainJobContext> jobContext;

        AZStd::binary_semaphore wait;
        auto params = AZStd::make_shared<AzFramework::Terrain::QueryAsyncParams>();
        params->m_desiredNumberOfJobs = cl_terrainPhysicsColliderMaxJobs;
        params->m_completionCallback =
            [&wait]([[maybe_unused]] AZStd::shared_ptr<AzFramework::Terrain::TerrainJobContext> context)
        {
            // Notify the main test thread that the query has completed.
            wait.release();
        };

        // We can use the "EXACT" sampler here because our query points are guaranteed to be aligned with terrain grid points.
        AzFramework::Terrain::TerrainDataRequestBus::BroadcastResult(
            jobContext, &AzFramework::Terrain::TerrainDataRequests::QueryRegionAsync, queryRegion,
            static_cast<TerrainDataRequests::TerrainDataMask>(
                TerrainDataRequests::TerrainDataMask::Heights | TerrainDataRequests::TerrainDataMask::SurfaceData),
            perPositionCallback, AzFramework::Terrain::TerrainDataRequests::Sampler::EXACT, params);

        // If a jobContext was successfully created, wait for the query to complete.
        // (If the call to UpdateHeightsAndMaterials was made on a thread, and the TerrainSystem is currently shutting down on a different
        // thread, it's possible that the TerrainDataRequest bus won't have a listener at the moment we call it, which is why we need
        // to validate that the jobContext was returned successfully)
        if (jobContext)
        {
            wait.acquire();
        }
    }

    void TerrainPhysicsColliderComponent::UpdateConfiguration(const TerrainPhysicsColliderConfig& newConfiguration)
    {
        {
            AZStd::unique_lock lock(m_stateMutex);
            m_configuration = newConfiguration;
        }

        NotifyListenersOfHeightfieldDataChange(
            Physics::HeightfieldProviderNotifications::HeightfieldChangeMask::SurfaceMapping, AZ::Aabb::CreateNull());
    }

    AZ::Vector2 TerrainPhysicsColliderComponent::GetHeightfieldGridSpacing() const
    {
        if (!m_terrainDataActive)
        {
            return AZ::Vector2(0.0f);
        }

        float gridResolution = 1.0f;
        AzFramework::Terrain::TerrainDataRequestBus::BroadcastResult(
            gridResolution, &AzFramework::Terrain::TerrainDataRequests::GetTerrainHeightQueryResolution);

        return AZ::Vector2(gridResolution);
    }

    void TerrainPhysicsColliderComponent::GetHeightfieldGridSize(size_t& numColumns, size_t& numRows) const
    {
        AZStd::shared_lock lock(m_stateMutex);
        numColumns = m_heightfieldRegion.m_numPointsX;
        numRows = m_heightfieldRegion.m_numPointsY;
    }

    size_t TerrainPhysicsColliderComponent::GetHeightfieldGridColumns() const
    {
        AZStd::shared_lock lock(m_stateMutex);
        return m_heightfieldRegion.m_numPointsX;
    }

    size_t TerrainPhysicsColliderComponent::GetHeightfieldGridRows() const
    {
        AZStd::shared_lock lock(m_stateMutex);
        return m_heightfieldRegion.m_numPointsY;
    }

    AZStd::vector<AZ::Data::Asset<Physics::MaterialAsset>> TerrainPhysicsColliderComponent::GetMaterialList() const
    {
        AZStd::shared_lock lock(m_stateMutex);
        
        AZStd::vector<AZ::Data::Asset<Physics::MaterialAsset>> materialList;
        materialList.reserve(m_configuration.m_surfaceMaterialMappings.size() + 1); // +1 for default material asset

        // Ensure the list contains the default material as the first entry.
        materialList.push_back(m_configuration.m_defaultMaterialAsset);

        for (auto& mapping : m_configuration.m_surfaceMaterialMappings)
        {
            const auto& existingInstance = AZStd::find(materialList.begin(), materialList.end(), mapping.m_materialAsset);
            if (existingInstance == materialList.end()) // Avoid having the same asset more than once
            {
                materialList.push_back(mapping.m_materialAsset);
            }
        }

        return materialList;
    }

    AZStd::vector<float> TerrainPhysicsColliderComponent::GetHeights() const
    {
        AZStd::vector<float> heights; 
        GenerateHeightsInBounds(heights);

        return heights;
    }

    AZStd::vector<Physics::HeightMaterialPoint> TerrainPhysicsColliderComponent::GetHeightsAndMaterials() const
    {
        size_t gridWidth = 0, gridHeight = 0;
        GetHeightfieldGridSize(gridWidth, gridHeight);
        AZ_Assert(gridWidth * gridHeight != 0, "GetHeightsAndMaterials: Invalid grid size. Size cannot be zero.");

        AZStd::vector<Physics::HeightMaterialPoint> heightMaterials(gridWidth * gridHeight);
        UpdateHeightsAndMaterials(
            [&heightMaterials, gridWidth](size_t col, size_t row, const Physics::HeightMaterialPoint& point)
            {
                heightMaterials[col + row * gridWidth] = point;
            },
            0, 0, gridWidth, gridHeight);

        return heightMaterials;
    }
}<|MERGE_RESOLUTION|>--- conflicted
+++ resolved
@@ -470,14 +470,7 @@
         const float worldHeightBoundsMin = worldSize.GetMin().GetZ();
         const float worldHeightBoundsMax = worldSize.GetMax().GetZ();
 
-<<<<<<< HEAD
-        AZStd::vector<Physics::MaterialId> materialList = GetMaterialList();
-=======
-        int32_t gridWidth, gridHeight;
-        GetHeightfieldGridSize(gridWidth, gridHeight);
-
         AZStd::vector<AZ::Data::Asset<Physics::MaterialAsset>> materialList = GetMaterialList();
->>>>>>> 89ab3eae
 
         auto perPositionCallback =
             [startColumn, startRow, &updateHeightsMaterialsCallback, &materialList, this, worldCenterZ, worldHeightBoundsMin,
