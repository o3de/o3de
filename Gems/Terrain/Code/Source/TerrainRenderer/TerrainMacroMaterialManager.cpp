/*
 * Copyright (c) Contributors to the Open 3D Engine Project.
 * For complete copyright and license terms please see the LICENSE at the root of this distribution.
 *
 * SPDX-License-Identifier: Apache-2.0 OR MIT
 *
 */

#include <TerrainRenderer/TerrainMacroMaterialManager.h>
#include <Atom/RPI.Public/View.h>

namespace Terrain
{
    namespace
    {
        [[maybe_unused]] static const char* TerrainMacroMaterialManagerName = "TerrainMacroMaterialManager";
    }

    namespace TerrainSrgInputs
    {
        static const char* const MacroMaterialData("m_macroMaterialData");
        static const char* const MacroMaterialGridRefs("m_macroMaterialGridRefs");
    }

    bool TerrainMacroMaterialManager::MacroMaterialShaderData::Overlaps(const AZ::Vector2& min, const AZ::Vector2& max) const
    {
        return AZ::Vector2::CreateFromFloat2(m_boundsMin.data()).IsLessThan(max) &&
            AZ::Vector2::CreateFromFloat2(m_boundsMax.data()).IsGreaterThan(min);
    }

    void TerrainMacroMaterialManager::Initialize(
        const AZStd::shared_ptr<AZ::Render::BindlessImageArrayHandler>& bindlessImageHandler,
        AZ::Data::Instance<AZ::RPI::ShaderResourceGroup>& terrainSrg)
    {
        AZ_Error(TerrainMacroMaterialManagerName, bindlessImageHandler, "bindlessImageHandler must not be null.");
        AZ_Error(TerrainMacroMaterialManagerName, terrainSrg, "terrainSrg must not be null.");
        AZ_Error(TerrainMacroMaterialManagerName, !m_isInitialized, "Already initialized.");

        if (!bindlessImageHandler || !terrainSrg || m_isInitialized)
        {
            return;
        }
        
        if (UpdateSrgIndices(terrainSrg))
        {
            m_bindlessImageHandler = bindlessImageHandler;
            TerrainMacroMaterialNotificationBus::Handler::BusConnect();
            
            m_terrainSizeChanged = true;
            m_isInitialized = true;
        }
    }
    
    void TerrainMacroMaterialManager::Reset()
    {
        m_isInitialized = false;

        m_materialDataBuffer = {};
        m_materialRefGridDataBuffer = {};

        m_materialData.Clear();
        m_materialRefGridShaderData.clear();

        RemoveAllImages();
        m_entityToRef.clear();
        
        m_bindlessImageHandler = {};

        TerrainMacroMaterialNotificationBus::Handler::BusDisconnect();
    }
    
    bool TerrainMacroMaterialManager::IsInitialized()
    {
        return m_isInitialized;
    }
    
    bool TerrainMacroMaterialManager::UpdateSrgIndices(AZ::Data::Instance<AZ::RPI::ShaderResourceGroup>& terrainSrg)
    {
        const AZ::RHI::ShaderResourceGroupLayout* terrainSrgLayout = terrainSrg->GetLayout();
        
        AZ::Render::GpuBufferHandler::Descriptor desc;
        desc.m_srgLayout = terrainSrgLayout;

        // Set up the gpu buffer for macro material data
        desc.m_bufferName = "Macro Material Data";
        desc.m_bufferSrgName = TerrainSrgInputs::MacroMaterialData;
        desc.m_elementSize = sizeof(MacroMaterialShaderData);
        m_materialDataBuffer = AZ::Render::GpuBufferHandler(desc);

        desc.m_bufferName = "Macro Material Ref Grid";
        desc.m_bufferSrgName = TerrainSrgInputs::MacroMaterialGridRefs;
        desc.m_elementSize = sizeof(MacroMaterialRefs);
        m_materialRefGridDataBuffer = AZ::Render::GpuBufferHandler(desc);

        m_bufferNeedsUpdate = true;

        return m_materialDataBuffer.IsValid() && m_materialRefGridDataBuffer.IsValid();
    }

    void TerrainMacroMaterialManager::OnTerrainMacroMaterialCreated(AZ::EntityId entityId, const MacroMaterialData& newMaterialData)
    {
        // If terrainSizeChanged, everything will rebuild later, so don't do any work here.
        if (m_terrainSizeChanged)
        {
            return;
        }

        AZ_Assert(
            !m_entityToRef.contains(entityId),
            "OnTerrainMacroMaterialCreated called for a macro material that already exists. This indicates that either the bus is incorrectly sending out "
            "OnCreated announcements for existing materials, or the terrain feature processor isn't properly cleaning up macro materials.");

        AZ_Assert(m_materialData.GetSize() < AZStd::numeric_limits<uint16_t>::max(), "No more room for terrain macro materials.");

        uint16_t materialRef = aznumeric_cast<uint16_t>(m_materialData.Reserve());
        m_entityToRef[entityId] = materialRef;

        UpdateMacroMaterialShaderEntry(materialRef, newMaterialData);

        ForMacroMaterialsInBounds(newMaterialData.m_bounds,
            [&](uint32_t idx, [[maybe_unused]] const AZ::Vector2& corner)
            {
                MacroMaterialRefs& materialRefList = m_materialRefGridShaderData.at(idx);
                AddMacroMaterialToTile(materialRef, materialRefList);
            }
        );
    }

    void TerrainMacroMaterialManager::OnTerrainMacroMaterialChanged(AZ::EntityId entityId, const MacroMaterialData& newMaterialData)
    {
        // If terrainSizeChanged, everything will rebuild later, so don't do any work here.
        if (m_terrainSizeChanged)
        {
            return;
        }

        AZ_Assert(
            m_entityToRef.contains(entityId),
            "OnTerrainMacroMaterialChanged called for a macro material that TerrainFeatureProcessor isn't tracking. This indicates that either the bus is sending out "
            "Changed announcements for materials that haven't had a OnCreated event sent, or the terrain feature processor isn't properly tracking macro materials.");
        
        uint16_t materialRef = m_entityToRef[entityId];
        UpdateMacroMaterialShaderEntry(materialRef, newMaterialData);
    }
    
    void TerrainMacroMaterialManager::OnTerrainMacroMaterialRegionChanged(
        AZ::EntityId entityId, [[maybe_unused]] const AZ::Aabb& oldRegion, const AZ::Aabb& newRegion)
    {
        // If terrainSizeChanged, everything will rebuild later, so don't do any work here.
        if (m_terrainSizeChanged)
        {
            return;
        }

        AZ_Assert(
            m_entityToRef.contains(entityId),
            "OnTerrainMacroMaterialChanged called for a macro material that TerrainFeatureProcessor isn't tracking. This indicates that either the bus is sending out "
            "Changed announcements for materials that haven't had a OnCreated event sent, or the terrain feature processor isn't properly tracking macro materials.");

        const uint16_t materialRef = m_entityToRef[entityId];
        MacroMaterialShaderData& shaderData = m_materialData.GetElement<0>(materialRef);
        const AZ::Vector2 boundsMin = AZ::Vector2(newRegion.GetMin());
        const AZ::Vector2 boundsMax = AZ::Vector2(newRegion.GetMax());

        boundsMin.StoreToFloat2(shaderData.m_boundsMin.data());
        boundsMax.StoreToFloat2(shaderData.m_boundsMax.data());

        AZ::Aabb changedRegion = oldRegion;
        changedRegion.AddAabb(newRegion);

        ForMacroMaterialsInBounds(changedRegion,
            [&](uint32_t idx, const AZ::Vector2& tileMin)
            {
                AZ::Vector2 tileMax = tileMin + AZ::Vector2(MacroMaterialGridSize);
                bool overlapsNew =
                    tileMin.IsLessThan(boundsMax) &&
                    tileMax.IsGreaterThan(boundsMin);

                MacroMaterialRefs& materialRefList = m_materialRefGridShaderData.at(idx);
                for (uint16_t refIdx = 0; refIdx < MacroMaterialsPerTile; ++refIdx)
                {
                    if (materialRefList.at(refIdx) == materialRef)
                    {
                        if (!overlapsNew)
                        {
                            // Remove material from region it no longer overlaps
                            RemoveMacroMaterialFromTile(refIdx, materialRefList, tileMin);
                        }
                        break;
                    }
                    else if (materialRefList.at(refIdx) == InvalidMacroMaterialRef)
                    {
                        if (overlapsNew)
                        {
                            // Add material to region that it now overlaps but used to not.
                            materialRefList.at(refIdx) = materialRef;
                        }
                        break;
                    }
                }
            }
        );
        
        m_bufferNeedsUpdate = true;
    }

    void TerrainMacroMaterialManager::OnTerrainMacroMaterialDestroyed(AZ::EntityId entityId)
    {
        // If terrainSizeChanged, everything will rebuild later, so don't do any work here.
        if (m_terrainSizeChanged)
        {
            return;
        }

        AZ_Assert(
            m_entityToRef.contains(entityId),
            "OnTerrainMacroMaterialChanged called for a macro material that TerrainFeatureProcessor isn't tracking. This indicates that either the bus is sending out "
            "Changed announcements for materials that haven't had a OnCreated event sent, or the terrain feature processor isn't properly tracking macro materials.");

        const uint16_t materialRef = m_entityToRef[entityId];
        MacroMaterialShaderData& shaderData = m_materialData.GetElement<0>(materialRef);
        
        ForMacroMaterialsInBounds(shaderData.m_boundsMin, shaderData.m_boundsMax,
            [&](uint32_t idx, [[maybe_unused]] const AZ::Vector2& corner)
            {
                MacroMaterialRefs& materialRefList = m_materialRefGridShaderData.at(idx);
                for (uint16_t refIdx = 0; refIdx < MacroMaterialsPerTile; ++refIdx)
                {
                    if (materialRefList.at(refIdx) == materialRef)
                    {
                        RemoveMacroMaterialFromTile(refIdx, materialRefList, corner);
                        break;
                    }
                }
            }
        );
        
        m_bindlessImageHandler->RemoveBindlessImage(aznumeric_cast<uint16_t>(shaderData.m_colorMapId));
        m_bindlessImageHandler->RemoveBindlessImage(aznumeric_cast<uint16_t>(shaderData.m_normalMapId));

        m_materialData.Release(materialRef);
        m_entityToRef.erase(entityId);
        m_bufferNeedsUpdate = true;
    }
    
    void TerrainMacroMaterialManager::UpdateMacroMaterialShaderEntry(uint16_t materialRef, const MacroMaterialData& macroMaterialData)
    {
        MacroMaterialShaderData& shaderData = m_materialData.GetElement<0>(materialRef);

        shaderData.m_flags = (MacroMaterialShaderFlags)(
            (macroMaterialData.m_normalFlipX ? MacroMaterialShaderFlags::FlipMacroNormalX : 0) |
            (macroMaterialData.m_normalFlipY ? MacroMaterialShaderFlags::FlipMacroNormalY : 0)
        );

        shaderData.m_normalFactor = macroMaterialData.m_normalFactor;
        AZ::Vector2(macroMaterialData.m_bounds.GetMin()).StoreToFloat2(shaderData.m_boundsMin.data());
        AZ::Vector2(macroMaterialData.m_bounds.GetMax()).StoreToFloat2(shaderData.m_boundsMax.data());

        auto UpdateImageIndex = [&](uint32_t& indexRef, const AZ::Data::Instance<AZ::RPI::Image>& imageView)
        {
            if (indexRef != InvalidImageIndex)
            {
                if (imageView)
                {
                    m_bindlessImageHandler->UpdateBindlessImage(aznumeric_cast<uint16_t>(indexRef), imageView->GetImageView());
                }
                else
                {
                    m_bindlessImageHandler->RemoveBindlessImage(aznumeric_cast<uint16_t>(indexRef));
                    indexRef = InvalidImageIndex;
                }
            }
            else if (imageView)
            {
                indexRef = m_bindlessImageHandler->AppendBindlessImage(imageView->GetImageView());
            }
        };

        UpdateImageIndex(shaderData.m_colorMapId, macroMaterialData.m_colorImage);
        UpdateImageIndex(shaderData.m_normalMapId, macroMaterialData.m_normalImage);

        MacroMaterialMetaData& metaData = m_materialData.GetElement<1>(materialRef);
        metaData.m_priority = macroMaterialData.m_priority;

        m_bufferNeedsUpdate = true;
    }

    void TerrainMacroMaterialManager::AddMacroMaterialToTile(uint16_t newMaterialRef, MacroMaterialRefs& materialRefs)
    {
        int32_t newPriority = m_materialData.GetElement<1>(newMaterialRef).m_priority;

        for (uint16_t refIdx = 0; refIdx < MacroMaterialsPerTile; ++refIdx)
        {
            uint16_t& ref = materialRefs.at(refIdx);
            if (ref == InvalidMacroMaterialRef)
            {
<<<<<<< HEAD
                // Empty spot, just add the material
                ref = newMaterialRef;
                return;
            }
            else
            {
                // Check the priority. If it's less than the material being added, insert.
                int32_t refPriority = m_materialData.GetElement<1>(ref).m_priority;
                if (refPriority < newPriority)
                {
                    uint16_t tempRef = newMaterialRef;
                    for (; refIdx < MacroMaterialsPerTile; ++refIdx)
                    {
                        uint16_t& ref2 = materialRefs.at(refIdx);
                        AZStd::swap(ref2, tempRef);
                    }
                    return;
                }
=======
                ref = materialRef;
                return;
>>>>>>> 8eb9032e
            }
        }
    }

    void TerrainMacroMaterialManager::RemoveMacroMaterialFromTile(uint16_t shaderDataIdx, MacroMaterialRefs& materialRefs, const AZ::Vector2& tileMin)
    {
        // Remove the macro material entry from this tile by copying the remaining entries on top.
        for (++shaderDataIdx; shaderDataIdx < MacroMaterialsPerTile; ++shaderDataIdx)
        {
            materialRefs.at(shaderDataIdx - 1) = materialRefs.at(shaderDataIdx);
        }

        // Disable the last entry.
        uint16_t& lastEntry = materialRefs.at(MacroMaterialsPerTile - 1);
        if (lastEntry != InvalidMacroMaterialRef)
        {
            lastEntry = InvalidMacroMaterialRef;
            int32_t lastPriority = 0;

            // Check all the macro materials to see if any overlap this tile. Since the tile was full, when a macro material
            // was removed, there may be a macro material that can be placed in the empty spot.

            AZ::Vector2 tileMax = tileMin + AZ::Vector2(MacroMaterialGridSize);
            for (auto& [entityId, materialRef] : m_entityToRef)
            {
                MacroMaterialShaderData& shaderData = m_materialData.GetElement<0>(materialRef);
                int32_t priority = m_materialData.GetElement<1>(materialRef).m_priority;

                if (shaderData.Overlaps(tileMin, tileMax) && (lastEntry == InvalidMacroMaterialRef || lastPriority < priority))
                {
                    lastEntry = materialRef;
                    lastPriority = priority;
                }
            }
        }
    }

    template<typename Callback>
    void TerrainMacroMaterialManager::ForMacroMaterialsInRegion(const ClipmapBoundsRegion& region, Callback callback)
    {
        AZ::Vector2 regionCorner = AZ::Vector2(region.m_worldAabb.GetMin());
        Vector2i extents = region.m_localAabb.m_max - region.m_localAabb.m_min;

        for (int32_t y = 0; y < extents.m_y; ++y)
        {
            for (int32_t x = 0; x < extents.m_x; ++x)
            {
                const Vector2i local = region.m_localAabb.m_min + Vector2i(x, y);
                uint32_t idx = (local.m_y * m_tiles1D + local.m_x);
                const AZ::Vector2 corner = regionCorner + AZ::Vector2(x * MacroMaterialGridSize, y * MacroMaterialGridSize);
                callback(idx, corner);
            }
        }
    }

    template<typename Callback>
    void TerrainMacroMaterialManager::ForMacroMaterialsInBounds(const AZ::Vector2& minBounds, const AZ::Vector2& maxBounds, Callback callback)
    {
        auto updateRegionsList = m_macroMaterialTileBounds.TransformRegion(minBounds, maxBounds);

        for (const auto& region : updateRegionsList)
        {
            ForMacroMaterialsInRegion(region, callback);
        }
    }

    template<typename Callback>
    void TerrainMacroMaterialManager::ForMacroMaterialsInBounds(const AZ::Aabb& bounds, Callback callback)
    {
        ForMacroMaterialsInBounds(AZ::Vector2(bounds.GetMin()), AZ::Vector2(bounds.GetMax()), callback);
    }

    template<typename Callback>
    void TerrainMacroMaterialManager::ForMacroMaterialsInBounds(const AZStd::array<float, 2>& minBounds, const AZStd::array<float, 2>& maxBounds, Callback callback)
    {
        ForMacroMaterialsInBounds(AZ::Vector2::CreateFromFloat2(minBounds.data()), AZ::Vector2::CreateFromFloat2(maxBounds.data()), callback);
    }

    void TerrainMacroMaterialManager::SetRenderDistance(float distance)
    {
        uint16_t newTiles1D = aznumeric_cast<uint16_t>(AZStd::ceilf((distance) / MacroMaterialGridSize)) + 1;
        newTiles1D *= 2; // distance is radius, grid covers diameter.
        if (newTiles1D != m_tiles1D)
        {
            m_tiles1D = newTiles1D;
            m_terrainSizeChanged = true;
        }
    }

    void TerrainMacroMaterialManager::Update(const AZ::RPI::ViewPtr mainView, AZ::Data::Instance<AZ::RPI::ShaderResourceGroup>& terrainSrg)
    {
        AZ::Vector3 mainCameraPosition = mainView->GetCameraTransform().GetTranslation();

        if (m_terrainSizeChanged)
        {
            m_terrainSizeChanged = false;
            m_bufferNeedsUpdate = true;

            ClipmapBoundsDescriptor desc;
            desc.m_clipmapToWorldScale = MacroMaterialGridSize;
            desc.m_clipmapUpdateMultiple = 1;
            desc.m_size = m_tiles1D;
            desc.m_worldSpaceCenter = AZ::Vector2(mainCameraPosition);

            m_macroMaterialTileBounds = ClipmapBounds(desc);

            // Rebuild the macro material tiles from scratch when the world size changes. This could be made more efficient
            // but is fine for now since world resizes are rare.

            RemoveAllImages();
            m_entityToRef.clear();
            m_materialData.Clear();
            m_materialRefGridShaderData.clear();

            const uint32_t macroMaterialTileCount = m_tiles1D * m_tiles1D;
            
            m_materialRefGridShaderData.resize(macroMaterialTileCount);
            AZStd::fill(m_materialRefGridShaderData.begin(), m_materialRefGridShaderData.end(), DefaultRefs);

            TerrainMacroMaterialRequestBus::EnumerateHandlers(
                [&](TerrainMacroMaterialRequests* handler)
                {
                    MacroMaterialData macroMaterial = handler->GetTerrainMacroMaterialData();
                    AZ::EntityId entityId = *(Terrain::TerrainMacroMaterialRequestBus::GetCurrentBusId());
                    OnTerrainMacroMaterialCreated(entityId, macroMaterial);
                    return true;
                }
            );
        }
        else
        {
            auto updateRegionList = m_macroMaterialTileBounds.UpdateCenter(AZ::Vector2(mainCameraPosition));
            for (const auto& updateRegion : updateRegionList)
            {
<<<<<<< HEAD
                AZStd::vector<uint16_t> affectedMaterials;
                affectedMaterials.reserve(AZStd::GetMin(m_entityToRef.size(), 128ull));
=======
                AZStd::vector<MacroMaterial> affectedMaterials;
                affectedMaterials.reserve(AZStd::GetMin(m_macroMaterials.size(), size_t(128)));
>>>>>>> 8eb9032e
                AZ::Vector2 regionMin = AZ::Vector2(updateRegion.m_worldAabb.GetMin());
                AZ::Vector2 regionMax = AZ::Vector2(updateRegion.m_worldAabb.GetMax());

                // Do a coarse check of which materials might affect this region's tiles by gathering all
                // macro materials that overlap the region. This should reduce the number of checks that need
                // to be done per-tile.

                for (auto& [entityId, materialRef] : m_entityToRef)
                {
                    MacroMaterialShaderData& shaderData = m_materialData.GetElement<0>(materialRef);

                    if (shaderData.Overlaps(regionMin, regionMax))
                    {
                        affectedMaterials.push_back(materialRef);
                    }
                }

                // Check the list of macro materials against all the tiles in this region.

                ForMacroMaterialsInRegion(updateRegion,
                    [&](uint32_t idx, const AZ::Vector2& tileMin)
                    {
                        AZ::Vector2 tileMax = tileMin + AZ::Vector2(MacroMaterialGridSize);
                        MacroMaterialRefs& refs = m_materialRefGridShaderData.at(idx);
                        refs = DefaultRefs; // clear out current refs

                        for (uint16_t materialRef : affectedMaterials)
                        {
                            MacroMaterialShaderData& shaderData = m_materialData.GetElement<0>(materialRef);
                            if (shaderData.Overlaps(tileMin, tileMax))
                            {
                                AddMacroMaterialToTile(materialRef, refs);
                            }
                        }
                    }
                );

                m_bufferNeedsUpdate = true;
            }
        }

        if (m_bufferNeedsUpdate && terrainSrg)
        {
            m_bufferNeedsUpdate = false;
            m_materialDataBuffer.UpdateBuffer(m_materialData.GetRawData<0>(), aznumeric_cast<uint32_t>(m_materialData.GetSize()));
            m_materialRefGridDataBuffer.UpdateBuffer(m_materialRefGridShaderData.data(), aznumeric_cast<uint32_t>(m_materialRefGridShaderData.size()));

            MacroMaterialGridShaderData macroMaterialGridShaderData;
            macroMaterialGridShaderData.m_tileCount1D = m_tiles1D;
            macroMaterialGridShaderData.m_tileSize = MacroMaterialGridSize;

            m_materialDataBuffer.UpdateSrg(terrainSrg.get());
            m_materialRefGridDataBuffer.UpdateSrg(terrainSrg.get());
            terrainSrg->SetConstant(m_macroMaterialGridIndex, macroMaterialGridShaderData);
        }
    }

    void TerrainMacroMaterialManager::RemoveAllImages()
    {   
        for (const auto& [entity, materialRef] : m_entityToRef)
        {
            RemoveImagesForMaterial(materialRef);
        }
    }

    void TerrainMacroMaterialManager::RemoveImagesForMaterial(const uint16_t materialRef)
    {
        MacroMaterialShaderData& shaderData = m_materialData.GetElement<0>(materialRef);
        m_bindlessImageHandler->RemoveBindlessImage(aznumeric_cast<uint16_t>(shaderData.m_colorMapId));
        m_bindlessImageHandler->RemoveBindlessImage(aznumeric_cast<uint16_t>(shaderData.m_normalMapId));
    }

}<|MERGE_RESOLUTION|>--- conflicted
+++ resolved
@@ -294,7 +294,6 @@
             uint16_t& ref = materialRefs.at(refIdx);
             if (ref == InvalidMacroMaterialRef)
             {
-<<<<<<< HEAD
                 // Empty spot, just add the material
                 ref = newMaterialRef;
                 return;
@@ -313,10 +312,6 @@
                     }
                     return;
                 }
-=======
-                ref = materialRef;
-                return;
->>>>>>> 8eb9032e
             }
         }
     }
@@ -451,13 +446,8 @@
             auto updateRegionList = m_macroMaterialTileBounds.UpdateCenter(AZ::Vector2(mainCameraPosition));
             for (const auto& updateRegion : updateRegionList)
             {
-<<<<<<< HEAD
                 AZStd::vector<uint16_t> affectedMaterials;
-                affectedMaterials.reserve(AZStd::GetMin(m_entityToRef.size(), 128ull));
-=======
-                AZStd::vector<MacroMaterial> affectedMaterials;
-                affectedMaterials.reserve(AZStd::GetMin(m_macroMaterials.size(), size_t(128)));
->>>>>>> 8eb9032e
+                affectedMaterials.reserve(AZStd::GetMin(m_entityToRef.size(), size_t(128)));
                 AZ::Vector2 regionMin = AZ::Vector2(updateRegion.m_worldAabb.GetMin());
                 AZ::Vector2 regionMax = AZ::Vector2(updateRegion.m_worldAabb.GetMax());
 
