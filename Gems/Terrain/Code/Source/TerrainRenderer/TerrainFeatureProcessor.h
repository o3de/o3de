/*
 * Copyright (c) Contributors to the Open 3D Engine Project.
 * For complete copyright and license terms please see the LICENSE at the root of this distribution.
 *
 * SPDX-License-Identifier: Apache-2.0 OR MIT
 *
 */

#pragma once

#include <AzCore/Component/Component.h>

#include <AzFramework/Terrain/TerrainDataRequestBus.h>
#include <TerrainRenderer/TerrainMacroMaterialBus.h>
#include <TerrainRenderer/TerrainAreaMaterialRequestBus.h>

#include <Atom/RPI.Public/FeatureProcessor.h>
#include <Atom/RPI.Public/Image/AttachmentImage.h>
#include <Atom/RPI.Public/MeshDrawPacket.h>
#include <Atom/RPI.Public/Material/MaterialReloadNotificationBus.h>
#include <Atom/Feature/Utils/IndexedDataVector.h>

namespace AZ::RPI
{
    namespace AssetUtils
    {
        class AsyncAssetLoader;
    }
    class Material;
    class Model;
    class StreamingImage;
}

namespace Terrain
{
    class TerrainFeatureProcessor final
        : public AZ::RPI::FeatureProcessor
        , private AZ::RPI::MaterialReloadNotificationBus::Handler
        , private AzFramework::Terrain::TerrainDataNotificationBus::Handler
        , private TerrainMacroMaterialNotificationBus::Handler
        , private TerrainAreaMaterialNotificationBus::Handler
    {
    public:
        AZ_RTTI(TerrainFeatureProcessor, "{D7DAC1F9-4A9F-4D3C-80AE-99579BF8AB1C}", AZ::RPI::FeatureProcessor);
        AZ_DISABLE_COPY_MOVE(TerrainFeatureProcessor);
        AZ_FEATURE_PROCESSOR(TerrainFeatureProcessor);

        static void Reflect(AZ::ReflectContext* context);

        TerrainFeatureProcessor() = default;
        ~TerrainFeatureProcessor() = default;

        // AZ::RPI::FeatureProcessor overrides...
        void Activate() override;
        void Deactivate() override;
        void Render(const AZ::RPI::FeatureProcessor::RenderPacket& packet) override;

        void SetWorldSize(AZ::Vector2 sizeInMeters);

    private:
        
        using MaterialInstance = AZ::Data::Instance<AZ::RPI::Material>;
        static constexpr uint32_t MaxMaterialsPerSector = 4;

        enum MacroMaterialFlags
        {
            ColorImageUsed = 0b01,
            NormalImageUsed = 0b10,
        };

        struct ShaderTerrainData // Must align with struct in Object Srg
        {
            AZStd::array<float, 2> m_uvMin;
            AZStd::array<float, 2> m_uvMax;
            AZStd::array<float, 2> m_uvStep;
            float m_sampleSpacing;
            float m_heightScale;
        };

        struct ShaderMacroMaterialData
        {
            AZStd::array<float, 2> m_uvMin;
            AZStd::array<float, 2> m_uvMax;
            float m_normalFactor;
            uint32_t m_flipNormalX{ 0 }; // bool in shader
            uint32_t m_flipNormalY{ 0 }; // bool in shader
            uint32_t m_mapsInUse{ 0b00 }; // 0b01 = color, 0b10 = normal
        };

        struct VertexPosition
        {
            float m_posx;
            float m_posy;
        };

        struct VertexUv
        {
            float m_u;
            float m_v;
        };

        struct PatchData
        {
            AZStd::vector<VertexPosition> m_positions;
            AZStd::vector<VertexUv> m_uvs;
            AZStd::vector<uint16_t> m_indices;
        };
        
        struct SectorData
        {
            AZ::Data::Instance<AZ::RPI::ShaderResourceGroup> m_srg; // Hold on to ref so it's not dropped
            AZ::Aabb m_aabb;
            AZStd::fixed_vector<AZ::RPI::MeshDrawPacket, AZ::RPI::ModelLodAsset::LodCountMax> m_drawPackets;
            AZStd::fixed_vector<uint16_t, MaxMaterialsPerSector> m_macroMaterials;
        };

<<<<<<< HEAD
        struct MacroMaterialData
        {
            AZ::EntityId m_entityId;
            AZ::Aabb m_bounds = AZ::Aabb::CreateNull();

            AZ::Data::Instance<AZ::RPI::Image> m_colorImage;
            AZ::Data::Instance<AZ::RPI::Image> m_normalImage;
            bool m_normalFlipX{ false };
            bool m_normalFlipY{ false };
            float m_normalFactor{ 0.0f };
        };

        enum DetailTextureFlags : uint32_t
        {
            UseTextureBaseColor =  0b0000'0000'0000'0000'0000'0000'0000'0001,
            UseTextureNormal =     0b0000'0000'0000'0000'0000'0000'0000'0010,
            UseTextureMetallic =   0b0000'0000'0000'0000'0000'0000'0000'0100,
            UseTextureRoughness =  0b0000'0000'0000'0000'0000'0000'0000'1000,
            UseTextureOcclusion =  0b0000'0000'0000'0000'0000'0000'0001'0000,
            UseTextureHeight =     0b0000'0000'0000'0000'0000'0000'0010'0000,
            UseTextureSpecularF0 = 0b0000'0000'0000'0000'0000'0000'0100'0000,

            FlipNormalX =          0b0000'0000'0000'0000'0000'0000'1000'0000,
            FlipNormalY =          0b0000'0000'0000'0000'0000'0001'0000'0000,

            BlendModeMask =        0b0000'0000'0000'0000'0000'0110'0000'0000,
            BlendModeLerp =        0b0000'0000'0000'0000'0000'0000'0000'0000,
            BlendModeLinearLight = 0b0000'0000'0000'0000'0000'0010'0000'0000,
            BlendModeMultiply =    0b0000'0000'0000'0000'0000'0100'0000'0000,
            BlendModeOverlay =     0b0000'0000'0000'0000'0000'0110'0000'0000,
        };

        struct DetailMaterialShaderProperties
        {
            // Uv
            AZStd::array<float, 12> m_uvTransform
            {
                1.0, 0.0, 0.0, 0.0,
                0.0, 1.0, 0.0, 0.0,
                0.0, 0.0, 1.0, 0.0,
            };

            // Factor / Scale / Bias for input textures
            float m_baseColorFactor{ 1.0f };
            float m_normalFactor{ 1.0f };
            float m_metalFactor{ 1.0f };
            float m_roughnessScale{ 1.0f };

            float m_roughnessBias{ 0.0f };
            float m_specularF0Factor{ 1.0f };
            float m_occlusionFactor{ 1.0f };
            float m_heightFactor{ 1.0f };

            float m_heightOffset{ 0.0f };
            float m_heightBlendFactor{ 0.5f };

            // Flags
            DetailTextureFlags m_flags{ 0 };

            AZStd::array<float, 1> m_padding; // 16 byte aligned
        };

        struct DetailMaterialData
        {
            AZ::Data::AssetId m_assetId;
            AZ::RPI::Material::ChangeId m_materialChangeId{AZ::RPI::Material::DEFAULT_CHANGE_ID};

            AZ::Data::Instance<AZ::RPI::Image> m_colorImage;
            AZ::Data::Instance<AZ::RPI::Image> m_normalImage;
            AZ::Data::Instance<AZ::RPI::Image> m_roughnessImage;
            AZ::Data::Instance<AZ::RPI::Image> m_metalnessImage;
            AZ::Data::Instance<AZ::RPI::Image> m_specularF0Image;
            AZ::Data::Instance<AZ::RPI::Image> m_occlusionImage;
            AZ::Data::Instance<AZ::RPI::Image> m_heightImage;

            DetailMaterialShaderProperties m_properties; // maps directly to shader
        };

        struct DetailMaterialSurface
        {
            AZ::Crc32 m_surfaceTag;
            uint16_t m_detailMaterailId;
        };

        struct DetailMaterialListRegion
        {
            AZ::EntityId m_entityId;
            AZ::Aabb m_region{AZ::Aabb::CreateNull()};
            AZStd::vector<DetailMaterialSurface> m_materialsForSurfaces;
        };
        
        struct Int2DPoint
        {
            int32_t m_x{ 0 };
            int32_t m_y{ 0 };

            Int2DPoint operator+(const Int2DPoint& rhs) const;
            Int2DPoint& operator+=(const Int2DPoint& rhs);
            Int2DPoint operator-(const Int2DPoint& rhs) const;
            Int2DPoint& operator-=(const Int2DPoint& rhs);
            Int2DPoint operator-() const;
        };

        struct Int2DAabb
        {
            Int2DPoint m_min;
            Int2DPoint m_max;

            Int2DAabb operator+(const Int2DPoint& offset) const;
            Int2DAabb operator-(const Int2DPoint& offset) const;

            Int2DAabb GetClamped(Int2DAabb rhs) const;
            bool IsValid() const;
        };

=======
>>>>>>> c00b99f2
        // AZ::RPI::MaterialReloadNotificationBus::Handler overrides...
        void OnMaterialReinitialized(const MaterialInstance& material) override;

        // AzFramework::Terrain::TerrainDataNotificationBus overrides...
        void OnTerrainDataDestroyBegin() override;
        void OnTerrainDataChanged(const AZ::Aabb& dirtyRegion, TerrainDataChangedMask dataChangedMask) override;

        // TerrainMacroMaterialNotificationBus overrides...
        void OnTerrainMacroMaterialCreated(AZ::EntityId entityId, const MacroMaterialData& material) override;
        void OnTerrainMacroMaterialChanged(AZ::EntityId entityId, const MacroMaterialData& material) override;
        void OnTerrainMacroMaterialRegionChanged(AZ::EntityId entityId, const AZ::Aabb& oldRegion, const AZ::Aabb& newRegion) override;
        void OnTerrainMacroMaterialDestroyed(AZ::EntityId entityId) override;
        
        // TerrainAreaMaterialNotificationBus overrides...
        void OnTerrainSurfaceMaterialMappingCreated(AZ::EntityId entityId, SurfaceData::SurfaceTag surfaceTag, MaterialInstance material) override;
        void OnTerrainSurfaceMaterialMappingDestroyed(AZ::EntityId entityId, SurfaceData::SurfaceTag surfaceTag) override;
        void OnTerrainSurfaceMaterialMappingChanged(AZ::EntityId entityId, SurfaceData::SurfaceTag surfaceTag, MaterialInstance material) override;
        void OnTerrainSurfaceMaterialMappingRegionChanged(AZ::EntityId entityId, const AZ::Aabb& oldRegion, const AZ::Aabb& newRegion) override;

        void Initialize();
        void InitializeTerrainPatch(uint16_t gridSize, float gridSpacing, PatchData& patchdata);
        bool InitializePatchModel();

        void UpdateTerrainData();
        void PrepareMaterialData();
<<<<<<< HEAD
        void UpdateMacroMaterialData(MacroMaterialData& macroMaterialData, MaterialInstance material);
        
        void TerrainHeightOrSettingsUpdated(const AZ::Aabb& dirtyRegion);
        void TerrainSurfaceDataUpdated(const AZ::Aabb& dirtyRegion);

        uint16_t CreateOrUpdateDetailMaterial(MaterialInstance material);
        void UpdateDetailMaterialData(DetailMaterialData& materialData, MaterialInstance material);
        void CheckUpdateDetailTexture(const Int2DAabb& newBounds, const Int2DPoint& newCenter);
        void UpdateDetailTexture(const Int2DAabb& updateArea, const Int2DAabb& textureBounds, const Int2DPoint& centerPixel);
        uint16_t GetDetailMaterialForSurfaceTypeAndPosition(AZ::Crc32 surfaceType, const AZ::Vector2& position);
        uint8_t CalculateUpdateRegions(const Int2DAabb& updateArea, const Int2DAabb& textureBounds, const Int2DPoint& centerPixel,
            AZStd::array<Int2DAabb, 4>& textureSpaceAreas, AZStd::array<Int2DAabb, 4>& scaledWorldSpaceAreas);
=======
        void UpdateMacroMaterialData(MacroMaterialData& macroMaterialData, const MacroMaterialData& newMaterialData);
>>>>>>> c00b99f2

        void ProcessSurfaces(const FeatureProcessor::RenderPacket& process);

        template <typename T>
        T* FindMaterial(AZ::EntityId entityId, AZ::Render::IndexedDataVector<T>& container);
        template <typename T>
        T& FindOrCreateMaterial(AZ::EntityId entityId, AZ::Render::IndexedDataVector<T>& container);
        template <typename T>
        void RemoveMaterial(AZ::EntityId entityId, AZ::Render::IndexedDataVector<T>& container);

        template<typename Callback>
        void ForOverlappingSectors(const AZ::Aabb& bounds, Callback callback);

        AZ::Outcome<AZ::Data::Asset<AZ::RPI::BufferAsset>> CreateBufferAsset(
            const void* data, const AZ::RHI::BufferViewDescriptor& bufferViewDescriptor, const AZStd::string& bufferName);

        // System-level parameters
        static constexpr float GridSpacing{ 1.0f };
        static constexpr int32_t GridSize{ 64 }; // number of terrain quads (vertices are m_gridSize + 1)
        static constexpr float GridMeters{ GridSpacing * GridSize };
        static constexpr int32_t DetailTextureSize{ 1024 };
        static constexpr int32_t DetailTextureSizeHalf{ DetailTextureSize / 2 };
        static constexpr float DetailTextureScale{ 0.5f };

        AZStd::unique_ptr<AZ::RPI::AssetUtils::AsyncAssetLoader> m_materialAssetLoader;
        MaterialInstance m_materialInstance;

        AZ::RHI::ShaderInputConstantIndex m_modelToWorldIndex;
        AZ::RHI::ShaderInputConstantIndex m_terrainDataIndex;
        AZ::RHI::ShaderInputConstantIndex m_macroMaterialDataIndex;
        AZ::RHI::ShaderInputConstantIndex m_macroMaterialCountIndex;
        AZ::RHI::ShaderInputImageIndex m_macroColorMapIndex;
        AZ::RHI::ShaderInputImageIndex m_macroNormalMapIndex;
        AZ::RPI::MaterialPropertyIndex m_heightmapPropertyIndex;
        AZ::RPI::MaterialPropertyIndex m_detailMaterialIdPropertyIndex;
        AZ::RPI::MaterialPropertyIndex m_detailCenterPropertyIndex;
        AZ::RPI::MaterialPropertyIndex m_detailAabbPropertyIndex;
        AZ::RPI::MaterialPropertyIndex m_detailHalfPixelUvPropertyIndex;

        AZ::Data::Instance<AZ::RPI::Model> m_patchModel;
        AZ::Vector3 m_previousCameraPosition = AZ::Vector3(AZStd::numeric_limits<float>::max(), 0.0, 0.0);

        // Per-area data
        struct TerrainAreaData
        {
            AZ::Transform m_transform{ AZ::Transform::CreateIdentity() };
            AZ::Aabb m_terrainBounds{ AZ::Aabb::CreateNull() };
            AZ::Data::Instance<AZ::RPI::AttachmentImage> m_heightmapImage;
            uint32_t m_heightmapImageWidth{ 0 };
            uint32_t m_heightmapImageHeight{ 0 };
            uint32_t m_updateWidth{ 0 };
            uint32_t m_updateHeight{ 0 };
            float m_sampleSpacing{ 0.0f };
            bool m_heightmapUpdated{ true };
            bool m_macroMaterialsUpdated{ true };
            bool m_rebuildSectors{ true };
        };
        
        TerrainAreaData m_areaData;
        AZ::Aabb m_dirtyRegion{ AZ::Aabb::CreateNull() };
        AZ::Aabb m_dirtyDetailRegion{ AZ::Aabb::CreateNull() };

        Int2DAabb m_detailTextureBounds;
        Int2DPoint m_detailTextureCenter;
        AZ::Data::Instance<AZ::RPI::AttachmentImage> m_detailTextureImage;

        AZStd::vector<SectorData> m_sectorData;

        AZ::Render::IndexedDataVector<MacroMaterialData> m_macroMaterials;
        AZ::Render::IndexedDataVector<DetailMaterialData> m_detailMaterials;
        AZ::Render::IndexedDataVector<DetailMaterialListRegion> m_detailMaterialRegions;
    };
}<|MERGE_RESOLUTION|>--- conflicted
+++ resolved
@@ -114,19 +114,6 @@
             AZStd::fixed_vector<uint16_t, MaxMaterialsPerSector> m_macroMaterials;
         };
 
-<<<<<<< HEAD
-        struct MacroMaterialData
-        {
-            AZ::EntityId m_entityId;
-            AZ::Aabb m_bounds = AZ::Aabb::CreateNull();
-
-            AZ::Data::Instance<AZ::RPI::Image> m_colorImage;
-            AZ::Data::Instance<AZ::RPI::Image> m_normalImage;
-            bool m_normalFlipX{ false };
-            bool m_normalFlipY{ false };
-            float m_normalFactor{ 0.0f };
-        };
-
         enum DetailTextureFlags : uint32_t
         {
             UseTextureBaseColor =  0b0000'0000'0000'0000'0000'0000'0000'0001,
@@ -230,8 +217,6 @@
             bool IsValid() const;
         };
 
-=======
->>>>>>> c00b99f2
         // AZ::RPI::MaterialReloadNotificationBus::Handler overrides...
         void OnMaterialReinitialized(const MaterialInstance& material) override;
 
@@ -257,8 +242,7 @@
 
         void UpdateTerrainData();
         void PrepareMaterialData();
-<<<<<<< HEAD
-        void UpdateMacroMaterialData(MacroMaterialData& macroMaterialData, MaterialInstance material);
+        void UpdateMacroMaterialData(MacroMaterialData& macroMaterialData, const MacroMaterialData& newMaterialData);
         
         void TerrainHeightOrSettingsUpdated(const AZ::Aabb& dirtyRegion);
         void TerrainSurfaceDataUpdated(const AZ::Aabb& dirtyRegion);
@@ -270,9 +254,6 @@
         uint16_t GetDetailMaterialForSurfaceTypeAndPosition(AZ::Crc32 surfaceType, const AZ::Vector2& position);
         uint8_t CalculateUpdateRegions(const Int2DAabb& updateArea, const Int2DAabb& textureBounds, const Int2DPoint& centerPixel,
             AZStd::array<Int2DAabb, 4>& textureSpaceAreas, AZStd::array<Int2DAabb, 4>& scaledWorldSpaceAreas);
-=======
-        void UpdateMacroMaterialData(MacroMaterialData& macroMaterialData, const MacroMaterialData& newMaterialData);
->>>>>>> c00b99f2
 
         void ProcessSurfaces(const FeatureProcessor::RenderPacket& process);
 
