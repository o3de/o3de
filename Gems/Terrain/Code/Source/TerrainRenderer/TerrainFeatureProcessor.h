/*
 * Copyright (c) Contributors to the Open 3D Engine Project.
 * For complete copyright and license terms please see the LICENSE at the root of this distribution.
 *
 * SPDX-License-Identifier: Apache-2.0 OR MIT
 *
 */

#pragma once

#include <AzFramework/Terrain/TerrainDataRequestBus.h>

#include <TerrainRenderer/BindlessImageArrayHandler.h>
#include <TerrainRenderer/Passes/TerrainClipmapComputePass.h>
#include <TerrainRenderer/TerrainDetailMaterialManager.h>
#include <TerrainRenderer/TerrainMacroMaterialManager.h>
#include <TerrainRenderer/TerrainClipmapManager.h>
#include <TerrainRenderer/TerrainMeshManager.h>

#include <Atom/RPI.Public/FeatureProcessor.h>
#include <Atom/RPI.Public/Image/AttachmentImage.h>
#include <Atom/RPI.Public/Material/MaterialReloadNotificationBus.h>

namespace AZ::RPI
{
    namespace AssetUtils
    {
        class AsyncAssetLoader;
    }
    class Material;
    class RenderPass;
}

namespace Terrain
{
    class TerrainFeatureProcessor final
        : public AZ::RPI::FeatureProcessor
        , public AZ::Data::AssetBus::Handler
        , private AzFramework::Terrain::TerrainDataNotificationBus::Handler
    {
    public:
        AZ_RTTI(TerrainFeatureProcessor, "{D7DAC1F9-4A9F-4D3C-80AE-99579BF8AB1C}", AZ::RPI::FeatureProcessor);
        AZ_DISABLE_COPY_MOVE(TerrainFeatureProcessor);
        AZ_FEATURE_PROCESSOR(TerrainFeatureProcessor);

        static void Reflect(AZ::ReflectContext* context);

        TerrainFeatureProcessor() = default;
        ~TerrainFeatureProcessor() = default;

        // AZ::RPI::FeatureProcessor overrides...
        void Activate() override;
        void Deactivate() override;
        void Render(const AZ::RPI::FeatureProcessor::RenderPacket& packet) override;

        void SetDetailMaterialConfiguration(const DetailMaterialConfiguration& config);
        void SetMeshConfiguration(const MeshConfiguration& config);
        void SetClipmapConfiguration(const ClipmapConfiguration& config);

        const AZ::Data::Instance<AZ::RPI::ShaderResourceGroup> GetTerrainShaderResourceGroup() const;
        const AZ::Data::Instance<AZ::RPI::Material> GetMaterial() const;
        const TerrainClipmapManager& GetClipmapManager() const;
    private:

        static constexpr auto InvalidImageIndex = AZ::Render::BindlessImageArrayHandler::InvalidImageIndex;
        using MaterialInstance = AZ::Data::Instance<AZ::RPI::Material>;

        struct WorldShaderData
        {
            float m_zMin;
            float m_zMax;
            float m_zExtents;
            float m_padding;
        };

        // AZ::Data::AssetBus overrides...
        void OnAssetReloaded(AZ::Data::Asset<AZ::Data::AssetData> asset) override;
        void OnAssetDependencyReloaded(AZ::Data::Asset<AZ::Data::AssetData> assetId) override;

        // AzFramework::Terrain::TerrainDataNotificationBus overrides...
        void OnTerrainDataDestroyBegin() override;
        void OnTerrainDataChanged(const AZ::Aabb& dirtyRegion, TerrainDataChangedMask dataChangedMask) override;

        // AZ::RPI::SceneNotificationBus overrides...
        void OnRenderPipelineAdded(AZ::RPI::RenderPipelinePtr pipeline) override;
        void OnRenderPipelinePassesChanged(AZ::RPI::RenderPipeline* renderPipeline) override;

        // AZ::RPI::FeatureProcessor overrides...
        void ApplyRenderPipelineChange(AZ::RPI::RenderPipeline* renderPipeline) override;

        void Initialize();

        void PrepareMaterialData();

        void ProcessSurfaces(const FeatureProcessor::RenderPacket& process);

        void CachePasses();

        TerrainMeshManager m_meshManager;
        TerrainMacroMaterialManager m_macroMaterialManager;
        TerrainDetailMaterialManager m_detailMaterialManager;
        TerrainClipmapManager m_clipmapManager;

        AZStd::shared_ptr<AZ::Render::BindlessImageArrayHandler> m_imageArrayHandler;

        AZStd::unique_ptr<AZ::RPI::AssetUtils::AsyncAssetLoader> m_materialAssetLoader;
        MaterialInstance m_materialInstance;

        AZ::Data::Instance<AZ::RPI::ShaderResourceGroup> m_terrainSrg;

        AZ::RHI::ShaderInputNameIndex m_worldDataIndex = "m_terrainWorldData";

        AzFramework::Terrain::FloatRange m_zBounds;
        AZ::Aabb m_dirtyRegion{ AZ::Aabb::CreateNull() };
<<<<<<< HEAD
        
=======

        float m_sampleSpacing{ 0.0f };
>>>>>>> b482167c
        bool m_terrainBoundsNeedUpdate{ false };

        AZStd::vector<AZ::RPI::RenderPass*> m_passes;
    };
}<|MERGE_RESOLUTION|>--- conflicted
+++ resolved
@@ -112,12 +112,7 @@
 
         AzFramework::Terrain::FloatRange m_zBounds;
         AZ::Aabb m_dirtyRegion{ AZ::Aabb::CreateNull() };
-<<<<<<< HEAD
-        
-=======
 
-        float m_sampleSpacing{ 0.0f };
->>>>>>> b482167c
         bool m_terrainBoundsNeedUpdate{ false };
 
         AZStd::vector<AZ::RPI::RenderPass*> m_passes;
