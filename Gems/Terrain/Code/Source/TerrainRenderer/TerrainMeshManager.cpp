--- conflicted
+++ resolved
@@ -640,10 +640,9 @@
         m_xyPositionsBuffer = CreateMeshBufferInstance(XYPositionFormat, patchData.m_xyPositions.size(), patchData.m_xyPositions.data());
         m_indexBuffer = CreateMeshBufferInstance(AZ::RHI::Format::R16_UINT, patchData.m_indices.size(), patchData.m_indices.data());
 
-<<<<<<< HEAD
         m_dummyLodHeightsBuffer = CreateMeshBufferInstance(HeightFormat, GridSize, nullptr);
         m_dummyLodNormalsBuffer = CreateMeshBufferInstance(NormalFormat, GridSize, nullptr);
-=======
+		
         constexpr uint32_t rayTracingVertices1d = RayTracingQuads1D + 1; // need vertex for end cap
         constexpr uint32_t rayTracingTotalVertices = rayTracingVertices1d * rayTracingVertices1d;
         m_raytracingPositionsBuffer = CreateMeshBufferInstance(AZ::RHI::Format::R32G32B32_FLOAT, rayTracingTotalVertices, nullptr, "TerrainRaytracingPositions");
@@ -671,7 +670,6 @@
             }
         }
         m_raytracingIndexBuffer = CreateMeshBufferInstance(AZ::RHI::Format::R32_UINT, rayTracingIndicesCount, raytracingIndices.data(), "TerrainRaytracingIndices");
->>>>>>> 9cf4dffc
     }
 
     void TerrainMeshManager::GatherMeshData(SectorDataRequest request, AZStd::vector<HeightDataType>& meshHeights, AZStd::vector<NormalDataType>& meshNormals, AZ::Aabb& meshAabb)
@@ -729,6 +727,9 @@
 
                 const float height = heights.at(queryCoord);
                 const float clampedHeight = AZ::GetClamp(height * rcpWorldZ, 0.0f, 1.0f);
+				
+				// For continuous LOD, it needs to be possible to create a height that's exactly in between any other height, so scale to 15 bits
+				// instead of 16, then multiply by 2, ensuring there's always an in-between value available.
                 const uint16_t uint16Height = aznumeric_cast<uint16_t>(clampedHeight * maxUint15 + 0.5f); // always positive, so just add 0.5 to round.
                 meshHeights.at(coord) = uint16Height * 2;
 
@@ -777,10 +778,10 @@
             {
                 auto& sector = *updateContext.m_sector;
 
-<<<<<<< HEAD
                 {
                     SectorDataRequest request;
-                    request.m_gridSize = GridSize;
+	                request.m_samplesX = GridVerts1D;
+	                request.m_samplesY = GridVerts1D;
                     request.m_worldStartPosition = AZ::Vector2(sector.m_worldX * gridMeters, sector.m_worldY * gridMeters);
                     request.m_vertexSpacing = gridMeters / GridSize;
 
@@ -789,28 +790,20 @@
                     GatherMeshData(request, meshHeights, meshNormals, sector.m_aabb);
                     UpdateSectorBuffers(sector, meshHeights, meshNormals);
                 }
-=======
-                SectorDataRequest request;
-                request.m_samplesX = GridSize + 1;
-                request.m_samplesY = GridSize + 1;
-                request.m_worldStartPosition = AZ::Vector2(sector.m_worldX * gridMeters, sector.m_worldY * gridMeters);
-                request.m_vertexSpacing = gridMeters / GridSize;
-
-                AZStd::vector<HeightDataType> meshHeights;
-                AZStd::vector<NormalDataType> meshNormals;
-                GatherMeshData(request, meshHeights, meshNormals, sector.m_aabb);
->>>>>>> 9cf4dffc
 
                 if (m_config.m_clodEnabled)
                 {
                     SectorDataRequest request;
-                    request.m_gridSize = GridSize >> 1;
+                    uint16_t gridSizeNextLod = (GridSize >> 1);
+	                request.m_samplesX = gridSizeNextLod + 1;
+	                request.m_samplesY = gridSizeNextLod + 1;
                     request.m_worldStartPosition = AZ::Vector2(sector.m_worldX * gridMeters, sector.m_worldY * gridMeters);
-                    request.m_vertexSpacing = gridMeters / request.m_gridSize;
-
+                    request.m_vertexSpacing = gridMeters / gridSizeNextLod;
+
+                    AZ::Aabb dummyAabb = AZ::Aabb::CreateNull(); // don't update the sector aabb based on only the clod vertices.
                     AZStd::vector<HeightDataType> meshLodHeights;
                     AZStd::vector<NormalDataType> meshLodNormals;
-                    GatherMeshData(request, meshLodHeights, meshLodNormals, sector.m_aabb);
+                    GatherMeshData(request, meshLodHeights, meshLodNormals, dummyAabb);
                     UpdateSectorLodBuffers(sector, meshLodHeights, meshLodNormals);
                 }
 
