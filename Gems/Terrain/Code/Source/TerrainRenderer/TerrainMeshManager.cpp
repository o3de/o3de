--- conflicted
+++ resolved
@@ -112,20 +112,16 @@
 
     void TerrainMeshManager::Reset()
     {
-<<<<<<< HEAD
         m_candidateSectors.clear();
         m_sectorsThatNeedSrgCompiled.clear();
         m_sectorLods.clear();
-=======
-        m_sectorStack.clear();
-
+		
         AZ::Render::RayTracingFeatureProcessor* rayTracingFeatureProcessor = m_parentScene->GetFeatureProcessor<AZ::Render::RayTracingFeatureProcessor>();
         if (rayTracingFeatureProcessor)
         {
             rayTracingFeatureProcessor->RemoveMesh(m_rayTracingMeshUuid);
         }
 
->>>>>>> 04ba7e66
         m_rebuildSectors = true;
     }
 
@@ -644,27 +640,7 @@
             m_xyPositions.data());
     }
 
-<<<<<<< HEAD
-    AZ::Data::Instance<AZ::RPI::Buffer> TerrainMeshManager::CreateMeshBufferInstance(uint32_t elementSize, uint32_t elementCount, const void* initialData, const char* name)
-    {
-        AZ::RPI::CommonBufferDescriptor desc;
-        desc.m_poolType = AZ::RPI::CommonBufferPoolType::StaticInputAssembly;
-        desc.m_elementSize = elementSize;
-        desc.m_byteCount = desc.m_elementSize * elementCount;
-        desc.m_bufferData = initialData;
-
-        if (name != nullptr)
-        {
-            desc.m_bufferName = name;
-        }
-
-        return AZ::RPI::BufferSystemInterface::Get()->CreateBufferFromCommonPool(desc);
-    }
-
     void TerrainMeshManager::UpdateSectorBuffers(Sector& sector, const AZStd::span<const HeightNormalVertex> heightsNormals)
-=======
-    void TerrainMeshManager::UpdateSectorBuffers(StackSectorData& sector, const AZStd::span<const HeightNormalVertex> heightsNormals)
->>>>>>> 04ba7e66
     {
         sector.m_heightsNormalsBuffer->UpdateData(heightsNormals.data(), heightsNormals.size_bytes());
     }
