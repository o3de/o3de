/*
 * Copyright (c) Contributors to the Open 3D Engine Project.
 * For complete copyright and license terms please see the LICENSE at the root of this distribution.
 *
 * SPDX-License-Identifier: Apache-2.0 OR MIT
 *
 */

#include <TerrainRenderer/TerrainMeshManager.h>

#include <AzCore/Console/Console.h>
#include <AzCore/Math/Frustum.h>
#include <AzCore/Math/ShapeIntersection.h>
#include <AzCore/Jobs/Algorithms.h>
#include <AzCore/Jobs/JobCompletion.h>
#include <AzCore/Jobs/JobFunction.h>

#include <Atom/RHI.Reflect/BufferViewDescriptor.h>
#include <Atom/RHI.Reflect/InputStreamLayoutBuilder.h>
#include <Atom/RHI/RHISystemInterface.h>

#include <Atom/RPI.Public/Scene.h>
#include <Atom/RPI.Public/View.h>
#include <Atom/RPI.Public/AuxGeom/AuxGeomDraw.h>
#include <Atom/RPI.Public/AuxGeom/AuxGeomFeatureProcessorInterface.h>
#include <Atom/RPI.Public/Buffer/Buffer.h>
#include <Atom/RPI.Public/Model/Model.h>
#include <Atom/RPI.Public/Shader/ShaderResourceGroup.h>

#include <Atom/Feature/RenderCommon.h>
#include <Atom/Feature/Mesh/MeshCommon.h>

namespace Terrain
{
    namespace
    {
        [[maybe_unused]] static const char* TerrainMeshManagerName = "TerrainMeshManager";
    }

    AZ_CVAR(bool,
        r_debugTerrainLodLevels,
        false,
        [](const bool& value)
        {
            AZ::RPI::ShaderSystemInterface::Get()->SetGlobalShaderOption(AZ::Name{ "o_debugTerrainLodLevels" }, AZ::RPI::ShaderOptionValue{ value });
        },
        AZ::ConsoleFunctorFlags::Null,
        "Turns on debug coloring for terrain mesh lods."
    );

    AZ_CVAR(bool,
        r_debugTerrainAabbs,
        false,
        nullptr,
        AZ::ConsoleFunctorFlags::Null,
        "Turns on debug aabbs for terrain sectors."
        );

    TerrainMeshManager::TerrainMeshManager()
    {
    }

    TerrainMeshManager::~TerrainMeshManager()
    {
        AzFramework::Terrain::TerrainDataNotificationBus::Handler::BusDisconnect();
    }

    void TerrainMeshManager::Initialize(AZ::RPI::Scene& parentScene)
    {
        m_parentScene = &parentScene;

        AzFramework::Terrain::TerrainDataNotificationBus::Handler::BusConnect();

        m_handleGlobalShaderOptionUpdate = AZ::RPI::ShaderSystemInterface::GlobalShaderOptionUpdatedEvent::Handler
        {
            [this](const AZ::Name&, AZ::RPI::ShaderOptionValue) { m_rebuildDrawPackets = true; }
        };
        AZ::RPI::ShaderSystemInterface::Get()->Connect(m_handleGlobalShaderOptionUpdate);
        
        m_meshMovedFlag = m_parentScene->GetViewTagBitRegistry().AcquireTag(AZ::Render::MeshCommon::MeshMovedName);

        m_rayTracingFeatureProcessor = m_parentScene->GetFeatureProcessor<AZ::Render::RayTracingFeatureProcessor>();
        m_rayTracingEnabled = (AZ::RHI::RHISystemInterface::Get()->GetRayTracingSupport() != AZ::RHI::MultiDevice::NoDevices) && m_rayTracingFeatureProcessor;

        m_isInitialized = true;
    }

    void TerrainMeshManager::SetConfiguration(const MeshConfiguration& config)
    {
        bool requireRebuild = m_config.CheckWouldRequireRebuild(config);

        m_config = config;

        if (requireRebuild)
        {
            m_rebuildSectors = true;
            OnTerrainDataChanged(AZ::Aabb::CreateNull(), TerrainDataChangedMask::HeightData);
        }

        // This will trigger a draw packet rebuild later.
        AZ::RPI::ShaderSystemInterface::Get()->SetGlobalShaderOption(AZ::Name{ "o_useTerrainClod" }, AZ::RPI::ShaderOptionValue{ m_config.m_clodEnabled });
    }

    bool TerrainMeshManager::UpdateGridSize(float distanceToFirstLod)
    {
        float queryResolution = 1.0f;
        AzFramework::Terrain::TerrainDataRequestBus::BroadcastResult(
            queryResolution, &AzFramework::Terrain::TerrainDataRequests::GetTerrainHeightQueryResolution);

        float quadsToFirstLod = distanceToFirstLod / queryResolution;
        uint32_t quadsPerSector = aznumeric_cast<uint32_t>(quadsToFirstLod / 4.0f);
        uint32_t gridSize = AZ::RHI::IsPowerOfTwo(quadsPerSector) ? quadsPerSector : (AZ::RHI::NextPowerOfTwo(quadsPerSector) >> 1);
        gridSize = AZStd::GetMin(gridSize, 128u); // x/y positions must be able to fix in 8 bits (256 is too large by 1)
        gridSize = AZStd::GetMax(gridSize, 8u); // make sure there's enough vertices to be worth drawing.

        if (gridSize != m_gridSize)
        {
            m_gridSize = aznumeric_cast<uint8_t>(gridSize);
            m_gridVerts1D = m_gridSize + 1;
            m_gridVerts2D = m_gridVerts1D * m_gridVerts1D;
            return true;
        }
        return false;
    }

    void TerrainMeshManager::SetMaterial(MaterialInstance materialInstance)
    {
        if (m_materialInstance != materialInstance || m_materialInstance->GetCurrentChangeId() != m_lastMaterialChangeId)
        {
            m_lastMaterialChangeId = materialInstance->GetCurrentChangeId();
            m_materialInstance = materialInstance;

            // Queue the load of the material's shaders now since they'll be needed later.
            m_materialInstance->ForAllShaderItems(
                [&](const AZ::Name&, const AZ::RPI::ShaderCollection::Item& shaderItem)
                {
                    AZ::Data::Asset<AZ::RPI::ShaderAsset> shaderAsset = shaderItem.GetShaderAsset();
                    if (!shaderAsset.IsReady())
                    {
                        shaderAsset.QueueLoad();
                    }
                    return true;
                });

            m_rebuildDrawPackets = true;
        }
    }

    bool TerrainMeshManager::IsInitialized() const
    {
        return m_isInitialized;
    }

    void TerrainMeshManager::ClearSectorBuffers()
    {
        // RemoveRayTracedMeshes() needs to be called first since it uses pointers into the sector data stored in m_sectorLods.
        RemoveRayTracedMeshes();
        m_candidateSectors.clear();
        m_sectorsThatNeedSrgCompiled.clear();
        m_sectorLods.clear();
    }

    void TerrainMeshManager::Reset()
    {
        if (m_meshMovedFlag.IsValid())
        {
            m_parentScene->GetViewTagBitRegistry().ReleaseTag(m_meshMovedFlag);
        }
        ClearSectorBuffers();
        m_xyPositions.clear();
        m_cachedDrawData.clear();

        m_rebuildSectors = true;
    }

    void TerrainMeshManager::RemoveRayTracedMeshes()
    {
        AZ_Assert(m_rayTracedItems.empty() || !m_sectorLods.empty(),
            "RemoveRayTracedMeshes() is being called after the underlying sector data has been deleted. "
            "The pointers stored in it are no longer valid.");

        for (RayTracedItem& item : m_rayTracedItems)
        {
            if (auto& rtData = item.m_sector->m_rtData; rtData)
            {
                RtSector::MeshGroup& meshGroup = rtData->m_meshGroups.at(item.m_meshGroupIndex);
                meshGroup.m_isVisible = false;
                m_rayTracingFeatureProcessor->RemoveMesh(meshGroup.m_id);
            }
        }
        m_rayTracedItems.clear();
    }

    void TerrainMeshManager::Update(const AZ::RPI::ViewPtr mainView, AZ::Data::Instance<AZ::RPI::ShaderResourceGroup>& terrainSrg)
    {
        if (m_rebuildDrawPackets)
        {
            // Rebuild the draw packets when the material or shaders change.
            RebuildDrawPackets();
            m_rebuildDrawPackets = false;
        }

        if (m_rebuildSectors)
        {
            // Rebuild the sectors when the configuration or terrain world changes
            CreateCommonBuffers();
            RebuildSectors();
            m_rebuildSectors = false;
        }

        ShaderMeshData meshData;
        mainView->GetCameraTransform().GetTranslation().StoreToFloat3(meshData.m_mainCameraPosition.data());
        meshData.m_firstLodDistance = m_config.m_firstLodDistance;
        meshData.m_rcpClodDistance = 1.0f / m_config.m_clodDistance;
        meshData.m_rcpGridSize = 1.0f / m_gridSize;
        meshData.m_gridToQuadScale = m_gridSize / 255.0f;
        terrainSrg->SetConstant(m_srgMeshDataIndex, meshData);
    }

    void TerrainMeshManager::CheckLodGridsForUpdate(AZ::Vector3 newPosition)
    {
        // lods of sectors that need updating, separated by LOD level.
        AZStd::vector<AZStd::vector<Sector*>> sectorsToUpdate(m_sectorLods.size());
        bool anySectorsUpdated = false;

        for (uint32_t lodLevel = 0; lodLevel < m_sectorLods.size(); ++lodLevel)
        {
            SectorLodGrid& lodGrid = m_sectorLods.at(lodLevel);

            // Figure out what the start coordinate should be for this lod level.
            const Vector2i newStartCoord = [&]()
            {
                const float maxDistance = m_config.m_firstLodDistance * aznumeric_cast<float>(1 << lodLevel);
                const float gridMeters = (m_gridSize * m_sampleSpacing) * (1 << lodLevel);
                const int32_t startCoordX = aznumeric_cast<int32_t>(AZStd::floorf((newPosition.GetX() - maxDistance) / gridMeters));
                const int32_t startCoordY = aznumeric_cast<int32_t>(AZStd::floorf((newPosition.GetY() - maxDistance) / gridMeters));

                // If the start coord for the lod level is different, then some of the sectors will need to be updated.
                // There's 1 sector of wiggle room, so make sure we've moving the lod's start coord by as little as possible.

                auto coordCheck = [&](int32_t newStartCoord, int32_t lodStartCoord) -> int32_t
                {
                    return
                        newStartCoord > lodStartCoord + 1 ? newStartCoord - 1 :
                        newStartCoord < lodStartCoord ? newStartCoord :
                        lodStartCoord;
                };

                return Vector2i(coordCheck(startCoordX, lodGrid.m_startCoord.m_x), coordCheck(startCoordY, lodGrid.m_startCoord.m_y));
            }();

            if (lodGrid.m_startCoord != newStartCoord)
            {
                lodGrid.m_startCoord = newStartCoord;

                const uint32_t firstSectorIndexX = (m_1dSectorCount + (newStartCoord.m_x % m_1dSectorCount)) % m_1dSectorCount;
                const uint32_t firstSectorIndexY = (m_1dSectorCount + (newStartCoord.m_y % m_1dSectorCount)) % m_1dSectorCount;

                for (uint32_t xOffset = 0; xOffset < m_1dSectorCount; ++xOffset)
                {
                    for (uint32_t yOffset = 0; yOffset < m_1dSectorCount; ++yOffset)
                    {
                        // Sectors use toroidal addressing to avoid needing to update any more than necessary.

                        const uint32_t sectorIndexX = (firstSectorIndexX + xOffset) % m_1dSectorCount;
                        const uint32_t sectorIndexY = (firstSectorIndexY + yOffset) % m_1dSectorCount;
                        const uint32_t sectorIndex = sectorIndexY * m_1dSectorCount + sectorIndexX;

                        const Vector2i worldCoord = newStartCoord + Vector2i(xOffset, yOffset);

                        Sector& sector = lodGrid.m_sectors.at(sectorIndex);

                        if (sector.m_worldCoord != worldCoord)
                        {
                            sector.m_worldCoord = worldCoord;
                            sectorsToUpdate.at(lodLevel).push_back(&sector);
                            anySectorsUpdated = true;
                        }
                    }
                }
            }
        }

        if (anySectorsUpdated)
        {
            ProcessSectorUpdates(sectorsToUpdate);
            return;
        }

    }

    AZ::RHI::StreamBufferView TerrainMeshManager::CreateStreamBufferView(AZ::Data::Instance<AZ::RPI::Buffer>& buffer, uint32_t offset)
    {
        return
        {
            *buffer->GetRHIBuffer(),
            offset,
            aznumeric_cast<uint32_t>(buffer->GetBufferSize()),
            buffer->GetBufferViewDescriptor().m_elementSize
        };
    }

    void TerrainMeshManager::BuildDrawPacket(Sector& sector)
    {
<<<<<<< HEAD
=======
        AZ::RHI::DrawPacketBuilder drawPacketBuilder{AZ::RHI::MultiDevice::AllDevices};
>>>>>>> 1c020c6c
        uint32_t indexCount = m_indexBuffer->GetBufferViewDescriptor().m_elementCount;
        sector.m_geometryView.SetDrawArguments(AZ::RHI::DrawIndexed(1, 0, 0, indexCount, 0));
        sector.m_geometryView.SetIndexBufferView(m_indexBufferView);

        AZ::RHI::DrawPacketBuilder drawPacketBuilder;
        drawPacketBuilder.Begin(nullptr);
        drawPacketBuilder.SetGeometryView(&sector.m_geometryView);
        drawPacketBuilder.AddShaderResourceGroup(sector.m_srg->GetRHIShaderResourceGroup());
        drawPacketBuilder.AddShaderResourceGroup(m_materialInstance->GetRHIShaderResourceGroup());

        sector.m_perDrawSrgs.clear();

        for (CachedDrawData& drawData : m_cachedDrawData)
        {
            AZ::Data::Instance<AZ::RPI::Shader>& shader = drawData.m_shader;

            AZ::RHI::DrawPacketBuilder::DrawRequest drawRequest;
            drawRequest.m_listTag = drawData.m_drawListTag;
            drawRequest.m_pipelineState = drawData.m_pipelineState;
            drawRequest.m_streamIndices = sector.m_geometryView.GetFullStreamBufferIndices();
            drawRequest.m_stencilRef = AZ::Render::StencilRefs::UseDiffuseGIPass | AZ::Render::StencilRefs::UseIBLSpecularPass;

            if (drawData.m_materialPipelineName != AZ::RPI::MaterialPipelineNone)
            {
                AZ::RHI::DrawFilterTag pipelineTag = m_parentScene->GetDrawFilterTagRegistry()->AcquireTag(drawData.m_materialPipelineName);
                AZ_Assert(pipelineTag.IsValid(), "Could not acquire pipeline filter tag '%s'.", drawData.m_materialPipelineName.GetCStr());
                drawRequest.m_drawFilterMask = 1 << pipelineTag.GetIndex();
            }

            AZ::Data::Instance<AZ::RPI::ShaderResourceGroup> drawSrg;
            if (drawData.m_drawSrgLayout)
            {
                // If the DrawSrg exists we must create and bind it, otherwise the CommandList will fail validation for SRG being null
                drawSrg = AZ::RPI::ShaderResourceGroup::Create(shader->GetAsset(), shader->GetSupervariantIndex(), drawData.m_drawSrgLayout->GetName());
                if (drawData.m_shaderVariant.UseKeyFallback() && drawData.m_drawSrgLayout->HasShaderVariantKeyFallbackEntry())
                {
                    drawSrg->SetShaderVariantKeyFallbackValue(drawData.m_shaderOptions.GetShaderVariantKeyFallbackValue());
                }
                drawSrg->Compile();
            }

            if (drawSrg)
            {
                drawRequest.m_uniqueShaderResourceGroup = drawSrg->GetRHIShaderResourceGroup();
                sector.m_perDrawSrgs.push_back(drawSrg);
            }
            drawPacketBuilder.AddDrawItem(drawRequest);
        }

        AZ::RHI::DrawPacketBuilder commonQuadrantDrawPacketBuilder = drawPacketBuilder; // Copy of the draw packet builder to use later.
        sector.m_rhiDrawPacket = drawPacketBuilder.End();

        // Generate draw packets for each of the quadrants so they can be used to fill in places where the previous LOD didn't draw.
        // Due to z-ordered index buffer, no additional data is needed, just a different index offset and index count. Each quarter of
        // the index buffer perfectly corresponds to a quadrant of the sector in Z order (TL, TR, BL, BR).
        uint32_t lowerLodIndexCount = indexCount / 4;
        for (uint32_t i = 0; i < 4; ++i)
        {
            sector.m_quadrantGeometryViews[i] = sector.m_geometryView;
            sector.m_quadrantGeometryViews[i].SetDrawArguments( AZ::RHI::DrawIndexed(1, 0, 0, lowerLodIndexCount, lowerLodIndexCount * i) );

            AZ::RHI::DrawPacketBuilder quadrantDrawPacketBuilder = commonQuadrantDrawPacketBuilder;
            quadrantDrawPacketBuilder.SetGeometryView(&sector.m_quadrantGeometryViews[i]);
            sector.m_rhiDrawPacketQuadrant[i] = quadrantDrawPacketBuilder.End();
        }
    }

    void TerrainMeshManager::BuildRtSector(Sector& sector, uint32_t lodLevel)
    {
        RtSector& rtSector = *sector.m_rtData;

        AZStd::string positionName = AZStd::string::format("Terrain Positions-  Lod %u, Sector (%u, %u)", lodLevel, sector.m_worldCoord.m_x, sector.m_worldCoord.m_x);
        AZStd::string normalName = AZStd::string::format("Terrain Normals - Lod %u, Sector (%u, %u)", lodLevel, sector.m_worldCoord.m_x, sector.m_worldCoord.m_x);
        rtSector.m_positionsBuffer = CreateRayTracingMeshBufferInstance(AZ::RHI::Format::R32G32B32_FLOAT, m_gridVerts2D, nullptr, positionName.c_str());
        rtSector.m_normalsBuffer = CreateRayTracingMeshBufferInstance(AZ::RHI::Format::R32G32B32_FLOAT, m_gridVerts2D, nullptr, positionName.c_str());

        // setup the stream and shader buffer views
        AZ::RHI::Buffer& rhiPositionsBuffer = *rtSector.m_positionsBuffer->GetRHIBuffer();
        uint32_t positionsBufferByteCount = aznumeric_cast<uint32_t>(rhiPositionsBuffer.GetDescriptor().m_byteCount);
        AZ::RHI::Format positionsBufferFormat = rtSector.m_positionsBuffer->GetBufferViewDescriptor().m_elementFormat;
        uint32_t positionsBufferElementSize = AZ::RHI::GetFormatSize(positionsBufferFormat);
        AZ::RHI::StreamBufferView positionsVertexBufferView(rhiPositionsBuffer, 0, positionsBufferByteCount, positionsBufferElementSize);
        AZ::RHI::BufferViewDescriptor positionsBufferDescriptor = AZ::RHI::BufferViewDescriptor::CreateRaw(0, positionsBufferByteCount);

        AZ::RHI::Buffer& rhiNormalsBuffer = *rtSector.m_normalsBuffer->GetRHIBuffer();
        uint32_t normalsBufferByteCount = aznumeric_cast<uint32_t>(rhiNormalsBuffer.GetDescriptor().m_byteCount);
        AZ::RHI::Format normalsBufferFormat = rtSector.m_normalsBuffer->GetBufferViewDescriptor().m_elementFormat;
        uint32_t normalsBufferElementSize = AZ::RHI::GetFormatSize(normalsBufferFormat);
        AZ::RHI::StreamBufferView normalsVertexBufferView(rhiNormalsBuffer, 0, normalsBufferByteCount, normalsBufferElementSize);
        AZ::RHI::BufferViewDescriptor normalsBufferDescriptor = AZ::RHI::BufferViewDescriptor::CreateRaw(0, normalsBufferByteCount);

        AZ::RHI::Buffer& rhiIndexBuffer = *m_rtIndexBuffer->GetRHIBuffer();
        AZ::RHI::IndexFormat indexBufferFormat = AZ::RHI::IndexFormat::Uint32;

        uint32_t totalIndexBufferByteCount = aznumeric_cast<uint32_t>(rhiIndexBuffer.GetDescriptor().m_byteCount);
        uint32_t indexElementSize = AZ::RHI::GetIndexFormatSize(indexBufferFormat);

        // Create the ray tracing meshes. Each sector has 5 meshes which all share the same data - one mesh that covers the whole
        // sector, and 4 meshes that cover each quadrant of the sector.
        auto createMesh = [&](RtSector::MeshGroup& meshGroup, uint32_t indexBufferByteOffset, uint32_t indexBufferByteCount)
        {
            meshGroup.m_submeshVector.clear();
            AZ::Render::RayTracingFeatureProcessor::SubMesh& subMesh = meshGroup.m_submeshVector.emplace_back();

            subMesh.m_positionFormat = positionsBufferFormat;
            subMesh.m_positionVertexBufferView = positionsVertexBufferView;
            subMesh.m_positionShaderBufferView = rhiPositionsBuffer.BuildBufferView(positionsBufferDescriptor);
            subMesh.m_normalFormat = normalsBufferFormat;
            subMesh.m_normalVertexBufferView = normalsVertexBufferView;
            subMesh.m_normalShaderBufferView = rhiNormalsBuffer.BuildBufferView(normalsBufferDescriptor);
            subMesh.m_indexBufferView = AZ::RHI::IndexBufferView(rhiIndexBuffer, indexBufferByteOffset, indexBufferByteCount, indexBufferFormat);
            subMesh.m_material.m_baseColor = AZ::Color::CreateFromVector3(AZ::Vector3(0.18f));

            AZ::RHI::BufferViewDescriptor indexBufferDescriptor;
            indexBufferDescriptor.m_elementOffset = indexBufferByteOffset / indexElementSize;
            indexBufferDescriptor.m_elementCount = indexBufferByteCount / indexElementSize;
            indexBufferDescriptor.m_elementSize = indexElementSize;
            indexBufferDescriptor.m_elementFormat = AZ::RHI::Format::R32_UINT;

            subMesh.m_indexShaderBufferView = rhiIndexBuffer.BuildBufferView(indexBufferDescriptor);

            meshGroup.m_mesh.m_assetId = AZ::Data::AssetId(meshGroup.m_id);
            float xyScale = (m_gridSize * m_sampleSpacing) * (1 << lodLevel);
            meshGroup.m_mesh.m_transform = AZ::Transform::CreateIdentity();
            meshGroup.m_mesh.m_nonUniformScale = AZ::Vector3(xyScale, xyScale, m_worldHeightBounds.m_max - m_worldHeightBounds.m_min);
        };

        createMesh(rtSector.m_meshGroups[0], 0, totalIndexBufferByteCount);

        uint32_t quarterCount = totalIndexBufferByteCount / 4;
        createMesh(rtSector.m_meshGroups[1], quarterCount * 0, quarterCount);
        createMesh(rtSector.m_meshGroups[2], quarterCount * 1, quarterCount);
        createMesh(rtSector.m_meshGroups[3], quarterCount * 2, quarterCount);
        createMesh(rtSector.m_meshGroups[4], quarterCount * 3, quarterCount);

    }

    void TerrainMeshManager::RebuildSectors()
    {
        const float gridMeters = m_gridSize * m_sampleSpacing;

        const auto& materialAsset = m_materialInstance->GetAsset();
        const auto& shaderAsset = materialAsset->GetMaterialTypeAsset()->GetShaderAssetForObjectSrg();

        // Calculate the largest potential number of sectors needed per dimension at any lod level.
        const float firstLodDiameter = m_config.m_firstLodDistance * 2.0f;
        m_1dSectorCount = aznumeric_cast<uint32_t>(AZStd::ceilf(firstLodDiameter / gridMeters));
        // If the sector grid doesn't line up perfectly with the camera, it will cover part of a sector
        // along each boundary, so we need an extra sector to cover in those cases.
        m_1dSectorCount += 1;
        // Add one sector of wiggle room so to avoid thrashing updates when going back and forth over a boundary.
        m_1dSectorCount += 1;

        ClearSectorBuffers();

        const uint8_t lodCount = aznumeric_cast<uint8_t>(AZStd::ceilf(log2f(AZStd::GetMax(1.0f, m_config.m_renderDistance / m_config.m_firstLodDistance)) + 1.0f));
        m_sectorLods.reserve(lodCount);
        
        // Create all the sectors with uninitialized SRGs. The SRGs will be updated later by CheckLodGridsForUpdate().
        m_indexBufferView =
        {
            *m_indexBuffer->GetRHIBuffer(),
            0,
            aznumeric_cast<uint32_t>(m_indexBuffer->GetBufferSize()),
            AZ::RHI::IndexFormat::Uint16
        };

        for (uint8_t lodLevel = 0; lodLevel < lodCount; ++lodLevel)
        {
            m_sectorLods.push_back({});
            SectorLodGrid& lodGrid = m_sectorLods.back();

            lodGrid.m_sectors.resize(m_1dSectorCount * m_1dSectorCount);

            for (Sector& sector : lodGrid.m_sectors)
            {
                sector.m_srg = AZ::RPI::ShaderResourceGroup::Create(shaderAsset, materialAsset->GetObjectSrgLayout()->GetName());

                sector.m_heightsNormalsBuffer = CreateMeshBufferInstance(sizeof(HeightNormalVertex), m_gridVerts2D);

                sector.m_geometryView.ClearStreamBufferViews();

                AZStd::vector<AZ::RHI::StreamBufferView>& streamBufferViews = sector.m_geometryView.GetStreamBufferViews();
                streamBufferViews.resize(StreamIndex::Count);
                streamBufferViews[StreamIndex::XYPositions] = CreateStreamBufferView(m_xyPositionsBuffer);
                streamBufferViews[StreamIndex::Heights] = CreateStreamBufferView(sector.m_heightsNormalsBuffer);
                streamBufferViews[StreamIndex::Normals] = CreateStreamBufferView(sector.m_heightsNormalsBuffer, AZ::RHI::GetFormatSize(HeightFormat));

                if (m_config.m_clodEnabled)
                {
                    sector.m_lodHeightsNormalsBuffer = CreateMeshBufferInstance(sizeof(HeightNormalVertex), m_gridVerts2D);
                    streamBufferViews[StreamIndex::LodHeights] = CreateStreamBufferView(sector.m_lodHeightsNormalsBuffer);
                    streamBufferViews[StreamIndex::LodNormals] = CreateStreamBufferView(sector.m_lodHeightsNormalsBuffer, AZ::RHI::GetFormatSize(HeightFormat));
                }
                else
                {
                    streamBufferViews[StreamIndex::LodHeights] = CreateStreamBufferView(m_dummyLodHeightsNormalsBuffer);
                    streamBufferViews[StreamIndex::LodNormals] = CreateStreamBufferView(m_dummyLodHeightsNormalsBuffer, AZ::RHI::GetFormatSize(HeightFormat));
                }

                BuildDrawPacket(sector);

                if (m_rayTracingEnabled)
                {
                    sector.m_rtData = AZStd::make_unique<RtSector>();
                    BuildRtSector(sector, lodLevel);
                }
            }
        }
    }

    void TerrainMeshManager::DrawMeshes(const AZ::RPI::FeatureProcessor::RenderPacket& process, const AZ::RPI::ViewPtr mainView)
    {
        AZ::Vector3 mainCameraPosition = mainView->GetCameraTransform().GetTranslation();
        CheckLodGridsForUpdate(mainCameraPosition);

        for (Sector* sector : m_sectorsThatNeedSrgCompiled)
        {
            sector->m_srg->Compile();
            sector->m_isQueuedForSrgCompile = false;
        }
        m_sectorsThatNeedSrgCompiled.clear();

        // Only update candidate sectors if the camera has moved. This could probably be relaxed further, but is a good starting point.
        const float minMovedDistanceSq = m_sampleSpacing * m_sampleSpacing;
        bool terrainChanged = m_candidateSectors.empty(); // candidate sectors need to be recalculated any time the terrain changes
        if (terrainChanged || m_cameraPosition.GetDistanceSq(mainCameraPosition) > minMovedDistanceSq)
        {
            m_cameraPosition = mainCameraPosition;
            UpdateCandidateSectors();
        }

        const AZ::RPI::AuxGeomDrawPtr auxGeomPtr = r_debugTerrainAabbs ?
            AZ::RPI::AuxGeomFeatureProcessorInterface::GetDrawQueueForScene(m_parentScene) :
            nullptr;

        // Compare view frustums against the list of candidate sectors and submit those sectors to draw.
        for (auto& view : process.m_views)
        {
            if (terrainChanged)
            {
                view->ApplyFlags(m_meshMovedFlag.GetIndex());
            }

            const AZ::Frustum viewFrustum = AZ::Frustum::CreateFromMatrixColumnMajor(view->GetWorldToClipMatrix());
            for (CandidateSector& candidateSector : m_candidateSectors)
            {
                if (candidateSector.m_rhiDrawPacket && AZ::ShapeIntersection::Overlaps(viewFrustum, candidateSector.m_aabb))
                {
                    view->AddDrawPacket(candidateSector.m_rhiDrawPacket);
                    if (auxGeomPtr && view == mainView)
                    {
                        auxGeomPtr->DrawAabb(candidateSector.m_aabb, AZ::Colors::Red, AZ::RPI::AuxGeomDraw::DrawStyle::Line);
                    }
                }
            }
        }

    }

    void TerrainMeshManager::SetRebuildDrawPackets()
    {
        m_rebuildDrawPackets = true;
    }

    void TerrainMeshManager::RebuildDrawPackets()
    {
        m_materialInstance->ApplyGlobalShaderOptions();
        m_cachedDrawData.clear();
        m_candidateSectors.clear();

        // Rebuild common draw packet data
        m_materialInstance->ForAllShaderItems(
            [&](const AZ::Name& materialPipelineName, const AZ::RPI::ShaderCollection::Item& shaderItem)
            {
                if (!shaderItem.IsEnabled())
                {
                    return true;
                }

                // Force load and cache shader instances.
                AZ::Data::Instance<AZ::RPI::Shader> shader = AZ::RPI::Shader::FindOrCreate(shaderItem.GetShaderAsset());
                if (!shader)
                {
                    AZ_Error(
                        TerrainMeshManagerName,
                        false,
                        "Shader '%s'. Failed to find or create instance",
                        shaderItem.GetShaderAsset()->GetName().GetCStr());
                    return true;
                }

                // Skip the shader item without creating the shader instance
                // if the mesh is not going to be rendered based on the draw tag
                AZ::RHI::RHISystemInterface* rhiSystem = AZ::RHI::RHISystemInterface::Get();
                AZ::RHI::DrawListTagRegistry* drawListTagRegistry = rhiSystem->GetDrawListTagRegistry();

                // Use the explicit draw list override if exists.
                AZ::RHI::DrawListTag drawListTag = shaderItem.GetDrawListTagOverride();

                if (drawListTag.IsNull())
                {
                    drawListTag = drawListTagRegistry->FindTag(shaderItem.GetShaderAsset()->GetDrawListName());
                }

                if (!m_parentScene->HasOutputForPipelineState(drawListTag))
                {
                    // drawListTag not found in this scene, so skip this item
                    return true;
                }

                // Set all unspecified shader options to default values, so that we get the most specialized variant possible.
                // (because FindVariantStableId treats unspecified options as a request specifically for a variant that doesn't specify those
                // options) [GFX TODO][ATOM-3883] We should consider updating the FindVariantStableId algorithm to handle default values for us,
                // and remove this step here.
                AZ::RPI::ShaderOptionGroup shaderOptions = *shaderItem.GetShaderOptions();
                shaderOptions.SetUnspecifiedToDefaultValues();

                const AZ::RPI::ShaderVariantId finalVariantId = shaderOptions.GetShaderVariantId();
                const AZ::RPI::ShaderVariant& variant = shader->GetVariant(finalVariantId);

                AZ::RHI::PipelineStateDescriptorForDraw pipelineStateDescriptor;
                variant.ConfigurePipelineState(pipelineStateDescriptor, shaderOptions);

                AZ::RHI::InputStreamLayoutBuilder layoutBuilder;
                layoutBuilder.AddBuffer()->Channel(AZ::RHI::ShaderSemantic{ "POSITION", 0 }, XYPositionFormat);
                layoutBuilder.AddBuffer()->Channel(AZ::RHI::ShaderSemantic{ "POSITION", 1 }, HeightFormat)->Padding(2);
                layoutBuilder.AddBuffer()->Channel(AZ::RHI::ShaderSemantic{ "NORMAL", 0 }, NormalFormat)->Padding(2);
                layoutBuilder.AddBuffer()->Channel(AZ::RHI::ShaderSemantic{ "POSITION", 2 }, HeightFormat)->Padding(2);
                layoutBuilder.AddBuffer()->Channel(AZ::RHI::ShaderSemantic{ "NORMAL", 1 }, NormalFormat)->Padding(2);
                pipelineStateDescriptor.m_inputStreamLayout = layoutBuilder.End();

                m_parentScene->ConfigurePipelineState(drawListTag, pipelineStateDescriptor);

                const AZ::RHI::PipelineState* pipelineState = shader->AcquirePipelineState(pipelineStateDescriptor);
                if (!pipelineState)
                {
                    AZ_Error(
                        TerrainMeshManagerName,
                        false,
                        "Shader '%s'. Failed to acquire default pipeline state",
                        shaderItem.GetShaderAsset()->GetName().GetCStr());
                    return true;
                }

                auto drawSrgLayout = shader->GetAsset()->GetDrawSrgLayout(shader->GetSupervariantIndex());

                m_cachedDrawData.push_back({ shader, shaderOptions, pipelineState, drawListTag, drawSrgLayout, variant, materialPipelineName });
                return true;
            });

        // Rebuild the draw packets themselves
        for (auto& lodGrid : m_sectorLods)
        {
            for (auto& sector : lodGrid.m_sectors)
            {
                BuildDrawPacket(sector);
            }
        }
    }

    void TerrainMeshManager::OnTerrainDataCreateEnd()
    {
        OnTerrainDataChanged(AZ::Aabb::CreateNull(), TerrainDataChangedMask::HeightData);
    }

    void TerrainMeshManager::OnTerrainDataDestroyBegin()
    {
        ClearSectorBuffers();
        m_rebuildSectors = true;
    }

    void TerrainMeshManager::OnTerrainDataChanged([[maybe_unused]] const AZ::Aabb& dirtyRegion, TerrainDataChangedMask dataChangedMask)
    {
        if ((dataChangedMask & (TerrainDataChangedMask::HeightData | TerrainDataChangedMask::Settings)) != TerrainDataChangedMask::None)
        {
            AzFramework::Terrain::FloatRange heightBounds = AzFramework::Terrain::FloatRange::CreateNull();
            AzFramework::Terrain::TerrainDataRequestBus::BroadcastResult(
                heightBounds, &AzFramework::Terrain::TerrainDataRequests::GetTerrainHeightBounds);

            float queryResolution = 1.0f;
            AzFramework::Terrain::TerrainDataRequestBus::BroadcastResult(
                queryResolution, &AzFramework::Terrain::TerrainDataRequests::GetTerrainHeightQueryResolution);

            bool gridSizeChanged = UpdateGridSize(m_config.m_firstLodDistance);

            // Sectors need to be rebuilt when certain settings change.
            m_rebuildSectors = m_rebuildSectors || (m_sampleSpacing != queryResolution) || (heightBounds != m_worldHeightBounds) || gridSizeChanged;

            m_worldHeightBounds = heightBounds;
            m_sampleSpacing = queryResolution;

            if (dirtyRegion.IsValid())
            {
                if (!m_rebuildSectors)
                {
                    // Rebuild any sectors in the dirty region if they aren't all being rebuilt
                    AZStd::vector<AZStd::vector<Sector*>> sectorsToUpdate(m_sectorLods.size());
                    ForOverlappingSectors(dirtyRegion,
                        [&sectorsToUpdate](Sector& sectorData, uint32_t lodLevel)
                        {
                            sectorsToUpdate.at(lodLevel).push_back(&sectorData);
                        }
                    );
                    if (!sectorsToUpdate.empty())
                    {
                        ProcessSectorUpdates(sectorsToUpdate);
                    }
                }
            }
        }
    }

    void TerrainMeshManager::CreateCommonBuffers()
    {
        // This function initializes positions and indices that are common to all terrain sectors. The indices are laid out
        // using a z-order curve (Morton code) which helps triangles which are close in space to also be close in the index
        // buffer. This in turn increases the probability that previously processed vertices will be in the vertex cache.

        // Generate x and y coordinates using Moser-de Bruijn sequences, so the final z-order position can be found quickly by interleaving.
        AZ_Assert(m_gridSize < AZStd::numeric_limits<uint8_t>::max(),
            "The following equation to generate z-order indices requires the number to be 8 or fewer bits.");

        AZStd::vector<uint16_t> zOrderX(m_gridSize);
        AZStd::vector<uint16_t> zOrderY(m_gridSize);

        for (uint16_t i = 0; i < m_gridSize; ++i)
        {
            // This will take any 8 bit number and put 0's in between each bit. For instance 0b1011 becomes 0b1000101.
            uint16_t value = ((i * 0x0101010101010101ULL & 0x8040201008040201ULL) * 0x0102040810204081ULL >> 49) & 0x5555;
            zOrderX.at(i) = value;
            zOrderY.at(i) = value << 1;
        }

        AZStd::vector<uint16_t> indices;
        indices.resize_no_construct(m_gridSize * m_gridSize * 6); // total number of quads, 2 triangles with 6 indices per quad.

        // Create the indices for a mesh patch in z-order for vertex cache optimization.
        for (uint16_t y = 0; y < m_gridSize; ++y)
        {
            for (uint16_t x = 0; x < m_gridSize; ++x)
            {
                uint32_t quadOrder = (zOrderX[x] | zOrderY[y]); // Interleave the x and y arrays from above for a final z-order index.
                quadOrder *= 6; // 6 indices per quad (2 triangles, 3 vertices each)

                const uint16_t topLeft = y * m_gridVerts1D + x;
                const uint16_t topRight = topLeft + 1;
                const uint16_t bottomLeft = topLeft + m_gridVerts1D;
                const uint16_t bottomRight = bottomLeft + 1;

                indices.at(quadOrder + 0) = topLeft;
                indices.at(quadOrder + 1) = topRight;
                indices.at(quadOrder + 2) = bottomLeft;
                indices.at(quadOrder + 3) = bottomLeft;
                indices.at(quadOrder + 4) = topRight;
                indices.at(quadOrder + 5) = bottomRight;
            }
        }

        // Infer the vertex order from the indices for cache efficient vertex buffer reads. Create a table that
        // can quickly map from a linear order (y * m_gridVerts1D + x) to the order dictated by the indices. Update
        // the index buffer to point directly to these new indices.
        constexpr uint16_t VertexNotSet = 0xFFFF;
        m_vertexOrder = AZStd::vector<uint16_t>(m_gridVerts2D, VertexNotSet);
        uint16_t vertex = 0;
        for (uint16_t& index : indices)
        {
            if (m_vertexOrder.at(index) == VertexNotSet)
            {
                // This is the first time this vertex has been seen in the index buffer, add it to the vertex order mapper.
                m_vertexOrder.at(index) = vertex;
                index = vertex;
                ++vertex;
            }
            else
            {
                // This vertex has already been added, so just update the index buffer to point to it.
                index = m_vertexOrder.at(index);
            }
        }

        m_indexBuffer = CreateMeshBufferInstance(
            AZ::RHI::GetFormatSize(AZ::RHI::Format::R16_UINT),
            aznumeric_cast<uint32_t>(indices.size()),
            indices.data());

        if (m_rayTracingEnabled)
        {
            // Generate a 32 bit index buffer for ray tracing by copying and transforming the 16 bit index buffer.
            AZStd::vector<uint32_t> rtIndices;
            rtIndices.resize_no_construct(indices.size());
            AZStd::transform(indices.begin(), indices.end(), rtIndices.begin(),
                [](uint16_t value)
                {
                    return static_cast<uint32_t>(value);
                }
            );
            m_rtIndexBuffer = CreateMeshBufferInstance(
                AZ::RHI::GetFormatSize(AZ::RHI::Format::R32_UINT),
                aznumeric_cast<uint32_t>(rtIndices.size()),
                rtIndices.data());
        }

        // Create x/y positions. These are the same for all sectors since they're in local space.
        m_xyPositions.resize_no_construct(m_gridVerts2D);
        for (uint8_t y = 0; y < m_gridVerts1D; ++y)
        {
            for (uint8_t x = 0; x < m_gridVerts1D; ++x)
            {
                uint16_t zOrderCoord = m_vertexOrder.at(y * m_gridVerts1D + x);
                m_xyPositions.at(zOrderCoord) = { x, y };
            }
        }

        m_xyPositionsBuffer = CreateMeshBufferInstance(
            AZ::RHI::GetFormatSize(XYPositionFormat),
            aznumeric_cast<uint32_t>(m_xyPositions.size()),
            m_xyPositions.data());

        m_dummyLodHeightsNormalsBuffer = CreateMeshBufferInstance(sizeof(HeightNormalVertex), m_gridVerts2D, nullptr);
    }

    void TerrainMeshManager::UpdateSectorBuffers(Sector& sector, const AZStd::span<const HeightNormalVertex> heightsNormals)
    {
        sector.m_heightsNormalsBuffer->UpdateData(heightsNormals.data(), heightsNormals.size_bytes());

        if (sector.m_rtData)
        {
            // While heightsNormals is in the exact format the terrain shader expects for optimum efficiency, for
            // ray tracing it needs to be a more conventional layout. So here we generate more traditional R32G32B32
            // data from the highly compressed HeightNormalVertex.

            struct RtVert
            {
                float x;
                float y;
                float z;
            };

            AZStd::vector<RtVert> rtPositions(heightsNormals.size());
            AZStd::vector<RtVert> rtNormals(heightsNormals.size());

            AZ_Assert(heightsNormals.size() == m_gridVerts2D, "Unexpected number of vertices.");

            constexpr float maxHeight = static_cast<float>(AZStd::numeric_limits<HeightDataType>::max());
            constexpr float maxNormal = static_cast<float>(AZStd::numeric_limits<NormalDataType>::max());

            for (uint32_t i = 0; i < heightsNormals.size(); ++i)
            {
                const HeightNormalVertex& heightNormal = heightsNormals[i];
                XYPosition xyPosition = m_xyPositions.at(i);
                float xyPositionMax = static_cast<float>(m_gridSize);

                rtPositions.at(i) =
                {
                    xyPosition.m_posx / xyPositionMax,
                    xyPosition.m_posy / xyPositionMax,
                    heightNormal.m_height == NoTerrainVertexHeight ?
                        0.0f :
                        heightNormal.m_height / maxHeight,
                };

                float normalX = heightNormal.m_normal.first / maxNormal;
                float normalY = heightNormal.m_normal.second / maxNormal;

                // It's a little unfortunate to use a sqrt to decode a normal which used a sqrt to encode in the
                // first place, but this avoids branching around ray tracing in GatherMeshData(). It also helps ensure
                // the ray traced normal lines up with the compressed one used in forward pass.
                float normalZ = sqrt(AZStd::GetMax(0.0f, 1.0f - normalX * normalX - normalY * normalY));

                rtNormals.at(i) = { normalX, normalY, normalZ };
            }

            sector.m_rtData->m_positionsBuffer->UpdateData(rtPositions.data(), rtPositions.size() * sizeof(RtVert));
            sector.m_rtData->m_normalsBuffer->UpdateData(rtNormals.data(), rtNormals.size() * sizeof(RtVert));

            // If the mesh is currently visible, it must be removed and re-added to update its data.
            for (RtSector::MeshGroup& meshGroup : sector.m_rtData->m_meshGroups)
            {
                if (meshGroup.m_isVisible)
                {
                    AZ::Vector3 translation = sector.m_aabb.GetMin();
                    translation.SetZ(m_worldHeightBounds.m_min);
                    meshGroup.m_mesh.m_transform = AZ::Transform::CreateTranslation(translation);
                    m_rayTracingFeatureProcessor->RemoveMesh(meshGroup.m_id);
                    m_rayTracingFeatureProcessor->AddMesh(meshGroup.m_id, meshGroup.m_mesh, meshGroup.m_submeshVector);
                }
            }
            
        }
    }

    void TerrainMeshManager::UpdateSectorLodBuffers(Sector& sector,
        const AZStd::span<const HeightNormalVertex> originalHeightsNormals,
        const AZStd::span<const HeightNormalVertex> lodHeightsNormals)
    {
        // Store the height and normal information for the next lod level in each vertex for continuous LOD.
        AZStd::vector<HeightNormalVertex> clodHeightNormals;
        clodHeightNormals.resize_no_construct(m_gridVerts2D);

        const uint16_t lodGridVerts1D = (m_gridVerts1D >> 1) + 1;

        for (uint16_t yPos = 0; yPos < m_gridVerts1D; ++yPos)
        {
            for (uint16_t xPos = 0; xPos < m_gridVerts1D; ++xPos)
            {
                uint16_t index = yPos * m_gridVerts1D + xPos;
                uint16_t lodIndex1 = (yPos / 2) * lodGridVerts1D + (xPos / 2);
                uint16_t lodIndex2 = lodIndex1;

                if (xPos % 2 == 1)
                {
                    // x position is between two vertices in the row
                    ++lodIndex1;
                }
                if (yPos % 2 == 1)
                {
                    // y position is between two vertices in the column
                    lodIndex2 += lodGridVerts1D;
                }

                const uint16_t zOrderIndex = m_vertexOrder.at(index);

                if (lodHeightsNormals[lodIndex1].m_height == NoTerrainVertexHeight || lodHeightsNormals[lodIndex2].m_height == NoTerrainVertexHeight)
                {
                    // One of the neighboring vertices has no data, so use the original height and normal
                    clodHeightNormals[zOrderIndex] = originalHeightsNormals[zOrderIndex];
                }
                else
                {
                    clodHeightNormals[zOrderIndex] =
                    {
                        HeightDataType((lodHeightsNormals[lodIndex1].m_height + lodHeightsNormals[lodIndex2].m_height) / 2),
                        NormalXYDataType(
                        {
                            int8_t((lodHeightsNormals[lodIndex1].m_normal.first + lodHeightsNormals[lodIndex2].m_normal.first) / 2),
                            int8_t((lodHeightsNormals[lodIndex1].m_normal.second + lodHeightsNormals[lodIndex2].m_normal.second) / 2)
                        })
                    };
                }
            }
        }

        sector.m_lodHeightsNormalsBuffer->UpdateData(clodHeightNormals.data(), clodHeightNormals.size() * sizeof(HeightNormalVertex), 0);
    }

    void TerrainMeshManager::GatherMeshData(SectorDataRequest request, AZStd::vector<HeightNormalVertex>& meshHeightsNormals, AZ::Aabb& meshAabb, bool& terrainExistsAnywhere)
    {
        const AZ::Vector2 stepSize(request.m_vertexSpacing);

        const uint16_t querySamplesX = request.m_samplesX + 2; // extra row / column on each side for normals.
        const uint16_t querySamplesY = request.m_samplesY + 2; // extra row / column on each side for normals.
        const uint16_t querySamplesCount = querySamplesX * querySamplesY;
        const uint16_t outputSamplesCount = request.m_samplesX * request.m_samplesY;

        AZStd::vector<float> heights;
        heights.resize_no_construct(querySamplesCount);

        meshHeightsNormals.resize_no_construct(outputSamplesCount);

        auto perPositionCallback = [this, &heights, querySamplesX, &terrainExistsAnywhere]
        (size_t xIndex, size_t yIndex, const AzFramework::SurfaceData::SurfacePoint& surfacePoint, bool terrainExists)
        {
            static constexpr float HeightDoesNotExistValue = -1.0f;
            const float height = surfacePoint.m_position.GetZ() - m_worldHeightBounds.m_min;
            heights.at(yIndex * querySamplesX + xIndex) = terrainExists ? height : HeightDoesNotExistValue;
            terrainExistsAnywhere = terrainExistsAnywhere || terrainExists;
        };

        AzFramework::Terrain::TerrainQueryRegion queryRegion(
            request.m_worldStartPosition - stepSize, querySamplesX, querySamplesY, stepSize);

        AzFramework::Terrain::TerrainDataRequestBus::Broadcast(
            &AzFramework::Terrain::TerrainDataRequests::QueryRegion,
            queryRegion,
            AzFramework::Terrain::TerrainDataRequests::TerrainDataMask::Heights,
            perPositionCallback,
            request.m_samplerType);

        if (!terrainExistsAnywhere)
        {
            // No height data, so just return
            return;
        }

        float zExtents = (m_worldHeightBounds.m_max - m_worldHeightBounds.m_min);
        const float rcpWorldZ = 1.0f / zExtents;
        const float vertexSpacing2 = request.m_vertexSpacing * 2.0f;

        // initialize min/max heights to the max/min possible values so they're immediately updated when a valid point is found.
        float minHeight = zExtents;
        float maxHeight = 0.0f;

        // float versions of int max to make sure a int->float conversion doesn't happen at each loop iteration.
        constexpr float MaxHeightHalf = float(AZStd::numeric_limits<HeightDataType>::max() / 2);
        constexpr float MaxNormal = AZStd::numeric_limits<NormalDataType>::max();

        for (uint16_t y = 0; y < request.m_samplesY; ++y)
        {
            const uint16_t queryY = y + 1;

            for (uint16_t x = 0; x < request.m_samplesX; ++x)
            {
                const uint16_t queryX = x + 1;
                const uint16_t queryCoord = queryY * querySamplesX + queryX;

                uint16_t coord = y * request.m_samplesX + x;
                coord = request.m_useVertexOrderRemap ? m_vertexOrder.at(coord) : coord;

                const float height = heights.at(queryCoord);
                if (height < 0.0f)
                {
                    // Primary terrain height is limited to every-other bit, and clod heights can be in-between or the same
                    // as any of the primary heights. This leaves the max value as the single value that is never used by a
                    // legitimate height.
                    meshHeightsNormals.at(coord).m_height = NoTerrainVertexHeight;
                    continue;
                }

                const float clampedHeight = AZ::GetClamp(height * rcpWorldZ, 0.0f, 1.0f);

                // For continuous LOD, it needs to be possible to create a height that's exactly in between any other height, so scale
                // and quantize to half the height, then multiply by 2, ensuring there's always an in-between value available.
                const HeightDataType quantizedHeight = aznumeric_cast<HeightDataType>(clampedHeight * MaxHeightHalf + 0.5f); // always positive, so just add 0.5 to round.
                meshHeightsNormals.at(coord).m_height = quantizedHeight * 2;

                if (minHeight > height)
                {
                    minHeight = height;
                }
                else if (maxHeight < height)
                {
                    maxHeight = height;
                }

                auto getSlope = [&](float height1, float height2)
                {
                    if (height1 < 0.0f)
                    {
                        if (height2 < 0.0f)
                        {
                            // Assume no slope if the left and right vertices both don't exist.
                            return 0.0f;
                        }
                        else
                        {
                            return (height - height2) / request.m_vertexSpacing;
                        }
                    }
                    else
                    {
                        if (height2 < 0.0f)
                        {
                            return (height1 - height) / request.m_vertexSpacing;
                        }
                        else
                        {
                            return (height1 - height2) / vertexSpacing2;
                        }
                    }
                };

                const float leftHeight = heights.at(queryCoord - 1);
                const float rightHeight = heights.at(queryCoord + 1);
                const float xSlope = getSlope(leftHeight, rightHeight);
                const float normalX = xSlope / sqrt(xSlope * xSlope + 1); // sin(arctan(xSlope)

                const float upHeight = heights.at(queryCoord - querySamplesX);
                const float downHeight = heights.at(queryCoord + querySamplesX);
                const float ySlope = getSlope(upHeight, downHeight);
                const float normalY = ySlope / sqrt(ySlope * ySlope + 1); // sin(arctan(ySlope)

                meshHeightsNormals.at(coord).m_normal =
                {
                    aznumeric_cast<NormalDataType>(AZStd::lround(normalX * MaxNormal)),
                    aznumeric_cast<NormalDataType>(AZStd::lround(normalY * MaxNormal)),
                };
            }
        }

        if (maxHeight < minHeight)
        {
            // All height samples were invalid, so set the aabb to null.
            meshAabb.SetNull();
        }
        else
        {
            float width = (request.m_samplesX - 1) * request.m_vertexSpacing;
            float height = (request.m_samplesY - 1) * request.m_vertexSpacing;
            AZ::Vector3 aabbMin = AZ::Vector3(request.m_worldStartPosition.GetX(), request.m_worldStartPosition.GetY(), m_worldHeightBounds.m_min + minHeight);
            AZ::Vector3 aabbMax = AZ::Vector3(aabbMin.GetX() + width, aabbMin.GetY() + height, m_worldHeightBounds.m_min + maxHeight);
            meshAabb.Set(aabbMin, aabbMax);
        }
    }

    void TerrainMeshManager::ProcessSectorUpdates(AZStd::vector<AZStd::vector<Sector*>>& sectorUpdates)
    {
        AZ::JobCompletion jobCompletion;

        for (uint32_t lodLevel = 0; lodLevel < sectorUpdates.size(); ++lodLevel)
        {
            auto& sectors = sectorUpdates.at(lodLevel);
            if (sectors.empty())
            {
                continue;
            }

            for (Sector* sector : sectors)
            {
                const float gridMeters = (m_gridSize * m_sampleSpacing) * (1 << lodLevel);

                const auto jobLambda = [this, sector, gridMeters]() -> void
                {
                    AZStd::vector<HeightNormalVertex> meshHeightsNormals;

                    {
                        SectorDataRequest request;
                        request.m_samplesX = m_gridVerts1D;
                        request.m_samplesY = m_gridVerts1D;
                        request.m_worldStartPosition = sector->m_worldCoord.ToVector2() * gridMeters;
                        request.m_vertexSpacing = gridMeters / m_gridSize;
                        request.m_useVertexOrderRemap = true;

                        GatherMeshData(request, meshHeightsNormals, sector->m_aabb, sector->m_hasData);
                        if (sector->m_hasData)
                        {
                            UpdateSectorBuffers(*sector, meshHeightsNormals);
                        }

                        // Create AABBs for each quadrant for cases where this LOD needs to fill in a gap in a lower LOD.
                        CreateAabbQuadrants(sector->m_aabb, sector->m_quadrantAabbs);
                    }

                    if (m_config.m_clodEnabled && sector->m_hasData)
                    {
                        SectorDataRequest request;
                        uint16_t m_gridSizeNextLod = (m_gridSize >> 1);
                        request.m_samplesX = m_gridSizeNextLod + 1;
                        request.m_samplesY = m_gridSizeNextLod + 1;
                        request.m_worldStartPosition = sector->m_worldCoord.ToVector2() * gridMeters;
                        request.m_vertexSpacing = gridMeters / m_gridSizeNextLod;

                        AZ::Aabb dummyAabb = AZ::Aabb::CreateNull(); // Don't update the sector aabb based on only the clod vertices.
                        bool terrainExists = false;
                        AZStd::vector<HeightNormalVertex> meshLodHeightsNormals;
                        GatherMeshData(request, meshLodHeightsNormals, dummyAabb, terrainExists);
                        if (!terrainExists)
                        {
                            // It's unlikely but possible for the higher lod to have data and the lower lod to not. In that case 
                            // meshLodHeights will be empty, so fill it with values that represent "no data".
                            HeightNormalVertex defaultValue = { NoTerrainVertexHeight, NormalXYDataType(NormalDataType(0), NormalDataType(0)) };
                            AZStd::fill(meshLodHeightsNormals.begin(), meshLodHeightsNormals.end(), defaultValue);
                        }
                        UpdateSectorLodBuffers(*sector, meshHeightsNormals, meshLodHeightsNormals);
                    }
                };

                ShaderObjectData objectSrgData;
                objectSrgData.m_xyTranslation = { sector->m_worldCoord.m_x * gridMeters, sector->m_worldCoord.m_y * gridMeters };
                objectSrgData.m_xyScale = gridMeters * (aznumeric_cast<float>(AZStd::numeric_limits<uint8_t>::max()) / m_gridSize);
                objectSrgData.m_lodLevel = lodLevel;
                objectSrgData.m_rcpLodLevel = 1.0f / (lodLevel + 1);
                sector->m_srg->SetConstant(m_patchDataIndex, objectSrgData);
                if (!sector->m_isQueuedForSrgCompile)
                {
                    m_sectorsThatNeedSrgCompiled.push_back(sector);
                }
                sector->m_hasData = false; // mark the terrain as not having data for now. Once a job runs if it actually has data it'll flip to true.

                // Check against the area of terrain that could appear in this sector for any terrain areas. If none exist then skip updating the mesh.
                bool hasTerrain = false;
                AZ::Vector3 minAabb = AZ::Vector3(sector->m_worldCoord.m_x * gridMeters, sector->m_worldCoord.m_y * gridMeters, m_worldHeightBounds.m_min);
                AZ::Aabb sectorBounds = AZ::Aabb::CreateFromMinMax(minAabb,
                    minAabb + AZ::Vector3(gridMeters, gridMeters, m_worldHeightBounds.m_max - m_worldHeightBounds.m_min));
                AzFramework::Terrain::TerrainDataRequestBus::BroadcastResult(
                    hasTerrain, &AzFramework::Terrain::TerrainDataRequests::TerrainAreaExistsInBounds, sectorBounds);

                if (hasTerrain)
                {
                    AZ::Job* executeGroupJob = aznew AZ::JobFunction<decltype(jobLambda)>(jobLambda, true, nullptr); // Auto-deletes
                    executeGroupJob->SetDependent(&jobCompletion);
                    executeGroupJob->Start();
                }
            }
        }
        jobCompletion.StartAndWaitForCompletion();
        m_candidateSectors.clear(); // Force recalculation of candidate sectors since AABBs could have changed.
    }

    void TerrainMeshManager::UpdateCandidateSectors()
    {
        // Gather a list of all sectors that could render based on their status, lod, and camera position.

        float maxDistanceSq = m_config.m_firstLodDistance * m_config.m_firstLodDistance;
        uint32_t nextLodSectorCount = m_1dSectorCount * 2; // The number of this lod's sectors that would fit into the next lod's space.
        AZStd::vector<bool> previousSelectedSectors;

        m_candidateSectors.clear();

        AZStd::vector<RayTracedItem> newRayTraceItems;
        if (m_rayTracingEnabled)
        {
            newRayTraceItems.reserve(m_sectorLods.size() * m_1dSectorCount * m_1dSectorCount);
        }

        for (uint32_t lodLevel = 0; lodLevel < m_sectorLods.size(); ++lodLevel)
        {
            auto& lodGrid = m_sectorLods.at(lodLevel);

            // Each sector in an LOD is half the size of a sector in the next LOD in each direction, so 4 sectors
            // in this LOD equal one sector in the next LOD. Construct a grid of bools for each sector in this
            // LOD that covers the entire space of the next LOD, and mark everything to false. As sectors in
            // this LOD are drawn, mark appropriate locations in the grid as true. When processing the next
            // LOD, each of the next LOD's sectors will look up the 4 entries in this that represent quadrants
            // of that sector to determine whether to draw nothing, specific quadrants, or the entire sector.

            AZStd::vector<bool> selectedSectors(nextLodSectorCount * nextLodSectorCount, false);

            Vector2i selectedSectorStartCoord{ 0, 0 };
            if (lodLevel == m_sectorLods.size() - 1)
            {
                // There is no next lod, so just use this one's start coord to avoid lots of checks in the for loop.
                selectedSectorStartCoord = m_sectorLods.at(lodLevel).m_startCoord;
            }
            else
            {
                // This is the start coord of the next LOD in the current LOD's scale.
                selectedSectorStartCoord = m_sectorLods.at(lodLevel + 1).m_startCoord * 2;
            }

            for (uint32_t sectorIndex = 0; sectorIndex < lodGrid.m_sectors.size(); ++sectorIndex)
            {
                Sector& sector = lodGrid.m_sectors.at(sectorIndex);
                Vector2i selectedCoord = sector.m_worldCoord - selectedSectorStartCoord;
                uint32_t selectedIndex = selectedCoord.m_y * nextLodSectorCount + selectedCoord.m_x;

                if (!sector.m_hasData)
                {
                    selectedSectors.at(selectedIndex) = true; // Terrain just doesn't exist here, so mark as "selected" so another LOD doesn't try to draw here.
                    continue;
                }

                const float aabbMinDistanceSq = sector.m_aabb.GetDistanceSq(m_cameraPosition);
                if (aabbMinDistanceSq < maxDistanceSq)
                {
                    selectedSectors.at(selectedIndex) = true;

                    if (lodLevel == 0)
                    {
                        // Since this is the first lod, no previous lod to check, so just draw.
                        m_candidateSectors.push_back({ sector.m_aabb, sector.m_rhiDrawPacket.get() });
                        if (sector.m_rtData)
                        {
                            newRayTraceItems.push_back({ &sector, 0, lodLevel });
                        }
                        continue;
                    }

                    Vector2i previousCoord = (sector.m_worldCoord - lodGrid.m_startCoord) * 2;
                    uint32_t previousDrawnIndex = previousCoord.m_y * nextLodSectorCount + previousCoord.m_x;

                    // Check the 4 sectors in the previous LOD that are covered by this sector.
                    uint8_t coveredByHigherLod =
                        (uint8_t(previousSelectedSectors.at(previousDrawnIndex)) << 0) | // Top left
                        (uint8_t(previousSelectedSectors.at(previousDrawnIndex + 1)) << 1) | // Top right
                        (uint8_t(previousSelectedSectors.at(previousDrawnIndex + nextLodSectorCount)) << 2) | // Bottom left
                        (uint8_t(previousSelectedSectors.at(previousDrawnIndex + nextLodSectorCount + 1)) << 3);  // Bottom right

                    if (coveredByHigherLod == 0b1111)
                    {
                        continue; // Completely covered by previous LOD, so do nothing
                    }
                    if (coveredByHigherLod == 0b0000)
                    {
                        // Not covered at all by previous LOD, so the draw entire sector
                        m_candidateSectors.push_back({ sector.m_aabb, sector.m_rhiDrawPacket.get() });
                        if (sector.m_rtData)
                        {
                            newRayTraceItems.push_back({ &sector, 0, lodLevel });
                        }
                    }
                    else
                    {
                        // Partially covered by previous LOD. Draw only missing quadrants
                        for (uint8_t i = 0; i < 4; ++i)
                        {
                            if ((coveredByHigherLod & 0b0001) == 0b0000)
                            {
                                m_candidateSectors.push_back({ sector.m_quadrantAabbs.at(i), sector.m_rhiDrawPacketQuadrant.at(i).get() });
                                if (sector.m_rtData)
                                {
                                    newRayTraceItems.push_back({ &sector, i + 1u, lodLevel });
                                }
                            }
                            coveredByHigherLod >>= 1;
                        }
                    }
                }
            }

            maxDistanceSq = maxDistanceSq * 4.0f; // Double the distance with squared distances is * 2^2.
            previousSelectedSectors = AZStd::move(selectedSectors);
        }

        if (m_rayTracingEnabled)
        {
            // Compare the sorted new list to the old list to figure out which ray traced sectors need to be
            // added or removed.

            auto getMeshGroup = [](auto& item) -> auto&
            {
                return item.m_sector->m_rtData->m_meshGroups[item.m_meshGroupIndex];
            };

            AZStd::sort(newRayTraceItems.begin(), newRayTraceItems.end(),
                [&getMeshGroup](const RayTracedItem& value1, const RayTracedItem& value2) -> bool
                {
                    return getMeshGroup(value1).m_id < getMeshGroup(value2).m_id;
                }
            );

            auto prevIt = m_rayTracedItems.begin();
            auto newIt = newRayTraceItems.begin();

            auto addMesh = [&](RayTracedItem& item, RtSector::MeshGroup& meshGroup)
            {
                const float gridMeters = (m_gridSize * m_sampleSpacing) * (1 << item.m_lodLevel);
                AZ::Vector3 translation = AZ::Vector3(item.m_sector->m_worldCoord.m_x * gridMeters, item.m_sector->m_worldCoord.m_y * gridMeters, m_worldHeightBounds.m_min);
                meshGroup.m_mesh.m_transform = AZ::Transform::CreateTranslation(translation);
                meshGroup.m_isVisible = true;
                m_rayTracingFeatureProcessor->AddMesh(meshGroup.m_id, meshGroup.m_mesh, meshGroup.m_submeshVector);
            };

            auto removeMesh = [&](RtSector::MeshGroup& meshGroup)
            {
                meshGroup.m_isVisible = false;
                m_rayTracingFeatureProcessor->RemoveMesh(meshGroup.m_id);
            };

            // Since the two lists are sorted, we can easily compare them and figure out which items need
            // to be removed or added. If a uuid shows up in the old list first, then it must not be in the new
            // list, so it needs to be removed, then only the old list iterator is incremented. Similarly if a
            // uuid shows up in the new list first then it must not be in the old list, so it needs to be added.
            // Finally if the uuids match, they're in both lists, and therefore both iterators can be incremented.
            while (prevIt < m_rayTracedItems.end() && newIt < newRayTraceItems.end())
            {
                RtSector::MeshGroup& prevMeshGroup = getMeshGroup(*prevIt);
                RtSector::MeshGroup& newMeshGroup = getMeshGroup(*newIt);
                if (prevMeshGroup.m_id < newMeshGroup.m_id)
                {
                    removeMesh(prevMeshGroup);
                    ++prevIt;
                }
                else if (prevMeshGroup.m_id > newMeshGroup.m_id)
                {
                    addMesh(*newIt, newMeshGroup);
                    ++newIt;
                }
                else
                {
                    ++prevIt;
                    ++newIt;
                }
            }

            // Since the above loop stops when either iterator is done, remaining items in the other iterator need to be handled here.
            while (prevIt < m_rayTracedItems.end())
            {
                removeMesh(getMeshGroup(*prevIt));
                ++prevIt;
            }
            while (newIt < newRayTraceItems.end())
            {
                addMesh(*newIt, getMeshGroup(*newIt));
                ++newIt;
            }

            m_rayTracedItems = AZStd::move(newRayTraceItems);
        }
    }

    void TerrainMeshManager::CreateAabbQuadrants(const AZ::Aabb& aabb, AZStd::span<AZ::Aabb, 4> quadrantAabb)
    {
        // Create 4 AABBs for each quadrant on the xy plane.
        if (aabb.IsValid())
        {
            float centerX = aabb.GetCenter().GetX();
            float centerY = aabb.GetCenter().GetY();

            quadrantAabb[0] = AZ::Aabb::CreateFromMinMax(
                aabb.GetMin(),
                AZ::Vector3(centerX, centerY, aabb.GetMax().GetZ())
            );

            float halfExtentX = aabb.GetXExtent() * 0.5f;
            float halfExtentY = aabb.GetYExtent() * 0.5f;

            quadrantAabb[1] = quadrantAabb[0].GetTranslated(AZ::Vector3(halfExtentX, 0.0f, 0.0f));
            quadrantAabb[2] = quadrantAabb[0].GetTranslated(AZ::Vector3(0.0f, halfExtentY, 0.0f));
            quadrantAabb[3] = quadrantAabb[0].GetTranslated(AZ::Vector3(halfExtentX, halfExtentY, 0.0f));
        }
        else
        {
            AZStd::fill(quadrantAabb.begin(), quadrantAabb.end(), AZ::Aabb::CreateNull());
        }
    }

    template<typename Callback>
    void TerrainMeshManager::ForOverlappingSectors(const AZ::Aabb& bounds, Callback callback)
    {
        const AZ::Vector2 boundsMin2d = AZ::Vector2(bounds.GetMin());
        const AZ::Vector2 boundsMax2d = AZ::Vector2(bounds.GetMax());

        for (uint32_t lodLevel = 0; lodLevel < m_sectorLods.size(); ++lodLevel)
        {
            // Expand the bounds by the spacing of the lod since vertex normals are affected by neighbors.
            // The bounds needs to be 2x what's expected because clod also encodes information about the normals
            // for the next lod level in the current lod level (which has vertices spaced 2x as far apart)
            const AZ::Vector2 lodSpacing = AZ::Vector2(m_sampleSpacing * (1 << lodLevel) * 2.0f);
            const AZ::Vector2 lodBoundsMin2d = boundsMin2d - lodSpacing;
            const AZ::Vector2 lodBoundsMax2d = boundsMax2d + lodSpacing;
            const float gridMeters = (m_gridSize * m_sampleSpacing) * (1 << lodLevel);

            auto& lodGrid = m_sectorLods.at(lodLevel);
            for (Sector& sector : lodGrid.m_sectors)
            {
                const AZ::Vector2 sectorAabbMin2D = sector.m_worldCoord.ToVector2() * gridMeters;
                const AZ::Vector2 sectorAabbMax2D = sectorAabbMin2D + AZ::Vector2(gridMeters);

                const bool overlaps = sectorAabbMin2D.IsLessEqualThan(lodBoundsMax2d) && sectorAabbMax2D.IsGreaterEqualThan(lodBoundsMin2d);
                if (overlaps)
                {
                    callback(sector, lodLevel);
                }
            }
        }
    }

    AZ::Data::Instance<AZ::RPI::Buffer> TerrainMeshManager::CreateMeshBufferInstance(uint32_t elementSize, uint32_t elementCount, const void* initialData, const char* name)
    {
        AZ::RPI::CommonBufferDescriptor desc;
        desc.m_poolType = AZ::RPI::CommonBufferPoolType::StaticInputAssembly;
        desc.m_elementSize = elementSize;
        desc.m_byteCount = desc.m_elementSize * elementCount;
        desc.m_bufferData = initialData;

        if (name != nullptr)
        {
            desc.m_bufferName = name;
        }

        return AZ::RPI::BufferSystemInterface::Get()->CreateBufferFromCommonPool(desc);
    }

    AZ::Data::Instance<AZ::RPI::Buffer> TerrainMeshManager::CreateRayTracingMeshBufferInstance(AZ::RHI::Format elementFormat, uint32_t elementCount, const void* initialData, const char* name)
    {
        AZ::RPI::CommonBufferDescriptor desc;
        desc.m_poolType = AZ::RPI::CommonBufferPoolType::DynamicInputAssembly;
        desc.m_elementSize = AZ::RHI::GetFormatSize(elementFormat);
        desc.m_byteCount = desc.m_elementSize * elementCount;
        desc.m_bufferData = initialData;
        desc.m_elementFormat = elementFormat;

        if (name != nullptr)
        {
            desc.m_bufferName = name;
        }

        return AZ::RPI::BufferSystemInterface::Get()->CreateBufferFromCommonPool(desc);
    }

}<|MERGE_RESOLUTION|>--- conflicted
+++ resolved
@@ -302,15 +302,11 @@
 
     void TerrainMeshManager::BuildDrawPacket(Sector& sector)
     {
-<<<<<<< HEAD
-=======
         AZ::RHI::DrawPacketBuilder drawPacketBuilder{AZ::RHI::MultiDevice::AllDevices};
->>>>>>> 1c020c6c
         uint32_t indexCount = m_indexBuffer->GetBufferViewDescriptor().m_elementCount;
         sector.m_geometryView.SetDrawArguments(AZ::RHI::DrawIndexed(1, 0, 0, indexCount, 0));
         sector.m_geometryView.SetIndexBufferView(m_indexBufferView);
 
-        AZ::RHI::DrawPacketBuilder drawPacketBuilder;
         drawPacketBuilder.Begin(nullptr);
         drawPacketBuilder.SetGeometryView(&sector.m_geometryView);
         drawPacketBuilder.AddShaderResourceGroup(sector.m_srg->GetRHIShaderResourceGroup());
