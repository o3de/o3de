--- conflicted
+++ resolved
@@ -134,9 +134,6 @@
         //! 0.25 and margin of 4 would have a safe distance of (1024 * 0.5 - 4) * 0.25 = 127.0f.
         float GetWorldSpaceSafeDistance() const;
 
-<<<<<<< HEAD
-        //! Returns the modulated center of the clipmap.
-=======
         //! Returns the center of the clipmap in clipmap space.
         Vector2i GetCenterInClipmapSpace() const;
 
@@ -144,7 +141,6 @@
         AZ::Vector2 GetCenterInWorldSpace() const;
 
         //! Returns the modulated center of the clipmap in [0, size).
->>>>>>> c4a317d1
         Vector2i GetModCenter() const;
     private:
 
@@ -167,13 +163,8 @@
         int32_t m_size;
         int32_t m_halfSize;
         int32_t m_clipmapUpdateMultiple;
-<<<<<<< HEAD
-        float m_scale;
-        float m_rcpScale;
-=======
         float m_clipmapToWorldScale;
         float m_worldToClipmapScale;
->>>>>>> c4a317d1
     };
 
 }