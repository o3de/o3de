/*
 * Copyright (c) Contributors to the Open 3D Engine Project.
 * For complete copyright and license terms please see the LICENSE at the root of this distribution.
 *
 * SPDX-License-Identifier: Apache-2.0 OR MIT
 *
 */

#include <TerrainRenderer/TerrainFeatureProcessor.h>

#include <AzCore/Serialization/EditContext.h>
#include <AzCore/Serialization/SerializeContext.h>
#include <AzCore/Math/Frustum.h>

#include <Atom/Utils/Utils.h>

#include <Atom/RHI/DrawPacketBuilder.h>
#include <Atom/RHI/Factory.h>
#include <Atom/RPI.Public/Shader/Shader.h>
#include <Atom/RPI.Public/RPIUtils.h>
#include <Atom/RPI.Public/Scene.h>
#include <Atom/RPI.Public/View.h>
#include <Atom/RPI.Public/MeshDrawPacket.h>
#include <Atom/RPI.Public/AuxGeom/AuxGeomFeatureProcessorInterface.h>
#include <Atom/RPI.Public/AuxGeom/AuxGeomDraw.h>
#include <Atom/RPI.Public/Buffer/BufferSystem.h>
#include <Atom/RPI.Public/Image/ImageSystemInterface.h>
#include <Atom/RPI.Public/Image/StreamingImagePool.h>
#include <Atom/RPI.Public/Model/Model.h>
#include <Atom/RPI.Public/Material/Material.h>
#include <Atom/RPI.Reflect/Asset/AssetUtils.h>
#include <Atom/RPI.Reflect/Buffer/BufferAssetCreator.h>
#include <Atom/RPI.Reflect/Model/ModelAssetCreator.h>
#include <Atom/RPI.Reflect/Model/ModelLodAssetCreator.h>
#include <Atom/RPI.Reflect/Shader/ShaderAsset.h>
#include <Atom/RPI.Reflect/Image/ImageMipChainAssetCreator.h>
#include <Atom/RPI.Reflect/Image/StreamingImageAssetCreator.h>
#include <Atom/RHI.Reflect/InputStreamLayout.h>
#include <Atom/RHI.Reflect/InputStreamLayoutBuilder.h>
#include <Atom/Feature/RenderCommon.h>

namespace Terrain
{
    namespace
    {
        [[maybe_unused]] const char* TerrainFPName = "TerrainFeatureProcessor";
    }

    namespace MaterialInputs
    {
        static const char* const HeightmapImage("settings.heightmapImage");
    }

    namespace ShaderInputs
    {
        static const char* const ModelToWorld("m_modelToWorld");
        static const char* const TerrainData("m_terrainData");
    }


    void TerrainFeatureProcessor::Reflect(AZ::ReflectContext* context)
    {
        if (AZ::SerializeContext* serialize = azrtti_cast<AZ::SerializeContext*>(context))
        {
            serialize->Class<TerrainFeatureProcessor, AZ::RPI::FeatureProcessor>()
                ->Version(0)
                ;
        }
    }

    void TerrainFeatureProcessor::Activate()
    {
        m_areaData = {};
        Initialize();
    }

    void TerrainFeatureProcessor::Initialize()
    {
<<<<<<< HEAD
        {
            // Load the terrain material asynchronously
            const AZStd::string materialFilePath = "Materials/Terrain/DefaultPbrTerrain.azmaterial";
            m_materialAssetLoader = AZStd::make_unique<AZ::RPI::AssetUtils::AsyncAssetLoader>();
            *m_materialAssetLoader = AZ::RPI::AssetUtils::AsyncAssetLoader::Create<AZ::RPI::MaterialAsset>(materialFilePath, 0u,
                [&](AZ::Data::Asset<AZ::Data::AssetData> assetData, bool success) -> void
                {
                    const AZ::Data::Asset<AZ::RPI::MaterialAsset>& materialAsset = static_cast<AZ::Data::Asset<AZ::RPI::MaterialAsset>>(assetData);
                    if (success)
                    {
                        m_materialInstance = AZ::RPI::Material::FindOrCreate(assetData);
                        if (!materialAsset->GetObjectSrgLayout())
                        {
                            AZ_Error("TerrainFeatureProcessor", false, "No per-object ShaderResourceGroup found on terrain material.");
                        }
                    }
                }
            );
        }

=======
        // Load the terrain material asynchronously
        const AZStd::string materialFilePath = "Materials/Terrain/DefaultPbrTerrain.azmaterial";
        m_materialAssetLoader = AZStd::make_unique<AZ::RPI::AssetUtils::AsyncAssetLoader>();
        *m_materialAssetLoader = AZ::RPI::AssetUtils::AsyncAssetLoader::Create<AZ::RPI::MaterialAsset>(materialFilePath, 0u,
            [&](AZ::Data::Asset<AZ::Data::AssetData> assetData, bool success) -> void
            {
                const AZ::Data::Asset<AZ::RPI::MaterialAsset>& materialAsset = static_cast<AZ::Data::Asset<AZ::RPI::MaterialAsset>>(assetData);
                if (success)
                {
                    m_materialInstance = AZ::RPI::Material::FindOrCreate(assetData);
                    AZ::RPI::MaterialReloadNotificationBus::Handler::BusConnect(materialAsset->GetId());
                    if (!materialAsset->GetObjectSrgLayout())
                    {
                        AZ_Error("TerrainFeatureProcessor", false, "No per-object ShaderResourceGroup found on terrain material.");
                    }
                }
            }
        );
>>>>>>> 0b7b794b
        if (!InitializePatchModel())
        {
            AZ_Error(TerrainFPName, false, "Failed to create Terrain render buffers!");
            return;
        }
    }

    void TerrainFeatureProcessor::Deactivate()
    {
<<<<<<< HEAD
        DisableSceneNotification();

        m_patchModel = {};
        m_areaData = {};
=======
        m_patchModel = {};
        m_areaData = {};
        AZ::RPI::MaterialReloadNotificationBus::Handler::BusDisconnect();
>>>>>>> 0b7b794b
    }

    void TerrainFeatureProcessor::Render(const AZ::RPI::FeatureProcessor::RenderPacket& packet)
    {
        ProcessSurfaces(packet);
    }

    void TerrainFeatureProcessor::UpdateTerrainData(
        const AZ::Transform& transform,
        const AZ::Aabb& worldBounds,
        float sampleSpacing,
        uint32_t width, uint32_t height, const AZStd::vector<float>& heightData)
    {
        if (!worldBounds.IsValid())
        {
            return;
        }

        m_areaData.m_transform = transform;
        m_areaData.m_heightScale = worldBounds.GetZExtent();
        m_areaData.m_terrainBounds = worldBounds;
        m_areaData.m_heightmapImageHeight = height;
        m_areaData.m_heightmapImageWidth = width;
        m_areaData.m_sampleSpacing = sampleSpacing;

        // Create heightmap image data
        {
            m_areaData.m_propertiesDirty = true;

            AZ::RHI::Size imageSize;
            imageSize.m_width = width;
            imageSize.m_height = height;

            AZStd::vector<uint16_t> uint16Heights;
            uint16Heights.reserve(heightData.size());
            for (float sampleHeight : heightData)
            {
                float clampedSample = AZ::GetClamp(sampleHeight, 0.0f, 1.0f);
                constexpr uint16_t MaxUint16 = 0xFFFF;
                uint16Heights.push_back(aznumeric_cast<uint16_t>(clampedSample * MaxUint16));
            }

            AZ::Data::Instance<AZ::RPI::StreamingImagePool> streamingImagePool = AZ::RPI::ImageSystemInterface::Get()->GetSystemStreamingPool();
            m_areaData.m_heightmapImage = AZ::RPI::StreamingImage::CreateFromCpuData(*streamingImagePool,
                AZ::RHI::ImageDimension::Image2D,
                imageSize,
                AZ::RHI::Format::R16_UNORM,
                (uint8_t*)uint16Heights.data(),
                heightData.size() * sizeof(uint16_t));
            AZ_Error(TerrainFPName, m_areaData.m_heightmapImage, "Failed to initialize the heightmap image!");
        }

    }

    void TerrainFeatureProcessor::ProcessSurfaces(const FeatureProcessor::RenderPacket& process)
    {
        AZ_PROFILE_FUNCTION(AzRender);

        if (!m_areaData.m_terrainBounds.IsValid())
        {
            return;
        }
        
        if (m_areaData.m_propertiesDirty && m_materialInstance)
        {
            m_areaData.m_propertiesDirty = false;
            m_sectorData.clear();

            AZ::RPI::MaterialPropertyIndex heightmapPropertyIndex =
                m_materialInstance->GetMaterialPropertiesLayout()->FindPropertyIndex(AZ::Name(MaterialInputs::HeightmapImage));
            AZ_Error(TerrainFPName, heightmapPropertyIndex.IsValid(), "Failed to find material input constant %s.", MaterialInputs::HeightmapImage);
            AZ::Data::Instance<AZ::RPI::Image> heightmapImage = m_areaData.m_heightmapImage;
            m_materialInstance->SetPropertyValue(heightmapPropertyIndex, heightmapImage);
            m_materialInstance->Compile();
<<<<<<< HEAD

            const auto layout = m_materialInstance->GetAsset()->GetObjectSrgLayout();

            m_modelToWorldIndex = layout->FindShaderInputConstantIndex(AZ::Name(ShaderInputs::ModelToWorld));
            AZ_Error(TerrainFPName, m_modelToWorldIndex.IsValid(), "Failed to find shader input constant %s.", ShaderInputs::ModelToWorld);

=======

            const auto layout = m_materialInstance->GetAsset()->GetObjectSrgLayout();

            m_modelToWorldIndex = layout->FindShaderInputConstantIndex(AZ::Name(ShaderInputs::ModelToWorld));
            AZ_Error(TerrainFPName, m_modelToWorldIndex.IsValid(), "Failed to find shader input constant %s.", ShaderInputs::ModelToWorld);

>>>>>>> 0b7b794b
            m_terrainDataIndex = layout->FindShaderInputConstantIndex(AZ::Name(ShaderInputs::TerrainData));
            AZ_Error(TerrainFPName, m_terrainDataIndex.IsValid(), "Failed to find shader input constant %s.", ShaderInputs::TerrainData);

            float xFirstPatchStart =
                m_areaData.m_terrainBounds.GetMin().GetX() - fmod(m_areaData.m_terrainBounds.GetMin().GetX(), GridMeters);
            float xLastPatchStart = m_areaData.m_terrainBounds.GetMax().GetX() - fmod(m_areaData.m_terrainBounds.GetMax().GetX(), GridMeters);
            float yFirstPatchStart =
                m_areaData.m_terrainBounds.GetMin().GetY() - fmod(m_areaData.m_terrainBounds.GetMin().GetY(), GridMeters);
            float yLastPatchStart = m_areaData.m_terrainBounds.GetMax().GetY() - fmod(m_areaData.m_terrainBounds.GetMax().GetY(), GridMeters);

            for (float yPatch = yFirstPatchStart; yPatch <= yLastPatchStart; yPatch += GridMeters)
            {
                for (float xPatch = xFirstPatchStart; xPatch <= xLastPatchStart; xPatch += GridMeters)
                {
                    const auto& materialAsset = m_materialInstance->GetAsset();
                    auto& shaderAsset = materialAsset->GetMaterialTypeAsset()->GetShaderAssetForObjectSrg();
                    auto objectSrg = AZ::RPI::ShaderResourceGroup::Create(shaderAsset, materialAsset->GetObjectSrgLayout()->GetName());
                    if (!objectSrg)
                    {
                        AZ_Warning("TerrainFeatureProcessor", false, "Failed to create a new shader resource group, skipping.");
                        continue;
                    }

                    { // Update SRG
                        
                        AZStd::array<float, 2> uvMin = { 0.0f, 0.0f };
                        AZStd::array<float, 2> uvMax = { 1.0f, 1.0f };

                        uvMin[0] = (float)((xPatch - m_areaData.m_terrainBounds.GetMin().GetX()) / m_areaData.m_terrainBounds.GetXExtent());
                        uvMin[1] = (float)((yPatch - m_areaData.m_terrainBounds.GetMin().GetY()) / m_areaData.m_terrainBounds.GetYExtent());

                        uvMax[0] =
                            (float)(((xPatch + GridMeters) - m_areaData.m_terrainBounds.GetMin().GetX()) / m_areaData.m_terrainBounds.GetXExtent());
                        uvMax[1] =
                            (float)(((yPatch + GridMeters) - m_areaData.m_terrainBounds.GetMin().GetY()) / m_areaData.m_terrainBounds.GetYExtent());

                        AZStd::array<float, 2> uvStep =
                        {
                            1.0f / m_areaData.m_heightmapImageWidth, 1.0f / m_areaData.m_heightmapImageHeight,
                        };

                        AZ::Transform transform = m_areaData.m_transform;
                        transform.SetTranslation(xPatch, yPatch, m_areaData.m_transform.GetTranslation().GetZ());

                        AZ::Matrix3x4 matrix3x4 = AZ::Matrix3x4::CreateFromTransform(transform);

                        objectSrg->SetConstant(m_modelToWorldIndex, matrix3x4);

                        ShaderTerrainData terrainDataForSrg;
                        terrainDataForSrg.m_sampleSpacing = m_areaData.m_sampleSpacing;
                        terrainDataForSrg.m_heightScale = m_areaData.m_heightScale;
                        terrainDataForSrg.m_uvMin = uvMin;
                        terrainDataForSrg.m_uvMax = uvMax;
                        terrainDataForSrg.m_uvStep = uvStep;
                        objectSrg->SetConstant(m_terrainDataIndex, terrainDataForSrg);

                        objectSrg->Compile();
                    }

                    m_sectorData.push_back();
                    SectorData& sectorData = m_sectorData.back();

                    for (auto& lod : m_patchModel->GetLods())
                    {
                        AZ::RPI::ModelLod& modelLod = *lod.get();
                        sectorData.m_drawPackets.emplace_back(modelLod, 0, m_materialInstance, objectSrg);
                        AZ::RPI::MeshDrawPacket& drawPacket = sectorData.m_drawPackets.back();

                        // set the shader option to select forward pass IBL specular if necessary
                        if (!drawPacket.SetShaderOption(AZ::Name("o_meshUseForwardPassIBLSpecular"), AZ::RPI::ShaderOptionValue{ false }))
                        {
                            AZ_Warning("MeshDrawPacket", false, "Failed to set o_meshUseForwardPassIBLSpecular on mesh draw packet");
                        }
                        uint8_t stencilRef = AZ::Render::StencilRefs::UseDiffuseGIPass | AZ::Render::StencilRefs::UseIBLSpecularPass;
                        drawPacket.SetStencilRef(stencilRef);
                        drawPacket.Update(*GetParentScene(), true);
                    }

                    sectorData.m_aabb =
                        AZ::Aabb::CreateFromMinMax(
                            AZ::Vector3(xPatch, yPatch, m_areaData.m_terrainBounds.GetMin().GetZ()),
                            AZ::Vector3(xPatch + GridMeters, yPatch + GridMeters, m_areaData.m_terrainBounds.GetMax().GetZ())
                        );
                    sectorData.m_srg = objectSrg;
                }
            }
        }

        for (auto& sectorData : m_sectorData)
        {
            uint8_t lodChoice = AZ::RPI::ModelLodAsset::LodCountMax;

            // Go through all cameras and choose an LOD based on the closest camera.
            for (auto& view : process.m_views)
            {
                if ((view->GetUsageFlags() & AZ::RPI::View::UsageFlags::UsageCamera) > 0)
                {
                    AZ::Vector3 cameraPosition = view->GetCameraTransform().GetTranslation();
                    AZ::Vector2 cameraPositionXY = AZ::Vector2(cameraPosition.GetX(), cameraPosition.GetY());
                    AZ::Vector2 sectorCenterXY = AZ::Vector2(sectorData.m_aabb.GetCenter().GetX(), sectorData.m_aabb.GetCenter().GetY());

                    float sectorDistance = sectorCenterXY.GetDistance(cameraPositionXY);
<<<<<<< HEAD
                    float lodForCamera = ceilf(AZ::GetMax(0.0f, log2f(sectorDistance / (GridMeters * 4.0f))));
=======
                    float lodForCamera = floorf(AZ::GetMax(0.0f, log2f(sectorDistance / (GridMeters * 4.0f))));
>>>>>>> 0b7b794b
                    lodChoice = AZ::GetMin(lodChoice, aznumeric_cast<uint8_t>(lodForCamera));
                }
            }

            // Add the correct LOD draw packet for visible sectors.
            for (auto& view : process.m_views)
            {
                AZ::Frustum viewFrustum = AZ::Frustum::CreateFromMatrixColumnMajor(view->GetWorldToClipMatrix());
                if (viewFrustum.IntersectAabb(sectorData.m_aabb) != AZ::IntersectResult::Exterior)
                {
                    uint8_t lodToRender = AZ::GetMin(lodChoice, aznumeric_cast<uint8_t>(sectorData.m_drawPackets.size() - 1));
                    view->AddDrawPacket(sectorData.m_drawPackets.at(lodToRender).GetRHIDrawPacket());
                }
            }
        }
    }

    void TerrainFeatureProcessor::InitializeTerrainPatch(uint16_t gridSize, float gridSpacing, PatchData& patchdata)
    {
        patchdata.m_positions.clear();
        patchdata.m_uvs.clear();
        patchdata.m_indices.clear();

        uint16_t gridVertices = gridSize + 1; // For m_gridSize quads, (m_gridSize + 1) vertices are needed.
        size_t size = gridVertices * gridVertices;
<<<<<<< HEAD
=======
        size *= size;
>>>>>>> 0b7b794b

        patchdata.m_positions.reserve(size);
        patchdata.m_uvs.reserve(size);

        for (uint16_t y = 0; y < gridVertices; ++y)
        {
            for (uint16_t x = 0; x < gridVertices; ++x)
            {
                patchdata.m_positions.push_back({ aznumeric_cast<float>(x) * gridSpacing, aznumeric_cast<float>(y) * gridSpacing });
                patchdata.m_uvs.push_back({ aznumeric_cast<float>(x) / gridSize, aznumeric_cast<float>(y) / gridSize });
            }
        }

        patchdata.m_indices.reserve(gridSize * gridSize * 6); // total number of quads, 2 triangles with 6 indices per quad.
        
        for (uint16_t y = 0; y < gridSize; ++y)
        {
            for (uint16_t x = 0; x < gridSize; ++x)
            {
                uint16_t topLeft = y * gridVertices + x;
                uint16_t topRight = topLeft + 1;
                uint16_t bottomLeft = (y + 1) * gridVertices + x;
                uint16_t bottomRight = bottomLeft + 1;

<<<<<<< HEAD
=======
                constexpr uint16_t one = 1;

>>>>>>> 0b7b794b
                patchdata.m_indices.emplace_back(topLeft);
                patchdata.m_indices.emplace_back(topRight);
                patchdata.m_indices.emplace_back(bottomLeft);
                patchdata.m_indices.emplace_back(bottomLeft);
                patchdata.m_indices.emplace_back(topRight);
                patchdata.m_indices.emplace_back(bottomRight);
            }
        }
    }
    
    AZ::Outcome<AZ::Data::Asset<AZ::RPI::BufferAsset>> TerrainFeatureProcessor::CreateBufferAsset(
        const void* data, const AZ::RHI::BufferViewDescriptor& bufferViewDescriptor, const AZStd::string& bufferName)
    {
        AZ::RPI::BufferAssetCreator creator;
        creator.Begin(AZ::Uuid::CreateRandom());

        AZ::RHI::BufferDescriptor bufferDescriptor;
        bufferDescriptor.m_bindFlags = AZ::RHI::BufferBindFlags::InputAssembly | AZ::RHI::BufferBindFlags::ShaderRead;
        bufferDescriptor.m_byteCount = static_cast<uint64_t>(bufferViewDescriptor.m_elementSize) * static_cast<uint64_t>(bufferViewDescriptor.m_elementCount);

        creator.SetBuffer(data, bufferDescriptor.m_byteCount, bufferDescriptor);
        creator.SetBufferViewDescriptor(bufferViewDescriptor);
        creator.SetUseCommonPool(AZ::RPI::CommonBufferPoolType::StaticInputAssembly);

        AZ::Data::Asset<AZ::RPI::BufferAsset> bufferAsset;
        if (creator.End(bufferAsset))
        {
            bufferAsset.SetHint(bufferName);
            return AZ::Success(bufferAsset);
        }

        return AZ::Failure();
    }

    bool TerrainFeatureProcessor::InitializePatchModel()
    {
        AZ::RPI::ModelAssetCreator modelAssetCreator;
        modelAssetCreator.Begin(AZ::Uuid::CreateRandom());

        uint16_t gridSize = GridSize;
        float gridSpacing = GridSpacing;

        for (uint32_t i = 0; i < AZ::RPI::ModelLodAsset::LodCountMax && gridSize > 0; ++i)
        {
            PatchData patchData;
            InitializeTerrainPatch(gridSize, gridSpacing, patchData);

            auto positionBufferViewDesc = AZ::RHI::BufferViewDescriptor::CreateTyped(0, aznumeric_cast<uint32_t>(patchData.m_positions.size()), AZ::RHI::Format::R32G32_FLOAT);
            auto positionsOutcome = CreateBufferAsset(patchData.m_positions.data(), positionBufferViewDesc, "TerrainPatchPositions");
        
            auto uvBufferViewDesc = AZ::RHI::BufferViewDescriptor::CreateTyped(0, aznumeric_cast<uint32_t>(patchData.m_uvs.size()), AZ::RHI::Format::R32G32_FLOAT);
            auto uvsOutcome = CreateBufferAsset(patchData.m_uvs.data(), uvBufferViewDesc, "TerrainPatchUvs");
        
            auto indexBufferViewDesc = AZ::RHI::BufferViewDescriptor::CreateTyped(0, aznumeric_cast<uint32_t>(patchData.m_indices.size()), AZ::RHI::Format::R16_UINT);
            auto indicesOutcome = CreateBufferAsset(patchData.m_indices.data(), indexBufferViewDesc, "TerrainPatchIndices");

            if (!positionsOutcome.IsSuccess() || !uvsOutcome.IsSuccess() || !indicesOutcome.IsSuccess())
            {
                AZ_Error(TerrainFPName, false, "Failed to create GPU buffers for Terrain");
                return false;
            }
            
            AZ::RPI::ModelLodAssetCreator modelLodAssetCreator;
            modelLodAssetCreator.Begin(AZ::Uuid::CreateRandom());
<<<<<<< HEAD

            modelLodAssetCreator.BeginMesh();
            modelLodAssetCreator.AddMeshStreamBuffer(AZ::RHI::ShaderSemantic{ "POSITION" }, AZ::Name(), {positionsOutcome.GetValue(), positionBufferViewDesc});
            modelLodAssetCreator.AddMeshStreamBuffer(AZ::RHI::ShaderSemantic{ "UV" }, AZ::Name(), {uvsOutcome.GetValue(), uvBufferViewDesc});
            modelLodAssetCreator.SetMeshIndexBuffer({indicesOutcome.GetValue(), indexBufferViewDesc});

            AZ::Aabb aabb = AZ::Aabb::CreateFromMinMax(AZ::Vector3(0.0, 0.0, 0.0), AZ::Vector3(GridMeters, GridMeters, 0.0));
            modelLodAssetCreator.SetMeshAabb(AZStd::move(aabb));
            modelLodAssetCreator.SetMeshName(AZ::Name("Terrain Patch"));
            modelLodAssetCreator.EndMesh();

            AZ::Data::Asset<AZ::RPI::ModelLodAsset> modelLodAsset;
            modelLodAssetCreator.End(modelLodAsset);
        
            modelAssetCreator.AddLodAsset(AZStd::move(modelLodAsset));

            gridSize = gridSize / 2;
            gridSpacing *= 2.0f;
        }

        AZ::Data::Asset<AZ::RPI::ModelAsset> modelAsset;
        bool success = modelAssetCreator.End(modelAsset);

        m_patchModel = AZ::RPI::Model::FindOrCreate(modelAsset);

        return success;
=======

            modelLodAssetCreator.BeginMesh();
            modelLodAssetCreator.AddMeshStreamBuffer(AZ::RHI::ShaderSemantic{ "POSITION" }, AZ::Name(), {positionsOutcome.GetValue(), positionBufferViewDesc});
            modelLodAssetCreator.AddMeshStreamBuffer(AZ::RHI::ShaderSemantic{ "UV" }, AZ::Name(), {uvsOutcome.GetValue(), uvBufferViewDesc});
            modelLodAssetCreator.SetMeshIndexBuffer({indicesOutcome.GetValue(), indexBufferViewDesc});

            AZ::Aabb aabb = AZ::Aabb::CreateFromMinMax(AZ::Vector3(0.0, 0.0, 0.0), AZ::Vector3(GridMeters, GridMeters, 0.0));
            modelLodAssetCreator.SetMeshAabb(AZStd::move(aabb));
            modelLodAssetCreator.SetMeshName(AZ::Name("Terrain Patch"));
            modelLodAssetCreator.EndMesh();

            AZ::Data::Asset<AZ::RPI::ModelLodAsset> modelLodAsset;
            modelLodAssetCreator.End(modelLodAsset);
        
            modelAssetCreator.AddLodAsset(AZStd::move(modelLodAsset));

            gridSize = gridSize / 2;
            gridSpacing *= 2.0f;
        }

        AZ::Data::Asset<AZ::RPI::ModelAsset> modelAsset;
        bool success = modelAssetCreator.End(modelAsset);

        m_patchModel = AZ::RPI::Model::FindOrCreate(modelAsset);

        return success;
    }
    
    void TerrainFeatureProcessor::OnMaterialReinitialized([[maybe_unused]] const AZ::Data::Instance<AZ::RPI::Material>& material)
    {
        for (auto& sectorData : m_sectorData)
        {
            for (auto& drawPacket : sectorData.m_drawPackets)
            {
                drawPacket.Update(*GetParentScene());
            }
        }
    }

    void TerrainFeatureProcessor::SetWorldSize([[maybe_unused]] AZ::Vector2 sizeInMeters)
    {
        // This will control the max rendering size. Actual terrain size can be much
        // larger but this will limit how much is rendered.
>>>>>>> 0b7b794b
    }
}<|MERGE_RESOLUTION|>--- conflicted
+++ resolved
@@ -43,6 +43,7 @@
 {
     namespace
     {
+        const uint32_t DEFAULT_UploadBufferSize = 512 * 1024; // 512k
         [[maybe_unused]] const char* TerrainFPName = "TerrainFeatureProcessor";
     }
 
@@ -76,28 +77,6 @@
 
     void TerrainFeatureProcessor::Initialize()
     {
-<<<<<<< HEAD
-        {
-            // Load the terrain material asynchronously
-            const AZStd::string materialFilePath = "Materials/Terrain/DefaultPbrTerrain.azmaterial";
-            m_materialAssetLoader = AZStd::make_unique<AZ::RPI::AssetUtils::AsyncAssetLoader>();
-            *m_materialAssetLoader = AZ::RPI::AssetUtils::AsyncAssetLoader::Create<AZ::RPI::MaterialAsset>(materialFilePath, 0u,
-                [&](AZ::Data::Asset<AZ::Data::AssetData> assetData, bool success) -> void
-                {
-                    const AZ::Data::Asset<AZ::RPI::MaterialAsset>& materialAsset = static_cast<AZ::Data::Asset<AZ::RPI::MaterialAsset>>(assetData);
-                    if (success)
-                    {
-                        m_materialInstance = AZ::RPI::Material::FindOrCreate(assetData);
-                        if (!materialAsset->GetObjectSrgLayout())
-                        {
-                            AZ_Error("TerrainFeatureProcessor", false, "No per-object ShaderResourceGroup found on terrain material.");
-                        }
-                    }
-                }
-            );
-        }
-
-=======
         // Load the terrain material asynchronously
         const AZStd::string materialFilePath = "Materials/Terrain/DefaultPbrTerrain.azmaterial";
         m_materialAssetLoader = AZStd::make_unique<AZ::RPI::AssetUtils::AsyncAssetLoader>();
@@ -116,7 +95,6 @@
                 }
             }
         );
->>>>>>> 0b7b794b
         if (!InitializePatchModel())
         {
             AZ_Error(TerrainFPName, false, "Failed to create Terrain render buffers!");
@@ -126,16 +104,9 @@
 
     void TerrainFeatureProcessor::Deactivate()
     {
-<<<<<<< HEAD
-        DisableSceneNotification();
-
-        m_patchModel = {};
-        m_areaData = {};
-=======
         m_patchModel = {};
         m_areaData = {};
         AZ::RPI::MaterialReloadNotificationBus::Handler::BusDisconnect();
->>>>>>> 0b7b794b
     }
 
     void TerrainFeatureProcessor::Render(const AZ::RPI::FeatureProcessor::RenderPacket& packet)
@@ -210,21 +181,12 @@
             AZ::Data::Instance<AZ::RPI::Image> heightmapImage = m_areaData.m_heightmapImage;
             m_materialInstance->SetPropertyValue(heightmapPropertyIndex, heightmapImage);
             m_materialInstance->Compile();
-<<<<<<< HEAD
 
             const auto layout = m_materialInstance->GetAsset()->GetObjectSrgLayout();
 
             m_modelToWorldIndex = layout->FindShaderInputConstantIndex(AZ::Name(ShaderInputs::ModelToWorld));
             AZ_Error(TerrainFPName, m_modelToWorldIndex.IsValid(), "Failed to find shader input constant %s.", ShaderInputs::ModelToWorld);
 
-=======
-
-            const auto layout = m_materialInstance->GetAsset()->GetObjectSrgLayout();
-
-            m_modelToWorldIndex = layout->FindShaderInputConstantIndex(AZ::Name(ShaderInputs::ModelToWorld));
-            AZ_Error(TerrainFPName, m_modelToWorldIndex.IsValid(), "Failed to find shader input constant %s.", ShaderInputs::ModelToWorld);
-
->>>>>>> 0b7b794b
             m_terrainDataIndex = layout->FindShaderInputConstantIndex(AZ::Name(ShaderInputs::TerrainData));
             AZ_Error(TerrainFPName, m_terrainDataIndex.IsValid(), "Failed to find shader input constant %s.", ShaderInputs::TerrainData);
 
@@ -327,11 +289,7 @@
                     AZ::Vector2 sectorCenterXY = AZ::Vector2(sectorData.m_aabb.GetCenter().GetX(), sectorData.m_aabb.GetCenter().GetY());
 
                     float sectorDistance = sectorCenterXY.GetDistance(cameraPositionXY);
-<<<<<<< HEAD
-                    float lodForCamera = ceilf(AZ::GetMax(0.0f, log2f(sectorDistance / (GridMeters * 4.0f))));
-=======
                     float lodForCamera = floorf(AZ::GetMax(0.0f, log2f(sectorDistance / (GridMeters * 4.0f))));
->>>>>>> 0b7b794b
                     lodChoice = AZ::GetMin(lodChoice, aznumeric_cast<uint8_t>(lodForCamera));
                 }
             }
@@ -357,10 +315,7 @@
 
         uint16_t gridVertices = gridSize + 1; // For m_gridSize quads, (m_gridSize + 1) vertices are needed.
         size_t size = gridVertices * gridVertices;
-<<<<<<< HEAD
-=======
         size *= size;
->>>>>>> 0b7b794b
 
         patchdata.m_positions.reserve(size);
         patchdata.m_uvs.reserve(size);
@@ -385,11 +340,8 @@
                 uint16_t bottomLeft = (y + 1) * gridVertices + x;
                 uint16_t bottomRight = bottomLeft + 1;
 
-<<<<<<< HEAD
-=======
                 constexpr uint16_t one = 1;
 
->>>>>>> 0b7b794b
                 patchdata.m_indices.emplace_back(topLeft);
                 patchdata.m_indices.emplace_back(topRight);
                 patchdata.m_indices.emplace_back(bottomLeft);
@@ -454,7 +406,6 @@
             
             AZ::RPI::ModelLodAssetCreator modelLodAssetCreator;
             modelLodAssetCreator.Begin(AZ::Uuid::CreateRandom());
-<<<<<<< HEAD
 
             modelLodAssetCreator.BeginMesh();
             modelLodAssetCreator.AddMeshStreamBuffer(AZ::RHI::ShaderSemantic{ "POSITION" }, AZ::Name(), {positionsOutcome.GetValue(), positionBufferViewDesc});
@@ -481,33 +432,6 @@
         m_patchModel = AZ::RPI::Model::FindOrCreate(modelAsset);
 
         return success;
-=======
-
-            modelLodAssetCreator.BeginMesh();
-            modelLodAssetCreator.AddMeshStreamBuffer(AZ::RHI::ShaderSemantic{ "POSITION" }, AZ::Name(), {positionsOutcome.GetValue(), positionBufferViewDesc});
-            modelLodAssetCreator.AddMeshStreamBuffer(AZ::RHI::ShaderSemantic{ "UV" }, AZ::Name(), {uvsOutcome.GetValue(), uvBufferViewDesc});
-            modelLodAssetCreator.SetMeshIndexBuffer({indicesOutcome.GetValue(), indexBufferViewDesc});
-
-            AZ::Aabb aabb = AZ::Aabb::CreateFromMinMax(AZ::Vector3(0.0, 0.0, 0.0), AZ::Vector3(GridMeters, GridMeters, 0.0));
-            modelLodAssetCreator.SetMeshAabb(AZStd::move(aabb));
-            modelLodAssetCreator.SetMeshName(AZ::Name("Terrain Patch"));
-            modelLodAssetCreator.EndMesh();
-
-            AZ::Data::Asset<AZ::RPI::ModelLodAsset> modelLodAsset;
-            modelLodAssetCreator.End(modelLodAsset);
-        
-            modelAssetCreator.AddLodAsset(AZStd::move(modelLodAsset));
-
-            gridSize = gridSize / 2;
-            gridSpacing *= 2.0f;
-        }
-
-        AZ::Data::Asset<AZ::RPI::ModelAsset> modelAsset;
-        bool success = modelAssetCreator.End(modelAsset);
-
-        m_patchModel = AZ::RPI::Model::FindOrCreate(modelAsset);
-
-        return success;
     }
     
     void TerrainFeatureProcessor::OnMaterialReinitialized([[maybe_unused]] const AZ::Data::Instance<AZ::RPI::Material>& material)
@@ -525,6 +449,5 @@
     {
         // This will control the max rendering size. Actual terrain size can be much
         // larger but this will limit how much is rendered.
->>>>>>> 0b7b794b
     }
 }