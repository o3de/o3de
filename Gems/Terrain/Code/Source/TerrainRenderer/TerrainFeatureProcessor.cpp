/*
 * Copyright (c) Contributors to the Open 3D Engine Project.
 * For complete copyright and license terms please see the LICENSE at the root of this distribution.
 *
 * SPDX-License-Identifier: Apache-2.0 OR MIT
 *
 */

#include <TerrainRenderer/TerrainFeatureProcessor.h>
#include <TerrainRenderer/Components/TerrainSurfaceMaterialsListComponent.h>

#include <AzCore/Serialization/EditContext.h>
#include <AzCore/Serialization/SerializeContext.h>
#include <AzCore/std/math.h>
#include <AzCore/Math/Frustum.h>

#include <Atom/Utils/Utils.h>

#include <Atom/RHI/BufferPool.h>
#include <Atom/RHI/DrawPacketBuilder.h>
#include <Atom/RHI/Factory.h>
#include <Atom/RHI/RHISystemInterface.h>

#include <Atom/RPI.Public/RPIUtils.h>
#include <Atom/RPI.Public/Scene.h>
#include <Atom/RPI.Public/View.h>
#include <Atom/RPI.Public/MeshDrawPacket.h>
#include <Atom/RPI.Public/Buffer/BufferSystem.h>
#include <Atom/RPI.Public/Image/ImageSystemInterface.h>
#include <Atom/RPI.Public/Image/AttachmentImagePool.h>
#include <Atom/RPI.Public/Model/Model.h>
#include <Atom/RPI.Public/Material/Material.h>

#include <Atom/RPI.Reflect/Asset/AssetUtils.h>
#include <Atom/RPI.Reflect/Buffer/BufferAssetCreator.h>
#include <Atom/RPI.Reflect/Model/ModelAssetCreator.h>
#include <Atom/RPI.Reflect/Model/ModelLodAssetCreator.h>

#include <Atom/Feature/RenderCommon.h>

#include <SurfaceData/SurfaceDataSystemRequestBus.h>

namespace Terrain
{
    namespace
    {
        [[maybe_unused]] const char* TerrainFPName = "TerrainFeatureProcessor";
        const char* TerrainHeightmapChars = "TerrainHeightmap";
        const char* TerrainDetailChars = "TerrainDetail";
    }

    namespace MaterialInputs
    {
        // Terrain material
        static const char* const HeightmapImage("settings.heightmapImage");
<<<<<<< HEAD
        static const char* const DetailMaterialIdImage("settings.detailMaterialIdImage");
        static const char* const DetailCenter("settings.detailMaterialIdCenter");
        static const char* const DetailAabb("settings.detailAabb");
        static const char* const DetailHalfPixelUv("settings.detailHalfPixelUv");

        // Macro material
        static const char* const MacroColorTextureMap("baseColor.textureMap");
        static const char* const MacroNormalTextureMap("normal.textureMap");
        static const char* const MacroNormalFlipX("normal.flipX");
        static const char* const MacroNormalFlipY("normal.flipY");
        static const char* const MacroNormalFactor("normal.factor");
=======
>>>>>>> c00b99f2
    }

    namespace DetailMaterialInputs
    {
        static const char* const BaseColorMap("baseColor.textureMap");
        static const char* const BaseColorUseTexture("baseColor.useTexture");
        static const char* const BaseColorFactor("baseColor.factor");
        static const char* const BaseColorBlendMode("baseColor.textureBlendMode");
        static const char* const MetallicMap("metallic.textureMap");
        static const char* const MetallicUseTexture("metallic.useTexture");
        static const char* const MetallicFactor("metallic.factor");
        static const char* const RoughnessMap("roughness.textureMap");
        static const char* const RoughnessUseTexture("roughness.useTexture");
        static const char* const RoughnessFactor("roughness.factor");
        static const char* const RoughnessUpperBound("roughness.lowerBound");
        static const char* const RoughnessLowerBound("roughness.upperBound");
        static const char* const SpecularF0Map("specularF0.textureMap");
        static const char* const SpecularF0UseTexture("specularF0.useTexture");
        static const char* const SpecularF0Factor("specularF0.factor");
        static const char* const NormalMap("normal.textureMap");
        static const char* const NormalUseTexture("normal.useTexture");
        static const char* const NormalFactor("normal.factor");
        static const char* const NormalFlipX("normal.flipX");
        static const char* const NormalFlipY("normal.flipY");
        static const char* const DiffuseOcclusionMap("occlusion.diffuseTextureMap");
        static const char* const DiffuseOcclusionUseTexture("occlusion.diffuseUseTexture");
        static const char* const DiffuseOcclusionFactor("occlusion.diffuseFactor");
        static const char* const HeightMap("parallax.textureMap");
        static const char* const HeightUseTexture("parallax.useTexture");
        static const char* const HeightFactor("parallax.factor");
        static const char* const HeightOffset("parallax.offset");
        static const char* const HeightBlendFactor("parallax.blendFactor");
    }

    namespace ShaderInputs
    {
        static const char* const ModelToWorld("m_modelToWorld");
        static const char* const TerrainData("m_terrainData");
        static const char* const MacroMaterialData("m_macroMaterialData");
        static const char* const MacroMaterialCount("m_macroMaterialCount");
        static const char* const MacroColorMap("m_macroColorMap");
        static const char* const MacroNormalMap("m_macroNormalMap");
    }


    void TerrainFeatureProcessor::Reflect(AZ::ReflectContext* context)
    {
        if (AZ::SerializeContext* serialize = azrtti_cast<AZ::SerializeContext*>(context))
        {
            serialize->Class<TerrainFeatureProcessor, AZ::RPI::FeatureProcessor>()
                ->Version(0)
                ;
        }
    }

    void TerrainFeatureProcessor::Activate()
    {
        Initialize();
        AzFramework::Terrain::TerrainDataNotificationBus::Handler::BusConnect();
    }

    void TerrainFeatureProcessor::Initialize()
    {
        // Load the terrain material asynchronously
        const AZStd::string materialFilePath = "Materials/Terrain/DefaultPbrTerrain.azmaterial";
        m_materialAssetLoader = AZStd::make_unique<AZ::RPI::AssetUtils::AsyncAssetLoader>();
        *m_materialAssetLoader = AZ::RPI::AssetUtils::AsyncAssetLoader::Create<AZ::RPI::MaterialAsset>(materialFilePath, 0u,
            [&](AZ::Data::Asset<AZ::Data::AssetData> assetData, bool success) -> void
            {
                const AZ::Data::Asset<AZ::RPI::MaterialAsset>& materialAsset = static_cast<AZ::Data::Asset<AZ::RPI::MaterialAsset>>(assetData);
                if (success)
                {
                    m_materialInstance = AZ::RPI::Material::FindOrCreate(assetData);
                    AZ::RPI::MaterialReloadNotificationBus::Handler::BusConnect(materialAsset->GetId());
                    if (!materialAsset->GetObjectSrgLayout())
                    {
                        AZ_Error("TerrainFeatureProcessor", false, "No per-object ShaderResourceGroup found on terrain material.");
                    }
                    else
                    {
                        PrepareMaterialData();
                    }
                }
            }
        );
        if (!InitializePatchModel())
        {
            AZ_Error(TerrainFPName, false, "Failed to create Terrain render buffers!");
            return;
        }
        OnTerrainDataChanged(AZ::Aabb::CreateNull(), TerrainDataChangedMask::HeightData);
    }

    void TerrainFeatureProcessor::Deactivate()
    {
        TerrainMacroMaterialNotificationBus::Handler::BusDisconnect();
        AzFramework::Terrain::TerrainDataNotificationBus::Handler::BusDisconnect();
        AZ::RPI::MaterialReloadNotificationBus::Handler::BusDisconnect();

        m_patchModel = {};
        m_areaData = {};
        m_dirtyRegion = AZ::Aabb::CreateNull();
        m_sectorData.clear();
        m_macroMaterials.Clear();
        m_materialAssetLoader = {};
        m_materialInstance = {};
    }

    void TerrainFeatureProcessor::Render(const AZ::RPI::FeatureProcessor::RenderPacket& packet)
    {
        ProcessSurfaces(packet);
    }

    void TerrainFeatureProcessor::OnTerrainDataDestroyBegin()
    {
        m_areaData = {};
    }
    
    void TerrainFeatureProcessor::OnTerrainDataChanged(const AZ::Aabb& dirtyRegion, TerrainDataChangedMask dataChangedMask)
    {
        if ((dataChangedMask & (TerrainDataChangedMask::HeightData | TerrainDataChangedMask::Settings)) != 0)
        {
            TerrainHeightOrSettingsUpdated(dirtyRegion);
        }
        if ((dataChangedMask & TerrainDataChangedMask::SurfaceData) != 0)
        {
            TerrainSurfaceDataUpdated(dirtyRegion);
        }
    }

    void TerrainFeatureProcessor::TerrainHeightOrSettingsUpdated(const AZ::Aabb& dirtyRegion)
    {
        AZ::Aabb worldBounds = AZ::Aabb::CreateNull();
        AzFramework::Terrain::TerrainDataRequestBus::BroadcastResult(
            worldBounds, &AzFramework::Terrain::TerrainDataRequests::GetTerrainAabb);

        const AZ::Aabb& regionToUpdate = dirtyRegion.IsValid() ? dirtyRegion : worldBounds;

        m_dirtyRegion.AddAabb(regionToUpdate);
        m_dirtyRegion.Clamp(worldBounds);

        const AZ::Transform transform = AZ::Transform::CreateTranslation(worldBounds.GetCenter());
        
        AZ::Vector2 queryResolution = AZ::Vector2(1.0f);
        AzFramework::Terrain::TerrainDataRequestBus::BroadcastResult(
            queryResolution, &AzFramework::Terrain::TerrainDataRequests::GetTerrainHeightQueryResolution);

        // Sectors need to be rebuilt if the world bounds change in the x/y, or the sample spacing changes.
        m_areaData.m_rebuildSectors = m_areaData.m_rebuildSectors ||
            m_areaData.m_terrainBounds.GetMin().GetX() != worldBounds.GetMin().GetX() ||
            m_areaData.m_terrainBounds.GetMin().GetY() != worldBounds.GetMin().GetY() ||
            m_areaData.m_terrainBounds.GetMax().GetX() != worldBounds.GetMax().GetX() ||
            m_areaData.m_terrainBounds.GetMax().GetY() != worldBounds.GetMax().GetY() ||
            m_areaData.m_sampleSpacing != queryResolution.GetX();

        m_areaData.m_transform = transform;
        m_areaData.m_terrainBounds = worldBounds;
        m_areaData.m_heightmapImageWidth = aznumeric_cast<uint32_t>(worldBounds.GetXExtent() / queryResolution.GetX());
        m_areaData.m_heightmapImageHeight = aznumeric_cast<uint32_t>(worldBounds.GetYExtent() / queryResolution.GetY());
        m_areaData.m_updateWidth = aznumeric_cast<uint32_t>(m_dirtyRegion.GetXExtent() / queryResolution.GetX());
        m_areaData.m_updateHeight = aznumeric_cast<uint32_t>(m_dirtyRegion.GetYExtent() / queryResolution.GetY());
        // Currently query resolution is multidimensional but the rendering system only supports this changing in one dimension.
        m_areaData.m_sampleSpacing = queryResolution.GetX();
        m_areaData.m_heightmapUpdated = true;
    }
<<<<<<< HEAD

    void TerrainFeatureProcessor::TerrainSurfaceDataUpdated(const AZ::Aabb& dirtyRegion)
    {
        m_dirtyDetailRegion.AddAabb(dirtyRegion);
    }

    void TerrainFeatureProcessor::OnTerrainMacroMaterialCreated(AZ::EntityId entityId, MaterialInstance material, const AZ::Aabb& region)
    {
        MacroMaterialData& materialData = FindOrCreateMaterial(entityId, m_macroMaterials);
        materialData.m_bounds = region;
=======
    
    void TerrainFeatureProcessor::OnTerrainMacroMaterialCreated(AZ::EntityId entityId, const MacroMaterialData& newMaterialData)
    {
        MacroMaterialData& materialData = FindOrCreateMacroMaterial(entityId);
>>>>>>> c00b99f2

        UpdateMacroMaterialData(materialData, newMaterialData);

        // Update all sectors in region.
        ForOverlappingSectors(materialData.m_bounds,
            [&](SectorData& sectorData) {
                if (sectorData.m_macroMaterials.size() < sectorData.m_macroMaterials.max_size())
                {
                    sectorData.m_macroMaterials.push_back(m_macroMaterials.GetIndexForData(&materialData));
                }
            }
        );
    }

    void TerrainFeatureProcessor::OnTerrainMacroMaterialChanged(AZ::EntityId entityId, const MacroMaterialData& newMaterialData)
    {
<<<<<<< HEAD
        if (macroMaterial)
        {
            MacroMaterialData& data = FindOrCreateMaterial(entityId, m_macroMaterials);
            UpdateMacroMaterialData(data, macroMaterial);
        }
        else
        {
            RemoveMaterial(entityId, m_macroMaterials);
        }
=======
        MacroMaterialData& data = FindOrCreateMacroMaterial(entityId);
        UpdateMacroMaterialData(data, newMaterialData);
>>>>>>> c00b99f2
    }
    
    void TerrainFeatureProcessor::OnTerrainMacroMaterialRegionChanged(
        AZ::EntityId entityId, [[maybe_unused]] const AZ::Aabb& oldRegion, const AZ::Aabb& newRegion)
    {
        MacroMaterialData& materialData = FindOrCreateMaterial(entityId, m_macroMaterials);
        for (SectorData& sectorData : m_sectorData)
        {
            bool overlapsOld = sectorData.m_aabb.Overlaps(materialData.m_bounds);
            bool overlapsNew = sectorData.m_aabb.Overlaps(newRegion);
            if (overlapsOld && !overlapsNew)
            {
                // Remove the macro material from this sector
                for (uint16_t& idx : sectorData.m_macroMaterials)
                {
                    if (m_macroMaterials.GetData(idx).m_entityId == entityId)
                    {
                        idx = sectorData.m_macroMaterials.back();
                        sectorData.m_macroMaterials.pop_back();
                    }
                }
            }
            else if (overlapsNew && !overlapsOld)
            {
                // Add the macro material to this sector
                if (sectorData.m_macroMaterials.size() < MaxMaterialsPerSector)
                {
                    sectorData.m_macroMaterials.push_back(m_macroMaterials.GetIndexForData(&materialData));
                }
            }
        }
        m_areaData.m_macroMaterialsUpdated = true;
        materialData.m_bounds = newRegion;
    }

    void TerrainFeatureProcessor::OnTerrainMacroMaterialDestroyed(AZ::EntityId entityId)
    {
        const MacroMaterialData* materialData = FindMaterial(entityId, m_macroMaterials);

        if (materialData)
        {
            uint16_t destroyedMaterialIndex = m_macroMaterials.GetIndexForData(materialData);
            ForOverlappingSectors(materialData->m_bounds,
                [&](SectorData& sectorData) {
                for (uint16_t& idx : sectorData.m_macroMaterials)
                {
                    if (idx == destroyedMaterialIndex)
                    {
                        idx = sectorData.m_macroMaterials.back();
                        sectorData.m_macroMaterials.pop_back();
                    }
                }
            });
        }
        
        m_areaData.m_macroMaterialsUpdated = true;
        RemoveMacroMaterial(entityId);
    }

    void TerrainFeatureProcessor::OnTerrainSurfaceMaterialMappingCreated(AZ::EntityId entityId, SurfaceData::SurfaceTag surfaceTag, MaterialInstance material)
    {
        DetailMaterialListRegion& materialRegion = FindOrCreateMaterial(entityId, m_detailMaterialRegions);

        // Validate that the surface tag is new
        for (DetailMaterialSurface& surface : materialRegion.m_materialsForSurfaces)
        {
            if (surface.m_surfaceTag == surfaceTag)
            {
                AZ_Error(TerrainFPName, false, "Already have a surface material mapping for this surface tag.");
                return;
            }
        }

        uint16_t detailMaterialId = CreateOrUpdateDetailMaterial(material);
        materialRegion.m_materialsForSurfaces.push_back({ surfaceTag, detailMaterialId });
        m_dirtyDetailRegion.AddAabb(materialRegion.m_region);
    }

    void TerrainFeatureProcessor::OnTerrainSurfaceMaterialMappingDestroyed(AZ::EntityId entityId, SurfaceData::SurfaceTag surfaceTag)
    {
        DetailMaterialListRegion& materialRegion = FindOrCreateMaterial(entityId, m_detailMaterialRegions);

        for (DetailMaterialSurface& surface : materialRegion.m_materialsForSurfaces)
        {
            if (surface.m_surfaceTag == surfaceTag)
            {
                AZStd::swap(surface, materialRegion.m_materialsForSurfaces.back());
                materialRegion.m_materialsForSurfaces.pop_back();
                m_dirtyDetailRegion.AddAabb(materialRegion.m_region);
                return;
            }
        }
        AZ_Error(TerrainFPName, false, "Could not find surface tag to destroy for OnTerrainSurfaceMaterialMappingDestroyed().");
    }

    void TerrainFeatureProcessor::OnTerrainSurfaceMaterialMappingChanged(AZ::EntityId entityId, SurfaceData::SurfaceTag surfaceTag, MaterialInstance material)
    {
        DetailMaterialListRegion& materialRegion = FindOrCreateMaterial(entityId, m_detailMaterialRegions);

        bool found = false;
        uint16_t materialId = CreateOrUpdateDetailMaterial(material);
        for (DetailMaterialSurface& surface : materialRegion.m_materialsForSurfaces)
        {
            if (surface.m_surfaceTag == surfaceTag)
            {
                found = true;
                surface.m_detailMaterailId = materialId;
                break;
            }
        }

        if (!found)
        {
            materialRegion.m_materialsForSurfaces.push_back({ surfaceTag, materialId });
        }
        m_dirtyDetailRegion.AddAabb(materialRegion.m_region);
    }

    void TerrainFeatureProcessor::OnTerrainSurfaceMaterialMappingRegionChanged(AZ::EntityId entityId, const AZ::Aabb& oldRegion, const AZ::Aabb& newRegion)
    {
        DetailMaterialListRegion& materialRegion = FindOrCreateMaterial(entityId, m_detailMaterialRegions);
        materialRegion.m_region = newRegion;
        m_dirtyDetailRegion.AddAabb(oldRegion);
        m_dirtyDetailRegion.AddAabb(newRegion);
    }

    uint16_t TerrainFeatureProcessor::CreateOrUpdateDetailMaterial(MaterialInstance material)
    {
        static constexpr uint16_t InvalidDetailMaterial = 0xFFFF;
        uint16_t detailMaterialId = InvalidDetailMaterial;

        for (DetailMaterialData& detailMaterial : m_detailMaterials.GetDataVector())
        {
            if (detailMaterial.m_assetId == material->GetAssetId())
            {
                UpdateDetailMaterialData(detailMaterial, material);
                detailMaterialId = m_detailMaterials.GetIndexForData(&detailMaterial);
                break;
            }
        }

        if (detailMaterialId == InvalidDetailMaterial)
        {
            detailMaterialId = m_detailMaterials.GetFreeSlotIndex();
            UpdateDetailMaterialData(m_detailMaterials.GetData(detailMaterialId), material);
        }
        return detailMaterialId;
    }

    void TerrainFeatureProcessor::UpdateDetailMaterialData(DetailMaterialData& materialData, MaterialInstance material)
    {
        if (materialData.m_materialChangeId != material->GetCurrentChangeId())
        {
            materialData = DetailMaterialData();
            DetailTextureFlags& flags = materialData.m_properties.m_flags;
            materialData.m_materialChangeId = material->GetCurrentChangeId();
            materialData.m_assetId = material->GetAssetId();
            
            const auto materialLayout = material->GetMaterialPropertiesLayout();

            auto getIndex = [&](const char* const indexName) -> AZ::RPI::MaterialPropertyIndex
            {
                const AZ::RPI::MaterialPropertyIndex index = materialLayout->FindPropertyIndex(AZ::Name(indexName));
                AZ_Warning(TerrainFPName, index.IsValid(), "Failed to find shader input constant %s.", indexName);
                return index;
            };

            auto applyProperty = [&](const char* const indexName, auto& ref) -> void
            {
                const auto index = getIndex(indexName);
                if (index.IsValid())
                {
                    ref = material->GetPropertyValue(index).GetValue<AZStd::remove_reference<decltype(ref)>::type>();
                }
            };
            
            auto applyFlag = [&](const char* const indexName, DetailTextureFlags flagToSet) -> void
            {
                const auto index = getIndex(indexName);
                if (index.IsValid())
                {
                    bool flagValue = material->GetPropertyValue(index).GetValue<bool>();
                    flags = DetailTextureFlags(flagValue ? flags | flagToSet : flags);
                }
            };

            auto getEnumName = [&](const char* const indexName) -> const AZStd::string_view
            {
                const auto index = getIndex(indexName);
                if (index.IsValid())
                {
                    uint32_t enumIndex = material->GetPropertyValue(index).GetValue<uint32_t>();
                    const AZ::Name& enumName = material->GetMaterialPropertiesLayout()->GetPropertyDescriptor(index)->GetEnumName(enumIndex);
                    return enumName.GetStringView();
                }
                return "";
            };

            using namespace DetailMaterialInputs;
            applyProperty(BaseColorMap, materialData.m_colorImage);
            applyFlag(BaseColorUseTexture, DetailTextureFlags::UseTextureBaseColor);
            applyProperty(BaseColorFactor, materialData.m_properties.m_baseColorFactor);

            const AZStd::string_view& blendModeString = getEnumName(BaseColorBlendMode);
            if (blendModeString == "Multiply")
            {
                flags = DetailTextureFlags(flags | DetailTextureFlags::BlendModeMultiply);
            }
            else if (blendModeString == "LinearLight")
            {
                flags = DetailTextureFlags(flags | DetailTextureFlags::BlendModeLinearLight);
            }
            else if (blendModeString == "Lerp")
            {
                flags = DetailTextureFlags(flags | DetailTextureFlags::BlendModeLerp);
            }
            else if (blendModeString == "Overlay")
            {
                flags = DetailTextureFlags(flags | DetailTextureFlags::BlendModeOverlay);
            }
            
            applyProperty(MetallicMap, materialData.m_metalnessImage);
            applyFlag(MetallicUseTexture, DetailTextureFlags::UseTextureMetallic);
            applyProperty(MetallicFactor, materialData.m_properties.m_metalFactor);
            
            applyProperty(RoughnessMap, materialData.m_roughnessImage);
            applyFlag(RoughnessUseTexture, DetailTextureFlags::UseTextureRoughness);

            if ((flags & DetailTextureFlags::UseTextureRoughness) > 0)
            {
                float lowerBound = 0.0;
                float upperBound = 1.0;
                applyProperty(RoughnessLowerBound, lowerBound);
                applyProperty(RoughnessUpperBound, upperBound);
                materialData.m_properties.m_roughnessBias = lowerBound;
                materialData.m_properties.m_roughnessScale = upperBound - lowerBound;
            }
            else
            {
                materialData.m_properties.m_roughnessBias = 0.0;
                applyProperty(RoughnessFactor, materialData.m_properties.m_roughnessScale);
            }
            
            applyProperty(SpecularF0Map, materialData.m_specularF0Image);
            applyFlag(SpecularF0UseTexture, DetailTextureFlags::UseTextureSpecularF0);
            applyProperty(SpecularF0Factor, materialData.m_properties.m_specularF0Factor);
            
            applyProperty(NormalMap, materialData.m_normalImage);
            applyFlag(NormalUseTexture, DetailTextureFlags::UseTextureNormal);
            applyProperty(NormalFactor, materialData.m_properties.m_normalFactor);
            applyFlag(NormalFlipX, DetailTextureFlags::FlipNormalX);
            applyFlag(NormalFlipY, DetailTextureFlags::FlipNormalY);
            
            applyProperty(DiffuseOcclusionMap, materialData.m_occlusionImage);
            applyFlag(DiffuseOcclusionUseTexture, DetailTextureFlags::UseTextureOcclusion);
            applyProperty(DiffuseOcclusionFactor, materialData.m_properties.m_occlusionFactor);
            
            applyProperty(HeightMap, materialData.m_heightImage);
            applyFlag(HeightUseTexture, DetailTextureFlags::UseTextureHeight);
            applyProperty(HeightFactor, materialData.m_properties.m_heightFactor);
            applyProperty(HeightOffset, materialData.m_properties.m_heightOffset);
            applyProperty(HeightBlendFactor, materialData.m_properties.m_heightBlendFactor);

        }
    }

    void TerrainFeatureProcessor::CheckUpdateDetailTexture(const Int2DAabb& newBounds, const Int2DPoint& newCenter)
    {
        if (!m_detailTextureImage)
        {
            const AZ::Data::Instance<AZ::RPI::AttachmentImagePool> imagePool = AZ::RPI::ImageSystemInterface::Get()->GetSystemAttachmentPool();
            AZ::RHI::ImageDescriptor imageDescriptor = AZ::RHI::ImageDescriptor::Create2D(
                AZ::RHI::ImageBindFlags::ShaderRead, DetailTextureSize, DetailTextureSize, AZ::RHI::Format::R8G8B8A8_UINT
            );
            static const AZ::Name TerrainDetailName = AZ::Name(TerrainDetailChars);
            m_detailTextureImage = AZ::RPI::AttachmentImage::Create(*imagePool.get(), imageDescriptor, TerrainDetailName, nullptr, nullptr);
            AZ_Error(TerrainFPName, m_detailTextureImage, "Failed to initialize the detail texture image.");
            
            UpdateDetailTexture(newBounds, newBounds, newCenter);
        }
        else
        {
            int32_t offsetX = m_detailTextureBounds.m_min.m_x - newBounds.m_min.m_x;

            // Horizontal edge update
            if (newBounds.m_min.m_x != m_detailTextureBounds.m_min.m_x)
            {
                Int2DAabb updateBounds;
                if (newBounds.m_min.m_x < m_detailTextureBounds.m_min.m_x)
                {
                    updateBounds.m_min.m_x = newBounds.m_min.m_x;
                    updateBounds.m_max.m_x = m_detailTextureBounds.m_min.m_x;
                }
                else
                {
                    updateBounds.m_min.m_x = m_detailTextureBounds.m_max.m_x;
                    updateBounds.m_max.m_x = newBounds.m_max.m_x;
                }
                updateBounds.m_min.m_y = newBounds.m_min.m_y;
                updateBounds.m_max.m_y = newBounds.m_max.m_y;
                UpdateDetailTexture(updateBounds, newBounds, newCenter);
            }

            // Vertical edge update
            if (newBounds.m_min.m_y != m_detailTextureBounds.m_min.m_y)
            {
                Int2DAabb updateBounds;
                // Don't update areas that have already been updated in the horizontal update.
                updateBounds.m_min.m_x = newBounds.m_min.m_x + AZ::GetMax(0, offsetX);
                updateBounds.m_max.m_x = newBounds.m_max.m_x + AZ::GetMin(0, offsetX);
                if (newBounds.m_min.m_y < m_detailTextureBounds.m_min.m_y)
                {
                    updateBounds.m_min.m_y = newBounds.m_min.m_y;
                    updateBounds.m_max.m_y = m_detailTextureBounds.m_min.m_y;
                }
                else
                {
                    updateBounds.m_min.m_y = m_detailTextureBounds.m_max.m_y;
                    updateBounds.m_max.m_y = newBounds.m_max.m_y;
                }
                UpdateDetailTexture(updateBounds, newBounds, newCenter);
            }

            if (m_dirtyDetailRegion.IsValid())
            {
                // Remaining interior update
                AZ::Vector3 currentMin = AZ::Vector3(newBounds.m_min.m_x * DetailTextureScale, newBounds.m_min.m_y * DetailTextureScale, -0.5f);
                AZ::Vector3 currentMax = AZ::Vector3(newBounds.m_max.m_x * DetailTextureScale, newBounds.m_max.m_y * DetailTextureScale, 0.5f);
                AZ::Aabb detailTextureCoverage = AZ::Aabb::CreateFromMinMax(currentMin, currentMax);
                AZ::Vector3 previousMin = AZ::Vector3(m_detailTextureBounds.m_min.m_x * DetailTextureScale, m_detailTextureBounds.m_min.m_y * DetailTextureScale, -0.5f);
                AZ::Vector3 previousMax = AZ::Vector3(m_detailTextureBounds.m_max.m_x * DetailTextureScale, m_detailTextureBounds.m_max.m_y * DetailTextureScale, 0.5f);
                AZ::Aabb previousCoverage = AZ::Aabb::CreateFromMinMax(previousMin, previousMax);

                // Area of texture not already updated by camera movement above.
                AZ::Aabb clampedCoverage = previousCoverage.GetClamped(detailTextureCoverage);

                // Clamp the dirty region to the area of the detail texture that is visible and not already updated.
                clampedCoverage.Clamp(m_dirtyDetailRegion);

                if (clampedCoverage.IsValid())
                {
                    Int2DAabb updateBounds;
                    updateBounds.m_min.m_x = aznumeric_cast<int32_t>(AZStd::roundf(clampedCoverage.GetMin().GetX() / DetailTextureScale));
                    updateBounds.m_min.m_y = aznumeric_cast<int32_t>(AZStd::roundf(clampedCoverage.GetMin().GetY() / DetailTextureScale));
                    updateBounds.m_max.m_x = aznumeric_cast<int32_t>(AZStd::roundf(clampedCoverage.GetMax().GetX() / DetailTextureScale));
                    updateBounds.m_max.m_y = aznumeric_cast<int32_t>(AZStd::roundf(clampedCoverage.GetMax().GetY() / DetailTextureScale));
                    if (updateBounds.m_min.m_x < updateBounds.m_max.m_x && updateBounds.m_min.m_y < updateBounds.m_max.m_y)
                    {
                        UpdateDetailTexture(updateBounds, newBounds, newCenter);
                    }
                }
            }
        }

    }

    uint8_t TerrainFeatureProcessor::CalculateUpdateRegions(const Int2DAabb& updateArea, const Int2DAabb& textureBounds, const Int2DPoint& centerPixel,
        AZStd::array<Int2DAabb, 4>& textureSpaceAreas, AZStd::array<Int2DAabb, 4>& scaledWorldSpaceAreas)
    {
        Int2DPoint centerOffset = { centerPixel.m_x - DetailTextureSizeHalf, centerPixel.m_y - DetailTextureSizeHalf };

        int32_t quadrantXOffset = centerPixel.m_x < DetailTextureSizeHalf ? DetailTextureSize : -DetailTextureSize;
        int32_t quadrantYOffset = centerPixel.m_y < DetailTextureSizeHalf ? DetailTextureSize : -DetailTextureSize;

        uint8_t numQuadrants = 0;

        // For each of the 4 quadrants:
        auto calculateQuadrant = [&](Int2DPoint quadrantOffset)
        {
            Int2DAabb offsetUpdateArea = updateArea + centerOffset + quadrantOffset;
            Int2DAabb updateSectionBounds = textureBounds.GetClamped(offsetUpdateArea);
            if (updateSectionBounds.IsValid())
            {
                textureSpaceAreas[numQuadrants] = updateSectionBounds - textureBounds.m_min;
                scaledWorldSpaceAreas[numQuadrants] = updateSectionBounds - centerOffset - quadrantOffset;
                ++numQuadrants;
            }
        };

        calculateQuadrant({ 0, 0 });
        calculateQuadrant({ quadrantXOffset, 0 });
        calculateQuadrant({ 0, quadrantYOffset });
        calculateQuadrant({ quadrantXOffset, quadrantYOffset });

        return numQuadrants;
    }

    void TerrainFeatureProcessor::UpdateDetailTexture(const Int2DAabb& updateArea, const Int2DAabb& textureBounds, const Int2DPoint& centerPixel)
    {
        if (!m_detailTextureImage)
        {
            return;
        }

        struct DetailMaterialPixel
        {
            uint8_t m_material1{ 255 };
            uint8_t m_material2{ 255 };
            uint8_t m_blend{ 0 }; // 0 = full weight on material1, 1 = full weight on material2
            uint8_t m_padding{ 0 };
        };

        AZStd::array<Int2DAabb, 4> textureSpaceAreas;
        AZStd::array<Int2DAabb, 4> scaledWorldSpaceAreas;
        uint8_t updateAreaCount = CalculateUpdateRegions(updateArea, textureBounds, centerPixel, textureSpaceAreas, scaledWorldSpaceAreas);

        for (uint8_t i = 0; i < updateAreaCount; ++i)
        {
            const Int2DAabb& quadrantTextureArea = textureSpaceAreas[i];
            const Int2DAabb& quadrantWorldArea = scaledWorldSpaceAreas[i];

            AZStd::vector<DetailMaterialPixel> pixels;
            pixels.resize((quadrantWorldArea.m_max.m_x - quadrantWorldArea.m_min.m_x) * (quadrantWorldArea.m_max.m_y - quadrantWorldArea.m_min.m_y));
            uint32_t index = 0;

            for (int yPos = quadrantWorldArea.m_min.m_y; yPos < quadrantWorldArea.m_max.m_y; ++yPos)
            {
                for (int xPos = quadrantWorldArea.m_min.m_x; xPos < quadrantWorldArea.m_max.m_x; ++xPos)
                {
                    AZ::Vector2 position = AZ::Vector2(xPos * DetailTextureScale, yPos * DetailTextureScale);
                    AzFramework::SurfaceData::OrderedSurfaceTagWeightSet surfaceWeights;
                    AzFramework::Terrain::TerrainDataRequestBus::Broadcast(&AzFramework::Terrain::TerrainDataRequests::GetSurfaceWeightsFromVector2, position, surfaceWeights, AzFramework::Terrain::TerrainDataRequests::Sampler::EXACT, nullptr);

                    bool foundFirst = false;
                    float firstWeight = 0.0f;
                    for (const auto& surfaceTagWeight : surfaceWeights)
                    {
                        if (surfaceTagWeight.m_weight > 0.0f)
                        {
                            AZ::Crc32 surfaceType = surfaceTagWeight.m_surfaceType;
                            uint16_t materialId = GetDetailMaterialForSurfaceTypeAndPosition(surfaceType, position);
                            if (materialId != m_detailMaterials.NoFreeSlot && materialId < 255)
                            {
                                if (!foundFirst)
                                {
                                    pixels.at(index).m_material1 = aznumeric_cast<uint8_t>(materialId);
                                    firstWeight = surfaceTagWeight.m_weight;
                                    foundFirst = true;
                                }
                                else
                                {
                                    pixels.at(index).m_material2 = aznumeric_cast<uint8_t>(materialId);
                                    float totalWeight = firstWeight + surfaceTagWeight.m_weight;
                                    pixels.at(index).m_blend = aznumeric_cast<uint8_t>(AZStd::round(1.0 - (firstWeight / totalWeight) * 255.0f));
                                    break;
                                }
                            }
                        }
                    }
                    ++index;
                }
            }

            const int32_t left = quadrantTextureArea.m_min.m_x;
            const int32_t top = quadrantTextureArea.m_min.m_y;
            const int32_t width = quadrantTextureArea.m_max.m_x - quadrantTextureArea.m_min.m_x;
            const int32_t height = quadrantTextureArea.m_max.m_y - quadrantTextureArea.m_min.m_y;

            AZ::RHI::ImageUpdateRequest imageUpdateRequest;
            imageUpdateRequest.m_imageSubresourcePixelOffset.m_left = aznumeric_cast<uint32_t>(left);
            imageUpdateRequest.m_imageSubresourcePixelOffset.m_top = aznumeric_cast<uint32_t>(top);
            imageUpdateRequest.m_sourceSubresourceLayout.m_bytesPerRow = width * sizeof(DetailMaterialPixel);
            imageUpdateRequest.m_sourceSubresourceLayout.m_bytesPerImage = width * height * sizeof(DetailMaterialPixel);
            imageUpdateRequest.m_sourceSubresourceLayout.m_rowCount = height;
            imageUpdateRequest.m_sourceSubresourceLayout.m_size.m_width = width;
            imageUpdateRequest.m_sourceSubresourceLayout.m_size.m_height = height;
            imageUpdateRequest.m_sourceSubresourceLayout.m_size.m_depth = 1;
            imageUpdateRequest.m_sourceData = pixels.data();
            imageUpdateRequest.m_image = m_detailTextureImage->GetRHIImage();

            m_detailTextureImage->UpdateImageContents(imageUpdateRequest);
        }
    }
    
    uint16_t TerrainFeatureProcessor::GetDetailMaterialForSurfaceTypeAndPosition(AZ::Crc32 surfaceType, const AZ::Vector2& position)
    {
        for (const auto& materialRegion : m_detailMaterialRegions.GetDataVector())
        {
            if (materialRegion.m_region.Contains(AZ::Vector3(position.GetX(), position.GetY(), 0.0f)))
            {
                for (const auto& materialSurface : materialRegion.m_materialsForSurfaces)
                {
                    if (materialSurface.m_surfaceTag == surfaceType)
                    {
                        return materialSurface.m_detailMaterailId;
                    }
                }
            }
        }
        return m_detailMaterials.NoFreeSlot;
    }

    void TerrainFeatureProcessor::UpdateTerrainData()
    {
        static const AZ::Name TerrainHeightmapName = AZ::Name(TerrainHeightmapChars);

        uint32_t width = m_areaData.m_updateWidth;
        uint32_t height = m_areaData.m_updateHeight;
        const AZ::Aabb& worldBounds = m_areaData.m_terrainBounds;
        const float queryResolution = m_areaData.m_sampleSpacing;

        const AZ::RHI::Size worldSize = AZ::RHI::Size(m_areaData.m_heightmapImageWidth, m_areaData.m_heightmapImageHeight, 1);

        if (!m_areaData.m_heightmapImage || m_areaData.m_heightmapImage->GetDescriptor().m_size != worldSize)
        {
            // World size changed, so the whole world needs updating.
            width = worldSize.m_width;
            height = worldSize.m_height;
            m_dirtyRegion = worldBounds;

            const AZ::Data::Instance<AZ::RPI::AttachmentImagePool> imagePool = AZ::RPI::ImageSystemInterface::Get()->GetSystemAttachmentPool();
            AZ::RHI::ImageDescriptor imageDescriptor = AZ::RHI::ImageDescriptor::Create2D(
                AZ::RHI::ImageBindFlags::ShaderRead, width, height, AZ::RHI::Format::R16_UNORM
            );
            m_areaData.m_heightmapImage = AZ::RPI::AttachmentImage::Create(*imagePool.get(), imageDescriptor, TerrainHeightmapName, nullptr, nullptr);
            AZ_Error(TerrainFPName, m_areaData.m_heightmapImage, "Failed to initialize the heightmap image.");
        }

        AZStd::vector<uint16_t> pixels;
        pixels.reserve(width * height);

        {
            // Block other threads from accessing the surface data bus while we are in GetHeightFromFloats (which may call into the SurfaceData bus).
            // We lock our surface data mutex *before* checking / setting "isRequestInProgress" so that we prevent race conditions
            // that create false detection of cyclic dependencies when multiple requests occur on different threads simultaneously.
            // (One case where this was previously able to occur was in rapid updating of the Preview widget on the
            // GradientSurfaceDataComponent in the Editor when moving the threshold sliders back and forth rapidly)

            auto& surfaceDataContext = SurfaceData::SurfaceDataSystemRequestBus::GetOrCreateContext(false);
            typename SurfaceData::SurfaceDataSystemRequestBus::Context::DispatchLockGuard scopeLock(surfaceDataContext.m_contextMutex);

            for (uint32_t y = 0; y < height; y++)
            {
                for (uint32_t x = 0; x < width; x++)
                {
                    bool terrainExists = true;
                    float terrainHeight = 0.0f;
                    AzFramework::Terrain::TerrainDataRequestBus::BroadcastResult(
                        terrainHeight, &AzFramework::Terrain::TerrainDataRequests::GetHeightFromFloats,
                        (x * queryResolution) + m_dirtyRegion.GetMin().GetX(),
                        (y * queryResolution) + m_dirtyRegion.GetMin().GetY(),
                        AzFramework::Terrain::TerrainDataRequests::Sampler::EXACT,
                        &terrainExists);

                    const float clampedHeight = AZ::GetClamp((terrainHeight - worldBounds.GetMin().GetZ()) / worldBounds.GetExtents().GetZ(), 0.0f, 1.0f);
                    const float expandedHeight = AZStd::roundf(clampedHeight * AZStd::numeric_limits<uint16_t>::max());
                    const uint16_t uint16Height = aznumeric_cast<uint16_t>(expandedHeight);

                    pixels.push_back(uint16Height);
                }
            }
        }

        if (m_areaData.m_heightmapImage)
        {
            const float left = (m_dirtyRegion.GetMin().GetX() - worldBounds.GetMin().GetX()) / queryResolution;
            const float top = (m_dirtyRegion.GetMin().GetY() - worldBounds.GetMin().GetY()) / queryResolution;
            AZ::RHI::ImageUpdateRequest imageUpdateRequest;
            imageUpdateRequest.m_imageSubresourcePixelOffset.m_left = aznumeric_cast<uint32_t>(left);
            imageUpdateRequest.m_imageSubresourcePixelOffset.m_top = aznumeric_cast<uint32_t>(top);
            imageUpdateRequest.m_sourceSubresourceLayout.m_bytesPerRow = width * sizeof(uint16_t);
            imageUpdateRequest.m_sourceSubresourceLayout.m_bytesPerImage = width * height * sizeof(uint16_t);
            imageUpdateRequest.m_sourceSubresourceLayout.m_rowCount = height;
            imageUpdateRequest.m_sourceSubresourceLayout.m_size.m_width = width;
            imageUpdateRequest.m_sourceSubresourceLayout.m_size.m_height = height;
            imageUpdateRequest.m_sourceSubresourceLayout.m_size.m_depth = 1;
            imageUpdateRequest.m_sourceData = pixels.data();
            imageUpdateRequest.m_image = m_areaData.m_heightmapImage->GetRHIImage();

            m_areaData.m_heightmapImage->UpdateImageContents(imageUpdateRequest);
        }
        
        m_dirtyRegion = AZ::Aabb::CreateNull();
    }

    void TerrainFeatureProcessor::PrepareMaterialData()
    {   
        const auto layout = m_materialInstance->GetAsset()->GetObjectSrgLayout();

        m_modelToWorldIndex = layout->FindShaderInputConstantIndex(AZ::Name(ShaderInputs::ModelToWorld));
        AZ_Error(TerrainFPName, m_modelToWorldIndex.IsValid(), "Failed to find shader input constant %s.", ShaderInputs::ModelToWorld);

        m_terrainDataIndex = layout->FindShaderInputConstantIndex(AZ::Name(ShaderInputs::TerrainData));
        AZ_Error(TerrainFPName, m_terrainDataIndex.IsValid(), "Failed to find shader input constant %s.", ShaderInputs::TerrainData);

        m_macroMaterialDataIndex = layout->FindShaderInputConstantIndex(AZ::Name(ShaderInputs::MacroMaterialData));
        AZ_Error(TerrainFPName, m_macroMaterialDataIndex.IsValid(), "Failed to find shader input constant %s.", ShaderInputs::MacroMaterialData);
        
        m_macroMaterialCountIndex = layout->FindShaderInputConstantIndex(AZ::Name(ShaderInputs::MacroMaterialCount));
        AZ_Error(TerrainFPName, m_macroMaterialCountIndex.IsValid(), "Failed to find shader input constant %s.", ShaderInputs::MacroMaterialCount);

        m_macroColorMapIndex = layout->FindShaderInputImageIndex(AZ::Name(ShaderInputs::MacroColorMap));
        AZ_Error(TerrainFPName, m_macroColorMapIndex.IsValid(), "Failed to find shader input constant %s.", ShaderInputs::MacroColorMap);

        m_macroNormalMapIndex = layout->FindShaderInputImageIndex(AZ::Name(ShaderInputs::MacroNormalMap));
        AZ_Error(TerrainFPName, m_macroNormalMapIndex.IsValid(), "Failed to find shader input constant %s.", ShaderInputs::MacroNormalMap);
        
        m_heightmapPropertyIndex = m_materialInstance->GetMaterialPropertiesLayout()->FindPropertyIndex(AZ::Name(MaterialInputs::HeightmapImage));
        AZ_Error(TerrainFPName, m_heightmapPropertyIndex.IsValid(), "Failed to find material input constant %s.", MaterialInputs::HeightmapImage);
        
        m_detailMaterialIdPropertyIndex = m_materialInstance->GetMaterialPropertiesLayout()->FindPropertyIndex(AZ::Name(MaterialInputs::DetailMaterialIdImage));
        AZ_Error(TerrainFPName, m_detailMaterialIdPropertyIndex.IsValid(), "Failed to find material input constant %s.", MaterialInputs::DetailMaterialIdImage);
        
        m_detailCenterPropertyIndex = m_materialInstance->GetMaterialPropertiesLayout()->FindPropertyIndex(AZ::Name(MaterialInputs::DetailCenter));
        AZ_Error(TerrainFPName, m_detailCenterPropertyIndex.IsValid(), "Failed to find material input constant %s.", MaterialInputs::DetailCenter);

        m_detailAabbPropertyIndex = m_materialInstance->GetMaterialPropertiesLayout()->FindPropertyIndex(AZ::Name(MaterialInputs::DetailAabb));
        AZ_Error(TerrainFPName, m_detailAabbPropertyIndex.IsValid(), "Failed to find material input constant %s.", MaterialInputs::DetailAabb);
        
        m_detailHalfPixelUvPropertyIndex = m_materialInstance->GetMaterialPropertiesLayout()->FindPropertyIndex(AZ::Name(MaterialInputs::DetailHalfPixelUv));
        AZ_Error(TerrainFPName, m_detailHalfPixelUvPropertyIndex.IsValid(), "Failed to find material input constant %s.", MaterialInputs::DetailHalfPixelUv);

        TerrainMacroMaterialRequestBus::EnumerateHandlers(
            [&](TerrainMacroMaterialRequests* handler)
            {
                MacroMaterialData macroMaterial = handler->GetTerrainMacroMaterialData();
                AZ::EntityId entityId = *(Terrain::TerrainMacroMaterialRequestBus::GetCurrentBusId());
                OnTerrainMacroMaterialCreated(entityId, macroMaterial);
                return true;
            }
        );
        TerrainMacroMaterialNotificationBus::Handler::BusConnect();
        
        TerrainAreaMaterialRequestBus::EnumerateHandlers(
            [&](TerrainAreaMaterialRequests* handler)
            {
                const AZ::Aabb& bounds = handler->GetTerrainSurfaceMaterialRegion();
                const AZStd::vector<TerrainSurfaceMaterialMapping> materialMappings = handler->GetSurfaceMaterialMappings();
                AZ::EntityId entityId = *(Terrain::TerrainAreaMaterialRequestBus::GetCurrentBusId());
                
                DetailMaterialListRegion& materialRegion = FindOrCreateMaterial(entityId, m_detailMaterialRegions);
                materialRegion.m_region = bounds;

                for (const auto& materialMapping : materialMappings)
                {
                    OnTerrainSurfaceMaterialMappingCreated(entityId, materialMapping.m_surfaceTag, materialMapping.m_materialInstance);
                }
                return true;
            }
        );
        TerrainAreaMaterialNotificationBus::Handler::BusConnect();

    }

    void TerrainFeatureProcessor::UpdateMacroMaterialData(MacroMaterialData& macroMaterialData, const MacroMaterialData& newMaterialData)
    {
        macroMaterialData = newMaterialData;

        if (macroMaterialData.m_bounds.IsValid())
        {
            m_areaData.m_macroMaterialsUpdated = true;
        }
    }

    void TerrainFeatureProcessor::ProcessSurfaces(const FeatureProcessor::RenderPacket& process)
    {
        AZ_PROFILE_FUNCTION(AzRender);
        
        const AZ::Aabb& terrainBounds = m_areaData.m_terrainBounds;

        if (!terrainBounds.IsValid())
        {
            return;
        }

        if (m_materialInstance && m_materialInstance->CanCompile())
        {
            if (m_areaData.m_rebuildSectors)
            {
                // Something about the whole world changed, so the sectors need to be rebuilt

                m_areaData.m_rebuildSectors = false;

                m_sectorData.clear();
                const float xFirstPatchStart = terrainBounds.GetMin().GetX() - fmod(terrainBounds.GetMin().GetX(), GridMeters);
                const float xLastPatchStart = terrainBounds.GetMax().GetX() - fmod(terrainBounds.GetMax().GetX(), GridMeters);
                const float yFirstPatchStart = terrainBounds.GetMin().GetY() - fmod(terrainBounds.GetMin().GetY(), GridMeters);
                const float yLastPatchStart = terrainBounds.GetMax().GetY() - fmod(terrainBounds.GetMax().GetY(), GridMeters);
            
                const auto& materialAsset = m_materialInstance->GetAsset();
                const auto& shaderAsset = materialAsset->GetMaterialTypeAsset()->GetShaderAssetForObjectSrg();

                for (float yPatch = yFirstPatchStart; yPatch <= yLastPatchStart; yPatch += GridMeters)
                {
                    for (float xPatch = xFirstPatchStart; xPatch <= xLastPatchStart; xPatch += GridMeters)
                    {
                        auto objectSrg = AZ::RPI::ShaderResourceGroup::Create(shaderAsset, materialAsset->GetObjectSrgLayout()->GetName());
                        if (!objectSrg)
                        {
                            AZ_Warning("TerrainFeatureProcessor", false, "Failed to create a new shader resource group, skipping.");
                            continue;
                        }
                    
                        m_sectorData.push_back();
                        SectorData& sectorData = m_sectorData.back();

                        for (auto& lod : m_patchModel->GetLods())
                        {
                            AZ::RPI::ModelLod& modelLod = *lod.get();
                            sectorData.m_drawPackets.emplace_back(modelLod, 0, m_materialInstance, objectSrg);
                            AZ::RPI::MeshDrawPacket& drawPacket = sectorData.m_drawPackets.back();

                            // set the shader option to select forward pass IBL specular if necessary
                            if (!drawPacket.SetShaderOption(AZ::Name("o_meshUseForwardPassIBLSpecular"), AZ::RPI::ShaderOptionValue{ false }))
                            {
                                AZ_Warning("MeshDrawPacket", false, "Failed to set o_meshUseForwardPassIBLSpecular on mesh draw packet");
                            }
                            const uint8_t stencilRef = AZ::Render::StencilRefs::UseDiffuseGIPass | AZ::Render::StencilRefs::UseIBLSpecularPass;
                            drawPacket.SetStencilRef(stencilRef);
                            drawPacket.Update(*GetParentScene(), true);
                        }

                        sectorData.m_aabb =
                            AZ::Aabb::CreateFromMinMax(
                                AZ::Vector3(xPatch, yPatch, terrainBounds.GetMin().GetZ()),
                                AZ::Vector3(xPatch + GridMeters, yPatch + GridMeters, terrainBounds.GetMax().GetZ())
                            );
                        sectorData.m_srg = objectSrg;
                    }
                }

                if (m_areaData.m_macroMaterialsUpdated)
                {
                    // sectors were rebuilt, so any cached macro material data needs to be regenerated
                    for (SectorData& sectorData : m_sectorData)
                    {
                        for (MacroMaterialData& macroMaterialData : m_macroMaterials.GetDataVector())
                        {
                            if (macroMaterialData.m_bounds.Overlaps(sectorData.m_aabb))
                            {
                                sectorData.m_macroMaterials.push_back(m_macroMaterials.GetIndexForData(&macroMaterialData));
                                if (sectorData.m_macroMaterials.size() == MaxMaterialsPerSector)
                                {
                                    break;
                                }
                            }
                        }
                    }
                }
            }

            if (m_areaData.m_heightmapUpdated)
            {
                UpdateTerrainData();
                
                const AZ::Data::Instance<AZ::RPI::Image> heightmapImage = m_areaData.m_heightmapImage; // cast StreamingImage to Image
                m_materialInstance->SetPropertyValue(m_heightmapPropertyIndex, heightmapImage);
            }
            
            AZ::Vector3 cameraPosition = AZ::Vector3::CreateZero();
            for (auto& view : process.m_views)
            {
                if ((view->GetUsageFlags() & AZ::RPI::View::UsageFlags::UsageCamera) > 0)
                {
                    cameraPosition = view->GetCameraTransform().GetTranslation();
                    break;
                }
            }

            if (m_dirtyDetailRegion.IsValid() || !cameraPosition.IsClose(m_previousCameraPosition))
            {
                int32_t newDetailTexturePosX = aznumeric_cast<int32_t>(AZStd::roundf(cameraPosition.GetX() / DetailTextureScale));
                int32_t newDetailTexturePosY = aznumeric_cast<int32_t>(AZStd::roundf(cameraPosition.GetY() / DetailTextureScale));
                
                Int2DAabb newBounds;
                newBounds.m_min.m_x = newDetailTexturePosX - DetailTextureSizeHalf;
                newBounds.m_min.m_y = newDetailTexturePosY - DetailTextureSizeHalf;
                newBounds.m_max.m_x = newDetailTexturePosX + DetailTextureSizeHalf;
                newBounds.m_max.m_y = newDetailTexturePosY + DetailTextureSizeHalf;

                // Use modulo to find the center point in texture space. Care must be taken so negative values are
                // handled appropriately (ie, we want -1 % 1024 to equal 1023, not -1)
                Int2DPoint newCenter;
                newCenter.m_x = (DetailTextureSize + (newDetailTexturePosX % DetailTextureSize)) % DetailTextureSize;
                newCenter.m_y = (DetailTextureSize + (newDetailTexturePosY % DetailTextureSize)) % DetailTextureSize;

                CheckUpdateDetailTexture(newBounds, newCenter);
                
                m_detailTextureBounds = newBounds;
                m_dirtyDetailRegion = AZ::Aabb::CreateNull();

                m_previousCameraPosition = cameraPosition;
                const AZ::Data::Instance<AZ::RPI::Image> detailTextureImage = m_detailTextureImage; // cast StreamingImage to Image
                m_materialInstance->SetPropertyValue(m_detailMaterialIdPropertyIndex, detailTextureImage);

                AZ::Vector4 detailAabb = AZ::Vector4(
                    m_detailTextureBounds.m_min.m_x * DetailTextureScale,
                    m_detailTextureBounds.m_min.m_y * DetailTextureScale,
                    m_detailTextureBounds.m_max.m_x * DetailTextureScale,
                    m_detailTextureBounds.m_max.m_y * DetailTextureScale
                );
                m_materialInstance->SetPropertyValue(m_detailAabbPropertyIndex, detailAabb);
                m_materialInstance->SetPropertyValue(m_detailHalfPixelUvPropertyIndex, 0.5f / DetailTextureSize);

                AZ::Vector2 detailUvOffset = AZ::Vector2(float(newCenter.m_x) / DetailTextureSize, float(newCenter.m_y) / DetailTextureSize);
                m_materialInstance->SetPropertyValue(m_detailCenterPropertyIndex, detailUvOffset);
            }

            if (m_areaData.m_heightmapUpdated || m_areaData.m_macroMaterialsUpdated)
            {
                // Currently when anything in the heightmap changes we're updating all the srgs, but this could probably
                // be optimized to only update the srgs that changed.

                m_areaData.m_heightmapUpdated = false;
                m_areaData.m_macroMaterialsUpdated = false;

                for (SectorData& sectorData : m_sectorData)
                {
                    ShaderTerrainData terrainDataForSrg;

                    const float xPatch = sectorData.m_aabb.GetMin().GetX();
                    const float yPatch = sectorData.m_aabb.GetMin().GetY();

                    terrainDataForSrg.m_uvMin = {
                        (xPatch - terrainBounds.GetMin().GetX()) / terrainBounds.GetXExtent(),
                        (yPatch - terrainBounds.GetMin().GetY()) / terrainBounds.GetYExtent()
                    };
                    
                    terrainDataForSrg.m_uvMax = {
                        ((xPatch + GridMeters) - terrainBounds.GetMin().GetX()) / terrainBounds.GetXExtent(),
                        ((yPatch + GridMeters) - terrainBounds.GetMin().GetY()) / terrainBounds.GetYExtent()
                    };

                    terrainDataForSrg.m_uvStep =
                    {
                        1.0f / m_areaData.m_heightmapImageWidth,
                        1.0f / m_areaData.m_heightmapImageHeight,
                    };

                    AZ::Transform transform = m_areaData.m_transform;
                    transform.SetTranslation(xPatch, yPatch, m_areaData.m_transform.GetTranslation().GetZ());

                    terrainDataForSrg.m_sampleSpacing = m_areaData.m_sampleSpacing;
                    terrainDataForSrg.m_heightScale = terrainBounds.GetZExtent();

                    sectorData.m_srg->SetConstant(m_terrainDataIndex, terrainDataForSrg);

                    AZStd::array<ShaderMacroMaterialData, MaxMaterialsPerSector> macroMaterialData;
                    for (uint32_t i = 0; i < sectorData.m_macroMaterials.size(); ++i)
                    {
                        const MacroMaterialData& materialData = m_macroMaterials.GetData(sectorData.m_macroMaterials.at(i));
                        ShaderMacroMaterialData& shaderData = macroMaterialData.at(i);
                        const AZ::Aabb& materialBounds = materialData.m_bounds;

                        // Use reverse coordinates (1 - y) for the y direction so that the lower left corner of the macro material images
                        // map to the lower left corner in world space.  This will match up with the height uv coordinate mapping.
                        shaderData.m_uvMin = {
                            (xPatch - materialBounds.GetMin().GetX()) / materialBounds.GetXExtent(),
                            1.0f - ((yPatch - materialBounds.GetMin().GetY()) / materialBounds.GetYExtent())
                        };
                        shaderData.m_uvMax = {
                            ((xPatch + GridMeters) - materialBounds.GetMin().GetX()) / materialBounds.GetXExtent(),
                            1.0f - (((yPatch + GridMeters) - materialBounds.GetMin().GetY()) / materialBounds.GetYExtent())
                        };
                        shaderData.m_normalFactor = materialData.m_normalFactor;
                        shaderData.m_flipNormalX = materialData.m_normalFlipX;
                        shaderData.m_flipNormalY = materialData.m_normalFlipY;

                        const AZ::RHI::ImageView* colorImageView = materialData.m_colorImage ? materialData.m_colorImage->GetImageView() : nullptr;
                        sectorData.m_srg->SetImageView(m_macroColorMapIndex, colorImageView, i);
                        
                        const AZ::RHI::ImageView* normalImageView = materialData.m_normalImage ? materialData.m_normalImage->GetImageView() : nullptr;
                        sectorData.m_srg->SetImageView(m_macroNormalMapIndex, normalImageView, i);

                        // set flags for which images are used.
                        shaderData.m_mapsInUse = (colorImageView ? ColorImageUsed : 0) | (normalImageView ? NormalImageUsed : 0);
                    }

                    sectorData.m_srg->SetConstantArray(m_macroMaterialDataIndex, macroMaterialData);
                    sectorData.m_srg->SetConstant(m_macroMaterialCountIndex, aznumeric_cast<uint32_t>(sectorData.m_macroMaterials.size()));

                    const AZ::Matrix3x4 matrix3x4 = AZ::Matrix3x4::CreateFromTransform(transform);
                    sectorData.m_srg->SetConstant(m_modelToWorldIndex, matrix3x4);

                    sectorData.m_srg->Compile();
                }
            }
        }

        for (auto& sectorData : m_sectorData)
        {
            uint8_t lodChoice = AZ::RPI::ModelLodAsset::LodCountMax;

            // Go through all cameras and choose an LOD based on the closest camera.
            for (auto& view : process.m_views)
            {
                if ((view->GetUsageFlags() & AZ::RPI::View::UsageFlags::UsageCamera) > 0)
                {
                    const AZ::Vector3 cameraPosition = view->GetCameraTransform().GetTranslation();
                    const AZ::Vector2 cameraPositionXY = AZ::Vector2(cameraPosition.GetX(), cameraPosition.GetY());
                    const AZ::Vector2 sectorCenterXY = AZ::Vector2(sectorData.m_aabb.GetCenter().GetX(), sectorData.m_aabb.GetCenter().GetY());

                    const float sectorDistance = sectorCenterXY.GetDistance(cameraPositionXY);

                    // This will be configurable later
                    const float minDistanceForLod0 = (GridMeters * 4.0f);

                    // For every distance doubling beyond a minDistanceForLod0, we only need half the mesh density. Each LOD
                    // is exactly half the resolution of the last.
                    const float lodForCamera = floorf(AZ::GetMax(0.0f, log2f(sectorDistance / minDistanceForLod0)));

                    // All cameras should render the same LOD so effects like shadows are consistent.
                    lodChoice = AZ::GetMin(lodChoice, aznumeric_cast<uint8_t>(lodForCamera));
                }
            }

            // Add the correct LOD draw packet for visible sectors.
            for (auto& view : process.m_views)
            {
                AZ::Frustum viewFrustum = AZ::Frustum::CreateFromMatrixColumnMajor(view->GetWorldToClipMatrix());
                if (viewFrustum.IntersectAabb(sectorData.m_aabb) != AZ::IntersectResult::Exterior)
                {
                    const uint8_t lodToRender = AZ::GetMin(lodChoice, aznumeric_cast<uint8_t>(sectorData.m_drawPackets.size() - 1));
                    view->AddDrawPacket(sectorData.m_drawPackets.at(lodToRender).GetRHIDrawPacket());
                }
            }
        }

        if (m_materialInstance)
        {
            m_materialInstance->Compile();
        }
    }

    void TerrainFeatureProcessor::InitializeTerrainPatch(uint16_t gridSize, float gridSpacing, PatchData& patchdata)
    {
        patchdata.m_positions.clear();
        patchdata.m_uvs.clear();
        patchdata.m_indices.clear();

        const uint16_t gridVertices = gridSize + 1; // For m_gridSize quads, (m_gridSize + 1) vertices are needed.
        const size_t size = gridVertices * gridVertices;

        patchdata.m_positions.reserve(size);
        patchdata.m_uvs.reserve(size);

        for (uint16_t y = 0; y < gridVertices; ++y)
        {
            for (uint16_t x = 0; x < gridVertices; ++x)
            {
                patchdata.m_positions.push_back({ aznumeric_cast<float>(x) * gridSpacing, aznumeric_cast<float>(y) * gridSpacing });
                patchdata.m_uvs.push_back({ aznumeric_cast<float>(x) / gridSize, aznumeric_cast<float>(y) / gridSize });
            }
        }

        patchdata.m_indices.reserve(gridSize * gridSize * 6); // total number of quads, 2 triangles with 6 indices per quad.
        
        for (uint16_t y = 0; y < gridSize; ++y)
        {
            for (uint16_t x = 0; x < gridSize; ++x)
            {
                const uint16_t topLeft = y * gridVertices + x;
                const uint16_t topRight = topLeft + 1;
                const uint16_t bottomLeft = (y + 1) * gridVertices + x;
                const uint16_t bottomRight = bottomLeft + 1;

                patchdata.m_indices.emplace_back(topLeft);
                patchdata.m_indices.emplace_back(topRight);
                patchdata.m_indices.emplace_back(bottomLeft);
                patchdata.m_indices.emplace_back(bottomLeft);
                patchdata.m_indices.emplace_back(topRight);
                patchdata.m_indices.emplace_back(bottomRight);
            }
        }
    }
    
    AZ::Outcome<AZ::Data::Asset<AZ::RPI::BufferAsset>> TerrainFeatureProcessor::CreateBufferAsset(
        const void* data, const AZ::RHI::BufferViewDescriptor& bufferViewDescriptor, const AZStd::string& bufferName)
    {
        AZ::RPI::BufferAssetCreator creator;
        creator.Begin(AZ::Uuid::CreateRandom());

        AZ::RHI::BufferDescriptor bufferDescriptor;
        bufferDescriptor.m_bindFlags = AZ::RHI::BufferBindFlags::InputAssembly | AZ::RHI::BufferBindFlags::ShaderRead;
        bufferDescriptor.m_byteCount = static_cast<uint64_t>(bufferViewDescriptor.m_elementSize) * static_cast<uint64_t>(bufferViewDescriptor.m_elementCount);

        creator.SetBuffer(data, bufferDescriptor.m_byteCount, bufferDescriptor);
        creator.SetBufferViewDescriptor(bufferViewDescriptor);
        creator.SetUseCommonPool(AZ::RPI::CommonBufferPoolType::StaticInputAssembly);

        AZ::Data::Asset<AZ::RPI::BufferAsset> bufferAsset;
        if (creator.End(bufferAsset))
        {
            bufferAsset.SetHint(bufferName);
            return AZ::Success(bufferAsset);
        }

        return AZ::Failure();
    }

    bool TerrainFeatureProcessor::InitializePatchModel()
    {
        AZ::RPI::ModelAssetCreator modelAssetCreator;
        modelAssetCreator.Begin(AZ::Uuid::CreateRandom());

        uint16_t gridSize = GridSize;
        float gridSpacing = GridSpacing;

        for (uint32_t i = 0; i < AZ::RPI::ModelLodAsset::LodCountMax && gridSize > 0; ++i)
        {
            PatchData patchData;
            InitializeTerrainPatch(gridSize, gridSpacing, patchData);

            const auto positionBufferViewDesc = AZ::RHI::BufferViewDescriptor::CreateTyped(0, aznumeric_cast<uint32_t>(patchData.m_positions.size()), AZ::RHI::Format::R32G32_FLOAT);
            const auto positionsOutcome = CreateBufferAsset(patchData.m_positions.data(), positionBufferViewDesc, "TerrainPatchPositions");
        
            const auto uvBufferViewDesc = AZ::RHI::BufferViewDescriptor::CreateTyped(0, aznumeric_cast<uint32_t>(patchData.m_uvs.size()), AZ::RHI::Format::R32G32_FLOAT);
            const auto uvsOutcome = CreateBufferAsset(patchData.m_uvs.data(), uvBufferViewDesc, "TerrainPatchUvs");
        
            const auto indexBufferViewDesc = AZ::RHI::BufferViewDescriptor::CreateTyped(0, aznumeric_cast<uint32_t>(patchData.m_indices.size()), AZ::RHI::Format::R16_UINT);
            const auto indicesOutcome = CreateBufferAsset(patchData.m_indices.data(), indexBufferViewDesc, "TerrainPatchIndices");

            if (!positionsOutcome.IsSuccess() || !uvsOutcome.IsSuccess() || !indicesOutcome.IsSuccess())
            {
                AZ_Error(TerrainFPName, false, "Failed to create GPU buffers for Terrain");
                return false;
            }
            
            AZ::RPI::ModelLodAssetCreator modelLodAssetCreator;
            modelLodAssetCreator.Begin(AZ::Uuid::CreateRandom());

            modelLodAssetCreator.BeginMesh();
            modelLodAssetCreator.AddMeshStreamBuffer(AZ::RHI::ShaderSemantic{ "POSITION" }, AZ::Name(), {positionsOutcome.GetValue(), positionBufferViewDesc});
            modelLodAssetCreator.AddMeshStreamBuffer(AZ::RHI::ShaderSemantic{ "UV" }, AZ::Name(), {uvsOutcome.GetValue(), uvBufferViewDesc});
            modelLodAssetCreator.SetMeshIndexBuffer({indicesOutcome.GetValue(), indexBufferViewDesc});

            AZ::Aabb aabb = AZ::Aabb::CreateFromMinMax(AZ::Vector3(0.0, 0.0, 0.0), AZ::Vector3(GridMeters, GridMeters, 0.0));
            modelLodAssetCreator.SetMeshAabb(AZStd::move(aabb));
            modelLodAssetCreator.SetMeshName(AZ::Name("Terrain Patch"));
            modelLodAssetCreator.EndMesh();

            AZ::Data::Asset<AZ::RPI::ModelLodAsset> modelLodAsset;
            modelLodAssetCreator.End(modelLodAsset);
        
            modelAssetCreator.AddLodAsset(AZStd::move(modelLodAsset));

            gridSize = gridSize / 2;
            gridSpacing *= 2.0f;
        }

        AZ::Data::Asset<AZ::RPI::ModelAsset> modelAsset;
        bool success = modelAssetCreator.End(modelAsset);

        m_patchModel = AZ::RPI::Model::FindOrCreate(modelAsset);

        return success;
    }
    
    void TerrainFeatureProcessor::OnMaterialReinitialized([[maybe_unused]] const MaterialInstance& material)
    {
        for (auto& sectorData : m_sectorData)
        {
            for (auto& drawPacket : sectorData.m_drawPackets)
            {
                drawPacket.Update(*GetParentScene());
            }
        }
    }

    void TerrainFeatureProcessor::SetWorldSize([[maybe_unused]] AZ::Vector2 sizeInMeters)
    {
        // This will control the max rendering size. Actual terrain size can be much
        // larger but this will limit how much is rendered.
    }
    
<<<<<<< HEAD
    template <typename T>
    T* TerrainFeatureProcessor::FindMaterial(AZ::EntityId entityId, AZ::Render::IndexedDataVector<T>& container)
=======
    MacroMaterialData* TerrainFeatureProcessor::FindMacroMaterial(AZ::EntityId entityId)
>>>>>>> c00b99f2
    {
        for (T& data : container.GetDataVector())
        {
            if (data.m_entityId == entityId)
            {
                return &data;
            }
        }
        return nullptr;
    }
<<<<<<< HEAD
    
    template <typename T>
    T& TerrainFeatureProcessor::FindOrCreateMaterial(AZ::EntityId entityId, AZ::Render::IndexedDataVector<T>& container)
=======

    MacroMaterialData& TerrainFeatureProcessor::FindOrCreateMacroMaterial(AZ::EntityId entityId)
>>>>>>> c00b99f2
    {
        T* dataPtr = FindMaterial(entityId, container);
        if (dataPtr != nullptr)
        {
            return *dataPtr;
        }

        const uint16_t slotId = container.GetFreeSlotIndex();
        AZ_Assert(slotId != AZ::Render::IndexedDataVector<T>::NoFreeSlot, "Ran out of indices");

        T& data = container.GetData(slotId);
        data.m_entityId = entityId;
        return data;
    }
    
    template <typename T>
    void TerrainFeatureProcessor::RemoveMaterial(AZ::EntityId entityId, AZ::Render::IndexedDataVector<T>& container)
    {
        for (T& data : container.GetDataVector())
        {
            if (data.m_entityId == entityId)
            {
                container.RemoveData(&data);
                return;
            }
        }
        AZ_Assert(false, "Entity Id not found in container.")
    }
    
    template<typename Callback>
    void TerrainFeatureProcessor::ForOverlappingSectors(const AZ::Aabb& bounds, Callback callback)
    {
        for (SectorData& sectorData : m_sectorData)
        {
            if (sectorData.m_aabb.Overlaps(bounds))
            {
                callback(sectorData);
            }
        }
    }
    
    auto TerrainFeatureProcessor::Int2DPoint::operator+(const Int2DPoint& rhs) const -> Int2DPoint
    {
        Int2DPoint offsetPoint = *this;
        offsetPoint += rhs;
        return offsetPoint;
    }
    
    auto TerrainFeatureProcessor::Int2DPoint::operator+=(const Int2DPoint& rhs) -> Int2DPoint&
    {
        m_x += rhs.m_x;
        m_y += rhs.m_y;
        return *this;
    }

    auto TerrainFeatureProcessor::Int2DPoint::operator-(const Int2DPoint& rhs) const -> Int2DPoint
    {
        return *this + -rhs;
    }
    
    auto TerrainFeatureProcessor::Int2DPoint::operator-=(const Int2DPoint& rhs) -> Int2DPoint&
    {
        return *this += -rhs;
    }
    
    auto TerrainFeatureProcessor::Int2DPoint::operator-() const -> Int2DPoint
    {
        return {-m_x, -m_y};
    }

    auto TerrainFeatureProcessor::Int2DAabb::operator+(const Int2DPoint& rhs) const -> Int2DAabb
    {
        return { m_min + rhs, m_max + rhs };
    }

    auto TerrainFeatureProcessor::Int2DAabb::operator-(const Int2DPoint& rhs) const -> Int2DAabb
    {
        return *this + -rhs;
    }

    auto TerrainFeatureProcessor::Int2DAabb::GetClamped(Int2DAabb rhs) const -> Int2DAabb
    {
        Int2DAabb ret;
        ret.m_min.m_x = AZ::GetMax(m_min.m_x, rhs.m_min.m_x);
        ret.m_min.m_y = AZ::GetMax(m_min.m_y, rhs.m_min.m_y);
        ret.m_max.m_x = AZ::GetMin(m_max.m_x, rhs.m_max.m_x);
        ret.m_max.m_y = AZ::GetMin(m_max.m_y, rhs.m_max.m_y);
        return ret;
    }

    bool TerrainFeatureProcessor::Int2DAabb::IsValid() const
    {
        // Intentionally strict, equal min/max not valid.
        return m_min.m_x < m_max.m_x && m_min.m_y < m_max.m_y;
    }

}<|MERGE_RESOLUTION|>--- conflicted
+++ resolved
@@ -53,20 +53,10 @@
     {
         // Terrain material
         static const char* const HeightmapImage("settings.heightmapImage");
-<<<<<<< HEAD
         static const char* const DetailMaterialIdImage("settings.detailMaterialIdImage");
         static const char* const DetailCenter("settings.detailMaterialIdCenter");
         static const char* const DetailAabb("settings.detailAabb");
         static const char* const DetailHalfPixelUv("settings.detailHalfPixelUv");
-
-        // Macro material
-        static const char* const MacroColorTextureMap("baseColor.textureMap");
-        static const char* const MacroNormalTextureMap("normal.textureMap");
-        static const char* const MacroNormalFlipX("normal.flipX");
-        static const char* const MacroNormalFlipY("normal.flipY");
-        static const char* const MacroNormalFactor("normal.factor");
-=======
->>>>>>> c00b99f2
     }
 
     namespace DetailMaterialInputs
@@ -232,23 +222,15 @@
         m_areaData.m_sampleSpacing = queryResolution.GetX();
         m_areaData.m_heightmapUpdated = true;
     }
-<<<<<<< HEAD
 
     void TerrainFeatureProcessor::TerrainSurfaceDataUpdated(const AZ::Aabb& dirtyRegion)
     {
         m_dirtyDetailRegion.AddAabb(dirtyRegion);
     }
 
-    void TerrainFeatureProcessor::OnTerrainMacroMaterialCreated(AZ::EntityId entityId, MaterialInstance material, const AZ::Aabb& region)
+    void TerrainFeatureProcessor::OnTerrainMacroMaterialCreated(AZ::EntityId entityId, const MacroMaterialData& newMaterialData)
     {
         MacroMaterialData& materialData = FindOrCreateMaterial(entityId, m_macroMaterials);
-        materialData.m_bounds = region;
-=======
-    
-    void TerrainFeatureProcessor::OnTerrainMacroMaterialCreated(AZ::EntityId entityId, const MacroMaterialData& newMaterialData)
-    {
-        MacroMaterialData& materialData = FindOrCreateMacroMaterial(entityId);
->>>>>>> c00b99f2
 
         UpdateMacroMaterialData(materialData, newMaterialData);
 
@@ -265,21 +247,8 @@
 
     void TerrainFeatureProcessor::OnTerrainMacroMaterialChanged(AZ::EntityId entityId, const MacroMaterialData& newMaterialData)
     {
-<<<<<<< HEAD
-        if (macroMaterial)
-        {
-            MacroMaterialData& data = FindOrCreateMaterial(entityId, m_macroMaterials);
-            UpdateMacroMaterialData(data, macroMaterial);
-        }
-        else
-        {
-            RemoveMaterial(entityId, m_macroMaterials);
-        }
-=======
-        MacroMaterialData& data = FindOrCreateMacroMaterial(entityId);
-        UpdateMacroMaterialData(data, newMaterialData);
->>>>>>> c00b99f2
-    }
+        MacroMaterialData& data = FindOrCreateMaterial(entityId, m_macroMaterials);
+        UpdateMacroMaterialData(data, newMaterialData);    }
     
     void TerrainFeatureProcessor::OnTerrainMacroMaterialRegionChanged(
         AZ::EntityId entityId, [[maybe_unused]] const AZ::Aabb& oldRegion, const AZ::Aabb& newRegion)
@@ -1344,12 +1313,8 @@
         // larger but this will limit how much is rendered.
     }
     
-<<<<<<< HEAD
     template <typename T>
     T* TerrainFeatureProcessor::FindMaterial(AZ::EntityId entityId, AZ::Render::IndexedDataVector<T>& container)
-=======
-    MacroMaterialData* TerrainFeatureProcessor::FindMacroMaterial(AZ::EntityId entityId)
->>>>>>> c00b99f2
     {
         for (T& data : container.GetDataVector())
         {
@@ -1360,14 +1325,9 @@
         }
         return nullptr;
     }
-<<<<<<< HEAD
     
     template <typename T>
     T& TerrainFeatureProcessor::FindOrCreateMaterial(AZ::EntityId entityId, AZ::Render::IndexedDataVector<T>& container)
-=======
-
-    MacroMaterialData& TerrainFeatureProcessor::FindOrCreateMacroMaterial(AZ::EntityId entityId)
->>>>>>> c00b99f2
     {
         T* dataPtr = FindMaterial(entityId, container);
         if (dataPtr != nullptr)
