/*
 * Copyright (c) Contributors to the Open 3D Engine Project.
 * For complete copyright and license terms please see the LICENSE at the root of this distribution.
 *
 * SPDX-License-Identifier: Apache-2.0 OR MIT
 *
 */

#include <EditorTerrainModule.h>
#include <EditorComponents/EditorTerrainHeightGradientListComponent.h>
#include <EditorComponents/EditorTerrainLayerSpawnerComponent.h>
#include <EditorComponents/EditorTerrainSurfaceGradientListComponent.h>
#include <EditorComponents/EditorTerrainSystemComponent.h>
#include <EditorComponents/EditorTerrainWorldComponent.h>
#include <EditorComponents/EditorTerrainWorldDebuggerComponent.h>
<<<<<<< HEAD
#include <EditorComponents/EditorTerrainWorldRendererComponent.h>
=======
#include <EditorComponents/EditorTerrainPhysicsColliderComponent.h>
#include <EditorComponents/EditorTerrainWorldRendererComponent.h>
#include <TerrainRenderer/EditorComponents/EditorTerrainSurfaceMaterialsListComponent.h>
#include <TerrainRenderer/EditorComponents/EditorTerrainMacroMaterialComponent.h>
>>>>>>> 7100d48e

namespace Terrain
{
    EditorTerrainModule::EditorTerrainModule()
    {
        m_descriptors.insert(
            m_descriptors.end(),
            {
                Terrain::EditorTerrainHeightGradientListComponent::CreateDescriptor(),
                Terrain::EditorTerrainLayerSpawnerComponent::CreateDescriptor(),
                Terrain::EditorTerrainMacroMaterialComponent::CreateDescriptor(),
                Terrain::EditorTerrainSurfaceGradientListComponent::CreateDescriptor(),
                Terrain::EditorTerrainSystemComponent::CreateDescriptor(),
                Terrain::EditorTerrainSurfaceMaterialsListComponent::CreateDescriptor(),
                Terrain::EditorTerrainWorldComponent::CreateDescriptor(),
                Terrain::EditorTerrainWorldDebuggerComponent::CreateDescriptor(),
<<<<<<< HEAD
=======
                Terrain::EditorTerrainPhysicsColliderComponent::CreateDescriptor(),
>>>>>>> 7100d48e
                Terrain::EditorTerrainWorldRendererComponent::CreateDescriptor(),

            });
    }

    AZ::ComponentTypeList EditorTerrainModule::GetRequiredSystemComponents() const
    {
        AZ::ComponentTypeList requiredComponents = TerrainModule::GetRequiredSystemComponents();
        requiredComponents.insert(
            requiredComponents.end(),
            {
                azrtti_typeid<EditorTerrainSystemComponent>(),
            });

        return requiredComponents;
    }
}

AZ_DECLARE_MODULE_CLASS(Gem_TerrainEditor, Terrain::EditorTerrainModule)<|MERGE_RESOLUTION|>--- conflicted
+++ resolved
@@ -13,14 +13,10 @@
 #include <EditorComponents/EditorTerrainSystemComponent.h>
 #include <EditorComponents/EditorTerrainWorldComponent.h>
 #include <EditorComponents/EditorTerrainWorldDebuggerComponent.h>
-<<<<<<< HEAD
-#include <EditorComponents/EditorTerrainWorldRendererComponent.h>
-=======
 #include <EditorComponents/EditorTerrainPhysicsColliderComponent.h>
 #include <EditorComponents/EditorTerrainWorldRendererComponent.h>
 #include <TerrainRenderer/EditorComponents/EditorTerrainSurfaceMaterialsListComponent.h>
 #include <TerrainRenderer/EditorComponents/EditorTerrainMacroMaterialComponent.h>
->>>>>>> 7100d48e
 
 namespace Terrain
 {
@@ -37,10 +33,7 @@
                 Terrain::EditorTerrainSurfaceMaterialsListComponent::CreateDescriptor(),
                 Terrain::EditorTerrainWorldComponent::CreateDescriptor(),
                 Terrain::EditorTerrainWorldDebuggerComponent::CreateDescriptor(),
-<<<<<<< HEAD
-=======
                 Terrain::EditorTerrainPhysicsColliderComponent::CreateDescriptor(),
->>>>>>> 7100d48e
                 Terrain::EditorTerrainWorldRendererComponent::CreateDescriptor(),
 
             });
