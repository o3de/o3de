--- conflicted
+++ resolved
@@ -750,7 +750,6 @@
     AZStd::span<AZ::Vector3> normals,
     AZStd::span<bool> terrainExists) const
 {
-<<<<<<< HEAD
     // When querying for normals with a CLAMP sampler, we divide each terrain grid square into two triangles, and return the normal
     // for the triangle that the requested position falls on.
     // Right now, the terrain system will always split each terrain grid square like this:  |\|
@@ -874,11 +873,6 @@
     // We'll need a total of 12 unique positions queried to calculate the 4 normals that we'll be interpolating between.
     // (We need 16 non-unique positions, but we can reuse the results for the middle 4 positions)
     const size_t queryCount = 12;
-=======
-    AZ::Vector3 outNormal = AZ::Vector3::CreateAxisZ();
-
-    AZStd::shared_lock<AZStd::shared_mutex> lock(m_areaMutex);
->>>>>>> 2bccbe0c
 
     // The full set of positions to query to be able to calculate all the normals.
     AZStd::vector<AZ::Vector3> queryPositions;
