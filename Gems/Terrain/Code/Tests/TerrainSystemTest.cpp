--- conflicted
+++ resolved
@@ -30,27 +30,7 @@
 
 namespace UnitTest
 {
-<<<<<<< HEAD
-protected:
-    // Defines a structure for defining both an XY position and the expected height for that position.
-    struct HeightTestPoint
-    {
-        AZ::Vector2 m_testLocation;
-        float m_expectedHeight;
-    };
-
-    AZ::ComponentApplication m_app;
-    AZStd::unique_ptr<Terrain::TerrainSystem> m_terrainSystem;
-
-    AZStd::unique_ptr<NiceMock<UnitTest::MockBoxShapeComponentRequests>> m_boxShapeRequests;
-    AZStd::unique_ptr<NiceMock<UnitTest::MockShapeComponentRequests>> m_shapeRequests;
-    AZStd::unique_ptr<NiceMock<UnitTest::MockTerrainAreaHeightRequests>> m_terrainAreaHeightRequests;
-
-
-    void SetUp() override
-=======
     class TerrainSystemTest : public ::testing::Test
->>>>>>> 7100d48e
     {
     protected:
         // Defines a structure for defining both an XY position and the expected height for that position.
@@ -162,17 +142,9 @@
 
     TEST_F(TerrainSystemTest, TrivialCreateDestroy)
     {
-<<<<<<< HEAD
-        m_terrainSystem.reset();
-        m_boxShapeRequests.reset();
-        m_shapeRequests.reset();
-        m_terrainAreaHeightRequests.reset();
-        m_app.Destroy();
-=======
         // Trivially verify that the terrain system can successfully be constructed and destructed without errors.
 
         m_terrainSystem = AZStd::make_unique<Terrain::TerrainSystem>();
->>>>>>> 7100d48e
     }
 
     TEST_F(TerrainSystemTest, TrivialActivateDeactivate)
@@ -211,61 +183,7 @@
 
     TEST_F(TerrainSystemTest, TerrainDoesNotExistWhenNoTerrainLayerSpawnersAreRegistered)
     {
-<<<<<<< HEAD
-        m_app.RegisterComponentDescriptor(Component::CreateDescriptor());
-        return entity->CreateComponent<Component>();
-    }
-
-    // Create a terrain system with reasonable defaults for testing, but with the ability to override the defaults
-    // on a test-by-test basis.
-    void CreateAndActivateTerrainSystem(
-        AZ::Vector2 queryResolution = AZ::Vector2(1.0f),
-        AZ::Aabb worldBounds = AZ::Aabb::CreateFromMinMax(AZ::Vector3(-128.0f), AZ::Vector3(128.0f)))
-    {
-        // Create the terrain system and give it one tick to fully initialize itself.
-        m_terrainSystem = AZStd::make_unique<Terrain::TerrainSystem>();
-        m_terrainSystem->SetTerrainAabb(worldBounds);
-        m_terrainSystem->SetTerrainHeightQueryResolution(queryResolution);
-        m_terrainSystem->Activate();
-        AZ::TickBus::Broadcast(&AZ::TickBus::Events::OnTick, 0.f, AZ::ScriptTimePoint{});
-    }
-
-
-    AZStd::unique_ptr<AZ::Entity> CreateAndActivateMockTerrainLayerSpawner(
-        const AZ::Aabb& spawnerBox,
-        const AZStd::function<void(AZ::Vector3& position, bool& terrainExists)>& mockHeights)
-    {
-        // Create the base entity with a mock box shape, Terrain Layer Spawner, and height provider.
-        auto entity = CreateEntity();
-        CreateComponent<UnitTest::MockAxisAlignedBoxShapeComponent>(entity.get());
-        CreateComponent<Terrain::TerrainLayerSpawnerComponent>(entity.get());
-
-        m_boxShapeRequests = AZStd::make_unique<NiceMock<UnitTest::MockBoxShapeComponentRequests>>(entity->GetId());
-        m_shapeRequests = AZStd::make_unique<NiceMock<UnitTest::MockShapeComponentRequests>>(entity->GetId());
-
-        // Set up the box shape to return whatever spawnerBox was passed in.
-        ON_CALL(*m_shapeRequests, GetEncompassingAabb).WillByDefault(Return(spawnerBox));
-
-        // Set up a mock height provider to use the passed-in mock height function to generate a height.
-        m_terrainAreaHeightRequests = AZStd::make_unique<NiceMock<UnitTest::MockTerrainAreaHeightRequests>>(entity->GetId());
-        ON_CALL(*m_terrainAreaHeightRequests, GetHeight)
-            .WillByDefault(
-                [mockHeights](const AZ::Vector3& inPosition, AZ::Vector3& outPosition, bool& terrainExists)
-                {
-                    // By default, set the outPosition to the input position and terrain to always exist.
-                    outPosition = inPosition;
-                    terrainExists = true;
-                    // Let the test function modify these values based on the needs of the specific test.
-                    mockHeights(outPosition, terrainExists);
-                });
-
-        ActivateEntity(entity.get());
-        return entity;
-    }
-};
-=======
         // For the terrain system, terrain should only exist where terrain layer spawners are present.
->>>>>>> 7100d48e
 
         // Verify that in the active terrain system, if there are no terrain layer spawners, any arbitrary point
         // will return false for terrainExists, returns a height equal to the min world bounds of the terrain system, and returns
@@ -376,15 +294,10 @@
                 terrainExists = true;
             });
 
-<<<<<<< HEAD
-    // Create and activate the terrain system with our testing defaults for world bounds and query resolution.
-    CreateAndActivateTerrainSystem();
-=======
         // Create and activate the terrain system with our testing defaults for world bounds, and a query resolution that exactly matches
         // the frequency of our sine wave.  If our height queries rely on the query resolution, we should always get a value of 0.
         const AZ::Vector2 queryResolution(frequencyMeters);
         CreateAndActivateTerrainSystem(queryResolution);
->>>>>>> 7100d48e
 
         // Test an arbitrary set of points that should all produce non-zero heights with the EXACT sampler.  They're not aligned with the
         // query resolution, or with the 0 points on the sine wave.
@@ -418,25 +331,6 @@
 
     TEST_F(TerrainSystemTest, TerrainHeightQueriesWithClampSamplersUseQueryGrid)
     {
-<<<<<<< HEAD
-        for (float x = worldBounds.GetMin().GetX(); x <= worldBounds.GetMax().GetX(); x += (worldBounds.GetExtents().GetX() / 4.0f))
-        {
-            AZ::Vector3 position(x, y, 0.0f);
-            bool terrainExists = true;
-            float height = m_terrainSystem->GetHeight(position, AzFramework::Terrain::TerrainDataRequests::Sampler::EXACT, &terrainExists);
-            EXPECT_FALSE(terrainExists);
-            EXPECT_FLOAT_EQ(height, worldBounds.GetMin().GetZ());
-
-            terrainExists = true;
-            AZ::Vector3 normal = m_terrainSystem->GetNormal(
-                position, AzFramework::Terrain::TerrainDataRequests::Sampler::EXACT, &terrainExists);
-            EXPECT_FALSE(terrainExists);
-            EXPECT_EQ(normal, AZ::Vector3::CreateAxisZ());
-
-            bool isHole = m_terrainSystem->GetIsHoleFromFloats(
-                position.GetX(), position.GetY(), AzFramework::Terrain::TerrainDataRequests::Sampler::EXACT);
-            EXPECT_TRUE(isHole);
-=======
         // Verify that when using the "CLAMP" height sampler, the requested location is quantized to the height query grid before fetching
         // the height.
 
@@ -481,30 +375,9 @@
 
             constexpr float epsilon = 0.0001f;
             EXPECT_NEAR(height, expectedHeight, epsilon);
->>>>>>> 7100d48e
-        }
-    }
-
-<<<<<<< HEAD
-TEST_F(TerrainSystemTest, TerrainExistsOnlyWithinTerrainLayerSpawnerBounds)
-{
-    // Verify that the presence of a TerrainLayerSpawner causes terrain to exist in (and *only* in) the box where the TerrainLayerSpawner
-    // is defined.
-
-    // The terrain system should only query Heights from the TerrainAreaHeightRequest bus within the
-    // TerrainLayerSpawner region, and so those values should only get returned from GetHeight for queries inside that region.
-
-    // Create a mock terrain layer spawner that uses a box of (0,0,5) - (10,10,15) and always returns a height of 5.
-    constexpr float spawnerHeight = 5.0f;
-    const AZ::Aabb spawnerBox = AZ::Aabb::CreateFromMinMaxValues(0.0f, 0.0f, 5.0f, 10.0f, 10.0f, 15.0f);
-    auto entity = CreateAndActivateMockTerrainLayerSpawner(
-        spawnerBox,
-        [](AZ::Vector3& position, bool& terrainExists)
-        {
-            position.SetZ(spawnerHeight);
-            terrainExists = true;
-        });
-=======
+        }
+    }
+
     TEST_F(TerrainSystemTest, TerrainHeightQueriesWithBilinearSamplersUseQueryGridToInterpolate)
     {
         // Verify that when using the "BILINEAR" height sampler, the heights are interpolated from points sampled from the query grid.
@@ -538,24 +411,18 @@
         // Create and activate the terrain system with our testing defaults for world bounds, and a query resolution at 1 meter intervals.
         const AZ::Vector2 queryResolution(frequencyMeters);
         CreateAndActivateTerrainSystem(queryResolution);
->>>>>>> 7100d48e
 
         // Test some points and verify that the results are the expected bilinear filtered result,
         // whether they're in positive or negative space.
         // (Z contains the the expected result for convenience).
         const HeightTestPoint testPoints[] = {
 
-<<<<<<< HEAD
-    // Create and activate the terrain system with our testing defaults for world bounds and query resolution.
-    CreateAndActivateTerrainSystem();
-=======
             // Queries directly on grid points.  These should return values of X + Y.
             { AZ::Vector2(0.0f, 0.0f), 0.0f }, // Should return a height of 0 + 0
             { AZ::Vector2(1.0f, 0.0f), 1.0f }, // Should return a height of 1 + 0
             { AZ::Vector2(0.0f, 1.0f), 1.0f }, // Should return a height of 0 + 1
             { AZ::Vector2(1.0f, 1.0f), 2.0f }, // Should return a height of 1 + 1
             { AZ::Vector2(3.0f, 5.0f), 8.0f }, // Should return a height of 3 + 5
->>>>>>> 7100d48e
 
             { AZ::Vector2(-1.0f, 0.0f), -1.0f }, // Should return a height of -1 + 0
             { AZ::Vector2(0.0f, -1.0f), -1.0f }, // Should return a height of 0 + -1
@@ -602,15 +469,6 @@
             float height = m_terrainSystem->GetHeight(
                 position, AzFramework::Terrain::TerrainDataRequests::Sampler::BILINEAR, &heightQueryTerrainExists);
 
-<<<<<<< HEAD
-            if (spawnerBox.Contains(AZ::Vector3(position.GetX(), position.GetY(), spawnerBox.GetMin().GetZ())))
-            {
-                EXPECT_TRUE(heightQueryTerrainExists);
-                EXPECT_FALSE(isHole);
-                EXPECT_FLOAT_EQ(height, spawnerHeight);
-            }
-            else
-=======
             // Verify that our height query returned the bilinear filtered result we expect.
             constexpr float epsilon = 0.0001f;
             EXPECT_NEAR(height, expectedHeight, epsilon);
@@ -627,7 +485,6 @@
         auto entity = CreateAndActivateMockTerrainLayerSpawner(
             aabb,
             [](AZ::Vector3& position, bool& terrainExists)
->>>>>>> 7100d48e
             {
                 position.SetZ(1.0f);
                 terrainExists = true;
@@ -671,209 +528,6 @@
             index++;
         }
     }
-<<<<<<< HEAD
-}
-
-TEST_F(TerrainSystemTest, TerrainHeightQueriesWithExactSamplersIgnoreQueryGrid)
-{
-    // Verify that when using the "EXACT" height sampler, the returned heights come directly from the height provider at the exact
-    // requested location, instead of the position being quantized to the height query grid.
-
-    // Create a mock terrain layer spawner that uses a box of (0,0,5) - (10,10,15) and generates a height based on a sine wave
-    // using a frequency of 1m and an amplitude of 10m.  i.e. Heights will range between -10 to 10 meters, but will have a value of 0
-    // every 0.5 meters.  The sine wave value is based on the absolute X position only, for simplicity.
-    constexpr float amplitudeMeters = 10.0f;
-    constexpr float frequencyMeters = 1.0f;
-    const AZ::Aabb spawnerBox = AZ::Aabb::CreateFromMinMaxValues(0.0f, 0.0f, 5.0f, 10.0f, 10.0f, 15.0f);
-    auto entity = CreateAndActivateMockTerrainLayerSpawner(
-        spawnerBox,
-        [](AZ::Vector3& position, bool& terrainExists)
-        {
-            position.SetZ(amplitudeMeters * sin(AZ::Constants::TwoPi * (position.GetX() / frequencyMeters)));
-            terrainExists = true;
-        });
-
-    // Create and activate the terrain system with our testing defaults for world bounds, and a query resolution that exactly matches
-    // the frequency of our sine wave.  If our height queries rely on the query resolution, we should always get a value of 0.
-    const AZ::Vector2 queryResolution(frequencyMeters);
-    CreateAndActivateTerrainSystem(queryResolution);
-
-    // Test an arbitrary set of points that should all produce non-zero heights with the EXACT sampler.  They're not aligned with the
-    // query resolution, or with the 0 points on the sine wave.
-    const AZ::Vector2 nonZeroPoints[] = { AZ::Vector2(0.3f), AZ::Vector2(2.8f), AZ::Vector2(5.9f), AZ::Vector2(7.7f) };
-    for (auto& nonZeroPoint : nonZeroPoints)
-    {
-            AZ::Vector3 position(nonZeroPoint.GetX(), nonZeroPoint.GetY(), 0.0f);
-            bool heightQueryTerrainExists = false;
-            float height =
-                m_terrainSystem->GetHeight(position, AzFramework::Terrain::TerrainDataRequests::Sampler::EXACT, &heightQueryTerrainExists);
-
-            // We've chosen a bunch of places on the sine wave that should return a non-zero positive or negative value.
-            constexpr float epsilon = 0.0001f;
-            EXPECT_GT(fabsf(height), epsilon);
-    }
-
-    // Test an arbitrary set of points that should all produce zero heights with the EXACT sampler, since they align with 0 points on the
-    // sine wave, regardless of whether or not they align to the query resolution.
-    const AZ::Vector2 zeroPoints[] = { AZ::Vector2(0.5f), AZ::Vector2(1.0f), AZ::Vector2(5.0f), AZ::Vector2(7.5f) };
-    for (auto& zeroPoint : zeroPoints)
-    {
-        AZ::Vector3 position(zeroPoint.GetX(), zeroPoint.GetY(), 0.0f);
-        bool heightQueryTerrainExists = false;
-        float height =
-            m_terrainSystem->GetHeight(position, AzFramework::Terrain::TerrainDataRequests::Sampler::EXACT, &heightQueryTerrainExists);
-
-        constexpr float epsilon = 0.0001f;
-        EXPECT_NEAR(height, 0.0f, epsilon);
-    }
-}
-
-TEST_F(TerrainSystemTest, TerrainHeightQueriesWithClampSamplersUseQueryGrid)
-{
-    // Verify that when using the "CLAMP" height sampler, the requested location is quantized to the height query grid before fetching
-    // the height.
-
-    // Create a mock terrain layer spawner that uses a box of (-10,-10,-5) - (10,10,15) and generates a height equal
-    // to the X + Y position, so if either one doesn't get clamped we'll get an unexpected result.
-    const AZ::Aabb spawnerBox = AZ::Aabb::CreateFromMinMaxValues(-10.0f, -10.0f, -5.0f, 10.0f, 10.0f, 15.0f);
-    auto entity = CreateAndActivateMockTerrainLayerSpawner(
-        spawnerBox,
-        [](AZ::Vector3& position, bool& terrainExists)
-        {
-            position.SetZ(position.GetX() + position.GetY());
-            terrainExists = true;
-        });
-
-    // Create and activate the terrain system with our testing defaults for world bounds, and a query resolution at 0.25 meter intervals.
-    const AZ::Vector2 queryResolution(0.25f);
-    CreateAndActivateTerrainSystem(queryResolution);
-
-    // Test some points and verify that the results always go "downward", whether they're in positive or negative space.
-    // (Z contains the the expected result for convenience).
-    const HeightTestPoint testPoints[] =
-    {
-        { AZ::Vector2(0.0f, 0.0f), 0.0f }, // Should return a height of 0.00 + 0.00
-        { AZ::Vector2(0.3f, 0.3f), 0.5f }, // Should return a height of 0.25 + 0.25
-        { AZ::Vector2(2.8f, 2.8f), 5.5f }, // Should return a height of 2.75 + 2.75
-        { AZ::Vector2(5.5f, 5.5f), 11.0f }, // Should return a height of 5.50 + 5.50
-        { AZ::Vector2(7.7f, 7.7f), 15.0f }, // Should return a height of 7.50 + 7.50
-
-        { AZ::Vector2(-0.3f, -0.3f), -1.0f }, // Should return a height of -0.50 + -0.50
-        { AZ::Vector2(-2.8f, -2.8f), -6.0f }, // Should return a height of -3.00 + -3.00
-        { AZ::Vector2(-5.5f, -5.5f), -11.0f }, // Should return a height of -5.50 + -5.50
-        { AZ::Vector2(-7.7f, -7.7f), -15.5f } // Should return a height of -7.75 + -7.75
-    };
-    for (auto& testPoint : testPoints)
-    {
-        const float expectedHeight = testPoint.m_expectedHeight;
-
-        AZ::Vector3 position(testPoint.m_testLocation.GetX(), testPoint.m_testLocation.GetY(), 0.0f);
-        bool heightQueryTerrainExists = false;
-        float height =
-            m_terrainSystem->GetHeight(position, AzFramework::Terrain::TerrainDataRequests::Sampler::CLAMP, &heightQueryTerrainExists);
-
-        constexpr float epsilon = 0.0001f;
-        EXPECT_NEAR(height, expectedHeight, epsilon);
-    }
-}
-
-TEST_F(TerrainSystemTest, TerrainHeightQueriesWithBilinearSamplersUseQueryGridToInterpolate)
-{
-    // Verify that when using the "BILINEAR" height sampler, the heights are interpolated from points sampled from the query grid.
-
-    // Create a mock terrain layer spawner that uses a box of (-10,-10,-5) - (10,10,15) and generates a height equal
-    // to the X + Y position, so we'll have heights that look like this on our grid:
-    //   0 *---* 1
-    //     |   |
-    //   1 *---* 2
-    // However, everywhere inside the grid box, we'll generate heights much larger than X + Y.  It will have no effect on exact grid
-    // points, but it will noticeably affect the expected height values if any points get sampled in-between grid points.
-
-    const AZ::Aabb spawnerBox = AZ::Aabb::CreateFromMinMaxValues(-10.0f, -10.0f, -5.0f, 10.0f, 10.0f, 15.0f);
-    const float amplitudeMeters = 10.0f;
-    const float frequencyMeters = 1.0f;
-    auto entity = CreateAndActivateMockTerrainLayerSpawner(
-        spawnerBox,
-        [amplitudeMeters, frequencyMeters](AZ::Vector3& position, bool& terrainExists)
-        {
-            // Our generated height will be X + Y.
-            float expectedHeight = position.GetX() + position.GetY();
-
-            // If either X or Y aren't evenly divisible by the query frequency, add a scaled value to our generated height.
-            // This will show up as an unexpected height "spike" if it gets used in any bilinear filter queries.
-            float unexpectedVariance = amplitudeMeters *
-                (fmodf(position.GetX(), frequencyMeters) + fmodf(position.GetY(), frequencyMeters));
-            position.SetZ(expectedHeight + unexpectedVariance);
-            terrainExists = true;
-        });
-
-    // Create and activate the terrain system with our testing defaults for world bounds, and a query resolution at 1 meter intervals.
-    const AZ::Vector2 queryResolution(frequencyMeters);
-    CreateAndActivateTerrainSystem(queryResolution);
-
-    // Test some points and verify that the results are the expected bilinear filtered result,
-    // whether they're in positive or negative space.
-    // (Z contains the the expected result for convenience).
-    const HeightTestPoint testPoints[] = {
-
-        // Queries directly on grid points.  These should return values of X + Y.
-        { AZ::Vector2(0.0f, 0.0f), 0.0f }, // Should return a height of 0 + 0
-        { AZ::Vector2(1.0f, 0.0f), 1.0f }, // Should return a height of 1 + 0
-        { AZ::Vector2(0.0f, 1.0f), 1.0f }, // Should return a height of 0 + 1
-        { AZ::Vector2(1.0f, 1.0f), 2.0f }, // Should return a height of 1 + 1
-        { AZ::Vector2(3.0f, 5.0f), 8.0f }, // Should return a height of 3 + 5
-
-        { AZ::Vector2(-1.0f, 0.0f), -1.0f }, // Should return a height of -1 + 0
-        { AZ::Vector2(0.0f, -1.0f), -1.0f }, // Should return a height of 0 + -1
-        { AZ::Vector2(-1.0f, -1.0f), -2.0f }, // Should return a height of -1 + -1
-        { AZ::Vector2(-3.0f, -5.0f), -8.0f }, // Should return a height of -3 + -5
-
-        // Queries that are on a grid edge (one axis on the grid, the other somewhere in-between).
-        // These should just be a linear interpolation of the points, so it should still be X + Y.
-
-        { AZ::Vector2(0.25f, 0.0f), 0.25f }, // Should return a height of -0.25 + 0
-        { AZ::Vector2(3.75f, 0.0f), 3.75f }, // Should return a height of -3.75 + 0
-        { AZ::Vector2(0.0f, 0.25f), 0.25f }, // Should return a height of 0 + -0.25
-        { AZ::Vector2(0.0f, 3.75f), 3.75f }, // Should return a height of 0 + -3.75
-
-        { AZ::Vector2(2.0f, 3.75f), 5.75f }, // Should return a height of -2 + -3.75
-        { AZ::Vector2(2.25f, 4.0f), 6.25f }, // Should return a height of -2.25 + -4
-
-        { AZ::Vector2(-0.25f, 0.0f), -0.25f }, // Should return a height of -0.25 + 0
-        { AZ::Vector2(-3.75f, 0.0f), -3.75f }, // Should return a height of -3.75 + 0
-        { AZ::Vector2(0.0f, -0.25f), -0.25f }, // Should return a height of 0 + -0.25
-        { AZ::Vector2(0.0f, -3.75f), -3.75f }, // Should return a height of 0 + -3.75
-
-        { AZ::Vector2(-2.0f, -3.75f), -5.75f }, // Should return a height of -2 + -3.75
-        { AZ::Vector2(-2.25f, -4.0f), -6.25f }, // Should return a height of -2.25 + -4
-
-        // Queries inside a grid square (both axes are in-between grid points)
-        // This is a full bilinear interpolation, but because we're using X + Y for our heights, the interpolated values
-        // should *still* be X + Y assuming the points were sampled correctly from the grid points.
-
-        { AZ::Vector2(3.25f, 5.25f), 8.5f }, // Should return a height of 3.25 + 5.25
-        { AZ::Vector2(7.71f, 9.74f), 17.45f }, // Should return a height of 7.71 + 9.74
-
-        { AZ::Vector2(-3.25f, -5.25f), -8.5f }, // Should return a height of -3.25 + -5.25
-        { AZ::Vector2(-7.71f, -9.74f), -17.45f }, // Should return a height of -7.71 + -9.74
-    };
-
-    // Loop through every test point and validate it.
-    for (auto& testPoint : testPoints)
-    {
-        const float expectedHeight = testPoint.m_expectedHeight;
-
-        AZ::Vector3 position(testPoint.m_testLocation.GetX(), testPoint.m_testLocation.GetY(), 0.0f);
-        bool heightQueryTerrainExists = false;
-        float height =
-            m_terrainSystem->GetHeight(position, AzFramework::Terrain::TerrainDataRequests::Sampler::BILINEAR, &heightQueryTerrainExists);
-
-        // Verify that our height query returned the bilinear filtered result we expect.
-        constexpr float epsilon = 0.0001f;
-        EXPECT_NEAR(height, expectedHeight, epsilon);
-    }
-}
-=======
 
     TEST_F(TerrainSystemTest, GetMaxSurfaceWeightsReturnsBiggestValidSurfaceWeight)
     {
@@ -918,5 +572,4 @@
         EXPECT_EQ(tagWeight.m_surfaceType, tagWeight1.m_surfaceType);
         EXPECT_NEAR(tagWeight.m_weight, tagWeight1.m_weight, 0.01f);
     }
-} // namespace UnitTest
->>>>>>> 7100d48e
+} // namespace UnitTest