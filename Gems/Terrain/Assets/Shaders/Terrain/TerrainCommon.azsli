/*
 * Copyright (c) Contributors to the Open 3D Engine Project. For complete copyright and license terms please see the LICENSE at the root of this distribution.
 * 
 * SPDX-License-Identifier: Apache-2.0 OR MIT
 *
 */

#pragma once

#include <../Materials/Types/MaterialInputs/BaseColorInput.azsli>
#include <../Materials/Types/MaterialInputs/RoughnessInput.azsli>
#include <../Materials/Types/MaterialInputs/MetallicInput.azsli>
#include <../Materials/Types/MaterialInputs/SpecularInput.azsli>
#include <../Materials/Types/MaterialInputs/NormalInput.azsli>

ShaderResourceGroup ObjectSrg : SRG_PerObject
{
    struct TerrainData
    {
        float2 m_uvMin;
        float2 m_uvMax;
        float2 m_uvStep;
        float m_sampleSpacing;
        float m_heightScale;
    };

    struct MacroMaterialData
    {
        float2 m_uvMin;
        float2 m_uvMax;
        float m_normalFactor;
        bool m_flipNormalX;
        bool m_flipNormalY;
        uint m_mapsInUse;
    };

    row_major float3x4 m_modelToWorld;

    TerrainData m_terrainData;

    MacroMaterialData m_macroMaterialData[4];
    uint m_macroMaterialCount;

    Texture2D m_macroColorMap[4];
    Texture2D m_macroNormalMap[4];

    // The below shouldn't be in this SRG but needs to be for now because the lighting functions depend on them.

    //! Reflection Probe (smallest probe volume that overlaps the object position)
    struct ReflectionProbeData
    {
        row_major float3x4 m_modelToWorld;
        row_major float3x4 m_modelToWorldInverse; // does not include extents
        float3 m_outerObbHalfLengths;
        float3 m_innerObbHalfLengths;
        float m_padding;
        bool m_useReflectionProbe;
        bool m_useParallaxCorrection;
    };

    ReflectionProbeData m_reflectionProbeData;
    TextureCube m_reflectionProbeCubeMap;
    
    float4x4 GetReflectionProbeWorldMatrix()
    {
        float4x4 modelToWorld = float4x4(
            float4(1, 0, 0, 0),
            float4(0, 1, 0, 0),
            float4(0, 0, 1, 0),
            float4(0, 0, 0, 1));

        modelToWorld[0] = m_reflectionProbeData.m_modelToWorld[0];
        modelToWorld[1] = m_reflectionProbeData.m_modelToWorld[1];
        modelToWorld[2] = m_reflectionProbeData.m_modelToWorld[2];
        return modelToWorld;
    }

    float4x4 GetReflectionProbeWorldMatrixInverse()
    {
        float4x4 modelToWorldInverse = float4x4(
            float4(1, 0, 0, 0),
            float4(0, 1, 0, 0),
            float4(0, 0, 1, 0),
            float4(0, 0, 0, 1));

        modelToWorldInverse[0] = m_reflectionProbeData.m_modelToWorldInverse[0];
        modelToWorldInverse[1] = m_reflectionProbeData.m_modelToWorldInverse[1];
        modelToWorldInverse[2] = m_reflectionProbeData.m_modelToWorldInverse[2];
        return modelToWorldInverse;
    }
}

ShaderResourceGroup TerrainMaterialSrg : SRG_PerMaterial
{
    float m_detailTextureMultiplier;
    float m_detailFadeDistance;
    float m_detailFadeLength;

    Sampler m_sampler
    {
        AddressU = Wrap;
        AddressV = Wrap;
        MinFilter = Linear;
        MagFilter = Linear;
        MipFilter = Linear;
        MaxAnisotropy = 16;
    };

    // Base Color
    float3 m_baseColor;
    float m_baseColorFactor;
    Texture2D m_baseColorMap;

    // Normal
    Texture2D m_normalMap;
    bool m_flipNormalX;
    bool m_flipNormalY;
    float m_normalFactor;

    // Roughness
    Texture2D m_roughnessMap;
    float m_roughnessFactor;

    // Specular
    Texture2D m_specularF0Map;
    float m_specularF0Factor;
}

option bool o_useTerrainSmoothing = false;

struct VertexInput
{
    float2 m_position : POSITION;
    float2 m_uv : UV;
};

// Sample a texture with a 5 tap B-Spline. Consider ripping this out and putting in a more general location.
// This function samples a 4x4 neighborhood around the uv. Normally this would take 16 samples, but by taking
// advantage of bilinear filtering this can be done with 9 taps on the edges between pixels. The cost is further
// reduced by dropping the diagonals.
float SampleBSpline5Tap(Texture2D texture, SamplerState textureSampler, float2 uv, float2 textureSize, float2 rcpTextureSize)
{
    // Think of sample locations in the 4x4 neighborhood as having a top left coordinate of 0,0 and
    // a bottom right coordinate of 3,3.

    // Find the position in texture space then round it to get the center of the 1,1 pixel (tc1)
    float2 texelPos = uv * textureSize;
    float2 tc1= floor(texelPos - 0.5) + 0.5;

    // Offset from center position to texel
    float2 f = texelPos - tc1;

    // Compute B-Spline weights based on the offset
    float2 OneMinusF = (1.0 - f);
    float2 OneMinusF2 = OneMinusF * OneMinusF;
    float2 OneMinusF3 = OneMinusF2 * OneMinusF;
    float2 w0 = OneMinusF3;
    float2 w1 = 4.0 + 3.0 * f * f * f - 6.0 * f * f;
    float2 w2 = 4.0 + 3.0 * OneMinusF3 - 6.0 * OneMinusF2;
    float2 w3 = f * f * f;

    float2 w12 = w1 + w2;

    // Compute uv coordinates for sampling the texture
    float2 tc0 = (tc1 - 1.0f) * rcpTextureSize;
    float2 tc3 = (tc1 + 2.0f) * rcpTextureSize;
    float2 tc12 = (tc1 + w2 / w12) * rcpTextureSize;

    // Compute sample weights
    float sw0 = w12.x * w12.y; // middle
    float sw1 = w12.x * w0.y;  // top
    float sw2 = w0.x  * w12.y; // left
    float sw3 = w12.x * w3.y;  // bottom
    float sw4 = w3.x  * w12.y; // right

    // total weight of samples to normalize result.
    float totalWeight = sw0 + sw1 + sw2 + sw3 + sw4;

    float result = 0.0f;
    result += texture.SampleLevel(textureSampler, float2(tc12.x, tc12.y), 0.0).r * sw0;
    result += texture.SampleLevel(textureSampler, float2(tc12.x,  tc0.y), 0.0).r * sw1;
    result += texture.SampleLevel(textureSampler, float2( tc0.x, tc12.y), 0.0).r * sw2;
    result += texture.SampleLevel(textureSampler, float2(tc12.x,  tc3.y), 0.0).r * sw3;
    result += texture.SampleLevel(textureSampler, float2( tc3.x, tc12.y), 0.0).r * sw4;

    return result / totalWeight;
}

float4x4 GetObject_WorldMatrix()
{
    float4x4 modelToWorld = float4x4(
        float4(1, 0, 0, 0),
        float4(0, 1, 0, 0),
        float4(0, 0, 1, 0),
        float4(0, 0, 0, 1));

    modelToWorld[0] = ObjectSrg::m_modelToWorld[0];
    modelToWorld[1] = ObjectSrg::m_modelToWorld[1];
    modelToWorld[2] = ObjectSrg::m_modelToWorld[2];
    return modelToWorld;
}

float GetHeight(float2 origUv)
{
    float2 halfStep = ObjectSrg::m_terrainData.m_uvStep * 0.5;
    float2 uv = origUv * (1.0 - ObjectSrg::m_terrainData.m_uvStep) + halfStep;
<<<<<<< HEAD
    
=======

>>>>>>> 61fa2eac
    float height = 0.0f;
    if (o_useTerrainSmoothing)
    {
        float2 textureSize;
        ViewSrg::m_heightmapImage.GetDimensions(textureSize.x, textureSize.y);
        height = SampleBSpline5Tap(ViewSrg::m_heightmapImage, ViewSrg::HeightmapSampler, uv, textureSize, rcp(textureSize));
    }
    else
    {
        height = ViewSrg::m_heightmapImage.SampleLevel(ViewSrg::HeightmapSampler, uv, 0).r;
    }

    return ObjectSrg::m_terrainData.m_heightScale * (height - 0.5f);
}

float3 GetTerrainWorldPosition(ObjectSrg::TerrainData terrainData, float2 vertexPosition, float2 uv)
{
    // Remove all vertices outside our bounds by turning them into NaN positions.
    if (any(uv > 1.0) || any (uv < 0.0))
    {
        return asfloat(0x7fc00000); // NaN
    }

    // Loop up the height and calculate our final position.
    float height = GetHeight(uv);
    return mul(GetObject_WorldMatrix(), float4(vertexPosition, height, 1.0f)).xyz;
}

float4 GetTerrainProjectedPosition(ObjectSrg::TerrainData terrainData, float2 vertexPosition, float2 uv)
{
    return mul(ViewSrg::m_viewProjectionMatrix, float4(GetTerrainWorldPosition(terrainData, vertexPosition, uv), 1.0));
}<|MERGE_RESOLUTION|>--- conflicted
+++ resolved
@@ -204,11 +204,7 @@
 {
     float2 halfStep = ObjectSrg::m_terrainData.m_uvStep * 0.5;
     float2 uv = origUv * (1.0 - ObjectSrg::m_terrainData.m_uvStep) + halfStep;
-<<<<<<< HEAD
-    
-=======
-
->>>>>>> 61fa2eac
+
     float height = 0.0f;
     if (o_useTerrainSmoothing)
     {
