/*
 * Copyright (c) Contributors to the Open 3D Engine Project. For complete copyright and license terms please see the LICENSE at the root of this distribution.
 * 
 * SPDX-License-Identifier: Apache-2.0 OR MIT
 *
 */

#pragma once

#include <../Materials/Types/MaterialInputs/BaseColorInput.azsli>
#include <../Materials/Types/MaterialInputs/RoughnessInput.azsli>
#include <../Materials/Types/MaterialInputs/MetallicInput.azsli>
#include <../Materials/Types/MaterialInputs/SpecularInput.azsli>
#include <../Materials/Types/MaterialInputs/NormalInput.azsli>

ShaderResourceGroup ObjectSrg : SRG_PerObject
{
    row_major float3x4 m_modelToWorld;

    struct TerrainData
    {
        float2 m_uvMin;
        float2 m_uvMax;
        float2 m_uvStep;
        float m_sampleSpacing;
        float m_heightScale;
    };

    TerrainData m_terrainData;

    // The below shouldn't be in this SRG but needs to be for now because the lighting functions depend on them.

    //! Reflection Probe (smallest probe volume that overlaps the object position)
    struct ReflectionProbeData
    {
        row_major float3x4 m_modelToWorld;
        row_major float3x4 m_modelToWorldInverse; // does not include extents
        float3 m_outerObbHalfLengths;
        float3 m_innerObbHalfLengths;
        float m_padding;
        bool m_useReflectionProbe;
        bool m_useParallaxCorrection;
    };

    ReflectionProbeData m_reflectionProbeData;
    TextureCube m_reflectionProbeCubeMap;
    
    float4x4 GetReflectionProbeWorldMatrix()
    {
        float4x4 modelToWorld = float4x4(
            float4(1, 0, 0, 0),
            float4(0, 1, 0, 0),
            float4(0, 0, 1, 0),
            float4(0, 0, 0, 1));

        modelToWorld[0] = m_reflectionProbeData.m_modelToWorld[0];
        modelToWorld[1] = m_reflectionProbeData.m_modelToWorld[1];
        modelToWorld[2] = m_reflectionProbeData.m_modelToWorld[2];
        return modelToWorld;
    }

    float4x4 GetReflectionProbeWorldMatrixInverse()
    {
        float4x4 modelToWorldInverse = float4x4(
            float4(1, 0, 0, 0),
            float4(0, 1, 0, 0),
            float4(0, 0, 1, 0),
            float4(0, 0, 0, 1));

        modelToWorldInverse[0] = m_reflectionProbeData.m_modelToWorldInverse[0];
        modelToWorldInverse[1] = m_reflectionProbeData.m_modelToWorldInverse[1];
        modelToWorldInverse[2] = m_reflectionProbeData.m_modelToWorldInverse[2];
        return modelToWorldInverse;
    }
}

ShaderResourceGroup TerrainMaterialSrg : SRG_PerMaterial
{
<<<<<<< HEAD
    Texture2D<float> m_heightmapImage;
=======
    Texture2D m_heightmapImage;
    float m_detailTextureMultiplier;
>>>>>>> 0b7b794b

    Sampler HeightmapSampler
    {
        MinFilter = Linear;
        MagFilter = Linear;
        MipFilter = Point;
        AddressU = Clamp;
        AddressV = Clamp;
        AddressW = Clamp;
    };

<<<<<<< HEAD
    float3 m_baseColor;
    float m_roughness;
}

option bool o_useTerrainSmoothing = false;
=======
    Sampler m_sampler
    {
        AddressU = Wrap;
        AddressV = Wrap;
        MinFilter = Linear;
        MagFilter = Linear;
        MipFilter = Linear;
        MaxAnisotropy = 16;
    };

    // Macro Color
    Texture2D m_macroColorMap;

    // Base Color
    float3 m_baseColor;
    float m_baseColorFactor;
    Texture2D m_baseColorMap;

    // Normal
    Texture2D m_normalMap;
    bool m_flipNormalX;
    bool m_flipNormalY;
    float m_normalFactor;

    // Roughness
    Texture2D m_roughnessMap;
    float m_roughnessFactor;

    // Specular
    Texture2D m_specularF0Map;
    float m_specularF0Factor;
}

option bool o_useTerrainSmoothing = false;
option bool o_macroColor_useTexture = true;
option bool o_baseColor_useTexture = true;
option bool o_specularF0_useTexture = true;
option bool o_normal_useTexture = true;
option bool o_roughness_useTexture = true;
option TextureBlendMode o_baseColorTextureBlendMode = TextureBlendMode::Multiply;
>>>>>>> 0b7b794b

struct VertexInput
{
    float2 m_position : POSITION;
    float2 m_uv : UV;
};

// Sample a texture with a 5 tap B-Spline. Consider ripping this out and putting in a more general location.
// This function samples a 4x4 neighborhood around the uv. Normally this would take 16 samples, but by taking
// advantage of bilinear filtering this can be done with 9 taps on the edges between pixels. The cost is further
// reduced by dropping the diagonals.
<<<<<<< HEAD
float SampleBSpline5Tap(Texture2D<float> texture, SamplerState textureSampler, float2 uv, float2 textureSize, float2 rcpTextureSize)
=======
float SampleBSpline5Tap(Texture2D texture, SamplerState textureSampler, float2 uv, float2 textureSize, float2 rcpTextureSize)
>>>>>>> 0b7b794b
{
    // Think of sample locations in the 4x4 neighborhood as having a top left coordinate of 0,0 and
    // a bottom right coordinate of 3,3.

    // Find the position in texture space then round it to get the center of the 1,1 pixel (tc1)
    float2 texelPos = uv * textureSize;
    float2 tc1= floor(texelPos - 0.5) + 0.5;

    // Offset from center position to texel
    float2 f = texelPos - tc1;

    // Compute B-Spline weights based on the offset
    float2 OneMinusF = (1.0 - f);
    float2 OneMinusF2 = OneMinusF * OneMinusF;
    float2 OneMinusF3 = OneMinusF2 * OneMinusF;
    float2 w0 = OneMinusF3;
    float2 w1 = 4.0 + 3.0 * f * f * f - 6.0 * f * f;
    float2 w2 = 4.0 + 3.0 * OneMinusF3 - 6.0 * OneMinusF2;
    float2 w3 = f * f * f;

    float2 w12 = w1 + w2;

    // Compute uv coordinates for sampling the texture
    float2 tc0 = (tc1 - 1.0f) * rcpTextureSize;
    float2 tc3 = (tc1 + 2.0f) * rcpTextureSize;
    float2 tc12 = (tc1 + w2 / w12) * rcpTextureSize;

    // Compute sample weights
    float sw0 = w12.x * w12.y; // middle
    float sw1 = w12.x * w0.y;  // top
    float sw2 = w0.x  * w12.y; // left
    float sw3 = w12.x * w3.y;  // bottom
    float sw4 = w3.x  * w12.y; // right

    // total weight of samples to normalize result.
    float totalWeight = sw0 + sw1 + sw2 + sw3 + sw4;

    float result = 0.0f;
    result += texture.SampleLevel(textureSampler, float2(tc12.x, tc12.y), 0.0).r * sw0;
    result += texture.SampleLevel(textureSampler, float2(tc12.x,  tc0.y), 0.0).r * sw1;
    result += texture.SampleLevel(textureSampler, float2( tc0.x, tc12.y), 0.0).r * sw2;
    result += texture.SampleLevel(textureSampler, float2(tc12.x,  tc3.y), 0.0).r * sw3;
    result += texture.SampleLevel(textureSampler, float2( tc3.x, tc12.y), 0.0).r * sw4;

    return result / totalWeight;
}

float4x4 GetObject_WorldMatrix()
{
    float4x4 modelToWorld = float4x4(
        float4(1, 0, 0, 0),
        float4(0, 1, 0, 0),
        float4(0, 0, 1, 0),
        float4(0, 0, 0, 1));

    modelToWorld[0] = ObjectSrg::m_modelToWorld[0];
    modelToWorld[1] = ObjectSrg::m_modelToWorld[1];
    modelToWorld[2] = ObjectSrg::m_modelToWorld[2];
    return modelToWorld;
}

float GetHeight(float2 origUv)
{
    float2 uv = clamp(origUv + (ObjectSrg::m_terrainData.m_uvStep * 0.5f), 0.0f, 1.0f);
    float height = 0.0f;

    if (o_useTerrainSmoothing)
    {
        float2 textureSize;
        TerrainMaterialSrg::m_heightmapImage.GetDimensions(textureSize.x, textureSize.y);
        height = SampleBSpline5Tap(TerrainMaterialSrg::m_heightmapImage, TerrainMaterialSrg::HeightmapSampler, uv, textureSize, rcp(textureSize));
    }
    else
    {
        height = TerrainMaterialSrg::m_heightmapImage.SampleLevel(TerrainMaterialSrg::HeightmapSampler, uv, 0).r;
    }

    return ObjectSrg::m_terrainData.m_heightScale * (height - 0.5f);
}

float3 GetTerrainWorldPosition(ObjectSrg::TerrainData terrainData, float2 vertexPosition, float2 uv)
{
    // Remove all vertices outside our bounds by turning them into NaN positions.
    if (any(uv > 1.0) || any (uv < 0.0))
    {
        return asfloat(0x7fc00000); // NaN
    }

    // Loop up the height and calculate our final position.
    float height = GetHeight(uv);
    return mul(GetObject_WorldMatrix(), float4(vertexPosition, height, 1.0f)).xyz;
}

float4 GetTerrainProjectedPosition(ObjectSrg::TerrainData terrainData, float2 vertexPosition, float2 uv)
{
    return mul(ViewSrg::m_viewProjectionMatrix, float4(GetTerrainWorldPosition(terrainData, vertexPosition, uv), 1.0));
}<|MERGE_RESOLUTION|>--- conflicted
+++ resolved
@@ -76,12 +76,8 @@
 
 ShaderResourceGroup TerrainMaterialSrg : SRG_PerMaterial
 {
-<<<<<<< HEAD
-    Texture2D<float> m_heightmapImage;
-=======
     Texture2D m_heightmapImage;
     float m_detailTextureMultiplier;
->>>>>>> 0b7b794b
 
     Sampler HeightmapSampler
     {
@@ -93,13 +89,6 @@
         AddressW = Clamp;
     };
 
-<<<<<<< HEAD
-    float3 m_baseColor;
-    float m_roughness;
-}
-
-option bool o_useTerrainSmoothing = false;
-=======
     Sampler m_sampler
     {
         AddressU = Wrap;
@@ -140,7 +129,6 @@
 option bool o_normal_useTexture = true;
 option bool o_roughness_useTexture = true;
 option TextureBlendMode o_baseColorTextureBlendMode = TextureBlendMode::Multiply;
->>>>>>> 0b7b794b
 
 struct VertexInput
 {
@@ -152,11 +140,7 @@
 // This function samples a 4x4 neighborhood around the uv. Normally this would take 16 samples, but by taking
 // advantage of bilinear filtering this can be done with 9 taps on the edges between pixels. The cost is further
 // reduced by dropping the diagonals.
-<<<<<<< HEAD
-float SampleBSpline5Tap(Texture2D<float> texture, SamplerState textureSampler, float2 uv, float2 textureSize, float2 rcpTextureSize)
-=======
 float SampleBSpline5Tap(Texture2D texture, SamplerState textureSampler, float2 uv, float2 textureSize, float2 rcpTextureSize)
->>>>>>> 0b7b794b
 {
     // Think of sample locations in the 4x4 neighborhood as having a top left coordinate of 0,0 and
     // a bottom right coordinate of 3,3.
