/*
 * Copyright (c) Contributors to the Open 3D Engine Project.
 * For complete copyright and license terms please see the LICENSE at the root of this distribution.
 *
 * SPDX-License-Identifier: Apache-2.0 OR MIT
 *
 */

#include <Atom/Features/SrgSemantics.azsli>

#include <scenesrg.srgi>
#include <viewsrg.srgi>
#include <TerrainSrg.azsli>
#include <TerrainCommon.azsli>
#include <TerrainDetailHelpers.azsli>
#include <TerrainMacroHelpers.azsli>
#include <ClipmapComputeHelpers.azsli>
#include <Atom/Features/Pipeline/Forward/ForwardPassSrg.azsli>
#include <Atom/Features/Pipeline/Forward/ForwardPassOutput.azsli>
#include <Atom/Features/PBR/AlphaUtils.azsli>
#include <Atom/Features/ColorManagement/TransformColor.azsli>
#include <Atom/Features/PBR/Lighting/StandardLighting.azsli>
#include <Atom/Features/PBR/Lights/IblForward.azsli>
#include <Atom/Features/Shadow/DirectionalLightShadow.azsli>
#include <Atom/Features/PBR/Decals.azsli>

option bool o_debugTerrainLodLevels = false;

struct VSOutput
{
    float4 m_position : SV_Position;
    float3 m_normal: NORMAL;
    float3 m_worldPosition : UV0;
};

VSOutput TerrainPBR_MainPassVS(VertexInput input)
{
    VSOutput output;
    
    CalculateTerrainPosition(
        SceneSrg::m_terrainWorldData, ObjectSrg::m_patchData, input, // input params
        output.m_worldPosition, output.m_position, output.m_normal // output params
        );

    return output;
}

void GatherSurfaceDataFromMaterials(
    in float2 position,
    in float detailFactor,
    inout float3 macroColor,
    inout float3 macroNormal,
    inout bool hasDetailSurface,
    inout DetailSurface detailSurface
    )
{
    // ------- Macro Data -------
    float2 positionDdx = ddx(position);
    float2 positionDdy = ddy(position);
    bool hasNormal;
    SampleMacroTexture(position, positionDdx, positionDdy, macroColor, macroNormal, hasNormal);

    // ------- Detail Data -------
    float2 detailUv = position.xy * TerrainMaterialSrg::m_detailTextureMultiplier;
    float2 detailUvDdx = ddx(detailUv);
    float2 detailUvDdy = ddy(detailUv);
    float2 detailRegionCoord = position.xy * TerrainSrg::m_detailMaterialIdScale;

    // Only sample detail textures if inside where detail materials should be drawn.
    if (detailFactor < 1.0)
    {
        hasDetailSurface = GetDetailSurface(detailSurface, detailRegionCoord, detailUv, detailUvDdx, detailUvDdy, macroColor);
    }
}

void GatherSurfaceDataFromClipmaps(
    in float2 position,
    in float detailFactor,
    inout float3 macroColor,
    inout float3 macroNormal,
    inout bool hasDetailSurface,
    inout DetailSurface detailSurface
    )
{
    ClipmapSample clipmapSample = SampleClipmap(position);

    if (clipmapSample.m_hasMacro)
    {
        macroColor = clipmapSample.m_macroColor;
        if (clipmapSample.m_hasMacroNormal)
        {
            macroNormal = clipmapSample.m_macroNormal;
        }
    }
    if (detailFactor < 1.0)
    {
        hasDetailSurface = clipmapSample.m_hasDetail;
        detailSurface = clipmapSample.m_detailSurface;
    }

}

ForwardPassOutput TerrainPBR_MainPassPS(VSOutput input)
{
    // ------- Surface -------
    Surface surface;
    surface.position = input.m_worldPosition.xyz;
    surface.vertexNormal = normalize(input.m_normal);
    float viewDistance = length(ViewSrg::m_worldPosition - input.m_worldPosition.xyz);

    // Surface data to be gathered from clipmaps or materials.
    float3 macroNormal = surface.vertexNormal;
    float3 macroColor = TerrainMaterialSrg::m_baseColor.rgb;
    bool hasDetailSurface = false;
    DetailSurface detailSurface = GetDefaultDetailSurface();

    float detailFactor;
    if (o_useClipmap)
    {
        // Clipmap has a max render distance. The true fade distance should be the min.
        float detailFadeDistance = min(TerrainMaterialSrg::m_detailFadeDistance, TerrainSrg::m_clipmapData.m_detailClipmapMaxRenderRadius - TerrainMaterialSrg::m_detailFadeLength);
        detailFactor = saturate((viewDistance - detailFadeDistance) / max(TerrainMaterialSrg::m_detailFadeLength, EPSILON));
        GatherSurfaceDataFromClipmaps(surface.position.xy, detailFactor, macroColor, macroNormal, hasDetailSurface, detailSurface);
    }
    else
    {
        detailFactor = saturate((viewDistance - TerrainMaterialSrg::m_detailFadeDistance) / max(TerrainMaterialSrg::m_detailFadeLength, EPSILON));
        GatherSurfaceDataFromMaterials(surface.position.xy, detailFactor, macroColor, macroNormal, hasDetailSurface, detailSurface);
    }

    const float macroRoughness = 1.0;
    const float macroSpecularF0 = 0.5;
    const float macroMetalness = 0.0;

    if (hasDetailSurface)
    {
        float3 blendedColor = lerp(detailSurface.m_color, macroColor, detailFactor);
        float blendedSpecularF0 = lerp(detailSurface.m_specularF0, macroSpecularF0, detailFactor);
        surface.SetAlbedoAndSpecularF0(blendedColor, blendedSpecularF0, detailSurface.m_metalness * (1.0 - detailFactor));

        surface.roughnessLinear = lerp(detailSurface.m_roughness, macroRoughness, detailFactor);
        surface.CalculateRoughnessA();

        detailSurface.m_normal = ReorientTangentSpaceNormal(macroNormal, detailSurface.m_normal);
        surface.normal = lerp(detailSurface.m_normal, macroNormal, detailFactor);
        surface.normal = normalize(surface.normal);
    }
    else
    {
        surface.normal = macroNormal;
        surface.SetAlbedoAndSpecularF0(macroColor, macroSpecularF0, macroMetalness);
        surface.roughnessLinear = macroRoughness;
        surface.CalculateRoughnessA();
    }

#if ENABLE_CLEAR_COAT
    // Clear Coat
    surface.clearCoat.InitializeToZero();
#endif

    // ------- LightingData -------

    LightingData lightingData;

    // Light iterator
#if ENABLE_LIGHT_CULLING
    lightingData.tileIterator.Init(input.m_position, PassSrg::m_lightListRemapped, PassSrg::m_tileLightData);
<<<<<<< HEAD
#else
    lightingData.tileIterator.Init();
#endif
    lightingData.Init(surface.position, surface.normal, surface.roughnessLinear);
=======
    lightingData.Init(surface.position, surface.normal, surface.roughnessLinear, ViewSrg::m_worldPosition.xyz);
>>>>>>> 5295397a

    // Shadow, Occlusion
    lightingData.diffuseAmbientOcclusion = detailSurface.m_occlusion;

    // Diffuse and Specular response
    lightingData.specularResponse = FresnelSchlickWithRoughness(lightingData.NdotV, surface.specularF0, surface.roughnessLinear);
    lightingData.diffuseResponse = 1.0f - lightingData.specularResponse;

    const float alpha = 1.0f;

    // ------- Lighting Calculation -------

    // Apply Decals
    ApplyDecals(lightingData.tileIterator, surface);

    // Apply Direct Lighting
    ApplyDirectLighting(surface, lightingData, input.m_position);

    // Apply Image Based Lighting (IBL)
    ApplyIblForward(surface, lightingData);

    // Finalize Lighting
    lightingData.FinalizeLighting();

    PbrLightingOutput lightingOutput = GetPbrLightingOutput(surface, lightingData, alpha);

    // ------- Output -------

    ForwardPassOutput output;

    output.m_diffuseColor = lightingOutput.m_diffuseColor;

    if (o_debugTerrainLodLevels)
    {
        // Assign the LOD a color
        float3 debugColors[6] = 
        {
            float3(0.1, 0.0, 0.0),
            float3(0.0, 0.1, 0.0),
            float3(0.0, 0.0, 0.1),
            float3(0.1, 0.1, 0.0),
            float3(0.1, 0.0, 0.1),
            float3(0.0, 0.1, 0.1),
        };
        uint lodLevel = ObjectSrg::m_patchData.m_lodLevel % 6;
        float3 debugColor = debugColors[lodLevel];
        output.m_diffuseColor.xyz = (output.m_diffuseColor.xyz + debugColor) * (debugColor + 1.0);
        float patchScale = ObjectSrg::m_patchData.m_xyScale * TerrainSrg::m_meshData.m_gridToQuadScale;

        // Draw red wireframe on quad boundaries
        float quadSpacing = patchScale * TerrainSrg::m_meshData.m_rcpGridSize;
        float2 modPos = fmod(input.m_worldPosition.xy, quadSpacing);
        const float lineWidth = 0.04 * quadSpacing;
        if (any(abs(modPos) < lineWidth) || any(abs(modPos) > quadSpacing - lineWidth))
        {
            output.m_diffuseColor.r += 1.0;
        }

        // Draw yellow (red + green) wireframe on quad boundaries of next lod level.
        quadSpacing *= 2.0;
        modPos = fmod(input.m_worldPosition.xy, quadSpacing);
        if (any(abs(modPos) < lineWidth) || any(abs(modPos) > quadSpacing - lineWidth))
        {
            output.m_diffuseColor.g += 1.0;
        }

        // Draw blue on sector boundaries
        modPos = fmod(input.m_worldPosition.xy, patchScale);
        if (any(abs(modPos) < quadSpacing * 0.5) || any(abs(modPos) > patchScale - quadSpacing * 0.5))
        {
            output.m_diffuseColor.b += 1.0;
        }
        
        if (o_useTerrainClod)
        {
            float clodDistance = TerrainSrg::CalculateClodDistance(ObjectSrg::m_patchData.m_lodLevel, input.m_worldPosition);
            float clodBlend = 1.0 - saturate(clodDistance * TerrainSrg::m_meshData.m_rcpClodDistance * ObjectSrg::m_patchData.m_rcpLodLevel);
            if (clodBlend > 0.0 && clodBlend < 1.0)
            {
                output.m_diffuseColor.rgb += lerp(float3(0.1, 0.1, 0.0), float3(0.0, 0.1, 0.1), clodBlend);
            }
        }
    }

    output.m_diffuseColor.w = -1; // Subsurface scattering is disabled
    output.m_specularColor = lightingOutput.m_specularColor;
    output.m_specularF0 = lightingOutput.m_specularF0;
    output.m_albedo = lightingOutput.m_albedo;
    output.m_normal = lightingOutput.m_normal;

    return output;
}<|MERGE_RESOLUTION|>--- conflicted
+++ resolved
@@ -165,14 +165,10 @@
     // Light iterator
 #if ENABLE_LIGHT_CULLING
     lightingData.tileIterator.Init(input.m_position, PassSrg::m_lightListRemapped, PassSrg::m_tileLightData);
-<<<<<<< HEAD
 #else
     lightingData.tileIterator.Init();
 #endif
-    lightingData.Init(surface.position, surface.normal, surface.roughnessLinear);
-=======
     lightingData.Init(surface.position, surface.normal, surface.roughnessLinear, ViewSrg::m_worldPosition.xyz);
->>>>>>> 5295397a
 
     // Shadow, Occlusion
     lightingData.diffuseAmbientOcclusion = detailSurface.m_occlusion;
