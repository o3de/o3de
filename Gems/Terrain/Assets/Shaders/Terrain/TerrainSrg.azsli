/*
 * Copyright (c) Contributors to the Open 3D Engine Project.
 * For complete copyright and license terms please see the LICENSE at the root of this distribution.
 *
 * SPDX-License-Identifier: Apache-2.0 OR MIT
 *
 */

#pragma once

#include <Atom/Features/SrgSemantics.azsli>

static const uint MacroClipmapStackSizeMax = 16u;
static const uint DetailClipmapStackSizeMax = 16u;
<<<<<<< HEAD
static const uint StackSizeMax = 16u; // = max(MacroClipmapStackSizeMax, DetailClipmapStackSizeMax)
=======
static const uint SharedClipmapStackSizeMax = 16u; // = max(MacroClipmapStackSizeMax, DetailClipmapStackSizeMax)
>>>>>>> c4a317d1
// Each clipmap can have at most 6 update regions based on the current algorithm.
// Due to compilation limitation, the size of arrays must be direct constant.
static const uint UpdateRegionMax = 6u;
static const uint MacroClipmapUpdateRegionMax = 96u; // = MacroClipmapStackSizeMax * 6
static const uint DetailClipmapUpdateRegionMax = 96u; // = DetailClipmapStackSizeMax * 6

ShaderResourceGroupSemantic SRG_Terrain
{
    FrequencyId = 7;
};

ShaderResourceGroup TerrainSrg : SRG_Terrain
{
    struct MeshData
    {
        float3 m_mainCameraPosition;
        float m_firstLodDistance;
        float m_rcpClodDistance;
    };

    struct DetailMaterialData
    {
        // Uv
        row_major float3x4 m_uvTransform;

        float3 m_baseColor;

        // Factor / Scale / Bias for input textures
        float m_baseColorFactor;

        float m_normalFactor;
        float m_metalFactor;
        float m_roughnessScale;
        float m_roughnessBias;

        float m_specularF0Factor;
        float m_occlusionFactor;
        float m_heightFactor;
        float m_heightOffset;

        float m_heightBlendFactor;
        float m_heightWeightClampFactor;

        // Flags
        uint m_flags; // see DetailTextureFlags

        // Image indices
        uint m_colorNormalImageIndices;
        uint m_roughnessMetalnessImageIndices;

        uint m_specularF0OcclusionImageIndices;
        uint m_heightImageIndex; // only first 16 bits used

        // 16 byte aligned
        uint m_padding;
    };

    struct MacroMaterialData
    {
        // bit 1 : Is this macro material used.
        // bit 2 : flip normal x
        // bit 3 : flip normal y
        uint m_flags;

        uint m_colorMapId;
        uint m_normalMapId;
        float m_normalFactor;
        float2 m_boundsMin;
        float2 m_boundsMax;
    };

    struct MacroMaterialGridInfo
    {
        uint m_resolution; // How many x/y tiles in grid. x & y stored in 16 bits each. Total number of entries in m_macroMaterialData will be x * y
        float m_tileSize; // Size of a tile in meters.
        float2 m_offset; // x/y offset of min x/y corner of grid.
    };

    struct MacroMaterialRefs
    {
        uint m_index01;
        uint m_index23;
    };

<<<<<<< HEAD
    struct ClipmapData
=======
    struct ClipmapUpdateRegion
>>>>>>> c4a317d1
    {
        uint4 m_clipmapRegion;
        uint m_clipmapLevel;
        uint3 m_padding;
    };

    struct ClipmapData
    {
        // Current viewport size.
        float2 m_viewportSize;

<<<<<<< HEAD
        //! The max range that the clipmap is covering.
        float m_macroClipmapMaxRenderRadius;
        float m_detailClipmapMaxRenderRadius;

        //! The scale base between two adjacent clipmap layers.
        //! For example, 3 means the (n+1)th clipmap covers 3^2 = 9 times
        //! to what is covered by the nth clipmap.
        float m_macroClipmapScaleBase;
        float m_detailClipmapScaleBase;

        //! Size of the clipmap stack.
        uint m_macroClipmapStackSize;
        uint m_detailClipmapStackSize;

        //! The size of the clipmap image in each layer.
        //! Given 2 copies in different types to save casting.
        float m_clipmapSizeFloat;
        uint m_clipmapSizeUint;

        // Clipmap centers in texel coordinates ranging [0, size).
        // xy represent previous clipmap centers, zw represent current clipmap centers.
        // (Array elements will always be padded to 16, a float4 size. Storing both centers in float4 saves bandwidth.)
        // They are used for toroidal addressing and may move each frame based on the view point movement.
        // The move distance is scaled differently in each layer.
        uint4 m_macroClipmapCenters[MacroClipmapStackSizeMax];
        uint4 m_detailClipmapCenters[DetailClipmapStackSizeMax];

        // A list of reciprocal the clipmap scale [s],
        // where 1 pixel in the current layer of clipmap represents s meters. 
        // Fast lookup list to avoid redundant calculation in shaders.
        // x: macro; y: detail
        float4 m_clipmapScaleInv[StackSizeMax];

        // The region of the clipmap that needs update.
        // Each clipmap can have 0-6 regions to update each frame.
        uint4 m_macroClipmapBoundsRegions[MacroClipmapUpdateRegionMax];
        uint4 m_detailClipmapBoundsRegions[DetailClipmapUpdateRegionMax];
=======
        // The max range that the clipmap is covering.
        float m_macroClipmapMaxRenderRadius;
        float m_detailClipmapMaxRenderRadius;

        // The scale base between two adjacent clipmap layers.
        // For example, 3 means the (n+1)th clipmap covers 3^2 = 9 times
        // to what is covered by the nth clipmap.
        float m_macroClipmapScaleBase;
        float m_detailClipmapScaleBase;

        // Size of the clipmap stack.
        uint m_macroClipmapStackSize;
        uint m_detailClipmapStackSize;

        // The margin size of the edge of the clipmap where the data won't be used.
        float m_macroClipmapMarginSize;
        float m_detailClipmapMarginSize;

        // In addition to the above margin size used for updating,
        // this margin is a safety margin to avoid edge cases when blending or sampling.
        float m_extendedClipmapMarginSize;

        // The size of the clipmap image in each layer.
        // Given 2 copies in different types to save casting.
        float m_clipmapSizeFloat;
        uint m_clipmapSizeUint;

        // The texel position where blending to the next level should start. Equivalent to:
        // m_clipmapSizeFloat / 2.0 - m_macroClipmapMarginSize - m_extendedClipmapMarginSize
        // Cached for frequent access.
        float m_validMacroClipmapRadius;
        // Same as above, equivalent to:
        // m_clipmapSizeFloat / 2.0 - m_detailClipmapMarginSize - m_extendedClipmapMarginSize
        float m_validDetailClipmapRadius;

        // The size of the blending area between each clipmap level.
        float m_clipmapBlendSize;

        // The number of regions to be updated during the current frame.
        uint m_macroClipmapUpdateRegionCount;
        uint m_detailClipmapUpdateRegionCount;
>>>>>>> c4a317d1

        // Numbers match the compute shader invoking call dispatch(X, Y, 1).
        uint m_macroDispatchGroupCountX;
        uint m_macroDispatchGroupCountY;
        uint m_detailDispatchGroupCountX;
        uint m_detailDispatchGroupCountY;

        // Debug data
        // Enables debug overlay to indicate clipmap levels.
        float m_enableMacroClipmapOverlay;
        float m_enableDetailClipmapOverlay;

        // 0: macro color clipmap
        // 1: macro normal clipmap
        // 2: detail color clipmap
        // 3: detail normal clipmap
        // 4: detail height clipmap
        // 5: detail roughness clipmap
        // 6: detail specularF0 clipmap
        // 7: detail metalness clipmap
        // 8: detail occlusion clipmap
        uint m_debugClipmapId;

        // Which clipmap level to sample from, or texture array index.
        float m_debugClipmapLevel; // cast to float in CPU

<<<<<<< HEAD
        // Current viewport size.
        float2 m_viewportSize;

=======
>>>>>>> c4a317d1
        // How big the clipmap should appear on the screen.
        float m_debugScale;

        // Multiplier adjustment for final color output.
        float m_debugBrightness;
<<<<<<< HEAD
=======

        // Clipmap centers in texel coordinates ranging [0, size).
        // Clipmap centers are the logical center of the texture, based on toroidal addressing.
        struct ClipmapCenter
        {
            uint2 m_macro;
            uint2 m_detail;
        };
        ClipmapCenter m_clipmapCenters[SharedClipmapStackSizeMax];

        // Clipmap centers in world coordinates.
        struct ClipmapWorldCenter
        {
            float2 m_macro;
            float2 m_detail;
        };
        ClipmapWorldCenter m_clipmapWorldCenters[SharedClipmapStackSizeMax];

        // A scale converting the length from the texture space to the world space.
        // For example: given texel (u0, v0) and (u1, v1), dtexel = sqrt((u0 - u1)^2, (v0 - v1)^2)
        //              dworld = dtexel * clipmapToWorldScale.
        struct ClipmapToWorldScale
        {
            float m_macro;
            float m_detail;
            float2 m_padding;
        };
        ClipmapToWorldScale m_clipmapToWorldScale[SharedClipmapStackSizeMax];
>>>>>>> c4a317d1
    };

    MeshData m_meshData;

    // Clipmap SRG
    ClipmapData m_clipmapData;

    // Clipmap Sampler
    Sampler m_clipmapSampler
    {
        MaxAnisotropy = 16;
        AddressU = Wrap;
        AddressV = Wrap;
        AddressW = Wrap;
    };
<<<<<<< HEAD
=======
    
    // The region of the clipmap that needs update.
    // Each clipmap can have 0-6 regions to update each frame.
    StructuredBuffer<ClipmapUpdateRegion> m_macroClipmapUpdateRegions;
    StructuredBuffer<ClipmapUpdateRegion> m_detailClipmapUpdateRegions;
>>>>>>> c4a317d1

    Texture2DArray<float4> m_macroColorClipmaps;
    Texture2DArray<float2> m_macroNormalClipmaps;
    Texture2DArray<float4> m_detailColorClipmaps;
    Texture2DArray<float2> m_detailNormalClipmaps;
    Texture2DArray<float> m_detailHeightClipmaps;
    Texture2DArray<float> m_detailRoughnessClipmaps;
    Texture2DArray<float> m_detailSpecularF0Clipmaps;
    Texture2DArray<float> m_detailMetalnessClipmaps;
    Texture2DArray<float> m_detailOcclusionClipmaps;

    Texture2D<uint4> m_detailMaterialIdImage;
    StructuredBuffer<DetailMaterialData> m_detailMaterialData;

    StructuredBuffer<MacroMaterialData> m_macroMaterialData;
    StructuredBuffer<MacroMaterialRefs> m_macroMaterialGridRefs;
    MacroMaterialGridInfo m_macroMaterialGridInfo;
    
    Texture2D m_textures[]; // bindless array of all textures for detail and macro materials
    float m_detailMaterialIdScale;

    uint2 GetMacroGridResolution()
    {
        return uint2(m_macroMaterialGridInfo.m_resolution >> 16, m_macroMaterialGridInfo.m_resolution & 0xFFFF);
    }
    
    float2 CalculateCullDistance(uint lodLevel, float3 worldPosition)
    {
        float minRange = 0;
        float maxRange = m_meshData.m_firstLodDistance;
        if (lodLevel > 0)
        {
            maxRange = maxRange * float(1u << lodLevel);
            minRange = m_meshData.m_firstLodDistance * float(1u<< (lodLevel - 1u));
        }

        // This is conservative on both the min and max side to avoid holes, but it should be possible to use a single clipping plane when CLOD is implemented.
        float viewDistanceToWorldPosition = length(m_meshData.m_mainCameraPosition - worldPosition);

        float2 outcullDistance;
        outcullDistance.x = viewDistanceToWorldPosition - minRange;
        outcullDistance.y = maxRange - viewDistanceToWorldPosition;
        return outcullDistance;
    }
}

static const float MacroMaterialsPerTile = 4;<|MERGE_RESOLUTION|>--- conflicted
+++ resolved
@@ -12,11 +12,7 @@
 
 static const uint MacroClipmapStackSizeMax = 16u;
 static const uint DetailClipmapStackSizeMax = 16u;
-<<<<<<< HEAD
-static const uint StackSizeMax = 16u; // = max(MacroClipmapStackSizeMax, DetailClipmapStackSizeMax)
-=======
 static const uint SharedClipmapStackSizeMax = 16u; // = max(MacroClipmapStackSizeMax, DetailClipmapStackSizeMax)
->>>>>>> c4a317d1
 // Each clipmap can have at most 6 update regions based on the current algorithm.
 // Due to compilation limitation, the size of arrays must be direct constant.
 static const uint UpdateRegionMax = 6u;
@@ -101,11 +97,7 @@
         uint m_index23;
     };
 
-<<<<<<< HEAD
-    struct ClipmapData
-=======
     struct ClipmapUpdateRegion
->>>>>>> c4a317d1
     {
         uint4 m_clipmapRegion;
         uint m_clipmapLevel;
@@ -117,45 +109,6 @@
         // Current viewport size.
         float2 m_viewportSize;
 
-<<<<<<< HEAD
-        //! The max range that the clipmap is covering.
-        float m_macroClipmapMaxRenderRadius;
-        float m_detailClipmapMaxRenderRadius;
-
-        //! The scale base between two adjacent clipmap layers.
-        //! For example, 3 means the (n+1)th clipmap covers 3^2 = 9 times
-        //! to what is covered by the nth clipmap.
-        float m_macroClipmapScaleBase;
-        float m_detailClipmapScaleBase;
-
-        //! Size of the clipmap stack.
-        uint m_macroClipmapStackSize;
-        uint m_detailClipmapStackSize;
-
-        //! The size of the clipmap image in each layer.
-        //! Given 2 copies in different types to save casting.
-        float m_clipmapSizeFloat;
-        uint m_clipmapSizeUint;
-
-        // Clipmap centers in texel coordinates ranging [0, size).
-        // xy represent previous clipmap centers, zw represent current clipmap centers.
-        // (Array elements will always be padded to 16, a float4 size. Storing both centers in float4 saves bandwidth.)
-        // They are used for toroidal addressing and may move each frame based on the view point movement.
-        // The move distance is scaled differently in each layer.
-        uint4 m_macroClipmapCenters[MacroClipmapStackSizeMax];
-        uint4 m_detailClipmapCenters[DetailClipmapStackSizeMax];
-
-        // A list of reciprocal the clipmap scale [s],
-        // where 1 pixel in the current layer of clipmap represents s meters. 
-        // Fast lookup list to avoid redundant calculation in shaders.
-        // x: macro; y: detail
-        float4 m_clipmapScaleInv[StackSizeMax];
-
-        // The region of the clipmap that needs update.
-        // Each clipmap can have 0-6 regions to update each frame.
-        uint4 m_macroClipmapBoundsRegions[MacroClipmapUpdateRegionMax];
-        uint4 m_detailClipmapBoundsRegions[DetailClipmapUpdateRegionMax];
-=======
         // The max range that the clipmap is covering.
         float m_macroClipmapMaxRenderRadius;
         float m_detailClipmapMaxRenderRadius;
@@ -197,7 +150,6 @@
         // The number of regions to be updated during the current frame.
         uint m_macroClipmapUpdateRegionCount;
         uint m_detailClipmapUpdateRegionCount;
->>>>>>> c4a317d1
 
         // Numbers match the compute shader invoking call dispatch(X, Y, 1).
         uint m_macroDispatchGroupCountX;
@@ -224,19 +176,11 @@
         // Which clipmap level to sample from, or texture array index.
         float m_debugClipmapLevel; // cast to float in CPU
 
-<<<<<<< HEAD
-        // Current viewport size.
-        float2 m_viewportSize;
-
-=======
->>>>>>> c4a317d1
         // How big the clipmap should appear on the screen.
         float m_debugScale;
 
         // Multiplier adjustment for final color output.
         float m_debugBrightness;
-<<<<<<< HEAD
-=======
 
         // Clipmap centers in texel coordinates ranging [0, size).
         // Clipmap centers are the logical center of the texture, based on toroidal addressing.
@@ -265,7 +209,6 @@
             float2 m_padding;
         };
         ClipmapToWorldScale m_clipmapToWorldScale[SharedClipmapStackSizeMax];
->>>>>>> c4a317d1
     };
 
     MeshData m_meshData;
@@ -281,14 +224,11 @@
         AddressV = Wrap;
         AddressW = Wrap;
     };
-<<<<<<< HEAD
-=======
     
     // The region of the clipmap that needs update.
     // Each clipmap can have 0-6 regions to update each frame.
     StructuredBuffer<ClipmapUpdateRegion> m_macroClipmapUpdateRegions;
     StructuredBuffer<ClipmapUpdateRegion> m_detailClipmapUpdateRegions;
->>>>>>> c4a317d1
 
     Texture2DArray<float4> m_macroColorClipmaps;
     Texture2DArray<float2> m_macroNormalClipmaps;
