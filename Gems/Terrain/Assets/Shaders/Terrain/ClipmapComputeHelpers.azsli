--- conflicted
+++ resolved
@@ -10,18 +10,6 @@
 
 #include <TerrainDetailHelpers.azsli>
 
-<<<<<<< HEAD
-// A bias epsilon to shift the distance by a little bit
-// so that what is used to fall onto the edge of the clipmap
-// will instead fall onto the next layer of clipmap.
-static const float RenderDistanceBias = 1.001;
-// Where 2 layers of clipmap start to blend.
-// Must be bigger than the rcp of corresponding clipmap scale base.
-// e.g. 0.8 means the point should blend the next layer when it is off 80% from the current clipmap center.
-static const float BlendingStartFactor = 0.8;
-
-=======
->>>>>>> c4a317d1
 // Used for the debug overlay color for each clipmap level.
 // Only use 5 for better contrast, and we don't really care about far away maps.
 static const uint ClipmapLevelDebugColorCount = 6;
@@ -46,50 +34,44 @@
 //                 ...                   ...
 //         |------------------|         level n = stack size - 1 (always covers the area defined by max render size)
 
-<<<<<<< HEAD
-float GetMacroClipmapScaleInv(uint clipmapLevel)
-=======
 float GetMacroClipmapToWorldScale(uint clipmapLevel)
->>>>>>> c4a317d1
 {
     return TerrainSrg::m_clipmapData.m_clipmapToWorldScale[clipmapLevel].m_macro;
 }
 
-<<<<<<< HEAD
-float GetDetailClipmapScaleInv(uint clipmapLevel)
-{
-    return TerrainSrg::m_clipmapData.m_clipmapScaleInv[clipmapLevel].y;
-}
-
-uint2 GetPreviousMacroClipmapCenter(uint clipmapLevel)
-{
-    return TerrainSrg::m_clipmapData.m_macroClipmapCenters[clipmapLevel].xy;
-}
-
-uint2 GetCurrentMacroClipmapCenter(uint clipmapLevel)
-{
-    return TerrainSrg::m_clipmapData.m_macroClipmapCenters[clipmapLevel].zw;
-}
-
-uint2 GetPreviousDetailClipmapCenter(uint clipmapLevel)
-{
-    return TerrainSrg::m_clipmapData.m_detailClipmapCenters[clipmapLevel].xy;
-}
-
-uint2 GetCurrentDetailClipmapCenter(uint clipmapLevel)
-{
-    return TerrainSrg::m_clipmapData.m_detailClipmapCenters[clipmapLevel].zw;
-}
-
-float GetClipmapToWorldScale(float maxRenderRadius, float clipmapScaleInv)
-{
-    // maxRenderRadius only covers half of the clipmap, needs double.
-    return maxRenderRadius * 2.0 * clipmapScaleInv / TerrainSrg::m_clipmapData.m_clipmapSizeFloat;
+float GetDetailClipmapToWorldScale(uint clipmapLevel)
+{
+    return TerrainSrg::m_clipmapData.m_clipmapToWorldScale[clipmapLevel].m_detail;
+}
+
+uint2 GetMacroClipmapCenter(uint clipmapLevel)
+{
+    return TerrainSrg::m_clipmapData.m_clipmapCenters[clipmapLevel].m_macro;
+}
+
+uint2 GetDetailClipmapCenter(uint clipmapLevel)
+{
+    return TerrainSrg::m_clipmapData.m_clipmapCenters[clipmapLevel].m_detail;
+}
+
+float2 GetMacroClipmapCenterInWorldSpace(uint clipmapLevel)
+{
+    return TerrainSrg::m_clipmapData.m_clipmapWorldCenters[clipmapLevel].m_macro;
+}
+
+float2 GetDetailClipmapCenterInWorldSpace(uint clipmapLevel)
+{
+    return TerrainSrg::m_clipmapData.m_clipmapWorldCenters[clipmapLevel].m_detail;
 }
 
 // Get the world position at the pixel position in a clipmap.
 // Note: clipmap center is dynamic because we are using toroidal addressing. It's not always at the middle.
-float2 GetWorldPosition(uint2 clipmapCenter, uint2 pixelPosition, uint clipmapLevel, float clipmapScaleInv, float maxRenderRadius)
+float2 GetWorldPosition(
+    uint2 clipmapCenter,
+    float2 clipmapCenterInWorldSpace,
+    uint2 texelPosition,
+    uint clipmapLevel,
+    float clipmapToWorldScale)
 {
     /*
      ___________________________
@@ -107,95 +89,6 @@
     |______|______|______|______|
 
     */
-    int2 distance = int2(pixelPosition) - int2(clipmapCenter);
-    int2 clipmapSize = int2(TerrainSrg::m_clipmapData.m_clipmapSizeUint, TerrainSrg::m_clipmapData.m_clipmapSizeUint);
-    int2 halfClipmapSize = clipmapSize / 2;
-    // Biggest distance is both pixels are at diagnal vertices. distance would be -(size - 1).
-    // See the above illustration for adding halfClipmapSize.
-    // Adding another clipmapSize will guarantee the distance to be positive, and fall into the next periodical interval.
-    distance = (distance + halfClipmapSize + clipmapSize) % clipmapSize - halfClipmapSize;
-
-    float2 viewRelativePosition = distance * GetClipmapToWorldScale(maxRenderRadius, clipmapScaleInv);
-    return TerrainSrg::m_clipmapData.m_currentViewPosition + viewRelativePosition;
-}
-
-float2 GetCurrentWorldPositionFromMacroClipmaps(uint2 pixelPosition, uint clipmapLevel)
-{
-    uint2 currentClipmapCenter = GetCurrentMacroClipmapCenter(clipmapLevel);
-    float clipmapScaleInv = GetMacroClipmapScaleInv(clipmapLevel);
-    float maxRenderRadius = TerrainSrg::m_clipmapData.m_macroClipmapMaxRenderRadius;
-    return GetWorldPosition(currentClipmapCenter, pixelPosition, clipmapLevel, clipmapScaleInv, maxRenderRadius);
-}
-
-float2 GetCurrentWorldPositionFromDetailClipmaps(uint2 pixelPosition, uint clipmapLevel)
-{
-    uint2 currentClipmapCenter = GetCurrentDetailClipmapCenter(clipmapLevel);
-    float clipmapScaleInv = GetDetailClipmapScaleInv(clipmapLevel);
-    float maxRenderRadius = TerrainSrg::m_clipmapData.m_detailClipmapMaxRenderRadius;
-    return GetWorldPosition(currentClipmapCenter, pixelPosition, clipmapLevel, clipmapScaleInv, maxRenderRadius);
-}
-
-float2 ddxPosition(float maxRenderRadius, float clipmapScaleInv)
-{
-    float dx = GetClipmapToWorldScale(maxRenderRadius, clipmapScaleInv);
-    return float2(dx, 0.0);
-}
-
-float2 ddyPosition(float maxRenderRadius, float clipmapScaleInv)
-{
-    float dy = GetClipmapToWorldScale(maxRenderRadius, clipmapScaleInv);
-    return float2(0.0, dy);
-=======
-float GetDetailClipmapToWorldScale(uint clipmapLevel)
-{
-    return TerrainSrg::m_clipmapData.m_clipmapToWorldScale[clipmapLevel].m_detail;
-}
-
-uint2 GetMacroClipmapCenter(uint clipmapLevel)
-{
-    return TerrainSrg::m_clipmapData.m_clipmapCenters[clipmapLevel].m_macro;
-}
-
-uint2 GetDetailClipmapCenter(uint clipmapLevel)
-{
-    return TerrainSrg::m_clipmapData.m_clipmapCenters[clipmapLevel].m_detail;
-}
-
-float2 GetMacroClipmapCenterInWorldSpace(uint clipmapLevel)
-{
-    return TerrainSrg::m_clipmapData.m_clipmapWorldCenters[clipmapLevel].m_macro;
-}
-
-float2 GetDetailClipmapCenterInWorldSpace(uint clipmapLevel)
-{
-    return TerrainSrg::m_clipmapData.m_clipmapWorldCenters[clipmapLevel].m_detail;
-}
-
-// Get the world position at the pixel position in a clipmap.
-// Note: clipmap center is dynamic because we are using toroidal addressing. It's not always at the middle.
-float2 GetWorldPosition(
-    uint2 clipmapCenter,
-    float2 clipmapCenterInWorldSpace,
-    uint2 texelPosition,
-    uint clipmapLevel,
-    float clipmapToWorldScale)
-{
-    /*
-     ___________________________
-    |-2,-2 |      |      |      |   Taking a 4x4 clipmap as an example.
-    |      |      |      |      |   Due to discreteness, center is set at the bottom right of
-    |______|______|______|______|   the actual geometrical center,
-    |      |-1,-1 |      |      |   The distance to the clipmap center is ranged between
-    |      |      |      |      |   [-clipmapSize/2, clipmapSize/2 - 1].
-    |______|______|______|______|   This property fits the modulate operation, at shifted clipmapSize/2,
-    |      |      |center|      |   assuming the size of the clipmap is always even.
-    |      |      |0,0   |      |
-    |______|______|______|______|
-    |      |      |      |1,1   |
-    |      |      |      |      |
-    |______|______|______|______|
-
-    */
     int2 distance = int2(texelPosition) - int2(clipmapCenter);
     int2 clipmapSize = int2(TerrainSrg::m_clipmapData.m_clipmapSizeUint, TerrainSrg::m_clipmapData.m_clipmapSizeUint);
     int2 halfClipmapSize = clipmapSize >> 1;
@@ -224,7 +117,6 @@
     float clipmapToWorldScale = GetDetailClipmapToWorldScale(clipmapLevel);
 
     return GetWorldPosition(clipmapCenter, clipmapCenterInWorldSpace, texelPosition, clipmapLevel, clipmapToWorldScale);
->>>>>>> c4a317d1
 }
 
 struct ClipmapSample
@@ -276,130 +168,6 @@
     float m_weight; // Blending weight between 2 clipmap layers.
 };
 
-<<<<<<< HEAD
-// Calculate the most detailed clipmap level.
-ClipmapLevel CalculateClosestClipmapLevel(
-    float2 distanceFromViewPosition,
-    float maxRenderDistance,
-    float clipmapScaleBase,
-    uint clipmapStackSize
-)
-{
-    ClipmapLevel clipmapLevel;
-
-    float2 maxRenderSize = float2(maxRenderDistance, maxRenderDistance);
-    // The top clipmap's render distance
-    float2 minRenderSize = maxRenderSize / pow(clipmapScaleBase, (float)(clipmapStackSize - 1u));
-
-    float2 absDistance = abs(distanceFromViewPosition);
-    float2 clampedDistance = clamp(absDistance * RenderDistanceBias, minRenderSize, maxRenderSize);
-    float2 distanceRatio = maxRenderSize / clampedDistance;
-    // Due to clamping, the max result of log is (clipmapStackSize - 1u), which falls into the first clipmap
-    clipmapLevel.m_closestLevel = clipmapStackSize - 1u - uint(floor(log(min(distanceRatio.x, distanceRatio.y))/log(clipmapScaleBase)));
-
-    float renderDistance = maxRenderDistance / pow(clipmapScaleBase, (float)(clipmapStackSize - 1u - clipmapLevel.m_closestLevel));
-    float blendingStart = renderDistance * BlendingStartFactor;
-    float blendingEnd = renderDistance / RenderDistanceBias;
-    float blendingValue = max(absDistance.x, absDistance.y);
-
-    if (blendingValue > blendingStart && blendingValue < blendingEnd)
-    {
-        clipmapLevel.m_weight = (blendingValue - blendingStart) / (blendingEnd - blendingStart);
-        clipmapLevel.m_nextLevel = clipmapLevel.m_closestLevel + 1;
-    }
-    else
-    {
-        clipmapLevel.m_weight = 0.0;
-        clipmapLevel.m_nextLevel = clipmapStackSize;
-    }
-
-    return clipmapLevel;
-}
-
-BilinearUvs GetBilinearUvs(uint2 u0v0)
-{
-    uint u1 = (u0v0.x + 1) % TerrainSrg::m_clipmapData.m_clipmapSizeUint;
-    uint v1 = (u0v0.y + 1) % TerrainSrg::m_clipmapData.m_clipmapSizeUint;
-
-    BilinearUvs uvs;
-    uvs.m_u0v0 = u0v0;
-    uvs.m_u1v0 = uint2(u1, u0v0.y);
-    uvs.m_u0v1 = uint2(u0v0.x, v1);
-    uvs.m_u1v1 = uint2(u1, v1);
-
-    return uvs;
-}
-
-BilinearUvs CalculateClipmapUv(
-    float2 distanceFromViewPosition,
-    float maxRenderDistance,
-    float clipmapScaleInv,
-    uint2 clipmapCenter
-)
-{
-    float2 normalizedDistance = distanceFromViewPosition / (maxRenderDistance * 2.0 * clipmapScaleInv);
-    float2 normalizedPixelPosition = (clipmapCenter + float2(0.5, 0.5)) / TerrainSrg::m_clipmapData.m_clipmapSizeFloat + normalizedDistance;
-    // By toroidal addressing, the normalized position can only fall into [-1.0, 2.0].
-    // We can use fraction after shifting 1.0 to get the actual position.
-    normalizedPixelPosition = frac(normalizedPixelPosition + float2(1.0, 1.0));
-
-    float2 exactUV = normalizedPixelPosition * TerrainSrg::m_clipmapData.m_clipmapSizeFloat;
-
-    uint2 u0v0 = uint2(exactUV);
-    BilinearUvs uvs = GetBilinearUvs(u0v0);
-    uvs.m_weight = frac(exactUV);
-
-    return uvs;
-}
-
-float4 ColorPointSampling(Texture2DArray<float4> colorClipmap, uint2 uv, uint clipmapLevel, float debugOverlayFactor)
-{
-    uint3 texelIndex = uint3(uv, clipmapLevel);
-    float4 color = colorClipmap[texelIndex];
-    // Debug option
-    ApplyDebugOverlaySingleLevel(color.xyz, clipmapLevel, debugOverlayFactor);
-
-    return color;
-}
-
-float3 NormalPointSampling(Texture2DArray<float2> normalClipmap, uint2 uv, uint clipmapLevel)
-{
-    uint3 texelIndex = uint3(uv, clipmapLevel);
-    float2 normal = normalClipmap[texelIndex];
-    return UnpackNormal(normal);
-}
-
-float GeneralFloatPointSampling(Texture2DArray<float> clipmap, uint2 uv, uint clipmapLevel)
-{
-    uint3 texelIndex = uint3(uv, clipmapLevel);
-    return clipmap[texelIndex];
-}
-
-float4 ColorBilinearSampling(Texture2DArray<float4> colorClipmap, BilinearUvs uvs, uint clipmapLevel, float debugOverlayFactor)
-{
-    float4 color00 = colorClipmap[uint3(uvs.m_u0v0, clipmapLevel)];
-    float4 color10 = colorClipmap[uint3(uvs.m_u1v0, clipmapLevel)];
-    float4 color01 = colorClipmap[uint3(uvs.m_u0v1, clipmapLevel)];
-    float4 color11 = colorClipmap[uint3(uvs.m_u1v1, clipmapLevel)];
-
-    float3 color0 = lerp(color00.rgb, color01.rgb, uvs.m_weight.x);
-    float3 color1 = lerp(color10.rgb, color11.rgb, uvs.m_weight.x);
-
-    // Alpha for detail color clipmap is used to represent "has detail material" using 0.0 and 1.0.
-    // Detail is only valid when 4 adjecent texels are all valid. So using min is the proper choice.
-    float alpha0 = min(color00.a, color01.a);
-    float alpha1 = min(color10.a, color11.a);
-
-    float4 color = float4(lerp(color0, color1, uvs.m_weight.y), min(alpha0, alpha1));
-    // Debug option
-    ApplyDebugOverlaySingleLevel(color.xyz, clipmapLevel, debugOverlayFactor);
-
-    return color;
-}
-
-float3 NormalBilinearSampling(Texture2DArray<float2> normalClipmap, BilinearUvs uvs, uint clipmapLevel)
-{
-=======
 // returns 1.0 for true, 0.0 for false.
 float CircleContainsPoint(float2 center, float extent, float2 point_)
 {
@@ -549,63 +317,10 @@
 
 float3 NormalBilinearSampling(Texture2DArray<float2> normalClipmap, BilinearUvs uvs, uint clipmapLevel)
 {
->>>>>>> c4a317d1
     float3 normal00 = UnpackNormal(normalClipmap[uint3(uvs.m_u0v0, clipmapLevel)]);
     float3 normal01 = UnpackNormal(normalClipmap[uint3(uvs.m_u1v0, clipmapLevel)]);
     float3 normal10 = UnpackNormal(normalClipmap[uint3(uvs.m_u0v1, clipmapLevel)]);
     float3 normal11 = UnpackNormal(normalClipmap[uint3(uvs.m_u1v1, clipmapLevel)]);
-<<<<<<< HEAD
-    
-    float3 normal0 = normalize(lerp(normal00.rgb, normal01.rgb, uvs.m_weight.x));
-    float3 normal1 = normalize(lerp(normal10.rgb, normal11.rgb, uvs.m_weight.x));
-    return normalize(lerp(normal0, normal1, uvs.m_weight.y));
-}
-
-float GeneralFloatBilinearSampling(Texture2DArray<float> clipmap, BilinearUvs uvs, uint clipmapLevel)
-{
-    float value00 = clipmap[uint3(uvs.m_u0v0, clipmapLevel)];
-    float value10 = clipmap[uint3(uvs.m_u1v0, clipmapLevel)];
-    float value01 = clipmap[uint3(uvs.m_u0v1, clipmapLevel)];
-    float value11 = clipmap[uint3(uvs.m_u1v1, clipmapLevel)];
-    
-    float value0 = lerp(value00, value01, uvs.m_weight.x);
-    float value1 = lerp(value10, value11, uvs.m_weight.x);
-    return lerp(value0, value1, uvs.m_weight.y);
-}
-
-float4 ColorTrilinearSampling(Texture2DArray<float4> colorClipmap, BilinearUvs uvs1, BilinearUvs uvs2, ClipmapLevel clipmapLevel, float debugOverlayFactor)
-{
-    float4 color1 = ColorBilinearSampling(colorClipmap, uvs1, clipmapLevel.m_closestLevel, 0.0);
-    float4 color2 = ColorBilinearSampling(colorClipmap, uvs2, clipmapLevel.m_nextLevel, 0.0);
-
-    // Alpha for detail color clipmap is used to represent "has detail material" using 0.0 and 1.0.
-    // Detail is only valid when 4 adjecent texels are all valid. So using min is the proper choice.
-    float alpha = min(color1.a, color2.a);
-
-    float4 color = float4(lerp(color1.rgb, color2.rgb, clipmapLevel.m_weight), alpha);
-    // Debug option
-    ApplyDebugOverlayDoubleLevel(color.xyz, clipmapLevel.m_closestLevel, clipmapLevel.m_nextLevel, clipmapLevel.m_weight, debugOverlayFactor);
-
-    return color;
-}
-
-float3 NormalTrilinearSampling(Texture2DArray<float2> normalClipmap, BilinearUvs uvs1, BilinearUvs uvs2, ClipmapLevel clipmapLevel)
-{
-    float3 normal1 = NormalBilinearSampling(normalClipmap, uvs1, clipmapLevel.m_closestLevel);
-    float3 normal2 = NormalBilinearSampling(normalClipmap, uvs2, clipmapLevel.m_nextLevel);
-    
-    return normalize(lerp(normal1, normal2, clipmapLevel.m_weight));
-}
-
-float GeneralFloatTrilinearSampling(Texture2DArray<float> clipmap, BilinearUvs uvs1, BilinearUvs uvs2, ClipmapLevel clipmapLevel)
-{
-    float value1 = GeneralFloatBilinearSampling(clipmap, uvs1, clipmapLevel.m_closestLevel);
-    float value2 = GeneralFloatBilinearSampling(clipmap, uvs2, clipmapLevel.m_nextLevel);
-    
-    return lerp(value1, value2, clipmapLevel.m_weight);
-}
-
-=======
     
     float3 normal0 = normalize(lerp(normal00.rgb, normal01.rgb, uvs.m_weight.y));
     float3 normal1 = normalize(lerp(normal10.rgb, normal11.rgb, uvs.m_weight.y));
@@ -656,16 +371,11 @@
     return lerp(value1, value2, clipmapLevel.m_weight);
 }
 
->>>>>>> c4a317d1
 ClipmapSample SampleClipmap(float2 worldPosition)
 {
     ClipmapSample data;
 
-<<<<<<< HEAD
-    float2 distance = worldPosition - TerrainSrg::m_clipmapData.m_currentViewPosition;
-=======
     float2 distance = worldPosition - GetDetailClipmapCenterInWorldSpace(TerrainSrg::m_clipmapData.m_macroClipmapStackSize - 1);
->>>>>>> c4a317d1
     float2 absDistance = abs(distance);
     if (absDistance.x > TerrainSrg::m_clipmapData.m_macroClipmapMaxRenderRadius || absDistance.y > TerrainSrg::m_clipmapData.m_macroClipmapMaxRenderRadius)
     {
@@ -675,63 +385,6 @@
     }
     data.m_hasMacro = true;
 
-<<<<<<< HEAD
-    ClipmapLevel macroClipmapLevel = CalculateClosestClipmapLevel(
-        distance,
-        TerrainSrg::m_clipmapData.m_macroClipmapMaxRenderRadius,
-        TerrainSrg::m_clipmapData.m_macroClipmapScaleBase,
-        TerrainSrg::m_clipmapData.m_macroClipmapStackSize
-    );
-
-    if (macroClipmapLevel.m_nextLevel == TerrainSrg::m_clipmapData.m_macroClipmapStackSize)
-    {
-        BilinearUvs macroClipmapUvs = CalculateClipmapUv(
-            distance,
-            TerrainSrg::m_clipmapData.m_macroClipmapMaxRenderRadius,
-            GetMacroClipmapScaleInv(macroClipmapLevel.m_closestLevel),
-            GetCurrentMacroClipmapCenter(macroClipmapLevel.m_closestLevel)
-        );
-
-        data.m_macroColor = ColorBilinearSampling(
-            TerrainSrg::m_macroColorClipmaps, macroClipmapUvs, macroClipmapLevel.m_closestLevel,
-            TerrainSrg::m_clipmapData.m_enableMacroClipmapOverlay).rgb;
-        data.m_macroNormal = NormalBilinearSampling(TerrainSrg::m_macroNormalClipmaps, macroClipmapUvs, macroClipmapLevel.m_closestLevel);
-    }
-    else
-    {
-        BilinearUvs macroClipmapUvs1 = CalculateClipmapUv(
-            distance,
-            TerrainSrg::m_clipmapData.m_macroClipmapMaxRenderRadius,
-            GetMacroClipmapScaleInv(macroClipmapLevel.m_closestLevel),
-            GetCurrentMacroClipmapCenter(macroClipmapLevel.m_closestLevel)
-        );
-
-        BilinearUvs macroClipmapUvs2 = CalculateClipmapUv(
-            distance,
-            TerrainSrg::m_clipmapData.m_macroClipmapMaxRenderRadius,
-            GetMacroClipmapScaleInv(macroClipmapLevel.m_nextLevel),
-            GetCurrentMacroClipmapCenter(macroClipmapLevel.m_nextLevel)
-        );
-
-        data.m_macroColor = ColorTrilinearSampling(
-            TerrainSrg::m_macroColorClipmaps, macroClipmapUvs1, macroClipmapUvs2, macroClipmapLevel,
-            TerrainSrg::m_clipmapData.m_enableMacroClipmapOverlay).rgb;
-        data.m_macroNormal = NormalTrilinearSampling(TerrainSrg::m_macroNormalClipmaps, macroClipmapUvs1, macroClipmapUvs2, macroClipmapLevel);
-    }
-
-    if (absDistance.x > TerrainSrg::m_clipmapData.m_detailClipmapMaxRenderRadius || absDistance.y > TerrainSrg::m_clipmapData.m_detailClipmapMaxRenderRadius)
-    {
-        data.m_hasDetail = false;
-    }
-    else
-    {
-        ClipmapLevel detailClipmapLevel = CalculateClosestClipmapLevel(
-            distance,
-            TerrainSrg::m_clipmapData.m_detailClipmapMaxRenderRadius,
-            TerrainSrg::m_clipmapData.m_detailClipmapScaleBase,
-            TerrainSrg::m_clipmapData.m_detailClipmapStackSize
-        );
-=======
     ClipmapLevel macroClipmapLevel = CalculateMacroClipmapLevel(worldPosition);
 
     // Check if it has a next level, meaning the position is at the blending area between clipmap levels.
@@ -778,22 +431,14 @@
     else
     {
         ClipmapLevel detailClipmapLevel = CalculateDetailClipmapLevel(worldPosition);
->>>>>>> c4a317d1
 
         if (detailClipmapLevel.m_nextLevel == TerrainSrg::m_clipmapData.m_detailClipmapStackSize)
         {
             BilinearUvs detailClipmapUvs = CalculateClipmapUv(
-<<<<<<< HEAD
-                distance,
-                TerrainSrg::m_clipmapData.m_detailClipmapMaxRenderRadius,
-                GetDetailClipmapScaleInv(detailClipmapLevel.m_closestLevel),
-                GetCurrentDetailClipmapCenter(detailClipmapLevel.m_closestLevel)
-=======
                 worldPosition,
                 GetDetailClipmapToWorldScale(detailClipmapLevel.m_closestLevel),
                 GetDetailClipmapCenter(detailClipmapLevel.m_closestLevel),
                 GetDetailClipmapCenterInWorldSpace(detailClipmapLevel.m_closestLevel)
->>>>>>> c4a317d1
             );
 
             float4 detailColor = ColorBilinearSampling(
@@ -816,19 +461,6 @@
         else
         {
             BilinearUvs detailClipmapUvs1 = CalculateClipmapUv(
-<<<<<<< HEAD
-                distance,
-                TerrainSrg::m_clipmapData.m_detailClipmapMaxRenderRadius,
-                GetDetailClipmapScaleInv(detailClipmapLevel.m_closestLevel),
-                GetCurrentDetailClipmapCenter(detailClipmapLevel.m_closestLevel)
-            );
-
-            BilinearUvs detailClipmapUvs2 = CalculateClipmapUv(
-                distance,
-                TerrainSrg::m_clipmapData.m_detailClipmapMaxRenderRadius,
-                GetDetailClipmapScaleInv(detailClipmapLevel.m_nextLevel),
-                GetCurrentDetailClipmapCenter(detailClipmapLevel.m_nextLevel)
-=======
                 worldPosition,
                 GetDetailClipmapToWorldScale(detailClipmapLevel.m_closestLevel),
                 GetDetailClipmapCenter(detailClipmapLevel.m_closestLevel),
@@ -840,7 +472,6 @@
                 GetDetailClipmapToWorldScale(detailClipmapLevel.m_nextLevel),
                 GetDetailClipmapCenter(detailClipmapLevel.m_nextLevel),
                 GetDetailClipmapCenterInWorldSpace(detailClipmapLevel.m_nextLevel)
->>>>>>> c4a317d1
             );
 
             float4 detailColor = ColorTrilinearSampling(
