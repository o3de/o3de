--- conflicted
+++ resolved
@@ -7,220 +7,140 @@
             "assetId": {
                 "guid": "{34E20A18-CB2E-5D93-84CF-C2B9E144DA75}"
             },
-<<<<<<< HEAD
-            "platformFlags": 3,
-=======
             "platformFlags": 15,
->>>>>>> 01e1c320
             "pathHint": "shaders/diffuseglobalillumination/diffuseprobegridblenddistance.azshader"
         },
         {
             "assetId": {
                 "guid": "{F70A2001-CC2C-5DFE-BC87-B98A4E0E57EB}"
             },
-<<<<<<< HEAD
-            "platformFlags": 3,
-=======
             "platformFlags": 15,
->>>>>>> 01e1c320
             "pathHint": "shaders/diffuseglobalillumination/diffuseprobegridblendirradiance.azshader"
         },
         {
             "assetId": {
                 "guid": "{44260D05-99D8-5A86-83E7-B7C5EC48F297}"
             },
-<<<<<<< HEAD
-            "platformFlags": 3,
-=======
             "platformFlags": 15,
->>>>>>> 01e1c320
             "pathHint": "shaders/diffuseglobalillumination/diffuseprobegridborderupdaterow.azshader"
         },
         {
             "assetId": {
                 "guid": "{F60AFD1E-1CED-5E33-930E-17DB4EAA1F81}"
             },
-<<<<<<< HEAD
-            "platformFlags": 3,
-=======
             "platformFlags": 15,
->>>>>>> 01e1c320
             "pathHint": "shaders/diffuseglobalillumination/diffuseprobegridborderupdatecolumn.azshader"
         },
         {
             "assetId": {
                 "guid": "{7547FD2E-1630-58B1-9293-F4C9F33E0D72}"
             },
-<<<<<<< HEAD
-            "platformFlags": 3,
-=======
             "platformFlags": 15,
->>>>>>> 01e1c320
             "pathHint": "shaders/diffuseglobalillumination/diffuseprobegridclassification.azshader"
         },
         {
             "assetId": {
                 "guid": "{5A28BC26-22C8-5DC2-870B-3EE03A6DC723}"
             },
-<<<<<<< HEAD
-            "platformFlags": 3,
-=======
             "platformFlags": 15,
->>>>>>> 01e1c320
             "pathHint": "shaders/diffuseglobalillumination/diffuseprobegridrender.azshader"
         },
         {
             "assetId": {
                 "guid": "{55BDC206-9859-52D8-AE08-457F5664F509}"
             },
-<<<<<<< HEAD
-            "platformFlags": 3,
-=======
             "platformFlags": 15,
->>>>>>> 01e1c320
             "pathHint": "shaders/diffuseglobalillumination/diffuseprobegridraytracing.azshader"
         },
         {
             "assetId": {
                 "guid": "{3E4941A5-56BF-5ECD-95B3-64E6D6803159}"
             },
-<<<<<<< HEAD
-            "platformFlags": 3,
-=======
             "platformFlags": 15,
->>>>>>> 01e1c320
             "pathHint": "shaders/diffuseglobalillumination/diffuseprobegridraytracingclosesthit.azshader"
         },
         {
             "assetId": {
                 "guid": "{EB5538D4-1028-534C-9FC0-1421E0926E31}"
             },
-<<<<<<< HEAD
-            "platformFlags": 3,
-=======
             "platformFlags": 15,
->>>>>>> 01e1c320
             "pathHint": "shaders/diffuseglobalillumination/diffuseprobegridraytracingmiss.azshader"
         },
         {
             "assetId": {
                 "guid": "{582D6038-5953-585B-8840-CA5B993B5B08}"
             },
-<<<<<<< HEAD
-            "platformFlags": 3,
-=======
             "platformFlags": 15,
->>>>>>> 01e1c320
             "pathHint": "shaders/diffuseglobalillumination/diffuseprobegridrelocation.azshader"
         },
         {
             "assetId": {
                 "guid": "{E1A185DF-DC80-58B1-B77B-CE8BEDB61D3B}"
             },
-<<<<<<< HEAD
-            "platformFlags": 3,
-=======
             "platformFlags": 15,
->>>>>>> 01e1c320
             "pathHint": "passes/diffuseprobegridupdatepassrequest.azasset"
         },
         {
             "assetId": {
                 "guid": "{522C32A8-CB02-51CE-B450-C4B8E38C084D}"
             },
-<<<<<<< HEAD
-            "platformFlags": 3,
-=======
             "platformFlags": 15,
->>>>>>> 01e1c320
             "pathHint": "passes/diffuseprobegridrenderpassrequest.azasset"
         },
         {
             "assetId": {
                 "guid": "{B428ED95-3E5F-50D5-98A7-A2AECEAA1898}"
             },
-<<<<<<< HEAD
-            "platformFlags": 3,
-=======
             "platformFlags": 15,
->>>>>>> 01e1c320
             "pathHint": "passes/diffuseprobegridvisualizationpassrequest.azasset"
         },
         {
             "assetId": {
                 "guid": "{A6F9D127-D963-5D78-B19F-A31E73C5C2B5}"
             },
-<<<<<<< HEAD
-            "platformFlags": 3,
-=======
             "platformFlags": 15,
->>>>>>> 01e1c320
             "pathHint": "passes/diffuseprobegridtemplates.azasset"
         },
         {
             "assetId": {
                 "guid": "{49D6CA83-7AE4-5BF5-9428-636B9EB6DCC7}"
             },
-<<<<<<< HEAD
-            "platformFlags": 3,
-=======
             "platformFlags": 15,
->>>>>>> 01e1c320
             "pathHint": "shaders/diffuseglobalillumination/diffuseprobegridprepare.azshader"
         },
         {
             "assetId": {
                 "guid": "{D20ADC05-ECF9-5305-93FC-F0A88AB2072D}"
             },
-<<<<<<< HEAD
-            "platformFlags": 3,
-=======
             "platformFlags": 15,
->>>>>>> 01e1c320
             "pathHint": "shaders/diffuseglobalillumination/diffuseprobegridquery.azshader"
         },
         {
             "assetId": {
                 "guid": "{B3B664B6-4340-5A35-9A67-DC00A5361D62}"
             },
-<<<<<<< HEAD
-            "platformFlags": 3,
-=======
             "platformFlags": 15,
->>>>>>> 01e1c320
             "pathHint": "shaders/diffuseglobalillumination/diffuseprobegridvisualizationprepare.azshader"
         },
         {
             "assetId": {
                 "guid": "{82253586-BC83-5289-8E14-4DF83E7032D2}"
             },
-<<<<<<< HEAD
-            "platformFlags": 3,
-=======
             "platformFlags": 15,
->>>>>>> 01e1c320
             "pathHint": "passes/diffuseprobegridscreenspacereflectionsquerypassrequest.azasset"
         },
         {
             "assetId": {
                 "guid": "{2AAC574D-E80D-5D41-BE12-32B192306FD1}"
             },
-<<<<<<< HEAD
-            "platformFlags": 3,
-=======
             "platformFlags": 15,
->>>>>>> 01e1c320
             "pathHint": "shaders/diffuseglobalillumination/diffuseprobegridqueryfullscreenwithalbedo.azshader"
         },
         {
             "assetId": {
                 "guid": "{8BC56BD7-1477-5396-A410-D8A36D4DDB25}"
             },
-<<<<<<< HEAD
-            "platformFlags": 3,
-=======
             "platformFlags": 15,
->>>>>>> 01e1c320
             "pathHint": "passes/diffuseprobegridpreparepassrequest.azasset"
         }
     ]
