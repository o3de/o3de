--- conflicted
+++ resolved
@@ -133,18 +133,11 @@
             // RPI::SceneNotificationBus::Handler overrides
             void OnBeginPrepareRender() override;
             void OnEndPrepareRender() override;
-<<<<<<< HEAD
             void OnRenderPipelineChanged(RPI::RenderPipeline* pipeline, RPI::SceneNotification::RenderPipelineChangeType changeType) override;
             
             // FeatureProcessor overrides
             void AddRenderPasses(RPI::RenderPipeline* renderPipeline) override;
-=======
-            void OnRenderPipelinePassesChanged(RPI::RenderPipeline* renderPipeline) override;
-            void OnRenderPipelineAdded(RPI::RenderPipelinePtr renderPipeline) override;
-            void OnRenderPipelineRemoved(RPI::RenderPipeline* renderPipeline) override;
-            void ApplyRenderPipelineChange(AZ::RPI::RenderPipeline* renderPipeline) override;
->>>>>>> a98574a6
-
+            
             void AddPassRequest(RPI::RenderPipeline* renderPipeline, const char* passRequestAssetFilePath, const char* insertionPointPassName);
             void UpdatePipelineStates();
             void UpdatePasses();
