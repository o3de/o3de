--- conflicted
+++ resolved
@@ -9,8 +9,6 @@
             },
             "methods": [
                 {
-<<<<<<< HEAD
-=======
                     "base": "GetOnGravityChangeEvent",
                     "entry": {
                         "name": "In",
@@ -41,7 +39,6 @@
                     ]
                 },
                 {
->>>>>>> eadc65ea
                     "base": "QueryScene",
                     "entry": {
                         "name": "In",
