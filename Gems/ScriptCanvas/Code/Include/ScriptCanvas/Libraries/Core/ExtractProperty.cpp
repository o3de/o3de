/*
 * Copyright (c) Contributors to the Open 3D Engine Project.
 * For complete copyright and license terms please see the LICENSE at the root of this distribution.
 *
 * SPDX-License-Identifier: Apache-2.0 OR MIT
 *
 */

#include <ScriptCanvas/Libraries/Core/ExtractProperty.h>

namespace ScriptCanvas
{
    namespace Nodes
    {
        namespace Core
        {
            bool ExtractProperty::VersionConverter(AZ::SerializeContext& serializeContext, AZ::SerializeContext::DataElementNode& rootElement)
            {
                if (rootElement.GetVersion() < 1)
                {
                    SlotMetadata metadata;
                    rootElement.FindSubElementAndGetData(AZ_CRC("m_sourceAccount", 0x25f29920), metadata);

                    rootElement.RemoveElementByName(AZ_CRC("m_sourceAccount", 0x25f29920));
                    rootElement.AddElementWithData(serializeContext, "m_dataType", metadata.m_dataType);
                }

                return true;
            }

            void ExtractProperty::OnInit()
            {
                // DYNAMIC_SLOT_VERSION_CONVERTER
                Slot* sourceSlot = ExtractPropertyProperty::GetSourceSlot(this);

                if (sourceSlot && !sourceSlot->IsDynamicSlot())
                {
                    sourceSlot->SetDynamicDataType(DynamicDataType::Value);
                }
                ////

                RefreshGetterFunctions();
            }

            void ExtractProperty::OnSlotDisplayTypeChanged(const SlotId& slotId, const Data::Type& dataType)
            {
                if (!dataType.IsValid() || dataType == m_dataType)
                {
                    return;
                }

                if (slotId == ExtractPropertyProperty::GetSourceSlotId(this))
                {
                    m_dataType = dataType;

                    ClearPropertySlots();
                    AddPropertySlots(dataType);
                }
            }

            Data::Type ExtractProperty::GetSourceSlotDataType() const
            {
                return m_dataType;
            }

            void ExtractProperty::AddPropertySlots(const Data::Type& type)
            {
                AZStd::unordered_map<AZStd::string, SlotId> versionedInfo;
                AddPropertySlots(type, versionedInfo);
            }

            void ExtractProperty::ClearPropertySlots()
            {
                for (auto&& propertyAccount : m_propertyAccounts)
                {
                    RemoveSlot(propertyAccount.m_propertySlotId);
                }
                m_propertyAccounts.clear();
            }

            AZ::Outcome<DependencyReport, void> ExtractProperty::GetDependencies() const
            {
                return AZ::Success(DependencyReport::NativeLibrary(Data::GetName(m_dataType)));
            }

            PropertyFields ExtractProperty::GetPropertyFields() const
            {
                PropertyFields propertyFields;
                for (auto&& propertyAccount : m_propertyAccounts)
                {
                    propertyFields.emplace_back(propertyAccount.m_propertyName, propertyAccount.m_propertySlotId);
                }

                return propertyFields;
            }

            bool ExtractProperty::IsOutOfDate(const VersionData& graphVersion) const
            {
                AZ_UNUSED(graphVersion);

<<<<<<< HEAD
#if defined(CARBONATED)
                int numOutOfDate = 0;
                for (auto propertyAccount : m_propertyAccounts)
                {
                    if (!propertyAccount.m_getterFunction)
                    {
                        // Print out the error message for each property that is out of date
                        AZ_Warning("ScriptCanvas", false,"Node '%s':  Property (%s : %s) getter method could not be found in Data::PropertyMetadata.",
                            this->GetDebugName().c_str(),
                            propertyAccount.m_propertyName.c_str(),
                            Data::GetName(propertyAccount.m_propertyType).c_str());

                        numOutOfDate++;
                    }
                }

                AZ_Error("ScriptCanvas", numOutOfDate == 0, "Node '%s':  Out of date.  (%d/%d) properties are missing a getter function.", this->GetDebugName().c_str(), numOutOfDate, m_propertyAccounts.size());
                return (numOutOfDate > 0);
#else
                bool isOutOfDate = false;
=======
                int numOutOfDate = 0;
>>>>>>> 5295397a
                for (auto propertyAccount : m_propertyAccounts)
                {
                    if (!propertyAccount.m_getterFunction)
                    {
                        // Print out the error message for each property that is out of date
                        AZ_Warning("ScriptCanvas", false,"Node '%s':  Property (%s : %s) getter method could not be found in Data::PropertyMetadata.",
                            this->GetDebugName().c_str(),
                            propertyAccount.m_propertyName.c_str(),
                            Data::GetName(propertyAccount.m_propertyType).c_str());

                        numOutOfDate++;
                    }
                }

<<<<<<< HEAD
                return isOutOfDate;
#endif
=======
                AZ_Error("ScriptCanvas", numOutOfDate == 0, "Node '%s':  Out of date.  (%d/%d) properties are missing a getter function.", this->GetDebugName().c_str(), numOutOfDate, m_propertyAccounts.size());
                return (numOutOfDate > 0);

>>>>>>> 5295397a
            }

            UpdateResult ExtractProperty::OnUpdateNode()
            {
                for (auto propertyAccount : m_propertyAccounts)
                {
                    if (!propertyAccount.m_getterFunction)
                    {
                        RemoveSlot(propertyAccount.m_propertySlotId);
                    }
                }

                return UpdateResult::DirtyGraph;
            }

            void ExtractProperty::RefreshGetterFunctions()
            {
                Data::Type sourceType = GetSourceSlotDataType();
                if (!sourceType.IsValid())
                {
                    return;
                }

                auto getterWrapperMap = Data::ExplodeToGetters(sourceType);

                for (auto&& propertyAccount : m_propertyAccounts)
                {
                    if (!propertyAccount.m_getterFunction)
                    {
                        auto foundPropIt = getterWrapperMap.find(propertyAccount.m_propertyName);
                        if (foundPropIt != getterWrapperMap.end() && propertyAccount.m_propertyType.IS_A(foundPropIt->second.m_propertyType))
                        {
                            propertyAccount.m_getterFunction = foundPropIt->second.m_getterFunction;
                        }
                        else
                        {
                            AZ_Error("Script Canvas", true, "Property (%s : %s) getter method could not be found in Data::PropertyTraits or the property type has changed."
                                " Output will not be pushed on the property's slot.",
                                propertyAccount.m_propertyName.c_str(), Data::GetName(propertyAccount.m_propertyType).data());
                        }
                    }
                }

                UpdatePropertyVersion();
            }

            void ExtractProperty::UpdatePropertyVersion()
            {
                AZStd::unordered_map<AZStd::string, SlotId> previousSlots;

                {
                    auto outputSlots = GetAllSlotsByDescriptor(SlotDescriptors::DataOut());

                    for (const Slot* slot : outputSlots)
                    {
                        previousSlots[slot->GetName()] = slot->GetId();
                    }
                }

                AddPropertySlots(GetSourceSlotDataType(), previousSlots);
            }

            void ExtractProperty::AddPropertySlots(const Data::Type& dataType, const AZStd::unordered_map<AZStd::string, SlotId>& existingSlots)
            {
                Data::GetterContainer getterFunctions = Data::ExplodeToGetters(dataType);

                for (const auto& getterWrapperPair : getterFunctions)
                {
                    const AZStd::string& propertyName = getterWrapperPair.first;
                    const Data::GetterWrapper& getterWrapper = getterWrapperPair.second;

                    DataSlotConfiguration config;

                    AZStd::string slotName = AZStd::string::format("%s: %s", propertyName.data(), Data::GetName(getterWrapper.m_propertyType).data());
                    if (!getterWrapper.m_displayName.empty())
                    {
                        slotName = getterWrapper.m_displayName;
                    }

                    if (existingSlots.find(slotName) == existingSlots.end())
                    {
                        Data::PropertyMetadata propertyAccount;
                        propertyAccount.m_propertyType = getterWrapper.m_propertyType;
                        propertyAccount.m_propertyName = propertyName;

                        config.m_name = slotName;
                        config.m_toolTip = "";

                        config.SetType(getterWrapper.m_propertyType);
                        config.SetConnectionType(ConnectionType::Output);

                        propertyAccount.m_propertySlotId = AddSlot(config);

                        propertyAccount.m_getterFunction = getterWrapper.m_getterFunction;
                        m_propertyAccounts.push_back(propertyAccount);
                    }
                }
            }
        }
    }
}<|MERGE_RESOLUTION|>--- conflicted
+++ resolved
@@ -98,8 +98,6 @@
             {
                 AZ_UNUSED(graphVersion);
 
-<<<<<<< HEAD
-#if defined(CARBONATED)
                 int numOutOfDate = 0;
                 for (auto propertyAccount : m_propertyAccounts)
                 {
@@ -117,33 +115,7 @@
 
                 AZ_Error("ScriptCanvas", numOutOfDate == 0, "Node '%s':  Out of date.  (%d/%d) properties are missing a getter function.", this->GetDebugName().c_str(), numOutOfDate, m_propertyAccounts.size());
                 return (numOutOfDate > 0);
-#else
-                bool isOutOfDate = false;
-=======
-                int numOutOfDate = 0;
->>>>>>> 5295397a
-                for (auto propertyAccount : m_propertyAccounts)
-                {
-                    if (!propertyAccount.m_getterFunction)
-                    {
-                        // Print out the error message for each property that is out of date
-                        AZ_Warning("ScriptCanvas", false,"Node '%s':  Property (%s : %s) getter method could not be found in Data::PropertyMetadata.",
-                            this->GetDebugName().c_str(),
-                            propertyAccount.m_propertyName.c_str(),
-                            Data::GetName(propertyAccount.m_propertyType).c_str());
-
-                        numOutOfDate++;
-                    }
-                }
-
-<<<<<<< HEAD
-                return isOutOfDate;
-#endif
-=======
-                AZ_Error("ScriptCanvas", numOutOfDate == 0, "Node '%s':  Out of date.  (%d/%d) properties are missing a getter function.", this->GetDebugName().c_str(), numOutOfDate, m_propertyAccounts.size());
-                return (numOutOfDate > 0);
-
->>>>>>> 5295397a
+
             }
 
             UpdateResult ExtractProperty::OnUpdateNode()
