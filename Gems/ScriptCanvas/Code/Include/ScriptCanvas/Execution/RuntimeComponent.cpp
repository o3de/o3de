/*
 * Copyright (c) Contributors to the Open 3D Engine Project.
 * For complete copyright and license terms please see the LICENSE at the root of this distribution.
 *
 * SPDX-License-Identifier: Apache-2.0 OR MIT
 *
 */

#include <AzCore/Asset/AssetManager.h>
#include <AzCore/Asset/AssetSerializer.h>
#include <AzCore/Component/EntityUtils.h>
#include <AzCore/Debug/Profiler.h>
#include <AzCore/Serialization/IdUtils.h>
#include <AzCore/Serialization/SerializeContext.h>
#include <AzCore/Serialization/Utils.h>
#include <AzFramework/Entity/EntityContextBus.h>
#include <ScriptCanvas/Execution/ExecutionBus.h>
#include <ScriptCanvas/Execution/ExecutionContext.h>
#include <ScriptCanvas/Execution/ExecutionState.h>
#include <ScriptCanvas/Execution/RuntimeComponent.h>

namespace RuntimeComponentCpp
{
    enum class RuntimeComponentVersion : unsigned int
    {
        DoNotVersionRuntimeComponentBumpTheEditorComponentInstead = 11,
    };
}

namespace ScriptCanvas
{
    RuntimeComponentUserData::RuntimeComponentUserData(RuntimeComponent& component, const AZ::EntityId& entity)
        : component(component)
        , entity(entity)
    {}

    void RuntimeComponent::Activate()
    {
        const auto entityId = GetEntityId();
        AZ::EntityBus::Handler::BusConnect(entityId);
        m_executor.TakeUserData(ExecutionUserData(RuntimeComponentUserData(*this, entityId)));
        m_executor.Initialize();
    }

    void RuntimeComponent::OnEntityActivated(const AZ::EntityId&)
    {
        m_executor.Execute();
    }

    void RuntimeComponent::OnEntityDeactivated(const AZ::EntityId&)
    {
        m_executor.StopAndClearExecutable();
    }

    void RuntimeComponent::Reflect(AZ::ReflectContext* context)
    {
        using namespace RuntimeComponentCpp;

        if (auto serializeContext = azrtti_cast<AZ::SerializeContext*>(context))
        {
            serializeContext->Class<RuntimeComponent, AZ::Component>()
                ->Version
                    ( static_cast<unsigned int>(RuntimeComponentVersion::DoNotVersionRuntimeComponentBumpTheEditorComponentInstead))
                ->Field("executor", &RuntimeComponent::m_executor)
                ;
        }
    }

<<<<<<< HEAD
    void RuntimeComponent::StopExecution()
    {
        if (m_executionState)
        {
            m_executionState->StopExecution();
            m_executionState.reset();
            SCRIPT_CANVAS_PERFORMANCE_FINALIZE_TIMER(GetScriptCanvasId(), m_runtimeOverrides.m_runtimeAsset.GetId());
            SC_EXECUTION_TRACE_GRAPH_DEACTIVATED(CreateActivationInfo());
        }
    }

    bool RuntimeComponent::VersionConverter(AZ::SerializeContext&, AZ::SerializeContext::DataElementNode& classElement)
=======
    void RuntimeComponent::TakeRuntimeDataOverrides(RuntimeDataOverrides&& overrideData)
>>>>>>> 250ae705
    {
        m_executor.TakeRuntimeDataOverrides(AZStd::move(overrideData));
    }
}
<|MERGE_RESOLUTION|>--- conflicted
+++ resolved
@@ -66,22 +66,7 @@
         }
     }
 
-<<<<<<< HEAD
-    void RuntimeComponent::StopExecution()
-    {
-        if (m_executionState)
-        {
-            m_executionState->StopExecution();
-            m_executionState.reset();
-            SCRIPT_CANVAS_PERFORMANCE_FINALIZE_TIMER(GetScriptCanvasId(), m_runtimeOverrides.m_runtimeAsset.GetId());
-            SC_EXECUTION_TRACE_GRAPH_DEACTIVATED(CreateActivationInfo());
-        }
-    }
-
-    bool RuntimeComponent::VersionConverter(AZ::SerializeContext&, AZ::SerializeContext::DataElementNode& classElement)
-=======
     void RuntimeComponent::TakeRuntimeDataOverrides(RuntimeDataOverrides&& overrideData)
->>>>>>> 250ae705
     {
         m_executor.TakeRuntimeDataOverrides(AZStd::move(overrideData));
     }
