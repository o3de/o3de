--- conflicted
+++ resolved
@@ -128,12 +128,8 @@
             m_executionState->StopExecution();
             SCRIPT_CANVAS_PERFORMANCE_FINALIZE_TIMER(m_executionState);
             ScriptCanvas::ExecutionNotificationsBus::Broadcast(
-<<<<<<< HEAD
-                &ScriptCanvas::ExecutionNotifications::GraphDeactivated, GraphActivation(GraphInfo(m_executionState)));
-=======
                 &ScriptCanvas::ExecutionNotifications::GraphDeactivated, GraphDeactivation(GraphInfo(m_executionState)));
             Execution::Destruct(m_executionStateStorage);
->>>>>>> a95c5e18
             m_executionState = nullptr;
         }
     }
