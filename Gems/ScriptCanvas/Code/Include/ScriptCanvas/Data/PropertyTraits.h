--- conflicted
+++ resolved
@@ -180,34 +180,20 @@
             static GetterContainer GetGetterWrappers(const Data::Type&)
             {
                 GetterContainer getterFunctions;
-<<<<<<< HEAD
-                getterFunctions.emplace("X", WrapGetter<decltype(&Data::QuaternionType::GetX)>::Callback("x", &Data::QuaternionType::GetX));
-                getterFunctions.emplace("Y", WrapGetter<decltype(&Data::QuaternionType::GetY)>::Callback("y", &Data::QuaternionType::GetY));
-                getterFunctions.emplace("Z", WrapGetter<decltype(&Data::QuaternionType::GetZ)>::Callback("z", &Data::QuaternionType::GetZ));
-                getterFunctions.emplace("W", WrapGetter<decltype(&Data::QuaternionType::GetW)>::Callback("w", &Data::QuaternionType::GetW));
-=======
                 getterFunctions.emplace("x", WrapGetter<decltype(&Data::QuaternionType::GetX)>::Callback("x", &Data::QuaternionType::GetX, "X"));
                 getterFunctions.emplace("y", WrapGetter<decltype(&Data::QuaternionType::GetY)>::Callback("y", &Data::QuaternionType::GetY, "Y"));
                 getterFunctions.emplace("z", WrapGetter<decltype(&Data::QuaternionType::GetZ)>::Callback("z", &Data::QuaternionType::GetZ, "Z"));
                 getterFunctions.emplace("w", WrapGetter<decltype(&Data::QuaternionType::GetW)>::Callback("w", &Data::QuaternionType::GetW, "W"));
->>>>>>> 9e2a3226
-                return getterFunctions;
-            }
-
-            static SetterContainer GetSetterWrappers(const Data::Type&)
-            {
-                SetterContainer setterFunctions;
-<<<<<<< HEAD
-                setterFunctions.emplace("X", WrapSetter<decltype(&Data::QuaternionType::SetX)>::Callback("x", &Data::QuaternionType::SetX));
-                setterFunctions.emplace("Y", WrapSetter<decltype(&Data::QuaternionType::SetY)>::Callback("y", &Data::QuaternionType::SetY));
-                setterFunctions.emplace("Z", WrapSetter<decltype(&Data::QuaternionType::SetZ)>::Callback("z", &Data::QuaternionType::SetZ));
-                setterFunctions.emplace("W", WrapSetter<decltype(&Data::QuaternionType::SetW)>::Callback("w", &Data::QuaternionType::SetW));
-=======
+                return getterFunctions;
+            }
+
+            static SetterContainer GetSetterWrappers(const Data::Type&)
+            {
+                SetterContainer setterFunctions;
                 setterFunctions.emplace("x", WrapSetter<decltype(&Data::QuaternionType::SetX)>::Callback("x", &Data::QuaternionType::SetX, "X"));
                 setterFunctions.emplace("y", WrapSetter<decltype(&Data::QuaternionType::SetY)>::Callback("y", &Data::QuaternionType::SetY, "Y"));
                 setterFunctions.emplace("z", WrapSetter<decltype(&Data::QuaternionType::SetZ)>::Callback("z", &Data::QuaternionType::SetZ, "Z"));
                 setterFunctions.emplace("w", WrapSetter<decltype(&Data::QuaternionType::SetW)>::Callback("w", &Data::QuaternionType::SetW, "W"));
->>>>>>> 9e2a3226
                 return setterFunctions;
             }
         };
@@ -218,26 +204,16 @@
             static GetterContainer GetGetterWrappers(const Data::Type&)
             {
                 GetterContainer getterFunctions;
-<<<<<<< HEAD
-                getterFunctions.emplace("X", WrapGetter<decltype(&Data::Vector2Type::GetX)>::Callback("x", &Data::Vector2Type::GetX));
-                getterFunctions.emplace("Y", WrapGetter<decltype(&Data::Vector2Type::GetY)>::Callback("y", &Data::Vector2Type::GetY));
-=======
                 getterFunctions.emplace("x", WrapGetter<decltype(&Data::Vector2Type::GetX)>::Callback("x", &Data::Vector2Type::GetX, "X"));
                 getterFunctions.emplace("y", WrapGetter<decltype(&Data::Vector2Type::GetY)>::Callback("y", &Data::Vector2Type::GetY, "Y"));
->>>>>>> 9e2a3226
-                return getterFunctions;
-            }
-
-            static SetterContainer GetSetterWrappers(const Data::Type&)
-            {
-                SetterContainer setterFunctions;
-<<<<<<< HEAD
-                setterFunctions.emplace("X", WrapSetter<decltype(&Data::Vector2Type::SetX)>::Callback("x", &Data::Vector2Type::SetX));
-                setterFunctions.emplace("Y", WrapSetter<decltype(&Data::Vector2Type::SetY)>::Callback("y", &Data::Vector2Type::SetY));
-=======
+                return getterFunctions;
+            }
+
+            static SetterContainer GetSetterWrappers(const Data::Type&)
+            {
+                SetterContainer setterFunctions;
                 setterFunctions.emplace("x", WrapSetter<decltype(&Data::Vector2Type::SetX)>::Callback("x", &Data::Vector2Type::SetX, "X"));
                 setterFunctions.emplace("y", WrapSetter<decltype(&Data::Vector2Type::SetY)>::Callback("y", &Data::Vector2Type::SetY, "Y"));
->>>>>>> 9e2a3226
                 return setterFunctions;
             }
         };
@@ -248,30 +224,18 @@
             static GetterContainer GetGetterWrappers(const Data::Type&)
             {
                 GetterContainer getterFunctions;
-<<<<<<< HEAD
-                getterFunctions.emplace("X", WrapGetter<decltype(&Data::Vector3Type::GetX)>::Callback("x", &Data::Vector3Type::GetX));
-                getterFunctions.emplace("Y", WrapGetter<decltype(&Data::Vector3Type::GetY)>::Callback("y", &Data::Vector3Type::GetY));
-                getterFunctions.emplace("Z", WrapGetter<decltype(&Data::Vector3Type::GetZ)>::Callback("z", &Data::Vector3Type::GetZ));
-=======
                 getterFunctions.emplace("x", WrapGetter<decltype(&Data::Vector3Type::GetX)>::Callback("x", &Data::Vector3Type::GetX, "X"));
                 getterFunctions.emplace("y", WrapGetter<decltype(&Data::Vector3Type::GetY)>::Callback("y", &Data::Vector3Type::GetY, "Y"));
                 getterFunctions.emplace("z", WrapGetter<decltype(&Data::Vector3Type::GetZ)>::Callback("z", &Data::Vector3Type::GetZ, "Z"));
->>>>>>> 9e2a3226
-                return getterFunctions;
-            }
-
-            static SetterContainer GetSetterWrappers(const Data::Type&)
-            {
-                SetterContainer setterFunctions;
-<<<<<<< HEAD
-                setterFunctions.emplace("X", WrapSetter<decltype(&Data::Vector3Type::SetX)>::Callback("x", &Data::Vector3Type::SetX));
-                setterFunctions.emplace("Y", WrapSetter<decltype(&Data::Vector3Type::SetY)>::Callback("y", &Data::Vector3Type::SetY));
-                setterFunctions.emplace("Z", WrapSetter<decltype(&Data::Vector3Type::SetZ)>::Callback("z", &Data::Vector3Type::SetZ));
-=======
+                return getterFunctions;
+            }
+
+            static SetterContainer GetSetterWrappers(const Data::Type&)
+            {
+                SetterContainer setterFunctions;
                 setterFunctions.emplace("x", WrapSetter<decltype(&Data::Vector3Type::SetX)>::Callback("x", &Data::Vector3Type::SetX, "X"));
                 setterFunctions.emplace("y", WrapSetter<decltype(&Data::Vector3Type::SetY)>::Callback("y", &Data::Vector3Type::SetY, "Y"));
                 setterFunctions.emplace("z", WrapSetter<decltype(&Data::Vector3Type::SetZ)>::Callback("z", &Data::Vector3Type::SetZ, "Z"));
->>>>>>> 9e2a3226
                 return setterFunctions;
             }
         };
@@ -282,34 +246,20 @@
             static GetterContainer GetGetterWrappers(const Data::Type&)
             {
                 GetterContainer getterFunctions;
-<<<<<<< HEAD
-                getterFunctions.emplace("X", WrapGetter<decltype(&Data::Vector4Type::GetX)>::Callback("x", &Data::Vector4Type::GetX));
-                getterFunctions.emplace("Y", WrapGetter<decltype(&Data::Vector4Type::GetY)>::Callback("y", &Data::Vector4Type::GetY));
-                getterFunctions.emplace("Z", WrapGetter<decltype(&Data::Vector4Type::GetZ)>::Callback("z", &Data::Vector4Type::GetZ));
-                getterFunctions.emplace("W", WrapGetter<decltype(&Data::Vector4Type::GetW)>::Callback("w", &Data::Vector4Type::GetW));
-=======
                 getterFunctions.emplace("x", WrapGetter<decltype(&Data::Vector4Type::GetX)>::Callback("x", &Data::Vector4Type::GetX, "X"));
                 getterFunctions.emplace("y", WrapGetter<decltype(&Data::Vector4Type::GetY)>::Callback("y", &Data::Vector4Type::GetY, "Y"));
                 getterFunctions.emplace("z", WrapGetter<decltype(&Data::Vector4Type::GetZ)>::Callback("z", &Data::Vector4Type::GetZ, "Z"));
                 getterFunctions.emplace("w", WrapGetter<decltype(&Data::Vector4Type::GetW)>::Callback("w", &Data::Vector4Type::GetW, "W"));
->>>>>>> 9e2a3226
-                return getterFunctions;
-            }
-
-            static SetterContainer GetSetterWrappers(const Data::Type&)
-            {
-                SetterContainer setterFunctions;
-<<<<<<< HEAD
-                setterFunctions.emplace("X", WrapSetter<decltype(&Data::Vector4Type::SetX)>::Callback("x", &Data::Vector4Type::SetX));
-                setterFunctions.emplace("Y", WrapSetter<decltype(&Data::Vector4Type::SetY)>::Callback("y", &Data::Vector4Type::SetY));
-                setterFunctions.emplace("Z", WrapSetter<decltype(&Data::Vector4Type::SetZ)>::Callback("z", &Data::Vector4Type::SetZ));
-                setterFunctions.emplace("W", WrapSetter<decltype(&Data::Vector4Type::SetW)>::Callback("w", &Data::Vector4Type::SetW));
-=======
+                return getterFunctions;
+            }
+
+            static SetterContainer GetSetterWrappers(const Data::Type&)
+            {
+                SetterContainer setterFunctions;
                 setterFunctions.emplace("x", WrapSetter<decltype(&Data::Vector4Type::SetX)>::Callback("x", &Data::Vector4Type::SetX, "X"));
                 setterFunctions.emplace("y", WrapSetter<decltype(&Data::Vector4Type::SetY)>::Callback("y", &Data::Vector4Type::SetY, "Y"));
                 setterFunctions.emplace("z", WrapSetter<decltype(&Data::Vector4Type::SetZ)>::Callback("z", &Data::Vector4Type::SetZ, "Z"));
                 setterFunctions.emplace("w", WrapSetter<decltype(&Data::Vector4Type::SetW)>::Callback("w", &Data::Vector4Type::SetW, "W"));
->>>>>>> 9e2a3226
                 return setterFunctions;
             }
         };
@@ -320,34 +270,20 @@
             static GetterContainer GetGetterWrappers(const Data::Type&)
             {
                 GetterContainer getterFunctions;
-<<<<<<< HEAD
-                getterFunctions.emplace("Red", WrapGetter<decltype(&Data::ColorType::GetR)>::Callback("r", &Data::ColorType::GetR));
-                getterFunctions.emplace("Green", WrapGetter<decltype(&Data::ColorType::GetG)>::Callback("g", &Data::ColorType::GetG));
-                getterFunctions.emplace("Blue", WrapGetter<decltype(&Data::ColorType::GetB)>::Callback("b", &Data::ColorType::GetB));
-                getterFunctions.emplace("Alpha", WrapGetter<decltype(&Data::ColorType::GetA)>::Callback("a", &Data::ColorType::GetA));
-=======
                 getterFunctions.emplace("r", WrapGetter<decltype(&Data::ColorType::GetR)>::Callback("r", &Data::ColorType::GetR, "Red"));
                 getterFunctions.emplace("g", WrapGetter<decltype(&Data::ColorType::GetG)>::Callback("g", &Data::ColorType::GetG, "Green"));
                 getterFunctions.emplace("b", WrapGetter<decltype(&Data::ColorType::GetB)>::Callback("b", &Data::ColorType::GetB, "Blue"));
                 getterFunctions.emplace("a", WrapGetter<decltype(&Data::ColorType::GetA)>::Callback("a", &Data::ColorType::GetA, "Alpha"));
->>>>>>> 9e2a3226
-                return getterFunctions;
-            }
-
-            static SetterContainer GetSetterWrappers(const Data::Type&)
-            {
-                SetterContainer setterFunctions;
-<<<<<<< HEAD
-                setterFunctions.emplace("Red", WrapSetter<decltype(&Data::ColorType::SetR)>::Callback("r", &Data::ColorType::SetR));
-                setterFunctions.emplace("Green", WrapSetter<decltype(&Data::ColorType::SetG)>::Callback("g", &Data::ColorType::SetG));
-                setterFunctions.emplace("Blue", WrapSetter<decltype(&Data::ColorType::SetB)>::Callback("b", &Data::ColorType::SetB));
-                setterFunctions.emplace("Alpha", WrapSetter<decltype(&Data::ColorType::SetA)>::Callback("a", &Data::ColorType::SetA));
-=======
+                return getterFunctions;
+            }
+
+            static SetterContainer GetSetterWrappers(const Data::Type&)
+            {
+                SetterContainer setterFunctions;
                 setterFunctions.emplace("r", WrapSetter<decltype(&Data::ColorType::SetR)>::Callback("r", &Data::ColorType::SetR, "Red"));
                 setterFunctions.emplace("g", WrapSetter<decltype(&Data::ColorType::SetG)>::Callback("g", &Data::ColorType::SetG, "Green"));
                 setterFunctions.emplace("b", WrapSetter<decltype(&Data::ColorType::SetB)>::Callback("b", &Data::ColorType::SetB, "Blue"));
                 setterFunctions.emplace("a", WrapSetter<decltype(&Data::ColorType::SetA)>::Callback("a", &Data::ColorType::SetA, "Alpha"));
->>>>>>> 9e2a3226
                 return setterFunctions;
             }
         };
@@ -358,26 +294,16 @@
             static GetterContainer GetGetterWrappers(const Data::Type&)
             {
                 GetterContainer getterFunctions;
-<<<<<<< HEAD
-                getterFunctions.emplace("Normal", WrapGetter<decltype(&Data::PlaneType::GetNormal)>::Callback("normal", &Data::PlaneType::GetNormal));
-                getterFunctions.emplace("Distance", WrapGetter<decltype(&Data::PlaneType::GetDistance)>::Callback("distance", &Data::PlaneType::GetDistance));
-=======
                 getterFunctions.emplace("mormal", WrapGetter<decltype(&Data::PlaneType::GetNormal)>::Callback("normal", &Data::PlaneType::GetNormal, "Normal"));
                 getterFunctions.emplace("distance", WrapGetter<decltype(&Data::PlaneType::GetDistance)>::Callback("distance", &Data::PlaneType::GetDistance, "Distance"));
->>>>>>> 9e2a3226
-                return getterFunctions;
-            }
-
-            static SetterContainer GetSetterWrappers(const Data::Type&)
-            {
-                SetterContainer setterFunctions;
-<<<<<<< HEAD
-                setterFunctions.emplace("Normal", WrapSetter<decltype(&Data::PlaneType::SetNormal)>::Callback("normal", &Data::PlaneType::SetNormal));
-                setterFunctions.emplace("Distance", WrapSetter<decltype(&Data::PlaneType::SetDistance)>::Callback("distance", &Data::PlaneType::SetDistance));
-=======
+                return getterFunctions;
+            }
+
+            static SetterContainer GetSetterWrappers(const Data::Type&)
+            {
+                SetterContainer setterFunctions;
                 setterFunctions.emplace("normal", WrapSetter<decltype(&Data::PlaneType::SetNormal)>::Callback("normal", &Data::PlaneType::SetNormal, "Normal"));
                 setterFunctions.emplace("distance", WrapSetter<decltype(&Data::PlaneType::SetDistance)>::Callback("distance", &Data::PlaneType::SetDistance, "Distance"));
->>>>>>> 9e2a3226
                 return setterFunctions;
             }
         };
@@ -388,17 +314,10 @@
             static GetterContainer GetGetterWrappers(const Data::Type&)
             {
                 GetterContainer getterFunctions;
-<<<<<<< HEAD
-                getterFunctions.emplace("X Axis", WrapGetter<decltype(&Data::TransformType::GetBasisX)>::Callback("basisX", &Data::TransformType::GetBasisX));
-                getterFunctions.emplace("Y Axis", WrapGetter<decltype(&Data::TransformType::GetBasisY)>::Callback("basisY", &Data::TransformType::GetBasisY));
-                getterFunctions.emplace("Z Axis", WrapGetter<decltype(&Data::TransformType::GetBasisZ)>::Callback("basisZ", &Data::TransformType::GetBasisZ));
-                getterFunctions.emplace("Translation", WrapGetter<decltype(&Data::TransformType::GetTranslation)>::Callback("translation", &Data::TransformType::GetTranslation));
-=======
                 getterFunctions.emplace("basisX", WrapGetter<decltype(&Data::TransformType::GetBasisX)>::Callback("basisX", &Data::TransformType::GetBasisX, "X Axis"));
                 getterFunctions.emplace("basisY", WrapGetter<decltype(&Data::TransformType::GetBasisY)>::Callback("basisY", &Data::TransformType::GetBasisY, "Y Axis"));
                 getterFunctions.emplace("basisZ", WrapGetter<decltype(&Data::TransformType::GetBasisZ)>::Callback("basisZ", &Data::TransformType::GetBasisZ, "Z Axis"));
                 getterFunctions.emplace("translation", WrapGetter<decltype(&Data::TransformType::GetTranslation)>::Callback("translation", &Data::TransformType::GetTranslation, "Translation"));
->>>>>>> 9e2a3226
                 return getterFunctions;
             }
 
@@ -416,26 +335,16 @@
             static GetterContainer GetGetterWrappers(const Data::Type&)
             {
                 GetterContainer getterFunctions;
-<<<<<<< HEAD
-                getterFunctions.emplace("Min", WrapGetter<decltype(&Data::AABBType::GetMin)>::Callback("min", &Data::AABBType::GetMin));
-                getterFunctions.emplace("Max", WrapGetter<decltype(&Data::AABBType::GetMax)>::Callback("max", &Data::AABBType::GetMax));
-=======
                 getterFunctions.emplace("min", WrapGetter<decltype(&Data::AABBType::GetMin)>::Callback("min", &Data::AABBType::GetMin, "Minimum"));
                 getterFunctions.emplace("max", WrapGetter<decltype(&Data::AABBType::GetMax)>::Callback("max", &Data::AABBType::GetMax, "Maximum"));
->>>>>>> 9e2a3226
-                return getterFunctions;
-            }
-
-            static SetterContainer GetSetterWrappers(const Data::Type&)
-            {
-                SetterContainer setterFunctions;
-<<<<<<< HEAD
-                setterFunctions.emplace("Min", WrapSetter<decltype(&Data::AABBType::SetMin)>::Callback("min", &Data::AABBType::SetMin));
-                setterFunctions.emplace("Max", WrapSetter<decltype(&Data::AABBType::SetMax)>::Callback("max", &Data::AABBType::SetMax));
-=======
+                return getterFunctions;
+            }
+
+            static SetterContainer GetSetterWrappers(const Data::Type&)
+            {
+                SetterContainer setterFunctions;
                 setterFunctions.emplace("min", WrapSetter<decltype(&Data::AABBType::SetMin)>::Callback("min", &Data::AABBType::SetMin, "Minimum"));
                 setterFunctions.emplace("max", WrapSetter<decltype(&Data::AABBType::SetMax)>::Callback("max", &Data::AABBType::SetMax, "Maximum"));
->>>>>>> 9e2a3226
                 return setterFunctions;
             }
         };
@@ -446,15 +355,6 @@
             static GetterContainer GetGetterWrappers(const Data::Type&)
             {
                 GetterContainer getterFunctions;
-<<<<<<< HEAD
-                getterFunctions.emplace("X Axis", WrapGetter<decltype(&Data::OBBType::GetAxisX)>::Callback("axisX", &Data::OBBType::GetAxisX));
-                getterFunctions.emplace("Y Axis", WrapGetter<decltype(&Data::OBBType::GetAxisY)>::Callback("axisY", &Data::OBBType::GetAxisY));
-                getterFunctions.emplace("Z Axis", WrapGetter<decltype(&Data::OBBType::GetAxisZ)>::Callback("axisZ", &Data::OBBType::GetAxisZ));
-                getterFunctions.emplace("X Half Length", WrapGetter<decltype(&Data::OBBType::GetHalfLengthX)>::Callback("halfLengthX", &Data::OBBType::GetHalfLengthX));
-                getterFunctions.emplace("Y Half Length", WrapGetter<decltype(&Data::OBBType::GetHalfLengthY)>::Callback("halfLengthY", &Data::OBBType::GetHalfLengthY));
-                getterFunctions.emplace("Z Half Length", WrapGetter<decltype(&Data::OBBType::GetHalfLengthZ)>::Callback("halfLengthZ", &Data::OBBType::GetHalfLengthZ));
-                getterFunctions.emplace("Position", WrapGetter<decltype(&Data::OBBType::GetPosition)>::Callback("position", &Data::OBBType::GetPosition));
-=======
                 getterFunctions.emplace("axisX", WrapGetter<decltype(&Data::OBBType::GetAxisX)>::Callback("axisX", &Data::OBBType::GetAxisX, "X Axis"));
                 getterFunctions.emplace("axisY", WrapGetter<decltype(&Data::OBBType::GetAxisY)>::Callback("axisY", &Data::OBBType::GetAxisY, "Y Axis"));
                 getterFunctions.emplace("Z Axis", WrapGetter<decltype(&Data::OBBType::GetAxisZ)>::Callback("axisZ", &Data::OBBType::GetAxisZ, "Z Axis"));
@@ -462,24 +362,16 @@
                 getterFunctions.emplace("halfLengthY", WrapGetter<decltype(&Data::OBBType::GetHalfLengthY)>::Callback("halfLengthY", &Data::OBBType::GetHalfLengthY, "Half Length Y"));
                 getterFunctions.emplace("halfLengthZ", WrapGetter<decltype(&Data::OBBType::GetHalfLengthZ)>::Callback("halfLengthZ", &Data::OBBType::GetHalfLengthZ, "Half Length Z"));
                 getterFunctions.emplace("position", WrapGetter<decltype(&Data::OBBType::GetPosition)>::Callback("position", &Data::OBBType::GetPosition, "Position"));
->>>>>>> 9e2a3226
-                return getterFunctions;
-            }
-
-            static SetterContainer GetSetterWrappers(const Data::Type&)
-            {
-                SetterContainer setterFunctions;
-<<<<<<< HEAD
-                setterFunctions.emplace("X Half Length", WrapSetter<decltype(&Data::OBBType::SetHalfLengthX)>::Callback("halfLengthX", &Data::OBBType::SetHalfLengthX));
-                setterFunctions.emplace("Y Half Length", WrapSetter<decltype(&Data::OBBType::SetHalfLengthY)>::Callback("halfLengthY", &Data::OBBType::SetHalfLengthY));
-                setterFunctions.emplace("Z Half Length", WrapSetter<decltype(&Data::OBBType::SetHalfLengthZ)>::Callback("halfLengthZ", &Data::OBBType::SetHalfLengthZ));
-                setterFunctions.emplace("Position", WrapSetter<decltype(&Data::OBBType::SetPosition)>::Callback("position", &Data::OBBType::SetPosition));
-=======
+                return getterFunctions;
+            }
+
+            static SetterContainer GetSetterWrappers(const Data::Type&)
+            {
+                SetterContainer setterFunctions;
                 setterFunctions.emplace("halfLengthX", WrapSetter<decltype(&Data::OBBType::SetHalfLengthX)>::Callback("halfLengthX", &Data::OBBType::SetHalfLengthX, "Half Length X"));
                 setterFunctions.emplace("halfLengthY", WrapSetter<decltype(&Data::OBBType::SetHalfLengthY)>::Callback("halfLengthY", &Data::OBBType::SetHalfLengthY, "Half Length Y"));
                 setterFunctions.emplace("halfLengthZ", WrapSetter<decltype(&Data::OBBType::SetHalfLengthZ)>::Callback("halfLengthZ", &Data::OBBType::SetHalfLengthZ, "Half Length Z"));
                 setterFunctions.emplace("position", WrapSetter<decltype(&Data::OBBType::SetPosition)>::Callback("position", &Data::OBBType::SetPosition, "Position"));
->>>>>>> 9e2a3226
                 return setterFunctions;
             }
         };
@@ -490,30 +382,18 @@
             static GetterContainer GetGetterWrappers(const Data::Type&)
             {
                 GetterContainer getterFunctions;
-<<<<<<< HEAD
-                getterFunctions.emplace("X Axis", WrapGetter<decltype(&Data::Matrix3x3Type::GetBasisX)>::Callback("basisX", &Data::Matrix3x3Type::GetBasisX));
-                getterFunctions.emplace("Y Axis", WrapGetter<decltype(&Data::Matrix3x3Type::GetBasisY)>::Callback("basisY", &Data::Matrix3x3Type::GetBasisY));
-                getterFunctions.emplace("Z Axis", WrapGetter<decltype(&Data::Matrix3x3Type::GetBasisZ)>::Callback("basisZ", &Data::Matrix3x3Type::GetBasisZ));
-=======
                 getterFunctions.emplace("basisX", WrapGetter<decltype(&Data::Matrix3x3Type::GetBasisX)>::Callback("basisX", &Data::Matrix3x3Type::GetBasisX, "Position"));
                 getterFunctions.emplace("basisY", WrapGetter<decltype(&Data::Matrix3x3Type::GetBasisY)>::Callback("basisY", &Data::Matrix3x3Type::GetBasisY, "Position"));
                 getterFunctions.emplace("basisZ", WrapGetter<decltype(&Data::Matrix3x3Type::GetBasisZ)>::Callback("basisZ", &Data::Matrix3x3Type::GetBasisZ, "Position"));
->>>>>>> 9e2a3226
-                return getterFunctions;
-            }
-
-            static SetterContainer GetSetterWrappers(const Data::Type&)
-            {
-                SetterContainer setterFunctions;
-<<<<<<< HEAD
-                setterFunctions.emplace("X Axis", WrapSetter<void(AZ::Matrix3x3::*)(const AZ::Vector3&)>::Callback("basisX", &Data::Matrix3x3Type::SetBasisX));
-                setterFunctions.emplace("Y Axis", WrapSetter<void(AZ::Matrix3x3::*)(const AZ::Vector3&)>::Callback("basisY", &Data::Matrix3x3Type::SetBasisY));
-                setterFunctions.emplace("Z Axis", WrapSetter<void(AZ::Matrix3x3::*)(const AZ::Vector3&)>::Callback("basisZ", &Data::Matrix3x3Type::SetBasisZ));
-=======
+                return getterFunctions;
+            }
+
+            static SetterContainer GetSetterWrappers(const Data::Type&)
+            {
+                SetterContainer setterFunctions;
                 setterFunctions.emplace("basisX", WrapSetter<void(AZ::Matrix3x3::*)(const AZ::Vector3&)>::Callback("basisX", &Data::Matrix3x3Type::SetBasisX, "X Axis"));
                 setterFunctions.emplace("basisY", WrapSetter<void(AZ::Matrix3x3::*)(const AZ::Vector3&)>::Callback("basisY", &Data::Matrix3x3Type::SetBasisY, "Y Axis"));
                 setterFunctions.emplace("basisZ", WrapSetter<void(AZ::Matrix3x3::*)(const AZ::Vector3&)>::Callback("basisZ", &Data::Matrix3x3Type::SetBasisZ, "Z Axis"));
->>>>>>> 9e2a3226
                 return setterFunctions;
             }
         };
@@ -524,34 +404,20 @@
             static GetterContainer GetGetterWrappers(const Data::Type&)
             {
                 GetterContainer getterFunctions;
-<<<<<<< HEAD
-                getterFunctions.emplace("X Axis", WrapGetter<decltype(&Data::Matrix4x4Type::GetBasisX)>::Callback("basisX", &Data::Matrix4x4Type::GetBasisX));
-                getterFunctions.emplace("Y Axis", WrapGetter<decltype(&Data::Matrix4x4Type::GetBasisY)>::Callback("basisY", &Data::Matrix4x4Type::GetBasisY));
-                getterFunctions.emplace("Z Axis", WrapGetter<decltype(&Data::Matrix4x4Type::GetBasisZ)>::Callback("basisZ", &Data::Matrix4x4Type::GetBasisZ));
-                getterFunctions.emplace("Translation", WrapGetter<decltype(&Data::Matrix4x4Type::GetTranslation)>::Callback("translation", &Data::Matrix4x4Type::GetTranslation));
-=======
                 getterFunctions.emplace("basisX", WrapGetter<decltype(&Data::Matrix4x4Type::GetBasisX)>::Callback("basisX", &Data::Matrix4x4Type::GetBasisX, "X Axis"));
                 getterFunctions.emplace("basisY", WrapGetter<decltype(&Data::Matrix4x4Type::GetBasisY)>::Callback("basisY", &Data::Matrix4x4Type::GetBasisY, "Y Axis"));
                 getterFunctions.emplace("basisZ", WrapGetter<decltype(&Data::Matrix4x4Type::GetBasisZ)>::Callback("basisZ", &Data::Matrix4x4Type::GetBasisZ, "Z Axis"));
                 getterFunctions.emplace("Translation", WrapGetter<decltype(&Data::Matrix4x4Type::GetTranslation)>::Callback("translation", &Data::Matrix4x4Type::GetTranslation, "Translation"));
->>>>>>> 9e2a3226
-                return getterFunctions;
-            }
-
-            static SetterContainer GetSetterWrappers(const Data::Type&)
-            {
-                SetterContainer setterFunctions;
-<<<<<<< HEAD
-                setterFunctions.emplace("X Axis", WrapSetter<void(AZ::Matrix4x4::*)(const AZ::Vector4&)>::Callback("basisX", &Data::Matrix4x4Type::SetBasisX));
-                setterFunctions.emplace("Y Axis", WrapSetter<void(AZ::Matrix4x4::*)(const AZ::Vector4&)>::Callback("basisY", &Data::Matrix4x4Type::SetBasisY));
-                setterFunctions.emplace("Z Axis", WrapSetter<void(AZ::Matrix4x4::*)(const AZ::Vector4&)>::Callback("basisZ", &Data::Matrix4x4Type::SetBasisZ));
-                setterFunctions.emplace("Translation", WrapSetter<void(AZ::Matrix4x4::*)(const AZ::Vector3&)>::Callback("translation", &Data::Matrix4x4Type::SetTranslation));
-=======
+                return getterFunctions;
+            }
+
+            static SetterContainer GetSetterWrappers(const Data::Type&)
+            {
+                SetterContainer setterFunctions;
                 setterFunctions.emplace("basisX", WrapSetter<void(AZ::Matrix4x4::*)(const AZ::Vector4&)>::Callback("basisX", &Data::Matrix4x4Type::SetBasisX, "X Axis"));
                 setterFunctions.emplace("basisY", WrapSetter<void(AZ::Matrix4x4::*)(const AZ::Vector4&)>::Callback("basisY", &Data::Matrix4x4Type::SetBasisY, "Y Axis"));
                 setterFunctions.emplace("basisZ", WrapSetter<void(AZ::Matrix4x4::*)(const AZ::Vector4&)>::Callback("basisZ", &Data::Matrix4x4Type::SetBasisZ, "Z Axis"));
                 setterFunctions.emplace("translation", WrapSetter<void(AZ::Matrix4x4::*)(const AZ::Vector3&)>::Callback("translation", &Data::Matrix4x4Type::SetTranslation, "Translation"));
->>>>>>> 9e2a3226
                 return setterFunctions;
             }
         };
