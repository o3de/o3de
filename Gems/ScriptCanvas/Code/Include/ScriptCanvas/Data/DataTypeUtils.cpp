--- conflicted
+++ resolved
@@ -335,28 +335,18 @@
 
         bool IsNumber(const AZ::Uuid& type)
         {
-<<<<<<< HEAD
 #if defined(CARBONATED)
             return
-                type == azrtti_typeid<AZ::s8>() || type == azrtti_typeid<AZ::s16>() ||
-                type == azrtti_typeid<AZ::s32>() || type == azrtti_typeid<AZ::s64>() ||
-                type == azrtti_typeid<AZ::u8>() || type == azrtti_typeid<AZ::u16>() ||
-                type == azrtti_typeid<AZ::u32>() || type == azrtti_typeid<AZ::u64>() ||
-                type == azrtti_typeid<long>() || type == azrtti_typeid<unsigned long>() ||
-                type == azrtti_typeid<float>() || type == azrtti_typeid<double>() ||
+                type == azrtti_typeid<AZ::s8>() || type == azrtti_typeid<AZ::s16>() || type == azrtti_typeid<AZ::s32>() || type == azrtti_typeid<AZ::s64>() ||
+                type == azrtti_typeid<AZ::u8>() || type == azrtti_typeid<AZ::u16>() || type == azrtti_typeid<AZ::u32>() || type == azrtti_typeid<AZ::u64>() ||
+                type == azrtti_typeid<long>() || type == azrtti_typeid<unsigned long>() || type == azrtti_typeid<float>() || type == azrtti_typeid<double>() ||
                 type == azrtti_typeid<char>();
 #else
-            return type == azrtti_typeid<AZ::s8>() || type == azrtti_typeid<AZ::s16>() || type == azrtti_typeid<AZ::s32>() ||
-                type == azrtti_typeid<AZ::s64>() || type == azrtti_typeid<AZ::u8>() || type == azrtti_typeid<AZ::u16>() ||
-                type == azrtti_typeid<AZ::u32>() || type == azrtti_typeid<AZ::u64>() || type == azrtti_typeid<unsigned long>() ||
-                type == azrtti_typeid<float>() || type == azrtti_typeid<double>();
-#endif
-=======
             return
                 type == azrtti_typeid<AZ::s8>() || type == azrtti_typeid<AZ::s16>() || type == azrtti_typeid<AZ::s32>() || type == azrtti_typeid<AZ::s64>() ||
                 type == azrtti_typeid<AZ::u8>() || type == azrtti_typeid<AZ::u16>() || type == azrtti_typeid<AZ::u32>() || type == azrtti_typeid<AZ::u64>() ||
                 type == azrtti_typeid<long>() || type == azrtti_typeid<unsigned long>() || type == azrtti_typeid<float>() || type == azrtti_typeid<double>();
->>>>>>> 5295397a
+#endif
         }
 
         bool IsNumber(const Type& type)
