--- conflicted
+++ resolved
@@ -64,15 +64,9 @@
                 GraphCanvas::TranslationRequests::Details details;
                 GraphCanvas::TranslationRequestBus::BroadcastResult(details, &GraphCanvas::TranslationRequests::GetDetails, key, details);
 
-<<<<<<< HEAD
-                if (!details.Name.empty())
-                {
-                    resultSlotName = details.Name;
-=======
                 if (!details.m_name.empty())
                 {
                     resultSlotName = details.m_name;
->>>>>>> 9e2a3226
                 }
 
                 SlotId addedSlotId;
