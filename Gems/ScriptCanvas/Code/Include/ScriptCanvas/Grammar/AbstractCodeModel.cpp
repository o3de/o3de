/*
<<<<<<< HEAD
 * Copyright (c) Contributors to the Open 3D Engine Project.
 * For complete copyright and license terms please see the LICENSE at the root of this distribution.
=======
 * Copyright (c) Contributors to the Open 3D Engine Project. For complete copyright and license terms please see the LICENSE at the root of this distribution.
>>>>>>> e6836a91
 *
 * SPDX-License-Identifier: Apache-2.0 OR MIT
 *
 */

#include <AzCore/std/containers/unordered_map.h>
#include <AzFramework/StringFunc/StringFunc.h>
#include <Builder/ScriptCanvasBuilder.h>
#include <ScriptCanvas/Core/Datum.h>
#include <ScriptCanvas/Core/EBusHandler.h>
#include <ScriptCanvas/Core/Graph.h>
#include <ScriptCanvas/Core/Nodeable.h>
#include <ScriptCanvas/Core/NodeableNode.h>
#include <ScriptCanvas/Core/NodeableNodeOverloaded.h>
#include <ScriptCanvas/Core/SubgraphInterfaceUtility.h>
#include <ScriptCanvas/Debugger/ValidationEvents/DataValidation/ScopedDataConnectionEvent.h>
#include <ScriptCanvas/Debugger/ValidationEvents/ParsingValidation/ParsingValidations.h>
#include <ScriptCanvas/Grammar/ParsingMetaData.h>
#include <ScriptCanvas/Libraries/Core/AzEventHandler.h>
#include <ScriptCanvas/Libraries/Core/EBusEventHandler.h>
#include <ScriptCanvas/Libraries/Core/FunctionDefinitionNode.h>
#include <ScriptCanvas/Libraries/Core/ExtractProperty.h>
#include <ScriptCanvas/Libraries/Core/ForEach.h>
#include <ScriptCanvas/Libraries/Core/FunctionCallNode.h>
#include <ScriptCanvas/Libraries/Core/FunctionCallNodeIsOutOfDate.h>
#include <ScriptCanvas/Libraries/Core/Method.h>
#include <ScriptCanvas/Libraries/Core/Start.h>
#include <ScriptCanvas/Translation/TranslationUtilities.h>
#include <ScriptCanvas/Variable/VariableData.h>

#include "AbstractCodeModel.h"
#include "ExecutionTraversalListeners.h"
#include "ParsingUtilities.h"
#include "Primitives.h"

namespace AbstractCodeModelCpp
{
    using namespace ScriptCanvas;
    using namespace ScriptCanvas::Grammar;

    AZStd::unordered_set< const Nodes::Core::FunctionDefinitionNode*> Intersection
    (const AZStd::unordered_multimap<const Nodes::Core::FunctionDefinitionNode*, ExecutionTreePtr>& lhs
        , const AZStd::unordered_set< const Nodes::Core::FunctionDefinitionNode*>& rhs)
    {
        AZStd::unordered_set< const Nodes::Core::FunctionDefinitionNode*> intersection;

        for (auto candidate : lhs)
        {
            if (rhs.contains(candidate.first))
            {
                intersection.insert(candidate.first);
            }
        }

        return intersection;
    }

    EndpointsResolved GetParentNodes(const Node* node)
    {
        EndpointsResolved resolved;

        if (node)
        {
            auto slots = node->GetSlotsByType(CombinedSlotType::ExecutionIn);
            for (auto slot : slots)
            {
                if (slot)
                {
                    auto nodesInSlot = node->GetConnectedNodes(*slot);
                    resolved.insert(resolved.end(), nodesInSlot.begin(), nodesInSlot.end());
                }
            }
        }

        return resolved;
    }

    bool IsConnectedToUserInRecurse(const Node* node, AZStd::unordered_set<const Slot*>& previousPath);

    bool IsConnectedToUserIn(const Node* node)
    {
        AZStd::unordered_set<const Slot*> previousPath;
        return IsConnectedToUserInRecurse(node, previousPath);
    }

    bool IsConnectedToUserInRecurse(const Node* node, AZStd::unordered_set<const Slot*>& previousPath)
    {
        auto parents = GetParentNodes(node);

        for (auto parent : parents)
        {
            if (previousPath.contains(parent.second))
            {
                continue;
            }

            previousPath.insert(parent.second);

            auto nodeling = azrtti_cast<const Nodes::Core::FunctionDefinitionNode*>(parent.first);
            if (nodeling && nodeling->IsExecutionEntry())
            {
                return true;
            }

            if (parent.first && IsConnectedToUserInRecurse(parent.first, previousPath))
            {
                return true;
            }
        }

        return false;
    }
}

namespace ScriptCanvas
{
    namespace Grammar
    {
        using namespace Internal;
        using namespace NodeCompatiliblity;

        AbstractCodeModel::AbstractCodeModel(const Source& source, bool /*terminateOnError*/, bool /*terminateOnInternalError*/)
            : m_source(source)
            , m_graphScope(AZStd::make_shared<Scope>())
        {
            Parse();
        }

        AbstractCodeModel::~AbstractCodeModel()
        {
            if (m_start)
            {
                m_start->Clear();
                m_start = nullptr;
            }

            m_graphScope = nullptr;
            m_variables.clear();

            for (auto iter : m_functions)
            {
                if (auto mutableIter = AZStd::const_pointer_cast<ExecutionTree>(iter))
                {
                    mutableIter->Clear();
                }
            }
            m_functions.clear();

            m_userInsThatRequireTopology.clear();
            m_userOutsThatRequireTopology.clear();

            for (auto iter : m_ebusHandlingByNode)
            {
                if (iter.second)
                {
                    iter.second->Clear();
                }
            }
            m_ebusHandlingByNode.clear();

            for (auto iter : m_eventHandlingByNode)
            {
                if (iter.second)
                {
                    iter.second->Clear();
                }
            }

            for (auto iter : m_nodeablesByNode)
            {
                if (auto mutableIter = AZStd::const_pointer_cast<NodeableParse>(iter.second))
                {
                    mutableIter->Clear();
                }
            }
            m_nodeablesByNode.clear();

            for (auto iter : m_variableWriteHandlingBySlot)
            {
                if (auto mutableIter = AZStd::const_pointer_cast<VariableWriteHandling>(iter.second))
                {
                    mutableIter->Clear();
                }
            }
            m_variableWriteHandlingBySlot.clear();
            m_variableWriteHandlingByVariable.clear();

            m_userNodeables.clear();
        }

        void AbstractCodeModel::AccountForEBusConnectionControl(ExecutionTreePtr execution)
        {
            if (execution->GetSymbol() == Symbol::FunctionDefinition)
            {
                return;
            }

            const auto id = execution->GetId();

            if (!(id.m_node && id.m_node->IsEventHandler()))
            {
                return;
            }

            auto ebusIter = m_ebusHandlingByNode.find(id.m_node);
            if (ebusIter != m_ebusHandlingByNode.end())
            {
                AccountForEBusConnectionControl(execution, ebusIter->second);
            }
            else
            {
                for (auto slot : id.m_node->GetOnVariableHandlingDataSlots())
                {
                    auto variableIter = m_variableWriteHandlingBySlot.find(slot);
                    if (variableIter != m_variableWriteHandlingBySlot.end())
                    {
                        AccountForEBusConnectionControl(execution, variableIter->second);
                    }
                }
            }
        }

        void AbstractCodeModel::AddAllVariablesPreParse()
        {
            auto& sourceVariables = m_source.m_variableData->GetVariables();

            AZStd::set<const GraphVariable*, GraphVariable::Comparator> sortedVariables;
            for (const auto& variablePair : sourceVariables)
            {
                if (variablePair.second.GetScope() != VariableFlags::Scope::FunctionReadOnly)
                {
                    sortedVariables.insert(&variablePair.second);
                }

                if (auto datum = variablePair.second.GetDatum())
                {
                    // #functions2 slot<->variable consider getting all variables from the UX variable manager, or from the ACM and looking them up in the variable manager for ordering
                    m_sourceVariableByDatum.insert(AZStd::make_pair(datum, &variablePair.second));
                }

            }

            for (auto& sourceVariable : sortedVariables)
            {
                auto datum = sourceVariable->GetDatum();
                AZ_Assert(datum != nullptr, "the datum must be valid");

                // #functions2 slot<->variable check to verify if it is a member variable
                auto variable = sourceVariable->GetScope() == VariableFlags::Scope::Graph
                    ? AddMemberVariable(*datum, sourceVariable->GetVariableName(), sourceVariable->GetVariableId())
                    : AddVariable(*datum, sourceVariable->GetVariableName(), sourceVariable->GetVariableId());

                variable->m_isExposedToConstruction = sourceVariable->IsComponentProperty();
                // also, all nodeables with !empty editor data have to be exposed
                // \todo future optimizations will involve checking equality against a default constructed object   
            }
        }

        void AbstractCodeModel::AddDebugInformation()
        {
            auto roots = ModAllExecutionRoots();

            for (auto root : roots)
            {
                AddDebugInformationFunctionDefinition(root);

                for (size_t index(0); index < root->GetChildrenCount(); ++index)
                {
                    AddDebugInformation(root->ModChild(index));
                }
            }
        }

        void AbstractCodeModel::AddDebugInformation(ExecutionChild& execution)
        {
            if (execution.m_execution)
            {
                ParseDebugInformation(execution.m_execution);

                for (size_t index(0); index < execution.m_execution->GetChildrenCount(); ++index)
                {
                    AddDebugInformation(execution.m_execution->ModChild(index));
                }
            }
        }

        void AbstractCodeModel::AddDebugInformationFunctionDefinition(ExecutionTreePtr execution)
        {
            AddDebugInformationOut(execution);

            if (execution->HasReturnValues())
            {
                DebugExecution returnValues;
                returnValues.m_data.reserve(execution->GetReturnValueCount());
                returnValues.m_namedEndpoint = execution->GetId().m_node->CreateNamedEndpoint(execution->GetId().m_slot->GetId());

                for (size_t index(0); index < execution->GetReturnValueCount(); ++index)
                {
                    returnValues.m_data.push_back(execution->GetReturnValue(index).second->m_sourceDebug);
                }

                m_debugMapReverse.m_return[execution] = m_debugMap.m_returns.size();
                m_debugMap.m_returns.push_back(returnValues);
            }
        }

        void AbstractCodeModel::AddDebugInformationIn(ExecutionTreePtr execution)
        {
            if (execution->GetSymbol() == Symbol::FunctionDefinition)
            {
                AddDebugInformationFunctionDefinition(execution);
            }
            else if (execution->GetId().m_node && execution->GetId().m_slot)
            {
                DebugExecution inDebug;
                inDebug.m_namedEndpoint = execution->GetId().m_node->CreateNamedEndpoint(execution->GetId().m_slot->GetId());
                inDebug.m_data.reserve(execution->GetInputCount());

                for (size_t index(0); index < execution->GetInputCount(); ++index)
                {
                    inDebug.m_data.push_back(execution->GetInput(index).m_sourceDebug);
                }

                m_debugMapReverse.m_in[execution] = m_debugMap.m_ins.size();
                m_debugMap.m_ins.push_back(inDebug);
            }
        }

        void AbstractCodeModel::AddDebugInformationOut(ExecutionTreePtr execution)
        {
            if (execution->GetId().m_node)
            {
                for (size_t index(0); index < execution->GetChildrenCount(); ++index)
                {
                    auto& child = execution->GetChild(index);

                    DebugExecution debugOut;
                    debugOut.m_namedEndpoint = execution->GetId().m_node->CreateNamedEndpoint(child.m_slot ? child.m_slot->GetId() : SlotId());
                    debugOut.m_data.resize(child.m_output.size());

                    for (auto output : child.m_output)
                    {
                        auto outputAssignment = output.second;
                        if (output.first)
                        {
                            debugOut.m_data.push_back(DebugDataSource::FromSelfSlot(*output.first));
                        }
                        else
                        {
                            if (outputAssignment && outputAssignment->m_source)
                            {
                                debugOut.m_data.push_back(DebugDataSource::FromInternal(outputAssignment->m_source->m_datum.GetType()));
                            }
                            else
                            {
                                debugOut.m_data.push_back(DebugDataSource::FromInternal());
                            }
                        }

                        if (outputAssignment->m_source->m_sourceVariableId.IsValid())
                        {
                            DebugDataSource variableChange;
                            variableChange.m_slotDatumType = outputAssignment->m_source->m_datum.GetType();
                            variableChange.m_source = outputAssignment->m_source->m_sourceVariableId;
                            m_debugMapReverse.m_variableSets[outputAssignment] = m_debugMap.m_variables.size();
                            m_debugMap.m_variables.push_back(variableChange);
                        }

                        for (size_t index2(0); index2 < outputAssignment->m_assignments.size(); ++index2)
                        {
                            auto& assignment = outputAssignment->m_assignments[index2];

                            if (assignment->m_sourceVariableId.IsValid())
                            {
                                DebugDataSource variableChange;
                                variableChange.m_slotDatumType = assignment->m_datum.GetType();
                                variableChange.m_source = assignment->m_sourceVariableId;
                                m_debugMapReverse.m_assignments[outputAssignment].insert({ index2, m_debugMap.m_variables.size() });
                                m_debugMap.m_variables.push_back(variableChange);
                            }
                        }
                    }

                    m_debugMapReverse.m_out[execution].push_back(m_debugMap.m_outs.size());
                    m_debugMap.m_outs.push_back(debugOut);
                }
            }
        }

        void AbstractCodeModel::AddDebugInfiniteLoopDetectionInLoop(ExecutionTreePtr execution)
        {
            execution->MarkInfiniteLoopDetectionPoint();
            auto counterName = m_graphScope->AddVariableName("loopIterationCounter");
            m_implicitVariablesByNode.insert({ execution, AZStd::make_shared<Variable>(Datum(Data::Type::Number(), Datum::eOriginality::Original), counterName, TraitsFlags(0)) });
        }

        void AbstractCodeModel::AddDebugInfiniteLoopDetectionInHandler(ExecutionTreePtr execution)
        {
            execution->MarkInfiniteLoopDetectionPoint();
            auto variable = AddMemberVariable(Datum(Data::Type::Number(), Datum::eOriginality::Original), "handlerIterationCounter");
            variable->m_isDebugOnly = true;
            m_implicitVariablesByNode.insert({ execution, variable });
        }

        void AbstractCodeModel::AddError(ExecutionTreeConstPtr execution, ValidationConstPtr&& error) const
        {
            if (execution && execution->GetRoot())
            {
                AZStd::string pretty;
                Grammar::PrettyPrint(pretty, execution->GetRoot(), execution);
                AZ_TracePrintf("Script Canvas", pretty.c_str());
            }

            AbstractCodeModel* mutableThis = const_cast<AbstractCodeModel*>(this);
            mutableThis->m_isErrorFree = false;
            AddValidation(AZStd::move(error));
        }

        void AbstractCodeModel::AddError(const AZ::EntityId& nodeId, ExecutionTreeConstPtr execution, const AZStd::string_view error) const
        {
            AddError(execution, aznew Internal::ParseError(nodeId, error));
        }

        void AbstractCodeModel::AddExecutionMapIn
        (UserInParseTopologyResult /*result*/
            , ExecutionTreeConstPtr root
            , const AZStd::vector<ExecutionTreeConstPtr>& outCalls
            , AZStd::string_view defaultOutName
            , const Nodes::Core::FunctionDefinitionNode* nodelingIn
            , const AZStd::unordered_set<const ScriptCanvas::Nodes::Core::FunctionDefinitionNode*>& uniqueNodelingsOut)
        {
            In in;
            SetDisplayAndParsedNameSafe(in, root->GetName());
            in.sourceID = nodelingIn->GetIdentifier();

            const auto defaultOutId = MakeDefaultOutId(in.sourceID);

            const auto& functionInput = root->GetChild(0).m_output;
            for (auto& input : functionInput)
            {
                in.inputs.push_back
                ({ GetOriginalVariableName(input.second->m_source, nodelingIn)
                , input.second->m_source->m_name
                , input.second->m_source->m_datum
                , input.second->m_source->m_sourceVariableId });
            }

            if (!root->HasExplicitUserOutCalls())
            {
                // there is a single out, default or not
                Out out;

                if (outCalls.empty())
                {
                    SetDisplayAndParsedName(out, defaultOutName);
                    out.sourceID = defaultOutId;
                }
                else
                {
                    if (uniqueNodelingsOut.empty())
                    {
                        AddError(root->GetNodeId(), root, "Explicit Out call provided with no nodeling out");
                        return;
                    }

                    SetDisplayAndParsedName(out, outCalls[0]->GetName());
                    out.sourceID = (*uniqueNodelingsOut.begin())->GetIdentifier();
                }

                for (size_t returnValueIndex = 0; returnValueIndex < root->GetReturnValueCount(); ++returnValueIndex)
                {
                    const auto& returnValueVariable = root->GetReturnValue(returnValueIndex).second->m_source;
                    out.outputs.push_back
                    ({ GetOriginalVariableName(returnValueVariable, *uniqueNodelingsOut.begin())
                    , returnValueVariable->m_name
                    , returnValueVariable->m_datum.GetType()
                    , returnValueVariable->m_sourceVariableId });
                }

                in.outs.push_back(AZStd::move(out));
            }
            else
            {
                if (outCalls.size() < 2)
                {
                    AddError(root->GetNodeId(), root, ScriptCanvas::ParseErrors::NotEnoughBranchesForReturn);
                    return;
                }

                for (auto& outCall : outCalls)
                {
                    Out out;
                    const auto& outCallID = outCall->GetId();
                    auto nodelingCanBeNull = azrtti_cast<const Nodes::Core::FunctionDefinitionNode*>(outCallID.m_node);

                    if (nodelingCanBeNull)
                    {
                        SetDisplayAndParsedName(out, nodelingCanBeNull->GetDisplayName());
                        out.sourceID = nodelingCanBeNull->GetIdentifier();
                    }
                    else
                    {
                        SetDisplayAndParsedName(out, defaultOutName);
                        out.sourceID = defaultOutId;
                    }

                    for (size_t inputIndex = 0; inputIndex < outCall->GetInputCount(); ++inputIndex)
                    {
                        const auto& returnValueVariable = outCall->GetInput(inputIndex).m_value;
                        out.outputs.push_back
                        ({ GetOriginalVariableName(returnValueVariable, outCallID.m_node)
                        , returnValueVariable->m_name
                        , returnValueVariable->m_datum.GetType()
                        , returnValueVariable->m_sourceVariableId });
                    }

                    AZStd::const_pointer_cast<ExecutionTree>(outCall)->SetOutCallIndex(m_outIndexCount);
                    ++m_outIndexCount;

                    in.outs.push_back(AZStd::move(out));
                }
            }

            m_subgraphInterface.AddIn(AZStd::move(in));
        }

        void AbstractCodeModel::AddExecutionMapLatentOut(const Nodes::Core::FunctionDefinitionNode& nodeling, ExecutionTreePtr outCall)
        {
            if (m_processedOuts.contains(&nodeling))
            {
                return;
            }

            m_processedOuts.insert(&nodeling);

            Out out;
            SetDisplayAndParsedName(out, nodeling.GetDisplayName());
            out.sourceID = nodeling.GetIdentifier();

            for (size_t inputIndex = 0; inputIndex < outCall->GetInputCount(); ++inputIndex)
            {
                const auto& inputVariable = outCall->GetInput(inputIndex).m_value;
                out.outputs.push_back
                ({ GetOriginalVariableName(inputVariable, &nodeling)
                , inputVariable->m_name
                , inputVariable->m_datum.GetType()
                , inputVariable->m_sourceVariableId });
            }

            for (size_t returnValueIndex = 0; returnValueIndex < outCall->GetReturnValueCount(); ++returnValueIndex)
            {
                const auto& returnValueVariable = outCall->GetReturnValue(returnValueIndex).second->m_source;
                out.outputs.push_back
                ({ GetOriginalVariableName(returnValueVariable, &nodeling)
                , returnValueVariable->m_name
                , returnValueVariable->m_datum.GetType()
                , returnValueVariable->m_sourceVariableId });
            }

            AZStd::const_pointer_cast<ExecutionTree>(outCall)->SetOutCallIndex(m_outIndexCount);
            ++m_outIndexCount;
            m_subgraphInterface.AddLatent(AZStd::move(out));
        }

        void AbstractCodeModel::AddPreviouslyExecutedScopeVariableToOutputAssignments(VariableConstPtr newInputVariable, const ConnectionsInPreviouslyExecutedScope& connectedInputInPreviouslyExecutedScope)
        {
            for (const auto& connection : connectedInputInPreviouslyExecutedScope.m_connections)
            {
                OutputAssignmentPtr output = AZStd::const_pointer_cast<OutputAssignment>(connection.m_source->GetChild(connection.m_childIndex).m_output[connection.m_outputIndex].second);
                output->m_assignments.push_back(newInputVariable);
            }
        }

        VariablePtr AbstractCodeModel::AddMemberVariable(const Datum& datum, AZStd::string_view rawName)
        {
            auto variable = AddVariable(datum, MakeMemberVariableName(rawName));
            variable->m_isMember = true;
            return variable;
        }

        VariablePtr AbstractCodeModel::AddMemberVariable(const Datum& datum, AZStd::string_view rawName, const AZ::EntityId& sourceNodeId)
        {
            auto variable = AddVariable(datum, MakeMemberVariableName(rawName), sourceNodeId);
            variable->m_isMember = true;
            return variable;
        }

        VariablePtr AbstractCodeModel::AddMemberVariable(const Datum& datum, AZStd::string_view rawName, const VariableId& sourceVariableId)
        {
            auto variable = AddVariable(datum, MakeMemberVariableName(rawName), sourceVariableId);
            variable->m_isMember = true;
            return variable;
        }

        AZStd::string AbstractCodeModel::AddTranslationVariableName(const AZStd::string& name) const
        {
            return AZStd::const_pointer_cast<Scope>(m_graphScope)->AddVariableName(name);
        }

        void AbstractCodeModel::AddUserOutToLeaf(ExecutionTreePtr parent, ExecutionTreeConstPtr root, AZStd::string_view name)
        {
            ExecutionTreePtr out;

            if (parent->GetSymbol() == Symbol::DebugInfoEmptyStatement)
            {
                parent->SetSymbol(Symbol::UserOut);
                parent->SetName(name);
                out = parent;
            }
            else
            {
                out = AZStd::make_shared<ExecutionTree>();
                out->SetSymbol(Symbol::UserOut);
                out->SetName(name);
                out->SetParent(parent);

                if (parent->GetChildrenCount() == 0)
                {
                    parent->AddChild({ nullptr, {}, out });
                }
                else
                {
                    AZ_Assert(parent->GetChildrenCount() == 1, "should only be one child");
                    AZ_Assert(parent->ModChild(0).m_execution == nullptr, "memory leak risk");
                    parent->ModChild(0).m_execution = out;
                }
            }
        }

        void AbstractCodeModel::AddValidation(ValidationConstPtr&& validation) const
        {
            AbstractCodeModel* mutableThis = const_cast<AbstractCodeModel*>(this);
            mutableThis->m_validationEvents.emplace_back(validation);
            ValidationResults results;
            results.AddValidationEvent(validation.get());
        }

        void AbstractCodeModel::AddVariable(VariablePtr variable)
        {
            variable->m_name = m_graphScope->AddVariableName(variable->m_name);
            m_variables.push_back(variable);
        }

        VariablePtr AbstractCodeModel::AddVariable(const Datum& datum, AZStd::string_view rawName)
        {
            auto variable = AZStd::make_shared<Variable>(datum, rawName, TraitsFlags(0));
            AddVariable(variable);
            return variable;
        }

        VariablePtr AbstractCodeModel::AddVariable(const Datum& datum, AZStd::string_view rawName, const AZ::EntityId& sourceNodeId)
        {
            auto variable = AddVariable(datum, rawName);
            variable->m_nodeableNodeId = sourceNodeId;
            return variable;
        }

        VariablePtr AbstractCodeModel::AddVariable(const Datum& datum, AZStd::string_view rawName, const VariableId& sourceVariableId)
        {
            auto variable = AddVariable(datum, rawName);
            variable->m_sourceVariableId = sourceVariableId;
            return variable;
        }

        VariablePtr AbstractCodeModel::AddVariable(const Data::Type& type, AZStd::string_view rawName)
        {
            return AddVariable(Datum(type), rawName);
        }

        void AbstractCodeModel::CheckForKnownNullDereference(ExecutionTreeConstPtr execution, const ExecutionInput& input, const Slot& inputSlot)
        {
            if (Data::IsValueType(inputSlot.GetDataType())
            || !execution->GetId().m_node
            || !execution->GetId().m_slot
            || (input.m_value && !input.m_value->m_datum.Empty()))
            {
                return;
            }

            if (!input.m_value)
            {
                AddError(execution->GetId().m_node->GetEntityId(), nullptr, "Internal Error: CheckForKnownNullDereference called with input with no m_value");
                return;
            }

            if (!execution->GetId().m_node->CanAcceptNullInput(*execution->GetId().m_slot, inputSlot))
            {
                AddError(execution->GetId().m_node->GetEntityId(), nullptr, ParseErrors::NullInputKnown);
            }
        }

        void AbstractCodeModel::CheckConversion(ConversionByIndex& conversion, VariableConstPtr source, size_t index, const Data::Type& targetType)
        {
            const Data::Type& sourceType = source->m_datum.GetType();

            if (!sourceType.IS_A(targetType) && sourceType.IsConvertibleTo(targetType))
            {
                conversion.insert({ index, targetType });
            }
        }

        void AbstractCodeModel::CheckConversions(OutputAssignmentPtr output)
        {
            output->m_sourceConversions.clear();

            for (size_t i = 0; i < output->m_assignments.size(); ++i)
            {
                CheckConversion(output->m_sourceConversions, output->m_source, i, output->m_assignments[i]->m_datum.GetType());
            }
        }

        bool AbstractCodeModel::CheckCreateRoot(const Node& node)
        {
            return CheckCreateNodeableParse(node)
                || CheckCreateUserEventHandling(node)
                || CheckCreateUserFunctionDefinition(node);
        }

        AZStd::string AbstractCodeModel::CheckUniqueInterfaceNames
        (AZStd::string_view candidate
            , AZStd::string_view defaultName
            , AZStd::unordered_set<AZStd::string>& uniqueNames
            , const AZStd::unordered_set<const ScriptCanvas::Nodes::Core::FunctionDefinitionNode*>& nodelingsOut)
        {
            if (nodelingsOut.size() == 1 && (*nodelingsOut.begin())->GetDisplayName() == candidate)
            {
                return (*nodelingsOut.begin())->GetDisplayName();
            }

            if (!uniqueNames.contains(candidate))
            {
                uniqueNames.insert(candidate);
                return candidate;
            }

            if (!uniqueNames.contains(defaultName))
            {
                uniqueNames.insert(defaultName);
                return defaultName;
            }

            size_t index = uniqueNames.size();
            AZStd::string numberedOut = AZStd::string::format("%s %zu", defaultName.data(), index);

            while (uniqueNames.contains(numberedOut))
            {
                ++index;
                numberedOut = AZStd::string::format("%s %zu", defaultName.data(), index);
            }

            uniqueNames.insert(numberedOut);
            return numberedOut;
        }

        AZStd::string AbstractCodeModel::CheckUniqueOutNames(AZStd::string_view displayName, const AZStd::unordered_set<const ScriptCanvas::Nodes::Core::FunctionDefinitionNode*>& nodelingsOut)
        {
            return CheckUniqueInterfaceNames(displayName, "Out", m_uniqueOutNames, nodelingsOut);
        }

        AZStd::optional<AZStd::pair<size_t, DependencyInfo>> AbstractCodeModel::CheckUserNodeableDependencyConstructionIndex(VariableConstPtr variable) const
        {
            auto iter = m_dependencyByVariable.find(variable);
            if (iter != m_dependencyByVariable.end())
            {
                for (size_t index = 0; index != m_orderedDependencies.orderedAssetIds.size(); ++index)
                {
                    if (iter->second.assetId == m_orderedDependencies.orderedAssetIds[index])
                    {
                        return AZStd::make_pair(index, iter->second);
                    }
                }
            }

            return {};
        }

        AZStd::vector<Grammar::VariableConstPtr> AbstractCodeModel::CombineVariableLists
        (const AZStd::vector<Nodeable*>& constructionNodeables
            , const AZStd::vector<AZStd::pair<VariableId, Datum>>& constructionInputVariables
            , const AZStd::vector<AZStd::pair<VariableId, Data::EntityIDType>>& entityIds) const
        {
            AZStd::vector<Grammar::VariableConstPtr> variables;

            for (const auto& nodeable : constructionNodeables)
            {
                const void* nodeableAsVoidPtr = nodeable;

                auto iter = AZStd::find_if
                (m_nodeablesByNode.begin()
                    , m_nodeablesByNode.end()
                    , [&](const auto& candidate)
                {
                    return candidate.second->m_nodeable->m_datum.GetAsDanger() == nodeableAsVoidPtr;
                });

                if (iter != m_nodeablesByNode.end())
                {
                    variables.push_back(iter->second->m_nodeable);
                }
            }

            auto constructionVariables = ToVariableList(constructionInputVariables);
            variables.insert(variables.end(), constructionVariables.begin(), constructionVariables.end());

            for (const auto& variable : entityIds)
            {
                auto iter = AZStd::find_if(m_variables.begin(), m_variables.end(), [&](const auto& candidate) {
                    if (candidate->m_datum.GetType() == Data::Type::EntityID())
                    {
                        bool isVariableIdMatch = candidate->m_sourceVariableId == variable.first;
                        auto entityId = candidate->m_datum.template GetAs<Data::EntityIDType>();
                        if (entityId)
                        {
                            return isVariableIdMatch && *entityId == variable.second;
                        }
                        else
                        {
                            return isVariableIdMatch;
                        }
                    }
                    else
                    {
                        return false;
                    }
                });

                if (iter != m_variables.end())
                {
                    variables.push_back(*iter);
                }
            }

            return variables;
        }

        void AbstractCodeModel::ConvertNamesToIdentifiers()
        {
            class ConvertListener : public ExecutionTreeTraversalListener
            {
            protected:
                void Evaluate(ExecutionTreeConstPtr node, const Slot*, int) override
                {
                    if (node->GetSymbol() != Symbol::UserOut
                        && azrtti_istypeof<const ScriptCanvas::Nodes::Core::FunctionDefinitionNode*>(node->GetId().m_node))
                    {
                        AZStd::const_pointer_cast<ExecutionTree>(node)->ConvertNameToIdentifier();
                    }
                }
            };

            ConvertListener convertListener;
            TraverseTree(*this, convertListener);
        }

        ExecutionTreePtr AbstractCodeModel::CreateChild(ExecutionTreePtr parent, const Node* node, const Slot* slot) const
        {
            ExecutionTreePtr child = AZStd::make_shared<ExecutionTree>();
            child->SetParent(parent);
            child->SetId({ node, slot });
            child->SetScope(parent ? parent->ModScope() : m_graphScope);
            return child;
        }

        ExecutionTreePtr AbstractCodeModel::CreateChildDebugMarker(ExecutionTreePtr parent) const
        {
            ExecutionTreePtr child = AZStd::make_shared<ExecutionTree>();
            child->SetParent(parent);
            child->SetScope(parent ? parent->ModScope() : m_graphScope);
            child->SetSymbol(Symbol::DebugInfoEmptyStatement);
            return child;
        }

        ExecutionTreePtr AbstractCodeModel::CreateChildPlaceHolder(ExecutionTreePtr parent) const
        {
            ExecutionTreePtr child = AZStd::make_shared<ExecutionTree>();
            child->SetParent(parent);
            child->SetScope(parent ? parent->ModScope() : m_graphScope);
            child->SetSymbol(Symbol::PlaceHolderDuringParsing);
            return child;
        }

        bool AbstractCodeModel::CreateEBusHandling(const Node& node)
        {
            auto ebusHandling = AZStd::make_shared<EBusHandling>();
            ebusHandling->m_ebusName = node.GetEBusName();
            ebusHandling->m_handlerName = m_graphScope->AddVariableName(AZStd::string::format("%sHandler", ebusHandling->m_ebusName.data()));

            auto addressSlot = node.GetEBusConnectAddressSlot();
            VariableConstPtr startingAddressVariable = addressSlot && addressSlot->IsVariableReference() ? FindVariable(addressSlot->GetVariableReference()) : nullptr;

            ebusHandling->m_isAddressed = node.IsEBusAddressed();

            if (ebusHandling->m_isAddressed)
            {
                if (addressSlot == nullptr)
                {
                    AddError(node.GetEntityId(), nullptr, "Missing slot for ebus event");
                    return false;
                }

                if (addressSlot->IsVariableReference())
                {
                    if (startingAddressVariable != nullptr)
                    {
                        ebusHandling->m_startingAdress = startingAddressVariable;
                    }
                    else
                    {
                        AddError(node.GetEntityId(), nullptr, ParseErrors::MissingVariableForEBusHandlerAddress);
                        return false;
                    }
                }
            }

            if (node.IsAutoConnected())
            {
                if (ebusHandling->m_isAddressed)
                {
                    ebusHandling->m_startsConnected = Data::IsValueType(addressSlot->GetDataType()) || startingAddressVariable != nullptr;
                }
                else
                {
                    ebusHandling->m_startsConnected = true;
                }
            }

            ebusHandling->m_isAutoConnected = node.IsAutoConnected();

            if (ebusHandling->m_isAddressed && !addressSlot->IsVariableReference() && (ebusHandling->m_startsConnected || ebusHandling->m_isAutoConnected))
            {
                auto startAddressDatum = node.GetHandlerStartAddress();
                if (!startAddressDatum)
                {
                    AddError(node.GetEntityId(), nullptr, ParseErrors::MissingVariableForEBusHandlerAddressConnected);
                    return false;
                }

                VariablePtr startingAddress = AddMemberVariable(*startAddressDatum, AZStd::string::format("%sAddress", ebusHandling->m_ebusName.data()).data(), node.GetEntityId());
                ebusHandling->m_startingAdress = startingAddress;
            }

            ebusHandling->m_node = &node;
            m_ebusHandlingByNode.emplace(&node, ebusHandling);
            return true;
        }

        bool AbstractCodeModel::CreateEventHandling(const Node& node)
        {
            const auto connectSlot = AzEventHandlerProperty::GetConnectSlot(&node);
            if (!connectSlot)
            {
                AddError(node.GetEntityId(), nullptr, ParseErrors::EventNodeMissingConnectSlot);
                return false;
            }

            const EndpointsResolved connectedEndpoints = node.GetConnectedNodes(*connectSlot);
            if (connectedEndpoints.empty())
            {
                return false;
            }

            if (connectedEndpoints.size() > 1)
            {
                AddError(node.GetEntityId(), nullptr, ParseErrors::EventNodeConnectCallMalformed);
                return false;
            }

            auto azEventNode = azrtti_cast<const ScriptCanvas::Nodes::Core::AzEventHandler*>(&node);
            if (!azEventNode)
            {
                AddError(node.GetEntityId(), nullptr, ParseErrors::BadEventHandlingAccounting);
                return false;
            }

            auto eventInputSlot = azEventNode->GetEventInputSlot();
            if (!eventInputSlot)
            {
                AddError(node.GetEntityId(), nullptr, ParseErrors::EventNodeMissingConnectEventInputSlot);
                return false;
            }

            auto inputHandlerDatum = eventInputSlot->FindDatum();
            if (!inputHandlerDatum)
            {
                AddError(node.GetEntityId(), nullptr, ParseErrors::EventNodeMissingConnectEventInputMissingVariableDatum);
                return false;
            }

            const EndpointResolved& endpoint = connectedEndpoints.front();
            auto eventHandling = AZStd::make_shared<EventHandling>();
            eventHandling->m_eventName = node.GetNodeName();
            eventHandling->m_eventNode = endpoint.first;
            eventHandling->m_eventSlot = endpoint.second;

            auto name = AZStd::string::format("%sHandler", eventHandling->m_eventName.data());
            eventHandling->m_handler = AddMemberVariable(*inputHandlerDatum, name, node.GetEntityId());
            eventHandling->m_handler->m_requiresNullCheck = true;
            eventHandling->m_handler->m_initializeAsNull = true;

            m_eventHandlingByNode.emplace(&node, eventHandling);
            return true;
        }

        bool AbstractCodeModel::CheckCreateNodeableParse(const Node& node)
        {
            if (auto nodeableNode = azrtti_cast<const ScriptCanvas::Nodes::NodeableNode*>(&node))
            {
                if (const Nodeable* nodeable = nodeableNode->GetNodeable())
                {
                    Datum nodeableDatum(Data::Type::BehaviorContextObject(azrtti_typeid(nodeable)), Datum::eOriginality::Copy, reinterpret_cast<const void*>(nodeable), azrtti_typeid(nodeable));
                    auto nodeableVariable = AddMemberVariable(nodeableDatum, nodeable->RTTI_GetTypeName(), node.GetEntityId());
                    auto nodeableParse = AZStd::make_shared<NodeableParse>();
                    nodeableVariable->m_isExposedToConstruction = true;
                    nodeableParse->m_nodeable = nodeableVariable;

                    // iterate through all on variable handlings
                    for (auto executionSlot : node.GetOnVariableHandlingExecutionSlots())
                    {
                        const auto name = m_graphScope->AddFunctionName(AZStd::string::format("On%s", executionSlot->GetName().data()));
                        ExecutionTreePtr onVariableExecution = OpenScope(nullptr, &node, nullptr);
                        onVariableExecution->SetSymbol(Symbol::FunctionDefinition);
                        onVariableExecution->SetName(name);

                        ExecutionTreePtr onInputChangeExecution = CreateChild(onVariableExecution, &node, executionSlot);
                        ParseInputThisPointer(onInputChangeExecution);
                        auto dataInOutcomes = nodeableNode->GetDataInSlotsByExecutionIn(*nodeableNode->GetSlotExecutionMap(), *executionSlot);
                        AZ_Assert(dataInOutcomes.IsSuccess() && dataInOutcomes.GetValue().size() == 1, "Should have only one input per on variable handling.");
                        auto dataSlot = dataInOutcomes.GetValue()[0];
                        auto datum = node.FindDatum(dataSlot->GetId());
                        VariablePtr variable = AddMemberVariable(*datum, dataSlot->GetName(), node.GetEntityId());
                        CreateVariableWriteHandling(*dataSlot, variable, node.IsAutoConnected());
                        onInputChangeExecution->AddInput({ nullptr, variable, DebugDataSource::FromInternal() });

                        FunctionCallDefaultMetaData metaData;
                        metaData.PostParseExecutionTreeBody(*this, onInputChangeExecution);

                        nodeableParse->m_onInputChanges.push_back(onInputChangeExecution);
                        onVariableExecution->AddChild({ nullptr, {}, onInputChangeExecution });

                        VariableWriteHandlingPtr onVariableHandling = AZStd::const_pointer_cast<VariableWriteHandling>(GetVariableHandling(dataSlot));
                        AZ_Assert(onVariableHandling != nullptr, "failure to create variable handling for ebus address");
                        onVariableHandling->m_function = onVariableExecution;
                    }

                    m_nodeablesByNode.emplace(&node, nodeableParse);

                    return true;
                }
                else
                {
                    if (azrtti_istypeof<ScriptCanvas::Nodes::NodeableNodeOverloaded*>(&node))
                    {
                        // todo Add node to these errors
                        AddError(nullptr, ValidationConstPtr(aznew Internal::ParseError(node.GetEntityId(), AZStd::string::format("%s: %s", ParseErrors::NodeableNodeOverloadAmbiguous, node.GetDebugName().data()))));
                    }
                    else
                    {
                        // todo Add node to these errors
                        AddError(nullptr, ValidationConstPtr(aznew Internal::ParseError(node.GetEntityId(), AZStd::string::format("%s: %s", ParseErrors::NodeableNodeDidNotConstructInternalNodeable, node.GetDebugName().data()))));
                    }
                }
            }
            else if (auto functionCallNode = azrtti_cast<const Nodes::Core::FunctionCallNode*>(&node))
            {
                auto subgraphInterface = functionCallNode->GetSubgraphInterface();
                auto requiresCtorParamsForDependencies = subgraphInterface && subgraphInterface->RequiresConstructionParametersForDependencies();
                auto requiresCtorParams = subgraphInterface && subgraphInterface->RequiresConstructionParameters();

                if (requiresCtorParams)
                {
                    m_subgraphInterface.MarkRequiresConstructionParametersForDependencies();
                }

                // #functions2 pure on graph start nodes with dependencies can only by added to the graph as variables
                if (!functionCallNode->IsPure())
                {
                    Datum nodeableDatum(Data::Type::BehaviorContextObject(azrtti_typeid<Nodeable>()), Datum::eOriginality::Copy);

                    auto nodeableVariable = AddMemberVariable(nodeableDatum, functionCallNode->GetInterfaceName(), node.GetEntityId());

                    auto nodeableParse = AZStd::make_shared<NodeableParse>();
                    nodeableVariable->m_isExposedToConstruction = false;
                    nodeableParse->m_nodeable = nodeableVariable;
                    nodeableParse->m_simpleName = subgraphInterface->GetName();

                    m_nodeablesByNode.emplace(&node, nodeableParse);
                    m_userNodeables.insert(nodeableVariable);
                    m_dependencyByVariable.emplace(nodeableVariable, DependencyInfo{ functionCallNode->GetAssetId(), requiresCtorParams, requiresCtorParamsForDependencies });
                    return true;
                }
            }

            return false;
        }

        OutputAssignmentConstPtr AbstractCodeModel::CreateOutputData(ExecutionTreePtr execution, ExecutionChild& out, const Slot& outputSlot)
        {
            /// \note never called on a branch

            if (execution->GetSymbol() == Symbol::FunctionDefinition)
            {
                // Node output is input data to a function definition
                OutputAssignmentPtr output = CreateOutput(execution, outputSlot, {}, "input");

                if (auto variable = FindReferencedVariableChecked(execution, outputSlot))
                {
                    output->m_assignments.push_back(variable);
                    CheckConversions(output);
                }

                return output;
            }

            ReturnValueConnections connections = FindAssignments(execution, outputSlot);

            // get/set methods 
            if (IsVariableSet(execution) && !IsPropertyExtractionSlot(execution, &outputSlot))
            {
                AZ_Assert(out.m_output.size() == 1, "the output for Get/Set should already have been supplied");

                if (!connections.m_returnValuesOrReferences.empty())
                {
                    // return values must get assigned immediately, other inputs will simply read the output
                    OutputAssignmentPtr output = AZStd::const_pointer_cast<OutputAssignment>(out.m_output[0].second);
                    output->m_assignments.insert(output->m_assignments.end(), connections.m_returnValuesOrReferences.begin(), connections.m_returnValuesOrReferences.end());
                    CheckConversions(output);
                }

                // output already created for Set
                return nullptr;
            }

            if (!connections.m_returnValuesOrReferences.empty())
            {
                if (connections.m_hasOtherConnections || connections.m_returnValuesOrReferences.size() > 1)
                {
                    auto outputThread = CreateOutput(execution, outputSlot, GetOutputSlotNameOverride(execution, outputSlot), "output");
                    // this output will be written, and then assigned the assignments
                    outputThread->m_assignments = AZStd::move(connections.m_returnValuesOrReferences);
                    CheckConversions(outputThread);
                    return outputThread;
                }
                else
                {
                    // this output only needs to be directly written to the assignment
                    return CreateOutputAssignment(connections.m_returnValuesOrReferences[0]);
                }
            }
            else if (connections.m_hasOtherConnections)
            {
                // no return variable, but connected output which may be read by other inputs
                return CreateOutput(execution, outputSlot, GetOutputSlotNameOverride(execution, outputSlot), "output");
            }

            return CreateOutput(execution, outputSlot, GetOutputSlotNameOverride(execution, outputSlot), "");
        }

        OutputAssignmentPtr AbstractCodeModel::CreateOutput(ExecutionTreePtr execution, const Slot& outputSlot, AZStd::string_view slotNameOverride, AZStd::string_view suffix)
        {
            auto output = AZStd::make_shared<Variable>();
            output->m_source = execution;
            auto outputSlotDatum = outputSlot.FindDatum();
            // If slot has corresponding datum, use original one
            if (outputSlotDatum && outputSlotDatum->GetType().IsValid())
            {
                output->m_datum = *outputSlotDatum;
            }
            else
            {
                output->m_datum = AZStd::move(Datum(outputSlot.GetDataType(), Datum::eOriginality::Copy));
            }
            output->m_sourceSlotId = outputSlot.GetId();
            output->m_name = execution->ModScope()->AddVariableName(slotNameOverride.empty() ? outputSlot.GetName().c_str() : slotNameOverride.data(), suffix);
            output->m_isUnused = !execution->GetId().m_node->IsConnected(outputSlot); // \todo check for variable read/write names
            return CreateOutputAssignment(output);
        }

        OutputAssignmentPtr AbstractCodeModel::CreateOutputAssignment(VariableConstPtr output)
        {
            auto outputPtr = AZStd::make_shared<OutputAssignment>();
            outputPtr->m_source = output;
            return outputPtr;
        }

        bool AbstractCodeModel::CheckCreateUserEventHandling(const Node& node)
        {
            const EventHandingType handlerType = CheckEventHandlingType(node);
            switch (handlerType)
            {
            case EventHandingType::EBus:
                return CreateEBusHandling(node);

            case EventHandingType::Event:
                return CreateEventHandling(node);

            case EventHandingType::VariableWrite:
                return CreateVariableWriteHandling(node);

            default:
                AZ_Assert(handlerType == EventHandingType::Count, "new event handling type added but not handled");
                return false;
            }
        }

        void AbstractCodeModel::ConvertAllMemberVariablesToLocal(ExecutionTreePtr startNode)
        {
            auto useageIter = m_variableUseByExecution.find(startNode);
            if (useageIter == m_variableUseByExecution.end())
            {
                useageIter = m_variableUseByExecution.emplace(startNode, VariableUseage()).first;
            }

            for (auto constVariable : m_variables)
            {
                auto variable = AZStd::const_pointer_cast<Variable>(constVariable);
                if (variable->m_isMember && !variable->m_nodeableNodeId.IsValid())
                {
                    variable->m_isMember = false;
                    variable->m_source = startNode;
                    useageIter->second.localVariables.insert(constVariable);
                    useageIter->second.memberVariables.erase(constVariable);
                    m_variableUse.localVariables.insert(constVariable);
                    m_variableUse.memberVariables.erase(constVariable);
                }
            }

            auto& variableNamesInStart = ModStaticVariablesNames(startNode);
            for (auto& staticVariable : m_staticVariableNames)
            {
                if (AZStd::find(variableNamesInStart.begin(), variableNamesInStart.end(), staticVariable) == variableNamesInStart.end())
                {
                    variableNamesInStart.push_back(staticVariable);
                }
            }
        }

        void AbstractCodeModel::CreateUserFunctionDefinition(const Node& node, const Slot& entrySlot)
        {
            auto nodeling = azrtti_cast<const ScriptCanvas::Nodes::Core::FunctionDefinitionNode*>(&node);
            auto displayName = nodeling->GetDisplayName();

            if (m_uniqueInNames.contains(displayName))
            {
                AddError
                (nodeling->GetEntityId()
                    , nullptr
                    , AZStd::string::format
                        ( "%s is the name of multiple In Nodelings in a subgraph,\n"
                        "this will result in a difficult or impossible to use Function Node when used in another graph", displayName.c_str()));
                return;
            }
            else
            {
                m_uniqueInNames.insert(displayName);
            }

            ExecutionTreePtr definition = OpenScope(nullptr, nodeling, &entrySlot);
            definition->SetSymbol(Symbol::FunctionDefinition);
            definition->SetName(nodeling->GetDisplayName());

            m_userInsThatRequireTopology.insert({ nodeling, definition });
        }

        bool AbstractCodeModel::CheckCreateUserFunctionDefinition(const Node& node)
        {
            if (auto nodeling = azrtti_cast<const ScriptCanvas::Nodes::Core::FunctionDefinitionNode*>(&node))
            {
                if (auto entrySlot = nodeling->GetEntrySlot())
                {
                    CreateUserFunctionDefinition(node, *entrySlot);
                    return true;
                }
                else if (auto exitSlot = nodeling->GetExitSlot())
                {
                    auto displayName = nodeling->GetDisplayName();
                    if (m_uniqueOutNames.contains(displayName))
                    {
                        AddError(nodeling->GetEntityId()
                            , nullptr
                            , AZStd::string::format
                            ("%s is the name of multiple In Nodelings in a subgraph,\n"
                                "this will result in a difficult or impossible to use Function Node when used in another graph", displayName.data()));
                    }
                    else
                    {
                        m_uniqueOutNames.insert(displayName);
                    }

                    // turn this into a latent in the function node
                    m_userOutsThatRequireTopology.insert({ nodeling, nullptr });
                }
                else
                {
                    AddError(nodeling->GetEntityId(), nullptr, ScriptCanvas::ParseErrors::FunctionDefinitionNodeDidNotReturnSlot);
                }
            }

            return false;
        }

        bool AbstractCodeModel::CreateVariableWriteHandling(const Node& node)
        {
            if (node.IsVariableWriteHandler())
            {
                auto addressSlot = node.GetEBusConnectAddressSlot();
                AZ_Assert(addressSlot, "variable write handling must have address slot");
                AZ_Assert(m_variableWriteHandlingBySlot.find(addressSlot) == m_variableWriteHandlingBySlot.end(), "bad accounting of variable write handling, node has already been parsed");
                AZ_Assert(node.IsEBusAddressed(), "variable write handling bus has no address");

                auto boundVariableId = node.GetHandlerStartAddress();
                if (boundVariableId && boundVariableId->GetAs<GraphScopedVariableId>())
                {
                    if (auto boundVariable = FindBoundVariable(*boundVariableId->GetAs<GraphScopedVariableId>()))
                    {
                        AZ_Assert(boundVariable, "variable write handling gave no bound variable");
                        CreateVariableWriteHandling(*addressSlot, boundVariable, node.IsAutoConnected());
                        return true;
                    }

                }
            }

            return false;
        }

        void AbstractCodeModel::CreateVariableWriteHandling(const Slot& slot, VariableConstPtr boundVariable, bool startsConnected)
        {
            VariableWriteHandlingPtr variableWriteHandler = AZStd::make_shared<VariableWriteHandling>();
            variableWriteHandler->m_variable = boundVariable;
            variableWriteHandler->m_startsConnected = startsConnected;
            variableWriteHandler->m_isEverConnected = variableWriteHandler->m_startsConnected;

            // add to by slot records
            m_variableWriteHandlingBySlot.insert({ &slot, variableWriteHandler });

            // add to by variable records
            auto iter = m_variableWriteHandlingByVariable.find(boundVariable);
            if (iter == m_variableWriteHandlingByVariable.end())
            {
                VariableWriteHandlingSet variableWriteHandlingSet;
                variableWriteHandlingSet.insert(variableWriteHandler);
                m_variableWriteHandlingByVariable.insert({ boundVariable, variableWriteHandlingSet });
            }
            else
            {
                iter->second.insert(variableWriteHandler);
            }
        }

        void AbstractCodeModel::CullUnusedVariables()
        {
            AZStd::erase_if(m_variables, [this](auto variable)
            {
                if (IsManuallyDeclaredUserVariable(variable))
                {
                    if (variable->m_isMember)
                    {
                        return !this->m_variableUse.memberVariables.contains(variable);
                    }
                    else
                    {
                        return !this->m_variableUse.localVariables.contains(variable);
                    }
                }
                else
                {
                    return false;
                }
            });
        }

        bool AbstractCodeModel::ExecutionContainsCyclesCheck(const Node& node, const Slot& outSlot)
        {
            if (ExecutionContainsCycles(node, outSlot))
            {
                AddError(nullptr, aznew Internal::ParseError(node.GetEntityId(), AZStd::string::format
                    ( "Execution cycle detected (see connections to %s-%s. Use a looping node like While or For"
                    , node.GetDebugName().c_str(), outSlot.GetName().c_str()).c_str()));

                return true;
            }
            else
            {
                return false;
            }
        }

        AbstractCodeModel::ReturnValueConnections AbstractCodeModel::FindAssignments(ExecutionTreeConstPtr execution, const Slot& output)
        {
            ReturnValueConnections connections;

            if (auto variable = FindReferencedVariableChecked(execution, output))
            {
                connections.m_returnValuesOrReferences.push_back(variable);
            }

            auto connectedNodes = execution->GetId().m_node->GetConnectedNodes(output);
            bool isAtLeastOneReturnValueFound = false;

            for (const auto& nodeAndSlot : connectedNodes)
            {
                auto executionAndReturnVar = FindReturnValueOnThread(execution, nodeAndSlot.first, nodeAndSlot.second);

                if (executionAndReturnVar.first)
                {
                    connections.m_returnValuesOrReferences.push_back(executionAndReturnVar.second);
                    isAtLeastOneReturnValueFound = true;
                }

                if (IsAutoConnectedLocalEBusHandler(nodeAndSlot.first) || nodeAndSlot.first->IsNodeableNode())
                {
                    auto dataSlots = nodeAndSlot.first->GetOnVariableHandlingDataSlots();
                    if (AZStd::find(dataSlots.begin(), dataSlots.end(), nodeAndSlot.second) != dataSlots.end())
                    {
                        auto iter = m_variableWriteHandlingBySlot.find(nodeAndSlot.second);
                        if (iter == m_variableWriteHandlingBySlot.end())
                        {
                            AddError(nodeAndSlot.first->GetEntityId(), execution, ScriptCanvas::ParseErrors::VariableHandlingMissing);
                            break;
                        }

                        connections.m_returnValuesOrReferences.push_back(iter->second->m_variable);
                    }
                }
            }

            // if all output is on the thread, and other connections are required, store output, too
            // if there are return values off the thread, add an error
            connections.m_hasOtherConnections = isAtLeastOneReturnValueFound ? (connectedNodes.size() - 1 > 0) : (!connectedNodes.empty());
            return connections;
        }

        VariableConstPtr AbstractCodeModel::FindBoundVariable(GraphScopedVariableId variableId) const
        {
            for (auto variable : m_variables)
            {
                if (variable->m_sourceVariableId == variableId.m_identifier)
                {
                    return variable;
                }
            }

            return nullptr;
        }

        AbstractCodeModel::ConnectionsInPreviouslyExecutedScope AbstractCodeModel::FindConnectedInputInPreviouslyExecutedScope(ExecutionTreePtr executionWithInput, const EndpointsResolved& scriptCanvasNodesConnectedToInput, FirstNode firstNode) const
        {
            ConnectionsInPreviouslyExecutedScope result;
            ExecutionTreePtr outputChild = firstNode == FirstNode::Self ? nullptr : executionWithInput;
            ExecutionTreePtr outputSource = firstNode == FirstNode::Self ? executionWithInput : executionWithInput->ModParent();

            while (outputSource)
            {
                if (IsLooping(outputSource->GetSymbol()))
                {
                    // search loop body, root -> leaves, recursively for output
                    if (FindConnectedInputInPreviouslyExecutedScopeRecurse(result, outputSource->GetChild(0).m_execution, executionWithInput, scriptCanvasNodesConnectedToInput))
                    {
                        result.m_mostParent = outputSource;
                    }
                }
                else if (outputSource->GetSymbol() == Symbol::Sequence)
                {
                    size_t childSequenceIndex = outputSource->FindChildIndex(outputChild);
                    if (childSequenceIndex > 0 && childSequenceIndex < outputSource->GetChildrenCount())
                    {
                        do
                        {
                            // don't search the child that just missed input
                            --childSequenceIndex;
                            // search previous children, root -> leaves, recursively for output
                            if (FindConnectedInputInPreviouslyExecutedScopeRecurse(result, outputSource->GetChild(childSequenceIndex).m_execution, executionWithInput, scriptCanvasNodesConnectedToInput))
                            {
                                result.m_mostParent = outputSource;
                            }
                        }
                        while (childSequenceIndex);
                    }
                }

                outputChild = outputSource;
                outputSource = outputSource->ModParent();
            }

            return result;
        }

        bool AbstractCodeModel::FindConnectedInputInPreviouslyExecutedScopeRecurse(ConnectionsInPreviouslyExecutedScope& result, ExecutionTreeConstPtr outputSource, ExecutionTreePtr executionWithInput, const EndpointsResolved& scriptCanvasNodesConnectedToInput) const
        {
            size_t originalSize = result.m_connections.size();

            auto isConnectedToInput = [&](const Slot* slot)-> EndpointResolved
            {
                auto iter = AZStd::find_if(scriptCanvasNodesConnectedToInput.begin(), scriptCanvasNodesConnectedToInput.end(),
                    [&](const EndpointResolved& candidate)
                {
                    return slot && candidate.second == slot;
                });

                return iter != scriptCanvasNodesConnectedToInput.end() ? *iter : EndpointResolved{ nullptr, nullptr };
            };

            for (size_t childIndex = 0; childIndex < outputSource->GetChildrenCount(); ++childIndex)
            {
                const ExecutionChild& child = outputSource->GetChild(childIndex);

                for (size_t outputIndex = 0; outputIndex < child.m_output.size(); ++outputIndex)
                {
                    const auto& output = child.m_output[outputIndex];

                    EndpointResolved nodeAndSlot = isConnectedToInput(output.first);
                    if (nodeAndSlot.second)
                    {
                        ConnectionInPreviouslyExecutedScope connection;
                        connection.m_childIndex = childIndex;
                        connection.m_outputIndex = outputIndex;
                        connection.m_source = outputSource;
                        result.m_connections.push_back(connection);
                    }
                }

                if (child.m_execution)
                {
                    FindConnectedInputInPreviouslyExecutedScopeRecurse(result, child.m_execution, executionWithInput, scriptCanvasNodesConnectedToInput);
                }
            }

            return result.m_connections.size() > originalSize;
        }

        VariableConstPtr AbstractCodeModel::FindConnectedInputInScope(ExecutionTreePtr executionWithInput, const EndpointsResolved& scriptCanvasNodesConnectedToInput, FirstNode firstNode) const
        {
            ExecutionTreeConstPtr outputChild = executionWithInput;
            ExecutionTreeConstPtr outputSource = firstNode == FirstNode::Self ? outputChild : outputChild->GetParent();

            while (outputSource)
            {
                // check every connected SC Node
                for (const auto& scNodeAndOutputSlot : scriptCanvasNodesConnectedToInput)
                {
                    const auto outputSCNode = scNodeAndOutputSlot.first;
                    const auto outputSlot = scNodeAndOutputSlot.second;
                    const auto mostRecentOutputNodeOnThread = outputSource->GetId().m_node;

                    if (outputSCNode == mostRecentOutputNodeOnThread)
                    {
                        if (!IsPropertyExtractionSlot(outputSource, outputSlot) && (IsVariableGet(outputSource) || IsVariableSet(outputSource)))
                        {
                            return outputSource->GetChild(0).m_output[0].second->m_source;
                        }

                        for (size_t index(0); index < outputSource->GetChildrenCount(); ++index)
                        {
                            auto& child = outputSource->GetChild(index);

                            if (firstNode == FirstNode::Self || child.m_execution == outputChild)
                            {
                                for (const auto& sourceOutputVarPair : child.m_output)
                                {
                                    // this check fails get/set nodes if not the property extraction slot
                                    if (outputSlot->GetId() == sourceOutputVarPair.second->m_source->m_sourceSlotId)
                                    {
                                        for (const auto& otherConnections : scriptCanvasNodesConnectedToInput)
                                        {
                                            if (otherConnections.first == outputSCNode
                                                && otherConnections.second != outputSlot
                                                && InSimultaneousDataPath(*outputSCNode, *otherConnections.second, *outputSlot))
                                            {
                                                AddError(executionWithInput->GetId().m_node->GetEntityId(), executionWithInput, ParseErrors::MultipleSimulaneousInputValues);
                                            }
                                        }

                                        return sourceOutputVarPair.second->m_source;
                                    }
                                }
                            }
                        }
                    }
                }

                // look farther up the execution tree
                firstNode = FirstNode::Parent;
                outputChild = outputSource;
                outputSource = outputSource->GetParent();
            }

            return nullptr;
        }

        VariableConstPtr AbstractCodeModel::FindVariable(const AZ::EntityId& sourceNodeId) const
        {
            auto resultIter = AZStd::find_if
            (m_variables.begin()
                , m_variables.end()
                , [&sourceNodeId](const VariableConstPtr& candidate) { return candidate->m_nodeableNodeId == sourceNodeId; });

            return resultIter != m_variables.end() ? *resultIter : nullptr;
        }

        VariableConstPtr AbstractCodeModel::FindVariable(const VariableId& sourceVariableId) const
        {
            auto resultIter = AZStd::find_if
            (m_variables.begin()
                , m_variables.end()
                , [&sourceVariableId](const VariableConstPtr& candidate) { return candidate->m_sourceVariableId == sourceVariableId; });

            return resultIter != m_variables.end() ? *resultIter : nullptr;
        }

        AZStd::optional<AZStd::string> AbstractCodeModel::FindNodeableSimpleName(VariableConstPtr variable) const
        {
            if (IsUserNodeable(variable))
            {
                auto iter = AZStd::find_if(m_nodeablesByNode.begin(), m_nodeablesByNode.end(), [&variable](auto& candidate) { return candidate.second->m_nodeable == variable; });
                if (iter != m_nodeablesByNode.end())
                {
                    return iter->second->m_simpleName;
                }
            }

            return {};
        }

        const AZStd::pair<VariableConstPtr, AZStd::string>* AbstractCodeModel::FindStaticVariable(VariableConstPtr variable) const
        {
            auto iter = AZStd::find_if
            (m_staticVariableNames.begin()
                , m_staticVariableNames.end()
                , [&](const auto& candidate) { return candidate.first == variable; });

            return (iter != m_staticVariableNames.end()) ? iter : nullptr;
        }

        VariableConstPtr AbstractCodeModel::FindReferencedVariableChecked(ExecutionTreeConstPtr execution, const Slot& slot) const
        {
            if (slot.IsVariableReference())
            {
                if (auto variable = FindVariable(slot.GetVariableReference()))
                {
                    return variable;
                }
                else
                {
                    const_cast<AbstractCodeModel*>(this)->AddError(execution, aznew ParseError(slot.GetNodeId(), AZStd::string::format
                    ("Failed to find member variable for Variable Reference in slot: %s Id: %s"
                        , slot.GetName().data()
                        , slot.GetVariableReference().ToString().data())));
                }
            }

            return nullptr;
        }

        AZStd::pair<ExecutionTreeConstPtr, VariableConstPtr> AbstractCodeModel::FindReturnValueOnThread(ExecutionTreeConstPtr executionNode, const Node* node, const Slot* slot) const
        {
            auto root = executionNode->GetRoot();
            if (root && IsUserFunctionDefinition(root))
            {
                for (size_t index(0); index < root->GetReturnValueCount(); ++index)
                {
                    auto returnValue = root->GetReturnValue(index);

                    if (returnValue.second->m_source->m_sourceSlotId == slot->GetId())
                    {
                        // #functions2 slot<->variable determine if the root or the function call should be passed in here...the slot/node lead to the user call on the thread, but it may not even be created yet
                        return AZStd::make_pair(root, returnValue.second->m_source);
                    }
                }
            }
            else
            {
                auto execution = executionNode;

                while (execution)
                {
                    if (execution->GetId().m_node == node)
                    {
                        for (size_t index(0); index < execution->GetReturnValueCount(); ++index)
                        {
                            auto returnValue = execution->GetReturnValue(index);

                            if (returnValue.second->m_source->m_sourceSlotId == slot->GetId())
                            {
                                return AZStd::make_pair(execution, returnValue.second->m_source);
                            }
                        }
                    }

                    execution = execution->GetParent();
                }

            }

            return {};
        }

        AZStd::vector<VariablePtr> AbstractCodeModel::FindUserImmediateInput(ExecutionTreePtr call) const
        {
            AZStd::vector<VariablePtr> inputsVariables;

            const auto inputs = call->GetId().m_node->GetSlotsByType(CombinedSlotType::DataOut);

            for (const auto& input : inputs)
            {
                auto iter = m_inputVariableByNodelingInSlot.find(input);
                if (iter != m_inputVariableByNodelingInSlot.end())
                {
                    VariablePtr variable = iter->second;
                    const Slot* slot = iter->first;
                    variable->m_name = call->ModScope()->AddVariableName(slot->GetName());
                    variable->m_source = call;
                    inputsVariables.push_back(variable);
                }
            }

            return inputsVariables;
        }

        const AbstractCodeModel::ReturnValueDescription* AbstractCodeModel::FindUserImmediateOutput(ExecutionTreePtr call) const
        {
            auto iter = m_returnValuesByUserFunctionDefinition.find(azrtti_cast<const ScriptCanvas::Nodes::Core::FunctionDefinitionNode*>(call->GetId().m_node));
            return iter != m_returnValuesByUserFunctionDefinition.end() ? &iter->second : nullptr;
        }

        AZStd::vector<VariablePtr> AbstractCodeModel::FindUserLatentOutput(ExecutionTreePtr call) const
        {
            AZStd::vector<VariablePtr> outputVariables;

            const auto outputs = call->GetId().m_node->GetSlotsByType(CombinedSlotType::DataIn);

            for (const auto& output : outputs)
            {
                auto iter = m_outputVariableByNodelingOutSlot.find(output);
                if (iter != m_outputVariableByNodelingOutSlot.end())
                {
                    VariablePtr variable = iter->second;
                    const Slot* slot = iter->first;
                    variable->m_name = call->ModScope()->AddVariableName(slot->GetName());
                    variable->m_source = call;
                    outputVariables.push_back(variable);
                }
            }

            return outputVariables;
        }

        AZStd::vector<VariablePtr> AbstractCodeModel::FindUserLatentReturnValues(ExecutionTreePtr call) const
        {
            AZStd::vector<VariablePtr> returnValues;

            const auto outputs = call->GetId().m_node->GetSlotsByType(CombinedSlotType::DataOut);

            for (const auto& output : outputs)
            {
                auto iter = m_returnVariableByNodelingOutSlot.find(output);
                if (iter != m_returnVariableByNodelingOutSlot.end())
                {
                    VariablePtr variable = iter->second;
                    const Slot* slot = iter->first;
                    variable->m_name = call->ModScope()->AddVariableName(slot->GetName());
                    variable->m_source = call;
                    returnValues.push_back(iter->second);
                }
            }

            return returnValues;
        }

        AZStd::vector<ExecutionTreeConstPtr> AbstractCodeModel::GetAllExecutionRoots() const
        {
            AZStd::vector<ExecutionTreePtr> nonConstRoots = const_cast<AbstractCodeModel*>(this)->ModAllExecutionRoots();
            AZStd::vector<ExecutionTreeConstPtr> constRoots;
            constRoots.reserve(nonConstRoots.size());

            for (auto root : nonConstRoots)
            {
                constRoots.push_back(root);
            }

            return constRoots;
        }

        AZStd::vector<AZStd::pair<VariableConstPtr, AZStd::string>> AbstractCodeModel::GetAllDeactivationVariables() const
        {
            AZStd::vector<AZStd::pair<VariableConstPtr, AZStd::string>> variables;

            for (const auto& nodeable : m_nodeablesByNode)
            {
                variables.push_back(AZStd::make_pair(nodeable.second->m_nodeable, k_DeactivateName));
            }

            for (const auto& ebusHandler : m_ebusHandlingByNode)
            {
                auto variable = AZStd::make_shared<Variable>();
                variable->m_isMember = true;
                variable->m_name = ebusHandler.second->m_handlerName;
                variable->m_datum = Datum(ebusHandler.second->m_handlerName);
                variables.push_back(AZStd::make_pair(variable, k_DeactivateName));
            }

            for (const auto& eventHandler : m_eventHandlingByNode)
            {
                variables.push_back(AZStd::make_pair(eventHandler.second->m_handler, k_AzEventHandlerDisconnectName));
            }

            return variables;
        }

        const size_t* AbstractCodeModel::GetDebugInfoInIndex(ExecutionTreeConstPtr execution) const
        {
            auto iter = m_debugMapReverse.m_in.find(execution);
            return iter != m_debugMapReverse.m_in.end() ? &iter->second : nullptr;
        }

        const size_t* AbstractCodeModel::GetDebugInfoOutIndex(ExecutionTreeConstPtr execution, size_t index) const
        {
            auto iter = m_debugMapReverse.m_out.find(execution);
            return iter != m_debugMapReverse.m_out.end() ? &iter->second[index] : nullptr;
        }

        const size_t* AbstractCodeModel::GetDebugInfoReturnIndex(ExecutionTreeConstPtr execution) const
        {
            auto iter = m_debugMapReverse.m_return.find(execution);
            return iter != m_debugMapReverse.m_return.end() ? &iter->second : nullptr;
        }

        const size_t* AbstractCodeModel::GetDebugInfoVariableAssignmentIndex(OutputAssignmentConstPtr output, size_t assignmentIndex) const
        {
            auto outputIter = m_debugMapReverse.m_assignments.find(output);
            if (outputIter != m_debugMapReverse.m_assignments.end())
            {
                auto indexIter = outputIter->second.find(assignmentIndex);
                if (indexIter != outputIter->second.end())
                {
                    return &indexIter->second;
                }
            }

            return nullptr;
        }

        const size_t* AbstractCodeModel::GetDebugInfoVariableSetIndex(OutputAssignmentConstPtr output) const
        {
            auto iter = m_debugMapReverse.m_variableSets.find(output);
            return iter != m_debugMapReverse.m_variableSets.end() ? &iter->second : nullptr;
        }

        const DebugSymbolMap& AbstractCodeModel::GetDebugMap() const
        {
            return m_debugMap;
        }

        const OrderedDependencies& AbstractCodeModel::GetOrderedDependencies() const
        {
            return m_orderedDependencies;
        }

        EBusHandlingConstPtr AbstractCodeModel::GetEBusEventHandling(const Node* node) const
        {
            auto iter = m_ebusHandlingByNode.find(node);
            return iter != m_ebusHandlingByNode.end() ? iter->second : nullptr;
        }

        AZStd::vector<EBusHandlingConstPtr> AbstractCodeModel::GetEBusHandlings() const
        {
            AZStd::vector<EBusHandlingConstPtr> handlings;

            for (auto handling : m_ebusHandlingByNode)
            {
                handlings.push_back(handling.second);
            }

            return handlings;
        }

        EventHandlingConstPtr AbstractCodeModel::GetEventHandling(const Node* node) const
        {
            auto iter = m_eventHandlingByNode.find(node);
            return iter != m_eventHandlingByNode.end() ? iter->second : nullptr;
        }

        AZStd::vector<EventHandlingConstPtr> AbstractCodeModel::GetEventHandlings() const
        {
            AZStd::vector<EventHandlingConstPtr> handlings;

            for (auto handling : m_eventHandlingByNode)
            {
                handlings.push_back(handling.second);
            }

            return handlings;
        }

        AZStd::vector<ExecutionTreeConstPtr> AbstractCodeModel::GetFunctions() const
        {
            AZStd::vector<ExecutionTreeConstPtr> functions = m_functions;

            for (auto variableHandling : m_variableWriteHandlingBySlot)
            {
                functions.push_back(variableHandling.second->m_function);
            }

            return functions;
        }

        VariableConstPtr AbstractCodeModel::GetImplicitVariable(ExecutionTreeConstPtr execution) const
        {
            auto iter = m_implicitVariablesByNode.find(execution);
            return iter != m_implicitVariablesByNode.end() ? iter->second : nullptr;
        }

        const SubgraphInterface& AbstractCodeModel::GetInterface() const
        {
            return m_subgraphInterface;
        }

        const AZStd::unordered_set<VariableConstPtr>* AbstractCodeModel::GetLocalVariables(ExecutionTreeConstPtr execution) const
        {
            auto iter = m_variableUseByExecution.find(execution);
            return iter != m_variableUseByExecution.end() ? &iter->second.localVariables : nullptr;
        }

        AZStd::vector<NodeableParseConstPtr> AbstractCodeModel::GetNodeableParse() const
        {
            AZStd::vector<NodeableParseConstPtr> nodeableParse;

            for (auto iter : m_nodeablesByNode)
            {
                nodeableParse.push_back(iter.second);
            }

            return nodeableParse;
        }

        AZStd::string AbstractCodeModel::GetOriginalVariableName(VariableConstPtr variable, const Node* node)
        {
            if (variable->m_sourceVariableId.IsValid())
            {
                auto graphVariable = m_source.m_variableData->FindVariable(variable->m_sourceVariableId);
                if (graphVariable)
                {
                    return graphVariable->GetVariableName();
                }
                else
                {
                    AddError(AZ::EntityId(), nullptr, AZStd::string::format("Missing graph variable by source variable id: %s", variable->m_sourceVariableId.ToString().data()).c_str());
                }
            }
            else if (node && variable->m_sourceSlotId.IsValid())
            {
                if (auto slot = node->GetSlot(variable->m_sourceSlotId))
                {
                    return slot->GetName();
                }
                else
                {
                    AddError(AZ::EntityId(), nullptr, AZStd::string::format("Missing graph variable by source slot id: %s", variable->m_sourceSlotId.ToString().data()).c_str());
                }
            }
            else
            {
                AddError(AZ::EntityId(), nullptr, AZStd::string::format("Can't find original slot/variable name for parsed variable"));
            }

            return "";
        }

        AZStd::string AbstractCodeModel::GetOutputSlotNameOverride(ExecutionTreePtr execution, const Slot& outputSlot)
        {
            AZStd::string name;

            if (IsPropertyExtractionSlot(execution, &outputSlot))
            {
                name = outputSlot.GetName();
            }

            if (IsVariableSet(execution))
            {
                return GetWrittenVariable(execution)->m_name + name;
            }
            else if (IsVariableGet(execution))
            {
                return GetReadVariable(execution) ? GetReadVariable(execution)->m_name + name : "UNKNOWN";
            }

            return {};
        }

        AZStd::sys_time_t AbstractCodeModel::GetParseDuration() const
        {
            return m_parseDuration;
        }

        ExecutionCharacteristics AbstractCodeModel::GetExecutionCharacteristics() const
        {
            return m_subgraphInterface.GetExecutionCharacteristics();
        }

        VariableConstPtr AbstractCodeModel::GetReadVariable(ExecutionTreePtr execution)
        {
            VariableId variableId = execution->GetId().m_node->GetVariableIdRead(execution->GetId().m_slot);
            return variableId.IsValid() ? FindVariable(variableId) : nullptr;
        }

        const ParsedRuntimeInputs& AbstractCodeModel::GetRuntimeInputs() const
        {
            return m_runtimeInputs;
        }

        const Source& AbstractCodeModel::GetSource() const
        {
            return m_source;
        }

        const AZStd::string& AbstractCodeModel::GetSourceString() const
        {
            return m_source.m_assetIdString;
        }

        const AZStd::vector<AZStd::pair<VariableConstPtr, AZStd::string>>& AbstractCodeModel::GetStaticVariablesNames() const
        {
            return m_staticVariableNames;
        }

        const AZStd::vector<AZStd::pair<VariableConstPtr, AZStd::string>>& AbstractCodeModel::GetStaticVariablesNames(ExecutionTreeConstPtr functionBlock) const
        {
            return const_cast<AbstractCodeModel*>(this)->ModStaticVariablesNames(functionBlock);
        }

        ExecutionTreeConstPtr AbstractCodeModel::GetStart() const
        {
            return m_start;
        }

        VariableConstPtr AbstractCodeModel::GetWrittenVariable(ExecutionTreePtr execution)
        {
            VariableId variableId = execution->GetId().m_node->GetVariableIdWritten(execution->GetId().m_slot);
            return variableId.IsValid() ? FindVariable(variableId) : nullptr;
        }

        VariableWriteHandlingConstPtr AbstractCodeModel::GetVariableHandling(const Slot* slot) const
        {
            auto iter = m_variableWriteHandlingBySlot.find(slot);
            return iter != m_variableWriteHandlingBySlot.end() ? iter->second : nullptr;
        }

        VariableWriteHandlingConstSet AbstractCodeModel::GetVariableHandling(VariableConstPtr variable) const
        {
            VariableWriteHandlingConstSet constSet;

            auto byVarIter = m_variableWriteHandlingByVariable.find(variable);
            if (byVarIter != m_variableWriteHandlingByVariable.end())
            {
                for (auto iter : byVarIter->second)
                {
                    constSet.insert(iter);
                }
            }

            return constSet;
        }

        const AZStd::vector<VariableConstPtr>& AbstractCodeModel::GetVariables() const
        {
            return m_variables;
        }

        bool AbstractCodeModel::IsActiveGraph() const
        {
            if (!m_nodeablesByNode.empty())
            {
                return true;
            }

            if (m_subgraphInterface.IsActiveDefaultObject())
            {
                return true;
            }

            if (m_subgraphInterface.HasPublicFunctionality())
            {
                return true;
            }

            return false;
        }

        bool AbstractCodeModel::IsAutoConnectedLocalEBusHandler(const Node* node) const
        {
            auto ebusHandlingIter = m_ebusHandlingByNode.find(node);
            return ebusHandlingIter != m_ebusHandlingByNode.end()
                && ebusHandlingIter->second->m_isAutoConnected;
        }

        bool AbstractCodeModel::IsErrorFree() const
        {
            return m_isErrorFree;
        }

        bool AbstractCodeModel::InSimultaneousDataPath(const Node& node, const Slot& reference, const Slot& candidate) const
        {
            AZStd::vector<const Slot*> combinedOutSlots = node.GetSlotsByType(CombinedSlotType::ExecutionOut);
            AZStd::vector<const Slot*> latentSlots = node.GetSlotsByType(CombinedSlotType::LatentOut);
            combinedOutSlots.insert(combinedOutSlots.end(), latentSlots.begin(), latentSlots.end());

            for (auto outSlot : combinedOutSlots)
            {
                ConstSlotsOutcome outcome = node.GetSlotsInExecutionThreadByType(*outSlot, CombinedSlotType::DataOut);

                if (outcome.IsSuccess())
                {
                    const AZStd::vector<const Slot*>& slots = outcome.GetValue();
                    if (AZStd::find(slots.begin(), slots.end(), &reference) != slots.end()
                        && AZStd::find(slots.begin(), slots.end(), &candidate) != slots.end())
                    {
                        return true;
                    }
                }
                else
                {
                    AddError(node.GetEntityId(), nullptr, outcome.GetError().data());
                }
            }

            return false;
        }

        bool AbstractCodeModel::IsPerEntityDataRequired() const
        {
            return !IsPureLibrary();
        }

        bool AbstractCodeModel::IsPureLibrary() const
        {
            return m_subgraphInterface.IsMarkedPure();
        }

        bool AbstractCodeModel::IsSourceInScope(VariableConstPtr variable, VariableFlags::Scope scope) const
        {
            auto& sourceVariables = m_source.m_variableData->GetVariables();

            if (variable->m_sourceVariableId.IsValid())
            {
                auto sourceVariableIter = sourceVariables.find(variable->m_sourceVariableId);
                if (sourceVariableIter != sourceVariables.end())
                {
                    if (sourceVariableIter->second.IsInScope(scope))
                    {
                        return true;
                    }
                }
                else
                {
                    AZ_Assert(false, "bad variable id");
                }
            }

            return false;
        }

        bool AbstractCodeModel::IsUserNodeable() const
        {
            // #functions2 check the subgraph interface for IsUserNodeable vs User variable
            return !IsPureLibrary();
        }

        bool AbstractCodeModel::IsUserNodeable(VariableConstPtr variable) const
        {
            return m_userNodeables.contains(variable);
        }

        void AbstractCodeModel::MarkParseStart()
        {
            m_parseStartTime = AZStd::chrono::system_clock::now();
        }

        void AbstractCodeModel::MarkParseStop()
        {
            m_parseDuration = AZStd::chrono::microseconds(AZStd::chrono::system_clock::now() - m_parseStartTime).count();
        }

        AZStd::vector<ExecutionTreePtr> AbstractCodeModel::ModAllExecutionRoots()
        {
            AZStd::vector<ExecutionTreePtr> roots;

            if (m_start)
            {
                roots.push_back(m_start);
            }

            for (auto& nodeableParse : m_nodeablesByNode)
            {
                for (auto& latent : nodeableParse.second->m_latents)
                {
                    if (latent.second)
                    {
                        roots.push_back(AZStd::const_pointer_cast<ExecutionTree>(latent.second));
                    }
                }
            }

            for (auto& eventHandlerParse : m_ebusHandlingByNode)
            {
                for (auto& event : eventHandlerParse.second->m_events)
                {
                    if (event.second)
                    {
                        roots.push_back(AZStd::const_pointer_cast<ExecutionTree>(event.second));
                    }
                }
            }

            for (auto& eventHandlerParse : m_eventHandlingByNode)
            {
                if (eventHandlerParse.second->m_eventHandlerFunction)
                {
                    roots.push_back(AZStd::const_pointer_cast<ExecutionTree>(eventHandlerParse.second->m_eventHandlerFunction));
                }
            }

            for (auto variableWriteHandling : m_variableWriteHandlingBySlot)
            {
                if (variableWriteHandling.second->m_function)
                {
                    roots.push_back(AZStd::const_pointer_cast<ExecutionTree>(variableWriteHandling.second->m_function));
                }
            }

            for (auto function : m_functions)
            {
                if (function)
                {
                    roots.push_back(AZStd::const_pointer_cast<ExecutionTree>(function));
                }
            }

            return roots;
        }

        AZStd::vector<AZStd::pair<VariableConstPtr, AZStd::string>>& AbstractCodeModel::ModStaticVariablesNames()
        {
            return m_staticVariableNames;
        }

        AZStd::vector<AZStd::pair<VariableConstPtr, AZStd::string>>& AbstractCodeModel::ModStaticVariablesNames(Grammar::ExecutionTreeConstPtr functionBlock)
        {
            auto iter = m_staticVariableNamesByFunctionBlock.find(functionBlock);
            if (iter == m_staticVariableNamesByFunctionBlock.end())
            {
                iter = m_staticVariableNamesByFunctionBlock.insert(AZStd::make_pair(functionBlock, AZStd::vector<AZStd::pair<VariableConstPtr, AZStd::string>>())).first;
            }

            return iter->second;
        }

        ExecutionTreePtr AbstractCodeModel::OpenScope(ExecutionTreePtr parent, const Node* node, const Slot* outSlot) const
        {
            ExecutionTreePtr child = CreateChild(parent, node, outSlot);
            child->SetScope(AZStd::make_shared<Scope>());
            child->ModScope()->m_parent = parent ? parent->ModScope() : m_graphScope;
            return child;
        }

        void AbstractCodeModel::Parse()
        {
            MarkParseStart();

            m_subgraphInterface.SetNamespacePath(m_source.m_namespacePath);

            // The Order Matters: begin

            // add all data to the ACM for easy look up in input/output processing for ACM nodes
            AddAllVariablesPreParse();
            if (!IsErrorFree())
            {
                return;
            }
<<<<<<< HEAD
=======
#endif
            // The Order Matters: begin

            // add all data to the ACM for easy look up in input/output processing for ACM nodes
            AddAllVariablesPreParse();
            if (!IsErrorFree())
            {
                return;
            }
>>>>>>> e6836a91

            // parse basic editor nodes as they may add implicit variables
            for (auto& nodeEntity : m_source.m_graphData->m_nodes)
            {
                if (nodeEntity)
                {
                    if (auto node = AZ::EntityUtils::FindFirstDerivedComponent<Node>(nodeEntity))
                    {
                        if (Parse(*node))
                        {
                            m_possibleExecutionRoots.push_back(node);
                        }
                    }
                    else
                    {
                        AddError(nullptr, ValidationConstPtr(aznew NullNodeInGraph(nodeEntity->GetId(), nodeEntity->GetName())));
                    }
                }
                else
                {
                    AddError(nullptr, ValidationConstPtr(aznew NullEntityInGraph()));
                }

                if (!IsErrorFree())
                {
                    return;
                }
<<<<<<< HEAD
            }

            if (!IsErrorFree())
            {
                return;
            }

=======
            }

            if (!IsErrorFree())
            {
                return;
            }

>>>>>>> e6836a91
            // parse the implicit variables added by ebus handling syntax sugar
            ParseAutoConnectedEBusHandlerVariables();
            // all possible data is available, now parse execution, starting with "main", currently keyed to RuntimeComponent::Activate
            Parse(m_startNodes);
            // parse any function introduced by nodes other than On Graph Start/"main"
            for (auto node : m_possibleExecutionRoots)
            {
                ParseExecutionTreeRoots(*node);
            }
            // parse functions introduced by variable change events
            ParseVariableHandling();
            // parse all user function and function object signatures
            ParseUserFunctionTopology();
            // culls unused variables, and determine whether the the graph defines an object or static functionality
            ParseExecutionCharacteristics();
            // now that variables have been culled, determined what data needs to be initialized by an external source
            ParseConstructionInputVariables();
            // now that externally initialized data has been identified, associate local, static initializers with individual functions
            ParseFunctionLocalStaticUseage();

            // The Order Matters: end

            // from here on, nothing more needs to happen during simple parsing
            // for example, in the editor, to get validation on syntax based effects for the view
            // parsing could stop now

            if (IsErrorFree())
            {
                // the graph could have used several user graphs which required construction, and maybe multiple instances of the same user asset
                // this will create indices for those nodes to be able to pass in the proper entry in the construction argument tree at translation and runtime
                ParseDependenciesAssetIndicies();
                // protect all names against keyword collision and language naming violations
                ConvertNamesToIdentifiers();

                if (m_source.m_addDebugInfo)
                {
                    AddDebugInformation();
                }

                if (!IsActiveGraph())
                {
                    if (m_source.m_graphData->m_nodes.empty())
                    {
                        AddError(AZ::EntityId(), nullptr, ScriptCanvas::ParseErrors::EmptyGraph);
                    }
                    else
                    {
                        AddError(nullptr, ValidationConstPtr(aznew InactiveGraph()));
                    }
                }
                else
                {
                    MarkParseStop();

                    if (m_source.m_printModelToConsole)
                    {
                        AZStd::string pretty;
                        PrettyPrint(pretty, *this);
                        AZ_TracePrintf("ScriptCanvas", "%s", pretty.data());
                        AZ_TracePrintf("ScriptCanvas", "SubgraphInterface:");
                        AZ_TracePrintf("ScriptCanvas", ToString(m_subgraphInterface).data());
                    }

                    AZ_TracePrintf("Script Canvas", "Parse Duration: %8.4f ms\n", m_parseDuration / 1000.0);
                }
            }
        }

        void AbstractCodeModel::ParseAutoConnectedEBusHandlerVariables()
        {
            // *** NOTE *** this means that for all ebus connect calls, the input is broken
            // if it is an auto connected ebus, the input can't be the output of the previous node
            // it has to be the member variable which will then be written to
            // so that will have to get fixed up
            for (auto& nodeAndHandling : m_ebusHandlingByNode)
            {
                EBusHandlingConstPtr ebusHandling = nodeAndHandling.second;

                if (ebusHandling->m_isAutoConnected)
                {
                    m_subgraphInterface.MarkActiveDefaultObject();

                    if (ebusHandling->m_isAddressed)
                    {
                        m_subgraphInterface.MarkActiveDefaultObject();
                        const auto name = m_graphScope->AddFunctionName(AZStd::string::format("On%sAddressChanged", ebusHandling->m_ebusName.c_str()).c_str());
                        ebusHandling->m_startingAdress->m_isMember = true;
                        // add a new variable handling, that is never disconnected, at always controls this ebus connection
                        // make bound variables of their data, if it doesn't exist already
                        // mark all of these variables as handler control addresses
                        auto addressSlot = nodeAndHandling.first->GetEBusConnectAddressSlot();
                        AZ_Assert(addressSlot, "addressed ebus handler node must have address slot.");
                        CreateVariableWriteHandling(*addressSlot, ebusHandling->m_startingAdress, nodeAndHandling.first->IsAutoConnected());
                        VariableWriteHandlingPtr addressChangeHandling = AZStd::const_pointer_cast<VariableWriteHandling>(GetVariableHandling(addressSlot));
                        AZ_Assert(addressChangeHandling != nullptr, "failure to create variable handling for ebus address");
                        ExecutionTreePtr onAddressChange = OpenScope(nullptr, nodeAndHandling.first, nullptr);
                        onAddressChange->SetSymbol(Symbol::FunctionDefinition);
                        onAddressChange->SetName(name);

                        // add the disconnect call
                        ExecutionTreePtr disconnect = CreateChild(onAddressChange, nodeAndHandling.first, nodeAndHandling.first->GetEBusDisconnectSlot());
                        ParseInputThisPointer(disconnect);
                        onAddressChange->AddChild({ nullptr, {}, disconnect });

                        // add the connect call
                        ExecutionTreePtr connect = CreateChild(disconnect, nodeAndHandling.first, nodeAndHandling.first->GetEBusConnectSlot());
                        ParseInputThisPointer(connect);
                        connect->AddInput({ nullptr, ebusHandling->m_startingAdress, DebugDataSource::FromInternal() });
                        disconnect->AddChild({ nullptr, {}, connect });

                        FunctionCallDefaultMetaData metaData;
                        metaData.PostParseExecutionTreeBody(*this, connect);
                        metaData.PostParseExecutionTreeBody(*this, disconnect);

                        addressChangeHandling->m_function = onAddressChange;
                    }
                }
            }
        }

        void AbstractCodeModel::Parse(const AZStd::vector<const Nodes::Core::Start*>& startNodes)
        {
            if (startNodes.empty() && m_subgraphStartCalls.empty())
            {
                return;
            }

            auto startNode = !startNodes.empty() ? startNodes.front()
                : !m_subgraphStartCalls.empty() ? *m_subgraphStartCalls.begin() : nullptr;

            ExecutionTreePtr start = OpenScope(nullptr, startNode, nullptr);
            start->SetSymbol(Symbol::FunctionDefinition);
            m_start = start; // cache the function definition

            if (!m_subgraphStartCalls.empty())
            {
                // call OnGraphStart on all the member nodeables first
                for (auto node : m_subgraphStartCalls)
                {
                    ExecutionTreePtr childStartCall = CreateChild(start, node, nullptr);
                    childStartCall->SetSymbol(Symbol::FunctionCall);
                    childStartCall->SetName(k_OnGraphStartFunctionName);
                    childStartCall->MarkStartCall();

                    auto lexicalScopeOutcome = node->GetFunctionCallLexicalScope(nullptr);

                    if (lexicalScopeOutcome.IsSuccess())
                    {
                        childStartCall->SetNameLexicalScope(lexicalScopeOutcome.GetValue());
                        ParseInputThisPointer(childStartCall);
                        start->AddChild({ nullptr, {}, childStartCall });
                        start = childStartCall;
                    }
                    else
                    {
                        AddError(node->GetEntityId(), nullptr, ScriptCanvas::ParseErrors::SubgraphOnGraphStartFailedToReturnLexicalScope);
                        return;
                    }
                }
            }

            EndpointsResolved outNodes;
            AZStd::vector<const Slot*> outSlots;

            for (auto startNode2 : startNodes)
            {
                auto& node = *startNode2;

                auto outSlot = node.GetSlot(node.GetSlotIdByType("Out", CombinedSlotType::ExecutionOut));
                if (!outSlot)
                {
                    AddError(node.GetEntityId(), nullptr, ScriptCanvas::ParseErrors::NoOutSlotInStart);
                    return;
                }

                if (ExecutionContainsCyclesCheck(node, *outSlot))
                {
                    return;
                }

                auto executionOutNodes = node.GetConnectedNodes(*outSlot);
                if (!executionOutNodes.empty())
                {
                    outNodes.insert(outNodes.end(), executionOutNodes.begin(), executionOutNodes.end());
                    outSlots.insert(outSlots.end(), executionOutNodes.size(), outSlot);
                }
            }

            // ExecutionTreePtr start is now either the last child start() call, or the beginning of the function block,
            // either way, parsing can continue from the ExecutionTreePtr start.

            if (!outSlots.empty())
            {
                start->AddChild({ outSlots[0], {}, nullptr });
                
                ParseExecutionMultipleOutSyntaxSugar(start, outNodes, outSlots);
                PostParseProcess(start);
                PostParseErrorDetect(start);

                if (!IsErrorFree())
                {
                    start->Clear();
                    m_start->Clear();
                    AddError(AZ::EntityId{}, nullptr, ScriptCanvas::ParseErrors::StartNodeFailedToParse);
                    return;
                }
            }

            if (m_start)
            {
                m_start->SetName(k_OnGraphStartFunctionName);
                m_subgraphInterface.MarkOnGraphStart();
            }
        }

        bool AbstractCodeModel::Parse(const Node& node)
        {
            if (!node.IsNodeEnabled())
            {
                return false;
            }

            if (auto functionNode = azrtti_cast<const Nodes::Core::FunctionCallNode*>(&node))
            {
                Nodes::Core::FunctionCallNodeCompareConfig config;

                if (functionNode->IsOutOfDate(config))
                {
                    AZ_Warning("ScriptCanvas", false, "%s node is out-of-date.", node.GetNodeName().c_str());
                    AddError(nullptr, aznew NodeCompatiliblity::NodeOutOfDate(node.GetEntityId(), node.GetNodeName()));
                    return false;
                }
            }
            else if (node.IsOutOfDate(m_source.m_graph->GetVersion()))
            {
                AZ_Warning("ScriptCanvas", false, "%s node is out-of-date.", node.GetNodeName().c_str());
                AddError(nullptr, aznew NodeCompatiliblity::NodeOutOfDate(node.GetEntityId(), node.GetNodeName()));
                return false;
            }

            if (auto start = azrtti_cast<const Nodes::Core::Start*>(&node))
            {
                m_startNodes.push_back(start);
                return false;
            }
            else
            {
                ParseDependencies(node);
                ParseImplicitVariables(node);
                return CheckCreateRoot(node);
            }
        }

        bool AbstractCodeModel::Parse(VariableWriteHandlingPtr variableHandling)
        {
            if (!variableHandling->m_startsConnected && !variableHandling->m_isEverConnected)
            {
                AddError(AZ::EntityId(), variableHandling->m_function, ScriptCanvas::ParseErrors::InfiniteLoopWritingToVariable);
                return false;
            }

            if (IsInfiniteVariableWriteHandlingLoop(*this, variableHandling, variableHandling->m_function, true))
            {
                AddError(variableHandling->m_function, aznew Internal::ParseError(AZ::EntityId(), ScriptCanvas::ParseErrors::InfiniteLoopWritingToVariable));
                return false;
            }

            if (variableHandling->m_connectionVariable && !variableHandling->RequiresConnectionControl())
            {
                variableHandling->m_connectionVariable->m_isMember = false;
                m_variables.erase(AZStd::remove(m_variables.begin(), m_variables.end(), variableHandling->m_connectionVariable), m_variables.end());
                variableHandling->m_connectionVariable = nullptr;
            }

            return true;
        }

        AbstractCodeModelConstPtr AbstractCodeModel::Parse(const Source& source, bool terminateOnError, bool terminateOnInternalError)
        {
            return AZStd::make_shared<AbstractCodeModel>(source, terminateOnError, terminateOnInternalError);
        }

        void AbstractCodeModel::ParseExecutionBreak(ExecutionTreePtr execution)
        {
            if (auto forEach = azrtti_cast<const ScriptCanvas::Nodes::Core::ForEach*>(execution->GetId().m_node))
            {
                if (forEach->GetLoopBreakSlotId() == execution->GetId().m_slot->GetId())
                {
                    auto target = execution->GetParent();
                    while (target)
                    {
                        if (auto forEach2 = azrtti_cast<const ScriptCanvas::Nodes::Core::ForEach*>(target->GetId().m_node))
                        {
                            // This check is to make sure ForEach break slot is connected within correct execution scope
                            // 1. parent execution should be the same foreach node as current execution
                            // 2. parent execution slot should be loop each slot
                            if (forEach2 != execution->GetId().m_node || forEach2->GetLoopSlotId() != target->GetId().m_slot->GetId())
                            {
                                AddError(forEach2->GetEntityId(), execution, ScriptCanvas::ParseErrors::BreakNotInForEachScope);
                            }
                            break;
                        }
                        target = target->GetParent();
                    }
                }
            }

            execution->SetSymbol(Symbol::Break);
        }

        VariableConstPtr AbstractCodeModel::ParseConnectedInputData(const Slot& inputSlot, ExecutionTreePtr executionWithInput, const EndpointsResolved& scriptCanvasNodesConnectedToInput, FirstNode firstNode)
        {
            if (auto inScopeVar = FindConnectedInputInScope(executionWithInput, scriptCanvasNodesConnectedToInput, firstNode))
            {
                return inScopeVar;
            }

            // do this exact thing for multiple out sequence sugar, and change the way those are translated 
            auto inPreviouslyExecutedScopeResult = FindConnectedInputInPreviouslyExecutedScope(executionWithInput, scriptCanvasNodesConnectedToInput, firstNode);

            if (!inPreviouslyExecutedScopeResult.m_connections.empty())
            {
                // get the required scope
                auto mostForLoopParent = inPreviouslyExecutedScopeResult.m_mostParent->ModParent();

                // add a variable to the required scope
                auto newInputResultOfAssignment = AZStd::make_shared<Variable>();
                auto variableName = mostForLoopParent->ModScope()->AddVariableName(inputSlot.GetName(), "input");
                newInputResultOfAssignment->m_name = variableName;
                newInputResultOfAssignment->m_datum = Datum(inputSlot.GetDataType(), Datum::eOriginality::Original);

                // create a variable declaration
                ExecutionTreePtr variableConstruction = CreateChild(inPreviouslyExecutedScopeResult.m_mostParent->ModParent(), nullptr, nullptr);
                variableConstruction->AddInput({ nullptr , newInputResultOfAssignment, DebugDataSource::FromInternal() });
                variableConstruction->SetSymbol(Symbol::VariableDeclaration);

                // splice the variable declaration right before the most parent for loop is executed
                auto positionOutcome = mostForLoopParent->RemoveChild(inPreviouslyExecutedScopeResult.m_mostParent);
                if (!positionOutcome.IsSuccess())
                {
                    AddError(AZ::EntityId(), executionWithInput, ScriptCanvas::ParseErrors::FailedToRemoveChild);
                }

                auto position = positionOutcome.TakeValue();
                position.second.m_execution = variableConstruction;
                mostForLoopParent->InsertChild(position.first, position.second);
                variableConstruction->AddChild({ nullptr, {}, inPreviouslyExecutedScopeResult.m_mostParent });
                inPreviouslyExecutedScopeResult.m_mostParent->SetParent(variableConstruction);

                // add the variable to to the assignments lists of all connections the child had to nodes in parent loop bodies
                AddPreviouslyExecutedScopeVariableToOutputAssignments(newInputResultOfAssignment, inPreviouslyExecutedScopeResult);

                // finally, return the newly created variable to the input of the child SC node that is directly connected
                return newInputResultOfAssignment;
            }

            // \todo add member variable if data has crossed threads, maybe make it opt-in?
            return nullptr;
        }

        void AbstractCodeModel::ParseConstructionInputVariables()
        {
            AZStd::vector<AZStd::pair<AZ::EntityId, Nodeable*>> nodeablesById;
            AZStd::vector<VariableId> inputVariableIds;
            AZStd::unordered_map<VariableId, Grammar::VariableConstPtr> inputVariablesById;

            auto& variables = GetVariables();
            for (auto variable : variables)
            {
                auto constructionRequirement = ParseConstructionRequirement(variable);

                switch (constructionRequirement)
                {
                case VariableConstructionRequirement::None:
                    break;

                case VariableConstructionRequirement::InputEntityId:
                {
                    m_runtimeInputs.m_entityIds.emplace_back(variable->m_sourceVariableId, *variable->m_datum.GetAs<Data::EntityIDType>());
                }
                break;

                case VariableConstructionRequirement::InputNodeable:
                {
                    if (variable->m_datum.Empty())
                    {
                        AddError(nullptr, aznew Internal::ParseError(AZ::EntityId{}, "Empty nodeable datum in variable, probably due to a problem with azrtti declarations"));
                        break;
                    }

                    // I solemnly swear no harm shall come to the nodeable
                    const Nodeable* nodeableSource = reinterpret_cast<const Nodeable*>(variable->m_datum.GetAsDanger());

                    if (!nodeableSource)
                    {
                        AddError(nullptr, aznew Internal::ParseError(AZ::EntityId{}, "No raw nodeable held by variable"));
                        break;
                    }

                    nodeablesById.push_back({ variable->m_nodeableNodeId, const_cast<Nodeable*>(nodeableSource) });
                }
                break;

                case VariableConstructionRequirement::InputVariable:
                {
                    auto variableID = variable->m_sourceVariableId.IsValid() ? variable->m_sourceVariableId : MakeParserGeneratedId(m_generatedIdCount++);
                    inputVariableIds.push_back(variableID);
                    inputVariablesById.insert({ variableID, variable });
                    // sort revealed a datum copy issue: type is not preserved, workaround below
                    // m_runtimeInputs.m_variables.emplace_back(variable->m_sourceVariableId, variable->m_datum);
                }
                break;

                case VariableConstructionRequirement::Static:
                    m_runtimeInputs.m_staticVariables.push_back({ variable->m_sourceVariableId, variable->m_datum.ToAny() });
                    break;

                default:
                    AZ_Assert(constructionRequirement == VariableConstructionRequirement::None, "new requirement added and not handled");
                    break;
                }
            }

            AZStd::sort(nodeablesById.begin(), nodeablesById.end(), [](const auto& lhs, const auto& rhs) { return lhs.first < rhs.first; });

            m_runtimeInputs.m_nodeables.reserve(nodeablesById.size());
            for (auto& idAndNodeable : nodeablesById)
            {
                m_runtimeInputs.m_nodeables.push_back(idAndNodeable.second);
            }

            // sort revealed a datum copy issue: type is not preserved, workaround below
            // AZStd::sort(m_runtimeInputs.m_variables.begin(), m_runtimeInputs.m_variables.end(), [](const auto& lhs, const auto& rhs) { return lhs.first < rhs.first; });
            m_runtimeInputs.m_variables.reserve(inputVariableIds.size());
            AZStd::sort(inputVariableIds.begin(), inputVariableIds.end());
            for (auto variableId : inputVariableIds)
            {
                auto iter = inputVariablesById.find(variableId);
                AZ_Assert(iter != inputVariablesById.end(), "missing variable id from list just constructed");
                m_runtimeInputs.m_variables.emplace_back(iter->first, iter->second->m_datum);
            }

            AZStd::sort(m_runtimeInputs.m_entityIds.begin(), m_runtimeInputs.m_entityIds.end(), [](const auto& lhs, const auto& rhs) { return lhs.first < rhs.first; });
            AZStd::sort(m_runtimeInputs.m_staticVariables.begin(), m_runtimeInputs.m_staticVariables.end(), [](const auto& lhs, const auto& rhs) { return lhs.first < rhs.first; });

            auto allStaticVariables = ToVariableList(m_runtimeInputs.m_staticVariables);
            auto& staticVariableNames = ModStaticVariablesNames();

            for (auto staticVariable : allStaticVariables)
            {
                AZStd::string name = AddTranslationVariableName(AZStd::string::format("s_%sCloneSource", staticVariable->m_name.c_str()));
                staticVariableNames.push_back({ staticVariable, name });

                if (!staticVariable->m_isMember && !staticVariable->m_isFromFunctionDefinitionSlot)
                {
                    if (staticVariable->m_source)
                    {
                        auto& localStatics = ModStaticVariablesNames(staticVariable->m_source);
                        auto iter = AZStd::find_if
                        (localStatics.begin()
                            , localStatics.end()
                            , [&](const auto& candidate) { return candidate.first == staticVariable; });

                        if (iter == localStatics.end())
                        {
                            localStatics.push_back({ staticVariable, name });
                        }
                    }
                }
            }

            if (!(m_runtimeInputs.m_nodeables.empty() && m_runtimeInputs.m_variables.empty() && m_runtimeInputs.m_entityIds.empty()))
            {
                m_subgraphInterface.MarkRequiresConstructionParameters();
            }
        }

        ConstSlotsOutcome AbstractCodeModel::ParseDataOutSlots(ExecutionTreePtr execution, ExecutionChild& executionChild) const
        {
            if (!execution->GetId().m_node)
            {
                return AZ::Failure(AZStd::string("null node in AbstractCodeModel::ParseDataOutSlots"));
            }

            if (!execution->GetId().m_slot)
            {
                return AZ::Failure(AZStd::string("null slot in AbstractCodeModel::ParseDataOutSlots"));
            }

            auto outcome = execution->GetId().m_node->GetSlotsInExecutionThreadByType(*(execution->GetId().m_slot), CombinedSlotType::DataOut, executionChild.m_slot);
            if (!outcome.IsSuccess())
            {
                return outcome;
            }

            return AZ::Success(outcome.GetValue());
        }

        void AbstractCodeModel::ParseDeactivation()
        {
            AZStd::vector<AZStd::pair<VariableConstPtr, AZStd::string>> deactivatables = GetAllDeactivationVariables();

            if (!IsPureLibrary() || !deactivatables.empty())
            {
                ExecutionTreePtr deactivate = OpenScope(nullptr, nullptr, nullptr);
                deactivate->SetSymbol(Symbol::FunctionDefinition);
                deactivate->SetName(k_DeactivateName);

                if (deactivatables.empty())
                {
                    ExecutionTreePtr empty = CreateChild(deactivate, nullptr, nullptr);
                    empty->MarkDebugEmptyStatement();
                    deactivate->AddChild({ nullptr, {}, empty });
                }
                else
                {
                    auto previous = deactivate;

                    for (const auto& variable : deactivatables)
                    {
                        ExecutionTreePtr deactivate2 = CreateChild(previous, nullptr, nullptr);
                        deactivate2->SetSymbol(Symbol::FunctionCall);
                        deactivate2->SetNameLexicalScope(LexicalScope::Variable());
                        deactivate2->SetName(variable.second);
                        deactivate2->AddInput({ nullptr, variable.first, DebugDataSource::FromInternal() });
                        previous->AddChild({ nullptr, {}, deactivate2 });
                        previous = deactivate2;
                    }
                }

                m_functions.push_back(deactivate);
            }
        }

        void AbstractCodeModel::ParseDebugInformation(ExecutionTreePtr execution)
        {
            switch (execution->GetSymbol())
            {
                // nothing required
            case Symbol::PlaceHolderDuringParsing:
                break;

                // out and return value information
            case Symbol::FunctionDefinition:
                AddDebugInformationFunctionDefinition(execution);
                break;

                // add in out everything
            case Symbol::ForEach:
            case Symbol::FunctionCall:
            case Symbol::OperatorAddition:
            case Symbol::OperatorDivision:
            case Symbol::OperatorMultiplication:
            case Symbol::OperatorSubraction:
            case Symbol::RandomSwitch:
            case Symbol::Switch:
            case Symbol::While:
                AddDebugInformationIn(execution);
                AddDebugInformationOut(execution);
                break;

                // add in but not out
            case Symbol::Break:
            case Symbol::LogicalAND:
            case Symbol::LogicalNOT:
            case Symbol::LogicalOR:
            case Symbol::CompareEqual:
            case Symbol::CompareGreater:
            case Symbol::CompareGreaterEqual:
            case Symbol::CompareLess:
            case Symbol::CompareLessEqual:
            case Symbol::CompareNotEqual:
                AddDebugInformationIn(execution);
                break;

                // add in-debug-info if the if condition is NOT prefixed with logic or comparison expression (which will have the in-debug-info)
                // add out-debug-info in all cases including including empty cases
            case Symbol::IfCondition:
                if (!(execution->GetId().m_node->IsIfBranchPrefacedWithBooleanExpression()))
                {
                    AddDebugInformationIn(execution);
                }

                AddDebugInformationOut(execution);
                break;

            default:
                break;
            }
        }

        void AbstractCodeModel::ParseDependencies(const Node& node)
        {
            const auto dependencyOutcome = node.GetDependencies();

            if (dependencyOutcome.IsSuccess())
            {
                const auto& dependencies = dependencyOutcome.GetValue();

                // #functions2 this search needs to recurse, this layer of dependencies will only be one step deep
                // currently this problem is found by the asset processor
                if (dependencies.userSubgraphs.find(m_source.m_namespacePath) != dependencies.userSubgraphs.end())
                {
                    AZStd::string circularDependency = AZStd::string::format
                    (ParseErrors::CircularDependencyFormat
                        , m_source.m_name.data()
                        , node.GetDebugName().data()
                        , m_source.m_name.data());

                    AddError(nullptr, aznew Internal::ParseError(node.GetEntityId(), circularDependency));
                }

                // #functions2 make this use an identifier for the node, for property window display and easier find/replace updates
                // this part must NOT recurse, the dependency tree should remain a tree and not be flattened
                m_orderedDependencies.source.MergeWith(dependencies);
            }
            else
            {
                AddError(nullptr, ValidationConstPtr(aznew DependencyRetrievalFailiure(node.GetEntityId())));
            }

            if (auto subgraphInterface = node.GetSubgraphInterface())
            {
                m_subgraphInterface.MergeExecutionCharacteristics(*subgraphInterface);

                if (subgraphInterface->HasOnGraphStart())
                {
                    m_subgraphStartCalls.insert(&node);
                }

                if (subgraphInterface->IsActiveDefaultObject())
                {
                    m_activeDefaultObject.insert(&node);
                }
            }
        }

        void AbstractCodeModel::ParseDependenciesAssetIndicies()
        {
            for (const auto& subgraphAssetID : m_orderedDependencies.source.userSubgraphAssetIds)
            {
                m_orderedDependencies.orderedAssetIds.push_back(subgraphAssetID);
            }
        }

        void AbstractCodeModel::ParseEntityIdInput(ExecutionTreePtr execution)
        {
            for (size_t index(0); index < execution->GetInputCount(); ++index)
            {
                auto& slotAndVariable = execution->GetInput(index);

                if (auto& input = slotAndVariable.m_value)
                {
                    if (!input->m_sourceVariableId.IsValid() && IsEntityIdThatRequiresRuntimeRemap(input))
                    {
                        input->m_sourceVariableId = MakeParserGeneratedId(m_generatedIdCount++);
                        input->m_source = nullptr;
                        // promote to member variable for at this stage, optimizations on data flow will occur later
                        input->m_isMember = true;

                        AZStd::string entityVariableName;

                        if (slotAndVariable.m_slot)
                        {
                            if (execution->GetId().m_node)
                            {
                                entityVariableName.append(execution->GetId().m_node->GetNodeName());
                                entityVariableName.append(".");
                                entityVariableName.append(slotAndVariable.m_slot->GetName());
                            }
                            else
                            {
                                entityVariableName.append(slotAndVariable.m_slot->GetName());
                            }
                        }
                        else
                        {
                            entityVariableName = input->m_name;
                        }

                        input->m_name = m_graphScope->AddVariableName(entityVariableName);
                        AddVariable(input);
                    }
                }
                else
                {
                    AddError(execution, aznew Internal::ParseError(execution->GetNodeId(), AZStd::string::format("null input in ParseEntityIdInput %zu", index)));
                }
            }

            for (size_t index(0); index < execution->GetChildrenCount(); ++index)
            {
                auto& child = execution->ModChild(index);

                if (child.m_execution)
                {
                    ParseEntityIdInput(child.m_execution);
                }
            }
        }

        void AbstractCodeModel::ParseExecutionCharacteristics()
        {
            // parse each function, individually, but not the start function
            // if all functions are pure, mark the start function pure
            bool allRootsArePure = true;
            auto roots = ModAllExecutionRoots();
            for (auto root : roots)
            {
                if (root != m_start)
                {
                    ParseExecutionCharacteristics(root);
                    const bool rootIsPure = root->IsPure();
                    allRootsArePure = allRootsArePure && rootIsPure;

                    if (rootIsPure)
                    {
                        if (auto functionDefNode = azrtti_cast<const Nodes::Core::FunctionDefinitionNode*>(root->GetId().m_node))
                        {
                            if (auto in = m_subgraphInterface.ModIn(functionDefNode->GetIdentifier()))
                            {
                                in->isPure = true;
                            }
                            else
                            {
                                AddError(root->GetId().m_node->GetEntityId(), root, "Accounting error, missing Execution-In in SubgraphInterface.");
                            }
                        }
                    }
                }
            }

            // The start function gets special handling. If all of the rest of the graph can be considered pure, than no matter what,
            // the start function will only run once. Therefore all the member variables are local to start (if used at all), and
            // the start function itself can be considered pure.
            if (m_start)
            {
                // The start function is only parsed for variable use. This way, if the graph is in all other ways pure, the
                // start function can be pure, even if it has nodes like Cycle or Once. The state of those nodes can now be
                // considered local state.
                ParseVariableUseAndPurity(m_start);
            }

            CullUnusedVariables();

            if (allRootsArePure
                && m_ebusHandlingByNode.empty()
                && m_eventHandlingByNode.empty()
                && m_nodeablesByNode.empty()
                && m_variableWriteHandlingByVariable.empty()
                && m_subgraphInterface.IsParsedPure())
            {
                if (m_start)
                {
                    m_start->MarkPure();
                    ConvertAllMemberVariablesToLocal(m_start);
                }

                m_subgraphInterface.MarkExecutionCharacteristics(ExecutionCharacteristics::Pure);
            }
            else
            {
                m_subgraphInterface.MarkExecutionCharacteristics(ExecutionCharacteristics::Object);
            }

            if (m_subgraphInterface.GetExecutionCharacteristics() == ExecutionCharacteristics::Object)
            {
                ParseDeactivation();
            }
        }

        void AbstractCodeModel::ParseExecutionCharacteristics(ExecutionTreePtr execution)
        {
            if (!ParseVariableUseAndPurity(execution))
            {
                return;
            }

            if (execution->IsOnLatentPath())
            {
                return;
            }

            if (execution->HasExplicitUserOutCalls())
            {
                return;
            }

            execution->MarkPure();
        }

        void AbstractCodeModel::ParseExecutionCycleStatement(ExecutionTreePtr executionCycle)
        {
            auto cycleVariableIter = m_controlVariablesBySourceNode.find(executionCycle->GetId().m_node);
            AZ_Assert(cycleVariableIter != m_controlVariablesBySourceNode.end(), "cycle node didn't add a control variable to graph scope");
            executionCycle->AddInput({ nullptr, cycleVariableIter->second, DebugDataSource::FromInternal() });
            executionCycle->SetSymbol(Symbol::Cycle);
            ParseExecutionSequentialChildren(executionCycle);
        }

        void AbstractCodeModel::ParseExecutionLoop(ExecutionTreePtr executionLoop)
        {
            AddDebugInfiniteLoopDetectionInLoop(executionLoop);

            auto loopSlot = executionLoop->GetId().m_node->GetSlot(executionLoop->GetId().m_node->GetLoopSlotId());
            AZ_Assert(loopSlot, "Node did not return a valid loop slot");
            ExecutionTreePtr executionLoopBody = OpenScope(executionLoop, executionLoop->GetId().m_node, loopSlot);
            executionLoopBody->SetSymbol(Symbol::PlaceHolderDuringParsing);
            executionLoopBody->MarkInputOutputPreprocessed();
            executionLoop->AddChild({ loopSlot, {}, executionLoopBody });

            auto breakSlot = executionLoop->GetId().m_node->GetSlot(executionLoop->GetId().m_node->GetLoopFinishSlotId());
            AZ_Assert(breakSlot, "Node did not return a valid loop break slot");
            ExecutionTreePtr executionBreak = CreateChild(executionLoop, executionLoop->GetId().m_node, breakSlot);
            executionBreak->SetSymbol(Symbol::PlaceHolderDuringParsing);
            executionBreak->MarkInputOutputPreprocessed();
            executionLoop->AddChild({ breakSlot, {}, executionBreak });

            executionLoopBody = ParseExecutionForEachLoop(executionLoopBody, *loopSlot, *breakSlot);
            if (!executionLoopBody)
            {
                return;
            }

            ParseExecutionTreeBody(executionLoopBody, *loopSlot);
            // \todo check if the loop data is ever connected, and whether it can be known that pure iteration has zero side effects
            // otherwise, this optimization cannot be used
            //             if (executionLoopBody->GetChild(0).m_execution->GetSymbol() == Symbol::PlaceHolderDuringParsing)
            //             {
            //                 executionLoopBody->SetSymbol(Symbol::PlaceHolderDuringParsing);
            //             }

            ParseExecutionTreeBody(executionBreak, *breakSlot);

            if (executionBreak->GetChildrenCount() == 1 && executionBreak->GetChild(0).m_execution->GetSymbol() == Symbol::PlaceHolderDuringParsing)
            {
                executionBreak->SetSymbol(Symbol::PlaceHolderDuringParsing);
            }
        }

        ExecutionTreePtr AbstractCodeModel::ParseExecutionForEachLoop(ExecutionTreePtr forEachLoopBody, const Slot& loopSlot, const Slot& /*breakSlot*/)
        {
            auto forEach = forEachLoopBody->ModParent();
            if (forEach->GetSymbol() != Symbol::ForEach)
            {
                return forEachLoopBody;
            }

            if (forEach->GetInputCount() == 0)
            {
                AddError(forEach->GetNodeId(), forEach, ScriptCanvas::ParseErrors::NoInputToForEach);
                return nullptr;
            }

            auto forEachNodeSC = azrtti_cast<const Nodes::Core::ForEach*>(forEach->GetId().m_node);
            AZ_Assert(forEachNodeSC, "null ForEach ScriptCanvas node in for each loop parse");

            ForEachMetaData* forEachMetaData = aznew ForEachMetaData();
            forEach->SetMetaData(MetaDataPtr(forEachMetaData));
            const auto sourceType = forEach->GetInput(0).m_value->m_datum.GetType();
            const char* sourceName = forEach->GetInput(0).m_value->m_name.c_str();

            auto scope = forEach->ModScope();
            forEachMetaData->m_iteratorVariableName = scope->AddVariableName(sourceName, "iter");
            forEachMetaData->m_isNotAtEndFunctionVariableName = scope->AddVariableName(sourceName, "is_not_at_end_func");
            forEachMetaData->m_nextFunctionVariableName = scope->AddVariableName(sourceName, "next_func");
            forEachMetaData->m_valueFunctionVariableName = scope->AddVariableName(sourceName, "get_value_func");

            if (Data::IsMapContainerType(sourceType))
            {
                forEachMetaData->m_isKeyRequired = true;
                forEachMetaData->m_keyFunctionVariableName = scope->AddVariableName(sourceName, "get_key_func");
            }

            /// NOTE: after basic iteration works correctly
            /// \todo when subsequent input (from nodes connected to the break slot) looks up the slot from the node with key or the value,
            /// it is going to have to find the output of the get/key value functions in BOTH the child outs of break and loop
            /// LY-109862 may be required for this

            ExecutionTreePtr lastExecution = forEachLoopBody;

            // create the iterator variable
            auto iteratorVariable = AZStd::make_shared<Variable>();
            iteratorVariable->m_source = forEach;
            iteratorVariable->m_name = forEachMetaData->m_iteratorVariableName;
            // the type here shouldn't matter
            iteratorVariable->m_datum = Datum(Data::Type::Number(), Datum::eOriginality::Original);

            if (forEachMetaData->m_isKeyRequired)
            {
                // add a function call node for the key, use the name, make input output
                auto getKey = lastExecution;
                getKey->SetName(forEachMetaData->m_keyFunctionVariableName);
                getKey->SetSymbol(Symbol::FunctionCall);
                getKey->AddInput({ nullptr, iteratorVariable, DebugDataSource::FromInternal() });
                getKey->MarkInputOutputPreprocessed();

                auto keySlot = forEachNodeSC->GetSlot(forEachNodeSC->GetKeySlotId());
                AZ_Assert(keySlot, "no key slot in for each node");

                lastExecution = CreateChild(getKey, getKey->GetId().m_node, &loopSlot);
                getKey->AddChild({ &loopSlot, {}, lastExecution });
                ExecutionChild& getKeyChild = getKey->ModChild(0);
                getKeyChild.m_output.push_back({ keySlot, CreateOutputData(getKey, getKeyChild, *keySlot) });

                lastExecution->SetSymbol(Symbol::PlaceHolderDuringParsing);
            }

            // create the get value function call node
            auto getValue = lastExecution;
            getValue->SetName(forEachMetaData->m_valueFunctionVariableName);
            getValue->SetSymbol(Symbol::FunctionCall);
            getValue->AddInput({ nullptr, iteratorVariable, DebugDataSource::FromInternal() });
            getValue->MarkInputOutputPreprocessed();

            auto valueSlot = forEachNodeSC->GetSlot(forEachNodeSC->GetValueSlotId());
            AZ_Assert(valueSlot, "no value slot in for each node");

            lastExecution->AddChild({});
            auto outputValue = CreateOutputData(lastExecution, lastExecution->ModChild(0), *valueSlot);
            lastExecution->ModChild(0).m_output.push_back({ valueSlot, outputValue });

            // the former place holder is now a function call to retrieve values from the container
            return lastExecution;
        }

        void AbstractCodeModel::ParseExecutionForEachStatement(ExecutionTreePtr forEach)
        {
            forEach->SetSymbol(Symbol::ForEach);
            ParseInputData(forEach);
            ParseExecutionLoop(forEach);
        }

        void AbstractCodeModel::ParseExecutionFunction(ExecutionTreePtr execution, const Slot& outSlot)
        {
            /**
             * \note This is the most complicated parse, but only due to the nature of our custom nodes.
             * Custom nodes can trigger execution out of a node from an internal C++ class. Outside of
             * SC Grammar flow of control nodes (e.g If nodes), this needs manual parsing of child nodes mildly earlier in the
             * SC Graph traversal process than other nodes. Refactoring this step into a pure, depth-first, recursive
             * function would be complicated and probably not worth the effort. The final output of the parser does
             * yield a model that, when translated, does benefit from a simple depth first traversal of grammar nodes,
             * as is done in the translator(s).
             */

            AccountForEBusConnectionControl(execution);

            if (execution->GetChildrenCount() == 0)
            {
                execution->AddChild({ &outSlot, {}, nullptr });
            }

            ParseMultiExecutionPre(execution);

            if (!execution->IsInputOutputPreprocessed())
            {
                ParseOutputData(execution, execution->ModChild(0));

                // look up the tree for properly routed data, preprocess variable names, and report errors or auto created variables
                ParseInputData(execution);
            }

            ParseOperatorArithmetic(execution);

            // \todo Infinite loop handling both in code and in the graph will have to occur here.
            auto executionOutNodes = execution->GetId().m_node->GetConnectedNodes(outSlot);
            auto numConnections = executionOutNodes.size();

            if (numConnections == 0)
            {
                if (execution->GetChild(0).m_output.empty())
                {
                    execution->ModChild(0).m_execution = CreateChildPlaceHolder(execution);
                }
                else
                {
                    execution->ModChild(0).m_execution = CreateChildDebugMarker(execution);
                }
            }
            else if (numConnections == 1)
            {
                ParseExecutionFunctionRecurse(execution, execution->ModChild(0), outSlot, executionOutNodes[0]);
            }
            else
            {
                AZStd::vector<const Slot*> outSlots;
                outSlots.resize(executionOutNodes.size(), &outSlot);
                ParseExecutionMultipleOutSyntaxSugar(execution, executionOutNodes, outSlots);
            }

            ParseMultiExecutionPost(execution);
        }

        void AbstractCodeModel::ParseExecutionFunctionRecurse(ExecutionTreePtr execution, ExecutionChild& executionChild, const Slot& outSlot, const AZStd::pair<const Node*, const Slot*>& nodeAndSlot)
        {
            // if the node is null, a validation error will be added, or has been already
            if (const auto node = nodeAndSlot.first)
            {
                ExecutionTreePtr child = CreateChild(execution, node, nodeAndSlot.second);
                executionChild.m_execution = child;
                executionChild.m_slot = &outSlot;

                if (IsFlowControl(child))
                {
                    ParseExecutionTreeBody(child, *nodeAndSlot.second);
                }
                else
                {
                    auto childOutSlotsOutcome = child->GetId().m_node->GetSlotsInExecutionThreadByType(*(child->GetId().m_slot), CombinedSlotType::ExecutionOut);
                    if (childOutSlotsOutcome.IsSuccess())
                    {
                        const auto& childOutSlots = childOutSlotsOutcome.GetValue();
                        AZ_Assert(!childOutSlots.empty(), "there must be an immediate out");
                        if (childOutSlots.size() == 1)
                        {
                            ParseExecutionTreeBody(child, *childOutSlots[0]);
                        }
                        else
                        {
                            // Interior node branches: This is required for highly custom or state-ful nodes, namely those that fire different, 
                            // and/or unknown-at-compile-time outs based on the same in.
                            auto iter = m_nodeablesByNode.find(node);
                            if (iter == m_nodeablesByNode.end())
                            {
                                if (azrtti_cast<const Nodes::Core::Method*>(node))
                                {
                                    // Method should have only one execution out, this node is out of date and unsupported by new backend
                                    AddError(nullptr, aznew NodeCompatiliblity::NodeOutOfDate(node->GetEntityId(), node->GetNodeName()));
                                }
                                else
                                {
                                    AddError(node->GetEntityId(), execution, ScriptCanvas::ParseErrors::CustomParsingRequiredForVariable);
                                }
                                return;
                            }

                            child->SetNodeable(iter->second->m_nodeable);

                            for (auto& childOutSlot : childOutSlots)
                            {
                                AZ_Assert(childOutSlot, "null slot in child out slot list");
                                ExecutionTreePtr internalOut = OpenScope(child, node, childOutSlot);

                                const size_t outIndex = node->GetOutIndex(*childOutSlot);
                                if (outIndex == std::numeric_limits<size_t>::max())
                                {
                                    AddError(execution, aznew Internal::ParseError(node->GetEntityId(), AZStd::string::format("Missing internal out key for slot %s", childOutSlot->GetName().c_str())));
                                    return;
                                }

                                internalOut->SetOutCallIndex(outIndex);
                                internalOut->MarkInternalOut();
                                internalOut->SetSymbol(Symbol::FunctionDefinition);
                                auto outNameOutcome = node->GetInternalOutKey(*childOutSlot);
                                AZ_Assert(outNameOutcome.IsSuccess(), "GetInternalOutKey failed");
                                internalOut->SetName(outNameOutcome.TakeValue().data());
                                ParseExecutionTreeBody(internalOut, *childOutSlot);

                                if (internalOut->GetChildrenCount() > 0)
                                {
                                    child->AddChild({ childOutSlot, {}, internalOut });
                                }
                            }

                            ParseInputData(child);
                            ParseMetaData(child);

                            if (auto metaData = child->ModMetaData())
                            {
                                metaData->PostParseExecutionTreeBody(*this, child);
                            }
                        }
                    }
                    else
                    {
                        AddError(execution, aznew Internal::ParseError(execution->GetNodeId(), childOutSlotsOutcome.TakeError()));
                    }
                }
            }
            else
            {
                AZ_Assert(false, "Child out not connected to node");
            }
        }

        void AbstractCodeModel::ParseExecutionIfStatement(ExecutionTreePtr executionIf)
        {
            bool isCheckedOperation = false;
            bool callCheckedOpOnBothBranches = false;

            if (executionIf->GetId().m_node->IsIfBranchPrefacedWithBooleanExpression())
            {
                ExecutionTreePtr booleanExpression;

                {
                    auto removeChildOutcome = RemoveChild(executionIf->ModParent(), executionIf);
                    if (!removeChildOutcome.IsSuccess())
                    {
                        AddError(executionIf->GetNodeId(), executionIf, ScriptCanvas::ParseErrors::FailedToRemoveChild);
                    }

                    if (!IsErrorFree())
                    {
                        return;
                    }
<<<<<<< HEAD

                    const auto indexAndChild = removeChildOutcome.TakeValue();

=======

                    const auto indexAndChild = removeChildOutcome.TakeValue();

>>>>>>> e6836a91
                    booleanExpression = CreateChild(executionIf->ModParent(), executionIf->GetId().m_node, executionIf->GetId().m_slot);
                    executionIf->ModParent()->InsertChild(indexAndChild.first, { indexAndChild.second.m_slot, indexAndChild.second.m_output, booleanExpression });
                    executionIf->SetParent(booleanExpression);
                }

                // make a condition here
                auto symbol = CheckLogicalExpressionSymbol(booleanExpression);
                if (symbol != Symbol::FunctionCall && symbol != Symbol::Count)
                {
                    ParseExecutionLogicalExpression(booleanExpression, symbol);
                }
                else if (auto methodNode = azrtti_cast<const Nodes::Core::Method*>(executionIf->GetId().m_node))
                {
                    if (methodNode->BranchesOnResult())
                    {
                        const Data::Type methodResultType = methodNode->GetResultType();
                        if (methodResultType == Data::Type::Boolean())
                        {
                            // result type is boolean, parse it as boolean expression directly
                            ParseExecutionIfStatementInternalFunction(booleanExpression);
                        }
                        else
                        {
                            auto removeChildOutcome2 = RemoveChild(booleanExpression->ModParent(), booleanExpression);
                            if (!removeChildOutcome2.IsSuccess())
                            {
                                AddError(methodNode->GetEntityId(), executionIf, ScriptCanvas::ParseErrors::FailedToRemoveChild);
                            }

                            if (!IsErrorFree())
                            {
                                return;
                            }

                            const auto indexAndChild2 = removeChildOutcome2.TakeValue();

                            // parse if statement internal function
                            ExecutionTreePtr internalFunction = CreateChild(booleanExpression->ModParent(), booleanExpression->GetId().m_node, booleanExpression->GetId().m_slot);
                            booleanExpression->ModParent()->InsertChild(indexAndChild2.first, { indexAndChild2.second.m_slot, indexAndChild2.second.m_output, internalFunction });
                            booleanExpression->SetParent(internalFunction);
                            ParseExecutionIfStatementInternalFunction(internalFunction);

                            internalFunction->ModChild(0).m_execution = booleanExpression;
                            booleanExpression->ClearInput();
                            const auto& logicOutput = internalFunction->ModChild(0).m_output;
                            booleanExpression->AddInput({ nullptr, logicOutput[0].second->m_source, DebugDataSource::FromInternal() });

                            // parse if statement boolean expression
                            ParseBranchOnResultFunctionCheck(booleanExpression);
                        }
                    }
                    else if (methodNode->IsCheckedOperation(&callCheckedOpOnBothBranches))
                    {
                        isCheckedOperation = true;
                        ParseCheckedFunctionCheck(booleanExpression);
                    }
                    else
                    {
                        AddError(methodNode->GetEntityId(), executionIf, ScriptCanvas::ParseErrors::FailedToParseIfBranch);
                    }
                }

                booleanExpression->ModChild(0).m_execution = executionIf;

                // route the output of the logical expression to the if condition grammar node
                // and the same output to the output of the if condition grammar node
                executionIf->ClearInput();

                const auto& logicOutput = booleanExpression->ModChild(0).m_output;
                executionIf->AddInput({ nullptr, logicOutput[0].second->m_source, DebugDataSource::FromInternal() });
            }
            else
            {
                ParseInputData(executionIf);
            }

            auto outSlotTrue = executionIf->GetId().m_node->GetIfBranchTrueOutSlot();
            auto outSlotFalse = executionIf->GetId().m_node->GetIfBranchFalseOutSlot();

            executionIf->SetSymbol(Symbol::IfCondition);

            ExecutionTreePtr executionTrue = OpenScope(executionIf, executionIf->GetId().m_node, outSlotTrue);
            executionIf->AddChild({ outSlotTrue, {}, executionTrue });

            if (isCheckedOperation)
            {
                executionTrue->SetSymbol(Symbol::FunctionCall);
                ParseMetaData(executionTrue);
                ParseExecutionFunction(executionTrue, *outSlotTrue);
                if (auto metaData = executionTrue->ModMetaData())
                {
                    metaData->PostParseExecutionTreeBody(*this, executionTrue);
                }
            }
            else
            {
                executionTrue->SetSymbol(Symbol::PlaceHolderDuringParsing);
                executionTrue->MarkInputOutputPreprocessed();

                if (outSlotTrue)
                {
                    ParseExecutionTreeBody(executionTrue, *outSlotTrue);
                }
                else
                {
                    AddError(AZ::EntityId(), executionTrue, ScriptCanvas::ParseErrors::MissingTrueExecutionSlotOnIf);
                }

                executionTrue->MarkDebugEmptyStatement();
            }

            ExecutionTreePtr executionFalse = OpenScope(executionIf, executionIf->GetId().m_node, outSlotFalse);
            executionIf->AddChild({ outSlotFalse, {}, executionFalse });

            if (isCheckedOperation && callCheckedOpOnBothBranches)
            {
                executionFalse->SetSymbol(Symbol::FunctionCall);
                ParseMetaData(executionFalse);
                ParseExecutionFunction(executionFalse, *outSlotFalse);
                if (auto metaData = executionFalse->ModMetaData())
                {
                    metaData->PostParseExecutionTreeBody(*this, executionFalse);
                }
            }
            else
            {
                executionFalse->SetSymbol(Symbol::PlaceHolderDuringParsing);
                executionFalse->MarkInputOutputPreprocessed();

                if (outSlotFalse)
                {
                    ParseExecutionTreeBody(executionFalse, *outSlotFalse);
                }
                else
                {
                    AddError(AZ::EntityId(), executionFalse, ScriptCanvas::ParseErrors::MissingFalseExecutionSlotOnIf);
                }

                executionFalse->MarkDebugEmptyStatement();
            }
        }

        void AbstractCodeModel::ParseExecutionIfStatementBooleanExpression(ExecutionTreePtr booleanExpressionExecution, AZStd::string executionName, LexicalScope lexicalScope)
        {
            booleanExpressionExecution->SetName(executionName);
            booleanExpressionExecution->SetNameLexicalScope(lexicalScope);
            booleanExpressionExecution->AddChild({});

            ExecutionChild& child = booleanExpressionExecution->ModChild(0);
            VariableConstPtr result = AZStd::make_shared<Variable>();
            result->m_name = booleanExpressionExecution->ModScope()->AddVariableName(executionName, "result");
            result->m_datum.SetType(Data::Type::Boolean());
            result->m_source = booleanExpressionExecution;
            auto outputAssignment = CreateOutputAssignment(result);
            child.m_output.push_back(AZStd::make_pair(nullptr, outputAssignment));
            booleanExpressionExecution->SetSymbol(Symbol::FunctionCall);
        }

        void AbstractCodeModel::ParseExecutionIfStatementInternalFunction(ExecutionTreePtr internalFunctionExecution)
        {
            ParseMetaData(internalFunctionExecution);
            internalFunctionExecution->SetSymbol(Symbol::FunctionCall);
            internalFunctionExecution->AddChild({});
            ParseOutputData(internalFunctionExecution, internalFunctionExecution->ModChild(0));
            ParseInputData(internalFunctionExecution);

            if (auto metaData = internalFunctionExecution->ModMetaData())
            {
                metaData->PostParseExecutionTreeBody(*this, internalFunctionExecution);
            }
        }

        void AbstractCodeModel::ParseExecutionLogicalExpression(ExecutionTreePtr execution, Symbol symbol)
        {
            if (!execution->GetId().m_node->IsIfBranchPrefacedWithBooleanExpression())
            {
                AddError(AZ::EntityId(), execution, ScriptCanvas::ParseErrors::AttemptToParseNonExpression);
                return;
            }

            execution->AddChild({});
            ParseOutputData(execution, execution->ModChild(0));

            execution->SetSymbol(symbol);

            if (!IsLogicalExpression(execution))
            {
                AddError(AZ::EntityId(), execution, ScriptCanvas::ParseErrors::FailedToDeduceExpression);
            }

            ParseInputData(execution);
        }

        void AbstractCodeModel::ParseBranchOnResultFunctionCheck(ExecutionTreePtr execution)
        {
            if (auto methodNode = azrtti_cast<const Nodes::Core::Method*>(execution->GetId().m_node))
            {
                AZStd::string checkFunctionName;
                LexicalScope lexicalScope;
                if (methodNode->GetBranchOnResultCheckName(checkFunctionName, lexicalScope))
                {
                    ParseExecutionIfStatementBooleanExpression(execution, checkFunctionName, lexicalScope);
                }
                else
                {
                    AZ_Assert(false, "Unable to fetch branch on result check function name.");
                }
            }
            else
            {
                AZ_Assert(false, "Function check attempted on a node that wasn't a method node.");
            }
        }

        void AbstractCodeModel::ParseCheckedFunctionCheck(ExecutionTreePtr execution)
        {
            if (auto methodNode = azrtti_cast<const Nodes::Core::Method*>(execution->GetId().m_node))
            {
                AZ::CheckedOperationInfo checkedOpInfo;
                AZStd::string checkedOpExposedName;
                LexicalScope lexicalScope;

                // manually process as if the check itself was a method node
                if (methodNode->GetCheckedOperationInfo(checkedOpInfo, checkedOpExposedName, lexicalScope))
                {
                    ParseExecutionIfStatementBooleanExpression(execution, checkedOpExposedName, lexicalScope);
                    ParseInputData(execution);
                    execution->ReduceInputSet(checkedOpInfo.m_inputRestriction);
                    return;
                }
                else
                {
                    AZ_Assert(false, "No checked information operation in execution declared to have one.");
                }
            }
            else
            {
                AZ_Assert(false, "Function check attempted on a node that wasn't a method node.");
            }
        }

        void AbstractCodeModel::ParseExecutionMultipleOutSyntaxSugarOfSequencNode(ExecutionTreePtr execution)
        {
            auto sequentialOutcome = execution->GetId().m_node->GetSlotsInExecutionThreadByType(*(execution->GetId().m_slot), CombinedSlotType::ExecutionOut);
            if (!sequentialOutcome.IsSuccess())
            {
                AddError(execution, aznew Internal::ParseError(execution->GetId().m_node->GetEntityId(), "sequential execution slot mapping failure"));
                return;
            }

            AZStd::vector<const Slot*>& childOutSlots = sequentialOutcome.GetValue();
            if (!childOutSlots.empty())
            {
                // now gather all the connections to sequence node out slots, and treat them like
                // (ordered) connections to the out that connected to the sequence node
                EndpointsResolved outNodes;
                AZStd::vector<const Slot*> outSlots;

                for (auto outSlot : childOutSlots)
                {
                    if (outSlot)
                    {
                        auto executionOutNodes = execution->GetId().m_node->GetConnectedNodes(*outSlot);
                        outNodes.insert(outNodes.end(), executionOutNodes.begin(), executionOutNodes.end());
                        outSlots.insert(outSlots.end(), executionOutNodes.size(), outSlot);
                    }
                }

                ParseExecutionMultipleOutSyntaxSugar(execution, outNodes, outSlots);
            }
        }

        void AbstractCodeModel::ParseExecutionMultipleOutSyntaxSugar(ExecutionTreePtr execution, const EndpointsResolved& executionOutNodes, const AZStd::vector<const Slot*>& outSlots)
        {
            const auto executionNodeId = execution->GetId().m_node ? execution->GetId().m_node->GetEntityId() : AZ::EntityId();

            if (executionOutNodes.size() != outSlots.size())
            {
                AddError(executionNodeId, execution, ParseErrors::ParseExecutionMultipleOutSyntaxSugarMismatchOutSize);
            }

            if (execution->GetSymbol() != Symbol::Sequence)
            {
                // make a new execution node, add it the the child out indicated by the slot
                // set execution equal to the new node
                ExecutionTreePtr sequence = CreateChild(execution, nullptr, outSlots[0]);
                sequence->SetSymbol(Symbol::Sequence);
                ExecutionChild* child = execution->FindChild(outSlots[0]->GetId());

                if (!child)
                {
                    AddError(executionNodeId, execution, ParseErrors::ParseExecutionMultipleOutSyntaxSugarNullChildFound);
                    return;
                }

                if (child->m_execution)
                {
                    AddError(executionNodeId, execution, ParseErrors::ParseExecutionMultipleOutSyntaxSugarNonNullChildExecutionFound);
                    return;
                }

                child->m_execution = sequence;
                execution = sequence;
            }

            for (size_t childIndex = 0; childIndex < executionOutNodes.size(); ++childIndex)
            {
                execution->AddChild({ outSlots[childIndex], {}, nullptr });
            }

            for (size_t childIndex = 0; childIndex < executionOutNodes.size(); ++childIndex)
            {
                ParseExecutionFunctionRecurse(execution, execution->ModChild(childIndex), *outSlots[childIndex], executionOutNodes[childIndex]);

                if (!IsErrorFree())
                {
                    return;
                }

                if (execution->GetChildrenCount() != executionOutNodes.size())
                {
                    AddError(executionNodeId, execution, ParseErrors::ParseExecutionMultipleOutSyntaxSugarChildExecutionRemovedAndNotReplaced);
                    return;
                }
            }
        }

        void AbstractCodeModel::ParseExecutionOnce(ExecutionTreePtr once)
        {
            const auto ID = once->GetId();
            auto onceVariableIter = m_controlVariablesBySourceNode.find(ID.m_node);
            AZ_Assert(onceVariableIter != m_controlVariablesBySourceNode.end(), "Once node didn't add a control variable to graph scope");

            ExecutionTreePtr nextParse;
            const Slot* nextSlot = nullptr;

            if (IsOnceIn(*ID.m_node, ID.m_slot))
            {
                auto outSlotTrue = GetOnceOutSlot(*ID.m_node);
                AZ_Assert(outSlotTrue, "Must be an out slot for a Once node");
                once->SetSymbol(Symbol::IfCondition);
                once->AddInput({ nullptr, onceVariableIter->second, DebugDataSource::FromInternal() });

                // the once branch, first set the control value to false
                ExecutionTreePtr controlValue = OpenScope(once, once->GetId().m_node, outSlotTrue);
                controlValue->SetSymbol(Symbol::VariableAssignment);
                auto falseValue = AZStd::make_shared<Variable>();
                falseValue->m_isMember = false;
                falseValue->m_source = controlValue;
                falseValue->m_datum = Datum(Data::BooleanType(false));
                controlValue->AddInput({ nullptr, falseValue, DebugDataSource::FromInternal() });
                once->AddChild({ outSlotTrue, {}, controlValue });

                // placeholder true branch
                ExecutionTreePtr executionTrue = CreateChild(controlValue, once->GetId().m_node, outSlotTrue);
                executionTrue->SetSymbol(Symbol::PlaceHolderDuringParsing);
                executionTrue->MarkInputOutputPreprocessed();
                controlValue->AddChild({ outSlotTrue, {}, executionTrue });
                controlValue->ModChild(0).m_output.push_back({ nullptr, CreateOutputAssignment(onceVariableIter->second) });

                nextParse = executionTrue;
                nextSlot = outSlotTrue;

                // (unused) placeholder false branch for possible debugging, and for if statement construction consistency
                ExecutionTreePtr neverRuns = OpenScope(once, once->GetId().m_node, nullptr);
                neverRuns->MarkDebugEmptyStatement();
                once->AddChild({ nullptr, {}, neverRuns });
            }
            else
            {
                AZ_Assert(IsOnceReset(*ID.m_node, ID.m_slot), "Once slot not accounted for in grammar");
                auto onceResetSlot = GetOnceOnResetSlot(*ID.m_node);
                AZ_Assert(onceResetSlot, "Must be an On Reset Slot for a Once node");

                once->SetSymbol(Symbol::VariableAssignment);
                auto trueValue = AZStd::make_shared<Variable>();
                trueValue->m_isMember = false;
                trueValue->m_source = once;
                trueValue->m_datum = Datum(Data::BooleanType(true));
                once->AddInput({ nullptr, trueValue, DebugDataSource::FromInternal() });

                ExecutionTreePtr onReset = CreateChild(once, once->GetId().m_node, onceResetSlot);
                onReset->SetSymbol(Symbol::PlaceHolderDuringParsing);
                onReset->MarkInputOutputPreprocessed();
                once->AddChild({ onceResetSlot, {}, onReset });

                once->ModChild(0).m_output.push_back({ nullptr, CreateOutputAssignment(onceVariableIter->second) });

                nextParse = onReset;
                nextSlot = onceResetSlot;
            }

            if (!nextSlot)
            {
                AddError(ID.m_node->GetEntityId(), once, "Once node missing next slot, likely needs replacement");
                return;
            }

            ParseExecutionTreeBody(nextParse, *nextSlot);
            nextParse->MarkDebugEmptyStatement();
        }

        void AbstractCodeModel::ParseExecutionRandomSwitchStatement(ExecutionTreePtr executionRandomSwitch)
        {
            // parse input normally
            ParseInputData(executionRandomSwitch);

            // add the weight names for later summation
            const size_t weightCount = executionRandomSwitch->GetInputCount();
            for (size_t index = 0; index < weightCount; ++index)
            {
                auto weight = AZStd::make_shared<Variable>();
                weight->m_name = executionRandomSwitch->ModScope()->AddVariableName(AZStd::string::format("randomSwitchWeight_%zu", index));
                weight->m_source = executionRandomSwitch;
                executionRandomSwitch->AddInput({ nullptr, weight, DebugDataSource::FromInternal() });
            }

            // add a control variable for later comparison against weight
            auto controlVariable = AZStd::make_shared<Variable>();
            controlVariable->m_datum = Datum(Data::NumberType(0));
            controlVariable->m_name = executionRandomSwitch->ModScope()->AddVariableName("randomSwitchControl");
            controlVariable->m_source = executionRandomSwitch;
            executionRandomSwitch->AddInput({ nullptr, controlVariable, DebugDataSource::FromInternal() });

            // add a running total variable for ease of use
            auto runningTotal = AZStd::make_shared<Variable>();
            runningTotal->m_datum = Datum(Data::NumberType(0));
            runningTotal->m_name = executionRandomSwitch->ModScope()->AddVariableName("randomSwitchRunningTotal");
            runningTotal->m_source = executionRandomSwitch;
            executionRandomSwitch->AddInput({ nullptr, runningTotal, DebugDataSource::FromInternal() });
            executionRandomSwitch->SetSymbol(Symbol::RandomSwitch);

            ParseExecutionSequentialChildren(executionRandomSwitch);
        }

        void AbstractCodeModel::ParseExecutionSequentialChildren(ExecutionTreePtr execution)
        {
            auto sequentialOutcome = execution->GetId().m_node->GetSlotsInExecutionThreadByType(*(execution->GetId().m_slot), CombinedSlotType::ExecutionOut);
            if (!sequentialOutcome.IsSuccess())
            {
                AddError(AZ::EntityId(), execution, ScriptCanvas::ParseErrors::SequentialExecutionMappingFailure);
                return;
            }

            const auto& childOuts = sequentialOutcome.GetValue();
            for (const auto& childOutSlot : childOuts)
            {
                ExecutionTreePtr childOutExecution = OpenScope(execution, execution->GetId().m_node, childOutSlot);
                childOutExecution->SetSymbol(Symbol::PlaceHolderDuringParsing);
                childOutExecution->MarkInputOutputPreprocessed();
                execution->AddChild({ childOutSlot, {}, childOutExecution });
                ParseExecutionTreeBody(childOutExecution, *childOutSlot);
                childOutExecution->MarkDebugEmptyStatement();
            };

            if (execution->GetChildrenCount() == 0)
            {
                execution->SetSymbol(Symbol::PlaceHolderDuringParsing);
            }
        }

        void AbstractCodeModel::ParseExecutionSwitchStatement(ExecutionTreePtr executionSwitch)
        {
            ParseInputData(executionSwitch);
            executionSwitch->SetSymbol(Symbol::Switch);
            ParseExecutionSequentialChildren(executionSwitch);
        }

        // the execution will already have its function definition defined, this will create the body of that function
        void AbstractCodeModel::ParseExecutionTreeBody(ExecutionTreePtr execution, const Slot& outSlot)
        {
            ParseMetaData(execution);

            // \note this grammar check matches IsFlowControl, and needs to be merged with and replace ParseExecutionFunctionRecurse
            if (IsBreak(execution))
            {
                ParseExecutionBreak(execution);
            }
            else if (IsUserOutNode(execution))
            {
                ParseUserOutCall(execution);
            }
            else if (IsIfCondition(execution))
            {
                ParseExecutionIfStatement(execution);
            }
            else if (IsForEach(execution))
            {
                ParseExecutionForEachStatement(execution);
            }
            else if (IsSequenceNode(execution))
            {
                execution->SetSymbol(Symbol::Sequence);
                ParseExecutionMultipleOutSyntaxSugarOfSequencNode(execution);
            }
            else if (IsSwitchStatement(execution))
            {
                ParseExecutionSwitchStatement(execution);
            }
            else if (IsCycle(execution))
            {
                ParseExecutionCycleStatement(execution);
            }
            else if (IsOnce(execution))
            {
                ParseExecutionOnce(execution);
            }
            else if (IsRandomSwitchStatement(execution))
            {
                ParseExecutionRandomSwitchStatement(execution);
            }
            else if (IsWhileLoop(execution))
            {
                ParseExecutionWhileLoop(execution);
            }
            else
            {
                ParseExecutionFunction(execution, outSlot);
                // if is a connect call to an az event handler...mark grammar, because it will require special processing
                // ParseEventConnectionHandling(execution, outSlot); .. add the previously executed function to the second child of the node
                // make a new grammar thing
            }

            if (auto metaData = execution->ModMetaData())
            {
                metaData->PostParseExecutionTreeBody(*this, execution);
            }
        }

        ExecutionTreePtr AbstractCodeModel::ParseExecutionTreeRoot(ExecutionTreePtr root)
        {
            if (auto slot = root->GetId().m_slot)
            {
                ParseMetaData(root);
                ParseExecutionTreeBody(root, *slot);

                if (root->GetChildrenCount() > 0)
                {
                    root->ModChild(0).m_execution->MarkDebugEmptyStatement();
                    PostParseProcess(root);
                    PostParseErrorDetect(root);

                    if (IsErrorFree())
                    {
                        return root;
                    }
                }
                else
                {
                    AddError(slot->GetNodeId(), root, ScriptCanvas::ParseErrors::NoChildrenAfterRoot);
                }
            }
            else
            {
                AddError(AZ::EntityId(), root, ScriptCanvas::ParseErrors::NoOutForExecution);
            }

            root->Clear();
            return nullptr;
        }

        ExecutionTreePtr AbstractCodeModel::ParseExecutionTreeRoot(const Node& node, const Slot& outSlot, MarkLatent markLatent)
        {
            if (ExecutionContainsCyclesCheck(node, outSlot))
            {
                return nullptr;
            }

            ExecutionTreePtr root = OpenScope(nullptr, &node, &outSlot);
            root->SetSymbol(Symbol::FunctionDefinition);

            if (outSlot.IsLatent() || markLatent == MarkLatent::Yes)
            {
                root->MarkRootLatent();
            }

            return ParseExecutionTreeRoot(root);
        }

        void AbstractCodeModel::ParseExecutionTreeRoots(const Node& node)
        {
            auto nodeableParseIter = m_nodeablesByNode.find(&node);
            if (nodeableParseIter != m_nodeablesByNode.end())
            {
                auto latentSlots = node.GetSlotsByType(CombinedSlotType::LatentOut);
                for (const auto slot : latentSlots)
                {
                    if (slot)
                    {
                        if (auto outRoot = ParseExecutionTreeRoot(node, *slot, MarkLatent::Yes))
                        {
                            AddDebugInfiniteLoopDetectionInHandler(outRoot);
                            outRoot->SetNodeable(nodeableParseIter->second->m_nodeable);
                            auto latentOutKeyOutcome = node.GetLatentOutKey(*slot);
                            if (latentOutKeyOutcome.IsSuccess())
                            {
                                const size_t outIndex = node.GetOutIndex(*slot);
                                if (outIndex == std::numeric_limits<size_t>::max())
                                {
                                    AddError(outRoot, aznew Internal::ParseError(node.GetEntityId(), AZStd::string::format("Missing internal out key for slot %s", slot->GetName().c_str())));
                                    return;
                                }

                                outRoot->SetOutCallIndex(outIndex);
                                outRoot->SetName(latentOutKeyOutcome.GetValue().data());
                                AZStd::const_pointer_cast<NodeableParse>(nodeableParseIter->second)->m_latents.emplace_back(outRoot->GetName(), outRoot);
                            }
                            else
                            {
                                AddError(node.GetEntityId(), nullptr, AZStd::string::format("GetLatentOutKey failed for nodeable failed: %s", node.GetDebugName().data()));
                                return;
                            }
                        }
                    }
                    else
                    {
                        AddError(node.GetEntityId(), nullptr, AZStd::string::format("null latent slot returned by node: %s", node.GetDebugName().data()));
                        return;
                    }
                }
                // \todo more work will be required to determine if a nodeable node is wasted or not
            }

            auto ebusEventHandlingIter = m_ebusHandlingByNode.find(&node);
            if (ebusEventHandlingIter != m_ebusHandlingByNode.end())
            {
                const auto eventSlots = node.GetEventSlots();
                for (const auto slot : eventSlots)
                {
                    if (slot)
                    {
                        if (auto eventRoot = ParseExecutionTreeRoot(node, *slot, MarkLatent::Yes))
                        {
                            AddDebugInfiniteLoopDetectionInHandler(eventRoot);

                            auto latentOutKeyOutcome = node.GetInternalOutKey(*slot);
                            if (latentOutKeyOutcome.IsSuccess())
                            {
                                eventRoot->SetName(latentOutKeyOutcome.GetValue().data());
                                AZStd::const_pointer_cast<EBusHandling>(ebusEventHandlingIter->second)->m_events.emplace_back(eventRoot->GetName(), eventRoot);
                            }
                            else
                            {
                                AddError(node.GetEntityId(), nullptr, AZStd::string::format("GetInternalOutKey for ebus handler failed: %s", node.GetDebugName().data()));
                                return;
                            }
                        }
                    }
                    else
                    {
                        AddError(node.GetEntityId(), nullptr, AZStd::string::format("null event slot returned by event handler: %s", node.GetDebugName().data()));
                        return;
                    }
                }

                if (ebusEventHandlingIter->second->m_events.empty())
                {
                    // \todo add a note or warning about empty events, especially if the connection controls are used, or automatically disable.
                    // remove the handler, remove the connection control calls, (for no-ops) or something?
                }
            }

            auto eventHandlingIter = m_eventHandlingByNode.find(&node);
            if (eventHandlingIter != m_eventHandlingByNode.end())
            {
                const auto eventSlots = node.GetEventSlots();
                for (const auto slot : eventSlots)
                {
                    if (slot)
                    {
                        if (auto eventRoot = ParseExecutionTreeRoot(node, *slot, MarkLatent::Yes))
                        {
                            AddDebugInfiniteLoopDetectionInHandler(eventRoot);

                            auto latentOutKeyOutcome = node.GetInternalOutKey(*slot);
                            if (latentOutKeyOutcome.IsSuccess())
                            {
                                eventRoot->SetName(latentOutKeyOutcome.GetValue().data());
                                AZStd::const_pointer_cast<EventHandling>(eventHandlingIter->second)->m_eventHandlerFunction = eventRoot;
                            }
                            else
                            {
                                AddError(node.GetEntityId(), nullptr, AZStd::string::format("GetInternalOutKey for event handler failed: %s", node.GetDebugName().data()));
                                return;
                            }
                        }
                    }
                    else
                    {
                        AddError(node.GetEntityId(), nullptr, AZStd::string::format("null event slot returned by event handler: %s", node.GetDebugName().data()));
                        return;
                    }
                }
            }

            for (auto dataSlot : node.GetOnVariableHandlingDataSlots())
            {
                auto variableWriteHandlingIter = m_variableWriteHandlingBySlot.find(dataSlot);
                if (variableWriteHandlingIter != m_variableWriteHandlingBySlot.end())
                {
                    VariableWriteHandlingPtr variableWriteHandling = AZStd::const_pointer_cast<VariableWriteHandling>(variableWriteHandlingIter->second);

                    if (node.IsVariableWriteHandler())
                    {
                        const auto eventSlots = node.GetEventSlots();
                        AZ_Assert(eventSlots.size() == 1, "no variable change slot");

                        if (auto onVariableWrite = ParseExecutionTreeRoot(node, *eventSlots[0], MarkLatent::No))
                        {
                            auto name = m_graphScope->AddFunctionName(AZStd::string::format("On%sWritten", variableWriteHandling->m_variable->m_name.c_str()).c_str());
                            onVariableWrite->SetName(name);
                            variableWriteHandling->m_function = onVariableWrite;

                            onVariableWrite->MarkInfiniteLoopDetectionPoint();

                            auto variable = AddMemberVariable(Datum(Data::Type::Number(), Datum::eOriginality::Original), "variableChangeIterationCounter");
                            variable->m_isDebugOnly = true;
                            m_implicitVariablesByNode.insert({ onVariableWrite, variable });
                        }
                    }
                }
            }

            if (const Nodes::Core::FunctionDefinitionNode* nodeling = azrtti_cast<const Nodes::Core::FunctionDefinitionNode*>(&node))
            {
                auto userFunctionIter = m_userInsThatRequireTopology.find(nodeling);
                if (userFunctionIter != m_userInsThatRequireTopology.end())
                {
                    auto& userFunctionNode = *userFunctionIter->first;
                    auto outSlots = userFunctionNode.GetSlotsByType(CombinedSlotType::ExecutionOut);

                    if (outSlots.empty() || !outSlots.front())
                    {
                        AddError(userFunctionNode.GetEntityId(), nullptr, ScriptCanvas::ParseErrors::NoOutSlotInFunctionDefinitionStart);
                        return;
                    }

                    if (!ExecutionContainsCyclesCheck(userFunctionNode, *outSlots.front()))
                    {
                        auto definition = userFunctionIter->second;
                        auto entrySlot = definition->GetId().m_slot;
                        AZ_Assert(entrySlot, "Bad accounting in user function definition node");
                        AZStd::vector<VariablePtr> returnValues;
                        UserOutCallCollector userOutCallCollector;
                        TraverseExecutionConnections(userFunctionNode, *entrySlot, userOutCallCollector);

                        const AZStd::unordered_set<const ScriptCanvas::Nodes::Core::FunctionDefinitionNode*>& uniqueNodelingsOut = userOutCallCollector.GetOutCalls();
                        for (const auto& returnCall : uniqueNodelingsOut)
                        {
                            for (const auto returnSlot : returnCall->GetSlotsByType(CombinedSlotType::DataIn))
                            {
                                auto iter = m_outputVariableByNodelingOutSlot.find(returnSlot);
                                if (iter != m_outputVariableByNodelingOutSlot.end())
                                {
                                    VariablePtr variable = iter->second;
                                    variable->m_name = definition->ModScope()->AddVariableName(returnSlot->GetName());
                                    variable->m_source = definition;
                                    variable->m_sourceSlotId = returnSlot->GetId();
                                    returnValues.push_back(variable);
                                }
                            }
                        }

                        m_returnValuesByUserFunctionDefinition.insert(AZStd::make_pair(nodeling, ReturnValueDescription{ returnValues, uniqueNodelingsOut.size() }));

                        if (auto root = ParseExecutionTreeRoot(userFunctionIter->second))
                        {
                            m_functions.push_back(root);
                        }
                        else
                        {
                            m_userInsThatRequireTopology.erase(userFunctionIter);
                        }
                    }
                }
            }
        }

        void AbstractCodeModel::ParseExecutionWhileLoop(ExecutionTreePtr execution)
        {
            execution->SetSymbol(Symbol::While);
            ParseInputData(execution);
            ParseExecutionLoop(execution);
        }

        void AbstractCodeModel::ParseFunctionLocalStaticUseage()
        {
            for (auto execution : ModAllExecutionRoots())
            {
                if (auto localVariables = GetLocalVariables(execution))
                {
                    for (auto variable : *localVariables)
                    {
                        if (const AZStd::pair<VariableConstPtr, AZStd::string>* pair = FindStaticVariable(variable))
                        {
                            auto& localStatics = ModStaticVariablesNames(execution);
                            auto iter = AZStd::find_if
                                ( localStatics.begin()
                                , localStatics.end()
                                , [&](const auto& candidate) { return candidate.first == variable; });

                            if (iter == localStatics.end())
                            {
                                localStatics.push_back(*pair);
                            }
                        }
                    }
                }
            }
        }

        void AbstractCodeModel::ParseImplicitVariables(const Node& node)
        {
            if (IsCycle(node))
            {
                auto cycleVariable = AddMemberVariable(Datum(Data::NumberType(0)), "cycleControl");
                m_controlVariablesBySourceNode.insert({ &node, cycleVariable });
            }
            else if (IsOnce(node))
            {
                auto onceControl = AddMemberVariable(Datum(Data::BooleanType(true)), "onceControl");
                m_controlVariablesBySourceNode.insert({ &node, onceControl });
            }
            else
            {
                const auto nodelingType = CheckNodelingType(node);
                if (nodelingType != NodelingType::None)
                {
                    ParseNodelingVariables(node, nodelingType);
                }
            }
        }

        void AbstractCodeModel::ParseInputData(ExecutionTreePtr execution)
        {
            if (execution->GetSymbol() == Symbol::FunctionDefinition)
            {
                // input data for functions has been handled already
                return;
            }

            // special handling for Extraction nodes
            if (IsExecutedPropertyExtraction(execution))
            {
                // the input will be assigned by the parent node in the extraction
                return;
            }
            // special handling for Get Variable nodes
            else if (IsVariableGet(execution))
            {
                const VariableId assignedFromId = execution->GetId().m_node->GetVariableIdRead(execution->GetId().m_slot);
                auto variableRead = assignedFromId.IsValid() ? FindVariable(assignedFromId) : nullptr;

                if (variableRead)
                {
                    // nullptr is acceptable here
                    execution->AddInput({ nullptr, variableRead, DebugDataSource::FromVariable(SlotId{}, variableRead->m_datum.GetType(), variableRead->m_sourceVariableId) });
                }
                else
                {
                    AddError(execution->GetNodeId(), execution, ScriptCanvas::ParseErrors::MissingVariable);
                }
            }
            else
            {
                auto dataSlotsOutcome = execution->GetId().m_node->GetSlotsInExecutionThreadByType(*(execution->GetId().m_slot), CombinedSlotType::DataIn);
                if (dataSlotsOutcome.IsSuccess())
                {
                    if (ParseInputThisPointer(execution))
                    {
                        const auto& dataSlots = dataSlotsOutcome.GetValue();
                        for (auto dataInSlot : dataSlots)
                        {
                            AZ_Assert(dataInSlot, "data corruption, bad input slot");
                            ParseInputDatum(execution, *dataInSlot);
                        }
                    }
                }
                else
                {
                    AddError(nullptr, aznew Internal::ParseError(execution->GetNodeId(), dataSlotsOutcome.TakeError()));
                }
            }
        }

        void AbstractCodeModel::ParseInputDatum(ExecutionTreePtr execution, const Slot& input)
        {
            AZ_Assert(execution->GetSymbol() != Symbol::FunctionDefinition, "Function definition input is not handled in AbstractCodeModel::ParseInputDatum");

            auto nodes = execution->GetId().m_node->GetConnectedNodes(input);
            if (nodes.empty())
            {
                if (auto variable = FindReferencedVariableChecked(execution, input))
                {
                    execution->AddInput({ &input, variable, DebugDataSource::FromVariable(input.GetId(), input.GetDataType(), variable->m_sourceVariableId) });
                    CheckConversion(execution->ModConversions(), variable, execution->GetInputCount() - 1, input.GetDataType());
                }
                else
                {
                    auto variableDatum = input.FindDatum();
                    AZ_Assert(variableDatum, "Input datum missing from Slot %s on Node %s", input.GetName().data(), execution->GetId().m_node ? execution->GetId().m_node->GetNodeName().data() : "");

                    auto inputVariable = AZStd::make_shared<Variable>();
                    inputVariable->m_source = execution;
                    inputVariable->m_sourceSlotId = input.GetId();
                    inputVariable->m_name = execution->ModScope()->AddVariableName(input.GetName());

                    if (variableDatum->GetType().IsValid())
                    {
                        inputVariable->m_datum = *variableDatum;
                    }
                    else if (execution->GetId().m_node->ConvertsInputToStrings())
                    {
                        inputVariable->m_datum = Datum(Data::Type::String(), Datum::eOriginality::Original);
                    }
                    else
                    {
                        AddError(execution->GetNodeId(), execution, AZStd::string::format("input type is invalid on Slot %s on Node %s", input.GetName().data(), execution->GetId().m_node ? execution->GetId().m_node->GetNodeName().data() : "").data());
                        return;
                    }

                    execution->AddInput({ &input, inputVariable, DebugDataSource::FromSelfSlot(input, inputVariable->m_datum.GetType()) });
                }
            }
            else
            {
                if (auto sourceVariable = ParseConnectedInputData(input, execution, nodes, FirstNode::Parent))
                {
                    execution->AddInput({ &input, sourceVariable, DebugDataSource::FromOtherSlot(input.GetId(), input.GetDataType(), sourceVariable->m_sourceSlotId) });
                    CheckConversion(execution->ModConversions(), sourceVariable, execution->GetInputCount() - 1, input.GetDataType());
                }
                else
                {
                    // This isn't supported visually, yet, but technically, it could be.
                    // One could connect both latent execution and immediate execution to the same code execution path,
                    // but only one uses connected output, and the other uses defaults.
                    // It would require us to change the visualization of the shared path, based on which parent was clicked on in the editor.
                    const auto& targetNode = *execution->GetId().m_node;
                    const auto& targetSlot = input;

                    for (auto sourceNodeAndSlot : nodes)
                    {
                        AddError(nullptr, aznew ScopedDataConnectionEvent
                        (execution->GetNodeId()
                            , targetNode
                            , targetSlot
                            , *sourceNodeAndSlot.first
                            , *sourceNodeAndSlot.second));

                    }

                    return;
                }
            }

            // Check for known null reads
            CheckForKnownNullDereference(execution, execution->GetInput(execution->GetInputCount() - 1), input);
        }

        bool AbstractCodeModel::ParseInputThisPointer(ExecutionTreePtr execution)
        {
            auto node = execution->GetId().m_node;

            if (node->IsVariableWriteHandler())
            {
                auto addressSlot = node->GetEBusConnectAddressSlot();
                AZ_Assert(addressSlot, "variable write handler node must have address slot");
                auto writeHandlingBySlot = m_variableWriteHandlingBySlot.find(addressSlot);
                AZ_Assert(writeHandlingBySlot != m_variableWriteHandlingBySlot.end(), "bad variable write handling accounting");

                auto variableHandling = writeHandlingBySlot->second;
                if (!variableHandling->m_connectionVariable)
                {
                    AZStd::string controlName = variableHandling->m_variable->m_name;
                    controlName.append("WriteControl");
                    variableHandling->m_connectionVariable = AddMemberVariable(Datum(variableHandling->m_startsConnected), controlName);
                }

                auto connectionValue = AZStd::make_shared<Variable>();
                connectionValue->m_datum = Datum(node->GetEBusConnectSlot() == execution->GetId().m_slot);
                connectionValue->m_source = execution;

                execution->AddInput({ nullptr, connectionValue, DebugDataSource::FromInternal() });
                execution->ModChild(0).m_output.push_back({ nullptr, CreateOutputAssignment(variableHandling->m_connectionVariable) });
                execution->SetSymbol(Symbol::VariableAssignment);
                return false;
            }
            else if (CheckEventHandlingType(*node) == EventHandingType::Event)
            {
                if (auto variable = FindVariable(execution->GetNodeId()))
                {
                    execution->MarkInputHasThisPointer();
                    execution->AddInput({ nullptr, variable, DebugDataSource::FromInternal() });
                }
                else
                {
                    auto node2 = execution->GetId().m_node;
                    AddError(execution, aznew ParseError(node2->GetEntityId(), AZStd::string::format
                    ("Failed to find member variable for Node: %s Id: %s"
                        , node2->GetNodeName().data()
                        , node2->GetEntityId().ToString().data()).data()));
                }
            }
            else if (node->IsEventHandler())
            {
                if (auto eventHandling = GetEBusEventHandling(node))
                {
                    auto variable = AZStd::make_shared<Variable>();
                    variable->m_isMember = true;
                    variable->m_datum = Datum(eventHandling->m_handlerName);
                    execution->MarkInputHasThisPointer();
                    execution->AddInput({ nullptr, variable, DebugDataSource::FromInternal() });
                }
                else
                {
                    AddError(execution->GetNodeId(), execution, ScriptCanvas::ParseErrors::BadEventHandlingAccounting);
                }
            }
            else if (node->IsNodeableNode())
            {
                if (auto variable = FindVariable(execution->GetNodeId()))
                {
                    execution->MarkInputHasThisPointer();
                    execution->AddInput({ nullptr, variable, DebugDataSource::FromInternal() });
                }
                else
                {
                    auto node2 = execution->GetId().m_node;
                    AddError(execution, aznew ParseError(node2->GetEntityId(), AZStd::string::format
                    ("Failed to find member variable for Node: %s Id: %s"
                        , node2->GetNodeName().data()
                        , node2->GetEntityId().ToString().data()).data()));
                }
            }

            return true;
        }

        void AbstractCodeModel::ParseMetaData(ExecutionTreePtr execution)
        {
            if (!execution->GetMetaData())
            {
                if (auto metaData = CreateMetaData(execution))
                {
                    execution->SetMetaData(metaData);
                }
            }
        }

        void AbstractCodeModel::ParseMultiExecutionPost(ExecutionTreePtr execution)
        {
            ParsePropertyExtractionsPost(execution);
            ParseMultipleFunctionCallPost(execution);
        }

        void AbstractCodeModel::ParseMultiExecutionPre(ExecutionTreePtr execution)
        {
            ParsePropertyExtractionsPre(execution);
        }

        void AbstractCodeModel::ParseMultipleFunctionCallPost(ExecutionTreePtr execution)
        {
            auto& id = execution->GetId();
            MultipleFunctionCallFromSingleSlotInfo info = id.m_node->GetMultipleFunctionCallFromSingleSlotInfo(*id.m_slot);

            if (info.functionCalls.empty())
            {
                return;
            }

            auto parent = execution->ModParent();

            if (!parent)
            {
                AddError(execution, aznew Internal::ParseError(id.m_node->GetEntityId(), "Null parent in MultipleFunctionCall"));
                return;
            }

            size_t indexInParentCall = parent->FindChildIndex(execution);
            if (indexInParentCall >= parent->GetChildrenCount())
            {
                AddError(execution, aznew Internal::ParseError(id.m_node->GetEntityId(), ParseErrors::MultipleFunctionCallFromSingleSlotNoChildren));
                return;
            }

            ExecutionChild* executionChildInParent = &parent->ModChild(indexInParentCall);

            const size_t executionInputCount = execution->GetInputCount();
            const size_t thisInputOffset = execution->InputHasThisPointer() ? 1 : 0;

            // the original index has ALL the input from the slots on the node
            // create multiple calls with separate function call nodes, but ONLY take the inputs required
            // as indicated by the function call info

            AZStd::unordered_set<const Slot*> usedSlots;
            bool variadicIsFound = false;

            auto createChild = [&](auto parentCall, ExecutionChild* childInParent, auto& functionCallInfo)
            {
                auto child = CreateChild(parentCall, id.m_node, id.m_slot);
                child->SetSymbol(Symbol::FunctionCall);
                child->SetName(functionCallInfo.functionName);
                child->SetNameLexicalScope(functionCallInfo.lexicalScope);
                childInParent->m_execution = child;
                return child;
            };

            auto addThisInput = [&](auto functionCall)
            {
                if (thisInputOffset != 0)
                {
                    if (executionInputCount == 0)
                    {
                        AddError(execution, aznew Internal::ParseError(id.m_node->GetEntityId(), ParseErrors::MultipleFunctionCallFromSingleSlotNotEnoughInputForThis));
                        return;
                    }

                    const ExecutionInput& input = execution->GetInput(0);
                    usedSlots.insert(input.m_slot);
                    functionCall->AddInput(input);
                }
            };

            auto addSlotInput = [&](auto functionCall, size_t inputIndex)
            {
                if (inputIndex >= executionInputCount)
                {
                    AddError(execution, aznew Internal::ParseError(id.m_node->GetEntityId(), ParseErrors::MultipleFunctionCallFromSingleSlotNotEnoughInput));
                    return;
                }

                const ExecutionInput& input = execution->GetInput(inputIndex);

                if (usedSlots.contains(input.m_slot))
                {
                    AddError(execution, aznew Internal::ParseError(id.m_node->GetEntityId(), ParseErrors::MultipleFunctionCallFromSingleSlotNotEnoughInput));
                    return;
                }

                usedSlots.insert(input.m_slot);

                if (input.m_value->m_source == execution)
                {
                    input.m_value->m_source = functionCall;
                }

                functionCall->AddInput(input);
            };

            auto addCall = [&](auto& functionCallInfo, auto childInParent, size_t startingIndex, size_t sentinel, size_t variadicOffset = 0)
            {
                auto child = createChild(parent, childInParent, functionCallInfo);
                addThisInput(child);

                for (size_t index = startingIndex; index < sentinel; ++index)
                {
                    const size_t inputIndex = index + thisInputOffset + variadicOffset;
                    addSlotInput(child, inputIndex);
                }

                child->AddChild({});
                childInParent = &child->ModChild(0);
                return AZStd::make_pair(childInParent, child);
            };

            // loop through each call...
            for (auto& functionCallInfo : info.functionCalls)
            {
                // ...first add any pre-variadic calls, using the starting index and the number of args, since they could come in any order, not input slot order...
                if (!functionCallInfo.isVariadic)
                {
                    AZStd::pair<ExecutionChild*, ExecutionTreePtr> childInParentAndParent = addCall(functionCallInfo, executionChildInParent, functionCallInfo.startingIndex, functionCallInfo.startingIndex + functionCallInfo.numArguments);
                    executionChildInParent = childInParentAndParent.first;
                    parent = childInParentAndParent.second;
                }
                else
                {
                    // ...then add only one variadic call if there is one...
                    if (variadicIsFound)
                    {
                        AddError(execution, aznew Internal::ParseError(id.m_node->GetEntityId(), ParseErrors::MultipleFunctionCallFromSingleSlotMultipleVariadic));
                        return;
                    }

                    variadicIsFound = true;
                    const size_t sentinel = executionInputCount == 0 ? 0 : executionInputCount - thisInputOffset;
                    // ... by looping through the remaining slots, striding by functionCallInfo.numArguments, making repeated calls to the function
                    for (size_t slotInputIndex = functionCallInfo.startingIndex; slotInputIndex < sentinel; slotInputIndex += functionCallInfo.numArguments)
                    {
                        AZStd::pair<ExecutionChild*, ExecutionTreePtr> childInParentAndParent = addCall(functionCallInfo, executionChildInParent, 0, functionCallInfo.numArguments, slotInputIndex);
                        executionChildInParent = childInParentAndParent.first;
                        parent = childInParentAndParent.second;
                    }
                }
            }

            if (info.errorOnUnusedSlot && usedSlots.size() != executionInputCount)
            {
                AddError(execution, aznew Internal::ParseError(id.m_node->GetEntityId(), ParseErrors::MultipleFunctionCallFromSingleSlotUnused));
            }

            // parent now refers to the last child call created
            parent->SwapChildren(execution);
            execution->Clear();
        }

        void AbstractCodeModel::ParseNodelingVariables(const Node& node, NodelingType nodelingType)
        {
            // #functions2 slot<->variable adjust once datums are more coordinated
            auto createVariablesSlots = [&](AZStd::unordered_map<const Slot*, VariablePtr>& variablesBySlots, const AZStd::vector<const Slot*>& slots, bool slotHasDatum)
            {
                for (const auto& slot : slots)
                {
                    auto variable = AZStd::make_shared<Variable>();

                    if (slotHasDatum)
                    {
                        auto variableDatum = slot->FindDatum();
                        if (!variableDatum)
                        {
                            AddError(nullptr, aznew Internal::ParseError(node.GetEntityId(), AZStd::string::format("Datum missing from Slot %s on Node %s", slot->GetName().data(), node.GetNodeName().c_str())));
                            return;
                        }

                        // #functions2 slot<->variable consider getting all variables from the UX variable manager, or from the ACM and looking them up in the variable manager for ordering
//                         auto iter = m_sourceVariableByDatum.find(variableDatum);
//                         if (iter == m_sourceVariableByDatum.end())
//                         {
//                             AddError(nullptr, aznew Internal::ParseError(node.GetEntityId(), AZStd::string::format("Datum missing from Slot %s on Node %s", slot->GetName().data(), node.GetNodeName().c_str())));
//                             return;
//                         }
//                      variable->m_sourceVariableId = iter->second->GetVariableId();
                        variable->m_datum = *variableDatum;
                    }
                    else
                    {
                        // make a new datum and a source slot id and all that
                        variable->m_datum.SetType(slot->GetDataType());
                    }

                    // Scope and name are initialized later
                    variable->m_sourceSlotId = slot->GetId();
                    variable->m_isFromFunctionDefinitionSlot = true;
                    variablesBySlots.insert({ slot, variable });
                    m_variables.push_back(variable);
                }
            };

            if (nodelingType == NodelingType::In)
            {
                // get the output slots of the In-Nodeling
                const auto inputs = node.GetSlotsByType(CombinedSlotType::DataOut);
                createVariablesSlots(m_inputVariableByNodelingInSlot, inputs, false);
            }
            else if (nodelingType == NodelingType::Out)
            {
                // get the input slots of the Out-Nodeling
                const auto outputs = node.GetSlotsByType(CombinedSlotType::DataIn);
                createVariablesSlots(m_outputVariableByNodelingOutSlot, outputs, true);
            }
            else if (nodelingType == NodelingType::OutReturn)
            {
                // get the output slots of the Out-Nodeling
                const auto inputs = node.GetSlotsByType(CombinedSlotType::DataOut);
                createVariablesSlots(m_returnVariableByNodelingOutSlot, inputs, false);
            }
        }

        void AbstractCodeModel::ParseOperatorArithmetic(ExecutionTreePtr execution)
        {
            const CheckOperatorResult result = CheckOperatorArithmeticSymbol(execution);

            execution->SetSymbol(result.symbol);

            if (!result.name.empty())
            {
                execution->SetName(result.name);
                execution->SetNameLexicalScope(result.lexicalScope);
            }

            if (execution->GetSymbol() == Symbol::Count)
            {
                AddError(execution, aznew Internal::ParseError(execution->GetNodeId(), ParseErrors::UntranslatedArithmetic));
            }
            else if (IsOperatorArithmetic(execution))
            {
                // \todo check input validity, including for compile time division by zero
                if (execution->GetInputCount() < 2)
                {
                    AddError(execution, aznew Internal::ParseError(execution->GetNodeId(), ParseErrors::NotEnoughArgsForArithmeticOperator));
                }
            }
        }

        void AbstractCodeModel::ParseOutputData(ExecutionTreePtr execution, ExecutionChild& executionChild)
        {
            if (const auto nodeling = azrtti_cast<const Nodes::Core::FunctionDefinitionNode*>(execution->GetId().m_node))
            {
                // this nodeling will always be the Execution-In part of the function defintion
                // since a call to a user out does not enter this path
                AZ_Assert(execution->GetSymbol() != Symbol::UserOut, "User Out data should not be processed here");
                ParseUserInData(execution, executionChild);
                return;
            }

            if (auto writtenVariable = GetWrittenVariable(execution))
            {
                executionChild.m_output.push_back({ execution->GetId().m_node->GetVariableOutputSlot(), CreateOutputAssignment(writtenVariable) });
            }

            // this can never called on a branch
            auto outputSlotsOutcome = ParseDataOutSlots(execution, executionChild);
            if (outputSlotsOutcome.IsSuccess())
            {
                ParseOutputData(execution, executionChild, outputSlotsOutcome.GetValue());

                if (execution->GetSymbol() == Symbol::FunctionDefinition)
                {
                    auto returnSlotsOutcome = execution->GetId().m_node->GetSlotsInExecutionThreadByType(*(execution->GetId().m_slot), CombinedSlotType::DataIn);
                    if (returnSlotsOutcome.IsSuccess())
                    {
                        for (auto outputSlot : returnSlotsOutcome.GetValue())
                        {
                            ParseReturnValue(execution, *outputSlot);
                        }
                    }
                    else
                    {
                        AddError(execution, aznew Internal::ParseError(execution->GetNodeId(), returnSlotsOutcome.TakeError()));
                    }
                }
            }
            else
            {
                AddError(execution, aznew Internal::ParseError(execution->GetNodeId(), outputSlotsOutcome.TakeError()));
            }
        }

        void AbstractCodeModel::ParseOutputData(ExecutionTreePtr execution, ExecutionChild& executionChild, AZStd::vector<const Slot*>& slots)
        {
            for (auto outputSlot : slots)
            {
                ParseOutputData(execution, executionChild, *outputSlot);
            }
        }

        void AbstractCodeModel::ParseOutputData(ExecutionTreePtr execution, ExecutionChild& executionChild, const Slot& output)
        {
            if (auto newOutput = CreateOutputData(execution, executionChild, output))
            {
                executionChild.m_output.push_back({ &output, newOutput });
            }
        }

        void AbstractCodeModel::ParsePropertyExtractionsPost(ExecutionTreePtr execution)
        {
            if (execution->GetSymbol() == Symbol::FunctionDefinition)
            {
                return;
            }

            // every property extraction has to be individually processed, each one is made into a its one node in the execution tree
            ExecutionTreePtr parent = execution;

            const auto& propertyExtractionSources = execution->GetPropertyExtractionSources();

            if (!propertyExtractionSources.empty() && execution->GetChildrenCount() == 0)
            {
                AddError(execution, aznew Internal::ParseError(execution->GetNodeId(), ParseErrors::NoChildrenInExtraction));
                return;
            }

            for (auto propertyExtractionIter : propertyExtractionSources)
            {
                if (auto propertyOutput = RemoveOutput(execution->ModChild(0), propertyExtractionIter.first->GetId()))
                {
                    if (propertyExtractionIter.second)
                    {
                        ExecutionTreePtr extraction = CreateChild(execution, execution->GetId().m_node, execution->GetId().m_slot);

                        if (auto writtenVariable = GetWrittenVariable(execution))
                        {
                            // nullptr is acceptable here
                            extraction->AddInput({ nullptr, writtenVariable, DebugDataSource::FromVariable(SlotId{}, writtenVariable->m_datum.GetType(), writtenVariable->m_sourceVariableId) });
                        }
                        else
                        {
                            extraction->CopyInput(execution, ExecutionTree::RemapVariableSource::No);
                        }

                        extraction->SetExecutedPropertyExtraction(propertyExtractionIter.second);

                        // make sure the correct node is responsible for creating the output
                        if (propertyOutput->m_source->m_source == execution)
                        {
                            propertyOutput->m_source->m_source = extraction;
                        }

                        // the child output is only the property extraction
                        ExecutionChild child;
                        child.m_output.push_back({ propertyExtractionIter.first, propertyOutput });
                        extraction->AddChild(child);

                        // insert the extraction into the tree
                        extraction->SetParent(parent);
                        extraction->ModChild(0).m_execution = parent->GetChild(0).m_execution;
                        parent->ModChild(0).m_execution = extraction;
                        parent = extraction;
                    }
                }
                else
                {
                    AddError(execution, aznew Internal::ParseError(execution->GetNodeId(), ParseErrors::NoOutForExecution));
                }
            }

            execution->ClearProperyExtractionSources();
        }

        void AbstractCodeModel::ParsePropertyExtractionsPre(ExecutionTreePtr execution)
        {
            if (execution->GetSymbol() == Symbol::FunctionDefinition)
            {
                return;
            }

            auto propertyFields = execution->GetId().m_node->GetPropertyFields();

            for (auto propertyField : propertyFields)
            {
                const auto slot = execution->GetId().m_node->GetSlot(propertyField.second);
                AZ_Assert(slot, "not slot by name %s", propertyField.first.data());

                if (slot->IsVariableReference() || !execution->GetId().m_node->GetConnectedNodes(*slot).empty())
                {
                    PropertyExtractionPtr extraction = AZStd::make_shared<PropertyExtraction>();
                    extraction->m_slot = slot;
                    extraction->m_name = AZ::ReplaceCppArtifacts(propertyField.first);
                    execution->AddPropertyExtractionSource(slot, extraction);
                }
                else
                {
                    execution->AddPropertyExtractionSource(slot, nullptr);
                }
            }
        }

        void AbstractCodeModel::ParseReturnValue(ExecutionTreePtr execution, const Slot& returnValueSlot)
        {
            if (auto variable = FindReferencedVariableChecked(execution, returnValueSlot))
            {
                ParseReturnValue(execution, variable, &returnValueSlot);
            }
            else
            {
                auto returnValueOutput = CreateOutput(execution, returnValueSlot, {}, "return");
                ReturnValuePtr returnValue = AZStd::make_shared<ReturnValue>(AZStd::move(*returnValueOutput.get()));

                auto nodes = execution->GetId().m_node->GetConnectedNodes(returnValueSlot);
                if (!nodes.empty())
                {
                    if (auto sourceVariable = ParseConnectedInputData(returnValueSlot, execution, nodes, FirstNode::Self))
                    {
                        returnValue->m_initializationValue = sourceVariable;
                        returnValue->m_sourceDebug = DebugDataSource::FromReturn(returnValueSlot, execution, sourceVariable);
                    }
                }
                else
                {
                    returnValue->m_sourceDebug = DebugDataSource::FromSelfSlot(returnValueSlot);
                }

                execution->AddReturnValue(&returnValueSlot, returnValue);
            }
        }

        void AbstractCodeModel::ParseReturnValue(ExecutionTreePtr execution, VariableConstPtr variable, const Slot* returnValueSlot)
        {
            auto returnValueOutput = CreateOutputAssignment(variable);
            ReturnValuePtr returnValue = AZStd::make_shared<ReturnValue>(AZStd::move(*returnValueOutput.get()));
            returnValue->m_isNewValue = !variable->m_isMember;

            // this will need a refactor in terms of debug info for function graphs
            if (returnValueSlot)
            {
                returnValue->m_sourceDebug = DebugDataSource::FromReturn(*returnValueSlot, execution, variable);
            }

            execution->AddReturnValue(nullptr, returnValue);
        }

        void AbstractCodeModel::ParseUserFunctionTopology()
        {
            for (auto& iter : m_userInsThatRequireTopology)
            {
                ParseUserIn(iter.second, iter.first);
            }

            m_userInsThatRequireTopology.clear();

            ParseUserOuts();

            auto parseOutcome = m_subgraphInterface.Parse();

            if (!parseOutcome.IsSuccess())
            {
                AddError(nullptr, aznew Internal::ParseError(AZ::EntityId(), AZStd::string::format("Subgraph interface failed to parse: %s", parseOutcome.GetError().c_str()).c_str()));
            }
        }

        void AbstractCodeModel::ParseUserIn(ExecutionTreePtr root, const Nodes::Core::FunctionDefinitionNode* nodeling)
        {
            // make sure this name is unique
            size_t defaultAdded = 0;

            // get all the nodelings, all the leaves, and the calls to nodelings out
            NodelingInParserIterationListener listener;
            TraverseTree(root, listener);
            auto& leavesWithoutNodelings = listener.GetLeavesWithoutNodelings();
            AZStd::unordered_set<const ScriptCanvas::Nodes::Core::FunctionDefinitionNode*> uniqueNodelingsOut = listener.GetNodelingsOut();
            // determine the the execution topology can be reduced to single function call with a single return point to graph execution
            const UserInParseTopologyResult result = ParseUserInTolopology(uniqueNodelingsOut.size(), leavesWithoutNodelings.size());
            // determine the name of the default out if one needs to be added to leaf nodes with with no execution out calls
            AZStd::string defaultOutNameCandidate = CheckUniqueOutNames(root->GetName(), uniqueNodelingsOut);
            AZStd::string defaultOutName;

            if (result.addSingleOutToMap)
            {
                // force all names to be unique, make sure the new name is unique, use result of topology query for name
                // try for in name, if that doesn't work, just make a new one based on, "Out"
                defaultOutName = defaultOutNameCandidate;
                defaultAdded = 1;
            }

            if (result.addNewOutToLeavesWithout)
            {
                for (auto& leafWithout : leavesWithoutNodelings)
                {
                    AddUserOutToLeaf(AZStd::const_pointer_cast<ExecutionTree>(leafWithout), root, defaultOutName);
                }
            }

            // this is a sanity check now to verify there are no leaves
            NodelingInParserIterationListener listenerCheck;
            listenerCheck.CountOnlyGrammarCalls();
            TraverseTree(root, listenerCheck);

            if (result.addNewOutToLeavesWithout)
            {
                auto& leavesWithoutNodelingsChecked = listenerCheck.GetLeavesWithoutNodelings();
                if (!leavesWithoutNodelingsChecked.empty())
                {
                    AddError(root, aznew Internal::ParseError(AZ::EntityId(), "In Nodeling didn't parse properly, there were still leaves without nodelings in the execution tree."));
                    return;
                }
            }

            auto& outCallsChecked = listenerCheck.GetOutCalls();
            if (!result.addSingleOutToMap && outCallsChecked.empty())
            {
                AddError(root, aznew Internal::ParseError(AZ::EntityId(), "In Nodeling didn't parse properly, the parser failed to generate an immediate out."));
                return;
            }

            const size_t branches = uniqueNodelingsOut.size() + defaultAdded;

            if (result.addExplicitOutCalls)
            {
                if (branches < 2)
                {
                    AddError(root, aznew Internal::ParseError(AZ::EntityId(), "In Nodeling didn't parse properly, attempting explicit Outs without user defined branches"));
                    return;
                }

                root->MarkHasExplicitUserOutCalls();

                for (auto& outCall : outCallsChecked)
                {
                    AZStd::const_pointer_cast<ExecutionTree>(outCall)->CopyReturnValuesToInputs(root);
                }
            }
            else if (branches > 1)
            {
                AddError(root, aznew Internal::ParseError(AZ::EntityId(), "In Nodeling didn't parse properly, attempting default return even with branches"));
                return;
            }

            if (branches <= 1)
            {
                for (auto outCallChecked : outCallsChecked)
                {
                    auto nodelingOut = AZStd::const_pointer_cast<ExecutionTree>(outCallChecked);
                    nodelingOut->SetSymbol(Symbol::PlaceHolderDuringParsing);
                    nodelingOut->MarkDebugEmptyStatement();
                }
            }

            if (!defaultOutName.empty() && result.addSingleOutToMap)
            {
                uniqueNodelingsOut.insert(nullptr);
            }

            if ((!root->HasExplicitUserOutCalls())
                && root->GetReturnValueCount() > 0
                && branches > 1)
            {
                AddError(root->GetNodeId(), root, ScriptCanvas::ParseErrors::TooManyBranchesForReturn);
                return;
            }

            // ALWAYS MAKE A MAP, send it to the output, regardless
            AddExecutionMapIn(result, root, outCallsChecked, defaultOutName, nodeling, uniqueNodelingsOut);
        }

        void AbstractCodeModel::ParseUserInData(ExecutionTreePtr execution, ExecutionChild& executionChild)
        {
            if (execution->IsOnLatentPath())
            {
                AddError(execution, aznew Internal::ParseError(execution->GetNodeId(), "latent execution parsed data in immediate thread"));
            }
            else
            {
                // inputs to the user function
                const auto input = FindUserImmediateInput(execution);
                for (auto& inputValue : input)
                {
                    auto outputAssignment = CreateOutputAssignment(inputValue);
                    inputValue->m_source = execution;
                    executionChild.m_output.push_back({ nullptr, outputAssignment });
                }

                // (all possible, even variant) output from the function
                if (const auto output = FindUserImmediateOutput(execution))
                {
                    for (auto& outputValue : output->returnValues)
                    {
                        ParseReturnValue(execution, outputValue, nullptr);
                        AZStd::pair<const Slot*, ReturnValueConstPtr> returnValue = execution->GetReturnValue(execution->GetReturnValueCount() - 1);
                        AZStd::const_pointer_cast<ReturnValue>(returnValue.second)->m_isNewValue = true;
                    }
                }
            }
        }

        AbstractCodeModel::UserInParseTopologyResult AbstractCodeModel::ParseUserInTolopology(size_t nodelingsOutCount, size_t leavesWithoutNodelingsCount)
        {
            AbstractCodeModel::UserInParseTopologyResult result;

            if (nodelingsOutCount == 0)
            {
                // easy definition: syntax sugar where we give the user an Out for free
                result.addSingleOutToMap = true;
                result.addNewOutToLeavesWithout = false;
                result.addExplicitOutCalls = false;
                result.isSimpleFunction = true;
            }
            else if (leavesWithoutNodelingsCount == 0)
            {
                // user defined every possible out
                result.addSingleOutToMap = false;
                result.addNewOutToLeavesWithout = false;
                result.addExplicitOutCalls = nodelingsOutCount > 1;
                result.isSimpleFunction = !result.addExplicitOutCalls;
            }
            else
            {
                // user explicitly defined at least 1 Out and there are execution leaves without Outs, so we provide an Out to any missing ones
                result.addSingleOutToMap = true;
                result.addNewOutToLeavesWithout = true;
                result.addExplicitOutCalls = true;
                result.isSimpleFunction = false;
            }

            return result;
        }

        void AbstractCodeModel::ParseUserLatent(ExecutionTreePtr call, const Nodes::Core::FunctionDefinitionNode* nodeling)
        {
            if (call && !call->GetRoot())
            {
                AddError(call, aznew Internal::ParseError(call->GetNodeId(), "User Out call has no parent"));
                return;
            }

            // process data values into the proper call
            ParseUserLatentData(call); // <- do this for very ACM node
            AddExecutionMapLatentOut(*nodeling, call); // <- do this once for the nodeling
            call->MarkHasExplicitUserOutCalls();
            call->ModRoot()->MarkHasExplicitUserOutCalls();
        }

        void AbstractCodeModel::ParseUserLatentData(ExecutionTreePtr execution)
        {
            if (execution->IsOnLatentPath())
            {
                if (execution->GetChildrenCount() == 0)
                {
                    execution->AddChild({ nullptr, {}, nullptr });
                }

                auto& executionChild = execution->ModChild(0);

                // inputs are return values expected from the latent out call
                for (auto& returnValue : FindUserLatentReturnValues(execution))
                {
                    // if there are return values, we can continue execution after
                    // the nodeling out that is in the path (disable the contract)
                    // and we must make sure there's ONLY ONE
                    // and no immediate ins
                    auto outputAssignment = CreateOutputAssignment(returnValue);
                    executionChild.m_output.push_back({ nullptr, outputAssignment });
                }

                auto methodRoot = execution->ModRoot();

                // outputs are inputs to the latent out call
                for (auto& inputValue : FindUserLatentOutput(execution))
                {
                    inputValue->m_source = methodRoot;
                    execution->AddInput({ nullptr, inputValue, DebugDataSource::FromVariable(SlotId{}, inputValue->m_datum.GetType(), inputValue->m_sourceVariableId) });
                }

                methodRoot->CopyInput(execution, ExecutionTree::RemapVariableSource::No);
            }
            else
            {
                AddError(execution, aznew Internal::ParseError(execution->GetNodeId(), "immediate execution parsed data in latent thread"));
            }
        }

        void AbstractCodeModel::ParseUserOutCall(ExecutionTreePtr execution)
        {
            if (execution && !execution->GetRoot())
            {
                AddError(execution, aznew Internal::ParseError(execution->GetNodeId(), "User Out call has no parent"));
                return;
            }

            if (IsInLoop(execution))
            {
                AddError(execution->GetId().m_node->GetEntityId(), execution, ScriptCanvas::ParseErrors::UserOutCallInLoop);
                return;
            }

            if (IsMidSequence(execution))
            {
                AddError(execution->GetId().m_node->GetEntityId(), execution, ScriptCanvas::ParseErrors::UserOutCallMidSequence);
                return;
            }

            execution->SetSymbol(Symbol::UserOut);
            auto nodeling = azrtti_cast<const Nodes::Core::FunctionDefinitionNode*>(execution->GetId().m_node);
            execution->SetName(nodeling->GetDisplayName());

            if (execution->IsOnLatentPath())
            {
                // Data for these calls processed later here: ParseUserOuts
                m_outsMarkedLatent.insert({ nodeling, execution });
            }
            else
            {
                // Data for these calls are processed later here: ParseUserInData
                // since user out calls indicate branches in function definitions, their data is processed when
                // the function is defined, since the return values could be modified at any time starting from the beginning of the function
                m_outsMarkedImmediate.insert(nodeling);
            }
        }

        void AbstractCodeModel::ParseUserOuts()
        {
            using namespace AbstractCodeModelCpp;

            const AZStd::unordered_set< const Nodes::Core::FunctionDefinitionNode*> intersection = Intersection(m_outsMarkedLatent, m_outsMarkedImmediate);
            if (!intersection.empty())
            {
                AZStd::string report("User out(s) used in both immediate and latent out paths, immediate and latent outs cannot be shared");

                bool isFirst = true;

                AZ::EntityId nodeId;
                for (auto doubleOut : intersection)
                {
                    report += isFirst ? ": " : ", ";
                    report += doubleOut->GetDisplayName();
                    isFirst = false;
                }

                // todo may need to send multiple node Ids
                AddError(nullptr, aznew Internal::ParseError(nodeId, report));
                return;
            }

            for (auto nodeling : m_outsMarkedImmediate)
            {
                if (nodeling)
                {
                    if (!IsConnectedToUserIn(nodeling))
                    {
                        const auto report = AZStd::string::format
                        ("Nodeling Out (%s) not connected to Nodeling In, functionality cannot be executed", nodeling->GetDisplayName().data());

                        AddError(nullptr, aznew Internal::ParseError(nodeling->GetEntityId(), report));
                    }
                }
                else
                {
                    const auto report = AZStd::string::format
                    ("null nodeling in immediate out list");

                    AddError(nullptr, aznew Internal::ParseError(nodeling->GetEntityId(), report));
                }
            }

            for (auto userLatentOut : m_outsMarkedLatent)
            {
                ParseUserLatent(userLatentOut.second, userLatentOut.first);
            }
        }

        void AbstractCodeModel::ParseVariableHandling()
        {
            auto isNotActive = [&](auto iter)->bool
            {
                if (!Parse(iter.second))
                {
                    iter.second->Clear();
                    return true;
                }
                else
                {
                    return false;
                }
            };

            AZStd::erase_if(m_variableWriteHandlingBySlot, isNotActive);
        }

        bool AbstractCodeModel::ParseVariableUseAndPurity(ExecutionTreePtr execution)
        {
            // gather a list of all the variables used in the function scope
            // and in the graph scope in this execution.
            PureFunctionListener listener;
            TraverseTree(execution, listener);
            const auto& usage = listener.GetUsedVariables();
            const bool usesOnlyLocalVariables = usage.memberVariables.empty() && usage.implicitMemberVariables.empty();
            m_variableUse.localVariables.insert(usage.localVariables.begin(), usage.localVariables.end());
            m_variableUse.memberVariables.insert(usage.memberVariables.begin(), usage.memberVariables.end());
            m_variableUseByExecution.emplace(execution, listener.MoveUsedVariables());
            return (!usage.usesExternallyInitializedVariables) && usesOnlyLocalVariables && listener.IsPure();
        }

        void AbstractCodeModel::PostParseErrorDetect(ExecutionTreePtr root)
        {
            if (IsInfiniteSelfEntityActivationLoop(*this, root))
            {
                AddError(root->GetId().m_node->GetEntityId(), root, ScriptCanvas::ParseErrors::InfiniteSelfActivationLoop);
            }

            if (HasPostSelfDeactivationActivity(*this, root))
            {
                AddError(root->GetId().m_node->GetEntityId(), root, ScriptCanvas::ParseErrors::ExecutionAfterSelfDeactivation);
            }
        }

        void AbstractCodeModel::PostParseProcess(ExecutionTreePtr root)
        {
            PruneNoOpChildren(root);
            ParseEntityIdInput(root);
        }

        void AbstractCodeModel::PruneNoOpChildren(const ExecutionTreePtr& execution)
        {
            AZStd::vector<ExecutionTreePtr> noOpChildren;

            for (size_t index(0); index < execution->GetChildrenCount(); ++index)
            {
                auto& child = execution->ModChild(index);

                if (child.m_execution)
                {
                    PruneNoOpChildren(child.m_execution);

                    if (IsNoOp(*this, execution, child))
                    {
                        if (child.m_output.empty())
                        {
                            noOpChildren.push_back(child.m_execution);
                        }
                        else
                        {
                            child.m_execution->SetSymbol(Symbol::DebugInfoEmptyStatement);
                        }
                    }
                }
            }

            for (auto noOpChild : noOpChildren)
            {
                RemoveFromTree(noOpChild);
            }
        }

        void AbstractCodeModel::RemoveFromTree(ExecutionTreePtr execution)
        {
            if (!execution->GetParent())
            {
                AddError(execution->GetNodeId(), execution, ScriptCanvas::ParseErrors::MissingParentOfRemovedNode);
            }

            auto removeChildOutcome = RemoveChild(execution->ModParent(), execution);
            if (removeChildOutcome.IsSuccess())
            {
                auto childCount = execution->GetChildrenCount();
                auto indexAndChild = removeChildOutcome.TakeValue();
                ExecutionChild& removedChild = indexAndChild.second;

                if (!removedChild.m_output.empty() && childCount == 0)
                {
                    AddError(execution->GetNodeId(), execution, ScriptCanvas::ParseErrors::RequiredOutputRemoved);
                }

                if (childCount != 0)
                {
                    if (childCount > 1)
                    {
                        AddError(execution->GetNodeId(), execution, ScriptCanvas::ParseErrors::CannotRemoveMoreThanOneChild);
                    }

                    auto& child = execution->ModChild(0);
                    child.m_slot = removedChild.m_slot;
                    child.m_output = removedChild.m_output;
                    execution->ModParent()->InsertChild(indexAndChild.first, child);

                    if (child.m_execution)
                    {
                        child.m_execution->SetParent(execution->ModParent());
                    }

                    execution->ClearChildren();
                }
            }
            else
            {
                AddError(execution->GetNodeId(), execution, ScriptCanvas::ParseErrors::FailedToRemoveChild);
            }

            execution->Clear();
        }

        AZ::Outcome<AZStd::pair<size_t, ExecutionChild>> AbstractCodeModel::RemoveChild(const ExecutionTreePtr& execution, const ExecutionTreeConstPtr& child)
        {
            return execution->RemoveChild(child);
        }

        bool AbstractCodeModel::RequiresCreationFunction(Data::eType type)
        {
            return type == Data::eType::BehaviorContextObject;
        }
    }
}<|MERGE_RESOLUTION|>--- conflicted
+++ resolved
@@ -1,10 +1,6 @@
 /*
-<<<<<<< HEAD
  * Copyright (c) Contributors to the Open 3D Engine Project.
  * For complete copyright and license terms please see the LICENSE at the root of this distribution.
-=======
- * Copyright (c) Contributors to the Open 3D Engine Project. For complete copyright and license terms please see the LICENSE at the root of this distribution.
->>>>>>> e6836a91
  *
  * SPDX-License-Identifier: Apache-2.0 OR MIT
  *
@@ -2282,18 +2278,6 @@
             {
                 return;
             }
-<<<<<<< HEAD
-=======
-#endif
-            // The Order Matters: begin
-
-            // add all data to the ACM for easy look up in input/output processing for ACM nodes
-            AddAllVariablesPreParse();
-            if (!IsErrorFree())
-            {
-                return;
-            }
->>>>>>> e6836a91
 
             // parse basic editor nodes as they may add implicit variables
             for (auto& nodeEntity : m_source.m_graphData->m_nodes)
@@ -2321,7 +2305,6 @@
                 {
                     return;
                 }
-<<<<<<< HEAD
             }
 
             if (!IsErrorFree())
@@ -2329,15 +2312,6 @@
                 return;
             }
 
-=======
-            }
-
-            if (!IsErrorFree())
-            {
-                return;
-            }
-
->>>>>>> e6836a91
             // parse the implicit variables added by ebus handling syntax sugar
             ParseAutoConnectedEBusHandlerVariables();
             // all possible data is available, now parse execution, starting with "main", currently keyed to RuntimeComponent::Activate
@@ -3443,15 +3417,9 @@
                     {
                         return;
                     }
-<<<<<<< HEAD
 
                     const auto indexAndChild = removeChildOutcome.TakeValue();
 
-=======
-
-                    const auto indexAndChild = removeChildOutcome.TakeValue();
-
->>>>>>> e6836a91
                     booleanExpression = CreateChild(executionIf->ModParent(), executionIf->GetId().m_node, executionIf->GetId().m_slot);
                     executionIf->ModParent()->InsertChild(indexAndChild.first, { indexAndChild.second.m_slot, indexAndChild.second.m_output, booleanExpression });
                     executionIf->SetParent(booleanExpression);
