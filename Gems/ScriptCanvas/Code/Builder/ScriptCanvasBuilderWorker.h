/*
<<<<<<< HEAD
 * Copyright (c) Contributors to the Open 3D Engine Project.
 * For complete copyright and license terms please see the LICENSE at the root of this distribution.
 *
=======
 * Copyright (c) Contributors to the Open 3D Engine Project. For complete copyright and license terms please see the LICENSE at the root of this distribution.
 * 
>>>>>>> e6836a91
 * SPDX-License-Identifier: Apache-2.0 OR MIT
 *
 */

#pragma once

#include <AssetBuilderSDK/AssetBuilderBusses.h>
#include <AssetBuilderSDK/AssetBuilderSDK.h>
#include <AzCore/Outcome/Outcome.h>
#include <AzCore/std/smart_ptr/unique_ptr.h>
#include <AzCore/Asset/AssetCommon.h>
#include <ScriptCanvas/Translation/Translation.h>
#include <ScriptCanvas/Asset/RuntimeAsset.h>
#include <ScriptCanvas/Asset/RuntimeAssetHandler.h>

namespace AZ
{
    class ScriptAsset;

    namespace Data
    {
        class AssetHandler;
    }
}

namespace ScriptCanvas
{
    class RuntimeAsset;
    class SubgraphInterfaceAsset;
}

namespace ScriptCanvasEditor
{
    class Graph;
    class ScriptCanvasAsset;
}

namespace ScriptCanvasBuilder
{
    constexpr const char* s_scriptCanvasBuilder = "ScriptCanvasBuilder";
    constexpr const char* s_scriptCanvasCopyJobKey = "Script Canvas Copy Job";
    constexpr const char* s_scriptCanvasProcessJobKey = "Script Canvas Process Job";
    constexpr const char* s_unitTestParseErrorPrefix = "LY_SC_UnitTest";

    enum class BuilderVersion : int
    {
        SplitCopyFromCompileJobs = 9,
        ChangeScriptRequirementToAsset,
        RemoveDebugVariablesFromRelease,
        FailJobsOnMissingLKG,
        QuantumLeap,
        DependencyArguments,
        DependencyRequirementsData,
        AddAssetDependencySearch,
        PrefabIntegration,
        CorrectGraphVariableVersion,
        // add new entries above
        Current,
    };

    using HandlerOwnership = AZStd::pair<AZ::Data::AssetHandler*, bool>;

    struct SharedHandlers;

    struct AssetHandlers
    {
        AZ::Data::AssetHandler* m_editorAssetHandler = nullptr;
        AZ::Data::AssetHandler* m_editorFunctionAssetHandler = nullptr;
        AZ::Data::AssetHandler* m_runtimeAssetHandler = nullptr;
        AZ::Data::AssetHandler* m_subgraphInterfaceHandler = nullptr;

        AssetHandlers() = default;
        explicit AssetHandlers(SharedHandlers& source);
    };

    struct SharedHandlers
    {
        HandlerOwnership m_editorAssetHandler{};
        HandlerOwnership m_editorFunctionAssetHandler{};
        HandlerOwnership m_runtimeAssetHandler{};
        HandlerOwnership m_subgraphInterfaceHandler{};

        void DeleteOwnedHandlers();

    private:
        void DeleteIfOwned(HandlerOwnership& handler);
    };

    struct ProcessTranslationJobInput
    {
        AZ::Data::AssetId assetID;
        const AssetBuilderSDK::ProcessJobRequest* request = nullptr;
        AssetBuilderSDK::ProcessJobResponse* response = nullptr;
        AZStd::string runtimeScriptCanvasOutputPath;
        AZ::Data::AssetHandler* assetHandler = nullptr;
        AZ::Entity* buildEntity = nullptr;
        AZStd::string fullPath;
        AZStd::string fileNameOnly;
        AZStd::string namespacePath;
        bool saveRawLua = false;
        ScriptCanvas::RuntimeData runtimeDataOut;
        ScriptCanvas::Grammar::SubgraphInterface interfaceOut;
    };

    class JobDependencyVerificationHandler : public ScriptCanvas::RuntimeAssetHandler
    {
    public:
        AZ_CLASS_ALLOCATOR(JobDependencyVerificationHandler, AZ::SystemAllocator, 0);
        AZ_RTTI(JobDependencyVerificationHandler, "{3997EF50-350A-46F0-9D84-7FA403855CC5}", ScriptCanvas::RuntimeAssetHandler);

        void InitAsset(const AZ::Data::Asset<AZ::Data::AssetData>& asset, bool loadStageSucceeded, bool isReload) override
        {
            AZ_UNUSED(asset);
            AZ_UNUSED(loadStageSucceeded);
            AZ_UNUSED(isReload);
            // do nothing, this just verifies the asset existed
        }
    };

    AZ::Outcome<AZ::Data::Asset<ScriptCanvas::RuntimeAsset>, AZStd::string> CreateRuntimeAsset(const AZ::Data::Asset<ScriptCanvasEditor::ScriptCanvasAsset>& asset);

    AZ::Outcome<ScriptCanvas::GraphData, AZStd::string> CompileGraphData(AZ::Entity* scriptCanvasEntity);

    AZ::Outcome<ScriptCanvas::VariableData, AZStd::string> CompileVariableData(AZ::Entity* scriptCanvasEntity);

    AZ::Outcome<ScriptCanvas::Translation::LuaAssetResult, AZStd::string> CreateLuaAsset(AZ::Entity* buildEntity, AZ::Data::AssetId scriptAssetId, AZStd::string_view rawLuaFilePath);

    int GetBuilderVersion();

    AZ::Outcome<AZ::Data::Asset<ScriptCanvasEditor::ScriptCanvasAsset>, AZStd::string> LoadEditorAsset(AZStd::string_view graphPath, AZ::Data::AssetId assetId, AZ::Data::AssetFilterCB assetFilterCB = {});

    AZ::Outcome<ScriptCanvas::Grammar::AbstractCodeModelConstPtr, AZStd::string> ParseGraph(AZ::Entity& buildEntity, AZStd::string_view graphPath);

    AZ::Outcome<ScriptCanvas::Grammar::AbstractCodeModelConstPtr, AZStd::string> ParseGraph(AZ::Entity& buildEntity, AZStd::string_view graphPath);

    AZ::Outcome<void, AZStd::string> ProcessTranslationJob(ProcessTranslationJobInput& input);

    ScriptCanvasEditor::Graph* PrepareSourceGraph(AZ::Entity* const buildEntity);

    AZ::Outcome<void, AZStd::string> SaveSubgraphInterface(ProcessTranslationJobInput& input, ScriptCanvas::SubgraphInterfaceData& subgraphInterface);

    AZ::Outcome<void, AZStd::string> SaveRuntimeAsset(ProcessTranslationJobInput& input, ScriptCanvas::RuntimeData& runtimeData);

    ScriptCanvas::Translation::Result TranslateToLua(ScriptCanvas::Grammar::Request& request);

    class Worker
        : public AssetBuilderSDK::AssetBuilderCommandBus::Handler
    {
    public:
        static AZ::Uuid GetUUID();

        Worker() = default;
        Worker(const Worker&) = delete;

        void Activate(const AssetHandlers& handlers);

        //! Asset Builder Callback Functions
        void CreateJobs(const AssetBuilderSDK::CreateJobsRequest& request, AssetBuilderSDK::CreateJobsResponse& response) const;

        const char* GetFingerprintString() const;

        int GetVersionNumber() const;

        void ProcessJob(const AssetBuilderSDK::ProcessJobRequest& request, AssetBuilderSDK::ProcessJobResponse& response) const;

        void ShutDown() override {};

    private:
        AZ::Data::AssetHandler* m_editorAssetHandler = nullptr;
        AZ::Data::AssetHandler* m_runtimeAssetHandler = nullptr;
        AZ::Data::AssetHandler* m_subgraphInterfaceHandler = nullptr;

        mutable AZStd::vector<AZ::Data::AssetFilterInfo> m_processEditorAssetDependencies;
        // cached on first time query
        mutable AZStd::string m_fingerprintString;
    };
<<<<<<< HEAD
=======

    class FunctionWorker
        : public AssetBuilderSDK::AssetBuilderCommandBus::Handler
    {
    public:
        static AZ::Uuid GetUUID();

        FunctionWorker() = default;
        FunctionWorker(const FunctionWorker&) = delete;

        void Activate(const AssetHandlers& handlers);

        //! Asset Builder Callback Functions
        void CreateJobs(const AssetBuilderSDK::CreateJobsRequest& request, AssetBuilderSDK::CreateJobsResponse& response) const;

        const char* GetFingerprintString() const;

        int GetVersionNumber() const;

        void ProcessJob(const AssetBuilderSDK::ProcessJobRequest& request, AssetBuilderSDK::ProcessJobResponse& response) const;

        void ShutDown() override {};

    private:
        AZ::Data::AssetHandler* m_editorAssetHandler = nullptr;
        AZ::Data::AssetHandler* m_runtimeAssetHandler = nullptr;
        AZ::Data::AssetHandler* m_subgraphInterfaceHandler = nullptr;

        mutable AZStd::vector<AZ::Data::Asset<AZ::Data::AssetData>> m_sourceDependencies;

        // cached on first time query
        mutable AZStd::string m_fingerprintString;
    };
>>>>>>> e6836a91
}<|MERGE_RESOLUTION|>--- conflicted
+++ resolved
@@ -1,12 +1,7 @@
 /*
-<<<<<<< HEAD
  * Copyright (c) Contributors to the Open 3D Engine Project.
  * For complete copyright and license terms please see the LICENSE at the root of this distribution.
  *
-=======
- * Copyright (c) Contributors to the Open 3D Engine Project. For complete copyright and license terms please see the LICENSE at the root of this distribution.
- * 
->>>>>>> e6836a91
  * SPDX-License-Identifier: Apache-2.0 OR MIT
  *
  */
@@ -183,40 +178,4 @@
         // cached on first time query
         mutable AZStd::string m_fingerprintString;
     };
-<<<<<<< HEAD
-=======
-
-    class FunctionWorker
-        : public AssetBuilderSDK::AssetBuilderCommandBus::Handler
-    {
-    public:
-        static AZ::Uuid GetUUID();
-
-        FunctionWorker() = default;
-        FunctionWorker(const FunctionWorker&) = delete;
-
-        void Activate(const AssetHandlers& handlers);
-
-        //! Asset Builder Callback Functions
-        void CreateJobs(const AssetBuilderSDK::CreateJobsRequest& request, AssetBuilderSDK::CreateJobsResponse& response) const;
-
-        const char* GetFingerprintString() const;
-
-        int GetVersionNumber() const;
-
-        void ProcessJob(const AssetBuilderSDK::ProcessJobRequest& request, AssetBuilderSDK::ProcessJobResponse& response) const;
-
-        void ShutDown() override {};
-
-    private:
-        AZ::Data::AssetHandler* m_editorAssetHandler = nullptr;
-        AZ::Data::AssetHandler* m_runtimeAssetHandler = nullptr;
-        AZ::Data::AssetHandler* m_subgraphInterfaceHandler = nullptr;
-
-        mutable AZStd::vector<AZ::Data::Asset<AZ::Data::AssetData>> m_sourceDependencies;
-
-        // cached on first time query
-        mutable AZStd::string m_fingerprintString;
-    };
->>>>>>> e6836a91
 }