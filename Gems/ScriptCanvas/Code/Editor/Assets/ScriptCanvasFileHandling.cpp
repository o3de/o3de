/*
 * Copyright (c) Contributors to the Open 3D Engine Project.
 * For complete copyright and license terms please see the LICENSE at the root of this distribution.
 *
 * SPDX-License-Identifier: Apache-2.0 OR MIT
 *
 */

#include <AzCore/Component/ComponentApplicationBus.h>
#include <AzCore/IO/FileIO.h>
#include <AzCore/IO/GenericStreams.h>
#include <AzCore/Serialization/Json/JsonSerialization.h>
#include <AzCore/Serialization/Json/JsonSerializationResult.h>
#include <AzCore/Serialization/Json/JsonUtils.h>
#include <AzCore/Serialization/SerializeContext.h>
#include <AzCore/Serialization/Utils.h>
#include <AzCore/Utils/Utils.h>
#include <AzCore/std/string/string_view.h>
#include <AzFramework/StringFunc/StringFunc.h>
#include <AzToolsFramework/API/EditorAssetSystemAPI.h>
#include <ScriptCanvas/Asset/SubgraphInterfaceAsset.h>
#include <ScriptCanvas/Bus/EditorScriptCanvasBus.h>
#include <ScriptCanvas/Bus/ScriptCanvasBus.h>
#include <ScriptCanvas/Components/EditorGraph.h>
#include <ScriptCanvas/Components/EditorUtils.h>
#include <ScriptCanvas/Core/GraphSerialization.h>
#include <ScriptCanvas/Core/SerializationListener.h>
#include <ScriptCanvas/Libraries/Math/MathNodeUtilities.h>

#include <ScriptCanvas/Assets/ScriptCanvasFileHandling.h>

namespace ScriptCanvasFileHandlingCpp
{
    class SourceTreeLoader
    {
    public:
        AZ_CLASS_ALLOCATOR(SourceTreeLoader, AZ::SystemAllocator);

        ScriptCanvas::SourceHandle m_source;
        AZStd::vector<SourceTreeLoader> m_dependencies;

        void AssignParents(SourceTreeLoader& parent)
        {
            m_parent = &parent;

            for (auto& dep : m_dependencies)
            {
                dep.AssignParents(*this);
            }
        }

        ScriptCanvas::SourceTree ConvertToSourceTree() const
        {
            ScriptCanvas::SourceTree sourceTree;
            sourceTree.m_source = m_source;

            for (auto& dep : m_dependencies)
            {
                sourceTree.m_dependencies.push_back(dep.ConvertToSourceTree());
            }

            return sourceTree;
        }

        AZStd::optional<SourceTreeLoader> FindDependency(ScriptCanvas::SourceHandle dependency)
        {
            if (m_source.AnyEquals(dependency) && m_source.Get())
            {
                return *this;
            }

            for (auto& dep : m_dependencies)
            {
                if (auto depOptional = dep.FindDependency(dependency))
                {
                    return *depOptional;
                }
            }

            return AZStd::nullopt;
        }

        bool IsLoading(ScriptCanvas::SourceHandle dependency, AZStd::string& path)
        {
            path += m_source.RelativePath().c_str();
            
            if (m_source.AnyEquals(dependency))
            {
                return true;
            }
            else if (m_parent)
            {
                path += " =>\n";
                return m_parent->IsLoading(dependency, path);
            }
            else
            {
                return false;
            }
        }

        SourceTreeLoader* ModRoot()
        {
            if (!m_parent)
            {
                return this;
            }

            return m_parent->ModRoot();
        }

    private:
        SourceTreeLoader* m_parent = nullptr;
    };

    AZ::Outcome<void, AZStd::string> LoadEditorAssetTree(
        SourceTreeLoader& result, ScriptCanvas::MakeInternalGraphEntitiesUnique makeUniqueEntities)
    {
        using namespace ScriptCanvas;

        if (!ScriptCanvasEditor::CompleteDescriptionInPlace(result.m_source))
        {
            return AZ::Failure(AZStd::string::format("LoadEditorAssetTree failed to describe graph from %s", result.m_source.ToString().c_str()));
        }

        if (!result.m_source.Get())
        {
            const auto loadResult = LoadFromFile(result.m_source.AbsolutePath().Native(), makeUniqueEntities);
            if (!loadResult)
            {
                return AZ::Failure
                    ( AZStd::string::format("LoadEditorAssetTree failed to load graph from %s: %s"
                    , result.m_source.ToString().c_str()
                    , loadResult.ToString().c_str()));
            }

            auto absolutePath = result.m_source.AbsolutePath();
            result.m_source = SourceHandle::FromRelativePath(loadResult.m_handle.Data(), result.m_source.Id(), result.m_source.RelativePath().c_str());
            result.m_source = SourceHandle::MarkAbsolutePath(result.m_source, absolutePath);
        }

        const auto subgraphInterfaceAssetTypeID = azrtti_typeid<AZ::Data::Asset<ScriptCanvas::SubgraphInterfaceAsset>>();

        AZStd::vector<SourceTreeLoader> possibleDependencies;

        auto onBeginElement = [&subgraphInterfaceAssetTypeID, &possibleDependencies]
            ( void* instance
            , const AZ::SerializeContext::ClassData* classData
            , const AZ::SerializeContext::ClassElement* classElement) -> bool
        {
            if (classElement)
            {
                // if we are a pointer, then we may be pointing to a derived type.
                if (classElement->m_flags & AZ::SerializeContext::ClassElement::FLG_POINTER)
                {
                    // if ptr is a pointer-to-pointer, cast its value to a void* (or const void*) and dereference to get to the actual object pointer.
                    instance = *static_cast<void**>(instance);
                }
            }

            const auto azTypeId = classData->m_azRtti->GetTypeId();
            if (azTypeId == subgraphInterfaceAssetTypeID)
            {
                auto id = reinterpret_cast<AZ::Data::Asset<ScriptCanvas::SubgraphInterfaceAsset>*>(instance)->GetId();
                SourceTreeLoader dependencyLoader;
                dependencyLoader.m_source = ScriptCanvas::SourceHandle(nullptr, id.m_guid);
                possibleDependencies.push_back(dependencyLoader);
            }

            return true;
        };

        AZ::SerializeContext* serializeContext = nullptr;
        AZ::ComponentApplicationBus::BroadcastResult(serializeContext, &AZ::ComponentApplicationRequests::GetSerializeContext);
        AZ_Assert(serializeContext, "LoadEditorAssetTree() ailed to retrieve serialize context!");

        const ScriptCanvasEditor::EditorGraph* graph = result.m_source.Get();
        serializeContext->EnumerateObject(graph, onBeginElement, nullptr, AZ::SerializeContext::ENUM_ACCESS_FOR_READ);

        for (auto& possibleDependency : possibleDependencies)
        {
            // do not count locally defined functions as dependencies
            if (!result.m_source.AnyEquals(possibleDependency.m_source))
            {
                // now that circular dependencies can be guarded against, load each dependency from disk only once
                {
                    SourceTreeLoader dependencyLoader;
                    dependencyLoader.m_source = possibleDependency.m_source;
                    result.m_dependencies.push_back(dependencyLoader);
                    result.m_dependencies.back().AssignParents(result);
                }

                SourceTreeLoader& dependentAsset = result.m_dependencies.back();
                AZStd::string path;
                if (result.IsLoading(dependentAsset.m_source, path))
                {   // check for circular dependencies...
                    return AZ::Failure(AZStd::string::format("LoadEditorAsset tree failed to load. Circular dependency detected: %s", path.c_str()));
                }
                else if (auto sourceTreeOptional = result.ModRoot()->FindDependency(dependentAsset.m_source))
                {   // check at the level root if the dependency is loaded already...
                    dependentAsset.m_source = sourceTreeOptional->m_source;
                }
                else
                {   // ...and if not, load and add the value to the in process-loads at this step...
                    const auto loadDependentOutcome = ScriptCanvasFileHandlingCpp::LoadEditorAssetTree(dependentAsset, makeUniqueEntities);
                    if (!loadDependentOutcome.IsSuccess())
                    {
                        return AZ::Failure(AZStd::string::format("LoadEditorAssetTree failed to load graph from %s: %s"
                            , dependentAsset.m_source.ToString().c_str(), loadDependentOutcome.GetError().c_str()));
                    }
                }
            }
        }

        return AZ::Success();
    }

}

namespace ScriptCanvas
{
    AZStd::string FileLoadResult::ToString() const
    {
        if (m_isSuccess)
        {
            return "Success";
        }
        else
        {
            return AZStd::string::format("Failure@@@ File Read: %s@@@Deserialize: %s@@@Json: %s",
                m_fileReadErrors.c_str(), m_deserializeResult.m_errors.c_str(), m_deserializeResult.m_jsonResults.c_str());
        }
    }

    AZ::Outcome<SourceTree, AZStd::string> LoadEditorAssetTree(
        SourceHandle sourceHandle, MakeInternalGraphEntitiesUnique makeUniqueEntities)
    {
        using namespace ScriptCanvasFileHandlingCpp;

        SourceTreeLoader result;
        result.m_source = sourceHandle;

        auto loadOutome = LoadEditorAssetTree(result, makeUniqueEntities);

        if (loadOutome.IsSuccess())
        {
            return AZ::Success(result.ConvertToSourceTree());
        }
        else
        {
            return AZ::Failure(loadOutome.TakeError());
        }
    }

    FileLoadResult LoadFromFile
        ( AZStd::string_view path
        , MakeInternalGraphEntitiesUnique makeEntityIdsUnique
        , LoadReferencedAssets loadReferencedAssets)
    {
        namespace JSRU = AZ::JsonSerializationUtils;

        FileLoadResult result;

        auto fileStringOutcome = AZ::Utils::ReadFile<AZStd::string>(path);
        if (!fileStringOutcome)
        {
            result.m_isSuccess = false;
            result.m_fileReadErrors = fileStringOutcome.TakeError();
            return result;
        }

        const auto& asString = fileStringOutcome.GetValue();
        result.m_deserializeResult = Deserialize(asString, makeEntityIdsUnique, loadReferencedAssets);
        result.m_isSuccess = result.m_deserializeResult;
        if (!result.m_deserializeResult.m_isSuccessful)
        {
            result.m_fileReadErrors = "Script Canvas Graph Deserialization Failed - " + result.m_deserializeResult.m_errors + "\n";
        }
        else
        {
            const auto& graphDataPtr = result.m_deserializeResult.m_graphDataPtr;
            if (graphDataPtr && graphDataPtr->GetEditorGraph())
            {
                ScriptCanvasEditor::EditorGraphRequestBus::Event(
                    graphDataPtr->GetEditorGraph()->GetScriptCanvasId(),
                    &ScriptCanvasEditor::EditorGraphRequests::SetOriginalToNewIdsMap,
                    result.m_deserializeResult.m_originalIdsToNewIds);
            }

<<<<<<< HEAD
        const auto& graphDataPtr = result.m_deserializeResult.m_graphDataPtr;
        if (graphDataPtr && graphDataPtr->GetEditorGraph())
        {
            ScriptCanvasEditor::EditorGraphRequestBus::Event(
                graphDataPtr->GetEditorGraph()->GetScriptCanvasId(),
                &ScriptCanvasEditor::EditorGraphRequests::SetOriginalToNewIdsMap,
                result.m_deserializeResult.m_originalIdsToNewIds);
        }

        result.m_handle = SourceHandle::FromRelativePath(result.m_deserializeResult.m_graphDataPtr, path);
=======
            result.m_handle = SourceHandle::FromRelativePath(result.m_deserializeResult.m_graphDataPtr, path);
        }
>>>>>>> a95c5e18
        return result;
    }

}<|MERGE_RESOLUTION|>--- conflicted
+++ resolved
@@ -287,21 +287,8 @@
                     result.m_deserializeResult.m_originalIdsToNewIds);
             }
 
-<<<<<<< HEAD
-        const auto& graphDataPtr = result.m_deserializeResult.m_graphDataPtr;
-        if (graphDataPtr && graphDataPtr->GetEditorGraph())
-        {
-            ScriptCanvasEditor::EditorGraphRequestBus::Event(
-                graphDataPtr->GetEditorGraph()->GetScriptCanvasId(),
-                &ScriptCanvasEditor::EditorGraphRequests::SetOriginalToNewIdsMap,
-                result.m_deserializeResult.m_originalIdsToNewIds);
-        }
-
-        result.m_handle = SourceHandle::FromRelativePath(result.m_deserializeResult.m_graphDataPtr, path);
-=======
             result.m_handle = SourceHandle::FromRelativePath(result.m_deserializeResult.m_graphDataPtr, path);
         }
->>>>>>> a95c5e18
         return result;
     }
 
