--- conflicted
+++ resolved
@@ -254,11 +254,7 @@
 
     void AssetTracker::RefreshAll()
     {
-<<<<<<< HEAD
-        for (auto& asset : m_assetsInUse)
-=======
         for (const auto& asset : m_assetsInUse)
->>>>>>> 9e2a3226
         {
             auto id = asset.second->GetScriptCanvasId();
             ScriptCanvasEditor::EditorGraphRequestBus::Event(id, &ScriptCanvasEditor::EditorGraphRequests::ClearGraphCanvasScene);
