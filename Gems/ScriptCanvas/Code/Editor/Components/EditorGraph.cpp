--- conflicted
+++ resolved
@@ -141,299 +141,7 @@
         return true;
     }
 
-<<<<<<< HEAD
-    void Graph::Reflect(AZ::ReflectContext* context)
-=======
-    void EditorGraph::ConvertToGetVariableNode(EditorGraph* graph, ScriptCanvas::VariableId variableId, const AZ::EntityId& nodeId, AZStd::unordered_map< AZ::EntityId, AZ::EntityId >& setVariableRemapping)
-    {
-        ScriptCanvas::ScriptCanvasId scriptCanvasId = graph->GetScriptCanvasId();
-        GraphCanvas::GraphId graphId = graph->GetGraphCanvasGraphId();
-
-        AZ::EntityId gridId;
-        GraphCanvas::SceneRequestBus::EventResult(gridId, graphId, &GraphCanvas::SceneRequests::GetGrid);
-
-        AZ::Vector2 position;
-        GraphCanvas::GeometryRequestBus::EventResult(position, nodeId, &GraphCanvas::GeometryRequests::GetPosition);
-
-        AZStd::vector< AZ::EntityId > slotIds;
-        GraphCanvas::NodeRequestBus::EventResult(slotIds, nodeId, &GraphCanvas::NodeRequests::GetSlotIds);
-
-        int dataSlotIndex = 0;
-
-        AZStd::unordered_map< AZ::EntityId, AZ::EntityId > targetToNodeMapping;
-
-        for (int i = 0; i < slotIds.size(); ++i)
-        {
-            AZ::EntityId slotId = slotIds[i];
-
-            GraphCanvas::Endpoint endpoint(nodeId, slotId);
-
-            AZStd::vector< AZ::EntityId > connectionIds;
-            GraphCanvas::SlotRequestBus::EventResult(connectionIds, slotId, &GraphCanvas::SlotRequests::GetConnections);
-
-            GraphCanvas::ConnectionType connectionType;
-            GraphCanvas::SlotRequestBus::EventResult(connectionType, slotId, &GraphCanvas::SlotRequests::GetConnectionType);
-
-            GraphCanvas::SlotType slotType;
-            GraphCanvas::SlotRequestBus::EventResult(slotType, slotId, &GraphCanvas::SlotRequests::GetSlotType);
-
-            if (slotType == GraphCanvas::SlotTypes::ExecutionSlot)
-            {
-                continue;
-            }
-            else if (slotType == GraphCanvas::SlotTypes::DataSlot)
-            {
-                ++dataSlotIndex;
-
-                for (const AZ::EntityId& connectionId : connectionIds)
-                {
-                    GraphCanvas::Endpoint targetEndpoint;
-                    GraphCanvas::ConnectionRequestBus::EventResult(targetEndpoint, connectionId, &GraphCanvas::ConnectionRequests::GetTargetEndpoint);
-
-                    AZ::EntityId targetNodeId = targetEndpoint.GetNodeId();
-
-                    // Some nodes might have been converted
-                    auto remappedNodeIter = setVariableRemapping.find(targetNodeId);
-                    if (remappedNodeIter != setVariableRemapping.end())
-                    {
-                        targetNodeId = remappedNodeIter->second;
-
-                        AZStd::vector< AZ::EntityId > originalSetDataSlots;
-                        GraphCanvas::NodeRequestBus::EventResult(originalSetDataSlots, targetEndpoint.GetNodeId(), &GraphCanvas::NodeRequests::GetSlotIds);
-
-                        AZStd::vector< AZ::EntityId > newSetDataSlots;
-                        GraphCanvas::NodeRequestBus::EventResult(newSetDataSlots, targetNodeId, &GraphCanvas::NodeRequests::GetSlotIds);
-
-                        bool foundSlot = false;
-                        int remappingDataSlotIndex = 0;
-
-                        for (int ii = 0; ii < originalSetDataSlots.size(); ++ii)
-                        {
-                            GraphCanvas::SlotType originalSlotType = GraphCanvas::SlotTypes::Invalid;
-                            GraphCanvas::SlotRequestBus::EventResult(originalSlotType, originalSetDataSlots[ii], &GraphCanvas::SlotRequests::GetSlotType);
-
-                            if (originalSlotType == GraphCanvas::SlotTypes::DataSlot)
-                            {
-                                ++remappingDataSlotIndex;
-                            }
-
-                            if (originalSetDataSlots[ii] == targetEndpoint.m_slotId)
-                            {
-                                foundSlot = true;
-                                break;
-                            }
-                        }
-
-                        if (foundSlot)
-                        {
-                            for (int ii = 0; ii < newSetDataSlots.size(); ++ii)
-                            {
-                                GraphCanvas::SlotType remappedSlotType = GraphCanvas::SlotTypes::Invalid;
-                                GraphCanvas::SlotRequestBus::EventResult(remappedSlotType, newSetDataSlots[ii], &GraphCanvas::SlotRequests::GetSlotType);
-
-                                if (remappedSlotType == GraphCanvas::SlotTypes::DataSlot)
-                                {
-                                    --remappingDataSlotIndex;
-
-                                    if (remappingDataSlotIndex == 0)
-                                    {
-                                        targetEndpoint = GraphCanvas::Endpoint(targetNodeId, newSetDataSlots[ii]);
-                                        break;
-                                    }
-                                }
-                            }
-                        }
-                        else
-                        {
-                            AZ_Warning("ScriptCanvas", false, "Failed to convert a connection. Could not find equivalent connection pin on a converted Set Variable node.");
-                            continue;
-                        }
-                    }
-
-                    auto targetIter = targetToNodeMapping.find(targetNodeId);
-                    AZStd::vector< AZ::EntityId > newSlotIds;
-                    AZ::EntityId newNodeId;
-
-                    if (targetIter == targetToNodeMapping.end())
-                    {
-                        NodeIdPair newVariablePair = Nodes::CreateGetVariableNode(variableId, scriptCanvasId);
-                        GraphCanvas::SceneRequestBus::Event(graphId, &GraphCanvas::SceneRequests::AddNode, newVariablePair.m_graphCanvasId, position, false);
-
-                        AZ::Vector2 minorStep;
-                        GraphCanvas::GridRequestBus::EventResult(minorStep, gridId, &GraphCanvas::GridRequests::GetMinorPitch);
-
-                        position += minorStep;
-
-                        GraphCanvas::NodeRequestBus::EventResult(newSlotIds, newVariablePair.m_graphCanvasId, &GraphCanvas::NodeRequests::GetSlotIds);
-                        newNodeId = newVariablePair.m_graphCanvasId;
-                        targetToNodeMapping[targetNodeId] = newNodeId;
-
-                        GraphCanvas::Endpoint newExecutionInEndpoint;
-                        newExecutionInEndpoint.m_nodeId = newNodeId;
-
-                        GraphCanvas::Endpoint newExecutionOutEndpoint;
-                        newExecutionOutEndpoint.m_nodeId = newNodeId;
-
-                        for (AZ::EntityId newSlotId : newSlotIds)
-                        {
-                            GraphCanvas::SlotType slotType2;
-                            GraphCanvas::SlotRequestBus::EventResult(slotType2, newSlotId, &GraphCanvas::SlotRequests::GetSlotType);
-
-                            if (slotType2 == GraphCanvas::SlotTypes::ExecutionSlot)
-                            {
-                                GraphCanvas::ConnectionType connectionType2 = GraphCanvas::CT_Invalid;
-                                GraphCanvas::SlotRequestBus::EventResult(connectionType2, newSlotId, &GraphCanvas::SlotRequests::GetConnectionType);
-
-                                if (connectionType2 == GraphCanvas::CT_Input)
-                                {
-                                    newExecutionInEndpoint.m_slotId = newSlotId;
-                                }
-                                else if (connectionType2 == GraphCanvas::CT_Output)
-                                {
-                                    newExecutionOutEndpoint.m_slotId = newSlotId;
-                                }
-                            }
-                        }
-
-                        AZStd::vector< AZ::EntityId > targetSlotIds;
-                        GraphCanvas::NodeRequestBus::EventResult(targetSlotIds, targetNodeId, &GraphCanvas::NodeRequests::GetSlotIds);
-
-                        bool spliceConnections = false;
-                        AZ::EntityId targetExecutionInId;
-
-                        for (AZ::EntityId testTargetSlotId : targetSlotIds)
-                        {
-                            GraphCanvas::SlotType slotType2;
-                            GraphCanvas::SlotRequestBus::EventResult(slotType2, testTargetSlotId, &GraphCanvas::SlotRequests::GetSlotType);
-
-                            if (slotType2 != GraphCanvas::SlotTypes::ExecutionSlot)
-                            {
-                                continue;
-                            }
-
-                            GraphCanvas::ConnectionType connectionType2 = GraphCanvas::CT_Invalid;
-                            GraphCanvas::SlotRequestBus::EventResult(connectionType2, testTargetSlotId, &GraphCanvas::SlotRequests::GetConnectionType);
-
-                            if (connectionType2 == GraphCanvas::CT_Input)
-                            {
-                                bool hasConnections = false;
-                                GraphCanvas::SlotRequestBus::EventResult(hasConnections, testTargetSlotId, &GraphCanvas::SlotRequests::HasConnections);
-
-                                if (hasConnections)
-                                {
-                                    // Gate the connection, so we only try to splice connections if we have a single execution slot
-                                    spliceConnections = !targetExecutionInId.IsValid();
-                                    targetExecutionInId = testTargetSlotId;
-                                }
-                            }
-                        }
-
-                        if (spliceConnections)
-                        {
-                            AZStd::vector< AZ::EntityId > connectionIds2;
-                            GraphCanvas::SlotRequestBus::EventResult(connectionIds2, targetExecutionInId, &GraphCanvas::SlotRequests::GetConnections);
-
-                            GraphCanvas::Endpoint connectionTargetEndpoint(targetNodeId, targetExecutionInId);
-
-                            bool createConnection = false;
-
-                            for (const AZ::EntityId& oldConnectionId : connectionIds2)
-                            {
-                                GraphCanvas::Endpoint connectionSourceEndpoint;
-                                GraphCanvas::ConnectionRequestBus::EventResult(connectionSourceEndpoint, oldConnectionId, &GraphCanvas::ConnectionRequests::GetSourceEndpoint);
-
-                                if (graph->IsValidConnection(connectionSourceEndpoint, newExecutionInEndpoint))
-                                {
-                                    if (!createConnection)
-                                    {
-                                        createConnection = graph->IsValidConnection(newExecutionOutEndpoint, connectionTargetEndpoint);
-                                    }
-
-                                    AZStd::unordered_set<AZ::EntityId> deleteConnections = { oldConnectionId };
-                                    GraphCanvas::SceneRequestBus::Event(graphId, &GraphCanvas::SceneRequests::Delete, deleteConnections);
-
-                                    AZ::EntityId newConnectionId;
-                                    GraphCanvas::SlotRequestBus::EventResult(newConnectionId, connectionSourceEndpoint.m_slotId, &GraphCanvas::SlotRequests::CreateConnectionWithEndpoint, newExecutionInEndpoint);
-
-                                    if (newConnectionId.IsValid())
-                                    {
-                                        graph->CreateConnection(newConnectionId, connectionSourceEndpoint, newExecutionInEndpoint);
-                                    }
-                                }
-                            }
-
-                            if (createConnection)
-                            {
-                                AZ::EntityId newConnectionId;
-                                GraphCanvas::SlotRequestBus::EventResult(newConnectionId, newExecutionOutEndpoint.GetSlotId(), &GraphCanvas::SlotRequests::CreateConnectionWithEndpoint, connectionTargetEndpoint);
-
-                                if (newConnectionId.IsValid())
-                                {
-                                    graph->CreateConnection(newConnectionId, newExecutionOutEndpoint, connectionTargetEndpoint);
-                                }
-                            }
-                        }
-                    }
-                    else
-                    {
-                        newNodeId = targetIter->second;
-                        GraphCanvas::NodeRequestBus::EventResult(newSlotIds, newNodeId, &GraphCanvas::NodeRequests::GetSlotIds);
-                    }
-
-                    AZ::EntityId newSlotId;
-
-                    // Going to just hope they're in the same ordering...since there really isn't much
-                    // I can rely on to look this up.
-                    int newDataSlotIndex = 0;
-
-                    for (unsigned int newSlotIndex = 0; newSlotIndex < newSlotIds.size(); ++newSlotIndex)
-                    {
-                        AZ::EntityId testSlotId = newSlotIds[newSlotIndex];
-
-                        GraphCanvas::SlotType slotType2;
-                        GraphCanvas::SlotRequestBus::EventResult(slotType2, testSlotId, &GraphCanvas::SlotRequests::GetSlotType);
-
-                        if (slotType2 == GraphCanvas::SlotTypes::DataSlot)
-                        {
-                            ++newDataSlotIndex;
-
-                            if (dataSlotIndex == newDataSlotIndex)
-                            {
-                                newSlotId = testSlotId;
-                                break;
-                            }
-                        }
-                    }
-
-                    if (!newSlotId.IsValid() || !newNodeId.IsValid())
-                    {
-                        AZ_Warning("ScriptCanvas", false, "Could not find appropriate Data Slot target when converting to a Get Variable node.");
-                        continue;
-                    }
-
-                    // When stitching up the connections.
-                    // We cannot add multiple data connections, so we need to remove the old connection before we attempt to make the
-                    // new one, otherwise it might fail.
-                    AZStd::unordered_set< AZ::EntityId > connectionClensing = { connectionId };
-                    GraphCanvas::SceneRequestBus::Event(graphId, &GraphCanvas::SceneRequests::Delete, connectionClensing);
-
-                    GraphCanvas::Endpoint newEndpoint(newNodeId, newSlotId);
-
-                    if (graph->IsValidConnection(newEndpoint, targetEndpoint))
-                    {
-                        AZ::EntityId newConnectionId;
-                        GraphCanvas::SlotRequestBus::EventResult(newConnectionId, newEndpoint.m_slotId, &GraphCanvas::SlotRequests::CreateConnectionWithEndpoint, targetEndpoint);
-
-                        [[maybe_unused]] bool created = graph->CreateConnection(newConnectionId, newEndpoint, targetEndpoint);
-                        AZ_Warning("ScriptCanvas", created, "Failed to created connection between migrated endpoints, despite valid connection check.");
-                    }
-                }
-            }
-        }
-    }
-
     void EditorGraph::Reflect(AZ::ReflectContext* context)
->>>>>>> 4cde568e
     {
         GraphStatisticsHelper::Reflect(context);
 
@@ -685,14 +393,7 @@
         }
     }
 
-<<<<<<< HEAD
-    ScriptCanvas::Node* Graph::GetOrCreateNodeFromReplacementConfig(ScriptCanvas::NodeConfiguration& config)
-=======
-    AZ::Outcome<ScriptCanvas::Node*> EditorGraph::ReplaceNodeByConfig
-        ( ScriptCanvas::Node* oldNode
-        , const ScriptCanvas::NodeConfiguration& nodeConfig
-        , ScriptCanvas::NodeUpdateSlotReport& nodeUpdateSlotReport)
->>>>>>> 4cde568e
+    ScriptCanvas::Node* EditorGraph::GetOrCreateNodeFromReplacementConfig(ScriptCanvas::NodeConfiguration& config)
     {
         AZ::SerializeContext* serializeContext = nullptr;
         AZ::ComponentApplicationBus::BroadcastResult(serializeContext, &AZ::ComponentApplicationRequests::GetSerializeContext);
@@ -764,7 +465,7 @@
         return AZStd::nullopt;
     }
 
-    void Graph::RefreshVariableReferences(const ScriptCanvas::VariableId& variableId)
+    void EditorGraph::RefreshVariableReferences(const ScriptCanvas::VariableId& variableId)
     {
         auto nodeEntities = GetNodeEntities();
         for (auto nodeEntity : nodeEntities)
@@ -830,7 +531,7 @@
         }
     }
 
-    AZ::Outcome<ScriptCanvas::Node*> Graph::ReplaceNodeByConfig
+    AZ::Outcome<ScriptCanvas::Node*> EditorGraph::ReplaceNodeByConfig
         ( ScriptCanvas::Node* oldNode
         , ScriptCanvas::NodeConfiguration& nodeConfig
         , ScriptCanvas::NodeUpdateSlotReport& nodeUpdateSlotReport)
