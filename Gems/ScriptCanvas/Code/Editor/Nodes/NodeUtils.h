/*
 * Copyright (c) Contributors to the Open 3D Engine Project.
 * For complete copyright and license terms please see the LICENSE at the root of this distribution.
 *
 * SPDX-License-Identifier: Apache-2.0 OR MIT
 *
 */

#pragma once

#include <AzCore/Component/EntityId.h>

#include <Editor/Translation/TranslationHelper.h>

#include <ScriptCanvas/Bus/NodeIdPair.h>
#include <ScriptCanvas/Core/ScriptCanvasBus.h>

namespace ScriptCanvasEditor
{
    namespace Nodes
    {
        namespace Internal
        {
            template<class... ComponentTypes>
            struct PopulateHelper;

            template<class ComponentType, class... ComponentTypes>
            struct PopulateHelper<ComponentType, ComponentTypes...>
            {
            public:
                static void PopulateComponentDescriptors(AZStd::vector< AZ::Uuid >& componentDescriptors)
                {
                    componentDescriptors.emplace_back(azrtti_typeid<ComponentType>());
                    PopulateHelper<ComponentTypes...>::PopulateComponentDescriptors(componentDescriptors);
                }
            };

            template<>
            struct PopulateHelper<>
            {
            public:
                static void PopulateComponentDescriptors([[maybe_unused]] AZStd::vector< AZ::Uuid >& componentDescriptors)
                {
                }
            };
        }

        enum class NodeType
        {
            WrapperNode,
            GeneralNode
        };

        struct NodeConfiguration
        {
            NodeConfiguration()
                : m_nodeType(NodeType::GeneralNode)
            {
            }

            template<class... ComponentTypes>
            void PopulateComponentDescriptors()
            {
                m_customComponents.reserve(sizeof...(ComponentTypes));
                Internal::PopulateHelper<ComponentTypes...>::PopulateComponentDescriptors(m_customComponents);
            }

            NodeType m_nodeType;

            AZStd::string m_nodeSubStyle;
            AZStd::string m_titlePalette;
            AZStd::vector< AZ::Uuid > m_customComponents;

            AZ::EntityId  m_scriptCanvasId;
        };

        struct StyleConfiguration
        {
            AZStd::string m_nodeSubStyle;
            AZStd::string m_titlePalette;
        };

<<<<<<< HEAD
        AZStd::string GetContextName(const AZ::SerializeContext::ClassData& classData);

=======
>>>>>>> 9e2a3226
        // Copies the slot name to the underlying ScriptCanvas Data Slot which matches the slot Id
        void UpdateSlotDatumLabels(AZ::EntityId graphCanvasNodeId);
        void UpdateSlotDatumLabel(const AZ::EntityId& graphCanvasNodeId, ScriptCanvas::SlotId scSlotId, const AZStd::string& name);

        template <typename NodeType>
        NodeType* GetNode(AZ::EntityId scriptCanvasGraphId, NodeIdPair nodeIdPair)
        { 
            ScriptCanvas::Node* node = nullptr;

            AZ::Entity* sourceEntity = nullptr;
            AZ::ComponentApplicationBus::BroadcastResult(sourceEntity, &AZ::ComponentApplicationRequests::FindEntity, nodeIdPair.m_scriptCanvasId);
            if (sourceEntity)
            {
                node = AZ::EntityUtils::FindFirstDerivedComponent<ScriptCanvas::Node>(sourceEntity);

                if (node == nullptr)
                {
                    ScriptCanvas::SystemRequestBus::BroadcastResult(node, &ScriptCanvas::SystemRequests::CreateNodeOnEntity, sourceEntity->GetId(), scriptCanvasGraphId, azrtti_typeid<NodeType>());
                }
            }

            return azrtti_cast<NodeType*>(node);
        }
    }
}<|MERGE_RESOLUTION|>--- conflicted
+++ resolved
@@ -80,11 +80,6 @@
             AZStd::string m_titlePalette;
         };
 
-<<<<<<< HEAD
-        AZStd::string GetContextName(const AZ::SerializeContext::ClassData& classData);
-
-=======
->>>>>>> 9e2a3226
         // Copies the slot name to the underlying ScriptCanvas Data Slot which matches the slot Id
         void UpdateSlotDatumLabels(AZ::EntityId graphCanvasNodeId);
         void UpdateSlotDatumLabel(const AZ::EntityId& graphCanvasNodeId, ScriptCanvas::SlotId scSlotId, const AZStd::string& name);
