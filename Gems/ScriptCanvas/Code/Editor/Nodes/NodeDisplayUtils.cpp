--- conflicted
+++ resolved
@@ -106,11 +106,7 @@
         }
 
         GraphCanvas::TranslationKey key;
-<<<<<<< HEAD
-        key << "ScriptCanvas::Node" << azrtti_typeid(node).ToString<AZStd::string>().c_str() << "details";
-=======
         key << "ScriptCanvas::Node" << azrtti_typeid(node).ToString<AZStd::string>() << "details";
->>>>>>> 9e2a3226
 
         GraphCanvas::TranslationRequests::Details details;
         GraphCanvas::TranslationRequestBus::BroadcastResult(details, &GraphCanvas::TranslationRequests::GetDetails, key, details);
@@ -119,11 +115,7 @@
         for (const auto& slot : node->GetSlots())
         {
             GraphCanvas::TranslationKey slotKey;
-<<<<<<< HEAD
-            slotKey << "ScriptCanvas::Node" << azrtti_typeid(node).ToString<AZStd::string>().c_str() << "slots";
-=======
             slotKey << "ScriptCanvas::Node" << azrtti_typeid(node).ToString<AZStd::string>() << "slots";
->>>>>>> 9e2a3226
 
             if (slot.IsVisible())
             {
@@ -141,24 +133,6 @@
                 {
                     slotKeyStr.append("Output_");
                 }
-<<<<<<< HEAD
-
-                slotKeyStr.append(slot.GetName());
-
-                slotKey << slotKeyStr.c_str() << "details";
-
-                GraphCanvas::TranslationRequests::Details slotDetails;
-                GraphCanvas::TranslationRequestBus::BroadcastResult(slotDetails, &GraphCanvas::TranslationRequests::GetDetails, slotKey, slotDetails);
-
-                if (slotDetails.Name.empty())
-                {
-                    slotDetails.Name = slot.GetName();
-                }
-
-                if (slotDetails.Tooltip.empty())
-                {
-                    slotDetails.Tooltip = slot.GetToolTip();
-=======
 
                 slotKeyStr.append(slot.GetName());
 
@@ -175,18 +149,12 @@
                 if (slotDetails.m_tooltip.empty())
                 {
                     slotDetails.m_tooltip = slot.GetToolTip();
->>>>>>> 9e2a3226
                 }
 
                 AZ::EntityId graphCanvasSlotId = DisplayScriptCanvasSlot(graphCanvasEntity->GetId(), slot);
 
-<<<<<<< HEAD
-                GraphCanvas::SlotRequestBus::Event(graphCanvasSlotId, &GraphCanvas::SlotRequests::SetName, slotDetails.Name);
-                GraphCanvas::SlotRequestBus::Event(graphCanvasSlotId, &GraphCanvas::SlotRequests::SetTooltip, slotDetails.Tooltip);
-=======
                 GraphCanvas::SlotRequestBus::Event(graphCanvasSlotId, &GraphCanvas::SlotRequests::SetName, slotDetails.m_name);
                 GraphCanvas::SlotRequestBus::Event(graphCanvasSlotId, &GraphCanvas::SlotRequests::SetTooltip, slotDetails.m_tooltip);
->>>>>>> 9e2a3226
             }
         }
 
@@ -197,19 +165,11 @@
             SlotDisplayHelper::DisplayVisualExtensionSlot(graphCanvasEntity->GetId(), extensionConfiguration);
         }
 
-<<<<<<< HEAD
-        graphCanvasEntity->SetName(AZStd::string::format("GC-Node(%s)", details.Name.c_str()));
-
-        GraphCanvas::NodeTitleRequestBus::Event(graphCanvasEntity->GetId(), &GraphCanvas::NodeTitleRequests::SetTitle, details.Name);
-        GraphCanvas::NodeTitleRequestBus::Event(graphCanvasEntity->GetId(), &GraphCanvas::NodeTitleRequests::SetSubTitle, details.Category);
-        GraphCanvas::NodeRequestBus::Event(graphCanvasEntity->GetId(), &GraphCanvas::NodeRequests::SetTooltip, details.Tooltip);
-=======
         graphCanvasEntity->SetName(AZStd::string::format("GC-Node(%s)", details.m_name.c_str()));
 
         GraphCanvas::NodeTitleRequestBus::Event(graphCanvasEntity->GetId(), &GraphCanvas::NodeTitleRequests::SetTitle, details.m_name);
         GraphCanvas::NodeTitleRequestBus::Event(graphCanvasEntity->GetId(), &GraphCanvas::NodeTitleRequests::SetSubTitle, details.m_category);
         GraphCanvas::NodeRequestBus::Event(graphCanvasEntity->GetId(), &GraphCanvas::NodeRequests::SetTooltip, details.m_tooltip);
->>>>>>> 9e2a3226
 
         if (!nodeConfiguration.m_titlePalette.empty())
         {
@@ -337,21 +297,12 @@
         key << "methods" << methodName;
 
         GraphCanvas::TranslationRequests::Details details;
-<<<<<<< HEAD
-        details.Name = methodName;
-
-        GraphCanvas::TranslationRequestBus::BroadcastResult(details, &GraphCanvas::TranslationRequests::GetDetails, key + ".details", details);
-
-        GraphCanvas::NodeTitleRequestBus::Event(graphCanvasNodeId, &GraphCanvas::NodeTitleRequests::SetDetails, details.Name, details.Subtitle);
-        GraphCanvas::NodeRequestBus::Event(graphCanvasNodeId, &GraphCanvas::NodeRequests::SetTooltip, details.Tooltip);
-=======
         details.m_name = methodName;
 
         GraphCanvas::TranslationRequestBus::BroadcastResult(details, &GraphCanvas::TranslationRequests::GetDetails, key + ".details", details);
 
         GraphCanvas::NodeTitleRequestBus::Event(graphCanvasNodeId, &GraphCanvas::NodeTitleRequests::SetDetails, details.m_name, details.m_subtitle);
         GraphCanvas::NodeRequestBus::Event(graphCanvasNodeId, &GraphCanvas::NodeRequests::SetTooltip, details.m_tooltip);
->>>>>>> 9e2a3226
 
         int paramIndex = 0;
         int outputIndex = 0;
@@ -365,35 +316,6 @@
             {
                 AZ::EntityId graphCanvasSlotId = DisplayScriptCanvasSlot(graphCanvasNodeId, slot);
 
-<<<<<<< HEAD
-                details.Name = slot.GetName();
-                details.Tooltip = slot.GetToolTip();
-
-                if (methodNode->HasBusID() && busId == slot.GetId() && slot.GetDescriptor() == ScriptCanvas::SlotDescriptors::DataIn())
-                {
-                    key = "Global.EBusSender.BusId.details";
-                    GraphCanvas::TranslationRequestBus::BroadcastResult(details, &GraphCanvas::TranslationRequests::GetDetails, key, details);
-                }
-                else
-                {
-                    TranslationItemType itemType = TranslationHelper::GetItemType(slot.GetDescriptor());
-                    int& index = (itemType == TranslationItemType::ParamDataSlot) ? paramIndex : outputIndex;
-
-                    if (slot.IsData())
-                    {
-                        key = isEBusSender ? "EBusSender" : "BehaviorClass";
-                        key << className << "methods" << methodName;
-                        if (itemType == TranslationItemType::ParamDataSlot)
-                        {
-                            key << "params";
-                        }
-                        else
-                        {
-                            key << "results";
-                        }
-                        key << index;
-
-=======
                 details.m_name = slot.GetName();
                 details.m_tooltip = slot.GetToolTip();
 
@@ -420,7 +342,6 @@
                         }
                         key << index;
 
->>>>>>> 9e2a3226
                         GraphCanvas::TranslationRequestBus::BroadcastResult(details, &GraphCanvas::TranslationRequests::GetDetails, key + ".details", details);
                     }
 
@@ -430,15 +351,9 @@
                     }
                 }
 
-<<<<<<< HEAD
-                GraphCanvas::SlotRequestBus::Event(graphCanvasSlotId, &GraphCanvas::SlotRequests::SetDetails, details.Name, details.Tooltip);
-
-                UpdateSlotDatumLabel(graphCanvasNodeId, slot.GetId(), details.Name);
-=======
                 GraphCanvas::SlotRequestBus::Event(graphCanvasSlotId, &GraphCanvas::SlotRequests::SetDetails, details.m_name, details.m_tooltip);
 
                 UpdateSlotDatumLabel(graphCanvasNodeId, slot.GetId(), details.m_name);
->>>>>>> 9e2a3226
 
             }
         }
@@ -516,19 +431,11 @@
                     GraphCanvas::TranslationKey key;
                     key << Translation::GlobalKeys::EBusHandlerIDKey << "details";
                     GraphCanvas::TranslationRequests::Details details;
-<<<<<<< HEAD
-                    details.Name = slot->GetName();
-                    details.Tooltip = slot->GetToolTip();
-                    GraphCanvas::TranslationRequestBus::BroadcastResult(details, &GraphCanvas::TranslationRequests::GetDetails, key, details);
-
-                    GraphCanvas::SlotRequestBus::Event(gcSlotId, &GraphCanvas::SlotRequests::SetDetails, details.Name, details.Tooltip);
-=======
                     details.m_name = slot->GetName();
                     details.m_tooltip = slot->GetToolTip();
                     GraphCanvas::TranslationRequestBus::BroadcastResult(details, &GraphCanvas::TranslationRequests::GetDetails, key, details);
 
                     GraphCanvas::SlotRequestBus::Event(gcSlotId, &GraphCanvas::SlotRequests::SetDetails, details.m_name, details.m_tooltip);
->>>>>>> 9e2a3226
                 }
             }
         }
@@ -537,15 +444,6 @@
         graphCanvasEntity->SetName(AZStd::string::format("GC-BusNode: %s", busName.data()));
 
         GraphCanvas::TranslationKey key;
-<<<<<<< HEAD
-        key << "EBusHandler" << busName.c_str() << "details";
-
-        GraphCanvas::TranslationRequests::Details details;
-        GraphCanvas::TranslationRequestBus::BroadcastResult(details, &GraphCanvas::TranslationRequests::GetDetails, key, details);
-
-        GraphCanvas::NodeRequestBus::Event(graphCanvasNodeId, &GraphCanvas::NodeRequests::SetTooltip, details.Tooltip);
-        GraphCanvas::NodeTitleRequestBus::Event(graphCanvasNodeId, &GraphCanvas::NodeTitleRequests::SetTitle, details.Name);
-=======
         key << "EBusHandler" << busName << "details";
 
         GraphCanvas::TranslationRequests::Details details;
@@ -554,7 +452,6 @@
 
         GraphCanvas::NodeRequestBus::Event(graphCanvasNodeId, &GraphCanvas::NodeRequests::SetTooltip, details.m_tooltip);
         GraphCanvas::NodeTitleRequestBus::Event(graphCanvasNodeId, &GraphCanvas::NodeTitleRequests::SetTitle, details.m_name);
->>>>>>> 9e2a3226
         GraphCanvas::NodeTitleRequestBus::Event(graphCanvasNodeId, &GraphCanvas::NodeTitleRequests::SetDefaultPalette, "HandlerWrapperNodeTitlePalette");
 
         return graphCanvasNodeId;
@@ -580,31 +477,19 @@
         AZStd::string decoratedName = AZStd::string::format("%s::%s", busName.c_str(), eventName.c_str());
 
         GraphCanvas::TranslationKey key;
-<<<<<<< HEAD
-        key << "EBusHandler" << busName.c_str() << "methods" << eventName << "details";
-
-        GraphCanvas::TranslationRequests::Details details;
-=======
         key << "EBusHandler" << busName << "methods" << eventName << "details";
 
         GraphCanvas::TranslationRequests::Details details;
         details.m_name = eventName;
         details.m_subtitle = busName;
->>>>>>> 9e2a3226
         GraphCanvas::TranslationRequestBus::BroadcastResult(details, &GraphCanvas::TranslationRequests::GetDetails, key, details);
 
         // Set the name
         graphCanvasEntity->SetName(AZStd::string::format("GC-Node(%s)", decoratedName.c_str()));
 
-<<<<<<< HEAD
-        GraphCanvas::NodeRequestBus::Event(graphCanvasNodeId, &GraphCanvas::NodeRequests::SetTooltip, details.Tooltip);
-
-        GraphCanvas::NodeTitleRequestBus::Event(graphCanvasNodeId, &GraphCanvas::NodeTitleRequests::SetTitle, details.Name);
-=======
         GraphCanvas::NodeRequestBus::Event(graphCanvasNodeId, &GraphCanvas::NodeRequests::SetTooltip, details.m_tooltip);
 
         GraphCanvas::NodeTitleRequestBus::Event(graphCanvasNodeId, &GraphCanvas::NodeTitleRequests::SetTitle, details.m_name);
->>>>>>> 9e2a3226
         GraphCanvas::NodeTitleRequestBus::Event(graphCanvasNodeId, &GraphCanvas::NodeTitleRequests::SetPaletteOverride, "HandlerNodeTitlePalette");
 
         return graphCanvasNodeId;
@@ -649,13 +534,8 @@
                 GraphCanvas::TranslationRequests::Details details;
                 GraphCanvas::TranslationRequestBus::BroadcastResult(details, &GraphCanvas::TranslationRequests::GetDetails, key, details);
 
-<<<<<<< HEAD
-                GraphCanvas::SlotRequestBus::Event(gcSlotId, &GraphCanvas::SlotRequests::SetName, details.Name);
-                GraphCanvas::SlotRequestBus::Event(gcSlotId, &GraphCanvas::SlotRequests::SetTooltip, details.Tooltip);;
-=======
                 GraphCanvas::SlotRequestBus::Event(gcSlotId, &GraphCanvas::SlotRequests::SetName, details.m_name);
                 GraphCanvas::SlotRequestBus::Event(gcSlotId, &GraphCanvas::SlotRequests::SetTooltip, details.m_tooltip);;
->>>>>>> 9e2a3226
             }
         }
 
@@ -665,13 +545,8 @@
         GraphCanvas::TranslationRequests::Details details;
         GraphCanvas::TranslationRequestBus::BroadcastResult(details, &GraphCanvas::TranslationRequests::GetDetails, key, details);
 
-<<<<<<< HEAD
-        GraphCanvas::NodeTitleRequestBus::Event(graphCanvasNodeId, &GraphCanvas::NodeTitleRequests::SetTitle, details.Name);
-        GraphCanvas::NodeRequestBus::Event(graphCanvasNodeId, &GraphCanvas::NodeRequests::SetTooltip, details.Tooltip);
-=======
         GraphCanvas::NodeTitleRequestBus::Event(graphCanvasNodeId, &GraphCanvas::NodeTitleRequests::SetTitle, details.m_name);
         GraphCanvas::NodeRequestBus::Event(graphCanvasNodeId, &GraphCanvas::NodeRequests::SetTooltip, details.m_tooltip);
->>>>>>> 9e2a3226
 
         graphCanvasEntity->SetName(AZStd::string::format("GC-EventNode: %s", azEventEntry.m_eventName.c_str()));
 
@@ -744,17 +619,10 @@
                 if (busNode->IsIDRequired() && slot->GetDescriptor() == ScriptCanvas::SlotDescriptors::DataIn())
                 {
                     GraphCanvas::TranslationKey key;
-<<<<<<< HEAD
-                    key << Translation::GlobalKeys::EBusHandlerIDKey << ".details";
-                    GraphCanvas::TranslationRequests::Details details;
-                    GraphCanvas::TranslationRequestBus::BroadcastResult(details, &GraphCanvas::TranslationRequests::GetDetails, key, details);
-                    GraphCanvas::SlotRequestBus::Event(gcSlotId, &GraphCanvas::SlotRequests::SetDetails, details.Name, details.Tooltip);
-=======
                     key << Translation::GlobalKeys::EBusHandlerIDKey << "details";
                     GraphCanvas::TranslationRequests::Details details;
                     GraphCanvas::TranslationRequestBus::BroadcastResult(details, &GraphCanvas::TranslationRequests::GetDetails, key, details);
                     GraphCanvas::SlotRequestBus::Event(gcSlotId, &GraphCanvas::SlotRequests::SetDetails, details.m_name, details.m_tooltip);
->>>>>>> 9e2a3226
                 }
             }
         }
@@ -908,11 +776,6 @@
         {
             AZ_Error("Script Canvas", false, "Script Canvas Function asset (%s) is not loaded, unable to display the node.", functionNode->GetAssetId().ToString<AZStd::string>().c_str());
 
-<<<<<<< HEAD
-            // TODO-LS: Move these strings to the globals part of the translation
-            GraphCanvas::TranslationKeyedString errorTitle("ERROR!");
-            GraphCanvas::TranslationKeyedString errorSubstring("Missing Script Canvas Function Asset!");
-=======
             GraphCanvas::TranslationKey key;
             key = "Globals.MissingFunctionAsset.Title.details.m_name";
 
@@ -923,7 +786,6 @@
             {
                 GraphCanvas::NodeTitleRequestBus::Event(graphCanvasNodeId, &GraphCanvas::NodeTitleRequests::SetTitle, result);
             }
->>>>>>> 9e2a3226
 
             result = "Missing Script Canvas Function Asset";
             GraphCanvas::TranslationRequestBus::BroadcastResult(success, &GraphCanvas::TranslationRequests::Get, key = "Globals.MissingFunctionAsset.Title.details.tooltip", result);
