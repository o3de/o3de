--- conflicted
+++ resolved
@@ -101,15 +101,6 @@
         key << "EBusSender" << busName << "methods" << eventName << "details";
 
         GraphCanvas::TranslationRequests::Details details;
-<<<<<<< HEAD
-        details.Name = eventName;
-        details.Subtitle = busName;
-
-        GraphCanvas::TranslationRequestBus::BroadcastResult(details, &GraphCanvas::TranslationRequests::GetDetails, key, details);
-
-        SetName(details.Name.c_str());
-        SetToolTip(details.Tooltip.c_str());
-=======
         details.m_name = eventName;
         details.m_subtitle = busName;
 
@@ -117,7 +108,6 @@
 
         SetName(details.m_name.c_str());
         SetToolTip(details.m_tooltip.c_str());
->>>>>>> 9e2a3226
 
         SetTitlePalette("MethodNodeTitlePalette");
     }
@@ -310,17 +300,6 @@
         key << "EBusHandler" << busName << "methods" << eventName << "details";
 
         GraphCanvas::TranslationRequests::Details details;
-<<<<<<< HEAD
-        details.Name = m_eventName;
-        GraphCanvas::TranslationRequestBus::BroadcastResult(details, &GraphCanvas::TranslationRequests::GetDetails, key, details);
-        if (details.Name.empty())
-        {
-            details.Name = m_eventName;
-        }
-
-        SetName(details.Name.c_str());
-        SetToolTip(details.Tooltip.c_str());
-=======
         details.m_name = m_eventName;
         GraphCanvas::TranslationRequestBus::BroadcastResult(details, &GraphCanvas::TranslationRequests::GetDetails, key, details);
         if (details.m_name.empty())
@@ -330,7 +309,6 @@
 
         SetName(details.m_name.c_str());
         SetToolTip(details.m_tooltip.c_str());
->>>>>>> 9e2a3226
 
         SetTitlePalette("HandlerNodeTitlePalette");
     }
