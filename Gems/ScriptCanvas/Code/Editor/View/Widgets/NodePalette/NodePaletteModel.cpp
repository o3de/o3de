--- conflicted
+++ resolved
@@ -473,19 +473,11 @@
 
                 GraphCanvas::TranslationKey key;
                 key << "BehaviorClass" << behaviorClass->m_name.c_str() << "details";
-<<<<<<< HEAD
 
                 GraphCanvas::TranslationRequests::Details details;
                 GraphCanvas::TranslationRequestBus::BroadcastResult(details, &GraphCanvas::TranslationRequests::GetDetails, key, details);
 
-                categoryPath = details.Category;
-=======
-
-                GraphCanvas::TranslationRequests::Details details;
-                GraphCanvas::TranslationRequestBus::BroadcastResult(details, &GraphCanvas::TranslationRequests::GetDetails, key, details);
-
                 categoryPath = details.m_category;
->>>>>>> 9e2a3226
 
                 if (categoryPath.empty())
                 {
@@ -526,21 +518,13 @@
 
                 categoryPath.append("/");
 
-<<<<<<< HEAD
-                if (details.Name.empty())
-=======
                 if (details.m_name.empty())
->>>>>>> 9e2a3226
                 {
                     categoryPath.append(classNamePretty.c_str());
                 }
                 else
                 {
-<<<<<<< HEAD
-                    categoryPath.append(details.Name.c_str());
-=======
                     categoryPath.append(details.m_name.c_str());
->>>>>>> 9e2a3226
                 }
 
                 for (auto property : behaviorClass->m_properties)
@@ -610,11 +594,7 @@
                 GraphCanvas::TranslationRequests::Details details;
                 GraphCanvas::TranslationRequestBus::BroadcastResult(details, &GraphCanvas::TranslationRequests::GetDetails, key, details);
 
-<<<<<<< HEAD
-                AZStd::string categoryPath = details.Category.empty() ? GetCategoryPath(behaviorEbus.m_attributes, behaviorContext) : details.Category;
-=======
                 AZStd::string categoryPath = details.m_category.empty() ? GetCategoryPath(behaviorEbus.m_attributes, behaviorContext) : details.m_category;
->>>>>>> 9e2a3226
 
                 // Treat the EBusHandler name as a Category key in order to allow multiple buses to be merged into a single Category.
                 {
@@ -627,15 +607,9 @@
                         categoryPath = "Other/";
                     }
 
-<<<<<<< HEAD
-                    if (!details.Name.empty())
-                    {
-                        categoryPath.append(details.Name.c_str());
-=======
                     if (!details.m_name.empty())
                     {
                         categoryPath.append(details.m_name.c_str());
->>>>>>> 9e2a3226
                     }
                     else
                     {
@@ -664,17 +638,10 @@
             GraphCanvas::TranslationRequests::Details details;
             GraphCanvas::TranslationRequestBus::BroadcastResult(details, &GraphCanvas::TranslationRequests::GetDetails, key, details);
 
-<<<<<<< HEAD
-            AZStd::string categoryPath = details.Category.empty() ? GetCategoryPath(behaviorEbus.m_attributes, behaviorContext) : details.Category;
-
-            // Parent
-            AZStd::string displayName = details.Name;
-=======
             AZStd::string categoryPath = details.m_category.empty() ? GetCategoryPath(behaviorEbus.m_attributes, behaviorContext) : details.m_category;
 
             // Parent
             AZStd::string displayName = details.m_name;
->>>>>>> 9e2a3226
 
             // Treat the EBus name as a Category key in order to allow multiple buses to be merged into a single Category.
             if (!categoryPath.empty())
@@ -686,15 +653,9 @@
                 categoryPath = "Other/";
             }
 
-<<<<<<< HEAD
-            if (!details.Name.empty())
-            {
-                categoryPath.append(details.Name.c_str());
-=======
             if (!details.m_name.empty())
             {
                 categoryPath.append(details.m_name.c_str());
->>>>>>> 9e2a3226
             }
             else
             {
@@ -703,11 +664,7 @@
 
             ScriptCanvasEditor::CategoryInformation ebusCategoryInformation;
 
-<<<<<<< HEAD
-            ebusCategoryInformation.m_tooltip = details.Tooltip;
-=======
             ebusCategoryInformation.m_tooltip = details.m_tooltip;
->>>>>>> 9e2a3226
 
             nodePaletteModel.RegisterCategoryInformation(categoryPath, ebusCategoryInformation);
 
@@ -955,30 +912,10 @@
             {
                 GraphCanvas::TranslationKey key;
                 key << "ScriptCanvas::Node" << classData->m_typeId.ToString<AZStd::string>().c_str() << "details";
-<<<<<<< HEAD
 
                 GraphCanvas::TranslationRequests::Details details;
                 GraphCanvas::TranslationRequestBus::BroadcastResult(details, &GraphCanvas::TranslationRequests::GetDetails, key, details);
 
-                if (details.Name.empty())
-                {
-                    details.Name = classData->m_editData->m_name;
-                    details.Tooltip = classData->m_editData->m_description;
-                    // TODO-LS: here I can dump the missing data into a JSON file to encourage easy fixing
-                    // of the missing data
-                }
-
-                customNodeInformation->m_displayName = details.Name;
-                customNodeInformation->m_toolTip = details.Tooltip;
-
-                if (!details.Category.empty())
-                {
-                    customNodeInformation->m_categoryPath = details.Category;
-=======
-
-                GraphCanvas::TranslationRequests::Details details;
-                GraphCanvas::TranslationRequestBus::BroadcastResult(details, &GraphCanvas::TranslationRequests::GetDetails, key, details);
-
                 if (details.m_name.empty())
                 {
                     details.m_name = classData->m_editData->m_name;
@@ -991,7 +928,6 @@
                 if (!details.m_category.empty())
                 {
                     customNodeInformation->m_categoryPath = details.m_category;
->>>>>>> 9e2a3226
                 }
 
                 if (customNodeInformation->m_displayName.empty())
@@ -1084,21 +1020,12 @@
 
             GraphCanvas::TranslationKey key;
             key << "BehaviorClass" << methodClass.c_str() << "methods" << methodName.c_str() << "details";
-<<<<<<< HEAD
 
             GraphCanvas::TranslationRequests::Details details;
             GraphCanvas::TranslationRequestBus::BroadcastResult(details, &GraphCanvas::TranslationRequests::GetDetails, key, details);
 
-            methodModelInformation->m_displayName = details.Name.empty() ? methodName : details.Name;
-            methodModelInformation->m_toolTip = details.Tooltip;
-=======
-
-            GraphCanvas::TranslationRequests::Details details;
-            GraphCanvas::TranslationRequestBus::BroadcastResult(details, &GraphCanvas::TranslationRequests::GetDetails, key, details);
-
             methodModelInformation->m_displayName = details.m_name.empty() ? methodName : details.m_name;
             methodModelInformation->m_toolTip = details.m_tooltip;
->>>>>>> 9e2a3226
             methodModelInformation->m_categoryPath = categoryPath;
 
             if (methodModelInformation->m_categoryPath.empty())
@@ -1133,15 +1060,9 @@
             GraphCanvas::TranslationRequests::Details details;
             GraphCanvas::TranslationRequestBus::BroadcastResult(details, &GraphCanvas::TranslationRequests::GetDetails, key, details);
 
-<<<<<<< HEAD
-            methodModelInformation->m_displayName = details.Name;
-            methodModelInformation->m_toolTip = details.Tooltip;
-            methodModelInformation->m_categoryPath = details.Category;
-=======
             methodModelInformation->m_displayName = details.m_name;
             methodModelInformation->m_toolTip = details.m_tooltip;
             methodModelInformation->m_categoryPath = details.m_category;
->>>>>>> 9e2a3226
 
             if (methodModelInformation->m_categoryPath.empty())
             {
@@ -1174,15 +1095,9 @@
             GraphCanvas::TranslationRequests::Details details;
             GraphCanvas::TranslationRequestBus::BroadcastResult(details, &GraphCanvas::TranslationRequests::GetDetails, key, details);
 
-<<<<<<< HEAD
-            methodModelInformation->m_displayName = details.Name.empty() ? behaviorMethod.m_name : details.Name;
-            methodModelInformation->m_toolTip = details.Tooltip.empty() ? "" : details.Tooltip;
-            methodModelInformation->m_categoryPath = details.Category.empty() ? "Behavior Context: Global Methods" : details.Category;
-=======
             methodModelInformation->m_displayName = details.m_name.empty() ? behaviorMethod.m_name : details.m_name;
             methodModelInformation->m_toolTip = details.m_tooltip.empty() ? "" : details.m_tooltip;
             methodModelInformation->m_categoryPath = details.m_category.empty() ? "Behavior Context: Global Methods" : details.m_category;
->>>>>>> 9e2a3226
 
             m_registeredNodes.emplace(nodeIdentifier, methodModelInformation.release());
         }
@@ -1215,13 +1130,8 @@
             GraphCanvas::TranslationRequests::Details details;
             GraphCanvas::TranslationRequestBus::BroadcastResult(details, &GraphCanvas::TranslationRequests::GetDetails, key, details);
 
-<<<<<<< HEAD
-            handlerInformation->m_displayName = details.Name.empty() ? eventName : details.Name.c_str();
-            handlerInformation->m_toolTip = details.Tooltip.empty() ? "" : details.Tooltip;
-=======
             handlerInformation->m_displayName = details.m_name.empty() ? eventName : details.m_name.c_str();
             handlerInformation->m_toolTip = details.m_tooltip.empty() ? "" : details.m_tooltip;
->>>>>>> 9e2a3226
 
             m_registeredNodes.emplace(AZStd::make_pair(nodeIdentifier, handlerInformation));
         }
@@ -1264,13 +1174,8 @@
             GraphCanvas::TranslationRequests::Details details;
             GraphCanvas::TranslationRequestBus::BroadcastResult(details, &GraphCanvas::TranslationRequests::GetDetails, key, details);
 
-<<<<<<< HEAD
-            senderInformation->m_displayName = details.Name.empty() ? eventName : details.Name.c_str();
-            senderInformation->m_toolTip = details.Tooltip.empty() ? "" : details.Tooltip;
-=======
             senderInformation->m_displayName = details.m_name.empty() ? eventName : details.m_name.c_str();
             senderInformation->m_toolTip = details.m_tooltip.empty() ? "" : details.m_tooltip;
->>>>>>> 9e2a3226
 
             m_registeredNodes.emplace(AZStd::make_pair(nodeIdentifier, senderInformation));
         }
