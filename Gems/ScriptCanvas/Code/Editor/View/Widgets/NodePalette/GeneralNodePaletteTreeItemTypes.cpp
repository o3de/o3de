/*
 * Copyright (c) Contributors to the Open 3D Engine Project.
 * For complete copyright and license terms please see the LICENSE at the root of this distribution.
 *
 * SPDX-License-Identifier: Apache-2.0 OR MIT
 *
 */

#include <AzCore/Serialization/SerializeContext.h>

#include <QCoreApplication>

#include <GraphCanvas/Components/SceneBus.h>
#include <GraphCanvas/Components/Nodes/NodeUIBus.h>

#include "GeneralNodePaletteTreeItemTypes.h"

#include "Editor/Components/IconComponent.h"

#include "Editor/Nodes/NodeCreateUtils.h"
#include "Editor/Translation/TranslationHelper.h"

#include "ScriptCanvas/Bus/RequestBus.h"
#include "Editor/Include/ScriptCanvas/GraphCanvas/NodeDescriptorBus.h"
#include "Editor/GraphCanvas/GraphCanvasEditorNotificationBusId.h"

#include <Core/Attributes.h>
#include <Editor/View/Widgets/NodePalette/NodePaletteModel.h>
#include <Libraries/Core/Method.h>
#include <Libraries/Core/MethodOverloaded.h>

namespace ScriptCanvasEditor
{
    ///////////////////////////////
    // CreateClassMethodMimeEvent
    ///////////////////////////////

    void CreateClassMethodMimeEvent::Reflect(AZ::ReflectContext* reflectContext)
    {
        AZ::SerializeContext* serializeContext = azrtti_cast<AZ::SerializeContext*>(reflectContext);

        if (serializeContext)
        {
            serializeContext->Class<CreateClassMethodMimeEvent, GraphCanvas::GraphCanvasMimeEvent>()
                ->Version(1)
                ->Field("ClassName", &CreateClassMethodMimeEvent::m_className)
                ->Field("MethodName", &CreateClassMethodMimeEvent::m_methodName)
                ->Field("IsOverload", &CreateClassMethodMimeEvent::m_isOverload)
                ->Field("propertyStatus", &CreateClassMethodMimeEvent::m_propertyStatus)
                ;
        }
    }

    CreateClassMethodMimeEvent::CreateClassMethodMimeEvent(const QString& className, const QString& methodName, bool isOverload, ScriptCanvas::PropertyStatus propertyStatus)
        : m_className(className.toUtf8().data())
        , m_methodName(methodName.toUtf8().data())
        , m_isOverload(isOverload)
        , m_propertyStatus(propertyStatus)
    {
    }

    ScriptCanvasEditor::NodeIdPair CreateClassMethodMimeEvent::CreateNode(const ScriptCanvas::ScriptCanvasId& scriptCanvasId) const
    {
        if (m_isOverload)
        {
            return Nodes::CreateObjectMethodOverloadNode(m_className, m_methodName, scriptCanvasId);
        }
        else
        {
            return Nodes::CreateObjectMethodNode(m_className, m_methodName, scriptCanvasId, m_propertyStatus);
        }
    }

    ////////////////////////////////////
    // ClassMethodEventPaletteTreeItem
    ////////////////////////////////////

    ClassMethodEventPaletteTreeItem::ClassMethodEventPaletteTreeItem(AZStd::string_view className, AZStd::string_view methodName, bool isOverload, ScriptCanvas::PropertyStatus propertyStatus)
        : DraggableNodePaletteTreeItem(methodName, ScriptCanvasEditor::AssetEditorId)
        , m_className(className.data())
        , m_methodName(methodName.data())
        , m_isOverload(isOverload)
        , m_propertyStatus(propertyStatus)
    {
        GraphCanvas::TranslationKey key;
        key << "BehaviorClass" << className << "methods" << methodName << "details";

        GraphCanvas::TranslationRequests::Details details;
<<<<<<< HEAD
        details.Name = methodName;
        details.Subtitle = className;

        GraphCanvas::TranslationRequestBus::BroadcastResult(details, &GraphCanvas::TranslationRequests::GetDetails, key, details);

        SetName(details.Name.c_str());
        SetToolTip(details.Tooltip.c_str());
=======
        details.m_name = methodName;
        details.m_subtitle = className;

        GraphCanvas::TranslationRequestBus::BroadcastResult(details, &GraphCanvas::TranslationRequests::GetDetails, key, details);

        SetName(details.m_name.c_str());
        SetToolTip(details.m_tooltip.c_str());
>>>>>>> 9e2a3226

        if (propertyStatus == ScriptCanvas::PropertyStatus::Getter)
        {
            SetName(AZStd::string::format("Get %s", GetName().toUtf8().data()).data());
        }
        else if (propertyStatus == ScriptCanvas::PropertyStatus::Setter)
        {
            SetName(AZStd::string::format("Set %s", GetName().toUtf8().data()).data());
        }

        SetTitlePalette("MethodNodeTitlePalette");
    }

    GraphCanvas::GraphCanvasMimeEvent* ClassMethodEventPaletteTreeItem::CreateMimeEvent() const
    {
        return aznew CreateClassMethodMimeEvent(m_className, m_methodName, m_isOverload, m_propertyStatus);
    }

    AZStd::string ClassMethodEventPaletteTreeItem::GetClassMethodName() const
    {
        return m_className.toUtf8().data();
    }

    AZStd::string ClassMethodEventPaletteTreeItem::GetMethodName() const
    {
        return m_methodName.toUtf8().data();
    }

    bool ClassMethodEventPaletteTreeItem::IsOverload() const
    {
        return m_isOverload;
    }

    ScriptCanvas::PropertyStatus ClassMethodEventPaletteTreeItem::GetPropertyStatus() const
    {
        return m_propertyStatus;
    }

    //! Implementation of the CreateGlobalMethod Mime Event
    void CreateGlobalMethodMimeEvent::Reflect(AZ::ReflectContext* reflectContext)
    {
        AZ::SerializeContext* serializeContext = azrtti_cast<AZ::SerializeContext*>(reflectContext);

        if (serializeContext)
        {
            serializeContext->Class<CreateGlobalMethodMimeEvent, GraphCanvas::GraphCanvasMimeEvent>()
                ->Version(0)
                ->Field("MethodName", &CreateGlobalMethodMimeEvent::m_methodName)
                ;
        }
    }

    CreateGlobalMethodMimeEvent::CreateGlobalMethodMimeEvent(AZStd::string methodName)
        : m_methodName{ AZStd::move(methodName) }
    {
    }

    ScriptCanvasEditor::NodeIdPair CreateGlobalMethodMimeEvent::CreateNode(const ScriptCanvas::ScriptCanvasId& scriptCanvasId) const
    {
        return Nodes::CreateGlobalMethodNode(m_methodName, scriptCanvasId);
    }

    //! Global Method Palette Tree Item implementation
    GlobalMethodEventPaletteTreeItem::GlobalMethodEventPaletteTreeItem(const GlobalMethodNodeModelInformation& nodeModelInformation)
        : DraggableNodePaletteTreeItem(nodeModelInformation.m_methodName, ScriptCanvasEditor::AssetEditorId)
        , m_methodName{ nodeModelInformation.m_methodName }
    {
        SetToolTip(QString::fromUtf8(nodeModelInformation.m_displayName.data(),
            aznumeric_cast<int>(nodeModelInformation.m_displayName.size())));

        SetToolTip(QString::fromUtf8(nodeModelInformation.m_toolTip.data(),
            aznumeric_cast<int>(nodeModelInformation.m_toolTip.size())));

        SetTitlePalette("MethodNodeTitlePalette");
    }

    GraphCanvas::GraphCanvasMimeEvent* GlobalMethodEventPaletteTreeItem::CreateMimeEvent() const
    {
        return aznew CreateGlobalMethodMimeEvent(m_methodName);
    }


    const AZStd::string& GlobalMethodEventPaletteTreeItem::GetMethodName() const
    {
        return m_methodName;
    }

    //////////////////////////////
    // CreateCustomNodeMimeEvent
    //////////////////////////////

    void CreateCustomNodeMimeEvent::Reflect(AZ::ReflectContext* reflectContext)
    {
        AZ::SerializeContext* serializeContext = azrtti_cast<AZ::SerializeContext*>(reflectContext);

        if (serializeContext)
        {
            serializeContext->Class<CreateCustomNodeMimeEvent, GraphCanvas::GraphCanvasMimeEvent>()
                ->Version(2)
                ->Field("TypeId", &CreateCustomNodeMimeEvent::m_typeId)
                ->Field("StyleOverride", &CreateCustomNodeMimeEvent::m_styleOverride)
                ->Field("TitlePalette", &CreateCustomNodeMimeEvent::m_titlePalette)
                ;
        }
    }

    CreateCustomNodeMimeEvent::CreateCustomNodeMimeEvent(const AZ::Uuid& typeId)
        : m_typeId(typeId)
    {
    }

    CreateCustomNodeMimeEvent::CreateCustomNodeMimeEvent(const AZ::Uuid& typeId, const AZStd::string& styleOverride, const AZStd::string& titlePalette)
        : m_typeId(typeId)
        , m_styleOverride(styleOverride)
        , m_titlePalette(titlePalette)
    {
    }

    ScriptCanvasEditor::NodeIdPair CreateCustomNodeMimeEvent::CreateNode(const ScriptCanvas::ScriptCanvasId& scriptCanvasId) const
    {
        Nodes::StyleConfiguration styleConfiguration;
        styleConfiguration.m_nodeSubStyle = m_styleOverride;
        styleConfiguration.m_titlePalette = m_titlePalette;

        return Nodes::CreateNode(m_typeId, scriptCanvasId, styleConfiguration);
    }

    //////////////////////////////
    // CustomNodePaletteTreeItem
    //////////////////////////////

    CustomNodePaletteTreeItem::CustomNodePaletteTreeItem(const ScriptCanvasEditor::CustomNodeModelInformation& info)
        : DraggableNodePaletteTreeItem(info.m_displayName, ScriptCanvasEditor::AssetEditorId)
        , m_info(info)
        , m_typeId(info.m_typeId)
    {
    }

    GraphCanvas::GraphCanvasMimeEvent* CustomNodePaletteTreeItem::CreateMimeEvent() const
    {
        return aznew CreateCustomNodeMimeEvent(m_typeId, GetStyleOverride(), GetTitlePalette());
    }

    AZ::Uuid CustomNodePaletteTreeItem::GetTypeId() const
    {
        return m_typeId;
    }
}<|MERGE_RESOLUTION|>--- conflicted
+++ resolved
@@ -86,15 +86,6 @@
         key << "BehaviorClass" << className << "methods" << methodName << "details";
 
         GraphCanvas::TranslationRequests::Details details;
-<<<<<<< HEAD
-        details.Name = methodName;
-        details.Subtitle = className;
-
-        GraphCanvas::TranslationRequestBus::BroadcastResult(details, &GraphCanvas::TranslationRequests::GetDetails, key, details);
-
-        SetName(details.Name.c_str());
-        SetToolTip(details.Tooltip.c_str());
-=======
         details.m_name = methodName;
         details.m_subtitle = className;
 
@@ -102,7 +93,6 @@
 
         SetName(details.m_name.c_str());
         SetToolTip(details.m_tooltip.c_str());
->>>>>>> 9e2a3226
 
         if (propertyStatus == ScriptCanvas::PropertyStatus::Getter)
         {
