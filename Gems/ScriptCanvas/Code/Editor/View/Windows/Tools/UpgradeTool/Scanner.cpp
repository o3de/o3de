/*
 * Copyright (c) Contributors to the Open 3D Engine Project.
 * For complete copyright and license terms please see the LICENSE at the root of this distribution.
 *
 * SPDX-License-Identifier: Apache-2.0 OR MIT
 *
 */

#include <AzFramework/StringFunc/StringFunc.h>
#include <AzToolsFramework/AssetBrowser/AssetBrowserBus.h>
#include <AzToolsFramework/AssetBrowser/AssetBrowserEntry.h>
#include <AzToolsFramework/AssetBrowser/AssetBrowserFilterModel.h>
#include <AzToolsFramework/AssetBrowser/AssetBrowserModel.h>
#include <Editor/View/Windows/Tools/UpgradeTool/LogTraits.h>
#include <Editor/View/Windows/Tools/UpgradeTool/Scanner.h>
#include <ScriptCanvas/Components/EditorUtils.h>
#include <ScriptCanvas/Assets/ScriptCanvasFileHandling.h>

namespace ScannerCpp
{
    void TraverseTree
        ( QModelIndex index
        , AzToolsFramework::AssetBrowser::AssetBrowserFilterModel& model
        , ScriptCanvasEditor::VersionExplorer::ScanResult& result)
    {
        using namespace ScriptCanvas;

        QModelIndex sourceIndex = model.mapToSource(index);
        AzToolsFramework::AssetBrowser::AssetBrowserEntry* entry =
            reinterpret_cast<AzToolsFramework::AssetBrowser::AssetBrowserEntry*>(sourceIndex.internalPointer());

        if (entry
        && entry->GetEntryType() == AzToolsFramework::AssetBrowser::AssetBrowserEntry::AssetEntryType::Source
        && azrtti_istypeof<const AzToolsFramework::AssetBrowser::SourceAssetBrowserEntry*>(entry)
        && entry->GetFullPath().ends_with(".scriptcanvas"))
        {
            auto sourceEntry = azrtti_cast<const AzToolsFramework::AssetBrowser::SourceAssetBrowserEntry*>(entry);
            result.m_catalogAssets.push_back
                ( SourceHandle::MarkAbsolutePath
                    ( SourceHandle::FromRelativePath(nullptr, sourceEntry->GetRelativePath()), sourceEntry->GetFullPath()));
        }

        const int rowCount = model.rowCount(index);

        for (int i = 0; i < rowCount; ++i)
        {
            TraverseTree(model.index(i, 0, index), model, result);
        }
    }
}


namespace ScriptCanvasEditor
{
    namespace VersionExplorer
    {
        Scanner::Scanner(const ScanConfiguration& config, AZStd::function<void()> onComplete)
            : m_config(config)
            , m_onComplete(onComplete)
        {
            AzToolsFramework::AssetBrowser::AssetBrowserModel* assetBrowserModel = nullptr;
            AzToolsFramework::AssetBrowser::AssetBrowserComponentRequestBus::BroadcastResult
                ( assetBrowserModel, &AzToolsFramework::AssetBrowser::AssetBrowserComponentRequests::GetAssetBrowserModel);

            if (assetBrowserModel)
            {
                auto stringFilter = new AzToolsFramework::AssetBrowser::StringFilter();
                stringFilter->SetName("ScriptCanvas");
                stringFilter->SetFilterString(".scriptcanvas");
                stringFilter->SetFilterPropagation(AzToolsFramework::AssetBrowser::AssetBrowserEntryFilter::PropagateDirection::Down);

                AzToolsFramework::AssetBrowser::AssetBrowserFilterModel assetFilterModel;
                assetFilterModel.SetFilter(AzToolsFramework::AssetBrowser::FilterConstType(stringFilter));
                assetFilterModel.setSourceModel(assetBrowserModel);

                ScannerCpp::TraverseTree(QModelIndex(), assetFilterModel, m_result);
            }

            AZ::SystemTickBus::Handler::BusConnect();
        }

        void Scanner::FilterAsset(SourceHandle asset)
        {
            if (m_config.filter && m_config.filter(asset) == ScanConfiguration::Filter::Exclude)
            {
                VE_LOG("Scanner: Excluded: %s ", ModCurrentAsset().RelativePath().c_str());
                m_result.m_filteredAssets.push_back(ModCurrentAsset().Describe());
                ModelNotificationsBus::Broadcast(&ModelNotificationsTraits::OnScanFilteredGraph, ModCurrentAsset());
            }
            else
            {
                VE_LOG("Scanner: Included: %s ", ModCurrentAsset().RelativePath().c_str());
                m_result.m_unfiltered.push_back(ModCurrentAsset().Describe());
                ModelNotificationsBus::Broadcast(&ModelNotificationsTraits::OnScanUnFilteredGraph, ModCurrentAsset());
            }
        }

        const ScanResult& Scanner::GetResult() const
        {
            return m_result;
        }

        AZStd::pair<SourceHandle, bool> Scanner::LoadAsset()
        {
<<<<<<< HEAD
            auto fileOutcome = LoadFromFile(ModCurrentAsset().Path().c_str(), true);
            if (fileOutcome.IsSuccess())
            {
                return { fileOutcome.GetValue().handle, true } ;
            }
            else if (fileOutcome.GetError() == "--converterted--")
            {
                return { {}, false };
            }
            else
=======
            auto result = ScriptCanvas::LoadFromFile(ModCurrentAsset().AbsolutePath().Native());
            if (!result)
>>>>>>> 3f3f133e
            {
                return { {}, true };
            }

            return result.m_handle;
        }

        SourceHandle& Scanner::ModCurrentAsset()
        {
            return m_result.m_catalogAssets[m_catalogAssetIndex];
        }

        void Scanner::OnSystemTick()
        {
            if (m_catalogAssetIndex == m_result.m_catalogAssets.size())
            {
                VE_LOG("Scanner: Complete.");
                AZ::SystemTickBus::Handler::BusDisconnect();

                if (m_onComplete)
                {
                    m_onComplete();
                }
            }
            else
            {
                auto assetAndCountAsError = LoadAsset();
                auto asset = assetAndCountAsError.first;
                if (asset.IsGraphValid())
                {
                    VE_LOG("Scanner: Loaded: %s ", ModCurrentAsset().RelativePath().c_str());
                    FilterAsset(asset);
                }
                else if (assetAndCountAsError.second)
                {
                    VE_LOG("Scanner: Failed to load: %s ", ModCurrentAsset().RelativePath().c_str());
                    m_result.m_loadErrors.push_back(ModCurrentAsset().Describe());
                    ModelNotificationsBus::Broadcast(&ModelNotificationsTraits::OnScanLoadFailure, ModCurrentAsset());
                }

                VE_LOG("Scanner: scan of %s complete", ModCurrentAsset().RelativePath().c_str());
                ++m_catalogAssetIndex;
            }
        }

        ScanResult&& Scanner::TakeResult()
        {
            return AZStd::move(m_result);
        }
    }
}<|MERGE_RESOLUTION|>--- conflicted
+++ resolved
@@ -102,23 +102,14 @@
 
         AZStd::pair<SourceHandle, bool> Scanner::LoadAsset()
         {
-<<<<<<< HEAD
-            auto fileOutcome = LoadFromFile(ModCurrentAsset().Path().c_str(), true);
-            if (fileOutcome.IsSuccess())
+            auto result = LoadFromFile(ModCurrentAsset().Path().c_str(), AZstd::default, AZstd::default, true);
+            if (!result)
             {
-                return { fileOutcome.GetValue().handle, true } ;
+                return {};
             }
-            else if (fileOutcome.GetError() == "--converterted--")
+			else if (fileOutcome.GetError() == "--converterted--")
             {
                 return { {}, false };
-            }
-            else
-=======
-            auto result = ScriptCanvas::LoadFromFile(ModCurrentAsset().AbsolutePath().Native());
-            if (!result)
->>>>>>> 3f3f133e
-            {
-                return { {}, true };
             }
 
             return result.m_handle;
