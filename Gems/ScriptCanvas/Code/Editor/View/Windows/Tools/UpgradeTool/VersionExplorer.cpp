--- conflicted
+++ resolved
@@ -752,11 +752,7 @@
         {
             asset.BlockUntilLoadComplete();
 
-<<<<<<< HEAD
-        m_inProgressAsset = AZStd::find_if(m_assetsToUpgrade.begin(), m_assetsToUpgrade.end(), [asset](const UpgradeAssets::value_type& assetToUpgrade)
-=======
             if (!asset.IsReady())
->>>>>>> b4687fa7
             {
                 AZ::Interface<IUpgradeRequests>::Get()->SetIsUpgrading(true);
                 m_isUpgradingSingleGraph = true;
