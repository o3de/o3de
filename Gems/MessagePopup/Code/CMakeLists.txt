--- conflicted
+++ resolved
@@ -37,10 +37,6 @@
             Gem::${gem_name}.Static
 )
 
-<<<<<<< HEAD
-# MessagePopup is used only in client applications
-ly_create_alias(NAME MessagePopup.Clients NAMESPACE Gem TARGETS Gem::MessagePopup)
-=======
 # Inject the gem name into the Module source file
 ly_add_source_properties(
     SOURCES
@@ -52,5 +48,4 @@
 
 # ${gem_name} is used only in client applications
 ly_create_alias(NAME ${gem_name}.Clients NAMESPACE Gem TARGETS Gem::${gem_name})
-ly_create_alias(NAME ${gem_name}.Builders NAMESPACE Gem TARGETS Gem::UiBasics.Builders)
->>>>>>> b08fd45f
+ly_create_alias(NAME ${gem_name}.Builders NAMESPACE Gem TARGETS Gem::UiBasics.Builders)