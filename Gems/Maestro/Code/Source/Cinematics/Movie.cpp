--- conflicted
+++ resolved
@@ -6,18 +6,7 @@
  *
  */
 
-<<<<<<< HEAD
-#include <AzCore/Component/Entity.h>
-#include <AzCore/Serialization/Locale.h>
-#include <AzCore/Serialization/SerializeContext.h>
-#include <AzCore/std/containers/map.h>
-#include <AzCore/std/containers/unordered_map.h>
-#include <AzCore/Time/ITime.h>
-#include <AzFramework/Components/CameraBus.h>
-#include <Maestro/Bus/SequenceComponentBus.h>
-=======
-
->>>>>>> a95c5e18
+
 #include "Movie.h"
 
 #include "AnimPostFXNode.h"
@@ -1472,11 +1461,7 @@
 {
     AZ::Locale::ScopedSerializationLocale scopedLocale; // Ensures that %f uses "." as decimal separator
 
-<<<<<<< HEAD
-    assert(seqName != NULL);
-=======
     AZ_Assert(seqName, "Sequence name is null");
->>>>>>> a95c5e18
 
     if (gEnv->IsEditor() && gEnv->IsEditorGameMode() == false)
     {
