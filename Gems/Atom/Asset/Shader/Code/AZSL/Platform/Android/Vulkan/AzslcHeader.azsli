/*
 * Copyright (c) Contributors to the Open 3D Engine Project.
 * For complete copyright and license terms please see the LICENSE at the root of this distribution.
 *
 * SPDX-License-Identifier: Apache-2.0 OR MIT
 *
 */

/*
* The shader build pipeline has 2 preprocess stages. The first one happens 
* after appending this header and pre-processing with mcpp ahead of azslc.
*/

//Used for normal map sampling
#define AZ_TRAIT_ASTC_COMPRESSION 1

static const float4 s_AzslDebugColor = float4(165.0 / 255.0, 30.0 / 255.0, 36.0 / 255.0, 1);

//In Vulkan not all texture formats can be sampled using linear filtering. This causes validation errors on Android, so we downgrade to 
//point sample for certain formats that are not supported on Android and switch from linear to point filtering for depth related 
//textures (since linear filtering for non linear textures is not correct).
#define AZ_TRAIT_DOWNGRADE_LINEAR_SAMPLE 1

//Assuming unbounded array suport for Android
#define UNBOUNDED_SIZE

// use half float for android
#define USE_HALF_FLOATS 1

#if USE_HALF_FLOATS
    #define real half
    #define real2 half2
    #define real3 half3
    #define real4 half4
    #define real3x3 half3x3
    #define real3x4 half3x4
    #define real4x4 half4x4
#else
<<<<<<< HEAD

#define real float
#define real2 float2
#define real3 float3
#define real4 float4
#define real3x3 float3x3
#define real3x4 float3x4
#define real4x4 float4x4

#endif

#define FORCE_SMALL_SRGS

#if defined(FORCE_SMALL_SRGS)
#define ENABLE_FULLSCREEN_SHADOW 0
#define ENABLE_LIGHT_CULLING 0
#define ENABLE_POLYGON_LTC_LIGHTS 0
#define ENABLE_QUAD_LIGHTS 0
#define ENABLE_SPHERE_LIGHTS 0
#define ENABLE_DISK_LIGHTS 0
#define ENABLE_CAPSULE_LIGHTS 0
#define ENABLE_QUAD_LIGHTS 0   
#define ENABLE_CLEAR_COAT 0
#define ENABLE_PARALLAX 0
#define ENABLE_ESM_SHADOW 0
=======
    #define real float
    #define real2 float2
    #define real3 float3
    #define real4 float4
    #define real3x3 float3x3
    #define real3x4 float3x4
    #define real4x4 float4x4
>>>>>>> c602b493
#endif<|MERGE_RESOLUTION|>--- conflicted
+++ resolved
@@ -36,16 +36,13 @@
     #define real3x4 half3x4
     #define real4x4 half4x4
 #else
-<<<<<<< HEAD
-
-#define real float
-#define real2 float2
-#define real3 float3
-#define real4 float4
-#define real3x3 float3x3
-#define real3x4 float3x4
-#define real4x4 float4x4
-
+    #define real float
+    #define real2 float2
+    #define real3 float3
+    #define real4 float4
+    #define real3x3 float3x3
+    #define real3x4 float3x4
+    #define real4x4 float4x4
 #endif
 
 #define FORCE_SMALL_SRGS
@@ -62,13 +59,4 @@
 #define ENABLE_CLEAR_COAT 0
 #define ENABLE_PARALLAX 0
 #define ENABLE_ESM_SHADOW 0
-=======
-    #define real float
-    #define real2 float2
-    #define real3 float3
-    #define real4 float4
-    #define real3x3 float3x3
-    #define real3x4 float3x4
-    #define real4x4 float4x4
->>>>>>> c602b493
 #endif