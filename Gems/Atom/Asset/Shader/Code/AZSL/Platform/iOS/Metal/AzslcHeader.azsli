/*
 * Copyright (c) Contributors to the Open 3D Engine Project.
 * For complete copyright and license terms please see the LICENSE at the root of this distribution.
 *
 * SPDX-License-Identifier: Apache-2.0 OR MIT
 *
 */

/*
* The shader build pipeline has 2 preprocess stages. The first one happens 
* after appending this header and pre-processing with mcpp ahead of azslc.
*/

//Used for normal map sampling
#define AZ_TRAIT_ASTC_COMPRESSION 1

//size for unbounded arrays
#define UNBOUNDED_SIZE 100000

//Unbounded array direct binding not supported on metal
#define UB_DIRECTBINDING_NOTSUPPPORTED

static const float4 s_AzslDebugColor = float4(85.0 / 255.0, 85.0 / 255.0, 85.0 / 255.0, 1);

<<<<<<< HEAD
// use half float for ios
#define real half
#define real2 half2
#define real3 half3
#define real4 half4
#define real3x3 half3x3
#define real3x4 half3x4
#define real4x4 half4x4

#define FORCE_SMALL_SRGS

#if defined(FORCE_SMALL_SRGS)
#define ENABLE_FULLSCREEN_SHADOW 0
#define ENABLE_LIGHT_CULLING 0
#define ENABLE_POLYGON_LTC_LIGHTS 0
#define ENABLE_QUAD_LIGHTS 0
#define ENABLE_SPHERE_LIGHTS 0
#define ENABLE_DISK_LIGHTS 0
#define ENABLE_CAPSULE_LIGHTS 0
#define ENABLE_QUAD_LIGHTS 0   
#define ENABLE_CLEAR_COAT 0
#define ENABLE_PARALLAX 0
#define ENABLE_ESM_SHADOW 0
=======
// use half float for iOS
#define USE_HALF_FLOATS 1


#if USE_HALF_FLOATS
    #define real half
    #define real2 half2
    #define real3 half3
    #define real4 half4
    #define real3x3 half3x3
    #define real3x4 half3x4
    #define real4x4 half4x4
#else
    #define real float
    #define real2 float2
    #define real3 float3
    #define real4 float4
    #define real3x3 float3x3
    #define real3x4 float3x4
    #define real4x4 float4x4
>>>>>>> c602b493
#endif<|MERGE_RESOLUTION|>--- conflicted
+++ resolved
@@ -22,31 +22,6 @@
 
 static const float4 s_AzslDebugColor = float4(85.0 / 255.0, 85.0 / 255.0, 85.0 / 255.0, 1);
 
-<<<<<<< HEAD
-// use half float for ios
-#define real half
-#define real2 half2
-#define real3 half3
-#define real4 half4
-#define real3x3 half3x3
-#define real3x4 half3x4
-#define real4x4 half4x4
-
-#define FORCE_SMALL_SRGS
-
-#if defined(FORCE_SMALL_SRGS)
-#define ENABLE_FULLSCREEN_SHADOW 0
-#define ENABLE_LIGHT_CULLING 0
-#define ENABLE_POLYGON_LTC_LIGHTS 0
-#define ENABLE_QUAD_LIGHTS 0
-#define ENABLE_SPHERE_LIGHTS 0
-#define ENABLE_DISK_LIGHTS 0
-#define ENABLE_CAPSULE_LIGHTS 0
-#define ENABLE_QUAD_LIGHTS 0   
-#define ENABLE_CLEAR_COAT 0
-#define ENABLE_PARALLAX 0
-#define ENABLE_ESM_SHADOW 0
-=======
 // use half float for iOS
 #define USE_HALF_FLOATS 1
 
@@ -67,5 +42,20 @@
     #define real3x3 float3x3
     #define real3x4 float3x4
     #define real4x4 float4x4
->>>>>>> c602b493
+#endif
+
+#define FORCE_SMALL_SRGS
+
+#if defined(FORCE_SMALL_SRGS)
+    #define ENABLE_FULLSCREEN_SHADOW 0
+    #define ENABLE_LIGHT_CULLING 0
+    #define ENABLE_POLYGON_LTC_LIGHTS 0
+    #define ENABLE_QUAD_LIGHTS 0
+    #define ENABLE_SPHERE_LIGHTS 0
+    #define ENABLE_DISK_LIGHTS 0
+    #define ENABLE_CAPSULE_LIGHTS 0
+    #define ENABLE_QUAD_LIGHTS 0   
+    #define ENABLE_CLEAR_COAT 0
+    #define ENABLE_PARALLAX 0
+    #define ENABLE_ESM_SHADOW 0
 #endif