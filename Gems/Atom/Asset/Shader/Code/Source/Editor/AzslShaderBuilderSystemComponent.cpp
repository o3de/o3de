/*
 * Copyright (c) Contributors to the Open 3D Engine Project.
 * For complete copyright and license terms please see the LICENSE at the root of this distribution.
 *
 * SPDX-License-Identifier: Apache-2.0 OR MIT
 *
 */

#include <AzslShaderBuilderSystemComponent.h>

#include <AssetBuilderSDK/AssetBuilderSDK.h>
#include <AssetBuilderSDK/AssetBuilderBusses.h>

#include <Atom/RHI.Edit/ShaderPlatformInterface.h>
#include <Atom/RHI.Edit/Utils.h>
#include <Atom/RHI.Edit/ShaderBuildOptions.h>

#include <Atom/RPI.Reflect/Asset/AssetHandler.h>
#include <Atom/RPI.Reflect/Shader/ShaderAsset.h>
#include <Atom/RPI.Edit/Shader/ShaderSourceData.h>
#include <Atom/RPI.Edit/Shader/ShaderVariantListSourceData.h>

#include <AzToolsFramework/ToolsComponents/ToolsAssetCatalogBus.h>

#include <AzCore/Serialization/EditContext.h>
#include <AzCore/Serialization/SerializeContext.h>
#include <AzCore/Settings/SettingsRegistry.h>

#include <CommonFiles/Preprocessor.h>

#include "HashedVariantListSourceData.h"

namespace AZ
{
    namespace ShaderBuilder
    {
        void AzslShaderBuilderSystemComponent::Reflect(ReflectContext* context)
        {
            if (SerializeContext* serialize = azrtti_cast<SerializeContext*>(context))
            {
                serialize->Class<AzslShaderBuilderSystemComponent, Component>()
                    ->Version(0)
                    ->Attribute(Edit::Attributes::SystemComponentTags, AZStd::vector<Crc32>({ AssetBuilderSDK::ComponentTags::AssetBuilder }))
                    ;
            }

            PreprocessorOptions::Reflect(context);
            RHI::ShaderCompilerProfiling::Reflect(context);
            RHI::ShaderBuildArguments::Reflect(context);
            RHI::ShaderBuildOptions::Reflect(context);
            HashedVariantListSourceData::Reflect(context);
        }

        void AzslShaderBuilderSystemComponent::GetProvidedServices(ComponentDescriptor::DependencyArrayType& provided)
        {
            provided.push_back(AZ_CRC("AzslShaderBuilderService", 0x09315a40));
        }

        void AzslShaderBuilderSystemComponent::GetIncompatibleServices(ComponentDescriptor::DependencyArrayType& incompatible)
        {
            incompatible.push_back(AZ_CRC("AzslShaderBuilderService", 0x09315a40));
        }

        void AzslShaderBuilderSystemComponent::GetRequiredServices(ComponentDescriptor::DependencyArrayType& required)
        {
            (void)required;
        }

        void AzslShaderBuilderSystemComponent::GetDependentServices(ComponentDescriptor::DependencyArrayType& dependent)
        {
            dependent.push_back(AZ_CRC("AssetCatalogService", 0xc68ffc57));
        }

        void AzslShaderBuilderSystemComponent::Init()
        {
        }

        void AzslShaderBuilderSystemComponent::Activate()
        {
            RHI::ShaderPlatformInterfaceRegisterBus::Handler::BusConnect();
            ShaderPlatformInterfaceRequestBus::Handler::BusConnect();

            // Register Shader Asset Builder
            AssetBuilderSDK::AssetBuilderDesc shaderAssetBuilderDescriptor;
            shaderAssetBuilderDescriptor.m_name = "Shader Asset Builder";
            shaderAssetBuilderDescriptor.m_version = 119; // Half float support
            shaderAssetBuilderDescriptor.m_patterns.push_back(AssetBuilderSDK::AssetBuilderPattern( AZStd::string::format("*.%s", RPI::ShaderSourceData::Extension), AssetBuilderSDK::AssetBuilderPattern::PatternType::Wildcard));
            shaderAssetBuilderDescriptor.m_busId = azrtti_typeid<ShaderAssetBuilder>();
            shaderAssetBuilderDescriptor.m_createJobFunction = AZStd::bind(&ShaderAssetBuilder::CreateJobs, &m_shaderAssetBuilder, AZStd::placeholders::_1, AZStd::placeholders::_2);
            shaderAssetBuilderDescriptor.m_processJobFunction = AZStd::bind(&ShaderAssetBuilder::ProcessJob, &m_shaderAssetBuilder, AZStd::placeholders::_1, AZStd::placeholders::_2);

            m_shaderAssetBuilder.BusConnect(shaderAssetBuilderDescriptor.m_busId);
            AssetBuilderSDK::AssetBuilderBus::Broadcast(&AssetBuilderSDK::AssetBuilderBus::Handler::RegisterBuilderInformation, shaderAssetBuilderDescriptor);

            // If, either the SettingsRegistry doesn't exist, or the property @EnableShaderVariantAssetBuilderRegistryKey is not found,
            // the default is to enable the ShaderVariantAssetBuilder.
            m_enableShaderVariantAssetBuilder = true;
            auto settingsRegistry = AZ::SettingsRegistry::Get();
            if (settingsRegistry)
            {
                settingsRegistry->Get(m_enableShaderVariantAssetBuilder, EnableShaderVariantAssetBuilderRegistryKey);
            }

            if (m_enableShaderVariantAssetBuilder)
            {
                // Register Shader Variant Asset Builder
                AssetBuilderSDK::AssetBuilderDesc shaderVariantAssetBuilderDescriptor;
                shaderVariantAssetBuilderDescriptor.m_name = "Shader Variant Asset Builder";
                // Both "Shader Variant Asset Builder" and "Shader Asset Builder" produce ShaderVariantAsset products. If you update
                // ShaderVariantAsset you will need to update BOTH version numbers, not just "Shader Variant Asset Builder".
<<<<<<< HEAD
                shaderVariantAssetBuilderDescriptor.m_version = 34; // Half float support
                shaderVariantAssetBuilderDescriptor.m_patterns.push_back(AssetBuilderSDK::AssetBuilderPattern(AZStd::string::format("*.%s", RPI::ShaderVariantListSourceData::Extension), AssetBuilderSDK::AssetBuilderPattern::PatternType::Wildcard));
=======
                shaderVariantAssetBuilderDescriptor.m_version = 34; // Listens for *.hashedvariantlist and *.hashedvariantinfo files.
                shaderVariantAssetBuilderDescriptor.m_patterns.push_back(AssetBuilderSDK::AssetBuilderPattern(AZStd::string::format("*.%s", HashedVariantListSourceData::Extension), AssetBuilderSDK::AssetBuilderPattern::PatternType::Wildcard));
                shaderVariantAssetBuilderDescriptor.m_patterns.push_back(AssetBuilderSDK::AssetBuilderPattern(AZStd::string::format("*.%s", HashedVariantInfoSourceData::Extension), AssetBuilderSDK::AssetBuilderPattern::PatternType::Wildcard));
>>>>>>> 4244bc28
                shaderVariantAssetBuilderDescriptor.m_busId = azrtti_typeid<ShaderVariantAssetBuilder>();
                shaderVariantAssetBuilderDescriptor.m_createJobFunction = AZStd::bind(&ShaderVariantAssetBuilder::CreateJobs, &m_shaderVariantAssetBuilder, AZStd::placeholders::_1, AZStd::placeholders::_2);
                shaderVariantAssetBuilderDescriptor.m_processJobFunction = AZStd::bind(&ShaderVariantAssetBuilder::ProcessJob, &m_shaderVariantAssetBuilder, AZStd::placeholders::_1, AZStd::placeholders::_2);

                m_shaderVariantAssetBuilder.BusConnect(shaderVariantAssetBuilderDescriptor.m_busId);
                AssetBuilderSDK::AssetBuilderBus::Broadcast(&AssetBuilderSDK::AssetBuilderBus::Handler::RegisterBuilderInformation, shaderVariantAssetBuilderDescriptor);

                // Register Shader Variant List Builder
                AssetBuilderSDK::AssetBuilderDesc shaderVariantListBuilderDescriptor;
                shaderVariantListBuilderDescriptor.m_name = "Shader Variant List Builder";
                shaderVariantListBuilderDescriptor.m_version = 1; // First version of ShaderVariantListBuilder
                shaderVariantListBuilderDescriptor.m_patterns.push_back(AssetBuilderSDK::AssetBuilderPattern(AZStd::string::format("*.%s", RPI::ShaderVariantListSourceData::Extension), AssetBuilderSDK::AssetBuilderPattern::PatternType::Wildcard));
                shaderVariantListBuilderDescriptor.m_busId = azrtti_typeid<ShaderVariantListBuilder>();
                shaderVariantListBuilderDescriptor.m_createJobFunction = AZStd::bind(&ShaderVariantListBuilder::CreateJobs, &m_shaderVariantListBuilder, AZStd::placeholders::_1, AZStd::placeholders::_2);
                shaderVariantListBuilderDescriptor.m_processJobFunction = AZStd::bind(&ShaderVariantListBuilder::ProcessJob, &m_shaderVariantListBuilder, AZStd::placeholders::_1, AZStd::placeholders::_2);

                m_shaderVariantListBuilder.BusConnect(shaderVariantListBuilderDescriptor.m_busId);
                AssetBuilderSDK::AssetBuilderBus::Broadcast(&AssetBuilderSDK::AssetBuilderBus::Handler::RegisterBuilderInformation, shaderVariantListBuilderDescriptor);

            }

            // Register Precompiled Shader Builder
            AssetBuilderSDK::AssetBuilderDesc precompiledShaderBuilderDescriptor;
            precompiledShaderBuilderDescriptor.m_name = "Precompiled Shader Builder";
            precompiledShaderBuilderDescriptor.m_version = 13; // GHI-7898, added check for API on product dependency
            precompiledShaderBuilderDescriptor.m_patterns.push_back(AssetBuilderSDK::AssetBuilderPattern(AZStd::string::format("*.%s", AZ::PrecompiledShaderBuilder::Extension), AssetBuilderSDK::AssetBuilderPattern::PatternType::Wildcard));
            precompiledShaderBuilderDescriptor.m_busId = azrtti_typeid<PrecompiledShaderBuilder>();
            precompiledShaderBuilderDescriptor.m_createJobFunction = AZStd::bind(&PrecompiledShaderBuilder::CreateJobs, &m_precompiledShaderBuilder, AZStd::placeholders::_1, AZStd::placeholders::_2);
            precompiledShaderBuilderDescriptor.m_processJobFunction = AZStd::bind(&PrecompiledShaderBuilder::ProcessJob, &m_precompiledShaderBuilder, AZStd::placeholders::_1, AZStd::placeholders::_2);

            m_precompiledShaderBuilder.BusConnect(precompiledShaderBuilderDescriptor.m_busId);
            AssetBuilderSDK::AssetBuilderBus::Broadcast(&AssetBuilderSDK::AssetBuilderBus::Handler::RegisterBuilderInformation, precompiledShaderBuilderDescriptor);
        }

        void AzslShaderBuilderSystemComponent::Deactivate()
        {
            m_shaderAssetBuilder.BusDisconnect();
            if (m_enableShaderVariantAssetBuilder)
            {
                m_shaderVariantAssetBuilder.BusDisconnect();
                m_shaderVariantListBuilder.BusDisconnect();

            }
            m_precompiledShaderBuilder.BusDisconnect();

            RHI::ShaderPlatformInterfaceRegisterBus::Handler::BusDisconnect();
            ShaderPlatformInterfaceRequestBus::Handler::BusDisconnect();
        }

        void AzslShaderBuilderSystemComponent::RegisterShaderPlatformHandler(RHI::ShaderPlatformInterface* shaderPlatformInterface)
        {
            m_shaderPlatformInterfaces[shaderPlatformInterface->GetAPIType()] = shaderPlatformInterface;
        }

        void AzslShaderBuilderSystemComponent::UnregisterShaderPlatformHandler(RHI::ShaderPlatformInterface* shaderPlatformInterface)
        {
            m_shaderPlatformInterfaces.erase(shaderPlatformInterface->GetAPIType());
        }

        AZStd::vector<RHI::ShaderPlatformInterface*> AzslShaderBuilderSystemComponent::GetShaderPlatformInterface(const AssetBuilderSDK::PlatformInfo& platformInfo)
        {
            //Used to validate that each ShaderPlatformInterface returns a unique index.
            AZStd::unordered_map<uint32_t, Name> apiUniqueIndexToName;


            AZStd::vector<RHI::ShaderPlatformInterface*> results;
            results.reserve(platformInfo.m_tags.size());
            for (const AZStd::string& tag : platformInfo.m_tags)
            {
                // Use the platform tags to find the proper ShaderPlatformInterface
                auto findIt = m_shaderPlatformInterfaces.find(RHI::APIType(tag.c_str()));
                if (findIt != m_shaderPlatformInterfaces.end())
                {
                    RHI::ShaderPlatformInterface* rhiApi = findIt->second;
                    const uint32_t uniqueIndex = rhiApi->GetAPIUniqueIndex();
                    auto uniqueIt = apiUniqueIndexToName.find(uniqueIndex);
                    if (uniqueIt != apiUniqueIndexToName.end())
                    {
                        AZ_Assert(false, "The ShaderPlatformInterface with name [%s] is providing a unique api index [%u] which was already provided by the ShaderPlatformInterface [%s]",
                            rhiApi->GetAPIName().GetCStr(), uniqueIndex, uniqueIt->second.GetCStr());
                        continue;
                    }
                    AZ_Assert(uniqueIndex <= RHI::Limits::APIType::PerPlatformApiUniqueIndexMax, "The api index [%u] from ShaderPlatformInterface [%s] is invalid", uniqueIndex, rhiApi->GetAPIName().GetCStr());
                    apiUniqueIndexToName[uniqueIndex] = rhiApi->GetAPIName();

                    results.push_back(rhiApi);
                }
            }
            return results;
        }

    } // namespace ShaderBuilder
} // namespace AZ<|MERGE_RESOLUTION|>--- conflicted
+++ resolved
@@ -108,14 +108,9 @@
                 shaderVariantAssetBuilderDescriptor.m_name = "Shader Variant Asset Builder";
                 // Both "Shader Variant Asset Builder" and "Shader Asset Builder" produce ShaderVariantAsset products. If you update
                 // ShaderVariantAsset you will need to update BOTH version numbers, not just "Shader Variant Asset Builder".
-<<<<<<< HEAD
-                shaderVariantAssetBuilderDescriptor.m_version = 34; // Half float support
-                shaderVariantAssetBuilderDescriptor.m_patterns.push_back(AssetBuilderSDK::AssetBuilderPattern(AZStd::string::format("*.%s", RPI::ShaderVariantListSourceData::Extension), AssetBuilderSDK::AssetBuilderPattern::PatternType::Wildcard));
-=======
-                shaderVariantAssetBuilderDescriptor.m_version = 34; // Listens for *.hashedvariantlist and *.hashedvariantinfo files.
+                shaderVariantAssetBuilderDescriptor.m_version = 35; // // Half float support
                 shaderVariantAssetBuilderDescriptor.m_patterns.push_back(AssetBuilderSDK::AssetBuilderPattern(AZStd::string::format("*.%s", HashedVariantListSourceData::Extension), AssetBuilderSDK::AssetBuilderPattern::PatternType::Wildcard));
                 shaderVariantAssetBuilderDescriptor.m_patterns.push_back(AssetBuilderSDK::AssetBuilderPattern(AZStd::string::format("*.%s", HashedVariantInfoSourceData::Extension), AssetBuilderSDK::AssetBuilderPattern::PatternType::Wildcard));
->>>>>>> 4244bc28
                 shaderVariantAssetBuilderDescriptor.m_busId = azrtti_typeid<ShaderVariantAssetBuilder>();
                 shaderVariantAssetBuilderDescriptor.m_createJobFunction = AZStd::bind(&ShaderVariantAssetBuilder::CreateJobs, &m_shaderVariantAssetBuilder, AZStd::placeholders::_1, AZStd::placeholders::_2);
                 shaderVariantAssetBuilderDescriptor.m_processJobFunction = AZStd::bind(&ShaderVariantAssetBuilder::ProcessJob, &m_shaderVariantAssetBuilder, AZStd::placeholders::_1, AZStd::placeholders::_2);
