/*
 * Copyright (c) Contributors to the Open 3D Engine Project
 * 
 * SPDX-License-Identifier: Apache-2.0 OR MIT
 *
 */

#include <ShaderVariantAssetBuilder.h>

#include <Atom/RPI.Reflect/Shader/ShaderAsset.h>
#include <Atom/RPI.Reflect/Shader/ShaderVariantAsset.h>
#include <Atom/RPI.Reflect/Shader/ShaderVariantTreeAsset.h>
#include <Atom/RPI.Reflect/Shader/ShaderOptionGroup.h>

#include <Atom/RPI.Edit/Shader/ShaderVariantListSourceData.h>
#include <Atom/RPI.Edit/Shader/ShaderVariantAssetCreator.h>
#include <Atom/RPI.Edit/Shader/ShaderVariantTreeAssetCreator.h>
#include <Atom/RPI.Edit/Common/JsonUtils.h>

#include <AtomCore/Serialization/Json/JsonUtils.h>
#include <Atom/RPI.Reflect/Shader/ShaderVariantKey.h>

#include <Atom/RHI.Edit/Utils.h>
#include <Atom/RHI.Edit/ShaderPlatformInterface.h>
#include <Atom/RPI.Edit/Common/JsonReportingHelper.h>
#include <Atom/RPI.Edit/Common/AssetUtils.h>
#include <Atom/RHI.Reflect/ConstantsLayout.h>
#include <Atom/RHI.Reflect/PipelineLayoutDescriptor.h>
#include <Atom/RHI.Reflect/ShaderStageFunction.h>

#include <AzToolsFramework/API/EditorAssetSystemAPI.h>
#include <AzToolsFramework/Debug/TraceContext.h>

#include <AzFramework/API/ApplicationAPI.h>
#include <AzFramework/StringFunc/StringFunc.h>
#include <AzFramework/IO/LocalFileIO.h>
#include <AzFramework/Platform/PlatformDefaults.h>

#include <AzCore/Asset/AssetManager.h>
#include <AzCore/JSON/document.h>
#include <AzCore/IO/FileIO.h>
#include <AzCore/IO/IOUtils.h>
#include <AzCore/IO/SystemFile.h>
#include <AzCore/std/algorithm.h>
#include <AzCore/std/string/string.h>
#include <AzCore/std/sort.h>
#include <AzCore/Serialization/Json/JsonSerialization.h>

#include "ShaderAssetBuilder.h"
#include "ShaderBuilderUtility.h"
#include "AzslData.h"
#include "AzslCompiler.h"
#include <CommonFiles/Preprocessor.h>
#include <CommonFiles/GlobalBuildOptions.h>
#include <ShaderPlatformInterfaceRequest.h>
#include "AtomShaderConfig.h"

namespace AZ
{
    namespace ShaderBuilder
    {
        static constexpr char ShaderVariantAssetBuilderName[] = "ShaderVariantAssetBuilder";

<<<<<<< HEAD
=======
        static constexpr uint32_t ShaderVariantLoadErrorParam = 0;
        static constexpr uint32_t ShaderSourceFilePathJobParam = 2;
        static constexpr uint32_t ShaderVariantJobVariantParam = 3;
        static constexpr uint32_t ShouldExitEarlyFromProcessJobParam = 4;

>>>>>>> c7d000e1
        //! Adds source file dependencies for every place a referenced file may appear, and detects if one of
        //! those possible paths resolves to the expected file.
        //! @param currentFilePath - the full path to the file being processed
        //! @param referencedParentPath - the path to a reference file, which may be relative to the @currentFilePath, or may be a full asset path.
        //! @param sourceFileDependencies - new source file dependencies will be added to this list
        //! @param foundSourceFile - if one of the source file dependencies is found, the highest priority one will be indicated here, otherwise this will be empty.
        //! @return true if the referenced file was found and @foundSourceFile was set
        bool LocateReferencedSourceFile(
            AZStd::string_view currentFilePath, AZStd::string_view referencedParentPath,
            AZStd::vector<AssetBuilderSDK::SourceFileDependency>& sourceFileDependencies,
            AZStd::string& foundSourceFile)
        {
            foundSourceFile.clear();

            bool found = false;

            AZStd::vector<AZStd::string> possibleDependencies = RPI::AssetUtils::GetPossibleDepenencyPaths(currentFilePath, referencedParentPath);
            for (auto& file : possibleDependencies)
            {
                AssetBuilderSDK::SourceFileDependency sourceFileDependency;
                sourceFileDependency.m_sourceFileDependencyPath = file;
                sourceFileDependencies.push_back(sourceFileDependency);

                if (!found)
                {
                    AZ::Data::AssetInfo sourceInfo;
                    AZStd::string watchFolder;
                    AzToolsFramework::AssetSystemRequestBus::BroadcastResult(found, &AzToolsFramework::AssetSystem::AssetSystemRequest::GetSourceInfoBySourcePath, file.c_str(), sourceInfo, watchFolder);

                    if (found)
                    {
                        foundSourceFile = file;
                    }
                }
            }

            return found;
        }


        //! Returns true if @sourceFileFullPath starts with a valid asset processor scan folder, false otherwise.
        //! In case of true, it splits @sourceFileFullPath into @scanFolderFullPath and @filePathFromScanFolder.
        //! @sourceFileFullPath The full path to a source asset file.
        //! @scanFolderFullPath [out] Gets the full path of the scan folder where the source file is located.
        //! @filePathFromScanFolder [out] Get the file path relative to  @scanFolderFullPath.
        static bool SplitSourceAssetPathIntoScanFolderFullPathAndRelativeFilePath(const AZStd::string& sourceFileFullPath, AZStd::string& scanFolderFullPath, AZStd::string& filePathFromScanFolder)
        {
            AZStd::vector<AZStd::string> scanFolders;
            bool success = false;
            AzToolsFramework::AssetSystemRequestBus::BroadcastResult(success, &AzToolsFramework::AssetSystem::AssetSystemRequest::GetAssetSafeFolders, scanFolders);
            if (!success)
            {
                AZ_Error(ShaderVariantAssetBuilderName, false, "Couldn't get the scan folders");
                return false;
            }

            for (AZStd::string scanFolder : scanFolders)
            {
                AzFramework::StringFunc::Path::Normalize(scanFolder);
                if (!AZ::StringFunc::StartsWith(sourceFileFullPath, scanFolder))
                {
                    continue;
                }
                const size_t scanFolderSize = scanFolder.size();
                const size_t sourcePathSize = sourceFileFullPath.size();
                scanFolderFullPath = scanFolder;
                filePathFromScanFolder = sourceFileFullPath.substr(scanFolderSize + 1, sourcePathSize - scanFolderSize - 1);
                return true;
            }

            return false;
        }

        //! Validates if a given .shadervariantlist file is located at the correct path for a given .shader full path.
        //! There are two valid paths:
        //! 1- Lower Precedence: The same folder where the .shader file is located.
        //! 2- Higher Precedence: <DEVROOT>/<GAME>/ShaderVariants/<Same Scan Folder Subpath as the .shader file>.
        //! The "Higher Precedence" path gives the option to game projects to override what variants to generate. If this
        //!     file exists then the "Lower Precedence" path is disregarded.
        //! A .shader full path is located under an AP scan folder.
        //! Example: "<DEVROOT>/Gems/Atom/Feature/Common/Assets/Materials/Types/StandardPBR_ForwardPass.shader"
        //!     - In this example the Scan Folder is "<DEVROOT>/Gems/Atom/Feature/Common/Assets", while the subfolder is "Materials/Types".
        //! The "Higher Precedence" expected valid location for the .shadervariantlist would be:
        //!     - <DEVROOT>/<GameProject>/ShaderVariants/Materials/Types/StandardPBR_ForwardPass.shadervariantlist.
        //! The "Lower Precedence" valid location would be:
        //!     - <DEVROOT>/Gems/Atom/Feature/Common/Assets/Materials/Types/StandardPBR_ForwardPass.shadervariantlist.
        //! @shouldExitEarlyFromProcessJob [out] Set to true if ProcessJob should do no work but return successfully.
        //!     Set to false if ProcessJob should do work and create assets.
        //!     When @shaderVariantListFileFullPath is provided by a Gem/Feature instead of the Game Project
        //!     We check if the game project already defined the shader variant list, and if it did it means
        //!     ProcessJob should do no work, but return successfully nonetheless.
        static bool ValidateShaderVariantListLocation(const AZStd::string& shaderVariantListFileFullPath,
            const AZStd::string& shaderFileFullPath, bool& shouldExitEarlyFromProcessJob)
        {
            AZStd::string scanFolderFullPath;
            AZStd::string shaderProductFileRelativePath;
            if (!SplitSourceAssetPathIntoScanFolderFullPathAndRelativeFilePath(shaderFileFullPath, scanFolderFullPath, shaderProductFileRelativePath))
            {
                AZ_Error(ShaderVariantAssetBuilderName, false, "Couldn't get the scan folder for shader [%s]", shaderFileFullPath.c_str());
                return false;
            }
            AZ_TracePrintf(ShaderVariantAssetBuilderName, "For shader [%s], Scan folder full path [%s], relative file path [%s]", shaderFileFullPath.c_str(), scanFolderFullPath.c_str(), shaderProductFileRelativePath.c_str());

            AZStd::string shaderVariantListFileRelativePath = shaderProductFileRelativePath;
            AzFramework::StringFunc::Path::ReplaceExtension(shaderVariantListFileRelativePath, RPI::ShaderVariantListSourceData::Extension);

            const char * gameProjectPath = nullptr;
            AzToolsFramework::AssetSystemRequestBus::BroadcastResult(gameProjectPath, &AzToolsFramework::AssetSystem::AssetSystemRequest::GetAbsoluteDevGameFolderPath);

            AZStd::string expectedHigherPrecedenceFileFullPath;
            AzFramework::StringFunc::Path::Join(gameProjectPath, RPI::ShaderVariantTreeAsset::CommonSubFolder, expectedHigherPrecedenceFileFullPath, false /* handle directory overlap? */, false /* be case insensitive? */);
            AzFramework::StringFunc::Path::Join(expectedHigherPrecedenceFileFullPath.c_str(), shaderProductFileRelativePath.c_str(), expectedHigherPrecedenceFileFullPath, false /* handle directory overlap? */, false /* be case insensitive? */);
            AzFramework::StringFunc::Path::ReplaceExtension(expectedHigherPrecedenceFileFullPath, AZ::RPI::ShaderVariantListSourceData::Extension);
            AzFramework::StringFunc::Path::Normalize(expectedHigherPrecedenceFileFullPath);

            AZStd::string normalizedShaderVariantListFileFullPath = shaderVariantListFileFullPath;
            AzFramework::StringFunc::Path::Normalize(normalizedShaderVariantListFileFullPath);

            if (expectedHigherPrecedenceFileFullPath == normalizedShaderVariantListFileFullPath)
            {
                // Whenever the Game Project declares a *.shadervariantlist file we always do work.
                shouldExitEarlyFromProcessJob = false;
                return true;
            }

            AZ::Data::AssetInfo assetInfo;
            AZStd::string watchFolder;
            bool foundHigherPrecedenceAsset = false;
            AzToolsFramework::AssetSystemRequestBus::BroadcastResult(foundHigherPrecedenceAsset
                , &AzToolsFramework::AssetSystem::AssetSystemRequest::GetSourceInfoBySourcePath
                , expectedHigherPrecedenceFileFullPath.c_str(), assetInfo, watchFolder);
            if (foundHigherPrecedenceAsset)
            {
                AZ_TracePrintf(ShaderVariantAssetBuilderName, "The shadervariantlist [%s] has been overriden by the game project with [%s]",
                    normalizedShaderVariantListFileFullPath.c_str(), expectedHigherPrecedenceFileFullPath.c_str());
                shouldExitEarlyFromProcessJob = true;
                return true;
            }

            // Check the "Lower Precedence" case, .shader path == .shadervariantlist path.
            AZStd::string normalizedShaderFileFullPath = shaderFileFullPath;
            AzFramework::StringFunc::Path::Normalize(normalizedShaderFileFullPath);

            AZStd::string normalizedShaderFileFullPathWithoutExtension = normalizedShaderFileFullPath;
            AzFramework::StringFunc::Path::StripExtension(normalizedShaderFileFullPathWithoutExtension);

            AZStd::string normalizedShaderVariantListFileFullPathWithoutExtension = normalizedShaderVariantListFileFullPath;
            AzFramework::StringFunc::Path::StripExtension(normalizedShaderVariantListFileFullPathWithoutExtension);

#if AZ_TRAIT_OS_USE_WINDOWS_FILE_PATHS
            //In certain circumstances, the capitalization of the drive letter may not match
            const bool caseSensitive = false;
#else
            //On the other platforms there's no drive letter, so it should be a non-issue.
            const bool caseSensitive = true;
#endif
            if (!StringFunc::Equal(normalizedShaderFileFullPathWithoutExtension.c_str(), normalizedShaderVariantListFileFullPathWithoutExtension.c_str(), caseSensitive))
            {
                AZ_Error(ShaderVariantAssetBuilderName, false, "For shader file at path [%s], the shader variant list [%s] is expected to be located at [%s.%s] or [%s]"
                    , normalizedShaderFileFullPath.c_str(), normalizedShaderVariantListFileFullPath.c_str(),
                    normalizedShaderFileFullPathWithoutExtension.c_str(), RPI::ShaderVariantListSourceData::Extension,
                    expectedHigherPrecedenceFileFullPath.c_str());
                return false;
            }

            shouldExitEarlyFromProcessJob = false;
            return true;
        }

        // We treat some issues as warnings and return "Success" from CreateJobs allows us to report the dependency.
        // If/when a valid dependency file appears, that will trigger the ShaderVariantAssetBuilder to run again.
        // Since CreateJobs will pass, we forward this message to ProcessJob which will report it as an error.
        struct LoadResult
        {
            enum class Code
            {
                Error,
                DeferredError,
                Success
            };

            Code m_code;
            AZStd::string m_deferredMessage; // Only used when m_code == DeferredError
        };

        static LoadResult LoadShaderVariantList(const AZStd::string& variantListFullPath, RPI::ShaderVariantListSourceData& shaderVariantList, AZStd::string& shaderSourceFileFullPath,
            bool& shouldExitEarlyFromProcessJob)
        {
            // Need to get the name of the shader file from the template so that we can preprocess the shader data and setup
            // source file dependencies.
            if (!RPI::JsonUtils::LoadObjectFromFile(variantListFullPath, shaderVariantList))
            {
                AZ_Error(ShaderVariantAssetBuilderName, false, "Failed to parse Shader Variant List Descriptor JSON from [%s]", variantListFullPath.c_str());
                return LoadResult{LoadResult::Code::Error};
            }

            const AZStd::string resolvedShaderPath = AZ::RPI::AssetUtils::ResolvePathReference(variantListFullPath, shaderVariantList.m_shaderFilePath);
            if (!AZ::IO::LocalFileIO::GetInstance()->Exists(resolvedShaderPath.c_str()))
            {
                return LoadResult{LoadResult::Code::DeferredError, AZStd::string::format("The shader path [%s] was not found.", resolvedShaderPath.c_str())};
            }

            shaderSourceFileFullPath = resolvedShaderPath;

            if (!ValidateShaderVariantListLocation(variantListFullPath, shaderSourceFileFullPath, shouldExitEarlyFromProcessJob))
            {
                return LoadResult{LoadResult::Code::Error};
            }

            if (shouldExitEarlyFromProcessJob)
            {
                return LoadResult{LoadResult::Code::Success};
            }

            auto resultOutcome = RPI::ShaderVariantTreeAssetCreator::ValidateStableIdsAreUnique(shaderVariantList.m_shaderVariants);
            if (!resultOutcome.IsSuccess())
            {
                AZ_Error(ShaderVariantAssetBuilderName, false, "Variant info validation error: %s", resultOutcome.GetError().c_str());
                return LoadResult{LoadResult::Code::Error};
            }

            if (!IO::FileIOBase::GetInstance()->Exists(shaderSourceFileFullPath.c_str()))
            {
                return LoadResult{LoadResult::Code::DeferredError, AZStd::string::format("ShaderSourceData file does not exist: %s.", shaderSourceFileFullPath.c_str())};
            }

            return LoadResult{LoadResult::Code::Success};
        } // LoadShaderVariantListAndAzslSource

        void ShaderVariantAssetBuilder::CreateJobs(const AssetBuilderSDK::CreateJobsRequest& request, AssetBuilderSDK::CreateJobsResponse& response) const
        {
            AZStd::string variantListFullPath;
            AzFramework::StringFunc::Path::ConstructFull(request.m_watchFolder.data(), request.m_sourceFile.data(), variantListFullPath, true);

            AZ_TracePrintf(ShaderVariantAssetBuilderName, "CreateJobs for Shader Variant List \"%s\"\n", variantListFullPath.data());

            RPI::ShaderVariantListSourceData shaderVariantList;
            AZStd::string shaderSourceFileFullPath;
            bool shouldExitEarlyFromProcessJob = false;
            const LoadResult loadResult = LoadShaderVariantList(variantListFullPath, shaderVariantList, shaderSourceFileFullPath, shouldExitEarlyFromProcessJob);

            if (loadResult.m_code == LoadResult::Code::Error)
            {
                response.m_result = AssetBuilderSDK::CreateJobsResultCode::Failed;
                return;
            }
            
            AZStd::string foundShaderFile;
            LocateReferencedSourceFile(variantListFullPath, shaderVariantList.m_shaderFilePath, response.m_sourceFileDependencyList, foundShaderFile);

            if (loadResult.m_code == LoadResult::Code::DeferredError || shouldExitEarlyFromProcessJob)
            {
                for (const AssetBuilderSDK::PlatformInfo& info : request.m_enabledPlatforms)
                {
                    // Let's create fake jobs that will fail ProcessJob, but are useful to establish dependency on the shader file.
                    AssetBuilderSDK::JobDescriptor jobDescriptor;

                    jobDescriptor.m_priority = -5000;
                    jobDescriptor.m_critical = false;
                    jobDescriptor.m_jobKey = ShaderVariantAssetBuilderJobKey;
                    jobDescriptor.SetPlatformIdentifier(info.m_identifier.data());
                    
                    if (!foundShaderFile.empty())
                    {
                        AssetBuilderSDK::JobDependency jobDependency;
                        jobDependency.m_jobKey = ShaderAssetBuilder::ShaderAssetBuilderJobKey;
                        jobDependency.m_platformIdentifier = info.m_identifier;
                        jobDependency.m_type = AssetBuilderSDK::JobDependencyType::Order;
                        jobDependency.m_sourceFile.m_sourceFileDependencyPath = foundShaderFile;
                        jobDescriptor.m_jobDependencyList.push_back(jobDependency);
                    }

                    if (loadResult.m_code == LoadResult::Code::DeferredError)
                    {
                        jobDescriptor.m_jobParameters.emplace(ShaderVariantLoadErrorParam, loadResult.m_deferredMessage);
                    }

                    if (shouldExitEarlyFromProcessJob)
                    {
                        // The value doesn't matter, what matters is the presence of the key which will
                        // signal that no assets should be produced on behalf of this shadervariantlist because
                        // the game project overrode it.
                        jobDescriptor.m_jobParameters.emplace(ShouldExitEarlyFromProcessJobParam, variantListFullPath);
                    }

                    response.m_createJobOutputs.push_back(jobDescriptor);
                }
                response.m_result = AssetBuilderSDK::CreateJobsResultCode::Success;
                return;
            }
            
<<<<<<< HEAD
=======
            AZStd::string foundShaderFile;
            LocateReferencedSourceFile(variantListFullPath, shaderVariantList.m_shaderFilePath, response.m_sourceFileDependencyList, foundShaderFile);

>>>>>>> c7d000e1
            for (const AssetBuilderSDK::PlatformInfo& info : request.m_enabledPlatforms)
            {
                AZ_TraceContext("For platform", info.m_identifier.data());

                // First job is for the ShaderVariantTreeAsset.
                {
                    AssetBuilderSDK::JobDescriptor jobDescriptor;
                
                    // The ShaderVariantTreeAsset is high priority, but must be generated after the ShaderAsset 
                    jobDescriptor.m_priority = 1;
                    jobDescriptor.m_critical = false;
                
                    jobDescriptor.m_jobKey = GetShaderVariantTreeAssetJobKey();
                    jobDescriptor.SetPlatformIdentifier(info.m_identifier.data());

                    if (!foundShaderFile.empty())
                    {
                        AssetBuilderSDK::JobDependency jobDependency;
                        jobDependency.m_jobKey = ShaderAssetBuilder::ShaderAssetBuilderJobKey;
                        jobDependency.m_platformIdentifier = info.m_identifier;
                        jobDependency.m_type = AssetBuilderSDK::JobDependencyType::Order;
                        jobDependency.m_sourceFile.m_sourceFileDependencyPath = foundShaderFile;
                        jobDescriptor.m_jobDependencyList.push_back(jobDependency);
                    }
                
                    jobDescriptor.m_jobParameters.emplace(ShaderSourceFilePathJobParam, shaderSourceFileFullPath);
                
                    response.m_createJobOutputs.push_back(jobDescriptor);
                }

                // One job for each variant. Each job will produce one ".azshadervariant" per RHI per supervariant.
                for (const AZ::RPI::ShaderVariantListSourceData::VariantInfo& variantInfo : shaderVariantList.m_shaderVariants)
                {
                    AZStd::string variantInfoAsJsonString;
                    const bool convertSuccess = AZ::RPI::JsonUtils::SaveObjectToJsonString(variantInfo, variantInfoAsJsonString);
                    AZ_Assert(convertSuccess, "Failed to convert VariantInfo to json string");

                    AssetBuilderSDK::JobDescriptor jobDescriptor;

                    // There can be tens/hundreds of thousands of shader variants. By default each shader will get
                    // a root variant that can be used at runtime. In order to prevent the AssetProcessor from
                    // being overtaken by shader variant compilation We mark all non-root shader variant generation
                    // as non critical and very low priority.
                    jobDescriptor.m_priority = -5000;
                    jobDescriptor.m_critical = false;

                    jobDescriptor.m_jobKey = GetShaderVariantAssetJobKey(RPI::ShaderVariantStableId{variantInfo.m_stableId});
                    jobDescriptor.SetPlatformIdentifier(info.m_identifier.data());

                    // The ShaderVariantAssets are job dependent on the ShaderVariantTreeAsset.
                    AssetBuilderSDK::SourceFileDependency fileDependency;
                    fileDependency.m_sourceFileDependencyPath = variantListFullPath;
                    AssetBuilderSDK::JobDependency variantTreeJobDependency;
                    variantTreeJobDependency.m_jobKey = GetShaderVariantTreeAssetJobKey();
                    variantTreeJobDependency.m_platformIdentifier = info.m_identifier;
                    variantTreeJobDependency.m_sourceFile = fileDependency;
                    variantTreeJobDependency.m_type = AssetBuilderSDK::JobDependencyType::Order;
                    jobDescriptor.m_jobDependencyList.emplace_back(variantTreeJobDependency);

                    jobDescriptor.m_jobParameters.emplace(ShaderVariantJobVariantParam, variantInfoAsJsonString);
                    jobDescriptor.m_jobParameters.emplace(ShaderSourceFilePathJobParam, shaderSourceFileFullPath);

                    response.m_createJobOutputs.push_back(jobDescriptor);
                }

            }
            response.m_result = AssetBuilderSDK::CreateJobsResultCode::Success;
        }  // CreateJobs

        void ShaderVariantAssetBuilder::ProcessJob(const AssetBuilderSDK::ProcessJobRequest& request, AssetBuilderSDK::ProcessJobResponse& response) const
        {
            const auto& jobParameters = request.m_jobDescription.m_jobParameters;

            if (jobParameters.find(ShaderVariantLoadErrorParam) != jobParameters.end())
            {
                AZ_Error(ShaderVariantAssetBuilderName, false, "Error during CreateJobs: %s", jobParameters.at(ShaderVariantLoadErrorParam).c_str());
                response.m_resultCode = AssetBuilderSDK::ProcessJobResult_Failed;
                return;
            }
            
            if (jobParameters.find(ShouldExitEarlyFromProcessJobParam) != jobParameters.end())
            {
                AZ_TracePrintf(ShaderVariantAssetBuilderName, "Doing nothing on behalf of [%s] because it's been overridden by game project.", jobParameters.at(ShaderVariantLoadErrorParam).c_str());
                response.m_resultCode = AssetBuilderSDK::ProcessJobResult_Success;
                return;
            }

            AssetBuilderSDK::JobCancelListener jobCancelListener(request.m_jobId);
            if (jobCancelListener.IsCancelled())
            {
                response.m_resultCode = AssetBuilderSDK::ProcessJobResult_Cancelled;
                return;
            }

            if (request.m_jobDescription.m_jobKey == GetShaderVariantTreeAssetJobKey())
            {
                ProcessShaderVariantTreeJob(request, response);
            }
            else
            {
                ProcessShaderVariantJob(request, response);
            }
        }


        static RPI::Ptr<RPI::ShaderOptionGroupLayout> LoadShaderOptionsGroupLayoutFromShaderAssetBuilder(
            const RHI::ShaderPlatformInterface* shaderPlatformInterface,
            const AssetBuilderSDK::PlatformInfo& platformInfo,
            const AzslCompiler& azslCompiler,
            const AZStd::string& shaderSourceFileFullPath,
            const RPI::SupervariantIndex supervariantIndex)
        {
            auto optionsGroupPathOutcome = ShaderBuilderUtility::ObtainBuildArtifactPathFromShaderAssetBuilder(
                shaderPlatformInterface->GetAPIUniqueIndex(), platformInfo.m_identifier, shaderSourceFileFullPath, supervariantIndex.GetIndex(),
                AZ::RPI::ShaderAssetSubId::OptionsJson);
            if (!optionsGroupPathOutcome.IsSuccess())
            {
                AZ_Error(ShaderVariantAssetBuilderName, false, "%s", optionsGroupPathOutcome.GetError().c_str());
                return nullptr;
            }
            auto optionsGroupJsonPath = optionsGroupPathOutcome.TakeValue();
            RPI::Ptr<RPI::ShaderOptionGroupLayout> shaderOptionGroupLayout = RPI::ShaderOptionGroupLayout::Create();
            // The shader options define what options are available, what are the allowed values/range
            // for each option and what is its default value.
            auto jsonOutcome = JsonSerializationUtils::ReadJsonFile(optionsGroupJsonPath);
            if (!jsonOutcome.IsSuccess())
            {
                AZ_Error(ShaderVariantAssetBuilderName, false, "%s", jsonOutcome.GetError().c_str());
                return nullptr;
            }
            if (!azslCompiler.ParseOptionsPopulateOptionGroupLayout(jsonOutcome.GetValue(), shaderOptionGroupLayout))
            {
                AZ_Error(ShaderVariantAssetBuilderName, false, "Failed to find a valid list of shader options!");
                return nullptr;
            }

            return shaderOptionGroupLayout;
        }

        static void LoadShaderFunctionsFromShaderAssetBuilder(
            const RHI::ShaderPlatformInterface* shaderPlatformInterface, const AssetBuilderSDK::PlatformInfo& platformInfo,
            const AzslCompiler& azslCompiler, const AZStd::string& shaderSourceFileFullPath,
            const RPI::SupervariantIndex supervariantIndex,
            AzslFunctions& functions)
        {
            auto functionsJsonPathOutcome = ShaderBuilderUtility::ObtainBuildArtifactPathFromShaderAssetBuilder(
                shaderPlatformInterface->GetAPIUniqueIndex(), platformInfo.m_identifier, shaderSourceFileFullPath, supervariantIndex.GetIndex(),
                AZ::RPI::ShaderAssetSubId::IaJson);
            if (!functionsJsonPathOutcome.IsSuccess())
            {
                AZ_Error(ShaderVariantAssetBuilderName, false, "%s", functionsJsonPathOutcome.GetError().c_str());
                return;
            }

            auto functionsJsonPath = functionsJsonPathOutcome.TakeValue();
            auto jsonOutcome = JsonSerializationUtils::ReadJsonFile(functionsJsonPath);
            if (!jsonOutcome.IsSuccess())
            {
                AZ_Error(ShaderVariantAssetBuilderName, false, "%s", jsonOutcome.GetError().c_str());
                return;
            }
            if (!azslCompiler.ParseIaPopulateFunctionData(jsonOutcome.GetValue(), functions))
            {
                functions.clear();
                AZ_Error(ShaderVariantAssetBuilderName, false, "Failed to find shader functions.");
                return;
            }
        }


        // Returns the content of the hlsl file for the given supervariant as produced by ShaderAsssetBuilder.
        // In addition to the content it also returns the full path of the hlsl file in @hlslSourcePath.
        static AZStd::string LoadHlslFileFromShaderAssetBuilder(
            const RHI::ShaderPlatformInterface* shaderPlatformInterface, const AssetBuilderSDK::PlatformInfo& platformInfo,
            const AZStd::string& shaderSourceFileFullPath, const RPI::SupervariantIndex supervariantIndex, AZStd::string& hlslSourcePath)
        {
            auto hlslSourcePathOutcome = ShaderBuilderUtility::ObtainBuildArtifactPathFromShaderAssetBuilder(
                shaderPlatformInterface->GetAPIUniqueIndex(), platformInfo.m_identifier, shaderSourceFileFullPath, supervariantIndex.GetIndex(),
                AZ::RPI::ShaderAssetSubId::GeneratedHlslSource);
            if (!hlslSourcePathOutcome.IsSuccess())
            {
                AZ_Error(ShaderVariantAssetBuilderName, false, "%s", hlslSourcePathOutcome.GetError().c_str());
                return "";
            }

            hlslSourcePath = hlslSourcePathOutcome.TakeValue();
            Outcome<AZStd::string, AZStd::string> hlslSourceOutcome = Utils::ReadFile(hlslSourcePath);
            if (!hlslSourceOutcome.IsSuccess())
            {
                AZ_Error(
                    ShaderVariantAssetBuilderName, false, "Failed to obtain shader source from %s. [%s]", hlslSourcePath.c_str(),
                    hlslSourceOutcome.TakeError().c_str());
                return "";
            }
            return hlslSourceOutcome.TakeValue();
        }

        void ShaderVariantAssetBuilder::ProcessShaderVariantTreeJob(const AssetBuilderSDK::ProcessJobRequest& request, AssetBuilderSDK::ProcessJobResponse& response) const
        {
            AZStd::string variantListFullPath;
            AzFramework::StringFunc::Path::ConstructFull(request.m_watchFolder.data(), request.m_sourceFile.data(), variantListFullPath, true);

            RPI::ShaderVariantListSourceData shaderVariantListDescriptor;
            if (!RPI::JsonUtils::LoadObjectFromFile(variantListFullPath, shaderVariantListDescriptor))
            {
                AZ_Assert(false, "Failed to parse Shader Variant List Descriptor JSON [%s]", variantListFullPath.c_str());
                response.m_resultCode = AssetBuilderSDK::ProcessJobResult_Failed;
                return;
            }

            const AZStd::string& shaderSourceFileFullPath = request.m_jobDescription.m_jobParameters.at(ShaderSourceFilePathJobParam);

            //For debugging purposes will create a dummy azshadervarianttree file.
            AZStd::string shaderName;
            AzFramework::StringFunc::Path::GetFileName(shaderSourceFileFullPath.c_str(), shaderName);

            // No error checking because the same calls were already executed during CreateJobs()
            auto descriptorParseOutcome = ShaderBuilderUtility::LoadShaderDataJson(shaderSourceFileFullPath);
            RPI::ShaderSourceData shaderSourceDescriptor = descriptorParseOutcome.TakeValue();
            RPI::Ptr<RPI::ShaderOptionGroupLayout> shaderOptionGroupLayout;

            // Request the list of valid shader platform interfaces for the target platform.
            AZStd::vector<RHI::ShaderPlatformInterface*> platformInterfaces =
                ShaderBuilderUtility::DiscoverEnabledShaderPlatformInterfaces(request.m_platformInfo, shaderSourceDescriptor);
            if (platformInterfaces.empty())
            {
                // No work to do. Exit gracefully.
                AZ_TracePrintf(
                    ShaderVariantAssetBuilderName,
                    "No azshadervarianttree is produced on behalf of %s because all valid RHI backends were disabled for this shader.\n",
                    shaderSourceFileFullPath.c_str());
                response.m_resultCode = AssetBuilderSDK::ProcessJobResult_Success;
                return;
            }


            // set the input file for eventual error messages, but the compiler won't be called on it.
            AZStd::string azslFullPath;
            ShaderBuilderUtility::GetAbsolutePathToAzslFile(shaderSourceFileFullPath, shaderSourceDescriptor.m_source, azslFullPath);
            AzslCompiler azslc(azslFullPath);

            AZStd::string previousLoopApiName;
            for (RHI::ShaderPlatformInterface* shaderPlatformInterface : platformInterfaces)
            {
                auto thisLoopApiName = shaderPlatformInterface->GetAPIName().GetStringView();
                RPI::Ptr<RPI::ShaderOptionGroupLayout> loopLocal_ShaderOptionGroupLayout =
                    LoadShaderOptionsGroupLayoutFromShaderAssetBuilder(
                        shaderPlatformInterface, request.m_platformInfo, azslc, shaderSourceFileFullPath, RPI::DefaultSupervariantIndex);
                if (!loopLocal_ShaderOptionGroupLayout)
                {
                    response.m_resultCode = AssetBuilderSDK::ProcessJobResult_Failed;
                    return;
                }
                if (shaderOptionGroupLayout && shaderOptionGroupLayout->GetHash() != loopLocal_ShaderOptionGroupLayout->GetHash())
                {
                    AZ_Error(ShaderVariantAssetBuilderName, false, "There was a discrepancy in shader options between %s and %s", previousLoopApiName.c_str(), thisLoopApiName.data());
                    response.m_resultCode = AssetBuilderSDK::ProcessJobResult_Failed;
                    return;
                }
                shaderOptionGroupLayout = loopLocal_ShaderOptionGroupLayout;
                previousLoopApiName = thisLoopApiName;
            }

            RPI::ShaderVariantTreeAssetCreator shaderVariantTreeAssetCreator;
            shaderVariantTreeAssetCreator.Begin(Uuid::CreateRandom());
            shaderVariantTreeAssetCreator.SetShaderOptionGroupLayout(*shaderOptionGroupLayout);
            shaderVariantTreeAssetCreator.SetVariantInfos(shaderVariantListDescriptor.m_shaderVariants);
            Data::Asset<RPI::ShaderVariantTreeAsset> shaderVariantTreeAsset;
            if (!shaderVariantTreeAssetCreator.End(shaderVariantTreeAsset))
            {
                AZ_Error(ShaderVariantAssetBuilderName, false, "Failed to build Shader Variant Tree Asset");
                response.m_resultCode = AssetBuilderSDK::ProcessJobResult_Failed;
                return;
            }

            AZStd::string filename = AZStd::string::format("%s.%s", shaderName.c_str(), RPI::ShaderVariantTreeAsset::Extension);
            AZStd::string assetPath;
            AzFramework::StringFunc::Path::ConstructFull(request.m_tempDirPath.c_str(), filename.c_str(), assetPath, true);
            if (!AZ::Utils::SaveObjectToFile(assetPath, AZ::DataStream::ST_BINARY, shaderVariantTreeAsset.Get()))
            {
                AZ_Error(ShaderVariantAssetBuilderName, false, "Failed to save Shader Variant Tree Asset to \"%s\"", assetPath.c_str());
                response.m_resultCode = AssetBuilderSDK::ProcessJobResult_Failed;
                return;
            }

            AssetBuilderSDK::JobProduct assetProduct;
            assetProduct.m_productSubID = RPI::ShaderVariantTreeAsset::ProductSubID;
            assetProduct.m_productFileName = assetPath;
            assetProduct.m_productAssetType = azrtti_typeid<RPI::ShaderVariantTreeAsset>();
            assetProduct.m_dependenciesHandled = true; // This builder has no dependencies to output
            response.m_outputProducts.push_back(assetProduct);

            AZ_TracePrintf(ShaderVariantAssetBuilderName, "Shader Variant Tree Asset [%s] compiled successfully.\n", assetPath.c_str());

            response.m_resultCode = AssetBuilderSDK::ProcessJobResult_Success;
        }

        void ShaderVariantAssetBuilder::ProcessShaderVariantJob(const AssetBuilderSDK::ProcessJobRequest& request, AssetBuilderSDK::ProcessJobResponse& response) const
        {
            const AZStd::sys_time_t startTime = AZStd::GetTimeNowTicks();
            AssetBuilderSDK::JobCancelListener jobCancelListener(request.m_jobId);

            AZStd::string fullPath;
            AzFramework::StringFunc::Path::ConstructFull(request.m_watchFolder.data(), request.m_sourceFile.data(), fullPath, true);

            const auto& jobParameters = request.m_jobDescription.m_jobParameters;
            const AZStd::string& shaderSourceFileFullPath = jobParameters.at(ShaderSourceFilePathJobParam);
            AZStd::string shaderFileName;
            AzFramework::StringFunc::Path::GetFileName(shaderSourceFileFullPath.c_str(), shaderFileName);

            const AZStd::string& variantJsonString = jobParameters.at(ShaderVariantJobVariantParam);
            RPI::ShaderVariantListSourceData::VariantInfo variantInfo;
            const bool fromJsonStringSuccess = AZ::RPI::JsonUtils::LoadObjectFromJsonString(variantJsonString, variantInfo);
            AZ_Assert(fromJsonStringSuccess, "Failed to convert json string to VariantInfo");

            RPI::ShaderSourceData shaderSourceDescriptor;
            AZStd::shared_ptr<ShaderFiles> sources = ShaderBuilderUtility::PrepareSourceInput(ShaderVariantAssetBuilderName, shaderSourceFileFullPath, shaderSourceDescriptor);

            // set the input file for eventual error messages, but the compiler won't be called on it.
            AzslCompiler azslc(sources->m_azslSourceFullPath);

            // Request the list of valid shader platform interfaces for the target platform.
            AZStd::vector<RHI::ShaderPlatformInterface*> platformInterfaces =
                ShaderBuilderUtility::DiscoverEnabledShaderPlatformInterfaces(request.m_platformInfo, shaderSourceDescriptor);
            if (platformInterfaces.empty())
            {
                // No work to do. Exit gracefully.
                AZ_TracePrintf(ShaderVariantAssetBuilderName,
                    "No azshader is produced on behalf of %s because all valid RHI backends were disabled for this shader.\n",
                    shaderSourceFileFullPath.c_str());
                response.m_resultCode = AssetBuilderSDK::ProcessJobResult_Success;
                return;
            }

            auto supervariantList = ShaderBuilderUtility::GetSupervariantListFromShaderSourceData(shaderSourceDescriptor);

            GlobalBuildOptions buildOptions = ReadBuildOptions(ShaderVariantAssetBuilderName);
            // At this moment We have global build options that should be merged with the build options that are common
            // to all the supervariants of this shader.
            buildOptions.m_compilerArguments.Merge(shaderSourceDescriptor.m_compiler);

            //! The ShaderOptionGroupLayout is common across all RHIs & Supervariants
            RPI::Ptr<RPI::ShaderOptionGroupLayout> shaderOptionGroupLayout = nullptr;

            // Generate shaders for each of those ShaderPlatformInterfaces.
            for (RHI::ShaderPlatformInterface* shaderPlatformInterface : platformInterfaces)
            {
                AZ_TraceContext("ShaderPlatformInterface", shaderPlatformInterface->GetAPIName().GetCStr());

                // Loop through all the Supervariants.
                uint32_t supervariantIndexCounter = 0;
                for (const auto& supervariantInfo : supervariantList)
                {
                    RPI::SupervariantIndex supervariantIndex(supervariantIndexCounter);

                    // Check if we were canceled before we do any heavy processing of
                    // the shader variant data.
                    if (jobCancelListener.IsCancelled())
                    {
                        response.m_resultCode = AssetBuilderSDK::ProcessJobResult_Cancelled;
                        return;
                    }

                    AZStd::string shaderStemNamePrefix = shaderFileName;
                    if (supervariantIndex.GetIndex() > 0)
                    {
                        shaderStemNamePrefix += supervariantInfo.m_name.GetStringView();
                    }

                    // We need these additional pieces of information To build a shader variant asset:
                    // 1- ShaderOptionsGroupLayout (Need to load it once, because it's the same acrosss all supervariants +  RHIs)
                    // 2- entryFunctions
                    // 3- hlsl code.

                    // 1- ShaderOptionsGroupLayout
                    if (!shaderOptionGroupLayout)
                    {
                        shaderOptionGroupLayout =
                            LoadShaderOptionsGroupLayoutFromShaderAssetBuilder(
                                shaderPlatformInterface, request.m_platformInfo, azslc, shaderSourceFileFullPath, supervariantIndex);
                        if (!shaderOptionGroupLayout)
                        {
                            response.m_resultCode = AssetBuilderSDK::ProcessJobResult_Failed;
                            return;
                        }
                    }

                    // 2- entryFunctions.
                    AzslFunctions azslFunctions;
                    LoadShaderFunctionsFromShaderAssetBuilder(
                        shaderPlatformInterface, request.m_platformInfo, azslc, shaderSourceFileFullPath, supervariantIndex,  azslFunctions);
                    if (azslFunctions.empty())
                    {
                        response.m_resultCode = AssetBuilderSDK::ProcessJobResult_Failed;
                        return;
                    }
                    MapOfStringToStageType shaderEntryPoints;
                    if (shaderSourceDescriptor.m_programSettings.m_entryPoints.empty())
                    {
                        AZ_TracePrintf(
                            ShaderVariantAssetBuilderName,
                            "ProgramSettings do not specify entry points, will use GetDefaultEntryPointsFromShader()\n");
                        ShaderBuilderUtility::GetDefaultEntryPointsFromFunctionDataList(azslFunctions, shaderEntryPoints);
                    }
                    else
                    {
                        for (const auto& entryPoint : shaderSourceDescriptor.m_programSettings.m_entryPoints)
                        {
                            shaderEntryPoints[entryPoint.m_name] = entryPoint.m_type;
                        }
                    }

                    // 3- hlslCode
                    AZStd::string hlslSourcePath;
                    AZStd::string hlslCode = LoadHlslFileFromShaderAssetBuilder(
                        shaderPlatformInterface, request.m_platformInfo, shaderSourceFileFullPath, supervariantIndex, hlslSourcePath);
                    if (hlslCode.empty() || hlslSourcePath.empty())
                    {
                        response.m_resultCode = AssetBuilderSDK::ProcessJobResult_Failed;
                        return;
                    }

                    // Setup the shader variant creation context:
                    ShaderVariantCreationContext shaderVariantCreationContext =
                    {
                        *shaderPlatformInterface, request.m_platformInfo, buildOptions.m_compilerArguments, request.m_tempDirPath,
                        startTime,
                        shaderSourceDescriptor,
                        *shaderOptionGroupLayout.get(),
                        shaderEntryPoints,
                        Uuid::CreateRandom(),
                        shaderStemNamePrefix,
                        hlslSourcePath, hlslCode
                    };

                    AZStd::optional<RHI::ShaderPlatformInterface::ByProducts> outputByproducts;
                    auto shaderVariantAssetOutcome = CreateShaderVariantAsset(variantInfo, shaderVariantCreationContext, outputByproducts);
                    if (!shaderVariantAssetOutcome.IsSuccess())
                    {
                        AZ_Error(ShaderVariantAssetBuilderName, false, "%s\n", shaderVariantAssetOutcome.GetError().c_str());
                        response.m_resultCode = AssetBuilderSDK::ProcessJobResult_Failed;
                        return;
                    }
                    Data::Asset<RPI::ShaderVariantAsset> shaderVariantAsset = shaderVariantAssetOutcome.TakeValue();


                    // Time to save the asset in the tmp folder so it ends up in the Cache folder.
                    const uint32_t productSubID = RPI::ShaderVariantAsset::MakeAssetProductSubId(
                        shaderPlatformInterface->GetAPIUniqueIndex(), supervariantIndex.GetIndex(),
                        shaderVariantAsset->GetStableId());
                    AssetBuilderSDK::JobProduct assetProduct;
                    if (!SerializeOutShaderVariantAsset(shaderVariantAsset, shaderStemNamePrefix,
                            request.m_tempDirPath, *shaderPlatformInterface, productSubID,
                            assetProduct))
                    {
                        response.m_resultCode = AssetBuilderSDK::ProcessJobResult_Failed;
                        return;
                    }
                    response.m_outputProducts.push_back(assetProduct);

                    if (outputByproducts)
                    {
                        // add byproducts as job output products:
                        uint32_t subProductType = RPI::ShaderVariantAsset::ShaderVariantAssetSubProductType;
                        for (const AZStd::string& byproduct : outputByproducts.value().m_intermediatePaths)
                        {
                            AssetBuilderSDK::JobProduct jobProduct;
                            jobProduct.m_productFileName = byproduct;
                            jobProduct.m_productAssetType = Uuid::CreateName("DebugInfoByProduct-PdbOrDxilTxt");
                            jobProduct.m_productSubID = RPI::ShaderVariantAsset::MakeAssetProductSubId(
                                shaderPlatformInterface->GetAPIUniqueIndex(), supervariantIndex.GetIndex(), shaderVariantAsset->GetStableId(),
                                subProductType++);
                            response.m_outputProducts.push_back(AZStd::move(jobProduct));
                        }
                    }
                    supervariantIndexCounter++;
                } // End of supervariant for block
                
            }

            response.m_resultCode = AssetBuilderSDK::ProcessJobResult_Success;
        }

        bool ShaderVariantAssetBuilder::SerializeOutShaderVariantAsset(
            const Data::Asset<RPI::ShaderVariantAsset> shaderVariantAsset, const AZStd::string& shaderStemNamePrefix,
            const AZStd::string& tempDirPath,
            const RHI::ShaderPlatformInterface& shaderPlatformInterface, const uint32_t productSubID, AssetBuilderSDK::JobProduct& assetProduct)
        {
            AZStd::string filename = AZStd::string::format(
                "%s_%s_%u.%s", shaderStemNamePrefix.c_str(), shaderPlatformInterface.GetAPIName().GetCStr(),
                shaderVariantAsset->GetStableId().GetIndex(), RPI::ShaderVariantAsset::Extension);

            AZStd::string assetPath;
            AzFramework::StringFunc::Path::ConstructFull(tempDirPath.c_str(), filename.c_str(), assetPath, true);

            if (!AZ::Utils::SaveObjectToFile(assetPath, AZ::DataStream::ST_BINARY, shaderVariantAsset.Get()))
            {
                AZ_Error(ShaderVariantAssetBuilderName, false, "Failed to save Shader Variant Asset to \"%s\"", assetPath.c_str());
                return false;
            }

            assetProduct.m_productSubID = productSubID;
            assetProduct.m_productFileName = assetPath;
            assetProduct.m_productAssetType = azrtti_typeid<RPI::ShaderVariantAsset>();
            assetProduct.m_dependenciesHandled = true; // This builder has no dependencies to output

            AZ_TracePrintf(ShaderVariantAssetBuilderName, "Shader Variant Asset [%s] compiled successfully.\n", assetPath.c_str());
            return true;
        }


        AZ::Outcome<Data::Asset<RPI::ShaderVariantAsset>, AZStd::string> ShaderVariantAssetBuilder::CreateShaderVariantAsset(
            const RPI::ShaderVariantListSourceData::VariantInfo& shaderVariantInfo,
            ShaderVariantCreationContext& creationContext,
            AZStd::optional<RHI::ShaderPlatformInterface::ByProducts>& outputByproducts)
        {
            // Temporary structure used for sorting and caching intermediate results
            struct OptionCache
            {
                AZ::Name m_optionName;
                AZ::Name m_valueName;
                RPI::ShaderOptionIndex m_optionIndex; // Cached m_optionName
                RPI::ShaderOptionValue m_value; // Cached m_valueName
            };
            AZStd::vector<OptionCache> optionList;
            // We can not have more options than the number of options in the layout:
            optionList.reserve(creationContext.m_shaderOptionGroupLayout.GetShaderOptionCount());

            // This loop will validate and cache the indices for each option value:
            for (const auto& shaderOption : shaderVariantInfo.m_options)
            {
                Name optionName{shaderOption.first};
                Name optionValue{shaderOption.second};

                RPI::ShaderOptionIndex optionIndex = creationContext.m_shaderOptionGroupLayout.FindShaderOptionIndex(optionName);
                if (optionIndex.IsNull())
                {
                    return AZ::Failure(AZStd::string::format("Invalid shader option: %s", optionName.GetCStr()));
                }

                const RPI::ShaderOptionDescriptor& option = creationContext.m_shaderOptionGroupLayout.GetShaderOption(optionIndex);
                RPI::ShaderOptionValue value = option.FindValue(optionValue);
                if (value.IsNull())
                {
                    return AZ::Failure(
                        AZStd::string::format("Invalid value (%s) for shader option: %s", optionValue.GetCStr(), optionName.GetCStr()));
                }

                optionList.push_back(OptionCache{optionName, optionValue, optionIndex, value});
            }

            // Create one instance of the shader variant
            RPI::ShaderOptionGroup optionGroup(&creationContext.m_shaderOptionGroupLayout);

            //! Contains the series of #define macro values that define a variant. Can be empty (root variant).
            //! If this string is NOT empty, a new temporary hlsl file will be created that will be the combination
            //! of this string + @m_hlslSourceContent.
            AZStd::string hlslCodeToPrependForVariant;

            // We want to go over all options listed in the variant and set their respective values
            // This loop will populate the optionGroup and m_shaderCodePrefix in order of the option priority
            for (const auto& optionCache : optionList)
            {
                const RPI::ShaderOptionDescriptor& option = creationContext.m_shaderOptionGroupLayout.GetShaderOption(optionCache.m_optionIndex);

                // Assign the option value specified in the variant:
                option.Set(optionGroup, optionCache.m_value);

                // Populate all shader option defines. We have already confirmed they're valid.
                hlslCodeToPrependForVariant += AZStd::string::format(
                    "#define %s_OPTION_DEF %s\n", optionCache.m_optionName.GetCStr(), optionCache.m_valueName.GetCStr());
            }

            AZStd::string variantShaderSourcePath;
            // Check if we need to prepend any code prefix
            if (!hlslCodeToPrependForVariant.empty())
            {
                // Prepend any shader code prefix that we should apply to this variant
                // and save it back to a file.
                AZStd::string variantShaderSourceString(hlslCodeToPrependForVariant);
                variantShaderSourceString += creationContext.m_hlslSourceContent;

                AZStd::string shaderAssetName = AZStd::string::format(
                    "%s_%s_%u.hlsl", creationContext.m_shaderStemNamePrefix.c_str(),
                    creationContext.m_shaderPlatformInterface.GetAPIName().GetCStr(), shaderVariantInfo.m_stableId);
                AzFramework::StringFunc::Path::Join(
                    creationContext.m_tempDirPath.c_str(), shaderAssetName.c_str(), variantShaderSourcePath, true, true);

                auto outcome = Utils::WriteFile(variantShaderSourceString, variantShaderSourcePath);
                if (!outcome.IsSuccess())
                {
                    return AZ::Failure(AZStd::string::format("Failed to create file %s", variantShaderSourcePath.c_str()));
                }
            }
            else
            {
                variantShaderSourcePath = creationContext.m_hlslSourcePath;
            }

            AZ_TracePrintf(ShaderVariantAssetBuilderName, "Variant StableId: %u", shaderVariantInfo.m_stableId);
            AZ_TracePrintf(ShaderVariantAssetBuilderName, "Variant Shader Options: %s", optionGroup.ToString().c_str());

            const RPI::ShaderVariantStableId shaderVariantStableId{shaderVariantInfo.m_stableId};

            // By this time the optionGroup was populated with all option values for the variant and
            // the m_shaderCodePrefix contains all option related preprocessing macros
            // Let's add the requested variant:
            RPI::ShaderVariantAssetCreator variantCreator;
            RPI::ShaderOptionGroup shaderOptions{&creationContext.m_shaderOptionGroupLayout, optionGroup.GetShaderVariantId()};
            variantCreator.Begin(
                creationContext.m_shaderVariantAssetId, optionGroup.GetShaderVariantId(), shaderVariantStableId,
                shaderOptions.IsFullySpecified());
            variantCreator.SetBuildTimestamp(creationContext.m_assetBuildTimestamp);

            const AZStd::unordered_map<AZStd::string, RPI::ShaderStageType>& shaderEntryPoints = creationContext.m_shaderEntryPoints;
            for (const auto& shaderEntryPoint : shaderEntryPoints)
            {
                auto shaderEntryName = shaderEntryPoint.first;
                auto shaderStageType = shaderEntryPoint.second;

                AZ_TracePrintf(ShaderVariantAssetBuilderName, "Entry Point: %s", shaderEntryName.c_str());
                AZ_TracePrintf(ShaderVariantAssetBuilderName, "Begin compiling shader function \"%s\"", shaderEntryName.c_str());

                auto assetBuilderShaderType = ShaderBuilderUtility::ToAssetBuilderShaderType(shaderStageType);

                // Compile HLSL to the platform specific shader.
                RHI::ShaderPlatformInterface::StageDescriptor descriptor;
                bool shaderWasCompiled = creationContext.m_shaderPlatformInterface.CompilePlatformInternal(
                    creationContext.m_platformInfo, variantShaderSourcePath, shaderEntryName, assetBuilderShaderType,
                    creationContext.m_tempDirPath, descriptor, creationContext.m_shaderCompilerArguments);

                if (!shaderWasCompiled)
                {
                    return AZ::Failure(AZStd::string::format("Could not compile the shader function %s", shaderEntryName.c_str()));
                }
                // bubble up the byproducts to the caller by moving them to the context.
                outputByproducts.emplace(AZStd::move(descriptor.m_byProducts));

                RHI::Ptr<RHI::ShaderStageFunction> shaderStageFunction = creationContext.m_shaderPlatformInterface.CreateShaderStageFunction(descriptor);
                variantCreator.SetShaderFunction(ToRHIShaderStage(assetBuilderShaderType), shaderStageFunction);

                if (descriptor.m_byProducts.m_dynamicBranchCount != AZ::RHI::ShaderPlatformInterface::ByProducts::UnknownDynamicBranchCount)
                {
                    AZ_TracePrintf(
                        ShaderVariantAssetBuilderName, "Finished compiling shader function. Number of dynamic branches: %u",
                        descriptor.m_byProducts.m_dynamicBranchCount);
                }
                else
                {
                    AZ_TracePrintf(
                        ShaderVariantAssetBuilderName, "Finished compiling shader function. Number of dynamic branches: unknown");
                }
            }

            Data::Asset<RPI::ShaderVariantAsset> shaderVariantAsset;
            variantCreator.End(shaderVariantAsset);
            return AZ::Success(AZStd::move(shaderVariantAsset));
        }

    } // ShaderBuilder
} // AZ<|MERGE_RESOLUTION|>--- conflicted
+++ resolved
@@ -61,14 +61,6 @@
     {
         static constexpr char ShaderVariantAssetBuilderName[] = "ShaderVariantAssetBuilder";
 
-<<<<<<< HEAD
-=======
-        static constexpr uint32_t ShaderVariantLoadErrorParam = 0;
-        static constexpr uint32_t ShaderSourceFilePathJobParam = 2;
-        static constexpr uint32_t ShaderVariantJobVariantParam = 3;
-        static constexpr uint32_t ShouldExitEarlyFromProcessJobParam = 4;
-
->>>>>>> c7d000e1
         //! Adds source file dependencies for every place a referenced file may appear, and detects if one of
         //! those possible paths resolves to the expected file.
         //! @param currentFilePath - the full path to the file being processed
@@ -360,12 +352,6 @@
                 return;
             }
             
-<<<<<<< HEAD
-=======
-            AZStd::string foundShaderFile;
-            LocateReferencedSourceFile(variantListFullPath, shaderVariantList.m_shaderFilePath, response.m_sourceFileDependencyList, foundShaderFile);
-
->>>>>>> c7d000e1
             for (const AssetBuilderSDK::PlatformInfo& info : request.m_enabledPlatforms)
             {
                 AZ_TraceContext("For platform", info.m_identifier.data());
