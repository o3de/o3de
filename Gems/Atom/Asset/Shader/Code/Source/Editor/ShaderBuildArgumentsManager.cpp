/*
 * Copyright (c) Contributors to the Open 3D Engine Project.
 * For complete copyright and license terms please see the LICENSE at the root of this distribution.
 *
 * SPDX-License-Identifier: Apache-2.0 OR MIT
 *
 */

#include "ShaderBuildArgumentsManager.h"

#include <AzCore/Settings/SettingsRegistry.h>
#include <AzCore/Utils/Utils.h>
#include <AzCore/Serialization/Json/JsonUtils.h>
#include <AzCore/IO/FileIO.h>

#include <Atom/RPI.Edit/Common/JsonUtils.h>
#include <Atom/RHI.Edit/ShaderBuildOptions.h>

namespace AZ
{
    namespace ShaderBuilder
    {
        static AZStd::string ResolvePathAliases(AZStd::string_view inPath)
        {
            AZ::IO::FixedMaxPath resolvedPath;
            
            auto fileIO = AZ::IO::FileIOBase::GetInstance();
            const bool success = fileIO->ResolvePath(resolvedPath, inPath);
            
            if (success)
            {
                return AZStd::string(resolvedPath.c_str());
            }

            return { inPath };
        }

        void ShaderBuildArgumentsManager::Init()
        {
            AZStd::unordered_map<AZStd::string, AZ::RHI::ShaderBuildArguments> removeBuildArgumentsMap;
            AZStd::unordered_map<AZStd::string, AZ::RHI::ShaderBuildArguments> addBuildArgumentsMap;
            auto configFiles = DiscoverConfigurationFiles();
            for (auto const& [scopeName, jsonFilePath] : configFiles)
            {
                AZ::RHI::ShaderBuildOptions shaderBuildOptions;
                if (!AZ::RPI::JsonUtils::LoadObjectFromFile(jsonFilePath.c_str(), shaderBuildOptions))
                {
                    AZ_Error(
                        LogName, false, "Failed to load shader build options file=<%s> for scope=<%s>", jsonFilePath.c_str(),
                        scopeName.c_str());
                    continue;
                }
<<<<<<< HEAD
                [[maybe_unused]]const auto addedDefinitionCount = shaderBuildOptions.m_addBuildArguments.AppendDefinitions(shaderBuildOptions.m_definitions);
=======
                [[maybe_unused]] const auto addedDefinitionCount =
                    shaderBuildOptions.m_addBuildArguments.AppendDefinitions(shaderBuildOptions.m_definitions);
>>>>>>> 0909872d
                AZ_Assert(addedDefinitionCount >= 0, "Failed to add definitions");

                removeBuildArgumentsMap.emplace(scopeName, AZStd::move(shaderBuildOptions.m_removeBuildArguments));
                addBuildArgumentsMap.emplace(scopeName, AZStd::move(shaderBuildOptions.m_addBuildArguments));
            }
            Init(AZStd::move(removeBuildArgumentsMap), AZStd::move(addBuildArgumentsMap));
        }

        void ShaderBuildArgumentsManager::Init(AZStd::unordered_map<AZStd::string, AZ::RHI::ShaderBuildArguments> && removeBuildArgumentsMap
                                             , AZStd::unordered_map<AZStd::string, AZ::RHI::ShaderBuildArguments> && addBuildArgumentsMap)
        {
            m_removeBuildArgumentsMap.clear();
            m_removeBuildArgumentsMap.swap(removeBuildArgumentsMap);

            m_addBuildArgumentsMap.clear();
            m_addBuildArgumentsMap.swap(addBuildArgumentsMap);

            m_argumentsStack = {};
            m_argumentsNameStack = {};
            m_argumentsStack.push(m_addBuildArgumentsMap[""]);
            m_argumentsNameStack.push("");
        }

        const AZ::RHI::ShaderBuildArguments& ShaderBuildArgumentsManager::PushArgumentsInternal(const AZStd::string& name, const AZ::RHI::ShaderBuildArguments& arguments)
        {
            m_argumentsNameStack.push(name);
            m_argumentsStack.push(arguments);
            return m_argumentsStack.top();
        }

        const AZ::RHI::ShaderBuildArguments& ShaderBuildArgumentsManager::PushArgumentScope(const AZStd::string& name)
        {
            AZ_Assert(!name.empty(), "This function requires non empty names");
            const auto& currentTopName = m_argumentsNameStack.top();
            auto newTopName = currentTopName.empty() ? name : AZStd::string::format("%s.%s", currentTopName.c_str(), name.c_str());

            auto it = m_addBuildArgumentsMap.find(newTopName);
            if (it == m_addBuildArgumentsMap.end())
            {
                // It is normal not to have arguments for a specific key. Because this class works as a stack we'll just push a copy
                // of whatever is currently at the top of the stack.
                return PushArgumentsInternal(newTopName, GetCurrentArguments());
            }

            // Init() guarantees that if there's an Add set of arguments, there is also a Remove set of arguments. BUT either of both, the Add and the Remove Sets can be empty,
            // what matters is that they are valid instances of ShaderBuildArguments class.
            auto removeIt = m_removeBuildArgumentsMap.find(newTopName);
            AZ_Assert(removeIt != m_removeBuildArgumentsMap.end(), "There must be an instance of arguments to remove for %s", currentTopName.c_str());

            auto newArguments = GetCurrentArguments() - removeIt->second;
            return PushArgumentsInternal(newTopName, newArguments + it->second);
        }

        const AZ::RHI::ShaderBuildArguments& ShaderBuildArgumentsManager::PushArgumentScope(const AZ::RHI::ShaderBuildArguments& removeArguments,
            const AZ::RHI::ShaderBuildArguments& addArguments, const AZStd::vector<AZStd::string>& definitions)
        {
            const AZStd::string anyName("?");
            const auto& currentTopName = m_argumentsNameStack.top();
            auto newTopName = currentTopName.empty() ? anyName : AZStd::string::format("%s.%s", currentTopName.c_str(), anyName.c_str());

            auto newArguments = GetCurrentArguments() - removeArguments;
            [[maybe_unused]] const auto addedDefinitionCount = newArguments.AppendDefinitions(definitions);
            AZ_Assert(addedDefinitionCount >= 0, "Failed to add definitions");

            return PushArgumentsInternal(newTopName, newArguments + addArguments);
        }


        const AZ::RHI::ShaderBuildArguments& ShaderBuildArgumentsManager::GetCurrentArguments() const
        {
            return m_argumentsStack.top();
        }


        void ShaderBuildArgumentsManager::PopArgumentScope()
        {
            // We always keep the global scope.
            if (m_argumentsStack.size() > 1)
            {
                m_argumentsStack.pop();
                m_argumentsNameStack.pop();
            }
        }

        void DiscoverConfigurationFilesInDirectoryRecursively(const AZ::IO::FixedMaxPath& dirPath, const AZStd::string& keyName,
            AZStd::unordered_map<AZStd::string, AZ::IO::FixedMaxPath>& discoveredFiles)
        {
            auto findFileCB = [&](const char * fileName, bool isFile) -> bool
            {
                if (fileName[0] == '.')
                {
                    return true;
                }
                AZ::IO::FixedMaxPath fullPath = dirPath / fileName;
                if (isFile)
                {
                    discoveredFiles[keyName] = fullPath;
                }
                else
                {
                    AZStd::string subKeyName = AZStd::string::format("%s%s%s", keyName.c_str(), keyName.empty() ? "" : ".", fileName);
                    DiscoverConfigurationFilesInDirectoryRecursively(fullPath, subKeyName, discoveredFiles);
                }
                return true;
            };

            AZ::IO::FixedMaxPath filter(dirPath);
            filter /= "*";
            AZ::IO::SystemFile::FindFiles(filter.c_str(), findFileCB);
        }

        AZStd::unordered_map<AZStd::string, AZ::IO::FixedMaxPath> ShaderBuildArgumentsManager::DiscoverConfigurationFilesInDirectory(const AZ::IO::FixedMaxPath& dirPath)
        {
            AZStd::unordered_map<AZStd::string, AZ::IO::FixedMaxPath> configurationFiles;

            auto jsonPath = dirPath / ShaderBuildOptionsJson;
            if (AZ::IO::SystemFile::Exists(jsonPath.c_str()))
            {
                // The global scope has no name.
                configurationFiles[""] = jsonPath;
            }

            AZ::IO::FixedMaxPath platformsDirPath(dirPath);
            platformsDirPath /= PlatformsDir;

            DiscoverConfigurationFilesInDirectoryRecursively(platformsDirPath, "", configurationFiles);

            return configurationFiles;
        }


        AZ::IO::FixedMaxPath ShaderBuildArgumentsManager::GetDefaultConfigDirectoryPath()
        {
            AZStd::string defaultConfigDirectory(DefaultConfigPathDirectory);
            defaultConfigDirectory = ResolvePathAliases(defaultConfigDirectory);
            // The default directory, which contains factory settings, must always exist.
            AZ_Assert(AZ::IO::SystemFile::Exists(defaultConfigDirectory.c_str()), "The default directory with shader build arguments must exist: %s", defaultConfigDirectory.c_str());
            return { defaultConfigDirectory };
        }

        AZ::IO::FixedMaxPath ShaderBuildArgumentsManager::GetUserConfigDirectoryPath()
        {
            AZStd::string userConfig;
            auto settingsRegistry = AZ::SettingsRegistry::Get();
            if (settingsRegistry)
            {
                settingsRegistry->Get(userConfig, ConfigPathRegistryKey);
            }
            if (userConfig.empty())
            {
                return {};
            }
            userConfig = ResolvePathAliases(userConfig);
            return { userConfig };
        }

        AZStd::unordered_map<AZStd::string, AZ::IO::FixedMaxPath> ShaderBuildArgumentsManager::DiscoverConfigurationFiles()
        {
            const auto defaultConfigDirectoryPath = GetDefaultConfigDirectoryPath();
            auto configFiles = DiscoverConfigurationFilesInDirectory(defaultConfigDirectoryPath);
            auto userConfigPath = GetUserConfigDirectoryPath();
            if (userConfigPath.empty() || (defaultConfigDirectoryPath == userConfigPath))
            {
                // The user chose not to customize the command line arguments.
                // Let's return the Atom's default.
                return configFiles;
            }

            auto userConfigFiles = DiscoverConfigurationFilesInDirectory(userConfigPath);

            // Replace only the file paths that are customized by the user.
            for (auto const& [key, val] : configFiles)
            {
                const auto itor = userConfigFiles.find(key);
                if (itor == userConfigFiles.end())
                {
                    continue;
                }
                configFiles[key] = userConfigFiles[key];
            }
            return configFiles;
        }
    } // namespace ShaderBuilder
} // AZ<|MERGE_RESOLUTION|>--- conflicted
+++ resolved
@@ -50,12 +50,8 @@
                         scopeName.c_str());
                     continue;
                 }
-<<<<<<< HEAD
-                [[maybe_unused]]const auto addedDefinitionCount = shaderBuildOptions.m_addBuildArguments.AppendDefinitions(shaderBuildOptions.m_definitions);
-=======
                 [[maybe_unused]] const auto addedDefinitionCount =
                     shaderBuildOptions.m_addBuildArguments.AppendDefinitions(shaderBuildOptions.m_definitions);
->>>>>>> 0909872d
                 AZ_Assert(addedDefinitionCount >= 0, "Failed to add definitions");
 
                 removeBuildArgumentsMap.emplace(scopeName, AZStd::move(shaderBuildOptions.m_removeBuildArguments));
