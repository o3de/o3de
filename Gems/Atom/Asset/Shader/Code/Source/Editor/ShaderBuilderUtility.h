/*
 * Copyright (c) Contributors to the Open 3D Engine Project
 * 
 * SPDX-License-Identifier: Apache-2.0 OR MIT
 *
 */

#pragma once

#include <AzCore/base.h>
#include <AzCore/Preprocessor/Enum.h>
#include <AssetBuilderSDK/AssetBuilderBusses.h>
#include <AssetBuilderSDK/AssetBuilderSDK.h>

#include <Atom/RPI.Edit/Shader/ShaderSourceData.h>
#include <Atom/RPI.Reflect/Shader/ShaderAsset.h>
<<<<<<< HEAD
=======
#include <Atom/RPI.Reflect/Shader/ShaderResourceGroupAsset.h>
>>>>>>> c7d000e1

#include "AzslData.h"

namespace AZ
{
    namespace ShaderBuilder
    {
        class AzslCompiler;
        struct ShaderFiles;
        struct BindingDependencies;
        struct RootConstantData;

        using MapOfStringToStageType = AZStd::unordered_map<AZStd::string, RPI::ShaderStageType>;

        namespace ShaderBuilderUtility
        {
            Outcome<RPI::ShaderSourceData, AZStd::string> LoadShaderDataJson(const AZStd::string& fullPathToJsonFile);

            void GetAbsolutePathToAzslFile(const AZStd::string& shaderTemplatePathAndFile, AZStd::string specifiedShaderPathAndName, AZStd::string& absoluteShaderPath);

            //! Opens and read the .shader, returns expanded file paths
            AZStd::shared_ptr<ShaderFiles> PrepareSourceInput(
                const char* builderName,
                const AZStd::string& shaderAssetSourcePath,
                RPI::ShaderSourceData& sourceAsset);

            namespace AzslSubProducts
            {
                AZ_ENUM(SuffixList, azslin, ia, om, srg, options, bindingdep, hlsl);

                using SubId = RPI::ShaderAssetSubId;
                // product sub id enumerators:
                static constexpr SubId SubList[] = {SubId::FlatAzsl,
                                                    SubId::IaJson,
                                                    SubId::OmJson,
                                                    SubId::SrgJson,
                                                    SubId::OptionsJson,
                                                    SubId::BindingdepJson,
                                                    SubId::GeneratedHlslSource};
                // in the same order, their file name suffix (they replicate what's in AzslcMain.cpp. and hlsl corresponds to what's in AzslBuilder.cpp)
                
                // a type to declare variables holding the full paths of their files
                using Paths = AZStd::fixed_vector<AZStd::string, AZ_ARRAY_SIZE(SubList)>;
            };

            //! Collects all the JSON files generated during AZSL compilation and loads the data as objects.
            //! @azslData must have paths correctly set.
            //! @azslData, @srgLayoutList, @shaderOptionGroupLayout, @bindingDependencies and @rootConstantData get the output data.
            AssetBuilderSDK::ProcessJobResultCode PopulateAzslDataFromJsonFiles(
                const char* builderName, const AzslSubProducts::Paths& pathOfJsonFiles,
                const bool platformUsesRegisterSpaces, AzslData& azslData,
                RPI::ShaderResourceGroupLayoutList& srgLayoutList, RPI::Ptr<RPI::ShaderOptionGroupLayout> shaderOptionGroupLayout,
                BindingDependencies& bindingDependencies, RootConstantData& rootConstantData);


            RHI::ShaderHardwareStage ToAssetBuilderShaderType(RPI::ShaderStageType stageType);

            //! Must be called before shaderPlatformInterface->CompilePlatformInternal()
            //! This function will prune non entry functions from BindingDependencies and use the
            //! rest of input data to create a pipeline layout descriptor.
            //! The pipeline layout descriptor is returned, but the same data will also be set into the @shaderPlatformInterface
            //! object, which is why it is important to call this method before calling shaderPlatformInterface->CompilePlatformInternal().
            RHI::Ptr<RHI::PipelineLayoutDescriptor> BuildPipelineLayoutDescriptorForApi(
                const char* builderName,
                const RPI::ShaderResourceGroupLayoutList& srgLayoutList,
                const MapOfStringToStageType& shaderEntryPoints,
                const RHI::ShaderCompilerArguments& shaderCompilerArguments,
                const RootConstantData& rootConstantData,
                RHI::ShaderPlatformInterface* shaderPlatformInterface,
                BindingDependencies& bindingDependencies /*inout*/);


            bool CreateShaderInputAndOutputContracts(
                const AzslData& azslData, const MapOfStringToStageType& shaderEntryPoints,
                const RPI::ShaderOptionGroupLayout& shaderOptionGroupLayout, const AZStd::string& pathToOmJson,
                const AZStd::string& pathToIaJson, RPI::ShaderInputContract& shaderInputContract,
                RPI::ShaderOutputContract& shaderOutputContract, size_t& colorAttachmentCount);


            //! Returns a list of acceptable default entry point names as a single string for debug messages.
            AZStd::string GetAcceptableDefaultEntryPointNames(const AzslData& shaderData);


            //! Create a file from a string's content.
            //! That file will be named filename.api.azslin
            //! This is meant to be used at this stage:
            //!
            //!     .azsl source -> common header prepend -> preprocess -> azslc -> dxc -> cross
            //!                                                       ^here^
            AZStd::string DumpPreprocessedCode(
                const char* BuilderName,
                const AZStd::string& preprocessedCode,
                const AZStd::string& tempDirPath,
                const AZStd::string& preprocessedFileName,
                const AZStd::string& apiTypeString = "");

            //! Create a file from a string's content.
            //! That file will be named filename.api.azsl.prepend
            //! This is meant to be used at this stage:
            //!
            //!     .azsl source -> common header prepend -> preprocess -> azslc -> dxc -> cross
            //!                                         ^here^
            AZStd::string DumpAzslPrependedCode(
                const char* BuilderName,
                const AZStd::string& nonPreprocessedYetAzslSource,
                const AZStd::string& tempDirPath,
                const AZStd::string& stemName,
                const AZStd::string& apiTypeString = "");

            //! "d:/p/f.e" -> "f"
            AZStd::string ExtractStemName(const char* path);

            AZStd::vector<RHI::ShaderPlatformInterface*> DiscoverValidShaderPlatformInterfaces(const AssetBuilderSDK::PlatformInfo& info);
            AZStd::vector<RHI::ShaderPlatformInterface*> DiscoverEnabledShaderPlatformInterfaces(
                const AssetBuilderSDK::PlatformInfo& info, const RPI::ShaderSourceData& shaderSourceData);

            // The idea is that the "Supervariants" json property is optional in .shader files,
            // For cases when it is not specified, this function will return a vector with one item, the default, nameless, supervariant.
            // If "Supervariants" is not empty, then this function will make sure the first supervariant in the list
            // is the default, nameless, supervariant.
            AZStd::vector<RPI::ShaderSourceData::SupervariantInfo> GetSupervariantListFromShaderSourceData(
                const RPI::ShaderSourceData& shaderSourceData);

            void GetDefaultEntryPointsFromFunctionDataList(
                const AZStd::vector<FunctionData> azslFunctionDataList,
                AZStd::unordered_map<AZStd::string, RPI::ShaderStageType>& shaderEntryPoints);

            void LogProfilingData(const char* builderName, AZStd::string_view shaderPath);

<<<<<<< HEAD
            //! Returns the asset path of a product artifact produced by ShaderAssetBuilder.
            Outcome<AZStd::string, AZStd::string> ObtainBuildArtifactPathFromShaderAssetBuilder(
                const uint32_t rhiUniqueIndex, const AZStd::string& platformIdentifier, const AZStd::string& shaderJsonPath,
                const uint32_t supervariantIndex, RPI::ShaderAssetSubId shaderAssetSubId);

=======
            //! Job products sub id generation helper for AzslBuilder
            uint32_t MakeAzslBuildProductSubId(RPI::ShaderAssetSubId subId, RHI::APIType apiType);

            //! Reconstructs the expected output product paths of the AzslBuilder (from the 2 arguments @azslSourceFullPath and @apiType)
            Outcome<AzslSubProducts::Paths> ObtainBuildArtifactsFromAzslBuilder(const char* builderName, const AZStd::string& azslSourceFullPath, RHI::APIType apiType, const AZStd::string& platform);

            //! Returns true if a file should skip processing.
            //! Should be called only for non *.srgi files.
            //! If the file contains "partial ShaderResourceGroup" (validated through a proper regular expression)
            //! then it is skippable. If this same file also defines non-partial SRGs it will be skipped with error.
            //! If the file doesn't contain "ShaderResourceGroup" then it does not define a ShaderResourceGroup
            //! and it is skippable too.
            enum class SrgSkipFileResult { Error, SkipFile, ContinueProcess };
            SrgSkipFileResult ShouldSkipFileForSrgProcessing(const char* builderName, const AZStd::string_view fullPath);
>>>>>>> c7d000e1
        }  // ShaderBuilderUtility namespace
    } // ShaderBuilder namespace
} // AZ<|MERGE_RESOLUTION|>--- conflicted
+++ resolved
@@ -14,10 +14,6 @@
 
 #include <Atom/RPI.Edit/Shader/ShaderSourceData.h>
 #include <Atom/RPI.Reflect/Shader/ShaderAsset.h>
-<<<<<<< HEAD
-=======
-#include <Atom/RPI.Reflect/Shader/ShaderResourceGroupAsset.h>
->>>>>>> c7d000e1
 
 #include "AzslData.h"
 
@@ -147,28 +143,11 @@
 
             void LogProfilingData(const char* builderName, AZStd::string_view shaderPath);
 
-<<<<<<< HEAD
             //! Returns the asset path of a product artifact produced by ShaderAssetBuilder.
             Outcome<AZStd::string, AZStd::string> ObtainBuildArtifactPathFromShaderAssetBuilder(
                 const uint32_t rhiUniqueIndex, const AZStd::string& platformIdentifier, const AZStd::string& shaderJsonPath,
                 const uint32_t supervariantIndex, RPI::ShaderAssetSubId shaderAssetSubId);
 
-=======
-            //! Job products sub id generation helper for AzslBuilder
-            uint32_t MakeAzslBuildProductSubId(RPI::ShaderAssetSubId subId, RHI::APIType apiType);
-
-            //! Reconstructs the expected output product paths of the AzslBuilder (from the 2 arguments @azslSourceFullPath and @apiType)
-            Outcome<AzslSubProducts::Paths> ObtainBuildArtifactsFromAzslBuilder(const char* builderName, const AZStd::string& azslSourceFullPath, RHI::APIType apiType, const AZStd::string& platform);
-
-            //! Returns true if a file should skip processing.
-            //! Should be called only for non *.srgi files.
-            //! If the file contains "partial ShaderResourceGroup" (validated through a proper regular expression)
-            //! then it is skippable. If this same file also defines non-partial SRGs it will be skipped with error.
-            //! If the file doesn't contain "ShaderResourceGroup" then it does not define a ShaderResourceGroup
-            //! and it is skippable too.
-            enum class SrgSkipFileResult { Error, SkipFile, ContinueProcess };
-            SrgSkipFileResult ShouldSkipFileForSrgProcessing(const char* builderName, const AZStd::string_view fullPath);
->>>>>>> c7d000e1
         }  // ShaderBuilderUtility namespace
     } // ShaderBuilder namespace
 } // AZ