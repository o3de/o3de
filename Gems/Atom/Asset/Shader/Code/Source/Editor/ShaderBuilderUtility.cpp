/*
 * Copyright (c) Contributors to the Open 3D Engine Project.
 * For complete copyright and license terms please see the LICENSE at the root of this distribution.
 *
 * SPDX-License-Identifier: Apache-2.0 OR MIT
 *
 */
#include "ShaderBuilderUtility.h"

#include <AzFramework/API/ApplicationAPI.h>
#include <AzFramework/StringFunc/StringFunc.h>
#include <AzFramework/Asset/AssetSystemBus.h>

#include <AzToolsFramework/API/EditorAssetSystemAPI.h>
#include <AzToolsFramework/AssetCatalog/PlatformAddressedAssetCatalog.h>

#include <AzCore/Asset/AssetManager.h>

#include <AzCore/IO/IOUtils.h>
#include <AzCore/IO/FileIO.h>
#include <AzCore/Settings/SettingsRegistryMergeUtils.h>
#include <AzCore/std/string/regex.h>

#include <AzCore/Serialization/Json/JsonUtils.h>

#include <Atom/RPI.Edit/Common/JsonReportingHelper.h>
#include <Atom/RPI.Edit/Common/AssetUtils.h>
#include <Atom/RPI.Edit/Common/JsonUtils.h>
#include <Atom/RPI.Reflect/Shader/ShaderAsset.h>
#include <Atom/RPI.Reflect/Shader/ShaderOptionGroup.h>

#include <Atom/RHI.Edit/Utils.h>
#include <Atom/RHI.Edit/ShaderPlatformInterface.h>

#include <CommonFiles/Preprocessor.h>
#include <AzslCompiler.h>

#include "ShaderPlatformInterfaceRequest.h"
#include "ShaderBuilder_Traits_Platform.h"

#include "SrgLayoutUtility.h"

namespace AZ
{
    namespace ShaderBuilder
    {
        namespace ShaderBuilderUtility
        {
            [[maybe_unused]] static constexpr char ShaderBuilderUtilityName[] = "ShaderBuilderUtility";

            Outcome<RPI::ShaderSourceData, AZStd::string> LoadShaderDataJson(const AZStd::string& fullPathToJsonFile, bool warningsAsErrors)
            {
                RPI::ShaderSourceData shaderSourceData;

                AZ::Outcome<rapidjson::Document, AZStd::string> loadOutcome =
                    JsonSerializationUtils::ReadJsonFile(fullPathToJsonFile, AZ::RPI::JsonUtils::DefaultMaxFileSize);

                if (!loadOutcome.IsSuccess())
                {
                    return Failure(loadOutcome.GetError());
                }

                rapidjson::Document document = loadOutcome.TakeValue();

                JsonDeserializerSettings settings;
                RPI::JsonReportingHelper reportingHelper;
                reportingHelper.Attach(settings);

                JsonSerialization::Load(shaderSourceData, document, settings);

                if (reportingHelper.ErrorsReported())
                {
                    return AZ::Failure(reportingHelper.GetErrorMessage());
                }
                else if (warningsAsErrors && reportingHelper.WarningsReported())
                {
                    return AZ::Failure(AZStd::string("Warnings treated as error, see above."));
                }
                else
                {
                    return AZ::Success(shaderSourceData);
                }
            }

            void GetAbsolutePathToAzslFile(const AZStd::string& shaderSourceFileFullPath, AZStd::string specifiedShaderPathAndName, AZStd::string& absoluteAzslPath)
            {
                AZStd::string sourcePath;

                AzFramework::StringFunc::Path::GetFullPath(shaderSourceFileFullPath.c_str(), sourcePath);
                AzFramework::StringFunc::Path::Normalize(specifiedShaderPathAndName);

                bool shaderNameHasPath = (specifiedShaderPathAndName.find(AZ_CORRECT_FILESYSTEM_SEPARATOR) != AZStd::string::npos);

                // Join will handle overlapping directory structures for us 
                AzFramework::StringFunc::Path::Join(sourcePath.data(), specifiedShaderPathAndName.data(), absoluteAzslPath, shaderNameHasPath /* handle directory overlap? */, false /* be case insensitive? */);

                // The builders used to automatically set the ".azsl" extension, but no more, because that would make the .shader file confusing to read.
                // Here we just detect the issue and instruct the user what to change.
                // (There's no need to return a failure code, the builder will eventually fail anyway when it can't find the file).
                if (!IO::FileIOBase::GetInstance()->Exists(absoluteAzslPath.c_str()))
                {
                    AZStd::string absoluteAzslPathWithForcedExtension = absoluteAzslPath;
                    AzFramework::StringFunc::Path::ReplaceExtension(absoluteAzslPathWithForcedExtension, "azsl");

                    if (IO::FileIOBase::GetInstance()->Exists(absoluteAzslPathWithForcedExtension.c_str()))
                    {
                        AZ_Error(ShaderBuilderUtilityName, false, "When the .shader file references a .azsl file, it must include the \".azsl\" extension.");
                    }
                }
            }

            AZStd::shared_ptr<ShaderFiles> PrepareSourceInput(
                [[maybe_unused]] const char* builderName,
                const AZStd::string& shaderSourceFileFullPath,
                RPI::ShaderSourceData& sourceAsset)
            {
                auto shaderAssetSourceFileParseOutput = ShaderBuilderUtility::LoadShaderDataJson(shaderSourceFileFullPath);
                if (!shaderAssetSourceFileParseOutput.IsSuccess())
                {
                    AZ_Error(builderName, false, "Failed to load/parse Shader Descriptor JSON: %s", shaderAssetSourceFileParseOutput.GetError().c_str());
                    return nullptr;
                }
                sourceAsset = AZStd::move(shaderAssetSourceFileParseOutput.GetValue());

                AZStd::shared_ptr<ShaderFiles> files(new ShaderFiles);
                const AZStd::string& specifiedAzslName = sourceAsset.m_source;
                ShaderBuilderUtility::GetAbsolutePathToAzslFile(shaderSourceFileFullPath, specifiedAzslName, files->m_azslSourceFullPath);

                // specifiedAzslName may have a relative path on it so need to strip it
                AzFramework::StringFunc::Path::GetFileName(specifiedAzslName.c_str(), files->m_azslFileName);
                return files;
            }

            AssetBuilderSDK::ProcessJobResultCode PopulateAzslDataFromJsonFiles(
                const char* builderName,
                const AzslSubProducts::Paths& pathOfJsonFiles,
                AzslData& azslData,
                RPI::ShaderResourceGroupLayoutList& srgLayoutList,
                RPI::Ptr<RPI::ShaderOptionGroupLayout> shaderOptionGroupLayout,
                BindingDependencies& bindingDependencies,
                RootConstantData& rootConstantData,
<<<<<<< HEAD
                const AZStd::string& tempFolder,
                bool& useSpecializationConstants)
=======
                const AZStd::string& tempFolder)
>>>>>>> 5295397a
            {
                AzslCompiler azslc(azslData.m_preprocessedFullPath,  // set the input file for eventual error messages, but the compiler won't be called on it.
                                   tempFolder);
                bool allReadSuccess = true;
                // read: input assembly reflection
                //       shader resource group reflection
                //       options reflection
                //       binding dependencies reflection
                int indicesOfInterest[] = {
                    AzslSubProducts::ia, AzslSubProducts::srg, AzslSubProducts::options, AzslSubProducts::bindingdep};
                AZStd::unordered_map<int, Outcome<rapidjson::Document, AZStd::string>> outcomes;
                for (int i : indicesOfInterest)
                {
                    outcomes[i] = JsonSerializationUtils::ReadJsonFile(pathOfJsonFiles[i], AZ::RPI::JsonUtils::DefaultMaxFileSize);
                    if (!outcomes[i].IsSuccess())
                    {
                        AZ_Error(builderName, false, "%s", outcomes[i].GetError().c_str());
                        allReadSuccess = false;
                    }
                }
                if (!allReadSuccess)
                {
                    return AssetBuilderSDK::ProcessJobResult_Failed;
                }

                // Get full list of functions eligible for vertex shader entry points
                // along with metadata for constructing the InputAssembly for each of them
                if (!azslc.ParseIaPopulateFunctionData(outcomes[AzslSubProducts::ia].GetValue(), azslData.m_functions))
                {
                    return AssetBuilderSDK::ProcessJobResult_Failed;
                }

                // Each SRG is built as a separate asset in the SrgLayoutBuilder, here we just
                // build the list and load the data from multiple dependency assets.
                if (!azslc.ParseSrgPopulateSrgData(outcomes[AzslSubProducts::srg].GetValue(), azslData.m_srgData))
                {
                    return AssetBuilderSDK::ProcessJobResult_Failed;
                }

                // Add all Shader Resource Group Assets that were defined in the shader code to the shader asset
                if (!SrgLayoutUtility::LoadShaderResourceGroupLayouts(builderName, azslData.m_srgData, srgLayoutList))
                {
                    AZ_Error(builderName, false, "Failed to obtain shader resource group assets");
                    return AssetBuilderSDK::ProcessJobResult_Failed;
                }

                // The shader options define what options are available, what are the allowed values/range
                // for each option and what is its default value.
                if (!azslc.ParseOptionsPopulateOptionGroupLayout(
                        outcomes[AzslSubProducts::options].GetValue(), shaderOptionGroupLayout, useSpecializationConstants))
                {
                    AZ_Error(builderName, false, "Failed to find a valid list of shader options!");
                    return AssetBuilderSDK::ProcessJobResult_Failed;
                }

                // It analyzes the shader external bindings (all SRG contents)
                // and informs us on register indexes and shader stages using these resources
                if (!azslc.ParseBindingdepPopulateBindingDependencies(
                        outcomes[AzslSubProducts::bindingdep].GetValue(), bindingDependencies)) // consuming data from binding-dep
                {
                    AZ_Error(builderName, false, "Failed to obtain shader resource binding reflection");
                    return AssetBuilderSDK::ProcessJobResult_Failed;
                }

                // access the root constants reflection
                if (!azslc.ParseSrgPopulateRootConstantData(
                        outcomes[AzslSubProducts::srg].GetValue(),
                        rootConstantData)) // consuming data from --srg ("RootConstantBuffer" subjson section)
                {
                    AZ_Error(builderName, false, "Failed to obtain root constant data reflection");
                    return AssetBuilderSDK::ProcessJobResult_Failed;
                }

                return AssetBuilderSDK::ProcessJobResult_Success;
            }
   
            RHI::ShaderHardwareStage ToAssetBuilderShaderType(RPI::ShaderStageType stageType)
            {
                switch (stageType)
                {
                case RPI::ShaderStageType::Compute:
                    return RHI::ShaderHardwareStage::Compute;
                case RPI::ShaderStageType::Fragment:
                    return RHI::ShaderHardwareStage::Fragment;
                case RPI::ShaderStageType::Geometry:
                    return RHI::ShaderHardwareStage::Geometry;
                case RPI::ShaderStageType::Vertex:
                    return RHI::ShaderHardwareStage::Vertex;
                case RPI::ShaderStageType::RayTracing:
                    return RHI::ShaderHardwareStage::RayTracing;
                }
                AZ_Assert(false, "Unable to find Shader stage given RPI ShaderStage %d", stageType);
                return RHI::ShaderHardwareStage::Invalid;
            }

            //! the binding dependency structure may store lots of high level function names which are not entry points
            static void PruneNonEntryFunctions(
                BindingDependencies& bindingDependencies /*inout*/, const MapOfStringToStageType& shaderEntryPoints)
            {
                auto cleaner = [&shaderEntryPoints](BindingDependencies::FunctionsNameVector& functionVector)
                {
                    functionVector.erase(
                        AZStd::remove_if(
                            functionVector.begin(),
                            functionVector.end(),
                            [&shaderEntryPoints](const AZStd::string& functionName)
                            {
                                return shaderEntryPoints.find(functionName) == shaderEntryPoints.end();
                            }),
                        functionVector.end());
                };
                for (auto& srg : bindingDependencies.m_orderedSrgs)
                {
                    cleaner(srg.m_srgConstantsDependencies.m_binding.m_dependentFunctions);
                    AZStd::for_each(
                        srg.m_resources.begin(),
                        srg.m_resources.end(),
                        [&cleaner](decltype(*srg.m_resources.begin())& nameResourcePair)
                        {
                            cleaner(nameResourcePair.second.m_dependentFunctions);
                        });
                }
            }

            static AZStd::string DumpCode(
                [[maybe_unused]] const char* builderName,
                const AZStd::string& codeInString,
                const AZStd::string& dumpDirectory,
                const AZStd::string& stemName,
                const AZStd::string& apiTypeString,
                const AZStd::string& extension)
            {
                AZStd::string finalFilePath;
                AZStd::string formatted;
                if (apiTypeString.empty())
                {
                    formatted = AZStd::string::format("%s.%s", stemName.c_str(), extension.c_str());
                }
                else
                {
                    formatted = AZStd::string::format("%s_%s.%s", stemName.c_str(), apiTypeString.c_str(), extension.c_str());
                }
                AzFramework::StringFunc::Path::Join(dumpDirectory.c_str(), formatted.c_str(), finalFilePath, true, true);
                AZ::IO::FileIOStream outFileStream(finalFilePath.data(), AZ::IO::OpenMode::ModeWrite);
                if (!outFileStream.IsOpen())
                {
                    AZ_Error(builderName, false, "Failed to open file to write (%s)\n", finalFilePath.data());
                    return "";
                }

                outFileStream.Write(codeInString.size(), codeInString.data());

                // Prevent warning: "warning: End of input with no newline"
                static constexpr char newLine[] = "\n";
                outFileStream.Write(sizeof(newLine) - 1, newLine);

                outFileStream.Close();

                return finalFilePath;
            }

            AZStd::string DumpPreprocessedCode(const char* builderName, const AZStd::string& preprocessedCode, const AZStd::string& tempDirPath, const AZStd::string& stemName, const AZStd::string& apiTypeString)
            {
                return DumpCode(builderName, preprocessedCode, tempDirPath, stemName, apiTypeString, "azslin");
            }

            AZStd::string DumpAzslPrependedCode(const char* builderName, const AZStd::string& nonPreprocessedYetAzslSource, const AZStd::string& tempDirPath, const AZStd::string& stemName, const AZStd::string& apiTypeString)
            {
                return DumpCode(builderName, nonPreprocessedYetAzslSource, tempDirPath, stemName, apiTypeString, "azslprepend");
            }

            AZStd::string ExtractStemName(const char* path)
            {
                AZStd::string result;
                AzFramework::StringFunc::Path::GetFileName(path, result);
                return result;
            }

            AZStd::vector<RHI::ShaderPlatformInterface*> DiscoverValidShaderPlatformInterfaces(const AssetBuilderSDK::PlatformInfo& info)
            {
                AZStd::vector<RHI::ShaderPlatformInterface*> platformInterfaces;
                ShaderPlatformInterfaceRequestBus::BroadcastResult(platformInterfaces, &ShaderPlatformInterfaceRequest::GetShaderPlatformInterface, info);
                // filter out nulls:
                platformInterfaces.erase(AZStd::remove_if(AZ_BEGIN_END(platformInterfaces), [](auto* element) { return element == nullptr; }), platformInterfaces.end());
                return platformInterfaces;
            }


            AZStd::vector<RHI::ShaderPlatformInterface*> DiscoverEnabledShaderPlatformInterfaces(const AssetBuilderSDK::PlatformInfo& info, const RPI::ShaderSourceData& shaderSourceData)
            {
                // Request the list of valid shader platform interfaces for the target platform.
                AZStd::vector<RHI::ShaderPlatformInterface*> platformInterfaces;
                ShaderPlatformInterfaceRequestBus::BroadcastResult(
                    platformInterfaces, &ShaderPlatformInterfaceRequest::GetShaderPlatformInterface, info);

                // Let's remove the unwanted RHI interfaces from the list.
                platformInterfaces.erase(
                    AZStd::remove_if(AZ_BEGIN_END(platformInterfaces),
                        [&](const RHI::ShaderPlatformInterface* shaderPlatformInterface) {
                            return !shaderPlatformInterface ||
                                   shaderSourceData.IsRhiBackendDisabled(shaderPlatformInterface->GetAPIName());
                        }),
                    platformInterfaces.end());
                return platformInterfaces;
            }

            static bool IsValidSupervariantName(const AZStd::string& supervariantName)
            {
                return AZStd::all_of(AZ_BEGIN_END(supervariantName),
                    [](AZStd::string::value_type ch)
                    {
                        return AZStd::is_alnum(ch); // allow alpha numeric only
                    }
                );
            }

            AZStd::vector<RPI::ShaderSourceData::SupervariantInfo> GetSupervariantListFromShaderSourceData(
                const RPI::ShaderSourceData& shaderSourceData)
            {
                AZStd::vector<RPI::ShaderSourceData::SupervariantInfo> supervariants;
                supervariants.reserve(shaderSourceData.m_supervariants.size() + 1);

                // Add the supervariants, always making sure that:
                //  1- The default, nameless, supervariant goes to the front.
                //  2- Each supervariant has a unique name
                AZStd::unordered_set<AZ::Name> uniqueSuperVariants; // This set helps duplicate detection.
                // Although it is not common, it is possible to declare a nameless supervariant.
                bool addedNamelessSupervariant = false;
                for (const auto& supervariantInfo : shaderSourceData.m_supervariants)
                {
                    if (!IsValidSupervariantName(supervariantInfo.m_name.GetStringView()))
                    {
                        AZ_Error(
                            ShaderBuilderUtilityName, false, "The supervariant name: [%s] contains invalid characters. Only [a-zA-Z0-9] are supported",
                            supervariantInfo.m_name.GetCStr());
                        return {}; // Return an empty vector.
                    }
                    if (uniqueSuperVariants.count(supervariantInfo.m_name))
                    {
                        AZ_Error(
                            ShaderBuilderUtilityName, false, "It is invalid to specify more than one supervariant with the same name: [%s]",
                            supervariantInfo.m_name.GetCStr());
                        return {}; // Return an empty vector.
                    }
                    uniqueSuperVariants.emplace(supervariantInfo.m_name);
                    supervariants.push_back(supervariantInfo);
                    if (supervariantInfo.m_name.IsEmpty())
                    {
                        addedNamelessSupervariant = true;
                        // Always move the default, nameless, variant to the begining of the list.
                        AZStd::swap(supervariants.front(), supervariants.back());
                    }
                }
                if (!addedNamelessSupervariant)
                {
                    supervariants.push_back({});
                    // Always move the default, nameless, variant to the begining of the list.
                    AZStd::swap(supervariants.front(), supervariants.back());
                }

                return supervariants;
            }

            static void ReadShaderCompilerProfiling([[maybe_unused]] const char* builderName, RHI::ShaderCompilerProfiling& shaderCompilerProfiling, AZStd::string_view shaderPath)
            {
                AZStd::string folderPath;
                AzFramework::StringFunc::Path::GetFullPath(shaderPath.data(), folderPath);

                AZStd::vector<AZStd::string> fileNames;

                IO::FileIOBase::GetInstance()->FindFiles(folderPath.c_str(), "*.profiling", [&](const char* filePath) -> bool
                    {
                        fileNames.push_back(AZStd::string(filePath));
                        return true;
                    });

                for (const AZStd::string& fileName : fileNames)
                {
                    RHI::ShaderCompilerProfiling profiling;
                    auto loadResult = AZ::JsonSerializationUtils::LoadObjectFromFile<RHI::ShaderCompilerProfiling>(profiling, fileName);

                    if (!loadResult.IsSuccess())
                    {
                        AZ_Error(builderName, false, "Failed to load shader compiler profiling from file [%s]", fileName.data());
                        AZ_Error(builderName, false, "Loading issues: %s", loadResult.GetError().data());
                        continue;
                    }

                    shaderCompilerProfiling.m_entries.insert(
                        shaderCompilerProfiling.m_entries.begin(),
                        profiling.m_entries.begin(), profiling.m_entries.end());
                }
            }

            void LogProfilingData(const char* builderName, AZStd::string_view shaderPath)
            {
                RHI::ShaderCompilerProfiling shaderCompilerProfiling;
                ReadShaderCompilerProfiling(builderName, shaderCompilerProfiling, shaderPath);

                struct ProfilingPerCompiler
                {
                    size_t m_calls;
                    float m_totalElapsedTime;
                };

                // The key is the compiler executable path.
                AZStd::unordered_map<AZStd::string, ProfilingPerCompiler> profilingPerCompiler;

                for (const RHI::ShaderCompilerProfiling::Entry& shaderCompilerProfilingEntry : shaderCompilerProfiling.m_entries)
                {
                    auto it = profilingPerCompiler.find(shaderCompilerProfilingEntry.m_executablePath);
                    if (it == profilingPerCompiler.end())
                    {
                        profilingPerCompiler.emplace(
                            shaderCompilerProfilingEntry.m_executablePath,
                            ProfilingPerCompiler{ 1, shaderCompilerProfilingEntry.m_elapsedTimeSeconds });
                    }
                    else
                    {
                        (*it).second.m_calls++;
                        (*it).second.m_totalElapsedTime += shaderCompilerProfilingEntry.m_elapsedTimeSeconds;
                    }
                }

#if defined(AZ_ENABLE_TRACING)
                for (const auto& profiling : profilingPerCompiler)
                {
                    AZ_TracePrintf(builderName, "Compiler: %s\n>\tCalls: %d\n>\tTime: %.2f seconds\n",
                        profiling.first.c_str(), profiling.second.m_calls, profiling.second.m_totalElapsedTime);
                }
#endif
            }

            Outcome<AZStd::string, AZStd::string> ObtainBuildArtifactPathFromShaderAssetBuilder(
                const uint32_t rhiUniqueIndex, const AZStd::string& platformIdentifier, const AZStd::string& shaderJsonPath,
                const uint32_t supervariantIndex, RPI::ShaderAssetSubId shaderAssetSubId)
            {
                // Define a fallback platform ID based on the current host platform
                AzFramework::PlatformId platformId = AZ_TRAIT_ATOM_FALLBACK_ASSET_HOST_PLATFORM;

                if (platformIdentifier == "pc")
                {
                    platformId = AzFramework::PlatformId::PC;
                }
                else if (platformIdentifier == "linux")
                {
                    platformId = AzFramework::PlatformId::LINUX_ID;
                }
                else if (platformIdentifier == "mac")
                {
                    platformId = AzFramework::PlatformId::MAC_ID;
                }
                else if (platformIdentifier == "android")
                {
                    platformId = AzFramework::PlatformId::ANDROID_ID;
                }
                else if (platformIdentifier == "ios")
                {
                    platformId = AzFramework::PlatformId::IOS;
                }
                else if (platformIdentifier == "salem")
                {
                    platformId = AzFramework::PlatformId::SALEM;
                }
                else if (platformIdentifier == "jasper")
                {
                    platformId = AzFramework::PlatformId::JASPER;
                }
                else if (platformIdentifier == "server")
                {
                    platformId = AzFramework::PlatformId::SERVER;
                }

                uint32_t assetSubId = RPI::ShaderAsset::MakeProductAssetSubId(rhiUniqueIndex, supervariantIndex, aznumeric_cast<uint32_t>(shaderAssetSubId));
                auto assetIdOutcome = RPI::AssetUtils::MakeAssetId(shaderJsonPath, assetSubId);
                if (!assetIdOutcome.IsSuccess())
                {
                    return Failure(AZStd::string::format(
                        "Missing ShaderAssetBuilder product %s, for sub %d", shaderJsonPath.c_str(), (uint32_t)shaderAssetSubId));
                }

                Data::AssetId assetId = assetIdOutcome.TakeValue();
                // get the relative path:
                AZStd::string assetPath;
                Data::AssetCatalogRequestBus::BroadcastResult(assetPath, &Data::AssetCatalogRequests::GetAssetPathById, assetId);

                // get the root:
                AZStd::string assetRoot = AzToolsFramework::PlatformAddressedAssetCatalog::GetAssetRootForPlatform(platformId);
                // join
                AZStd::string assetFullPath;
                AzFramework::StringFunc::Path::Join(assetRoot.c_str(), assetPath.c_str(), assetFullPath);
                bool fileExists = IO::FileIOBase::GetInstance()->Exists(assetFullPath.c_str()) &&
                    !IO::FileIOBase::GetInstance()->IsDirectory(assetFullPath.c_str());
                if (!fileExists)
                {
                    return Failure(AZStd::string::format(
                        "asset [%s] from shader source %s and subId %d doesn't exist", assetFullPath.c_str(), shaderJsonPath.c_str(),
                        (uint32_t)shaderAssetSubId));
                }
                return AZ::Success(assetFullPath);
            }

            RHI::Ptr<RHI::PipelineLayoutDescriptor> BuildPipelineLayoutDescriptorForApi(
                [[maybe_unused]] const char* builderName, const RPI::ShaderResourceGroupLayoutList& srgLayoutList, const MapOfStringToStageType& shaderEntryPoints,
                const RHI::ShaderBuildArguments& shaderBuildArguments, const RootConstantData& rootConstantData,
                RHI::ShaderPlatformInterface* shaderPlatformInterface, BindingDependencies& bindingDependencies /*inout*/)
            {
                PruneNonEntryFunctions(bindingDependencies, shaderEntryPoints);

                // Translates from a list of function names that use a resource to a shader stage mask.
                auto getRHIShaderStageMask = [&shaderEntryPoints](const BindingDependencies::FunctionsNameVector& functions) {
                    RHI::ShaderStageMask mask = RHI::ShaderStageMask::None;
                    // Iterate through all the functions that are using the resource.
                    for (const auto& functionName : functions)
                    {
                        // Search the function name into the list of valid entry points into the shader.
                        auto findId =
                            AZStd::find_if(shaderEntryPoints.begin(), shaderEntryPoints.end(), [&functionName](const auto& item) {
                                return item.first == functionName;
                            });

                        if (findId != shaderEntryPoints.end())
                        {
                            // Use the entry point shader stage type to calculate the mask.
                            RHI::ShaderHardwareStage hardwareStage = ToAssetBuilderShaderType(findId->second);
                            mask |= static_cast<RHI::ShaderStageMask>(AZ_BIT(static_cast<uint32_t>(RHI::ToRHIShaderStage(hardwareStage))));
                        }
                    }

                    return mask;
                };

                // Build general PipelineLayoutDescriptor data that is provided for all platforms
                RHI::Ptr<RHI::PipelineLayoutDescriptor> pipelineLayoutDescriptor =
                    shaderPlatformInterface->CreatePipelineLayoutDescriptor();
                RHI::ShaderPlatformInterface::ShaderResourceGroupInfoList srgInfos;
                for (const auto& srgLayout : srgLayoutList)
                {
                    // Search the binding info for a Shader Resource Group.
                    AZStd::string_view srgName = srgLayout->GetName().GetStringView();
                    const BindingDependencies::SrgResources* srgResources = bindingDependencies.GetSrg(srgName);
                    if (!srgResources)
                    {
                        AZ_Error(builderName, false, "SRG %s not found in the dependency dataset", srgName.data());
                        return nullptr;
                    }

                    RHI::ShaderResourceGroupBindingInfo srgBindingInfo;

                    const RHI::ShaderResourceGroupLayout* layout = srgLayout.get();
                    // Calculate the binding in for the constant data. All constant data share the same binding info.
                    srgBindingInfo.m_constantDataBindingInfo = {
                        getRHIShaderStageMask(srgResources->m_srgConstantsDependencies.m_binding.m_dependentFunctions),
                        srgResources->m_srgConstantsDependencies.m_binding.m_registerId,
                        srgResources->m_srgConstantsDependencies.m_binding.m_registerSpace
                    };
                    // Calculate the binding info for each resource of the Shader Resource Group.
                    for (auto const& resource : srgResources->m_resources)
                    {
                        auto const& resourceInfo = resource.second;
                        srgBindingInfo.m_resourcesRegisterMap.insert(
                            { AZ::Name(resourceInfo.m_selfName),
                            RHI::ResourceBindingInfo(
                                getRHIShaderStageMask(resourceInfo.m_dependentFunctions), resourceInfo.m_registerId,
                                resourceInfo.m_registerSpace),
                              });
                    }
                    pipelineLayoutDescriptor->AddShaderResourceGroupLayoutInfo(*layout, srgBindingInfo);
                    srgInfos.push_back(RHI::ShaderPlatformInterface::ShaderResourceGroupInfo{layout, srgBindingInfo});
                }

                RHI::Ptr<RHI::ConstantsLayout> rootConstantsLayout = RHI::ConstantsLayout::Create();
                for (const auto& constantData : rootConstantData.m_constants)
                {
                    RHI::ShaderInputConstantDescriptor rootConstantDesc(
                        constantData.m_nameId, constantData.m_constantByteOffset, constantData.m_constantByteSize,
                        rootConstantData.m_bindingInfo.m_registerId, rootConstantData.m_bindingInfo.m_space);

                    rootConstantsLayout->AddShaderInput(rootConstantDesc);
                }


                if (!rootConstantsLayout->Finalize())
                {
                    AZ_Error(builderName, false, "Failed to finalize root constants layout");
                    return nullptr;
                }

                pipelineLayoutDescriptor->SetRootConstantsLayout(*rootConstantsLayout);

                RHI::ShaderPlatformInterface::RootConstantsInfo rootConstantInfo;
                rootConstantInfo.m_spaceId = rootConstantData.m_bindingInfo.m_space;
                rootConstantInfo.m_registerId = rootConstantData.m_bindingInfo.m_registerId;
                rootConstantInfo.m_totalSizeInBytes = rootConstantsLayout->GetDataSize();

                // Build platform-specific PipelineLayoutDescriptor data, and finalize
                if (!shaderPlatformInterface->BuildPipelineLayoutDescriptor(
                        pipelineLayoutDescriptor, srgInfos, rootConstantInfo, shaderBuildArguments))
                {
                    AZ_Error(builderName, false, "Failed to build pipeline layout descriptor");
                    return nullptr;
                }

                return pipelineLayoutDescriptor;
            }

            static bool IsSystemValueSemantic(const AZStd::string_view semantic)
            {
                // https://docs.microsoft.com/en-us/windows/win32/direct3dhlsl/dx-graphics-hlsl-semantics#system-value-semantics
                return AzFramework::StringFunc::StartsWith(semantic, "sv_", false);
            }

            static bool CreateShaderInputContract(
                const AzslData& azslData,
                const AZStd::string& vertexShaderName,
                const RPI::ShaderOptionGroupLayout& shaderOptionGroupLayout,
                const AZStd::string& pathToIaJson,
                RPI::ShaderInputContract& contract,
                const AZStd::string& tempFolder)
            {
                StructData inputStruct;
                inputStruct.m_id = "";

                auto jsonOutcome = JsonSerializationUtils::ReadJsonFile(pathToIaJson, AZ::RPI::JsonUtils::DefaultMaxFileSize);
                if (!jsonOutcome.IsSuccess())
                {
                    AZ_Error(ShaderBuilderUtilityName, false, "%s", jsonOutcome.GetError().c_str());
                    return AssetBuilderSDK::ProcessJobResult_Failed;
                }

                AzslCompiler azslc(azslData.m_preprocessedFullPath, tempFolder);
                if (!azslc.ParseIaPopulateStructData(jsonOutcome.GetValue(), vertexShaderName, inputStruct))
                {
                    AZ_Error(ShaderBuilderUtilityName, false, "Failed to parse input layout\n");
                    return false;
                }

                if (inputStruct.m_id.empty())
                {
                    AZ_Error(
                        ShaderBuilderUtilityName, false, "Failed to find the input struct for vertex shader %s.",
                        vertexShaderName.c_str());
                    return false;
                }

                for (const auto& member : inputStruct.m_members)
                {
                    RHI::ShaderSemantic streamChannelSemantic{Name{member.m_semanticText}, static_cast<uint32_t>(member.m_semanticIndex)};

                    // Semantics that represent a system-generated value do not map to an input stream
                    if (IsSystemValueSemantic(streamChannelSemantic.m_name.GetStringView()))
                    {
                        continue;
                    }

                    contract.m_streamChannels.emplace_back().m_semantic = streamChannelSemantic;

                    if (member.m_variable.m_typeModifier == MatrixMajor::ColumnMajor)
                    {
                        contract.m_streamChannels.back().m_componentCount = member.m_variable.m_cols;
                    }
                    else
                    {
                        contract.m_streamChannels.back().m_componentCount = member.m_variable.m_rows;
                    }

                    // [GFX_TODO][ATOM-14475]: Come up with a more elegant way to mark optional channels and their corresponding shader
                    // option
                    static const char OptionalInputStreamPrefix[] = "m_optional_";
                    if (AzFramework::StringFunc::StartsWith(member.m_variable.m_name, OptionalInputStreamPrefix, true))
                    {
                        AZStd::string expectedOptionName = AZStd::string::format(
                            "o_%s_isBound", member.m_variable.m_name.substr(strlen(OptionalInputStreamPrefix)).c_str());

                        RPI::ShaderOptionIndex shaderOptionIndex = shaderOptionGroupLayout.FindShaderOptionIndex(Name{expectedOptionName});
                        if (!shaderOptionIndex.IsValid())
                        {
                            AZ_Error(
                                ShaderBuilderUtilityName, false, "Shader option '%s' not found for optional input stream '%s'",
                                expectedOptionName.c_str(), member.m_variable.m_name.c_str());
                            return false;
                        }

                        const RPI::ShaderOptionDescriptor& option = shaderOptionGroupLayout.GetShaderOption(shaderOptionIndex);
                        if (option.GetType() != RPI::ShaderOptionType::Boolean)
                        {
                            AZ_Error(ShaderBuilderUtilityName, false, "Shader option '%s' must be a bool.", expectedOptionName.c_str());
                            return false;
                        }

                        if (option.GetDefaultValue().GetStringView() != "false")
                        {
                            AZ_Error(
                                ShaderBuilderUtilityName, false, "Shader option '%s' must default to false.",
                                expectedOptionName.c_str());
                            return false;
                        }

                        contract.m_streamChannels.back().m_isOptional = true;
                        contract.m_streamChannels.back().m_streamBoundIndicatorIndex = shaderOptionIndex;
                    }
                }

                return true;
            }

            static bool CreateShaderOutputContract(
                const AzslData& azslData,
                const AZStd::string& fragmentShaderName,
                const AZStd::string& pathToOmJson,
                RPI::ShaderOutputContract& contract,
                const AZStd::string& tempFolder)
            {
                StructData outputStruct;
                outputStruct.m_id = "";

                auto jsonOutcome = JsonSerializationUtils::ReadJsonFile(pathToOmJson, AZ::RPI::JsonUtils::DefaultMaxFileSize);
                if (!jsonOutcome.IsSuccess())
                {
                    AZ_Error(ShaderBuilderUtilityName, false, "%s", jsonOutcome.GetError().c_str());
                    return AssetBuilderSDK::ProcessJobResult_Failed;
                }

                AzslCompiler azslc(azslData.m_preprocessedFullPath, tempFolder);
                if (!azslc.ParseOmPopulateStructData(jsonOutcome.GetValue(), fragmentShaderName, outputStruct))
                {
                    AZ_Error(ShaderBuilderUtilityName, false, "Failed to parse output layout\n");
                    return false;
                }

                for (const auto& member : outputStruct.m_members)
                {
                    RHI::ShaderSemantic semantic = RHI::ShaderSemantic::Parse(member.m_semanticText);

                    bool depthFound = false;

                    if (semantic.m_name.GetStringView() == "SV_Target")
                    {
                        // Render targets only support 1-D vector types and those are always column-major (per DXC)
                        contract.m_requiredColorAttachments.emplace_back().m_componentCount = member.m_variable.m_cols;
                    }
                    else if (
                        semantic.m_name.GetStringView() == "SV_Depth" || semantic.m_name.GetStringView() == "SV_DepthGreaterEqual" ||
                        semantic.m_name.GetStringView() == "SV_DepthLessEqual")
                    {
                        if (depthFound)
                        {
                            AZ_Error(
                                ShaderBuilderUtilityName, false,
                                "SV_Depth specified more than once in the fragment shader output structure");
                            return false;
                        }
                        depthFound = true;
                    }
                    else
                    {
                        AZ_Error(
                            ShaderBuilderUtilityName, false, "Unsupported shader output semantic '%s'.", semantic.m_name.GetCStr());
                        return false;
                    }
                }

                return true;
            }

            bool CreateShaderInputAndOutputContracts(
                const AzslData& azslData,
                const MapOfStringToStageType& shaderEntryPoints,
                const RPI::ShaderOptionGroupLayout& shaderOptionGroupLayout,
                const AZStd::string& pathToOmJson,
                const AZStd::string& pathToIaJson,
                RPI::ShaderInputContract& shaderInputContract,
                RPI::ShaderOutputContract& shaderOutputContract,
                size_t& colorAttachmentCount,
                const AZStd::string& tempFolder)
            {
                bool success = true;
                for (const auto& shaderEntryPoint : shaderEntryPoints)
                {
                    auto shaderEntryName = shaderEntryPoint.first;
                    auto shaderStageType = shaderEntryPoint.second;

                    if (shaderStageType == RPI::ShaderStageType::Vertex)
                    {
                        const bool layoutCreated = CreateShaderInputContract(azslData, shaderEntryName, shaderOptionGroupLayout, pathToIaJson, shaderInputContract, tempFolder);
                        if (!layoutCreated)
                        {
                            success = false;
                            AZ_Error(
                                ShaderBuilderUtilityName, false, "Could not create the input contract for the vertex function %s",
                                shaderEntryName.c_str());
                            continue; // Using continue to report all the errors found
                        }
                    }

                    if (shaderStageType == RPI::ShaderStageType::Fragment)
                    {
                        const bool layoutCreated =
                            CreateShaderOutputContract(azslData, shaderEntryName, pathToOmJson, shaderOutputContract, tempFolder);
                        if (!layoutCreated)
                        {
                            success = false;
                            AZ_Error(
                                ShaderBuilderUtilityName, false, "Could not create the output contract for the fragment function %s",
                                shaderEntryName.c_str());
                            continue; // Using continue to report all the errors found
                        }

                        colorAttachmentCount = shaderOutputContract.m_requiredColorAttachments.size();
                    }
                }
                return success;
            }

            IncludedFilesParser::IncludedFilesParser()
            {
                #define FILE_PATH_REGEX R"([<|"]([\w|/|\\|\.|\-|\:]+)[>|"])"
                #define INCLUDE_REGEX R"(#\s*include\s+)"

                // TODO(MaterialPipeline): This is a very specialized hack to support material pipelines. The intermediate .azsli file looks like this:
                //     #define MATERIAL_TYPE_AZSLI_FILE_PATH "D:\o3de\Gems\Atom\TestData\TestData\Materials\Types\MaterialPipelineTest_Animated.azsli" 
                //     #include "D:\o3de\Gems\Atom\Feature\Common\Assets\Materials\Pipelines\LowEndPipeline\ForwardPass_BaseLighting.azsli"
                // Then the ForwardPass_BaseLighting.azsli file has this line:
                //     #include MATERIAL_TYPE_AZSLI_FILE_PATH
                // So we treat "#define MATERIAL_TYPE_AZSLI_FILE_PATH" the same as an include directive.
                // The "right" way to handle this would be to use an actual preprocessor which shouild not be done in CreateJobs. We could introduce
                // an intermediate builder that just preprocesses the file and outputs that as an intermediate asset, then do the normal processing
                // in a subsequent builder.
                #define SPECIAL_DEFINE_REGEX R"(#\s*define\s+MATERIAL_TYPE_AZSLI_FILE_PATH\s+)"

                m_includeRegex = AZStd::regex("(?:" INCLUDE_REGEX "|" SPECIAL_DEFINE_REGEX ")" FILE_PATH_REGEX, AZStd::regex::ECMAScript);

                #undef FILE_PATH_REGEX
                #undef INCLUDE_REGEX
                #undef SPECIAL_DEFINE_REGEX
            }

            AZStd::vector<AZStd::string> IncludedFilesParser::ParseStringAndGetIncludedFiles(AZStd::string_view haystack) const
            {
                AZStd::vector<AZStd::string> listOfFilePaths;
                AZStd::smatch match;
                AZStd::string::const_iterator searchStart(haystack.cbegin());
                while (AZStd::regex_search(searchStart, haystack.cend(), match, m_includeRegex))
                {
                    if (match.size() > 1)
                    {
                        AZStd::string relativeFilePath(match[1].str().c_str());
                        AzFramework::StringFunc::Path::Normalize(relativeFilePath);
                        listOfFilePaths.push_back(relativeFilePath);
                    }
                    searchStart = match.suffix().first;
                }
                return listOfFilePaths;
            }

            AZ::Outcome<AZStd::vector<AZStd::string>, AZStd::string> IncludedFilesParser::ParseFileAndGetIncludedFiles(AZStd::string_view sourceFilePath) const
            {
                AZ::IO::FileIOStream stream(sourceFilePath.data(), AZ::IO::OpenMode::ModeRead);
                if (!stream.IsOpen())
                {
                    return AZ::Failure(AZStd::string::format("\"%s\" source file could not be opened.", sourceFilePath.data()));
                }

                if (!stream.CanRead())
                {
                    return AZ::Failure(AZStd::string::format("\"%s\" source file could not be read.", sourceFilePath.data()));
                }

                AZStd::string hayStack;
                hayStack.resize_no_construct(stream.GetLength());
                stream.Read(stream.GetLength(), hayStack.data());

                auto listOfFilePaths = ParseStringAndGetIncludedFiles(hayStack);
                return AZ::Success(AZStd::move(listOfFilePaths));
            }

            AZStd::string GetPlatformNameFromPlatformInfo(const AssetBuilderSDK::PlatformInfo& platformInfo)
            {
                auto platformId = AZ::PlatformDefaults::PlatformHelper::GetPlatformIdFromName(platformInfo.m_identifier);
                switch (platformId)
                {
                case AZ::PlatformDefaults::PlatformId::PC :
                case AZ::PlatformDefaults::PlatformId::SERVER : // Fallthrough. "pc" and "server" are both treated as "Windows".
                    return { "Windows" };
                default:
                    return AZ::PlatformDefaults::PlatformIdToPalFolder(platformId);
                }
            }

        }  // namespace ShaderBuilderUtility
    } // namespace ShaderBuilder
} // AZ<|MERGE_RESOLUTION|>--- conflicted
+++ resolved
@@ -139,12 +139,8 @@
                 RPI::Ptr<RPI::ShaderOptionGroupLayout> shaderOptionGroupLayout,
                 BindingDependencies& bindingDependencies,
                 RootConstantData& rootConstantData,
-<<<<<<< HEAD
                 const AZStd::string& tempFolder,
                 bool& useSpecializationConstants)
-=======
-                const AZStd::string& tempFolder)
->>>>>>> 5295397a
             {
                 AzslCompiler azslc(azslData.m_preprocessedFullPath,  // set the input file for eventual error messages, but the compiler won't be called on it.
                                    tempFolder);
