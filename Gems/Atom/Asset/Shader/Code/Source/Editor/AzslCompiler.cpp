--- conflicted
+++ resolved
@@ -1046,27 +1046,20 @@
                         cost = optionEntry["costImpact"].GetUint();
                     }
 
-<<<<<<< HEAD
                     int specializationId = -1;
                     if (optionEntry.HasMember("specializationId"))
                     {
                         specializationId = optionEntry["specializationId"].GetInt();
                     }
 
-=======
->>>>>>> 5295397a
                     RPI::ShaderOptionDescriptor shaderOption(Name(optionName), 
                                                              optionType,
                                                              keyOffset,
                                                              order,
                                                              idIndexList,
                                                              defaultValueId,
-<<<<<<< HEAD
                                                              cost,
                                                              specializationId);
-=======
-                                                             cost);
->>>>>>> 5295397a
 
                     if (!shaderOptionGroupLayout->AddShaderOption(shaderOption))
                     {
