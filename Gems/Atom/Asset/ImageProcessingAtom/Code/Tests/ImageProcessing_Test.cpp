--- conflicted
+++ resolved
@@ -301,30 +301,11 @@
         //initialize image file names for testing
         void InitialImageFilenames()
         {
-<<<<<<< HEAD
-            m_imagFileNameMap[Image_20X16_RGBA8_Png] = m_testFileFolder + "20x16_32bit.png";
-            m_imagFileNameMap[Image_32X32_16bit_F_Tif] = m_testFileFolder + "32x32_16bit_f.tif";
-            m_imagFileNameMap[Image_32X32_32bit_F_Tif] = m_testFileFolder + "32x32_32bit_f.tif";
-            m_imagFileNameMap[Image_32X32_checkerboard_png] = m_testFileFolder + "32x32_checkerboard.png";
-            m_imagFileNameMap[Image_32X32_halfRedHalfTransparentGreen_png] = m_testFileFolder + "32x32_halfRedHalfTransparentGreen.png";
-            m_imagFileNameMap[Image_200X200_RGB8_Jpg] = m_testFileFolder + "200x200_24bit.jpg";
-            m_imagFileNameMap[Image_512X288_RGB8_Tga] = m_testFileFolder + "512x288_24bit.tga";
-            m_imagFileNameMap[Image_1024X1024_RGB8_Tif] = m_testFileFolder + "1024x1024_24bit.tif";
-            m_imagFileNameMap[Image_UpperCase_Tga] = m_testFileFolder + "uppercase.TGA";
-            m_imagFileNameMap[Image_1024x1024_normal_tiff] = m_testFileFolder + "1024x1024_normal.tiff";
-            m_imagFileNameMap[Image_128x128_Transparent_Tga] = m_testFileFolder + "128x128_RGBA8.tga";
-            m_imagFileNameMap[Image_237x177_RGB_Jpg] = m_testFileFolder + "237x177_RGB.jpg";
-            m_imagFileNameMap[Image_GreyScale_Png] = m_testFileFolder + "greyscale.png";
-            m_imagFileNameMap[Image_Alpha8_64x64_Mip7_Dds] = m_testFileFolder + "Alpha8_64x64_Mip7.dds";
-            m_imagFileNameMap[Image_BGRA_64x64_Mip7_Dds] = m_testFileFolder + "BGRA_64x64_MIP7.dds";
-            m_imagFileNameMap[Image_Luminance8bpp_66x33_dds] = m_testFileFolder + "Luminance8bpp_66x33.dds";
-            m_imagFileNameMap[Image_BGR_64x64_dds] = m_testFileFolder + "RGBA_64x64.dds";
-            m_imagFileNameMap[Image_defaultprobe_cm_1536x256_64bits_tif] = m_testFileFolder + "defaultProbe_cm.tif";
-            m_imagFileNameMap[Image_workshop_iblskyboxcm_exr] = m_testFileFolder + "workshop_iblskyboxcm.exr";
-=======
             m_imagFileNameMap[Image_20X16_RGBA8_Png] = (m_testFileFolder / "20x16_32bit.png").Native();
             m_imagFileNameMap[Image_32X32_16bit_F_Tif] = (m_testFileFolder / "32x32_16bit_f.tif").Native();
             m_imagFileNameMap[Image_32X32_32bit_F_Tif] = (m_testFileFolder / "32x32_32bit_f.tif").Native();
+            m_imagFileNameMap[Image_32X32_checkerboard_png] = (m_testFileFolder / "32x32_checkerboard.png").Native();
+            m_imagFileNameMap[Image_32X32_halfRedHalfTransparentGreen_png] = (m_testFileFolder / "32x32_halfRedHalfTransparentGreen.png").Native();
             m_imagFileNameMap[Image_200X200_RGB8_Jpg] = (m_testFileFolder / "200x200_24bit.jpg").Native();
             m_imagFileNameMap[Image_512X288_RGB8_Tga] = (m_testFileFolder / "512x288_24bit.tga").Native();
             m_imagFileNameMap[Image_1024X1024_RGB8_Tif] = (m_testFileFolder / "1024x1024_24bit.tif").Native();
@@ -339,7 +320,6 @@
             m_imagFileNameMap[Image_BGR_64x64_dds] = (m_testFileFolder / "RGBA_64x64.dds").Native();
             m_imagFileNameMap[Image_defaultprobe_cm_1536x256_64bits_tif] = (m_testFileFolder / "defaultProbe_cm.tif").Native();
             m_imagFileNameMap[Image_workshop_iblskyboxcm_exr] = (m_testFileFolder / "workshop_iblskyboxcm.exr").Native();
->>>>>>> 1f1f4499
         }
 
     public:
