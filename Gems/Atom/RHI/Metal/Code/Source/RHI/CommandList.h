/*
 * Copyright (c) Contributors to the Open 3D Engine Project.
 * For complete copyright and license terms please see the LICENSE at the root of this distribution.
 *
 * SPDX-License-Identifier: Apache-2.0 OR MIT
 *
 */
#pragma once

#include <AzCore/Memory/SystemAllocator.h>
#include <Atom/RHI/CommandList.h>
#include <Atom/RHI/CommandListStates.h>
#include <Atom/RHI/ObjectPool.h>
#include <Atom/RHI/PipelineStateDescriptor.h>
#include <Atom/RHI/ScopeAttachment.h>
#include <Atom/RHI/ShaderResourceGroup.h>
#include <Atom/RHI.Reflect/ClearValue.h>
#include <Atom/RHI.Reflect/ShaderStages.h>
#include <Atom/RHI.Reflect/ShaderResourceGroupLayout.h>
#include <RHI/CommandListBase.h>
#include <RHI/PipelineLayout.h>
#include <RHI/PipelineState.h>
#include <RHI/ShaderResourceGroup.h>

namespace AZ
{
    namespace Metal
    {
        class SwapChain;
        class Device;
        class ImageView;
        class PipelineState;
        
        class CommandList
            : public RHI::CommandList
            , public CommandListBase
        {
        public:
            AZ_CLASS_ALLOCATOR(CommandList, AZ::SystemAllocator, 0);
            using MetalArgumentBufferArray = AZStd::array<id<MTLBuffer>, RHI::Limits::Pipeline::ShaderResourceGroupCountMax>;
            using MetalArgumentBufferArrayOffsets = AZStd::array<NSUInteger, RHI::Limits::Pipeline::ShaderResourceGroupCountMax>;
            
            static RHI::Ptr<CommandList> Create();
            
            void Init(RHI::HardwareQueueClass hardwareQueueClass, Device* device);
            void Shutdown();

            //////////////////////////////////////////////////////////////////////////
            // CommandListBase
            void Close() override;
            void Reset() override;
            void FlushEncoder() override;
            //////////////////////////////////////////////////////////////////////////

            //////////////////////////////////////////////////////////////////////////
            // RHI::CommandList
            void SetViewports(const RHI::Viewport* viewports, uint32_t count) override;
            void SetScissors(const RHI::Scissor* scissors, uint32_t count) override;
            void SetShaderResourceGroupForDraw(const RHI::ShaderResourceGroup& shaderResourceGroup) override;
            void SetShaderResourceGroupForDispatch(const RHI::ShaderResourceGroup& shaderResourceGroup) override;
            void Submit(const RHI::DrawItem& drawItem, uint32_t submitIndex = 0) override;
            void Submit(const RHI::CopyItem& copyItem, uint32_t submitIndex = 0) override;
            void Submit(const RHI::DispatchItem& dispatchItem, uint32_t submitIndex = 0) override;
            void Submit(const RHI::DispatchRaysItem& dispatchRaysItem, uint32_t submitIndex = 0) override;
            void BeginPredication(const RHI::Buffer& buffer, uint64_t offset, RHI::PredicationOp operation) override {}
            void EndPredication() override {}
            void BuildBottomLevelAccelerationStructure(const RHI::RayTracingBlas& rayTracingBlas) override;
            void BuildTopLevelAccelerationStructure(const RHI::RayTracingTlas& rayTracingTlas) override;
<<<<<<< HEAD
            void SetFragmentShadingRate(
                [[maybe_unused]] RHI::ShadingRate rate,
                [[maybe_unused]] const RHI::ShadingRateCombinators& combinators = s_defaultShadingRateCombinators) override {}

=======
       
>>>>>>> a64735ff
        private:
            void SetPipelineState(const PipelineState* pipelineState);
            void SetStreamBuffers(const RHI::StreamBufferView* descriptors, AZ::u32 count);
            void SetIndexBuffer(const RHI::IndexBufferView& descriptor);
            void SetStencilRef(AZ::u8 stencilRef);
            void SetRasterizerState(const RasterizerState& rastState);
                        
            bool SetArgumentBuffers(const PipelineState* pipelineState, RHI::PipelineStateType stateType);
            bool IsSRGBoundToStage(uint32_t srgIndex, uint32_t shaderStage);
            
            template <typename Item>
            void SetRootConstants(const Item& item, const PipelineState* pipelineState);
            
            template <RHI::PipelineStateType>
            void SetShaderResourceGroup(const ShaderResourceGroup* shaderResourceGroup);

            // Uses templates to remove branching. Specialized between draw / dispatch paths.
            // Binds the pipeline state / pipeline layout, then the shader resources associated with a
            // draw / dispatch call.
            template <RHI::PipelineStateType, typename Item>
            bool CommitShaderResources(const Item& item);

            void CommitViewportState();
            void CommitScissorState();
                        
            struct ShaderResourceBindings
            {
                AZStd::array<const ShaderResourceGroup*, RHI::Limits::Pipeline::ShaderResourceGroupCountMax> m_srgsByIndex;
                AZStd::array<const ShaderResourceGroup*, RHI::Limits::Pipeline::ShaderResourceGroupCountMax> m_srgsBySlot;
                AZStd::array<AZ::HashValue64, RHI::Limits::Pipeline::ShaderResourceGroupCountMax> m_srgVisHashByIndex;
            };
                        
            void BindArgumentBuffers(RHI::ShaderStage shaderStage,
                                     uint16_t registerIdMin,
                                     uint16_t registerIdMax,
                                     MetalArgumentBufferArray& mtlArgBuffers,
                                     MetalArgumentBufferArrayOffsets mtlArgBufferOffsets);
            
            ShaderResourceBindings& GetShaderResourceBindingsByPipelineType(RHI::PipelineStateType pipelineType);            
            
            //! This is kept as a separate struct so that we can robustly reset it. Every property
            //! on this struct should be in-class-initialized so that there are no "missed" states.
            //! Otherwise, it results in hard-to-track bugs down the road as it's too easy to add something
            //! here and then miss adding the initialization elsewhere.
            struct State
            {
                State() = default;
                
                // Draw State
                const RHI::PipelineState* m_pipelineState = nullptr;
                const PipelineLayout* m_pipelineLayout = nullptr;
                AZ::HashValue64 m_streamsHash = AZ::HashValue64{0};
                AZ::HashValue64 m_indicesHash = AZ::HashValue64{0};
                uint32_t m_stencilRef = static_cast<uint32_t>(-1);
                RHI::CommandListScissorState m_scissorState;
                RHI::CommandListViewportState m_viewportState;
                
                RHI::Viewport m_viewport;
                // Array of shader resource bindings, indexed by command pipe.
                AZStd::array<ShaderResourceBindings, static_cast<size_t>(RHI::PipelineStateType::Count)> m_bindingsByPipe;

                // Signal that the global bindless heap is bound
                bool m_bindBindlessHeap = false;

            } m_state;
        };
        
        template <RHI::PipelineStateType pipelineType>
        void CommandList::SetShaderResourceGroup(const ShaderResourceGroup* shaderResourceGroup)
        {
#if defined (AZ_RHI_ENABLE_VALIDATION)
            if (!shaderResourceGroup)
            {
                AZ_Assert(false, "ShaderResourceGroup assigned to draw item is null. This is not allowed.");
                return;
            }
#endif
            
            const uint32_t bindingSlot = shaderResourceGroup->GetBindingSlot();
            AZ_Assert(bindingSlot<RHI::Limits::Pipeline::ShaderResourceGroupCountMax, "Binding slot higher than allowed.");
            GetShaderResourceBindingsByPipelineType(pipelineType).m_srgsBySlot[bindingSlot] = shaderResourceGroup;
        }
    }
}<|MERGE_RESOLUTION|>--- conflicted
+++ resolved
@@ -66,15 +66,12 @@
             void EndPredication() override {}
             void BuildBottomLevelAccelerationStructure(const RHI::RayTracingBlas& rayTracingBlas) override;
             void BuildTopLevelAccelerationStructure(const RHI::RayTracingTlas& rayTracingTlas) override;
-<<<<<<< HEAD
             void SetFragmentShadingRate(
                 [[maybe_unused]] RHI::ShadingRate rate,
                 [[maybe_unused]] const RHI::ShadingRateCombinators& combinators = s_defaultShadingRateCombinators) override {}
 
-=======
-       
->>>>>>> a64735ff
         private:
+            
             void SetPipelineState(const PipelineState* pipelineState);
             void SetStreamBuffers(const RHI::StreamBufferView* descriptors, AZ::u32 count);
             void SetIndexBuffer(const RHI::IndexBufferView& descriptor);
