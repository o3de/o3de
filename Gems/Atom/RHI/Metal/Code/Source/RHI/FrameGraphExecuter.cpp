--- conflicted
+++ resolved
@@ -125,24 +125,8 @@
                 const AZ::u32 swapchainCount = static_cast<AZ::u32>(scope.GetSwapChainsToPresent().size());
 
                 // Detect if we are able to continue merging.
-<<<<<<< HEAD
-                
-                // Check if we are straddling the boundary of a scope that will request the swapchain texture.
-                const bool onSwapChainBoundary = scope.IsRequestingSwapChain();
-                
-                // Check if we are writing to the swapchain texture.
-                const bool isWritingToSwapChain = scope.IsWritingToSwapChain();
-                
-                // Once a swapchain is requested by a scope all the downstream scopes will need to be merged in the same group.
-                // This ensures that two scopes from different groups are not requesting swapchain drawable in parallel.
-                const bool overrideCommandListCost = !onSwapChainBoundary && isWritingToSwapChain;
-                
-                // Check if commandListCost applies and if the group fits into the current running merge queue. If not, we have to flush the queue.
-                const bool exceededCommandCost = !overrideCommandListCost && (mergedGroupCost + totalScopeCost) > CommandListCostThreshold;
-=======
                 // Check if commandListCost applies and if the group fits into the current running merge queue. If not, we have to flush the queue.
                 const bool exceededCommandCost = (mergedGroupCost + totalScopeCost) > CommandListCostThreshold;
->>>>>>> a95c5e18
 
                 // Check if the swap chains fit into this group.
                 const bool exceededSwapChainLimit = (mergedSwapchainCount + swapchainCount) > m_frameGraphExecuterData[scope.GetDeviceIndex()].m_swapChainsPerCommandList;
@@ -153,23 +137,11 @@
                 // Check if we are straddling the boundary of a fence.
                 const bool onFenceBoundaries = (scope.HasWaitFences() || (scopePrev && scopePrev->HasSignalFence())) || hasUserFencesToSignal;
 
-<<<<<<< HEAD
-                // If we exceeded limits, then flush the group.
-                const bool flushMergedScopes = exceededCommandCost || exceededSwapChainLimit || hardwareQueueMismatch || onFenceBoundaries || onSwapChainBoundary;
-                
-                //Check to ensure we are not trying to create two groups with scopes that will write to swapchain texture as
-                //this will cause a parallel race condition (groups are executed in parallel) when requesting the drawable.
-                if(!onSwapChainBoundary && isWritingToSwapChain)
-                {
-                    AZ_Assert(flushMergedScopes == false, "The scope that requests the swapchain needs to be in the same merged group as all the ones that write to it, otherwise we will have two scopes (in different groups) requesting drawable in parallel. If this assert is firing it may mean that we will need to request the swapchain drawable in Compile phase which is not the recommendation. Drawable should be requested as late in the frame as possible");
-                }
-=======
                        // Check if the devices match.
                 const bool deviceMismatch = mergedDeviceIndex != scope.GetDeviceIndex();
 
                 // If we exceeded limits, then flush the group.
                 const bool flushMergedScopes = exceededCommandCost || exceededSwapChainLimit || hardwareQueueMismatch || onFenceBoundaries || deviceMismatch || subpassGroup;
->>>>>>> a95c5e18
                 
                 if (flushMergedScopes && mergedScopes.size())
                 {
@@ -183,11 +155,7 @@
                 }
                 
                 // Attempt to merge the current scope. We always merge the scopes that are writing to swapchain regardless of the cost.
-<<<<<<< HEAD
-                if (totalScopeCost < CommandListCostThreshold || isWritingToSwapChain)
-=======
                 if (!subpassGroup && totalScopeCost < CommandListCostThreshold)
->>>>>>> a95c5e18
                 {
                     mergedScopes.push_back(&scope);
                     mergedGroupCost += totalScopeCost;
