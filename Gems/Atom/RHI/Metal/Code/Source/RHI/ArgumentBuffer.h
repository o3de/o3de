/*
 * Copyright (c) Contributors to the Open 3D Engine Project.
 * For complete copyright and license terms please see the LICENSE at the root of this distribution.
 *
 * SPDX-License-Identifier: Apache-2.0 OR MIT
 *
 */
#pragma once

#include <Atom/RHI/DeviceObject.h>
#include <Atom/RHI.Reflect/Metal/PipelineLayoutDescriptor.h>
#include <Atom/RHI.Reflect/SamplerState.h>
#include <AzCore/Debug/Trace.h>
#include <Metal/Metal.h>
#include <RHI/BufferMemoryAllocator.h>
#include <RHI/Conversions.h>
#include <RHI/ShaderResourceGroupPool.h>

//Disable this for better gpu captures. Xcode tooling is not good at handling Argument buffers that are sub-allocated
//from a big buffer (i.e Page) and hence the recommendaiton is to disable this to allocate individual
//buffers for ABs. Having individual buffer means that buffer labelling will also work making it easier
//to travers SRGs within the capture. 
#define ARGUMENTBUFFER_PAGEALLOCATOR

struct ResourceBindingData
{
    id<MTLResource> m_resourcPtr = nil;
    AZ::Metal::ResourceType m_rescType = AZ::Metal::ResourceType::MtlUndefined;
    union
    {
        AZ::RHI::ShaderInputImageAccess m_imageAccess;
        AZ::RHI::ShaderInputBufferAccess m_bufferAccess;
    };

    bool operator==(const ResourceBindingData& other) const
    {
        return this->m_resourcPtr == other.m_resourcPtr;
    };

    size_t GetHash() const
    {
        AZ_Assert(m_resourcPtr, "m_resourcPtr is null");
        return m_resourcPtr.hash;
    }
};

namespace AZStd
{
   template<>
   struct hash<ResourceBindingData>
   {
       size_t operator()(const ResourceBindingData& resourceBindingData) const noexcept
       {
           return resourceBindingData.GetHash();
       }
   };
}

//! Function which returns the native hash instead of trying to re-calculate a new hash. Used in data structures that require hash calculation below
struct MetalResourceHash
{
    size_t operator()(const id<MTLResource> m_resourcPtr) const
    {
        return m_resourcPtr.hash;
    }
};

namespace AZ
{
    namespace Metal
    {
        class Device;
        class BufferMemoryAllocator;
        class ShaderResourceGroup;
        struct ShaderResourceGroupCompiledData;

        //! This class manages all the native objects associated with a ShaderResourceGroup
        class ArgumentBuffer final
            : public RHI::DeviceObject
        {
            using Base = RHI::DeviceObject;

        public:
            AZ_CLASS_ALLOCATOR(ArgumentBuffer, AZ::SystemAllocator, 0);
            AZ_RTTI(ArgumentBuffer, "FEFE8823-7772-4EA0-9241-65C49ADFF6B3", Base);

            ArgumentBuffer() = default;

            static RHI::Ptr<ArgumentBuffer> Create();
            void Init(Device* device,
                      RHI::ConstPtr<RHI::ShaderResourceGroupLayout> srgLayout,                      
                      ShaderResourceGroupPool* srgPool);
            
            void Init(Device* device,
                      AZStd::vector<MTLArgumentDescriptor*> argBufferDescriptors,
                      AZStd::string argBufferName);
            
            void UpdateImageViews(const RHI::ShaderInputImageDescriptor& shaderInputImage,
                                  const AZStd::span<const RHI::ConstPtr<RHI::ImageView>>& imageViews);

            void UpdateSamplers(const RHI::ShaderInputSamplerDescriptor& shaderInputSampler,
                                const AZStd::span<const RHI::SamplerState>& samplerStates);

            void UpdateBufferViews(const RHI::ShaderInputBufferDescriptor& shaderInputBuffer,
                                   const AZStd::span<const RHI::ConstPtr<RHI::BufferView>>& bufferViews);

            void UpdateConstantBufferViews(AZStd::span<const uint8_t> rawData);

            //! Return the native MTLBuffer that holds SRG data
            id<MTLBuffer> GetArgEncoderBuffer() const;
            
            //! Return the native Argument buffer encoder is used to write into the native MTLBuffer
            const id<MTLArgumentEncoder> GetArgEncoder() const;
            
            //! Return the offset associated with the native MTLBuffer for this argument buffer
            size_t GetOffset() const;

            //Map to cache all the resources based on the usage as we can batch all the resources for a given usage.
            using ResourcesForCompute = AZStd::unordered_set<id <MTLResource>, MetalResourceHash>;
            //Map to cache all the resources based on the usage and shader stage as we can batch all the resources for a given usage/shader usage.
            using ResourcesPerStageForGraphics = AZStd::array<AZStd::unordered_set<id <MTLResource>, MetalResourceHash>, RHI::ShaderStageGraphicsCount>;
              
            //Cache untracked resources we want to make resident for this argument buffer for graphics work
            void CollectUntrackedResources(const ShaderResourceGroupVisibility& srgResourcesVisInfo,
                                           ResourcesPerStageForGraphics& untrackedResourcesRead,
                                           ResourcesPerStageForGraphics& untrackedResourcesReadWrite) const;

<<<<<<< HEAD
            //Cache untracked resources we want to make resident for this argument buffer for compute work
=======
            //Cache all the resources bound to the SRG that needs to be made resident beofre the draw call
>>>>>>> 263eb26f
            void CollectUntrackedResources(const ShaderResourceGroupVisibility& srgResourcesVisInfo,
                                           ResourcesForCompute& untrackedResourceComputeRead,
                                           ResourcesForCompute& untrackedResourceComputeReadWrite) const;

            bool IsNullHeapNeededForVertexStage(const ShaderResourceGroupVisibility& srgResourcesVisInfo) const;
            bool IsNullDescHeapNeeded() const;

            //! Update the texture related descriptor at a specific id index within the Argument buffer
            void UpdateTextureView(id <MTLTexture> mtlTexture, uint32_t index);
            
            //! Update the buffer related descriptor at a specific id index within the Argument buffer
            void UpdateBufferView(id <MTLBuffer> mtlBuffer, uint32_t offset, uint32_t index);
            
            //////////////////////////////////////////////////////////////////////////
            // RHI::DeviceObject
            void Shutdown() override;
            //////////////////////////////////////////////////////////////////////////

        private:

            static const int MaxEntriesInArgTable = 31;
            using ResourceBindingsSet = AZStd::unordered_set<ResourceBindingData>;
            using ResourceBindingsMap =  AZStd::unordered_map<AZ::Name, ResourceBindingsSet>;
            ResourceBindingsMap m_resourceBindings;
            
            //Helper functions that help cache untracked resources for compute and graphics work
            void CollectResourcesForCompute(const ResourceBindingsSet& resourceBindingData,
                                            ResourcesForCompute& untrackedResourceComputeRead,
                                            ResourcesForCompute& untrackedResourceComputeReadWrite) const;
            void CollectResourcesForGraphics(RHI::ShaderStageMask visShaderMask,
                                             const ResourceBindingsSet& resourceBindingDataSet,
                                             ResourcesPerStageForGraphics& untrackedResourcesRead,
                                             ResourcesPerStageForGraphics& untrackedResourcesReadWrite) const;
            void AddUntrackedResource(MTLRenderStages mtlRenderStages,
                                      id<MTLResource> resourcPtr,
                                      ResourcesPerStageForGraphics& resourceSet) const;
            
            //! Populate all the descriptors related to entries within a SRG
            bool CreateArgumentDescriptors(NSMutableArray * argBufferDecriptors);
            
            //! Create and attach a static sampler within the argument buffer
            void AttachStaticSamplers();
            
            //! Create and attach a constant buffer related to all the loose data within a SRG.
            void AttachConstantBuffer();
            
            //! Bind null samplers in case we dont bind a proper sampler.
            void BindNullSamplers(uint32_t registerId, uint32_t samplerCount);
<<<<<<< HEAD
            
            // Use a cache to store and retrieve samplers
            id<MTLSamplerState> GetMtlSampler(MTLSamplerDescriptor* samplerDesc);

=======
            void SetArgumentBuffer(NSMutableArray* argBufferDecriptors, AZStd::string argBufferName);
            
>>>>>>> 263eb26f
            Device* m_device = nullptr;
            RHI::ConstPtr<RHI::ShaderResourceGroupLayout> m_srgLayout;

            id <MTLArgumentEncoder> m_argumentEncoder;
            uint32_t m_constantBufferSize = 0;
            bool m_useNullDescriptorHeap = false;
#if defined(ARGUMENTBUFFER_PAGEALLOCATOR)
            BufferMemoryView m_argumentBuffer;
            BufferMemoryView m_constantBuffer;
#else
            //We are keeping the non-page allocation implementation for GPU captures
            //GPU captures dont work well with argument buffers with offsets
            MemoryView m_argumentBuffer;
            MemoryView m_constantBuffer;
#endif
        };
    }
}<|MERGE_RESOLUTION|>--- conflicted
+++ resolved
@@ -125,11 +125,7 @@
                                            ResourcesPerStageForGraphics& untrackedResourcesRead,
                                            ResourcesPerStageForGraphics& untrackedResourcesReadWrite) const;
 
-<<<<<<< HEAD
             //Cache untracked resources we want to make resident for this argument buffer for compute work
-=======
-            //Cache all the resources bound to the SRG that needs to be made resident beofre the draw call
->>>>>>> 263eb26f
             void CollectUntrackedResources(const ShaderResourceGroupVisibility& srgResourcesVisInfo,
                                            ResourcesForCompute& untrackedResourceComputeRead,
                                            ResourcesForCompute& untrackedResourceComputeReadWrite) const;
@@ -178,15 +174,13 @@
             
             //! Bind null samplers in case we dont bind a proper sampler.
             void BindNullSamplers(uint32_t registerId, uint32_t samplerCount);
-<<<<<<< HEAD
             
             // Use a cache to store and retrieve samplers
             id<MTLSamplerState> GetMtlSampler(MTLSamplerDescriptor* samplerDesc);
-
-=======
+			
+			//Attach argument buffer to the argument encoder
             void SetArgumentBuffer(NSMutableArray* argBufferDecriptors, AZStd::string argBufferName);
             
->>>>>>> 263eb26f
             Device* m_device = nullptr;
             RHI::ConstPtr<RHI::ShaderResourceGroupLayout> m_srgLayout;
 
