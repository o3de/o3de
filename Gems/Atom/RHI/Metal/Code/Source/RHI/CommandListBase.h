/*
 * Copyright (c) Contributors to the Open 3D Engine Project.
 * For complete copyright and license terms please see the LICENSE at the root of this distribution.
 *
 * SPDX-License-Identifier: Apache-2.0 OR MIT
 *
 */
#pragma once

#include <Atom/RHI/Object.h>
#include <Atom/RHI.Reflect/AttachmentEnums.h>
#include <Atom/RHI.Reflect/MultisampleState.h>
#include <Metal/Metal.h>
#include <RHI/Fence.h>
#include <RHI/Metal.h>
#include <RHI/ArgumentBuffer.h>

namespace AZ
{
    namespace Metal
    {
        class Device;
        class CommandQueueCommandBuffer;
    
        class CommandListBase
            : public RHI::Object
        {
        public:
            CommandListBase() = default;
            virtual ~CommandListBase() = 0;
            CommandListBase(const CommandListBase&) = delete;
            virtual void Reset();
            virtual void Close();
            virtual void FlushEncoder();
            
            //! This function is called to indicate that this commandlist is open for encoding.
            //! We cant open the encoder here and have to create it lazily because we don't know the type of work the CommandList will do until 'Submit' is called.
            //! @param mtlCommandBuffer The command buffer that is assigned to this command list to be used to create the encoder
            void Open(id <MTLCommandBuffer> mtlCommandBuffer);
            
            //! @param subEncoder - Since subRenderEncoders are created by higher level code (in order to maintain correct ordering) they can be directly provided to the commandlist to order to be used for encoding. SubEncoders only apply to Graphics related work.
            //! @param mtlCommandBuffer - The command buffer that is assigned to this command list to be used for fencing related commands
            void Open(id <MTLCommandEncoder> subEncoder, id <MTLCommandBuffer> mtlCommandBuffer);
            
            //! This function returns true if the commandlist is going to encode something.
            bool IsEncoded();
            
            //! Cache render pass related data required to create an encoder or do validation checks
            void SetRenderPassInfo(MTLRenderPassDescriptor* renderPassDescriptor,
                                   const RHI::MultisampleState renderPassMultisampleState,
                                   const AZStd::set<id<MTLHeap>>& residentHeaps);

            void CreateEncoder(CommandEncoderType encoderType);

            //Fencing operations for aliased resources
            void WaitOnResourceFence(const Fence& fence);
            void SignalResourceFence(const Fence& fence);
            
            //! Attach visibility buffer for occlusion testing
            void AttachVisibilityBuffer(id<MTLBuffer> visibilityResultBuffer);
            //! Support for binary/precise occlusion 
            void SetVisibilityResultMode(MTLVisibilityResultMode visibilityResultMode, size_t queryOffset);
            //! Get the Command buffer associated with this command list
            const id<MTLCommandBuffer> GetMtlCommandBuffer() const;
#if AZ_TRAIT_ATOM_METAL_COUNTER_SAMPLING
            //! Tell the driver to embed a sampling call. The type of sample depends on MTLCounterSampleBuffer passeed in
            void SampleCounters(id<MTLCounterSampleBuffer> counterSampleBuffer, uint32_t sampleIndex);
            //! Check if an encoder is available and if not queue it for when the encoder is created.
            void SamplePassCounters(id<MTLCounterSampleBuffer> counterSampleBuffer, uint32_t sampleIndex);
#endif
            
        protected:
            
            //////////////////////////////////////////////////////////////////////////
            // RHI::Object
            void SetNameInternal(const AZStd::string_view& name) override;
            //////////////////////////////////////////////////////////////////////////
            
            void Init(RHI::HardwareQueueClass hardwareQueueClass, Device* device);
            void Shutdown();
                        
            template <typename T>
            T GetEncoder() const
            {
                return static_cast<T>(m_encoder);
            }
            
            id <MTLCommandEncoder>      m_encoder = nil;
            CommandEncoderType          m_commandEncoderType = Metal::CommandEncoderType::Invalid;
            
            /// Cache multisample state. Used mainly to validate the MSAA image descriptor against the one passed into the pipelinestate
            RHI::MultisampleState       m_renderPassMultiSampleState;
            
            // Data structures to cache untracked resources for Graphics and Compute Passes.
            // At the end of the pass we call UseResource on them in a batch to tell the
            // driver to ensure they are resident when needed.
            ArgumentBuffer::ResourcesPerStageForGraphics m_untrackedResourcesGfxRead;
            ArgumentBuffer::ResourcesPerStageForGraphics m_untrackedResourcesGfxReadWrite;
            ArgumentBuffer::ResourcesForCompute m_untrackedResourcesComputeRead;
            ArgumentBuffer::ResourcesForCompute m_untrackedResourcesComputeReadWrite;

            //! Go through all the heaps and call UseHeap on them to make them resident for the upcoming pass.
            void MakeHeapsResident(MTLRenderStages renderStages);
<<<<<<< HEAD
            
=======
            Device* m_device = nullptr;
>>>>>>> 263eb26f
        private:
            
            bool m_isEncoded                                    = false;
            bool m_isNullDescHeapBound                          = false;
            RHI::HardwareQueueClass m_hardwareQueueClass        = RHI::HardwareQueueClass::Graphics;
            NSString* m_encoderScopeName                        = nullptr;
            id <MTLCommandBuffer> m_mtlCommandBuffer            = nil;
            MTLRenderPassDescriptor* m_renderPassDescriptor     = nil;
            
            const AZStd::set<id<MTLHeap>>* m_residentHeaps = nullptr;

            bool m_supportsInterDrawTimestamps                  = AZ_TRAIT_ATOM_METAL_COUNTER_SAMPLING; // iOS/TVOS = false, MacOS = defaults to true

#if AZ_TRAIT_ATOM_METAL_COUNTER_SAMPLING
            struct TimeStampData
            {
                uint32_t m_timeStampIndex = -1;
                id<MTLCounterSampleBuffer> m_counterSampleBuffer;
            };
            AZStd::vector<TimeStampData>     m_timeStampQueue;
#endif
        };
    }
}<|MERGE_RESOLUTION|>--- conflicted
+++ resolved
@@ -78,7 +78,10 @@
             
             void Init(RHI::HardwareQueueClass hardwareQueueClass, Device* device);
             void Shutdown();
-                        
+                
+			//! Go through all the heaps and call UseHeap on them to make them resident for the upcoming pass.
+            void MakeHeapsResident(MTLRenderStages renderStages);
+			        
             template <typename T>
             T GetEncoder() const
             {
@@ -99,13 +102,7 @@
             ArgumentBuffer::ResourcesForCompute m_untrackedResourcesComputeRead;
             ArgumentBuffer::ResourcesForCompute m_untrackedResourcesComputeReadWrite;
 
-            //! Go through all the heaps and call UseHeap on them to make them resident for the upcoming pass.
-            void MakeHeapsResident(MTLRenderStages renderStages);
-<<<<<<< HEAD
-            
-=======
             Device* m_device = nullptr;
->>>>>>> 263eb26f
         private:
             
             bool m_isEncoded                                    = false;
