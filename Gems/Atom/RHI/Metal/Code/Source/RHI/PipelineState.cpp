/*
 * Copyright (c) Contributors to the Open 3D Engine Project.
 * For complete copyright and license terms please see the LICENSE at the root of this distribution.
 *
 * SPDX-License-Identifier: Apache-2.0 OR MIT
 *
 */

#include <Atom/RHI/PipelineStateDescriptor.h>
#include <Atom/RHI.Reflect/Metal/PipelineLayoutDescriptor.h>
#include <Atom/RHI.Reflect/Metal/ShaderStageFunction.h>
#include <Atom/RHI.Reflect/ShaderStageFunction.h>
#include <Atom/RHI/Factory.h>
#include <RHI/Conversions.h>
#include <RHI/Device.h>
#include <RHI/PipelineState.h>
#include <RHI/PipelineLibrary.h>
#include <AzCore/std/algorithm.h>

namespace AZ
{
    namespace Metal
    {
        void RasterizerState::UpdateHash()
        {
            HashValue64 seed = HashValue64{ 0 };
            seed = TypeHash64(m_cullMode, seed);
            seed = TypeHash64(m_depthBias, seed);
            seed = TypeHash64(m_depthSlopeScale, seed);
            seed = TypeHash64(m_depthBiasClamp, seed);
            seed = TypeHash64(m_frontFaceWinding, seed);
            seed = TypeHash64(m_triangleFillMode, seed);
            seed = TypeHash64(m_depthClipMode, seed);
            m_hash = seed;
        }
    
        RHI::Ptr<PipelineState> PipelineState::Create()
        {
            return aznew PipelineState;
        }

        const PipelineLayout* PipelineState::GetPipelineLayout() const
        {
            return m_pipelineLayout.get();
        }

        id<MTLRenderPipelineState> PipelineState::GetGraphicsPipelineState() const
        {
            return m_graphicsPipelineState;
        }
        
        id<MTLComputePipelineState> PipelineState::GetComputePipelineState() const
        {
            return m_computePipelineState;
        }
        
        id<MTLDepthStencilState> PipelineState::GetDepthStencilState() const
        {
            return m_depthStencilState;
        }

        RasterizerState PipelineState::GetRasterizerState() const
        {
            return m_rasterizerState;
        }

        MTLPrimitiveType PipelineState::GetPipelineTopology() const
        {
            return m_primitiveTopology;
        }
        
        id<MTLFunction> PipelineState::CompileShader(id<MTLDevice> mtlDevice, const AZStd::string_view sourceStr, const AZStd::string_view entryPoint, const ShaderStageFunction* shaderFunction, MTLFunctionConstantValues* constantValues)
        {
            id<MTLFunction> pFunction = nullptr;
            NSString* source = [[NSString alloc] initWithCString : sourceStr.data() encoding: NSASCIIStringEncoding];
            
            NSError* error = nil;
            id<MTLLibrary> lib = nil;
            
            bool loadFromByteCode = false;
            
            // MacOS Big Sur (11.16.x) has issue loading some shader's byte code when GPUCapture(Metal) is on.
            // Only enable it for Monterey (12.x)
            if(@available(iOS 14.0, macOS 12.0, *))
            {
                loadFromByteCode = true;
            }
            
            const uint8_t* shaderByteCode = reinterpret_cast<const uint8_t*>(shaderFunction->GetByteCode().data());
            const int byteCodeLength = static_cast<int>(shaderFunction->GetByteCode().size());
            if(byteCodeLength > 0 && loadFromByteCode)
            {
                dispatch_data_t dispatchByteCodeData = dispatch_data_create(shaderByteCode, byteCodeLength, NULL, DISPATCH_DATA_DESTRUCTOR_DEFAULT);
                lib = [mtlDevice newLibraryWithData:dispatchByteCodeData error:&error];
                dispatch_release(dispatchByteCodeData);
            }
            else
            {
                if(!sourceStr.empty())
                {
                    //In case byte code was not generated try to create the lib with source code
                    MTLCompileOptions* compileOptions = [MTLCompileOptions alloc];
                    compileOptions.fastMathEnabled = YES;
                    compileOptions.languageVersion = MTLLanguageVersion2_2;
                    lib = [mtlDevice newLibraryWithSource:source
                                                  options:compileOptions
                                                    error:&error];
                    [compileOptions release];
                }
                else
                {
                    AZ_Assert(false, "Shader source is not added by default. It can be added by enabling /O3DE/Atom/RHI/GraphicsDevMode via settings registry and re-building the shader.");
                }
            }
            
            if (error)
            {
                // Error code 4 is warning, but sometimes a 3 (compile error) is returned on warnings only.
                // The documentation indicates that if the lib is nil there is a compile error, otherwise anything
                // in the error is really a warning. Therefore, we check the lib instead of the error code
                AZ_Assert(lib, "HLSLcc compiler should generate valid code.");
                error = 0;
            }
            
            if (lib)
            {
                NSString* entryPointStr = [[NSString alloc] initWithCString : entryPoint.data() encoding: NSASCIIStringEncoding];
<<<<<<< HEAD
                pFunction = [lib newFunctionWithName:entryPointStr constantValues:constantValues error:&error];
=======
                pFunction = [lib newFunctionWithName:entryPointStr];
>>>>>>> 5295397a
                [entryPointStr release];
                entryPointStr = nil;
                [lib release];
                lib = nil;
            }
            
            AZ_Assert(pFunction, "Shader did not compile");
            
            [source release];
            source = nil;
            return pFunction;
        }
        
        RHI::ResultCode PipelineState::InitInternal(RHI::Device& deviceBase,
                                                    const RHI::PipelineStateDescriptorForDraw& descriptor,
                                                    RHI::PipelineLibrary* pipelineLibraryBase)
        {
            NSError* error = 0;
            Device& device = static_cast<Device&>(deviceBase);
            RHI::ConstPtr<PipelineLayout> pipelineLayout = device.AcquirePipelineLayout(*descriptor.m_pipelineLayoutDescriptor);
            AZ_Assert(pipelineLayout, "PipelineLayout can not be null");
            
            const RHI::RenderAttachmentConfiguration& attachmentsConfiguration = descriptor.m_renderAttachmentConfiguration;
            m_renderPipelineDesc = [[MTLRenderPipelineDescriptor alloc] init];
            
            for (AZ::u32 i = 0; i < attachmentsConfiguration.GetRenderTargetCount(); ++i)
            {
                m_renderPipelineDesc.colorAttachments[i].pixelFormat = ConvertPixelFormat(attachmentsConfiguration.GetRenderTargetFormat(i));
                m_renderPipelineDesc.colorAttachments[i].writeMask = ConvertColorWriteMask(descriptor.m_renderStates.m_blendState.m_targets[i].m_writeMask);
                m_renderPipelineDesc.colorAttachments[i].blendingEnabled = descriptor.m_renderStates.m_blendState.m_targets[i].m_enable;
                m_renderPipelineDesc.colorAttachments[i].alphaBlendOperation = ConvertBlendOp(descriptor.m_renderStates.m_blendState.m_targets[i].m_blendAlphaOp);
                m_renderPipelineDesc.colorAttachments[i].rgbBlendOperation = ConvertBlendOp(descriptor.m_renderStates.m_blendState.m_targets[i].m_blendOp);
                m_renderPipelineDesc.colorAttachments[i].destinationAlphaBlendFactor = ConvertBlendFactor(descriptor.m_renderStates.m_blendState.m_targets[i].m_blendAlphaDest);
                m_renderPipelineDesc.colorAttachments[i].destinationRGBBlendFactor = ConvertBlendFactor(descriptor.m_renderStates.m_blendState.m_targets[i].m_blendDest);;
                m_renderPipelineDesc.colorAttachments[i].sourceAlphaBlendFactor = ConvertBlendFactor(descriptor.m_renderStates.m_blendState.m_targets[i].m_blendAlphaSource);
                m_renderPipelineDesc.colorAttachments[i].sourceRGBBlendFactor = ConvertBlendFactor(descriptor.m_renderStates.m_blendState.m_targets[i].m_blendSource);;
            }
            
            MTLVertexDescriptor* vertexDescriptor = [[MTLVertexDescriptor alloc] init];
            ConvertInputElements(descriptor.m_inputStreamLayout, vertexDescriptor);
            m_renderPipelineDesc.vertexDescriptor = vertexDescriptor;
            [vertexDescriptor release];
            vertexDescriptor = nil;
            
            MTLFunctionConstantValues* constantValues = CreateFunctionConstantsValues(descriptor);
            
            m_renderPipelineDesc.vertexFunction = ExtractMtlFunction(device.GetMtlDevice(), descriptor.m_vertexFunction.get(), constantValues);
            AZ_Assert(m_renderPipelineDesc.vertexFunction, "Vertex mtlFuntion can not be null");
            m_renderPipelineDesc.fragmentFunction = ExtractMtlFunction(device.GetMtlDevice(), descriptor.m_fragmentFunction.get(), constantValues);
            
            RHI::Format depthStencilFormat = attachmentsConfiguration.GetDepthStencilFormat();
            if(descriptor.m_renderStates.m_depthStencilState.m_stencil.m_enable || IsDepthStencilMerged(depthStencilFormat))
            {
                m_renderPipelineDesc.stencilAttachmentPixelFormat = ConvertPixelFormat(depthStencilFormat);
            }
            
            //Depthstencil state
            if(descriptor.m_renderStates.m_depthStencilState.m_depth.m_enable || IsDepthStencilMerged(depthStencilFormat))
            {
                m_renderPipelineDesc.depthAttachmentPixelFormat = ConvertPixelFormat(depthStencilFormat);
                
                MTLDepthStencilDescriptor* depthStencilDesc = [[MTLDepthStencilDescriptor alloc] init];
                ConvertDepthStencilState(descriptor.m_renderStates.m_depthStencilState, depthStencilDesc);
                m_depthStencilState = [device.GetMtlDevice() newDepthStencilStateWithDescriptor:depthStencilDesc];
                AZ_Assert(m_depthStencilState, "Could not create Depth Stencil state.");
                [depthStencilDesc release];
                depthStencilDesc = nil;
            }
#if defined(__IPHONE_16_0) || defined(__MAC_13_0)
            m_renderPipelineDesc.rasterSampleCount = descriptor.m_renderStates.m_multisampleState.m_samples;
#else
            m_renderPipelineDesc.sampleCount = descriptor.m_renderStates.m_multisampleState.m_samples;
#endif
            
            m_renderPipelineDesc.alphaToCoverageEnabled = descriptor.m_renderStates.m_blendState.m_alphaToCoverageEnable;
            
            PipelineLibrary* pipelineLibrary = static_cast<PipelineLibrary*>(pipelineLibraryBase);
            if (pipelineLibrary && pipelineLibrary->IsInitialized())
            {
                m_graphicsPipelineState = pipelineLibrary->CreateGraphicsPipelineState(static_cast<uint64_t>(descriptor.GetHash()), m_renderPipelineDesc, &error);
            }
            else
            {
                MTLRenderPipelineReflection* ref;
                m_graphicsPipelineState = [device.GetMtlDevice() newRenderPipelineStateWithDescriptor:m_renderPipelineDesc options : MTLPipelineOptionBufferTypeInfo reflection : &ref error : &error];
            }
            
            if(m_graphicsPipelineState==nil)
            {
                if (RHI::Validation::IsEnabled())
                {
                    NSLog(@" error => %@ ", [error userInfo] );
                }
                AZ_Assert(false, "Could not create Pipeline object!.");
            }
<<<<<<< HEAD
            AZ_Assert(m_graphicsPipelineState, "Could not create Pipeline object!.");
            
=======
>>>>>>> 5295397a
            //We keep the descriptors alive in case we want to build the PSO cache. Delete them otherwise.
            if (!r_enablePsoCaching)
            {
                [m_renderPipelineDesc release];
                m_renderPipelineDesc = nil;
            }
            
<<<<<<< HEAD
            [constantValues release];
            constantValues = nil;
=======
>>>>>>> 5295397a
             
            m_pipelineStateMultiSampleState = descriptor.m_renderStates.m_multisampleState;
            
            //Cache the rasterizer state
            ConvertRasterState(descriptor.m_renderStates.m_rasterState, m_rasterizerState);

            //Save the primitive topology
            m_primitiveTopology = ConvertPrimitiveTopology(descriptor.m_inputStreamLayout.GetTopology());
            
            if (m_graphicsPipelineState)
            {
                m_pipelineLayout = AZStd::move(pipelineLayout);
                return RHI::ResultCode::Success;
            }
            else
            {
                [[maybe_unused]] const char * errorStr = [ error.localizedDescription UTF8String ];
                AZ_Error("PipelineState", false, "Failed to compile compute pipeline state with error: %s.", errorStr);
                return RHI::ResultCode::Fail;
            }
        }

        RHI::ResultCode PipelineState::InitInternal(RHI::Device& deviceBase,
                                                    const RHI::PipelineStateDescriptorForDispatch& descriptor,
                                                    RHI::PipelineLibrary* pipelineLibraryBase)
        {
            Device& device = static_cast<Device&>(deviceBase);
            NSError* error = 0;
            m_computePipelineDesc = [[MTLComputePipelineDescriptor alloc] init];
            RHI::ConstPtr<PipelineLayout> pipelineLayout = device.AcquirePipelineLayout(*descriptor.m_pipelineLayoutDescriptor);
            AZ_Assert(pipelineLayout, "PipelineLayout can not be null");
            MTLFunctionConstantValues* constantValues = CreateFunctionConstantsValues(descriptor);
            m_computePipelineDesc.computeFunction = ExtractMtlFunction(device.GetMtlDevice(), descriptor.m_computeFunction.get(), constantValues);
            AZ_Assert(m_computePipelineDesc.computeFunction, "Compute mtlFuntion can not be null");
            
            PipelineLibrary* pipelineLibrary = static_cast<PipelineLibrary*>(pipelineLibraryBase);
            if (pipelineLibrary && pipelineLibrary->IsInitialized())
            {
                m_computePipelineState = pipelineLibrary->CreateComputePipelineState(static_cast<uint64_t>(descriptor.GetHash()), m_computePipelineDesc, &error);
            }
            else
            {
                MTLComputePipelineReflection* ref;
                m_computePipelineState = [device.GetMtlDevice() newComputePipelineStateWithDescriptor:m_computePipelineDesc options:MTLPipelineOptionBufferTypeInfo reflection:&ref error:&error];
            }
            
            AZ_Assert(m_computePipelineState, "Could not create Pipeline object!.");
            
            //We keep the descriptors alive in case we want to build the PSO cache. Delete them otherwise.
            if (!r_enablePsoCaching)
            {
                [m_computePipelineDesc release];
                m_computePipelineDesc = nil;
            }
<<<<<<< HEAD
                                                                       
            [constantValues release];
            constantValues = nil;
=======
>>>>>>> 5295397a
            
            if (m_computePipelineState)
            {
                m_pipelineLayout = AZStd::move(pipelineLayout);
                return RHI::ResultCode::Success;
            }
            else
            {
                [[maybe_unused]] const char * errorStr = [ error.localizedDescription UTF8String ];
                AZ_Error("PipelineState", false, "Failed to compile compute pipeline state with error: %s.", errorStr);
                return RHI::ResultCode::Fail;
            }
        }

        RHI::ResultCode PipelineState::InitInternal(RHI::Device& device, const RHI::PipelineStateDescriptorForRayTracing& descriptor, RHI::PipelineLibrary* pipelineLibrary)
        {
            // [GFX TODO][ATOM-5268] Implement Metal Ray Tracing
            AZ_Assert(false, "Not implemented");
            return RHI::ResultCode::Fail;
        }

        id<MTLFunction> PipelineState::ExtractMtlFunction(id<MTLDevice> mtlDevice, const RHI::ShaderStageFunction* stageFunc, MTLFunctionConstantValues* constantValues)
        {
            // set the bound shader state settings
            if (stageFunc)
            {
                const ShaderStageFunction* shaderFunction = azrtti_cast<const ShaderStageFunction*>(stageFunc);
                AZStd::string_view strView(shaderFunction->GetSourceCode());
                
                id<MTLFunction> mtlFunction = nil;
                mtlFunction = CompileShader(mtlDevice, strView, shaderFunction->GetEntryFunctionName(), shaderFunction, constantValues);

                return mtlFunction;
            }
            
            return nil;
        }
    
        MTLFunctionConstantValues* PipelineState::CreateFunctionConstantsValues(const RHI::PipelineStateDescriptor& pipelineDescriptor) const
        {
            MTLFunctionConstantValues* constantValues = [[MTLFunctionConstantValues alloc] init];
            for(const auto& specializationData : pipelineDescriptor.m_specializationData)
            {
                uint32_t value = specializationData.m_value.GetIndex();
                MTLDataType type;
                switch(specializationData.m_type)
                {
                    case RHI::SpecializationType::Integer:
                        type = MTLDataTypeInt;
                        break;
                    case RHI::SpecializationType::Bool:
                        type = MTLDataTypeBool;
                        break;
                    default:
                        AZ_Assert(false, "Invalid specialization type %d", specializationData.m_type);
                        type = MTLDataTypeInt;
                        break;
                }
                [constantValues setConstantValue:&value type:type atIndex:specializationData.m_id];
            }
            return constantValues;
        }
    
        void PipelineState::ShutdownInternal()
        {
            if (m_graphicsPipelineState)
            {
                [m_renderPipelineDesc release];
                m_renderPipelineDesc = nil;
                [m_graphicsPipelineState release];
                m_graphicsPipelineState = nil;
            }
            
            if (m_computePipelineState)
            {
                [m_computePipelineDesc release];
                m_computePipelineDesc = nil;
                [m_computePipelineState release];
                m_computePipelineState = nil;
            }
            
            if (m_depthStencilState)
            {
                [m_depthStencilState release];
                m_depthStencilState = nil;
            }
        }
    }
}<|MERGE_RESOLUTION|>--- conflicted
+++ resolved
@@ -125,11 +125,7 @@
             if (lib)
             {
                 NSString* entryPointStr = [[NSString alloc] initWithCString : entryPoint.data() encoding: NSASCIIStringEncoding];
-<<<<<<< HEAD
                 pFunction = [lib newFunctionWithName:entryPointStr constantValues:constantValues error:&error];
-=======
-                pFunction = [lib newFunctionWithName:entryPointStr];
->>>>>>> 5295397a
                 [entryPointStr release];
                 entryPointStr = nil;
                 [lib release];
@@ -225,24 +221,7 @@
                 }
                 AZ_Assert(false, "Could not create Pipeline object!.");
             }
-<<<<<<< HEAD
-            AZ_Assert(m_graphicsPipelineState, "Could not create Pipeline object!.");
-            
-=======
->>>>>>> 5295397a
             //We keep the descriptors alive in case we want to build the PSO cache. Delete them otherwise.
-            if (!r_enablePsoCaching)
-            {
-                [m_renderPipelineDesc release];
-                m_renderPipelineDesc = nil;
-            }
-            
-<<<<<<< HEAD
-            [constantValues release];
-            constantValues = nil;
-=======
->>>>>>> 5295397a
-             
             m_pipelineStateMultiSampleState = descriptor.m_renderStates.m_multisampleState;
             
             //Cache the rasterizer state
@@ -296,12 +275,9 @@
                 [m_computePipelineDesc release];
                 m_computePipelineDesc = nil;
             }
-<<<<<<< HEAD
                                                                        
             [constantValues release];
             constantValues = nil;
-=======
->>>>>>> 5295397a
             
             if (m_computePipelineState)
             {
