/*
 * Copyright (c) Contributors to the Open 3D Engine Project.
 * For complete copyright and license terms please see the LICENSE at the root of this distribution.
 *
 * SPDX-License-Identifier: Apache-2.0 OR MIT
 *
 */


#include <RHI.Builders/ShaderPlatformInterface.h>
#include <AssetBuilderSDK/AssetBuilderSDK.h>
#include <Atom/RHI.Edit/Utils.h>
#include <Atom/RHI.Reflect/Metal/Base.h>
#include <Atom/RHI.Reflect/Metal/PipelineLayoutDescriptor.h>
#include <Atom/RHI.Reflect/Metal/ShaderStageFunction.h>
#include <Atom/RHI/RHIUtils.h>
#include <AzCore/std/string/regex.h>
#include <AzFramework/StringFunc/StringFunc.h>

namespace AZ
{
    namespace Metal
    {
        static const char* MetalShaderPlatformName = "MetalShaderPlatform";
        static const char* MacPlatformShaderHeader = "Builders/ShaderHeaders/Platform/Mac/Metal/PlatformHeader.hlsli";
        static const char* IosPlatformShaderHeader = "Builders/ShaderHeaders/Platform/iOS/Metal/PlatformHeader.hlsli";
        static const char* MacAzslShaderHeader = "Builders/ShaderHeaders/Platform/Mac/Metal/AzslcHeader.azsli";
        static const char* IosAzslShaderHeader = "Builders/ShaderHeaders/Platform/iOS/Metal/AzslcHeader.azsli";

        ShaderPlatformInterface::ShaderPlatformInterface(uint32_t apiUniqueIndex)
            : RHI::ShaderPlatformInterface(apiUniqueIndex)
        {
            // Initialize to nullptr so we can detect whether BuildPipelineLayoutDescriptor
            // was called before CompilePlatformInternal or not.
            // BuildPipelineLayoutDescriptor should be called at least once
            // before CompilePlatformInternal.
            auto it = m_srgLayouts.begin();
            while (it != m_srgLayouts.end())
            {
                *it = nullptr;
            }
        }

        RHI::APIType ShaderPlatformInterface::GetAPIType() const
        {
            return Metal::RHIType;
        }

        AZ::Name ShaderPlatformInterface::GetAPIName() const
        {
            return m_apiName;
        }

        RHI::Ptr <RHI::PipelineLayoutDescriptor> ShaderPlatformInterface::CreatePipelineLayoutDescriptor()
        {
            return AZ::Metal::PipelineLayoutDescriptor::Create();
        }

        bool ShaderPlatformInterface::BuildPipelineLayoutDescriptor(
            RHI::Ptr<RHI::PipelineLayoutDescriptor> pipelineLayoutDescriptor,
            const ShaderResourceGroupInfoList& srgInfoList,
            const RootConstantsInfo& rootConstantsInfo,
            [[maybe_unused]] const RHI::ShaderBuildArguments& shaderBuildArguments)
        {
            AZ::Metal::PipelineLayoutDescriptor* metalDescriptor = azrtti_cast<AZ::Metal::PipelineLayoutDescriptor*>(pipelineLayoutDescriptor.get());
            AZ_Assert(metalDescriptor, "PipelineLayoutDescriptor should have been created by now");

            const uint32_t groupLayoutCount = static_cast<uint32_t>(srgInfoList.size());
            AZ_Assert(groupLayoutCount <= RHI::Limits::Pipeline::ShaderResourceGroupCountMax, "Exceeded ShaderResourceGroupLayout count limit.");

            // Slot to index mapping
            AZ::Metal::SlotToIndexTable slotToIndexTable;
            AZ::Metal::IndexToSlotTable indexToSlotTable;
            slotToIndexTable.fill(static_cast<uint8_t>(RHI::Limits::Pipeline::ShaderResourceGroupCountMax));
            indexToSlotTable.resize(groupLayoutCount);
            m_srgLayouts.clear(); // In case we are building pipeline layout descriptor for multiple shaders.
            m_srgLayouts.resize(groupLayoutCount);

            RHI::ShaderPlatformInterface::ShaderResourceGroupInfoList sortedSrgInfos = srgInfoList;
            //Sort the SRGs to ensure the ones with lowest bindingSlot/SpaceId go at the lowest index in order to honor the frequencyId.
            AZStd::sort(sortedSrgInfos.begin(), sortedSrgInfos.end(),
                [](const RHI::ShaderPlatformInterface::ShaderResourceGroupInfo& first, const RHI::ShaderPlatformInterface::ShaderResourceGroupInfo& second) -> bool
            {
                return first.m_layout->GetBindingSlot() < second.m_layout->GetBindingSlot();
            });

            for (uint32_t groupLayoutIndex = 0; groupLayoutIndex < groupLayoutCount; ++groupLayoutIndex)
            {
                const auto& srgInfo = sortedSrgInfos[groupLayoutIndex];
                const RHI::ShaderResourceGroupLayout& groupLayout = *srgInfo.m_layout;
                const uint32_t srgLayoutSlot = groupLayout.GetBindingSlot();

                AZ_Assert(srgLayoutSlot <= RHI::Limits::Pipeline::ShaderResourceGroupCountMax, "Cannot exceed the array limit");
                slotToIndexTable[srgLayoutSlot] = groupLayoutIndex;
                indexToSlotTable[groupLayoutIndex] = srgLayoutSlot;

                ShaderResourceGroupVisibility srgVisibility;
                for (const auto& resourceBindInfo : srgInfo.m_bindingInfo.m_resourcesRegisterMap)
                {
                    srgVisibility.m_resourcesStageMask.insert({ resourceBindInfo.first, resourceBindInfo.second.m_shaderStageMask });
                }
                srgVisibility.m_constantDataStageMask = srgInfo.m_bindingInfo.m_constantDataBindingInfo.m_shaderStageMask;
                metalDescriptor->AddShaderResourceGroupVisibility(srgVisibility);

                //cache the layout in order to fill out unused variables
                m_srgLayouts[groupLayoutIndex] = srgInfo.m_layout;
            }

            if (rootConstantsInfo.m_totalSizeInBytes > 0)
            {
                metalDescriptor->SetRootConstantBinding(RootConstantBinding{ rootConstantsInfo.m_registerId, rootConstantsInfo.m_spaceId });
            }

            metalDescriptor->SetBindingTables(slotToIndexTable, indexToSlotTable);
            return metalDescriptor->Finalize() == RHI::ResultCode::Success;
        }

        RHI::Ptr<RHI::ShaderStageFunction> ShaderPlatformInterface::CreateShaderStageFunction(const StageDescriptor& stageDescriptor)
        {
            RHI::Ptr<ShaderStageFunction> newShaderStageFunction = ShaderStageFunction::Create(RHI::ToRHIShaderStage(stageDescriptor.m_stageType));

            const Metal::ShaderSourceCode& sourceCode = stageDescriptor.m_sourceCode;

            if (!sourceCode.empty())
            {
                newShaderStageFunction->SetSourceCode(sourceCode);
            }
            
            const Metal::ShaderByteCode& byteCode = stageDescriptor.m_byteCode;
            const AZStd::string& entryFunctionName = stageDescriptor.m_entryFunctionName;
            newShaderStageFunction->SetByteCode(byteCode);
            newShaderStageFunction->SetEntryFunctionName(entryFunctionName);

            newShaderStageFunction->Finalize();
            return newShaderStageFunction;
        }

        bool ShaderPlatformInterface::IsShaderStageForRaster(RHI::ShaderHardwareStage shaderStageType) const
        {
            bool hasRasterProgram = false;

            hasRasterProgram |= shaderStageType == RHI::ShaderHardwareStage::Vertex;
            hasRasterProgram |= shaderStageType == RHI::ShaderHardwareStage::Fragment;

            return hasRasterProgram;
        }

        bool ShaderPlatformInterface::IsShaderStageForCompute(RHI::ShaderHardwareStage shaderStageType) const
        {
            return (shaderStageType == RHI::ShaderHardwareStage::Compute);
        }

        bool ShaderPlatformInterface::IsShaderStageForRayTracing(RHI::ShaderHardwareStage shaderStageType) const
        {
            return (shaderStageType == RHI::ShaderHardwareStage::RayTracing);
        }

        const char* ShaderPlatformInterface::GetAzslHeader(const AssetBuilderSDK::PlatformInfo& platform) const
        {
            if(platform.HasTag("mobile"))
            {
                return IosAzslShaderHeader;
            }
            else
            {
                return MacAzslShaderHeader;
            }
        }

       bool ShaderPlatformInterface::CompilePlatformInternal(
           const AssetBuilderSDK::PlatformInfo& platform,
           const AZStd::string& shaderSourcePath,
           const AZStd::string& functionName,
           RHI::ShaderHardwareStage shaderStage,
           const AZStd::string& tempFolderPath,
           StageDescriptor& outputDescriptor,
           const RHI::ShaderBuildArguments& shaderBuildArguments,
           [[maybe_unused]] const bool useSpecializationConstants) const
        {
            for ([[maybe_unused]] auto srgLayout : m_srgLayouts)
            {
                AZ_Assert(srgLayout != nullptr, "Most likely BuildPipelineLayoutDescriptor() was not called!");
            }

            AZStd::vector<char> shaderSourceCode;
            AZStd::vector<uint8_t> shaderByteCode;

            bool isGraphicsDevModeEnabled = RHI::IsGraphicsDevModeEnabled();
            isGraphicsDevModeEnabled |= BuildHasDebugInfo(shaderBuildArguments);
                
            // Compile HLSL shader to METAL source code
            bool compiledSucessfully = CompileHLSLShader(
                shaderSourcePath,                // shader source filename
                tempFolderPath,                  // AP temp folder for the job
                functionName,                    // name of function that is the entry point
                shaderStage,                     // shader stage (vertex shader, pixel shader, ...)
                shaderBuildArguments,
                shaderSourceCode,                // cross-compiled shader output
                shaderByteCode,                  // compiled byte code
                platform,                        // target platform
                isGraphicsDevModeEnabled,        //Embed debug symbols
                outputDescriptor.m_byProducts);  // debug objects

            if (!compiledSucessfully)
            {
                AZ_Error(MetalShaderPlatformName, false, "Failed to cross-compile HLSL shader to Metal");
                return false;
            }

            if (shaderSourceCode.size() > 0)
            {
                outputDescriptor.m_stageType = shaderStage;
                outputDescriptor.m_byteCode = AZStd::move(shaderByteCode);
                outputDescriptor.m_entryFunctionName = AZStd::move(functionName);

                if (isGraphicsDevModeEnabled)
                {
                    //Metal sourceCode is great for debugging at runtime but it is not needed as we are also packing the bytecode.
                    outputDescriptor.m_sourceCode = AZStd::move(shaderSourceCode);
                }
            }
            else
            {
                AZ_Error(MetalShaderPlatformName, false, "Compiled shader for %s is invalid", shaderSourcePath.c_str());
                return false;
            }

            return true;
        }

        /* We cross compile to metal SL by going through following transformations
         *  DXC(HLSL)-->SPIR-V Cross(SPIR-V)-->MSL
         */
        bool ShaderPlatformInterface::CompileHLSLShader(
            const AZStd::string& shaderSourceFile,
            const AZStd::string& tempFolder,
            const AZStd::string& entryPoint,
            const RHI::ShaderHardwareStage shaderType,
            const RHI::ShaderBuildArguments& shaderBuildArguments,
            AZStd::vector<char>& sourceMetalShader,
            AZStd::vector<uint8_t>& compiledByteCode,
            const AssetBuilderSDK::PlatformInfo& platform,
            const bool isGraphicsDevModeEnabled,
            ByProducts& byProducts) const
        {
            // Shader compiler executable
            const auto dxcRelativePath = RHI::GetDirectXShaderCompilerPath("Builders/DirectXShaderCompiler/bin/dxc");

            // Output file
            AZStd::string shaderMSLOutputFile = RHI::BuildFileNameWithExtension(shaderSourceFile, tempFolder, "metal");

            // Stage profile name parameter
            const AZStd::string shaderModelVersion = "6_2";

            const AZStd::unordered_map<RHI::ShaderHardwareStage, AZStd::string> stageToProfileName =
            {
                {RHI::ShaderHardwareStage::Vertex,   "vs_" + shaderModelVersion},
                {RHI::ShaderHardwareStage::Fragment, "ps_" + shaderModelVersion},
                {RHI::ShaderHardwareStage::Compute,  "cs_" + shaderModelVersion}
            };
            auto profileIt = stageToProfileName.find(shaderType);
            if (profileIt == stageToProfileName.end())
            {
                AZ_Error(MetalShaderPlatformName, false, "Unsupported shader stage");
                return false;
            }

            // For this approach we will be doing hlsl->spirv(through dxc) and spirv->metalSL(through spirv cross)
            // Output spirv file
            AZStd::string shaderSpirvOutputFile = RHI::BuildFileNameWithExtension(shaderSourceFile, tempFolder, "spirv");

            AZStd::string prependFile;
            if(platform.HasTag("mobile"))
            {
                prependFile = IosPlatformShaderHeader;
            }
            else
            {
                prependFile = MacPlatformShaderHeader;
            }

            RHI::PrependArguments args;
            args.m_sourceFile = shaderSourceFile.c_str();
            args.m_prependFile = prependFile.c_str();
            args.m_destinationFolder = tempFolder.c_str();

            const auto dxcInputFile = RHI::PrependFile(args);
            if (BuildHasDebugInfo(shaderBuildArguments))
            {
                // dump intermediate "true final HLSL" file (shadername.metal.shadersource.prepend)
                byProducts.m_intermediatePaths.insert(dxcInputFile);
            }
            const auto params = RHI::ShaderBuildArguments::ListAsString(shaderBuildArguments.m_dxcArguments);
            //                                                      1.entry   3.config       5.hlsl-in
            //                                                          |   2.SM  |   4.output   |
            //                                                          |     |   |       |      |
            AZStd::string dxcCommandOptions = AZStd::string::format("-E %s -T %s %s -Fo \"%s\" \"%s\"",
                                                                    entryPoint.c_str(),            // 1
                                                                    profileIt->second.c_str(),     // 2
                                                                    params.c_str(),                // 3
                                                                    shaderSpirvOutputFile.c_str(), // 4
                                                                    dxcInputFile.c_str());         // 5

            // Run dxc Compiler
            if (!RHI::ExecuteShaderCompiler(dxcRelativePath, dxcCommandOptions, shaderSourceFile, tempFolder, "DXC"))
            {
                AZ_Error(MetalShaderPlatformName, false, "DXC failed to create the spirv file");
                return false;
            }
            if (BuildHasDebugInfo(shaderBuildArguments))
            {
                byProducts.m_intermediatePaths.insert(shaderSpirvOutputFile);   // the spirv spit by DXC
            }

            IO::FileIOStream spirvOutFileStream(shaderSpirvOutputFile.data(), AZ::IO::OpenMode::ModeRead | AZ::IO::OpenMode::ModeBinary);

            if (!spirvOutFileStream.IsOpen())
            {
                AZ_Error(MetalShaderPlatformName, false, "Failed because the shader file \"%s\" could not be opened", shaderSpirvOutputFile.data());
                return false;
            }
            if (!spirvOutFileStream.CanRead())
            {
                AZ_Error(MetalShaderPlatformName, false, "Failed because the shader file \"%s\" could not be read", shaderSpirvOutputFile.data());
                spirvOutFileStream.Close();
                return false;
            }

            // spirv cross compiler executable
            static const char* spirvCrossRelativePath = "Builders/SPIRVCross/spirv-cross";

            const auto userDefinedSpirvCrossAgs = RHI::ShaderBuildArguments::ListAsString(shaderBuildArguments.m_spirvCrossArguments);
            AZStd::string spirvCrossCommandOptions = AZStd::string::format("%s --output \"%s\" \"%s\"", userDefinedSpirvCrossAgs.c_str(), shaderMSLOutputFile.c_str(), shaderSpirvOutputFile.c_str());

            // Run spirv cross
            if (!RHI::ExecuteShaderCompiler(spirvCrossRelativePath, spirvCrossCommandOptions, shaderSpirvOutputFile, tempFolder, "SpirvCross"))
            {
                AZ_Error(MetalShaderPlatformName, false, "SPIRV-Cross failed to cross compil to metal source.");
                spirvOutFileStream.Close();
                return false;
            }
            spirvOutFileStream.Close();

            IO::FileIOStream outFileStream(shaderMSLOutputFile.data(), IO::OpenMode::ModeRead);
            bool finalizeShaderResult = UpdateCompiledShader(outFileStream, MetalShaderPlatformName, shaderMSLOutputFile.data(), sourceMetalShader);
            AZ_Assert(finalizeShaderResult, "Final compiled shader was not created. Check if %s was created", shaderMSLOutputFile.c_str());

            if (BuildHasDebugInfo(shaderBuildArguments))
            {
                byProducts.m_intermediatePaths.emplace(AZStd::move(shaderMSLOutputFile));   // .msl metal out of sv-cross
            }

            bool compileMetalSL = CreateMetalLib(MetalShaderPlatformName, shaderSourceFile, tempFolder, compiledByteCode, sourceMetalShader, platform, shaderBuildArguments, isGraphicsDevModeEnabled);
            if (!compileMetalSL)
            {
                AZ_Error(MetalShaderPlatformName, false, "Failed to create bytecode");
                return false;
            }

            return finalizeShaderResult;
        }

        bool ShaderPlatformInterface::UpdateCompiledShader(AZ::IO::FileIOStream& fileStream, const char* platformName, const char* fileName, AZStd::vector<char>& compiledShader) const
        {
            if (!fileStream.IsOpen())
            {
                AZ_Error(platformName, false, "Failed because the shader file \"%s\" could not be opened", fileName);
                return false;
            }
            if (!fileStream.CanRead())
            {
                AZ_Error(platformName, false, "Failed because the shader file \"%s\" could not be read", fileName);
                fileStream.Close();
                return false;
            }

            compiledShader.resize(fileStream.GetLength() + 1); // +1 to add end of string
            memset(compiledShader.data(), 0, fileStream.GetLength() + 1);
            fileStream.Read(fileStream.GetLength(), compiledShader.data());
            fileStream.Close();

            //Ensure that the argument buffer declaration in the shader matches the srg layout
            return AddUnusedResources(compiledShader);
        }

        bool ShaderPlatformInterface::CreateMetalLib(const char* platformName,
                                                     const AZStd::string& shaderSourceFile,
                                                     const AZStd::string& tempFolder,
                                                     AZStd::vector<uint8_t>& compiledByteCode,
                                                     AZStd::vector<char>& sourceMetalShader,
                                                     const AssetBuilderSDK::PlatformInfo& platform,
                                                     const RHI::ShaderBuildArguments& shaderBuildArguments,
                                                     const bool isGraphicsDevModeEnabled) const
        {
            AZStd::string inputMetalFile = RHI::BuildFileNameWithExtension(shaderSourceFile, tempFolder, "metal");

            AZ::IO::FileIOStream sourceMtlfileStream(inputMetalFile.c_str(), AZ::IO::OpenMode::ModeWrite | AZ::IO::OpenMode::ModeBinary);
            if (!sourceMtlfileStream.IsOpen())
            {
                AZ_Error(platformName, false, "Failed because the shader file \"%s\" could not be opened", inputMetalFile.c_str());
                return false;
            }

            AZStd::string mtlSource = AZStd::string(sourceMetalShader.begin(), sourceMetalShader.end());
            sourceMtlfileStream.Write(mtlSource.size(), mtlSource.data());
            sourceMtlfileStream.Close();

            AZStd::string outputAirFile = RHI::BuildFileNameWithExtension(shaderSourceFile, tempFolder, "air");
            AZStd::string outMetalLibFile = RHI::BuildFileNameWithExtension(shaderSourceFile, tempFolder, "metallib");

            //Convert to air file
            auto metalAirArguments = shaderBuildArguments.m_metalAirArguments;
            if (isGraphicsDevModeEnabled)
            {
                //Embed debug symbols into the bytecode
#if defined(CARBONATED)
                // -MO is deprecated
                RHI::ShaderBuildArguments::AppendArguments(metalAirArguments, { "-gline-tables-only", "-frecord-sources" });
#else
                RHI::ShaderBuildArguments::AppendArguments(metalAirArguments, { "-gline-tables-only", "-MO" });
#endif
            }
            
            const auto metalAirArgumentsStr = RHI::ShaderBuildArguments::ListAsString(metalAirArguments);
            const auto mslToAirCommandOptions = AZStd::string::format("%s \"%s\" -o \"%s\"", metalAirArgumentsStr.c_str(), inputMetalFile.c_str(), outputAirFile.c_str());
            if (!RHI::ExecuteShaderCompiler("/usr/bin/xcrun", mslToAirCommandOptions, inputMetalFile, tempFolder, "MslToAir"))
            {
                AZ_Error(MetalShaderPlatformName, false, "Failed to convert to AIR file %s", inputMetalFile.c_str());
                return false;
            }

            //convert to metallib
            const auto metalLibArgumentsStr = RHI::ShaderBuildArguments::ListAsString(shaderBuildArguments.m_metalLibArguments);
            const auto airToMetalLibCommandOptions = AZStd::string::format("%s \"%s\" -o \"%s\"", metalLibArgumentsStr.c_str(), outputAirFile.c_str(), outMetalLibFile.c_str());
            if (!RHI::ExecuteShaderCompiler("/usr/bin/xcrun", airToMetalLibCommandOptions, outputAirFile, tempFolder, "AirToMetallib"))
            {
                AZ_Error(MetalShaderPlatformName, false, "Failed to convert to metallib file");
                return false;
            }

            AZ::IO::FileIOStream fileStream(outMetalLibFile.data(), AZ::IO::OpenMode::ModeRead);
            compiledByteCode.resize(fileStream.GetLength());
            memset(compiledByteCode.data(), 0, fileStream.GetLength() );
            fileStream.Read(fileStream.GetLength(), compiledByteCode.data());
            fileStream.Close();

            return true;
        }

        bool ShaderPlatformInterface::AddUnusedResources(AZStd::vector<char>& compiledShader) const
        {
            AZStd::string finalMetalSLStr = AZStd::string(compiledShader.begin(), compiledShader.end());

            const uint32_t groupLayoutCount = static_cast<uint32_t>(m_srgLayouts.size());
            AZStd::string constantBufferTempStructs = "\n";
            AZStd::string structuredBufferTempStructs = "\n";

            for (uint32_t groupLayoutIndex = 0; groupLayoutIndex < groupLayoutCount; ++groupLayoutIndex)
            {
                //const auto& srgInfo = m_srgInfoList[groupLayoutIndex];
                const RHI::ShaderResourceGroupLayout& groupLayout = *m_srgLayouts[groupLayoutIndex];

                //Check if an argument buffer declaration exists for this srg layout.
                AZStd::string srgBuffer = AZStd::string::format("spvDescriptorSetBuffer%i", groupLayoutIndex);
                size_t startOfArgBufferPos = finalMetalSLStr.find(srgBuffer);
                if (startOfArgBufferPos == AZStd::string::npos)
                {
                    continue;
                }

                size_t endOfArgBufferPos = finalMetalSLStr.find("}", startOfArgBufferPos);
                AZStd::string fullArgBufferDeclarationStr = finalMetalSLStr.substr(startOfArgBufferPos,endOfArgBufferPos - startOfArgBufferPos + 1);

                //Add all the existing or dummy entries into m_argBufferEntries which is a set. The reason for using a set
                //is because we need the entries to be sorted based on the register and we do not want duplicates.
                bool result = AddConstantBufferEntries(groupLayout, constantBufferTempStructs, fullArgBufferDeclarationStr, groupLayoutIndex);
                if(!result)
                {
                     AZ_Error(MetalShaderPlatformName, false, "Failed because adding constant buffer entries within AddUnusedResources failed");
                    return false;
                }

                result = AddImageEntries(groupLayout, fullArgBufferDeclarationStr);
                if(!result)
                {
                    AZ_Error(MetalShaderPlatformName, false, "Failed because adding image entries within AddUnusedResources failed");
                    return false;
                }

                result = AddSamplerEntries(groupLayout, fullArgBufferDeclarationStr);
                if(!result)
                {
                    AZ_Error(MetalShaderPlatformName, false, "Failed because adding static sampler entries within AddUnusedResources failed");
                    return false;
                }

                result = AddBufferEntries(groupLayout, structuredBufferTempStructs, fullArgBufferDeclarationStr, groupLayoutIndex);
                if(!result)
                {
                    AZ_Error(MetalShaderPlatformName, false, "Failed because adding buffer entries within AddUnusedResources failed");
                    return false;
                }

                //Create a new spvDescriptorSetBuffer which matches the layout.
                AZStd::string newArgBufferLayoutStr = "\n";
                for (const ArgBufferEntries &entry : m_argBufferEntries )
                {
                    newArgBufferLayoutStr += "    " + entry.first + "\n";
                }

                //Replace the existing declaration with the new one just generated.
                //We look for '{' and '}' to find out boundaries of the argument buffer declaration to replace
                size_t startOfArgBufferBracketPos = finalMetalSLStr.find("{", startOfArgBufferPos) + 1;
                size_t endOfArgBufferBracketPos = finalMetalSLStr.find("}", startOfArgBufferBracketPos) - 1;
                finalMetalSLStr.replace(startOfArgBufferBracketPos, endOfArgBufferBracketPos - startOfArgBufferBracketPos, newArgBufferLayoutStr);

                m_argBufferEntries.clear();
            }

            //Add dummy definitions of constant buffer and structured buffer types to the top of the file
            AZStd::string startOfShaderTag = "using namespace metal;";
            const size_t startOfShaderPos = finalMetalSLStr.find(startOfShaderTag);
            if (startOfShaderPos != AZStd::string::npos)
            {
                finalMetalSLStr.insert(startOfShaderPos + startOfShaderTag.length() + 1, constantBufferTempStructs);
                finalMetalSLStr.insert(startOfShaderPos + startOfShaderTag.length() + 1, structuredBufferTempStructs);
            }

<<<<<<< HEAD
            // optimization off attribute "[[clang::optnone]]" added by SPIRV-Cross makes the render 20 times slower
            // we drop the attribute here, but calculation precision might suffer causing z-fighting
=======
            //spirv-cross introduced the keyword [[clang::optnone]] across shader functions which cancels all optimizations
            //for the tagged method. This is suppose to be tied to the keyword 'precise' but is contaminating areas outside its usage.
            //Removing this manually until a better solution is established.
            //GHI for ref - https://github.com/KhronosGroup/SPIRV-Cross/issues/1999
>>>>>>> c602b493
            finalMetalSLStr = AZStd::regex_replace(finalMetalSLStr, AZStd::regex("\\[\\[clang::optnone\\]\\]"), "");

            compiledShader = AZStd::vector<char>(finalMetalSLStr.begin(), finalMetalSLStr.end());
            return true;
        }

        bool ShaderPlatformInterface::AddConstantBufferEntries(const RHI::ShaderResourceGroupLayout& groupLayout,
                                                               AZStd::string& constantBufferTempStructs,
                                                               AZStd::string& argBufferStr,
                                                               uint32_t groupLayoutIndex) const
        {
            AZStd::span<const RHI::ShaderInputConstantDescriptor> shaderInputConstantList = groupLayout.GetShaderInputListForConstants();
            if (shaderInputConstantList.empty())
            {
                return true;
            }

            //Only need the information from the first element of the constant buffer.
            const RHI::ShaderInputConstantDescriptor& shaderInputConstant = shaderInputConstantList[0];

            uint32_t regId = shaderInputConstant.m_registerId;
            AZStd::string srgResource = AZStd::string::format("id(%i)", regId);

            size_t resourceStartPos = argBufferStr.find(srgResource);
            //Check if we need to create a dummy entry
            if (resourceStartPos == AZStd::string::npos)
            {
                uint32_t numElements = groupLayout.GetConstantDataSize()/sizeof(float);
                AZ_Assert(numElements > 0, "There needs to be atleast one element");
                /*
                 * Add dummy declaration of the type. It looks like this
                 *
                 * struct type_DummyStruct"regId"_DescSet"groupLayoutIndex"
                 * {
                 *     float dummyArray["numElements"];
                 * };
                 *
                 */
                constantBufferTempStructs += AZStd::string::format("struct type_DummyStruct%i_DescSet%i\n{\n    float dummyArray[%i];\n};\n", regId, groupLayoutIndex, numElements);

                 //Create the final resource entry to be added to the set
                AZStd::string dummyResource = AZStd::string::format("constant type_DummyStruct%i_DescSet%i* dummyConstantBuffer%i [[id(%i)]];", regId, groupLayoutIndex, regId, regId);
                m_argBufferEntries.insert(AZStd::make_pair(dummyResource, regId));
                return true;
            }
            else
            {
                //Constant buffer should always be in the constant address space
                return AddExistingResourceEntry("constant type_ConstantBuffer", resourceStartPos, regId, argBufferStr);
            }
        }

        bool ShaderPlatformInterface::AddImageEntries(const RHI::ShaderResourceGroupLayout& groupLayout,
                                                      AZStd::string& argBufferStr) const
        {
            bool result = true;
            for (const RHI::ShaderInputImageDescriptor& shaderInputImage : groupLayout.GetShaderInputListForImages())
            {
                uint32_t regId = shaderInputImage.m_registerId;
                AZStd::string srgResource = AZStd::string::format("id(%i)", regId);

                const size_t resourceStartPos = argBufferStr.find(srgResource);
                //Check if we need to create a dummy entry
                if (resourceStartPos == AZStd::string::npos)
                {
                    AZStd::string textureType;
                    switch(shaderInputImage.m_type)
                    {
                        case RHI::ShaderInputImageType::Image1D:
                        {
                            textureType = "texture1d";
                            break;
                        }
                        case RHI::ShaderInputImageType::Image1DArray:
                        {
                            textureType = "texture1d_array";
                            break;
                        }
                        case RHI::ShaderInputImageType::Image2D:
                        {
                            textureType = "texture2d";
                            break;
                        }
                        case RHI::ShaderInputImageType::Image2DArray:
                        {
                            textureType = "texture2d_array";
                            break;
                        }
                        case RHI::ShaderInputImageType::Image2DMultisample:
                        {
                            textureType = "texture2d_ms";
                            break;
                        }
                        case RHI::ShaderInputImageType::Image3D:
                        {
                            textureType = "texture3d";
                            break;
                        }
                        case RHI::ShaderInputImageType::ImageCube:
                        {
                            textureType = "texturecube";
                            break;
                        }
                        case RHI::ShaderInputImageType::ImageCubeArray:
                        {
                            textureType = "texturecube_array";
                            break;
                        }
                        default:
                        {
                            AZ_Assert(false, "Invalid texture type.");
                        }
                    }

                    //Create the resource entry to be added to the set. Handle arrays by checking the shaderInputImage.m_count
                    AZStd::string dummyResource;
                    if(shaderInputImage.m_count > 1)
                    {
                        dummyResource = AZStd::string::format("const array<%s<float>, %i> dummyImage%i [[id(%i)]];", textureType.c_str(), shaderInputImage.m_count, regId, regId);
                    }
                    else
                    {
                        dummyResource = AZStd::string::format("%s<float> dummyImage%i [[id(%i)]];", textureType.c_str(), regId, regId);
                    }
                    m_argBufferEntries.insert(AZStd::make_pair(dummyResource, regId));
                }
                else
                {
                    bool isAdditionSuccessfull = AddExistingResourceEntry("texture", resourceStartPos, regId, argBufferStr);
                    if(!isAdditionSuccessfull)
                    {
                        //In metal depth textures use keyword depth2d/depth2d_array/depthcube/depthcube_array/depth2d_ms/depth2d_ms_array
                        isAdditionSuccessfull |= AddExistingResourceEntry("depth", resourceStartPos, regId, argBufferStr);
                    }
                    result &= isAdditionSuccessfull;
                }
            }
            return result;
        }

        bool ShaderPlatformInterface::ProcessSamplerEntry(uint32_t regId, AZStd::string& argBufferStr, uint32_t samplercount) const
        {
            AZStd::string srgResource = AZStd::string::format("id(%i)", regId);

            const size_t resourceStartPos = argBufferStr.find(srgResource);
            //Check if we need to create a dummy entry
            if (resourceStartPos == AZStd::string::npos)
            {
                //Create the resource entry to be added to the set. Handle arrays by checking the samplercount
                AZStd::string dummyResource;
                if(samplercount > 1)
                {
                    dummyResource = AZStd::string::format("const array<sampler, %i> dummySampler%i [[id(%i)]];", samplercount, regId, regId);
                }
                else
                {
                    dummyResource = AZStd::string::format("sampler dummySampler%i [[id(%i)]];", regId, regId);
                }
                m_argBufferEntries.insert(AZStd::make_pair(dummyResource, regId));
                return true;
            }
            else
            {
                return AddExistingResourceEntry("sampler", resourceStartPos, regId, argBufferStr);
            }
        }

        bool ShaderPlatformInterface::AddSamplerEntries(const RHI::ShaderResourceGroupLayout& groupLayout,
                                                        AZStd::string& argBufferStr) const
        {
            bool result = true;
            for (const RHI::ShaderInputStaticSamplerDescriptor& staticSampler : groupLayout.GetStaticSamplers())
            {
                result &= ProcessSamplerEntry(staticSampler.m_registerId, argBufferStr, 0);
            }

            for (const RHI::ShaderInputSamplerDescriptor& dynamicSampler : groupLayout.GetShaderInputListForSamplers())
            {
                result &= ProcessSamplerEntry(dynamicSampler.m_registerId, argBufferStr, dynamicSampler.m_count);
            }

            return result;
        }

        bool ShaderPlatformInterface::AddBufferEntries(const RHI::ShaderResourceGroupLayout& groupLayout,
                                                                 AZStd::string& structuredBufferTempStructs,
                                                                 AZStd::string& argBufferStr,
                                                                 uint32_t groupLayoutIndex) const
        {
            bool result = true;
            for (const RHI::ShaderInputBufferDescriptor& shaderInputBuffer : groupLayout.GetShaderInputListForBuffers())
            {
                uint32_t regId = shaderInputBuffer.m_registerId;
                AZStd::string srgResource = AZStd::string::format("id(%i)", regId);

                size_t resourceStartPos = argBufferStr.find(srgResource);
                //Check if we need to create a dummy entry
                if (resourceStartPos == AZStd::string::npos)
                {
                    uint32_t numElements = shaderInputBuffer.m_strideSize/sizeof(float);
                    AZ_Assert(numElements > 0, "There needs to be atleast one element");
                    /*
                    * Add dummy declaration of the type. It looks like this
                    *
                    * struct DummySRG_"Name"_DescSet"groupLayoutIndex"
                    * {
                    *     float dummyArray["numElements"];
                    * };
                    *
                    * struct type_RWStructuredDummyBuffer"regId"_DescSet"groupLayoutIndex"
                    * {
                    *     DummySRG_"Name"_DescSet"groupLayoutIndex" _m0["shaderInputBuffer.m_count"];
                    * };
                    */
                    structuredBufferTempStructs += AZStd::string::format("struct DummySRG_%s_DescSet%i\n{\n    float dummyArray[%i];\n};\n", shaderInputBuffer.m_name.GetCStr(), groupLayoutIndex, numElements);
                    structuredBufferTempStructs += AZStd::string::format("struct type_RWStructuredDummyBuffer%i_DescSet%i\n{\n    DummySRG_%s_DescSet%i _m0[%i];\n};\n", regId, groupLayoutIndex, shaderInputBuffer.m_name.GetCStr(), groupLayoutIndex, shaderInputBuffer.m_count);

                    //Create the final resource entry to be added to the set
                    AZStd::string dummyResource;
                    switch(shaderInputBuffer.m_type)
                    {
                        case RHI::ShaderInputBufferType::Typed:
                        {
                            dummyResource = AZStd::string::format("texture_buffer<float> TypedDummyBuffer%i [[id(%i)]];", regId, regId);
                            break;
                        }
                        default:
                        {
                            dummyResource = AZStd::string::format("device type_RWStructuredDummyBuffer%i_DescSet%i* dummyStructuredBuffer%i [[id(%i)]];", regId, groupLayoutIndex, regId, regId);
                            break;
                        }
                    }
                    m_argBufferEntries.insert(AZStd::make_pair(dummyResource, regId));
                }
                else
                {
                    bool entryAddedSuccessfully = false;
                    switch(shaderInputBuffer.m_type)
                    {
                        case RHI::ShaderInputBufferType::Structured:
                        {
                            switch(shaderInputBuffer.m_access)
                            {
                                case  RHI::ShaderInputBufferAccess::Read:
                                {
                                    entryAddedSuccessfully = AddExistingResourceEntry("const device type_StructuredBuffer", resourceStartPos, regId, argBufferStr);
                                    break;
                                }
                                case RHI::ShaderInputBufferAccess::ReadWrite:
                                {
                                    entryAddedSuccessfully = AddExistingResourceEntry("device type_RWStructuredBuffer", resourceStartPos, regId, argBufferStr);
                                    break;
                                }
                            }
                            break;
                        }
                        case RHI::ShaderInputBufferType::Typed:
                        {
                            switch(shaderInputBuffer.m_access)
                            {
                                case RHI::ShaderInputBufferAccess::Read:
                                case RHI::ShaderInputBufferAccess::ReadWrite:
                                {
                                    entryAddedSuccessfully = AddExistingResourceEntry("texture_buffer", resourceStartPos, regId, argBufferStr);
                                    break;
                                }
                            }
                            break;
                        }
                        case RHI::ShaderInputBufferType::Raw:
                        {
                            switch(shaderInputBuffer.m_access)
                            {
                                case  RHI::ShaderInputBufferAccess::Read:
                                {
                                    entryAddedSuccessfully = AddExistingResourceEntry("const device type_ByteAddressBuffer", resourceStartPos, regId, argBufferStr);
                                    break;
                                }
                                case RHI::ShaderInputBufferAccess::ReadWrite:
                                {
                                    entryAddedSuccessfully = AddExistingResourceEntry("device type_RWByteAddressBuffer", resourceStartPos, regId, argBufferStr);
                                    break;
                                }
                            }
                            break;
                        }
                        case RHI::ShaderInputBufferType::Constant:
                        {
                            entryAddedSuccessfully = AddExistingResourceEntry("constant type_ConstantBuffer", resourceStartPos, regId, argBufferStr);
                            break;
                        }
                    }
                    result = result && entryAddedSuccessfully;
                }
            }
            return result;
        }

        bool ShaderPlatformInterface::AddExistingResourceEntry(const char* resourceStr,
                                                               size_t resourceStartPos,
                                                               uint32_t regId,
                                                               AZStd::string& argBufferStr) const
        {
            size_t prevEndOfLine = argBufferStr.rfind("\n", resourceStartPos);
            size_t nextEndOfLine = argBufferStr.find("\n", resourceStartPos);
            size_t startOfEntryPos = argBufferStr.find(resourceStr, prevEndOfLine);

            //Check to see if a valid entry is found.
            if(startOfEntryPos == AZStd::string::npos || startOfEntryPos > nextEndOfLine)
            {
                AZ_Error(MetalShaderPlatformName, startOfEntryPos != AZStd::string::npos, "Entry-> %s not found within Descriptor set %s", resourceStr, argBufferStr.c_str());
                return false;
            }
            else
            {
                size_t endOfEntryPos = argBufferStr.find("\n", startOfEntryPos);
                AZ_Assert(endOfEntryPos != AZStd::string::npos, "Resource entry missing");

                AZStd::string existingEntry = argBufferStr.substr(prevEndOfLine,endOfEntryPos - prevEndOfLine);
                m_argBufferEntries.insert(AZStd::make_pair(existingEntry, regId));
                return true;
            }
        }
    }
}<|MERGE_RESOLUTION|>--- conflicted
+++ resolved
@@ -526,15 +526,10 @@
                 finalMetalSLStr.insert(startOfShaderPos + startOfShaderTag.length() + 1, structuredBufferTempStructs);
             }
 
-<<<<<<< HEAD
-            // optimization off attribute "[[clang::optnone]]" added by SPIRV-Cross makes the render 20 times slower
-            // we drop the attribute here, but calculation precision might suffer causing z-fighting
-=======
             //spirv-cross introduced the keyword [[clang::optnone]] across shader functions which cancels all optimizations
             //for the tagged method. This is suppose to be tied to the keyword 'precise' but is contaminating areas outside its usage.
             //Removing this manually until a better solution is established.
             //GHI for ref - https://github.com/KhronosGroup/SPIRV-Cross/issues/1999
->>>>>>> c602b493
             finalMetalSLStr = AZStd::regex_replace(finalMetalSLStr, AZStd::regex("\\[\\[clang::optnone\\]\\]"), "");
 
             compiledShader = AZStd::vector<char>(finalMetalSLStr.begin(), finalMetalSLStr.end());
