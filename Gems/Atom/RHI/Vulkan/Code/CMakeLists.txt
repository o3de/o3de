--- conflicted
+++ resolved
@@ -23,76 +23,6 @@
     return() # Vulkan targets already defined in PAL_${PAL_PLATFORM_NAME_LOWERCASE}.cmake
 endif()
 
-<<<<<<< HEAD
-if(NOT PAL_TRAIT_ATOM_RHI_VULKAN_SUPPORTED)
-
-    # Create stub modules. Once we support gem loading configuration, we can remove this stubbed targets
-    ly_add_target(
-        NAME Atom_RHI_Vulkan.Private ${PAL_TRAIT_MONOLITHIC_DRIVEN_MODULE_TYPE}
-        NAMESPACE Gem
-        FILES_CMAKE
-            atom_rhi_vulkan_stub_module.cmake
-        INCLUDE_DIRECTORIES
-            PRIVATE
-                Source
-        BUILD_DEPENDENCIES
-            PRIVATE
-                AZ::AzCore
-                Gem::Atom_RHI.Reflect
-    )
-
-    if(PAL_TRAIT_BUILD_HOST_TOOLS)
-        ly_add_target(
-            NAME Atom_RHI_Vulkan.Builders GEM_MODULE
-
-            NAMESPACE Gem
-            FILES_CMAKE
-                ${pal_source_dir}/platform_builders_${PAL_PLATFORM_NAME_LOWERCASE}_files.cmake
-                ${pal_include_dir}/platform_builders_${PAL_PLATFORM_NAME_LOWERCASE}_files.cmake
-                atom_rhi_vulkan_reflect_common_files.cmake
-                atom_rhi_vulkan_builders_common_files.cmake
-            INCLUDE_DIRECTORIES
-                PRIVATE
-                    Include
-                    ${pal_include_dir}
-                    Source
-                    ${pal_source_dir}
-
-            BUILD_DEPENDENCIES
-                PRIVATE
-                    AZ::AzCore
-                    AZ::AssetBuilderSDK
-                    Gem::Atom_RHI.Edit
-                    Gem::Atom_RHI.Reflect
-                    Gem::Atom_RHI_Vulkan.Glad.Static
-
-        )
-    endif()
-
-    ly_add_target(
-    NAME Atom_RHI_Vulkan.Glad.Static STATIC
-    NAMESPACE Gem
-    FILES_CMAKE
-        atom_rhi_vulkan_glad_files.cmake
-        ${pal_include_dir}/platform_glad_${PAL_PLATFORM_NAME_LOWERCASE}_files.cmake
-        ${pal_source_dir}/platform_glad_${PAL_PLATFORM_NAME_LOWERCASE}_files.cmake
-    INCLUDE_DIRECTORIES
-        PUBLIC
-            Include
-            Include/Atom/RHI.Loader/Glad
-            ${pal_include_dir}
-    BUILD_DEPENDENCIES
-        PRIVATE
-            AZ::AzCore
-        PUBLIC
-            3rdParty::glad_vulkan
-    )
-
-    return() # Do not create the rest of the targets
-
-endif()
-=======
->>>>>>> b0a7d0fd
 
 ly_add_target(
     NAME Atom_RHI_Vulkan.Glad.Static STATIC
@@ -110,25 +40,7 @@
         PRIVATE
             AZ::AzCore
         PUBLIC
-<<<<<<< HEAD
-            Include
-            ${pal_include_dir}
-    BUILD_DEPENDENCIES
-        PUBLIC
-            AZ::AzCore
-            AZ::AzFramework
-            AZ::AzFramework.NativeUI
-            Gem::Atom_RHI.Reflect
-            Gem::Atom_RHI_Vulkan.Reflect
-            Gem::Atom_RHI_Vulkan.Glad.Static
-            3rdParty::amd_vma
-            ${AFTERMATH_BUILD_DEPENDENCY}
-    COMPILE_DEFINITIONS 
-        PRIVATE
-            ${USE_NSIGHT_AFTERMATH_DEFINE}
-=======
             3rdParty::glad_vulkan
->>>>>>> b0a7d0fd
 )
 
 ly_add_target(
