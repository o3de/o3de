--- conflicted
+++ resolved
@@ -163,15 +163,9 @@
 
             RHI::ResultCode BuildNativeCommandBuffer();
 
-<<<<<<< HEAD
-            void SetShaderResourceGroup(const RHI::ShaderResourceGroup& shaderResourceGroup, RHI::PipelineStateType type);
+            void SetShaderResourceGroup(const RHI::DeviceShaderResourceGroup& shaderResourceGroup, RHI::PipelineStateType type);
             void SetStreamBuffers(const RHI::GeometryView& geometryView, const RHI::GeometryView::StreamBufferIndices& streamIndices);
-            void SetIndexBuffer(const RHI::IndexBufferView& indexBufferView);
-=======
-            void SetShaderResourceGroup(const RHI::DeviceShaderResourceGroup& shaderResourceGroup, RHI::PipelineStateType type);
-            void SetStreamBuffers(const RHI::DeviceStreamBufferView* streams, uint32_t count);
             void SetIndexBuffer(const RHI::DeviceIndexBufferView& indexBufferView);
->>>>>>> 1c020c6c
             void SetStencilRef(uint8_t stencilRef);
             void BindPipeline(const PipelineState* pipelineState);
             void CommitViewportState();
