/*
 * Copyright (c) Contributors to the Open 3D Engine Project.
 * For complete copyright and license terms please see the LICENSE at the root of this distribution.
 *
 * SPDX-License-Identifier: Apache-2.0 OR MIT
 *
 */

#include <Atom/RHI.Loader/FunctionLoader.h>
#include <Atom/RHI.Reflect/Vulkan/PlatformLimitsDescriptor.h>
#include <Atom/RHI.Reflect/Vulkan/XRVkDescriptors.h>
#include <Atom/RHI/Factory.h>
#include <Atom/RHI/RHISystemInterface.h>
#include <Atom/RHI/TransientAttachmentPool.h>
#include <AzCore/std/containers/set.h>
#include <AzCore/std/containers/vector.h>
#include <AzCore/Debug/Trace.h>
#include <RHI/AsyncUploadQueue.h>
#include <RHI/Buffer.h>
#include <RHI/BufferPool.h>
#include <Atom/RHI.Reflect/Vulkan/Conversion.h>
#include <RHI/CommandList.h>
#include <RHI/CommandQueue.h>
#include <RHI/Device.h>
#include <RHI/GraphicsPipeline.h>
#include <RHI/ImagePool.h>
#include <RHI/Instance.h>
#include <RHI/Pipeline.h>
#include <RHI/SwapChain.h>
#include <RHI/WSISurface.h>
#include <Vulkan_Traits_Platform.h>

namespace AZ
{
    namespace Vulkan
    {
        Device::Device()
        {
            RHI::Ptr<PlatformLimitsDescriptor> platformLimitsDescriptor = aznew PlatformLimitsDescriptor();
            platformLimitsDescriptor->LoadPlatformLimitsDescriptor(RHI::Factory::Get().GetName().GetCStr());
            m_descriptor.m_platformLimitsDescriptor = RHI::Ptr<RHI::PlatformLimitsDescriptor>(platformLimitsDescriptor);
        }

        RHI::Ptr<Device> Device::Create()
        {
            return aznew Device();
        }

        RawStringList Device::GetRequiredLayers()
        {
            // No required layers for now
            return RawStringList();
        }

        RawStringList Device::GetRequiredExtensions()
        {
            return RawStringList{ VK_KHR_SWAPCHAIN_EXTENSION_NAME };
        }

        void Device::SetNameInternal(const AZStd::string_view& name)
        {
            if (IsInitialized() && !name.empty())
            {
                Debug::SetNameToObject(reinterpret_cast<uint64_t>(m_nativeDevice), name.data(), VK_OBJECT_TYPE_DEVICE, *this);
            }
        }

        RHI::ResultCode Device::InitInternal(RHI::PhysicalDevice& physicalDeviceBase)
        {
            auto& physicalDevice = static_cast<Vulkan::PhysicalDevice&>(physicalDeviceBase);
            RawStringList requiredLayers = GetRequiredLayers();
            RawStringList requiredExtensions = GetRequiredExtensions();

            RawStringList optionalExtensions = physicalDevice.FilterSupportedOptionalExtensions();
            requiredExtensions.insert(requiredExtensions.end(), optionalExtensions.begin(), optionalExtensions.end());

            //We now need to find the queues that the physical device has available and make sure 
            //it has what we need. We're just expecting a Graphics queue for now.

            BuildDeviceQueueInfo(physicalDevice);

            m_supportedPipelineStageFlagsMask = std::numeric_limits<VkPipelineStageFlags>::max();

            const auto& deviceFeatures = physicalDevice.GetPhysicalDeviceFeatures();
            m_enabledDeviceFeatures.samplerAnisotropy = deviceFeatures.samplerAnisotropy;
            m_enabledDeviceFeatures.textureCompressionETC2 = deviceFeatures.textureCompressionETC2;
            m_enabledDeviceFeatures.textureCompressionBC = deviceFeatures.textureCompressionBC;
            m_enabledDeviceFeatures.fragmentStoresAndAtomics = deviceFeatures.fragmentStoresAndAtomics;
            m_enabledDeviceFeatures.dualSrcBlend = deviceFeatures.dualSrcBlend;
            m_enabledDeviceFeatures.imageCubeArray = deviceFeatures.imageCubeArray;
            m_enabledDeviceFeatures.pipelineStatisticsQuery = deviceFeatures.pipelineStatisticsQuery;
            m_enabledDeviceFeatures.occlusionQueryPrecise = deviceFeatures.occlusionQueryPrecise;
            m_enabledDeviceFeatures.depthClamp = deviceFeatures.depthClamp;
            m_enabledDeviceFeatures.depthBiasClamp = deviceFeatures.depthBiasClamp;
            m_enabledDeviceFeatures.depthBounds = deviceFeatures.depthBounds;
            m_enabledDeviceFeatures.fillModeNonSolid = deviceFeatures.fillModeNonSolid;
            m_enabledDeviceFeatures.multiDrawIndirect = deviceFeatures.multiDrawIndirect;
            m_enabledDeviceFeatures.sampleRateShading = deviceFeatures.sampleRateShading;
            m_enabledDeviceFeatures.shaderImageGatherExtended = deviceFeatures.shaderImageGatherExtended;
            m_enabledDeviceFeatures.shaderInt64 = deviceFeatures.shaderInt64;

            if (deviceFeatures.geometryShader)
            {
                m_enabledDeviceFeatures.geometryShader = VK_TRUE;
            }
            else
            {
                m_supportedPipelineStageFlagsMask &= ~VK_PIPELINE_STAGE_GEOMETRY_SHADER_BIT;
            }

            if (deviceFeatures.tessellationShader)
            {
                m_enabledDeviceFeatures.tessellationShader = VK_TRUE;
            }
            else
            {
                m_supportedPipelineStageFlagsMask &= ~(VK_PIPELINE_STAGE_TESSELLATION_CONTROL_SHADER_BIT | VK_PIPELINE_STAGE_TESSELLATION_EVALUATION_SHADER_BIT);
            }

            if (!physicalDevice.IsOptionalDeviceExtensionSupported(OptionalDeviceExtension::FragmentShadingRate))
            {
                m_supportedPipelineStageFlagsMask &= ~VK_PIPELINE_STAGE_FRAGMENT_SHADING_RATE_ATTACHMENT_BIT_KHR;
            }

            if (!physicalDevice.IsOptionalDeviceExtensionSupported(OptionalDeviceExtension::FragmentDensityMap))
            {
                m_supportedPipelineStageFlagsMask &= ~VK_PIPELINE_STAGE_FRAGMENT_DENSITY_PROCESS_BIT_EXT;
            }

            AZStd::vector<VkDeviceQueueCreateInfo> queueCreationInfo;
            VkDeviceQueueCreateInfo queueCreateInfo = {};
            queueCreateInfo.sType = VK_STRUCTURE_TYPE_DEVICE_QUEUE_CREATE_INFO;
            queueCreateInfo.pNext = nullptr;
            queueCreateInfo.flags = 0;

            for (size_t familyIndex = 0; familyIndex < m_queueFamilyProperties.size(); ++familyIndex)
            {
                const VkQueueFamilyProperties& familyProperties = m_queueFamilyProperties[familyIndex];

                // [GFX TODO][ATOM-286] Figure out if we care about queue priority
                float* queuePriorities = new float[familyProperties.queueCount];
                for (size_t index = 0; index < familyProperties.queueCount; ++index)
                {
                    queuePriorities[index] = 1.0f;
                }

                queueCreateInfo.queueFamilyIndex = static_cast<uint32_t>(familyIndex);
                queueCreateInfo.queueCount = familyProperties.queueCount;
                queueCreateInfo.pQueuePriorities = queuePriorities;

                queueCreationInfo.push_back(queueCreateInfo);
            }

            const auto& physicalProperties = physicalDevice.GetPhysicalDeviceProperties();
            uint32_t majorVersion = VK_VERSION_MAJOR(physicalProperties.apiVersion);
            uint32_t minorVersion = VK_VERSION_MINOR(physicalProperties.apiVersion);

            // unbounded array functionality
<<<<<<< HEAD
            auto descriptorIndexingFeatures = physicalDevice.GetPhysicalDeviceDescriptorIndexingFeatures();
                
            auto bufferDeviceAddressFeatures = physicalDevice.GetPhysicalDeviceBufferDeviceAddressFeatures();
=======
            VkPhysicalDeviceDescriptorIndexingFeaturesEXT descriptorIndexingFeatures = {};
            descriptorIndexingFeatures.sType = VK_STRUCTURE_TYPE_PHYSICAL_DEVICE_DESCRIPTOR_INDEXING_FEATURES_EXT;
            const VkPhysicalDeviceDescriptorIndexingFeaturesEXT& physicalDeviceDescriptorIndexingFeatures =
                physicalDevice.GetPhysicalDeviceDescriptorIndexingFeatures();
            descriptorIndexingFeatures.shaderInputAttachmentArrayDynamicIndexing = physicalDeviceDescriptorIndexingFeatures.shaderInputAttachmentArrayDynamicIndexing;
            descriptorIndexingFeatures.shaderUniformTexelBufferArrayDynamicIndexing = physicalDeviceDescriptorIndexingFeatures.shaderUniformTexelBufferArrayDynamicIndexing;
            descriptorIndexingFeatures.shaderStorageTexelBufferArrayDynamicIndexing = physicalDeviceDescriptorIndexingFeatures.shaderStorageTexelBufferArrayDynamicIndexing;
            descriptorIndexingFeatures.shaderUniformBufferArrayNonUniformIndexing = physicalDeviceDescriptorIndexingFeatures.shaderUniformBufferArrayNonUniformIndexing;
            descriptorIndexingFeatures.shaderSampledImageArrayNonUniformIndexing = physicalDeviceDescriptorIndexingFeatures.shaderSampledImageArrayNonUniformIndexing;
            descriptorIndexingFeatures.shaderStorageBufferArrayNonUniformIndexing = physicalDeviceDescriptorIndexingFeatures.shaderStorageBufferArrayNonUniformIndexing;
            descriptorIndexingFeatures.shaderStorageImageArrayNonUniformIndexing = physicalDeviceDescriptorIndexingFeatures.shaderStorageImageArrayNonUniformIndexing;
            descriptorIndexingFeatures.shaderInputAttachmentArrayNonUniformIndexing = physicalDeviceDescriptorIndexingFeatures.shaderInputAttachmentArrayNonUniformIndexing;
            descriptorIndexingFeatures.shaderUniformTexelBufferArrayNonUniformIndexing = physicalDeviceDescriptorIndexingFeatures.shaderUniformTexelBufferArrayNonUniformIndexing;
            descriptorIndexingFeatures.shaderStorageTexelBufferArrayNonUniformIndexing = physicalDeviceDescriptorIndexingFeatures.shaderStorageTexelBufferArrayNonUniformIndexing;
            descriptorIndexingFeatures.descriptorBindingPartiallyBound = physicalDeviceDescriptorIndexingFeatures.shaderStorageTexelBufferArrayNonUniformIndexing;
            descriptorIndexingFeatures.descriptorBindingVariableDescriptorCount = physicalDeviceDescriptorIndexingFeatures.descriptorBindingVariableDescriptorCount;
            descriptorIndexingFeatures.runtimeDescriptorArray = physicalDeviceDescriptorIndexingFeatures.runtimeDescriptorArray;
            descriptorIndexingFeatures.descriptorBindingSampledImageUpdateAfterBind =
                physicalDeviceDescriptorIndexingFeatures.descriptorBindingSampledImageUpdateAfterBind;
            descriptorIndexingFeatures.descriptorBindingStorageImageUpdateAfterBind =
                physicalDeviceDescriptorIndexingFeatures.descriptorBindingStorageImageUpdateAfterBind;
            descriptorIndexingFeatures.descriptorBindingStorageBufferUpdateAfterBind =
                physicalDeviceDescriptorIndexingFeatures.descriptorBindingStorageBufferUpdateAfterBind;

            VkPhysicalDeviceBufferDeviceAddressFeaturesEXT bufferDeviceAddressFeatures = {};
            bufferDeviceAddressFeatures.sType = VK_STRUCTURE_TYPE_PHYSICAL_DEVICE_BUFFER_DEVICE_ADDRESS_FEATURES_EXT;
            const VkPhysicalDeviceBufferDeviceAddressFeaturesEXT& physicalDeviceBufferDeviceAddressFeatures =
                physicalDevice.GetPhysicalDeviceBufferDeviceAddressFeatures();
            bufferDeviceAddressFeatures.bufferDeviceAddress = physicalDeviceBufferDeviceAddressFeatures.bufferDeviceAddress;
            bufferDeviceAddressFeatures.bufferDeviceAddressCaptureReplay = physicalDeviceBufferDeviceAddressFeatures.bufferDeviceAddressCaptureReplay;
            bufferDeviceAddressFeatures.bufferDeviceAddressMultiDevice = physicalDeviceBufferDeviceAddressFeatures.bufferDeviceAddressMultiDevice;
>>>>>>> a64735ff
            descriptorIndexingFeatures.pNext = &bufferDeviceAddressFeatures;

            auto depthClipEnabled = physicalDevice.GetPhysicalDeviceDepthClipEnableFeatures();
            bufferDeviceAddressFeatures.pNext = &depthClipEnabled;

            auto fragmenDensityMapFeatures = physicalDevice.GetPhysicalDeviceFragmentDensityMapFeatures();
            fragmenDensityMapFeatures.fragmentDensityMapDynamic = false;
            depthClipEnabled.pNext = &fragmenDensityMapFeatures;

            auto fragmenShadingRateFeatures = physicalDevice.GetPhysicalDeviceFragmentShadingRateFeatures();
            fragmenDensityMapFeatures.pNext = &fragmenShadingRateFeatures;

            VkPhysicalDeviceRobustness2FeaturesEXT robustness2 = {};
            robustness2.sType = VK_STRUCTURE_TYPE_PHYSICAL_DEVICE_ROBUSTNESS_2_FEATURES_EXT;
            robustness2.nullDescriptor = physicalDevice.GetPhysicalDeviceRobutness2Features().nullDescriptor;
            fragmenShadingRateFeatures.pNext = &robustness2;

            VkPhysicalDeviceRayQueryFeaturesKHR rayQueryFeatures = {};
            rayQueryFeatures.sType = VK_STRUCTURE_TYPE_PHYSICAL_DEVICE_RAY_QUERY_FEATURES_KHR;
            rayQueryFeatures.rayQuery = physicalDevice.GetRayQueryFeatures().rayQuery;
            robustness2.pNext = &rayQueryFeatures;

            VkPhysicalDeviceShaderImageAtomicInt64FeaturesEXT shaderImageAtomicInt64 = {};
            shaderImageAtomicInt64.sType = VK_STRUCTURE_TYPE_PHYSICAL_DEVICE_SHADER_IMAGE_ATOMIC_INT64_FEATURES_EXT;
            shaderImageAtomicInt64.shaderImageInt64Atomics = physicalDevice.GetShaderImageAtomicInt64Features().shaderImageInt64Atomics;
            shaderImageAtomicInt64.sparseImageInt64Atomics = physicalDevice.GetShaderImageAtomicInt64Features().sparseImageInt64Atomics;
            rayQueryFeatures.pNext = &shaderImageAtomicInt64;

            VkPhysicalDeviceVulkan12Features vulkan12Features = {};
            VkPhysicalDeviceShaderFloat16Int8FeaturesKHR float16Int8 = {};
            VkPhysicalDeviceSeparateDepthStencilLayoutsFeaturesKHR separateDepthStencil = {};
            VkPhysicalDeviceShaderAtomicInt64Features shaderAtomicInt64 = {};

            VkDeviceCreateInfo deviceInfo = {};
            deviceInfo.sType = VK_STRUCTURE_TYPE_DEVICE_CREATE_INFO;

            // If we are running Vulkan >= 1.2, then we must use VkPhysicalDeviceVulkan12Features instead
            // of VkPhysicalDeviceShaderFloat16Int8FeaturesKHR or VkPhysicalDeviceSeparateDepthStencilLayoutsFeaturesKHR.
            if (majorVersion >= 1 && minorVersion >= 2)
            {
                vulkan12Features.sType = VK_STRUCTURE_TYPE_PHYSICAL_DEVICE_VULKAN_1_2_FEATURES;
                vulkan12Features.drawIndirectCount = physicalDevice.GetPhysicalDeviceVulkan12Features().drawIndirectCount;
                vulkan12Features.shaderFloat16 = physicalDevice.GetPhysicalDeviceVulkan12Features().shaderFloat16;
                vulkan12Features.shaderInt8 = physicalDevice.GetPhysicalDeviceVulkan12Features().shaderInt8;
                vulkan12Features.separateDepthStencilLayouts = physicalDevice.GetPhysicalDeviceVulkan12Features().separateDepthStencilLayouts;
                vulkan12Features.descriptorBindingPartiallyBound = physicalDevice.GetPhysicalDeviceVulkan12Features().separateDepthStencilLayouts;
                vulkan12Features.descriptorIndexing = physicalDevice.GetPhysicalDeviceVulkan12Features().separateDepthStencilLayouts;
                vulkan12Features.descriptorBindingVariableDescriptorCount = physicalDevice.GetPhysicalDeviceVulkan12Features().separateDepthStencilLayouts;
                vulkan12Features.bufferDeviceAddress = physicalDevice.GetPhysicalDeviceVulkan12Features().bufferDeviceAddress;
                vulkan12Features.bufferDeviceAddressMultiDevice = physicalDevice.GetPhysicalDeviceVulkan12Features().bufferDeviceAddressMultiDevice;
                vulkan12Features.runtimeDescriptorArray = physicalDevice.GetPhysicalDeviceVulkan12Features().runtimeDescriptorArray;
                vulkan12Features.shaderSharedInt64Atomics = physicalDevice.GetPhysicalDeviceVulkan12Features().shaderSharedInt64Atomics;
                vulkan12Features.shaderBufferInt64Atomics = physicalDevice.GetPhysicalDeviceVulkan12Features().shaderBufferInt64Atomics;
                vulkan12Features.descriptorBindingSampledImageUpdateAfterBind = physicalDevice.GetPhysicalDeviceVulkan12Features().descriptorBindingSampledImageUpdateAfterBind;
                vulkan12Features.descriptorBindingStorageImageUpdateAfterBind = physicalDevice.GetPhysicalDeviceVulkan12Features().descriptorBindingStorageImageUpdateAfterBind;
                vulkan12Features.descriptorBindingStorageBufferUpdateAfterBind = physicalDevice.GetPhysicalDeviceVulkan12Features().descriptorBindingStorageBufferUpdateAfterBind;
                vulkan12Features.descriptorBindingPartiallyBound = physicalDevice.GetPhysicalDeviceVulkan12Features().descriptorBindingPartiallyBound;
                vulkan12Features.descriptorBindingUpdateUnusedWhilePending = physicalDevice.GetPhysicalDeviceVulkan12Features().descriptorBindingUpdateUnusedWhilePending;
                shaderImageAtomicInt64.pNext = &vulkan12Features;
                deviceInfo.pNext = &depthClipEnabled;
            }
            else
            {
                float16Int8.sType = VK_STRUCTURE_TYPE_PHYSICAL_DEVICE_SHADER_FLOAT16_INT8_FEATURES_KHR;
                float16Int8.shaderFloat16 = physicalDevice.GetPhysicalDeviceFloat16Int8Features().shaderFloat16;

                separateDepthStencil.sType = VK_STRUCTURE_TYPE_PHYSICAL_DEVICE_SEPARATE_DEPTH_STENCIL_LAYOUTS_FEATURES;
                separateDepthStencil.separateDepthStencilLayouts = physicalDevice.GetPhysicalDeviceSeparateDepthStencilFeatures().separateDepthStencilLayouts;
                float16Int8.pNext = &separateDepthStencil;

                shaderAtomicInt64.sType = VK_STRUCTURE_TYPE_PHYSICAL_DEVICE_SHADER_ATOMIC_INT64_FEATURES;
                shaderAtomicInt64.shaderBufferInt64Atomics = physicalDevice.GetShaderAtomicInt64Features().shaderBufferInt64Atomics;
                shaderAtomicInt64.shaderSharedInt64Atomics = physicalDevice.GetShaderAtomicInt64Features().shaderSharedInt64Atomics;
                separateDepthStencil.pNext = &shaderAtomicInt64;

                shaderImageAtomicInt64.pNext = &float16Int8;
                deviceInfo.pNext = &descriptorIndexingFeatures;
            }

#if defined(USE_NSIGHT_AFTERMATH)
            requiredExtensions.push_back(VK_NV_DEVICE_DIAGNOSTICS_CONFIG_EXTENSION_NAME);

            // Set up device creation info for Aftermath feature flag configuration.
            VkDeviceDiagnosticsConfigFlagsNV aftermathFlags =
                VK_DEVICE_DIAGNOSTICS_CONFIG_ENABLE_RESOURCE_TRACKING_BIT_NV | // Enable tracking of resources.
                VK_DEVICE_DIAGNOSTICS_CONFIG_ENABLE_AUTOMATIC_CHECKPOINTS_BIT_NV | // Capture call stacks for all draw calls, compute
                                                                                   // dispatches, and resource copies.
                VK_DEVICE_DIAGNOSTICS_CONFIG_ENABLE_SHADER_DEBUG_INFO_BIT_NV; // Generate debug information for shaders.

            VkDeviceDiagnosticsConfigCreateInfoNV aftermathInfo = {};
            aftermathInfo.sType = VK_STRUCTURE_TYPE_DEVICE_DIAGNOSTICS_CONFIG_CREATE_INFO_NV;
            aftermathInfo.flags = aftermathFlags;
            aftermathInfo.pNext = deviceInfo.pNext;
            deviceInfo.pNext = &aftermathInfo;
#endif

            // set raytracing features if we are running Vulkan >= 1.2
            VkPhysicalDeviceAccelerationStructureFeaturesKHR accelerationStructureFeatures = {};
            VkPhysicalDeviceRayTracingPipelineFeaturesKHR rayTracingPipelineFeatures = {};

            if (majorVersion >= 1 && minorVersion >= 2)
            {
                accelerationStructureFeatures.sType = VK_STRUCTURE_TYPE_PHYSICAL_DEVICE_ACCELERATION_STRUCTURE_FEATURES_KHR;
                accelerationStructureFeatures.accelerationStructure = physicalDevice.GetPhysicalDeviceAccelerationStructureFeatures().accelerationStructure;
                vulkan12Features.pNext = &accelerationStructureFeatures;

                rayTracingPipelineFeatures.sType = VK_STRUCTURE_TYPE_PHYSICAL_DEVICE_RAY_TRACING_PIPELINE_FEATURES_KHR;
                rayTracingPipelineFeatures.rayTracingPipeline = physicalDevice.GetPhysicalDeviceRayTracingPipelineFeatures().rayTracingPipeline;
                rayTracingPipelineFeatures.rayTracingPipelineTraceRaysIndirect = physicalDevice.GetPhysicalDeviceRayTracingPipelineFeatures().rayTracingPipelineTraceRaysIndirect;
                accelerationStructureFeatures.pNext = &rayTracingPipelineFeatures;
            }

            deviceInfo.flags = 0;
            deviceInfo.queueCreateInfoCount = static_cast<uint32_t>(queueCreationInfo.size());
            deviceInfo.pQueueCreateInfos = queueCreationInfo.data();
            deviceInfo.enabledLayerCount = static_cast<uint32_t>(requiredLayers.size());
            deviceInfo.ppEnabledLayerNames = requiredLayers.data();
            deviceInfo.enabledExtensionCount = static_cast<uint32_t>(requiredExtensions.size());
            deviceInfo.ppEnabledExtensionNames = requiredExtensions.data();
            deviceInfo.pEnabledFeatures = &m_enabledDeviceFeatures;

            RHI::XRRenderingInterface* xrSystem = RHI::RHISystemInterface::Get()->GetXRSystem();
            Instance& instance = Instance::GetInstance();
            if (xrSystem)
            {
                //If a XR system is registered with RHI try to get the xr compatible Vk device from XR::Vulkan module
                XRDeviceDescriptor xrDevicDescriptor;
                xrDevicDescriptor.m_inputData.m_deviceCreateInfo = &deviceInfo;
                AZ::RHI::ResultCode result = xrSystem->CreateDevice(&xrDevicDescriptor);
                AZ_Assert(result == RHI::ResultCode::Success, "Xr Vk device creation was not successful");
                m_nativeDevice = xrDevicDescriptor.m_outputData.m_xrVkDevice;
                m_context = xrDevicDescriptor.m_outputData.m_context;
                RETURN_RESULT_IF_UNSUCCESSFUL(result);
                m_isXrNativeDevice = true;
            }
            else
            {
                const VkResult vkResult =
                    instance.GetContext().CreateDevice(physicalDevice.GetNativePhysicalDevice(), &deviceInfo, nullptr, &m_nativeDevice);
                AssertSuccess(vkResult);
                RETURN_RESULT_IF_UNSUCCESSFUL(ConvertResult(vkResult));

                if (!instance.GetFunctionLoader().LoadProcAddresses(
                        &m_context, instance.GetNativeInstance(), physicalDevice.GetNativePhysicalDevice(), m_nativeDevice))
                {
                    AZ_Warning("Vulkan", false, "Could not initialize function loader.");
                    return RHI::ResultCode::Fail;
                }
            }

            for (const VkDeviceQueueCreateInfo& queueInfo : queueCreationInfo)
            {
                delete[] queueInfo.pQueuePriorities;
            }

            //Load device features now that we have loaded all extension info
            physicalDevice.LoadSupportedFeatures(m_context);

            m_bindlessDescriptorPool.Init(*this);

            return RHI::ResultCode::Success;
        }

        RHI::ResultCode Device::InitializeLimits()
        {
            CommandQueueContext::Descriptor commandQueueContextDescriptor;
            commandQueueContextDescriptor.m_frameCountMax = RHI::Limits::Device::FrameCountMax;
            RHI::ResultCode result = m_commandQueueContext.Init(*this, commandQueueContextDescriptor);
            RETURN_RESULT_IF_UNSUCCESSFUL(result);

            InitFeaturesAndLimits(static_cast<const Vulkan::PhysicalDevice&>(GetPhysicalDevice()));

            // Initialize member variables.
            ReleaseQueue::Descriptor releaseQueueDescriptor;
            releaseQueueDescriptor.m_collectLatency = m_descriptor.m_frameCountMax - 1;
            m_releaseQueue.Init(releaseQueueDescriptor);
            

            // Set the cache sizes.
            m_renderPassCache.first.SetCapacity(RenderPassCacheCapacity);
            m_framebufferCache.first.SetCapacity(FrameBufferCacheCapacity);
            m_descriptorSetLayoutCache.first.SetCapacity(DescriptorLayoutCacheCapacity);
            m_samplerCache.first.SetCapacity(SamplerCacheCapacity);
            m_pipelineLayoutCache.first.SetCapacity(PipelineLayoutCacheCapacity);

            CommandListAllocator::Descriptor cmdPooldescriptor;
            cmdPooldescriptor.m_device = this;
            cmdPooldescriptor.m_frameCountMax = RHI::Limits::Device::FrameCountMax;
            cmdPooldescriptor.m_familyQueueCount = static_cast<uint32_t>(m_queueFamilyProperties.size());
            result = m_commandListAllocator.Init(cmdPooldescriptor);
            RETURN_RESULT_IF_UNSUCCESSFUL(result);

            SemaphoreAllocator::Descriptor semaphoreAllocDescriptor;
            semaphoreAllocDescriptor.m_device = this;
            semaphoreAllocDescriptor.m_collectLatency = RHI::Limits::Device::FrameCountMax;
            m_semaphoreAllocator.Init(semaphoreAllocDescriptor);

            m_imageMemoryRequirementsCache.SetInitFunction([](auto& cache) { cache.set_capacity(MemoryRequirementsCacheSize); });
            m_bufferMemoryRequirementsCache.SetInitFunction([](auto& cache) { cache.set_capacity(MemoryRequirementsCacheSize); });

            m_stagingBufferPool = BufferPool::Create();
            RHI::BufferPoolDescriptor poolDesc;
            poolDesc.m_heapMemoryLevel = RHI::HeapMemoryLevel::Host;
            poolDesc.m_hostMemoryAccess = RHI::HostMemoryAccess::Write;
            poolDesc.m_bindFlags = RHI::BufferBindFlags::CopyRead;
            poolDesc.m_budgetInBytes = m_descriptor.m_platformLimitsDescriptor->m_platformDefaultValues.m_stagingBufferBudgetInBytes;
            result = m_stagingBufferPool->Init(*this, poolDesc);
            RETURN_RESULT_IF_UNSUCCESSFUL(result);

            const auto& physicalDevice = static_cast<const PhysicalDevice&>(GetPhysicalDevice());
            if (!physicalDevice.IsFeatureSupported(DeviceFeature::NullDescriptor))
            {
                m_nullDescriptorManager = NullDescriptorManager::Create();
                result = m_nullDescriptorManager->Init(*this);
                RETURN_RESULT_IF_UNSUCCESSFUL(result);
            }

            // Create XR session and XR swapchain if XR system is active
            RHI::XRRenderingInterface* xrSystem = RHI::RHISystemInterface::Get()->GetXRSystem();
            if (xrSystem)
            {
                XRSessionDescriptor xrSessionDescriptor;
                xrSessionDescriptor.m_inputData.m_graphicsBinding.m_queueFamilyIndex =
                    m_commandQueueContext.GetCommandQueue(RHI::HardwareQueueClass::Graphics).GetQueueDescriptor().m_familyIndex;
                xrSessionDescriptor.m_inputData.m_graphicsBinding.m_queueIndex =
                    m_commandQueueContext.GetCommandQueue(RHI::HardwareQueueClass::Graphics).GetQueueDescriptor().m_queueIndex;
                result = xrSystem->CreateSession(&xrSessionDescriptor);
                AZ_Assert(result == RHI::ResultCode::Success, "Xr Session creation was not successful");

                result = xrSystem->CreateSwapChain();
                AZ_Assert(result == RHI::ResultCode::Success, "Xr Session creation was not successful");
            }

            SetName(GetName());
            return result;
        }

        VkDevice Device::GetNativeDevice() const
        {
            return m_nativeDevice;
        }

        const GladVulkanContext& Device::GetContext() const
        {
            return m_context;
        }

        uint32_t Device::FindMemoryTypeIndex(VkMemoryPropertyFlags memoryPropertyFlags, uint32_t memoryTypeBits) const
        {
            const auto& physicalDevice = static_cast<const PhysicalDevice&>(GetPhysicalDevice());
            const VkPhysicalDeviceMemoryProperties& memProp = physicalDevice.GetMemoryProperties();
            for ( uint32_t index = 0; index < memProp.memoryTypeCount; ++index)
            {
                if (RHI::CheckBitsAll(memProp.memoryTypes[index].propertyFlags, memoryPropertyFlags) &&
                    ((1 << index) & memoryTypeBits))
                {
                    return index;
                }
            }

            return VK_MAX_MEMORY_TYPES; // not found
        }

        VkMemoryRequirements Device::GetImageMemoryRequirements(const RHI::ImageDescriptor& descriptor)
        {
            auto& cache = m_imageMemoryRequirementsCache.GetStorage();

            const uint64_t hash = static_cast<uint64_t>(descriptor.GetHash());
            auto it = cache.get(hash);
            if (it != cache.end())
            {
                return it->second;
            }
            else
            {
                // Need to create an image to get the requirements.
                // This will not allocate or bind memory.
                Image image;
                [[maybe_unused]] RHI::ResultCode result = image.Init(*this, descriptor);
                AZ_Assert(result == RHI::ResultCode::Success, "Failed to get memory requirements");
                auto it2 = cache.insert(hash, image.m_memoryRequirements);
                return it2.first->second;
            }
        }

        VkMemoryRequirements Device::GetBufferMemoryRequirements(const RHI::BufferDescriptor& descriptor)
        {
            auto& cache = m_bufferMemoryRequirementsCache.GetStorage();

            const uint64_t hash = static_cast<uint64_t>(descriptor.GetHash());
            auto it = cache.get(hash);
            if (it != cache.end())
            {
                return it->second;
            }
            else
            {
                // Need to create a buffer to get the requirements.
                // This will not allocate or bind memory.
                VkBuffer vkBuffer = CreateBufferResouce(descriptor);
                AZ_Assert(vkBuffer != VK_NULL_HANDLE, "Failed to get memory requirements");
                VkMemoryRequirements memoryRequirements = {};
                m_context.GetBufferMemoryRequirements(GetNativeDevice(), vkBuffer, &memoryRequirements);
                auto it2 = cache.insert(hash, memoryRequirements);
                DestroyBufferResource(vkBuffer);
                return it2.first->second;
            }
        }

        const VkPhysicalDeviceFeatures& Device::GetEnabledDevicesFeatures() const
        {
            return m_enabledDeviceFeatures;
        }

        VkPipelineStageFlags Device::GetSupportedPipelineStageFlags() const
        {
            return m_supportedPipelineStageFlagsMask;
        }

        VkImageUsageFlags Device::GetImageUsageFromFormat(RHI::Format format)
        {
            auto it = m_imageUsageOfFormat.find(format);
            if (it != m_imageUsageOfFormat.end())
            {
                return it->second;
            }

            const auto& physicalDevice = static_cast<const PhysicalDevice&>(GetPhysicalDevice());
            const VkFormatProperties formatProperties = physicalDevice.GetFormatProperties(format);
            const VkImageUsageFlags imageUsageFlags = ImageUsageFlagsOfFormatFeatureFlags(formatProperties.optimalTilingFeatures);
            m_imageUsageOfFormat[format] = imageUsageFlags;

            return imageUsageFlags;
        }
        
        CommandQueueContext& Device::GetCommandQueueContext()
        {
            return m_commandQueueContext;
        }

        const CommandQueueContext& Device::GetCommandQueueContext() const
        {
            return m_commandQueueContext;
        }

        SemaphoreAllocator& Device::GetSemaphoreAllocator()
        {
            return m_semaphoreAllocator;
        }

        const AZStd::vector<VkQueueFamilyProperties>& Device::GetQueueFamilyProperties() const
        {
            return m_queueFamilyProperties;
        }

        AsyncUploadQueue& Device::GetAsyncUploadQueue()
        {
            if (!m_asyncUploadQueue)
            {
                m_asyncUploadQueue = aznew AsyncUploadQueue();
                AsyncUploadQueue::Descriptor asyncUploadQueueDescriptor(RHI::RHISystemInterface::Get()->GetPlatformLimitsDescriptor()->m_platformDefaultValues.m_asyncQueueStagingBufferSizeInBytes);
                asyncUploadQueueDescriptor.m_device = this;
                m_asyncUploadQueue->Init(asyncUploadQueueDescriptor);
            }

            return *m_asyncUploadQueue;
        }        

        BindlessDescriptorPool& Device::GetBindlessDescriptorPool()
        {
            return m_bindlessDescriptorPool;
        }

        RHI::Ptr<Buffer> Device::AcquireStagingBuffer(AZStd::size_t byteCount)
        {
            RHI::Ptr<Buffer> stagingBuffer = Buffer::Create();
            RHI::BufferDescriptor bufferDesc(RHI::BufferBindFlags::CopyRead, byteCount);
            RHI::BufferInitRequest initRequest(*stagingBuffer, bufferDesc);
            const RHI::ResultCode result = m_stagingBufferPool->InitBuffer(initRequest);
            if (result != RHI::ResultCode::Success)
            {
                AZ_Assert(false, "Initialization of staging Buffer fails.");
                return nullptr;
            }

            return stagingBuffer;
        }

        void Device::QueueForRelease(RHI::Ptr<RHI::Object> object)
        {
            if (object)
            {
                m_releaseQueue.QueueForCollect(object);
            }
        }

        RHI::Ptr<RenderPass> Device::AcquireRenderPass(const RenderPass::Descriptor& descriptor)
        {
            return AcquireObjectFromCache(m_renderPassCache, descriptor.GetHash(), descriptor);
        }

        RHI::Ptr<Framebuffer> Device::AcquireFramebuffer(const Framebuffer::Descriptor& descriptor)
        {
            return AcquireObjectFromCache(m_framebufferCache, descriptor.GetHash(), descriptor);
        }

        RHI::Ptr<DescriptorSetLayout> Device::AcquireDescriptorSetLayout(const DescriptorSetLayout::Descriptor& descriptor)
        {
            return AcquireObjectFromCache(m_descriptorSetLayoutCache, static_cast<uint64_t>(descriptor.GetHash()), descriptor);
        }

        RHI::Ptr<Sampler> Device::AcquireSampler(const Sampler::Descriptor& descriptor)
        {
            return AcquireObjectFromCache(m_samplerCache, descriptor.GetHash(), descriptor);
        }

        RHI::Ptr<PipelineLayout> Device::AcquirePipelineLayout(const PipelineLayout::Descriptor& descriptor)
        {
            return AcquireObjectFromCache(m_pipelineLayoutCache, descriptor.GetHash(), descriptor);
        }

        RHI::Ptr<CommandList> Device::AcquireCommandList(uint32_t familyQueueIndex, VkCommandBufferLevel level /*=VK_COMMAND_BUFFER_LEVEL_PRIMARY*/)
        {
            return m_commandListAllocator.Allocate(familyQueueIndex, level);
        }

        RHI::Ptr<CommandList> Device::AcquireCommandList(RHI::HardwareQueueClass queueClass, VkCommandBufferLevel level /*=VK_COMMAND_BUFFER_LEVEL_PRIMARY*/)
        {
            return m_commandListAllocator.Allocate(m_commandQueueContext.GetQueueFamilyIndex(queueClass), level);
        }
        
        uint32_t Device::GetCurrentFrameIndex() const
        {
            return m_commandQueueContext.GetCurrentFrameIndex();
        }

        void Device::PreShutdown()
        {
            // Any containers that maintain references to DeviceObjects need to be cleared here to ensure the device
            // refcount reaches 0 before shutdown.

            m_commandQueueContext.Shutdown();

            m_bindlessDescriptorPool.Shutdown();
            m_stagingBufferPool.reset();
            m_renderPassCache.first.Clear();
            m_framebufferCache.first.Clear();
            m_descriptorSetLayoutCache.first.Clear();
            m_samplerCache.first.Clear();
            m_pipelineLayoutCache.first.Clear();
            m_semaphoreAllocator.Shutdown();
            m_asyncUploadQueue.reset();
            m_commandListAllocator.Shutdown();

            m_nullDescriptorManager.reset();

            // Make sure this is last to flush any objects released in the above calls.
            m_releaseQueue.Shutdown();
        }

        void Device::ShutdownInternal()
        {
            m_imageMemoryRequirementsCache.Clear();
            m_bufferMemoryRequirementsCache.Clear();

            // Only destroy VkDevice if created locally and not passed in by a XR module
            if (!m_isXrNativeDevice)
            {
                if (m_nativeDevice != VK_NULL_HANDLE)
                {
                    m_context.DestroyDevice(m_nativeDevice, nullptr);
                    m_nativeDevice = VK_NULL_HANDLE;
                }
            }
        }

        RHI::ResultCode Device::BeginFrameInternal() 
        {
            // We call to collect on the release queue on the begin frame because some objects (like resource pools)
            // cannot be shutdown during the frame scheduler execution. At this point the frame has not yet started.
            m_releaseQueue.Collect();
            m_commandQueueContext.Begin();

            RHI::XRRenderingInterface* xrSystem = RHI::RHISystemInterface::Get()->GetXRSystem();
            if (xrSystem)
            {
                // Begin Frame can make XR related calls which we need to make sure happens
                // from the thread related to the presentation queue or drivers will complain
                auto& presentationQueue = m_commandQueueContext.GetPresentationCommandQueue();
                auto presentCommand = [xrSystem](void*)
                {
                    xrSystem->BeginFrame();
                };

                presentationQueue.QueueCommand(AZStd::move(presentCommand));
                presentationQueue.FlushCommands();
            }
            return RHI::ResultCode::Success;
        }
        
        void Device::EndFrameInternal() 
        {
            RHI::XRRenderingInterface* xrSystem = RHI::RHISystemInterface::Get()->GetXRSystem();
            if (xrSystem)
            {
                // End Frame can make XR related calls which we need to make sure happens
                // from the thread related to the presentation queue or drivers will complain
                auto& presentationQueue = m_commandQueueContext.GetPresentationCommandQueue();
                auto presentCommand = [xrSystem](void*)
                {
                    xrSystem->EndFrame();
                };

                presentationQueue.QueueCommand(AZStd::move(presentCommand));
                presentationQueue.FlushCommands();

                xrSystem->PostFrame();
            }

            m_commandQueueContext.End();
            m_commandListAllocator.Collect();
            m_semaphoreAllocator.Collect();
            m_bindlessDescriptorPool.GarbageCollect();
        }

        void Device::WaitForIdleInternal() 
        {
            m_commandQueueContext.WaitForIdle();
            m_releaseQueue.Collect(true);
        }

        void Device::CompileMemoryStatisticsInternal(RHI::MemoryStatisticsBuilder& builder) 
        {
            const auto& physicalDevice = static_cast<const PhysicalDevice&>(GetPhysicalDevice());
            physicalDevice.CompileMemoryStatistics(m_context, builder);
        }

        void Device::UpdateCpuTimingStatisticsInternal() const
        {
            m_commandQueueContext.UpdateCpuTimingStatistics();
        }

        AZStd::vector<RHI::Format> Device::GetValidSwapChainImageFormats(const RHI::WindowHandle& windowHandle) const
        {
            AZStd::vector<RHI::Format> formatsList;
            WSISurface::Descriptor surfaceDescriptor{windowHandle};
            RHI::Ptr<WSISurface> surface = WSISurface::Create();
            const RHI::ResultCode result = surface->Init(surfaceDescriptor);
            if (result != RHI::ResultCode::Success)
            {
                return formatsList;
            }
            const auto& physicalDevice = static_cast<const PhysicalDevice&>(GetPhysicalDevice());
            uint32_t surfaceFormatCount = 0;
            AssertSuccess(m_context.GetPhysicalDeviceSurfaceFormatsKHR(
                physicalDevice.GetNativePhysicalDevice(), surface->GetNativeSurface(), &surfaceFormatCount, nullptr));
            if (surfaceFormatCount == 0)
            {
                AZ_Assert(false, "Surface support no format.");
                return formatsList;
            }

            AZStd::vector<VkSurfaceFormatKHR> surfaceFormats(surfaceFormatCount);
            AssertSuccess(m_context.GetPhysicalDeviceSurfaceFormatsKHR(
                physicalDevice.GetNativePhysicalDevice(), surface->GetNativeSurface(), &surfaceFormatCount, surfaceFormats.data()));

            AZStd::set<RHI::Format> formats;
            for (const VkSurfaceFormatKHR& surfaceFormat : surfaceFormats)
            {
                formats.insert(ConvertFormat(surfaceFormat.format));
            }
            formatsList.assign(formats.begin(), formats.end());
            return formatsList;
        }

        void Device::FillFormatsCapabilitiesInternal(FormatCapabilitiesList& formatsCapabilities)
        {
            const auto& physicalDevice = static_cast<const PhysicalDevice&>(GetPhysicalDevice());
            for (uint32_t i = 0; i < formatsCapabilities.size(); ++i)
            {
                RHI::Format format = static_cast<RHI::Format>(i);
                VkFormatProperties properties = physicalDevice.GetFormatProperties(format, false);
                RHI::FormatCapabilities& flags = formatsCapabilities[i];
                flags = RHI::FormatCapabilities::None;

                if (RHI::CheckBitsAll(properties.bufferFeatures, static_cast<VkFormatFeatureFlags>(VK_FORMAT_FEATURE_VERTEX_BUFFER_BIT)))
                {
                    flags |= RHI::FormatCapabilities::VertexBuffer;
                }

                if (format == RHI::Format::R32_UINT || format == RHI::Format::R16_UINT)
                {
                    flags |= RHI::FormatCapabilities::IndexBuffer;
                }

                if (RHI::CheckBitsAll(properties.optimalTilingFeatures, static_cast<VkFormatFeatureFlags>(VK_FORMAT_FEATURE_COLOR_ATTACHMENT_BIT)))
                {
                    flags |= RHI::FormatCapabilities::RenderTarget;
                }

                if (RHI::CheckBitsAll(properties.optimalTilingFeatures, static_cast<VkFormatFeatureFlags>(VK_FORMAT_FEATURE_DEPTH_STENCIL_ATTACHMENT_BIT)))
                {
                    flags |= RHI::FormatCapabilities::DepthStencil;
                }
                
                if (RHI::CheckBitsAll(properties.optimalTilingFeatures, static_cast<VkFormatFeatureFlags>(VK_FORMAT_FEATURE_COLOR_ATTACHMENT_BLEND_BIT)))
                {
                    flags |= RHI::FormatCapabilities::Blend;
                }

                if (RHI::CheckBitsAll(properties.linearTilingFeatures, static_cast<VkFormatFeatureFlags>(VK_FORMAT_FEATURE_SAMPLED_IMAGE_BIT)) ||
                    RHI::CheckBitsAll(properties.optimalTilingFeatures, static_cast<VkFormatFeatureFlags>(VK_FORMAT_FEATURE_SAMPLED_IMAGE_BIT)))
                {
                    flags |= RHI::FormatCapabilities::Sample;
                }

                if (RHI::CheckBitsAll(properties.bufferFeatures, static_cast<VkFormatFeatureFlags>(VK_FORMAT_FEATURE_UNIFORM_TEXEL_BUFFER_BIT)))
                {
                    flags |= RHI::FormatCapabilities::TypedLoadBuffer;
                }

                if (RHI::CheckBitsAll(properties.bufferFeatures, static_cast<VkFormatFeatureFlags>(VK_FORMAT_FEATURE_STORAGE_TEXEL_BUFFER_BIT)))
                {
                    flags |= RHI::FormatCapabilities::TypedStoreBuffer;
                }

                if (RHI::CheckBitsAll(properties.bufferFeatures, static_cast<VkFormatFeatureFlags>(VK_FORMAT_FEATURE_STORAGE_TEXEL_BUFFER_ATOMIC_BIT)))
                {
                    flags |= RHI::FormatCapabilities::AtomicBuffer;
                }

                if (RHI::CheckBitsAll(
                        properties.optimalTilingFeatures,
                        static_cast<VkFormatFeatureFlags>(VK_FORMAT_FEATURE_FRAGMENT_SHADING_RATE_ATTACHMENT_BIT_KHR)))
                {
                    flags |= RHI::FormatCapabilities::ShadingRate;
                }

                if (RHI::CheckBitsAll( 
                        properties.optimalTilingFeatures,
                        static_cast<VkFormatFeatureFlags>(VK_FORMAT_FEATURE_FRAGMENT_DENSITY_MAP_BIT_EXT)))
                {
                    flags |= RHI::FormatCapabilities::ShadingRate;
                }
            }
        }

        AZStd::chrono::microseconds Device::GpuTimestampToMicroseconds(uint64_t gpuTimestamp, [[maybe_unused]] RHI::HardwareQueueClass queueClass) const
        {
            const auto& physicalDevice = static_cast<const PhysicalDevice&>(GetPhysicalDevice());
            auto timeInNano = AZStd::chrono::nanoseconds(static_cast<AZStd::chrono::nanoseconds::rep>(physicalDevice.GetDeviceLimits().timestampPeriod * gpuTimestamp));
            return AZStd::chrono::duration_cast<AZStd::chrono::microseconds>(timeInNano);
        }

        RHI::ResourceMemoryRequirements Device::GetResourceMemoryRequirements(const RHI::ImageDescriptor& descriptor)
        {
            auto vkRequirements = GetImageMemoryRequirements(descriptor);
            return RHI::ResourceMemoryRequirements{ vkRequirements.alignment, vkRequirements.size };
        }

        RHI::ResourceMemoryRequirements Device::GetResourceMemoryRequirements(const RHI::BufferDescriptor& descriptor)
        {
            auto vkRequirements = GetBufferMemoryRequirements(descriptor);
            return RHI::ResourceMemoryRequirements{ vkRequirements.alignment, vkRequirements.size };
        }

        void Device::ObjectCollectionNotify(RHI::ObjectCollectorNotifyFunction notifyFunction)
        {
            m_releaseQueue.Notify(notifyFunction);
        }

        RHI::ShadingRateImageValue Device::ConvertShadingRate(RHI::ShadingRate rate)
        {
            ShadingRateImageMode mode = GetImageShadingRageMode();
            if (mode == ShadingRateImageMode::ImageAttachment)
            {
                // Fragment sizes are encoded in a single texel as follows:
                // size(w) = 2^((texel/4) & 3)
                // size(h) = 2^(texel & 3)

                uint8_t rate_w, rate_h;
                switch (rate)
                {
                case RHI::ShadingRate::Rate1x1:
                    rate_w = rate_h = 0;
                    break;
                case RHI::ShadingRate::Rate1x2:
                    rate_w = 0;
                    rate_h = 1;
                    break;         
                case RHI::ShadingRate::Rate2x1:
                    rate_w = 1;
                    rate_h = 0;
                    break;
                case RHI::ShadingRate::Rate2x2:
                    rate_w = rate_h = 1;
                    break;
                case RHI::ShadingRate::Rate2x4:
                    rate_w = 1;
                    rate_h = 2;
                    break;
                case RHI::ShadingRate::Rate4x2:
                    rate_w = 2;
                    rate_h = 1;
                    break;
                case RHI::ShadingRate::Rate4x4:
                    rate_w = rate_h = 2;
                    break;
                default:
                    AZ_Assert(false, "Invalid shading rate enum %d", rate);
                    rate_w = rate_h = 0;
                }
                uint8_t encodedRate = rate_w << 2 | rate_h;
                return RHI::ShadingRateImageValue{ encodedRate, 0 };
            }
            else if (mode == ShadingRateImageMode::DensityMap)
            {
                // Horizontal rate is encoded in the first texel component.
                // Vertical rate is encoded in the second texl component.
                // Final density is calculated as (1/rate) and valid values must be in range (0, 1]
                uint8_t rate_w, rate_h;
                switch (rate)
                {
                case RHI::ShadingRate::Rate1x1:
                    rate_w = rate_h = 0;
                    break;
                case RHI::ShadingRate::Rate1x2:
                    rate_w = 0;
                    rate_h = 1;
                    break;
                case RHI::ShadingRate::Rate2x1:
                    rate_w = 1;
                    rate_h = 0;
                    break;
                case RHI::ShadingRate::Rate2x2:
                    rate_w = rate_h = 1;
                    break;
                case RHI::ShadingRate::Rate2x4:
                    rate_w = 1;
                    rate_h = 2;
                    break;
                case RHI::ShadingRate::Rate4x2:
                    rate_w = 2;
                    rate_h = 1;
                    break;
                case RHI::ShadingRate::Rate4x4:
                    rate_w = rate_h = 2;
                    break;
                default:
                    AZ_Assert(false, "Invalid shading rate enum %d", rate);
                    rate_w = rate_h = 0;
                }
                uint8_t density_w = 0xFF >> rate_w;
                uint8_t density_h = 0xFF >> rate_h;
                return RHI::ShadingRateImageValue{ density_w, density_h };
            }
            AZ_Error("Vulkan", false, "Shading Rate Image is not supported on this platform");
            return RHI::ShadingRateImageValue{};
        } 

        void Device::InitFeaturesAndLimits(const PhysicalDevice& physicalDevice)
        {
            m_features.m_tessellationShader = (m_enabledDeviceFeatures.tessellationShader == VK_TRUE);
            m_features.m_geometryShader = (m_enabledDeviceFeatures.geometryShader == VK_TRUE);
            m_features.m_computeShader = true;
            m_features.m_independentBlend = (m_enabledDeviceFeatures.independentBlend == VK_TRUE);
            m_features.m_customResolvePositions = physicalDevice.IsFeatureSupported(DeviceFeature::CustomSampleLocation);
#if AZ_TRAIT_ATOM_VULKAN_DISABLE_DUAL_SOURCE_BLENDING
            // [ATOM-1448] Dual source blending may not work on certain devices due to driver issues.
            m_features.m_dualSourceBlending = false;
#else
            m_features.m_dualSourceBlending = m_enabledDeviceFeatures.dualSrcBlend == VK_TRUE;
#endif
            m_features.m_queryTypesMask[static_cast<uint32_t>(RHI::HardwareQueueClass::Graphics)] = RHI::QueryTypeFlags::Occlusion;
            if (m_enabledDeviceFeatures.pipelineStatisticsQuery)
            {
                m_features.m_queryTypesMask[static_cast<uint32_t>(RHI::HardwareQueueClass::Graphics)] |= RHI::QueryTypeFlags::PipelineStatistics;
                m_features.m_queryTypesMask[static_cast<uint32_t>(RHI::HardwareQueueClass::Compute)] |= RHI::QueryTypeFlags::PipelineStatistics;
            }
            if (physicalDevice.GetDeviceLimits().timestampComputeAndGraphics)
            {
                m_features.m_queryTypesMask[static_cast<uint32_t>(RHI::HardwareQueueClass::Graphics)] |= RHI::QueryTypeFlags::Timestamp;
                m_features.m_queryTypesMask[static_cast<uint32_t>(RHI::HardwareQueueClass::Compute)] |= RHI::QueryTypeFlags::Timestamp;
            }
            else
            {
                for (uint32_t i = 0; i < RHI::HardwareQueueClassCount; ++i)
                {
                    QueueId id = m_commandQueueContext.GetCommandQueue(static_cast<RHI::HardwareQueueClass>(i)).GetId();
                    if (m_queueFamilyProperties[id.m_familyIndex].timestampValidBits)
                    {
                        m_features.m_queryTypesMask[i] |= RHI::QueryTypeFlags::Timestamp;
                    }
                }
            }

            m_features.m_occlusionQueryPrecise = m_enabledDeviceFeatures.occlusionQueryPrecise == VK_TRUE;
            m_features.m_predication = physicalDevice.IsFeatureSupported(DeviceFeature::Predication);
            m_features.m_indirectCommandTier = RHI::IndirectCommandTiers::Tier1;
            m_features.m_indirectDrawCountBufferSupported = physicalDevice.IsFeatureSupported(DeviceFeature::DrawIndirectCount);
            m_features.m_indirectDispatchCountBufferSupported = false;
            m_features.m_indirectDrawStartInstanceLocationSupported = m_enabledDeviceFeatures.drawIndirectFirstInstance == VK_TRUE;
            m_features.m_renderTargetSubpassInputSupport = RHI::SubpassInputSupportType::Native;
            m_features.m_depthStencilSubpassInputSupport = RHI::SubpassInputSupportType::Native;

            // check for the VK_KHR_RAY_TRACING_PIPELINE_EXTENSION_NAME in the list of physical device extensions
            // to determine if ray tracing is supported on this device
            StringList deviceExtensions = physicalDevice.GetDeviceExtensionNames();
            StringList::iterator itRayTracingExtension = AZStd::find(deviceExtensions.begin(), deviceExtensions.end(), VK_KHR_RAY_TRACING_PIPELINE_EXTENSION_NAME);
            m_features.m_rayTracing = (itRayTracingExtension != deviceExtensions.end());
            m_features.m_unboundedArrays = physicalDevice.GetPhysicalDeviceDescriptorIndexingFeatures().shaderStorageTexelBufferArrayNonUniformIndexing;

            if (physicalDevice.IsOptionalDeviceExtensionSupported(OptionalDeviceExtension::FragmentShadingRate))
            {
                const auto& shadingRateFeatures = physicalDevice.GetPhysicalDeviceFragmentShadingRateFeatures();
                if (shadingRateFeatures.attachmentFragmentShadingRate)
                {
                    m_features.m_shadingRateTypeMask |= RHI::ShadingRateTypeFlags::PerImage;
                    m_imageShadingRateMode = ShadingRateImageMode::ImageAttachment;
                    m_features.m_dynamicShadingRateImage = true;
                }
                if (shadingRateFeatures.primitiveFragmentShadingRate)
                {
                    m_features.m_shadingRateTypeMask |= RHI::ShadingRateTypeFlags::PerPrimitive;
                }
                if (shadingRateFeatures.pipelineFragmentShadingRate)
                {
                    m_features.m_shadingRateTypeMask |= RHI::ShadingRateTypeFlags::PerDraw;
                }

                auto nativeDevice = physicalDevice.GetNativePhysicalDevice();
                AZStd::vector<VkPhysicalDeviceFragmentShadingRateKHR> rates{};
                uint32_t rateCount = 0;
                GetContext().GetPhysicalDeviceFragmentShadingRatesKHR(nativeDevice, &rateCount, nullptr);
                if (rateCount > 0)
                {
                    rates.resize(rateCount);
                    for (VkPhysicalDeviceFragmentShadingRateKHR& fragment_shading_rate : rates)
                    {
                        // As per spec, the sType member of each shading rate array entry must be set
                        fragment_shading_rate.sType = VK_STRUCTURE_TYPE_PHYSICAL_DEVICE_FRAGMENT_SHADING_RATE_KHR;
                    }
                    GetContext().GetPhysicalDeviceFragmentShadingRatesKHR(nativeDevice, &rateCount, rates.data());
                    for (const auto& vkRate : rates)
                    {
                        m_features.m_shadingRateMask |= static_cast<RHI::ShadingRateFlags>(
                            AZ_BIT(static_cast<uint32_t>(ConvertFragmentShadingRate(vkRate.fragmentSize))));
                    }
                }
            }
            else if (physicalDevice.IsOptionalDeviceExtensionSupported(OptionalDeviceExtension::FragmentDensityMap))
            {
                const auto& densityFeatures = physicalDevice.GetPhysicalDeviceFragmentDensityMapFeatures();
                if (densityFeatures.fragmentDensityMap)
                {
                    m_features.m_shadingRateTypeMask |= RHI::ShadingRateTypeFlags::PerImage;
                    m_imageShadingRateMode = ShadingRateImageMode::DensityMap;
                    m_features.m_dynamicShadingRateImage = densityFeatures.fragmentDensityMapDynamic;
                    for (uint32_t i = 0; i < static_cast<uint32_t>(RHI::ShadingRate::Count); ++i)
                    {
                        m_features.m_shadingRateMask |= static_cast<RHI::ShadingRateFlags>(AZ_BIT(i));
                    }
                }
            }

            const auto& deviceLimits = physicalDevice.GetDeviceLimits();
            m_limits.m_maxImageDimension1D = deviceLimits.maxImageDimension1D;
            m_limits.m_maxImageDimension2D = deviceLimits.maxImageDimension2D;
            m_limits.m_maxImageDimension3D = deviceLimits.maxImageDimension3D;
            m_limits.m_maxImageDimensionCube = deviceLimits.maxImageDimensionCube;
            m_limits.m_maxImageArraySize = deviceLimits.maxImageArrayLayers;
            m_limits.m_minConstantBufferViewOffset = static_cast<uint32_t>(deviceLimits.minUniformBufferOffsetAlignment);
            m_limits.m_maxIndirectDrawCount = deviceLimits.maxDrawIndirectCount;
            m_limits.m_maxConstantBufferSize = deviceLimits.maxUniformBufferRange;
            m_limits.m_maxBufferSize = deviceLimits.maxStorageBufferRange;

            VkExtent2D tileSize{ 1, 1 };
            switch (m_imageShadingRateMode)
            {
            case ShadingRateImageMode::ImageAttachment:
                tileSize = physicalDevice.GetPhysicalDeviceFragmentShadingRateProperties().minFragmentShadingRateAttachmentTexelSize;
                break;
            case ShadingRateImageMode::DensityMap:
                tileSize = physicalDevice.GetPhysicalDeviceFragmentDensityMapProperties().minFragmentDensityTexelSize;
                break;
            default:
                break;
            }
            m_limits.m_shadingRateTileSize = RHI::Size(tileSize.width, tileSize.height, 1);
        }

        void Device::BuildDeviceQueueInfo(const PhysicalDevice& physicalDevice)
        {
            Instance& instance = Instance::GetInstance();

            m_queueFamilyProperties.clear();
            VkPhysicalDevice nativePhysicalDevice = physicalDevice.GetNativePhysicalDevice();

            uint32_t queueFamilyCount = 0;
            instance.GetContext().GetPhysicalDeviceQueueFamilyProperties(nativePhysicalDevice, &queueFamilyCount, nullptr);
            AZ_Assert(queueFamilyCount, "No queue families were found for physical device %s", physicalDevice.GetName().GetCStr());

            m_queueFamilyProperties.resize(queueFamilyCount);
            instance.GetContext().GetPhysicalDeviceQueueFamilyProperties(
                nativePhysicalDevice, &queueFamilyCount, m_queueFamilyProperties.data());
        }

        RHI::Ptr<Memory> Device::AllocateMemory(uint64_t sizeInBytes, const uint32_t memoryTypeMask, const VkMemoryPropertyFlags flags, const RHI::BufferBindFlags bufferBindFlags)
        {
            const auto& physicalDevice = static_cast<const PhysicalDevice&>(GetPhysicalDevice());
            const VkPhysicalDeviceMemoryProperties& memProp = physicalDevice.GetMemoryProperties();

            RHI::Ptr<Memory> memory = Memory::Create();
            Memory::Descriptor memoryDesc;
            memoryDesc.m_sizeInBytes = sizeInBytes;

            // Flags that we remove in each new allocation try.
            VkMemoryPropertyFlags filterFlags[] =
            {
                VK_MEMORY_PROPERTY_HOST_CACHED_BIT | VK_MEMORY_PROPERTY_HOST_COHERENT_BIT, // Try removing the cache/coherent flags.
                VK_MEMORY_PROPERTY_HOST_VISIBLE_BIT,    // Remove the host visible flag in case we run out of host memory.
                VK_MEMORY_PROPERTY_DEVICE_LOCAL_BIT,    // Try to remove the device local flag (so we fallback to the host visible memory).
                ~0u                                     // This will remove all flags
            };

            VkMemoryPropertyFlags memoryFlags = flags;
            uint32_t memoryTypesToUseMask = memoryTypeMask;
            for (uint32_t filterIndex = 0; filterIndex < AZ_ARRAY_SIZE(filterFlags); filterIndex++)
            {
                // Try to allocate from all supported memory types that have necessary flags.
                for (uint32_t memoryIndex = 0; memoryIndex < memProp.memoryTypeCount; ++memoryIndex)
                {
                    const uint32_t memoryTypeBit = AZ_BIT(memoryIndex);
                    if (RHI::CheckBitsAll(memProp.memoryTypes[memoryIndex].propertyFlags, memoryFlags) &&
                        RHI::CheckBitsAll(memoryTypesToUseMask, memoryTypeBit))
                    {
                        memoryDesc.m_memoryTypeIndex = memoryIndex;
                        memoryDesc.m_bufferBindFlags = bufferBindFlags;
                        auto result = memory->Init(*this, memoryDesc);
                        if (result == RHI::ResultCode::Success)
                        {
                            AZ_Warning("Vulkan", memoryFlags == flags, "Could not allocate memory using VkMemoryPropertyFlags %u, fallback to using VkMemoryPropertyFlags %u instead", flags, memoryFlags);
                            return memory;
                        }
                        memoryTypesToUseMask = RHI::ResetBits(memoryTypesToUseMask, memoryTypeBit);
                    }
                }

                // Since we couldn't allocate with the current flags,
                // remove some of them and try again.
                memoryFlags = RHI::ResetBits(memoryFlags, filterFlags[filterIndex]);
            }

            AZ_Assert(memory, "Failed to allocate memory size %llu bytes with flags %u, and memory types %u", static_cast<unsigned long long>(sizeInBytes), flags, memoryTypeMask);
            return memory;
        }

        NullDescriptorManager& Device::GetNullDescriptorManager()
        {
            AZ_Assert(m_nullDescriptorManager, "NullDescriptorManager was not created. Check device capabilities.");
            return *m_nullDescriptorManager;
        }

        VkBufferUsageFlags Device::GetBufferUsageFlagBitsUnderRestrictions(RHI::BufferBindFlags bindFlags) const
        {
            VkBufferUsageFlags bufferUsageFlags = GetBufferUsageFlagBits(bindFlags);

            const auto& physicalDevice = static_cast<const PhysicalDevice&>(GetPhysicalDevice());

            // VK_BUFFER_USAGE_SHADER_DEVICE_ADDRESS_BIT require bufferDeviceAddress enabled.
            if (!physicalDevice.GetPhysicalDeviceBufferDeviceAddressFeatures().bufferDeviceAddress)
            {
                bufferUsageFlags &= ~VK_BUFFER_USAGE_SHADER_DEVICE_ADDRESS_BIT;
            }
            // VK_KHR_acceleration_structure provides VK_BUFFER_USAGE_ACCELERATION_STRUCTURE_BUILD_INPUT_READ_ONLY_BIT_KHR
            // Otherwise unrecognized flag.
            if (!physicalDevice.IsOptionalDeviceExtensionSupported(OptionalDeviceExtension::AccelerationStructure))
            {
                bufferUsageFlags &= ~VK_BUFFER_USAGE_ACCELERATION_STRUCTURE_BUILD_INPUT_READ_ONLY_BIT_KHR;
            }

            return bufferUsageFlags;
        }

        VkBuffer Device::CreateBufferResouce(const RHI::BufferDescriptor& descriptor) const
        {
            AZ_Assert(descriptor.m_sharedQueueMask != RHI::HardwareQueueClassMask::None, "Invalid shared queue mask");
            AZStd::vector<uint32_t> queueFamilies(GetCommandQueueContext().GetQueueFamilyIndices(descriptor.m_sharedQueueMask));

            VkBufferCreateInfo createInfo{};
            createInfo.sType = VK_STRUCTURE_TYPE_BUFFER_CREATE_INFO;
            createInfo.pNext = nullptr;
            createInfo.flags = 0;
            createInfo.size = descriptor.m_byteCount;
            createInfo.usage = GetBufferUsageFlagBitsUnderRestrictions(descriptor.m_bindFlags);
            // Trying to guess here if the buffers are going to be used as attachments. Maybe it would be better to add an explicit flag in the descriptor.
            createInfo.sharingMode = 
                (RHI::CheckBitsAny(
                    descriptor.m_bindFlags, 
                    RHI::BufferBindFlags::ShaderWrite | RHI::BufferBindFlags::Predication | RHI::BufferBindFlags::Indirect) || 
                    (queueFamilies.size()) <= 1) 
                ? VK_SHARING_MODE_EXCLUSIVE 
                : VK_SHARING_MODE_CONCURRENT;
            createInfo.queueFamilyIndexCount = static_cast<uint32_t>(queueFamilies.size());
            createInfo.pQueueFamilyIndices = queueFamilies.empty() ? nullptr : queueFamilies.data();

            VkBuffer vkBuffer = VK_NULL_HANDLE;
            VkResult vkResult = m_context.CreateBuffer(GetNativeDevice(), &createInfo, nullptr, &vkBuffer);
            AssertSuccess(vkResult);
            return vkBuffer;
        }

        void Device::DestroyBufferResource(VkBuffer vkBuffer) const
        {
            m_context.DestroyBuffer(GetNativeDevice(), vkBuffer, nullptr);
        }

        Device::ShadingRateImageMode Device::GetImageShadingRageMode() const
        {
            return m_imageShadingRateMode;
        }
    }
}<|MERGE_RESOLUTION|>--- conflicted
+++ resolved
@@ -156,11 +156,6 @@
             uint32_t minorVersion = VK_VERSION_MINOR(physicalProperties.apiVersion);
 
             // unbounded array functionality
-<<<<<<< HEAD
-            auto descriptorIndexingFeatures = physicalDevice.GetPhysicalDeviceDescriptorIndexingFeatures();
-                
-            auto bufferDeviceAddressFeatures = physicalDevice.GetPhysicalDeviceBufferDeviceAddressFeatures();
-=======
             VkPhysicalDeviceDescriptorIndexingFeaturesEXT descriptorIndexingFeatures = {};
             descriptorIndexingFeatures.sType = VK_STRUCTURE_TYPE_PHYSICAL_DEVICE_DESCRIPTOR_INDEXING_FEATURES_EXT;
             const VkPhysicalDeviceDescriptorIndexingFeaturesEXT& physicalDeviceDescriptorIndexingFeatures =
@@ -192,7 +187,6 @@
             bufferDeviceAddressFeatures.bufferDeviceAddress = physicalDeviceBufferDeviceAddressFeatures.bufferDeviceAddress;
             bufferDeviceAddressFeatures.bufferDeviceAddressCaptureReplay = physicalDeviceBufferDeviceAddressFeatures.bufferDeviceAddressCaptureReplay;
             bufferDeviceAddressFeatures.bufferDeviceAddressMultiDevice = physicalDeviceBufferDeviceAddressFeatures.bufferDeviceAddressMultiDevice;
->>>>>>> a64735ff
             descriptorIndexingFeatures.pNext = &bufferDeviceAddressFeatures;
 
             auto depthClipEnabled = physicalDevice.GetPhysicalDeviceDepthClipEnableFeatures();
