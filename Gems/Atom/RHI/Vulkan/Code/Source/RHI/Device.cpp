--- conflicted
+++ resolved
@@ -1215,15 +1215,12 @@
                 }
             }
             m_features.m_swapchainScalingFlags = AZ_TRAIT_ATOM_VULKAN_SWAPCHAIN_SCALING_FLAGS;
-<<<<<<< HEAD
-=======
 
 #ifdef DISABLE_TIMELINE_SEMAPHORES
             m_features.m_signalFenceFromCPU = false;
 #else
             m_features.m_signalFenceFromCPU = physicalDevice.GetPhysicalDeviceTimelineSemaphoreFeatures().timelineSemaphore;
 #endif
->>>>>>> 5295397a
 
             const auto& deviceLimits = physicalDevice.GetDeviceLimits();
             m_limits.m_maxImageDimension1D = deviceLimits.maxImageDimension1D;
