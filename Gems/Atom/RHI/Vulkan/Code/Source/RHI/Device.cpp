/*
 * Copyright (c) Contributors to the Open 3D Engine Project.
 * For complete copyright and license terms please see the LICENSE at the root of this distribution.
 *
 * SPDX-License-Identifier: Apache-2.0 OR MIT
 *
 */

#include <Atom/RHI.Loader/FunctionLoader.h>
#include <Atom/RHI.Reflect/Vulkan/PlatformLimitsDescriptor.h>
#include <Atom/RHI.Reflect/Vulkan/XRVkDescriptors.h>
#include <Atom/RHI/Factory.h>
#include <Atom/RHI/RHISystemInterface.h>
#include <Atom/RHI/RHIMemoryStatisticsInterface.h>
#include <Atom/RHI/TransientAttachmentPool.h>
#include <AzCore/std/containers/set.h>
#include <AzCore/std/containers/vector.h>
#include <AzCore/Debug/Trace.h>
#include <RHI/AsyncUploadQueue.h>
#include <RHI/Buffer.h>
#include <RHI/BufferPool.h>
#include <Atom/RHI.Reflect/Vulkan/Conversion.h>
#include <RHI/CommandList.h>
#include <RHI/CommandQueue.h>
#include <RHI/Device.h>
#include <RHI/GraphicsPipeline.h>
#include <RHI/ImagePool.h>
#include <RHI/Instance.h>
#include <RHI/Pipeline.h>
#include <RHI/SwapChain.h>
#include <RHI/WSISurface.h>
#include <Vulkan_Traits_Platform.h>
#include <Atom/RHI.Reflect/VkAllocator.h>

namespace AZ
{
    namespace Vulkan
    {
        Device::Device()
        {
            RHI::Ptr<PlatformLimitsDescriptor> platformLimitsDescriptor = aznew PlatformLimitsDescriptor();
            platformLimitsDescriptor->LoadPlatformLimitsDescriptor(RHI::Factory::Get().GetName().GetCStr());
            m_descriptor.m_platformLimitsDescriptor = RHI::Ptr<RHI::PlatformLimitsDescriptor>(platformLimitsDescriptor);
        }

        RHI::Ptr<Device> Device::Create()
        {
            return aznew Device();
        }

        RawStringList Device::GetRequiredLayers()
        {
            // No required layers for now
            return RawStringList();
        }

        RawStringList Device::GetRequiredExtensions()
        {
            return RawStringList{ VK_KHR_SWAPCHAIN_EXTENSION_NAME };
        }

        void Device::SetNameInternal(const AZStd::string_view& name)
        {
            if (IsInitialized() && !name.empty())
            {
                Debug::SetNameToObject(reinterpret_cast<uint64_t>(m_nativeDevice), name.data(), VK_OBJECT_TYPE_DEVICE, *this);
            }
        }

        RHI::ResultCode Device::InitInternal(RHI::PhysicalDevice& physicalDeviceBase)
        {
            auto& physicalDevice = static_cast<Vulkan::PhysicalDevice&>(physicalDeviceBase);
            RawStringList requiredLayers = GetRequiredLayers();
            RawStringList requiredExtensions = GetRequiredExtensions();

            RawStringList optionalExtensions = physicalDevice.FilterSupportedOptionalExtensions();
            requiredExtensions.insert(requiredExtensions.end(), optionalExtensions.begin(), optionalExtensions.end());

            //We now need to find the queues that the physical device has available and make sure 
            //it has what we need. We're just expecting a Graphics queue for now.

            BuildDeviceQueueInfo(physicalDevice);

            m_supportedPipelineStageFlagsMask = std::numeric_limits<VkPipelineStageFlags>::max();

            const auto& deviceFeatures = physicalDevice.GetPhysicalDeviceFeatures();
            m_enabledDeviceFeatures.samplerAnisotropy = deviceFeatures.samplerAnisotropy;
            m_enabledDeviceFeatures.textureCompressionETC2 = deviceFeatures.textureCompressionETC2;
            m_enabledDeviceFeatures.textureCompressionBC = deviceFeatures.textureCompressionBC;
            m_enabledDeviceFeatures.fragmentStoresAndAtomics = deviceFeatures.fragmentStoresAndAtomics;
            m_enabledDeviceFeatures.dualSrcBlend = deviceFeatures.dualSrcBlend;
            m_enabledDeviceFeatures.imageCubeArray = deviceFeatures.imageCubeArray;
            m_enabledDeviceFeatures.pipelineStatisticsQuery = deviceFeatures.pipelineStatisticsQuery;
            m_enabledDeviceFeatures.occlusionQueryPrecise = deviceFeatures.occlusionQueryPrecise;
            m_enabledDeviceFeatures.depthClamp = deviceFeatures.depthClamp;
            m_enabledDeviceFeatures.depthBiasClamp = deviceFeatures.depthBiasClamp;
            m_enabledDeviceFeatures.depthBounds = deviceFeatures.depthBounds;
            m_enabledDeviceFeatures.fillModeNonSolid = deviceFeatures.fillModeNonSolid;
            m_enabledDeviceFeatures.multiDrawIndirect = deviceFeatures.multiDrawIndirect;
            m_enabledDeviceFeatures.sampleRateShading = deviceFeatures.sampleRateShading;
            m_enabledDeviceFeatures.shaderImageGatherExtended = deviceFeatures.shaderImageGatherExtended;
            m_enabledDeviceFeatures.shaderInt64 = deviceFeatures.shaderInt64;
            m_enabledDeviceFeatures.sparseBinding = deviceFeatures.sparseBinding;
            m_enabledDeviceFeatures.sparseResidencyImage2D = deviceFeatures.sparseResidencyImage2D;
            m_enabledDeviceFeatures.sparseResidencyImage3D = deviceFeatures.sparseResidencyImage3D;
            m_enabledDeviceFeatures.sparseResidencyAliased = deviceFeatures.sparseResidencyAliased;
            m_enabledDeviceFeatures.independentBlend = deviceFeatures.independentBlend;

            if (deviceFeatures.geometryShader)
            {
                m_enabledDeviceFeatures.geometryShader = VK_TRUE;
            }
            else
            {
                m_supportedPipelineStageFlagsMask &= ~VK_PIPELINE_STAGE_GEOMETRY_SHADER_BIT;
            }

            if (deviceFeatures.tessellationShader)
            {
                m_enabledDeviceFeatures.tessellationShader = VK_TRUE;
            }
            else
            {
                m_supportedPipelineStageFlagsMask &= ~(VK_PIPELINE_STAGE_TESSELLATION_CONTROL_SHADER_BIT | VK_PIPELINE_STAGE_TESSELLATION_EVALUATION_SHADER_BIT);
            }

            if (!physicalDevice.IsOptionalDeviceExtensionSupported(OptionalDeviceExtension::FragmentShadingRate))
            {
                m_supportedPipelineStageFlagsMask &= ~VK_PIPELINE_STAGE_FRAGMENT_SHADING_RATE_ATTACHMENT_BIT_KHR;
            }

            if (!physicalDevice.IsOptionalDeviceExtensionSupported(OptionalDeviceExtension::FragmentDensityMap))
            {
                m_supportedPipelineStageFlagsMask &= ~VK_PIPELINE_STAGE_FRAGMENT_DENSITY_PROCESS_BIT_EXT;
            }

            AZStd::vector<VkDeviceQueueCreateInfo> queueCreationInfo;
            VkDeviceQueueCreateInfo queueCreateInfo = {};
            queueCreateInfo.sType = VK_STRUCTURE_TYPE_DEVICE_QUEUE_CREATE_INFO;
            queueCreateInfo.pNext = nullptr;
            queueCreateInfo.flags = 0;

            for (size_t familyIndex = 0; familyIndex < m_queueFamilyProperties.size(); ++familyIndex)
            {
                const VkQueueFamilyProperties& familyProperties = m_queueFamilyProperties[familyIndex];

                // [GFX TODO][ATOM-286] Figure out if we care about queue priority
                float* queuePriorities = new float[familyProperties.queueCount];
                for (size_t index = 0; index < familyProperties.queueCount; ++index)
                {
                    queuePriorities[index] = 1.0f;
                }

                queueCreateInfo.queueFamilyIndex = static_cast<uint32_t>(familyIndex);
                queueCreateInfo.queueCount = familyProperties.queueCount;
                queueCreateInfo.pQueuePriorities = queuePriorities;

                queueCreationInfo.push_back(queueCreateInfo);
            }

            const auto& physicalProperties = physicalDevice.GetPhysicalDeviceProperties();
            uint32_t majorVersion = VK_VERSION_MAJOR(physicalProperties.apiVersion);
            uint32_t minorVersion = VK_VERSION_MINOR(physicalProperties.apiVersion);

            // unbounded array functionality
            VkPhysicalDeviceDescriptorIndexingFeaturesEXT descriptorIndexingFeatures = {};
            descriptorIndexingFeatures.sType = VK_STRUCTURE_TYPE_PHYSICAL_DEVICE_DESCRIPTOR_INDEXING_FEATURES_EXT;
            const VkPhysicalDeviceDescriptorIndexingFeaturesEXT& physicalDeviceDescriptorIndexingFeatures =
                physicalDevice.GetPhysicalDeviceDescriptorIndexingFeatures();
            descriptorIndexingFeatures.shaderInputAttachmentArrayDynamicIndexing = physicalDeviceDescriptorIndexingFeatures.shaderInputAttachmentArrayDynamicIndexing;
            descriptorIndexingFeatures.shaderUniformTexelBufferArrayDynamicIndexing = physicalDeviceDescriptorIndexingFeatures.shaderUniformTexelBufferArrayDynamicIndexing;
            descriptorIndexingFeatures.shaderStorageTexelBufferArrayDynamicIndexing = physicalDeviceDescriptorIndexingFeatures.shaderStorageTexelBufferArrayDynamicIndexing;
            descriptorIndexingFeatures.shaderUniformBufferArrayNonUniformIndexing = physicalDeviceDescriptorIndexingFeatures.shaderUniformBufferArrayNonUniformIndexing;
            descriptorIndexingFeatures.shaderSampledImageArrayNonUniformIndexing = physicalDeviceDescriptorIndexingFeatures.shaderSampledImageArrayNonUniformIndexing;
            descriptorIndexingFeatures.shaderStorageBufferArrayNonUniformIndexing = physicalDeviceDescriptorIndexingFeatures.shaderStorageBufferArrayNonUniformIndexing;
            descriptorIndexingFeatures.shaderStorageImageArrayNonUniformIndexing = physicalDeviceDescriptorIndexingFeatures.shaderStorageImageArrayNonUniformIndexing;
            descriptorIndexingFeatures.shaderInputAttachmentArrayNonUniformIndexing = physicalDeviceDescriptorIndexingFeatures.shaderInputAttachmentArrayNonUniformIndexing;
            descriptorIndexingFeatures.shaderUniformTexelBufferArrayNonUniformIndexing = physicalDeviceDescriptorIndexingFeatures.shaderUniformTexelBufferArrayNonUniformIndexing;
            descriptorIndexingFeatures.shaderStorageTexelBufferArrayNonUniformIndexing = physicalDeviceDescriptorIndexingFeatures.shaderStorageTexelBufferArrayNonUniformIndexing;
            descriptorIndexingFeatures.descriptorBindingPartiallyBound = physicalDeviceDescriptorIndexingFeatures.shaderStorageTexelBufferArrayNonUniformIndexing;
            descriptorIndexingFeatures.descriptorBindingVariableDescriptorCount = physicalDeviceDescriptorIndexingFeatures.descriptorBindingVariableDescriptorCount;
            descriptorIndexingFeatures.runtimeDescriptorArray = physicalDeviceDescriptorIndexingFeatures.runtimeDescriptorArray;
            descriptorIndexingFeatures.descriptorBindingSampledImageUpdateAfterBind =
                physicalDeviceDescriptorIndexingFeatures.descriptorBindingSampledImageUpdateAfterBind;
            descriptorIndexingFeatures.descriptorBindingStorageImageUpdateAfterBind =
                physicalDeviceDescriptorIndexingFeatures.descriptorBindingStorageImageUpdateAfterBind;
            descriptorIndexingFeatures.descriptorBindingStorageBufferUpdateAfterBind =
                physicalDeviceDescriptorIndexingFeatures.descriptorBindingStorageBufferUpdateAfterBind;

            auto bufferDeviceAddressFeatures = physicalDevice.GetPhysicalDeviceBufferDeviceAddressFeatures();
            descriptorIndexingFeatures.pNext = &bufferDeviceAddressFeatures;

            auto depthClipEnabled = physicalDevice.GetPhysicalDeviceDepthClipEnableFeatures();
            bufferDeviceAddressFeatures.pNext = &depthClipEnabled;

            auto fragmenDensityMapFeatures = physicalDevice.GetPhysicalDeviceFragmentDensityMapFeatures();
            fragmenDensityMapFeatures.fragmentDensityMapDynamic = false;
            depthClipEnabled.pNext = &fragmenDensityMapFeatures;

            auto fragmenShadingRateFeatures = physicalDevice.GetPhysicalDeviceFragmentShadingRateFeatures();
            fragmenDensityMapFeatures.pNext = &fragmenShadingRateFeatures;

            VkPhysicalDeviceRobustness2FeaturesEXT robustness2 = {};
            robustness2.sType = VK_STRUCTURE_TYPE_PHYSICAL_DEVICE_ROBUSTNESS_2_FEATURES_EXT;
            robustness2.nullDescriptor = physicalDevice.GetPhysicalDeviceRobutness2Features().nullDescriptor;
            fragmenShadingRateFeatures.pNext = &robustness2;

            VkPhysicalDeviceRayQueryFeaturesKHR rayQueryFeatures = physicalDevice.GetRayQueryFeatures();
            robustness2.pNext = &rayQueryFeatures;

            VkPhysicalDeviceShaderImageAtomicInt64FeaturesEXT shaderImageAtomicInt64 = physicalDevice.GetShaderImageAtomicInt64Features();
            rayQueryFeatures.pNext = &shaderImageAtomicInt64;

            VkPhysicalDeviceVulkan12Features vulkan12Features = {};
            VkPhysicalDeviceShaderFloat16Int8FeaturesKHR float16Int8 = {};
            VkPhysicalDeviceSeparateDepthStencilLayoutsFeaturesKHR separateDepthStencil = {};
            VkPhysicalDeviceShaderAtomicInt64Features shaderAtomicInt64 = {};

            VkDeviceCreateInfo deviceInfo = {};
            deviceInfo.sType = VK_STRUCTURE_TYPE_DEVICE_CREATE_INFO;

            // If we are running Vulkan >= 1.2, then we must use VkPhysicalDeviceVulkan12Features instead
            // of VkPhysicalDeviceShaderFloat16Int8FeaturesKHR or VkPhysicalDeviceSeparateDepthStencilLayoutsFeaturesKHR.
            if (majorVersion >= 1 && minorVersion >= 2)
            {
                vulkan12Features.sType = VK_STRUCTURE_TYPE_PHYSICAL_DEVICE_VULKAN_1_2_FEATURES;
                vulkan12Features.drawIndirectCount = physicalDevice.GetPhysicalDeviceVulkan12Features().drawIndirectCount;
                vulkan12Features.shaderFloat16 = physicalDevice.GetPhysicalDeviceVulkan12Features().shaderFloat16;
                vulkan12Features.shaderInt8 = physicalDevice.GetPhysicalDeviceVulkan12Features().shaderInt8;
                vulkan12Features.separateDepthStencilLayouts = physicalDevice.GetPhysicalDeviceVulkan12Features().separateDepthStencilLayouts;
                vulkan12Features.descriptorBindingPartiallyBound = physicalDevice.GetPhysicalDeviceVulkan12Features().separateDepthStencilLayouts;
                vulkan12Features.descriptorIndexing = physicalDevice.GetPhysicalDeviceVulkan12Features().separateDepthStencilLayouts;
                vulkan12Features.descriptorBindingVariableDescriptorCount = physicalDevice.GetPhysicalDeviceVulkan12Features().separateDepthStencilLayouts;
                vulkan12Features.bufferDeviceAddress = physicalDevice.GetPhysicalDeviceVulkan12Features().bufferDeviceAddress;
                vulkan12Features.bufferDeviceAddressMultiDevice = physicalDevice.GetPhysicalDeviceVulkan12Features().bufferDeviceAddressMultiDevice;
                vulkan12Features.runtimeDescriptorArray = physicalDevice.GetPhysicalDeviceVulkan12Features().runtimeDescriptorArray;
                vulkan12Features.shaderSharedInt64Atomics = physicalDevice.GetPhysicalDeviceVulkan12Features().shaderSharedInt64Atomics;
                vulkan12Features.shaderBufferInt64Atomics = physicalDevice.GetPhysicalDeviceVulkan12Features().shaderBufferInt64Atomics;
                vulkan12Features.descriptorBindingSampledImageUpdateAfterBind = physicalDevice.GetPhysicalDeviceVulkan12Features().descriptorBindingSampledImageUpdateAfterBind;
                vulkan12Features.descriptorBindingStorageImageUpdateAfterBind = physicalDevice.GetPhysicalDeviceVulkan12Features().descriptorBindingStorageImageUpdateAfterBind;
                vulkan12Features.descriptorBindingStorageBufferUpdateAfterBind = physicalDevice.GetPhysicalDeviceVulkan12Features().descriptorBindingStorageBufferUpdateAfterBind;
                vulkan12Features.descriptorBindingPartiallyBound = physicalDevice.GetPhysicalDeviceVulkan12Features().descriptorBindingPartiallyBound;
                vulkan12Features.descriptorBindingUpdateUnusedWhilePending = physicalDevice.GetPhysicalDeviceVulkan12Features().descriptorBindingUpdateUnusedWhilePending;
                shaderImageAtomicInt64.pNext = &vulkan12Features;
                deviceInfo.pNext = &depthClipEnabled;
            }
            else
            {
                float16Int8.sType = VK_STRUCTURE_TYPE_PHYSICAL_DEVICE_SHADER_FLOAT16_INT8_FEATURES_KHR;
                float16Int8.shaderFloat16 = physicalDevice.GetPhysicalDeviceFloat16Int8Features().shaderFloat16;

                separateDepthStencil.sType = VK_STRUCTURE_TYPE_PHYSICAL_DEVICE_SEPARATE_DEPTH_STENCIL_LAYOUTS_FEATURES;
                separateDepthStencil.separateDepthStencilLayouts = physicalDevice.GetPhysicalDeviceSeparateDepthStencilFeatures().separateDepthStencilLayouts;
                float16Int8.pNext = &separateDepthStencil;

                shaderAtomicInt64.sType = VK_STRUCTURE_TYPE_PHYSICAL_DEVICE_SHADER_ATOMIC_INT64_FEATURES;
                shaderAtomicInt64.shaderBufferInt64Atomics = physicalDevice.GetShaderAtomicInt64Features().shaderBufferInt64Atomics;
                shaderAtomicInt64.shaderSharedInt64Atomics = physicalDevice.GetShaderAtomicInt64Features().shaderSharedInt64Atomics;
                separateDepthStencil.pNext = &shaderAtomicInt64;

                shaderImageAtomicInt64.pNext = &float16Int8;
                deviceInfo.pNext = &descriptorIndexingFeatures;
            }

#if defined(USE_NSIGHT_AFTERMATH)
            requiredExtensions.push_back(VK_NV_DEVICE_DIAGNOSTICS_CONFIG_EXTENSION_NAME);

            // Set up device creation info for Aftermath feature flag configuration.
            VkDeviceDiagnosticsConfigFlagsNV aftermathFlags =
                VK_DEVICE_DIAGNOSTICS_CONFIG_ENABLE_RESOURCE_TRACKING_BIT_NV | // Enable tracking of resources.
                VK_DEVICE_DIAGNOSTICS_CONFIG_ENABLE_AUTOMATIC_CHECKPOINTS_BIT_NV | // Capture call stacks for all draw calls, compute
                                                                                   // dispatches, and resource copies.
                VK_DEVICE_DIAGNOSTICS_CONFIG_ENABLE_SHADER_DEBUG_INFO_BIT_NV; // Generate debug information for shaders.

            VkDeviceDiagnosticsConfigCreateInfoNV aftermathInfo = {};
            aftermathInfo.sType = VK_STRUCTURE_TYPE_DEVICE_DIAGNOSTICS_CONFIG_CREATE_INFO_NV;
            aftermathInfo.flags = aftermathFlags;
            aftermathInfo.pNext = deviceInfo.pNext;
            deviceInfo.pNext = &aftermathInfo;
#endif

            // set raytracing features if we are running Vulkan >= 1.2
            VkPhysicalDeviceAccelerationStructureFeaturesKHR accelerationStructureFeatures = {};
            VkPhysicalDeviceRayTracingPipelineFeaturesKHR rayTracingPipelineFeatures = {};

            if (majorVersion >= 1 && minorVersion >= 2)
            {
                accelerationStructureFeatures.sType = VK_STRUCTURE_TYPE_PHYSICAL_DEVICE_ACCELERATION_STRUCTURE_FEATURES_KHR;
                accelerationStructureFeatures.accelerationStructure = physicalDevice.GetPhysicalDeviceAccelerationStructureFeatures().accelerationStructure;
                vulkan12Features.pNext = &accelerationStructureFeatures;

                rayTracingPipelineFeatures.sType = VK_STRUCTURE_TYPE_PHYSICAL_DEVICE_RAY_TRACING_PIPELINE_FEATURES_KHR;
                rayTracingPipelineFeatures.rayTracingPipeline = physicalDevice.GetPhysicalDeviceRayTracingPipelineFeatures().rayTracingPipeline;
                rayTracingPipelineFeatures.rayTracingPipelineTraceRaysIndirect = physicalDevice.GetPhysicalDeviceRayTracingPipelineFeatures().rayTracingPipelineTraceRaysIndirect;
                accelerationStructureFeatures.pNext = &rayTracingPipelineFeatures;
            }

            deviceInfo.flags = 0;
            deviceInfo.queueCreateInfoCount = static_cast<uint32_t>(queueCreationInfo.size());
            deviceInfo.pQueueCreateInfos = queueCreationInfo.data();
            deviceInfo.enabledLayerCount = static_cast<uint32_t>(requiredLayers.size());
            deviceInfo.ppEnabledLayerNames = requiredLayers.data();
            deviceInfo.enabledExtensionCount = static_cast<uint32_t>(requiredExtensions.size());
            deviceInfo.ppEnabledExtensionNames = requiredExtensions.data();
            deviceInfo.pEnabledFeatures = &m_enabledDeviceFeatures;

            RHI::XRRenderingInterface* xrSystem = RHI::RHISystemInterface::Get()->GetXRSystem();
            Instance& instance = Instance::GetInstance();
            if (xrSystem)
            {
                //If a XR system is registered with RHI try to get the xr compatible Vk device from XR::Vulkan module
                XRDeviceDescriptor xrDevicDescriptor;
                xrDevicDescriptor.m_inputData.m_deviceCreateInfo = &deviceInfo;
                AZ::RHI::ResultCode result = xrSystem->CreateDevice(&xrDevicDescriptor);
                AZ_Assert(result == RHI::ResultCode::Success, "Xr Vk device creation was not successful");
                m_nativeDevice = xrDevicDescriptor.m_outputData.m_xrVkDevice;
                m_context = xrDevicDescriptor.m_outputData.m_context;
                RETURN_RESULT_IF_UNSUCCESSFUL(result);
                m_isXrNativeDevice = true;
            }
            else
            {
                const VkResult vkResult = instance.GetContext().CreateDevice(
                    physicalDevice.GetNativePhysicalDevice(), &deviceInfo, VkSystemAllocator::Get(), &m_nativeDevice);
                AssertSuccess(vkResult);
                RETURN_RESULT_IF_UNSUCCESSFUL(ConvertResult(vkResult));

                if (!instance.GetFunctionLoader().LoadProcAddresses(
                        &m_context, instance.GetNativeInstance(), physicalDevice.GetNativePhysicalDevice(), m_nativeDevice))
                {
                    AZ_Warning("Vulkan", false, "Could not initialize function loader.");
                    return RHI::ResultCode::Fail;
                }
            }

            for (const VkDeviceQueueCreateInfo& queueInfo : queueCreationInfo)
            {
                delete[] queueInfo.pQueuePriorities;
            }

            //Load device features now that we have loaded all extension info
            physicalDevice.LoadSupportedFeatures(m_context);

<<<<<<< HEAD
            RHI::ResultCode resultCode = InitVmaAllocator(physicalDeviceBase);
            if (resultCode != RHI::ResultCode::Success)
            {
                return resultCode;
            }

            m_bindlessDescriptorPool.Init(*this);
=======
            return RHI::ResultCode::Success;
        }
>>>>>>> 925172c7

        RHI::ResultCode Device::InitInternalBindlessSrg(const AZ::RHI::BindlessSrgDescriptor& bindlessSrgDesc)
        {
            m_bindlessDescriptorPool.Init(*this, bindlessSrgDesc);
            return RHI::ResultCode::Success;
        }

        RHI::ResultCode Device::InitializeLimits()
        {
            CommandQueueContext::Descriptor commandQueueContextDescriptor;
            commandQueueContextDescriptor.m_frameCountMax = RHI::Limits::Device::FrameCountMax;
            RHI::ResultCode result = m_commandQueueContext.Init(*this, commandQueueContextDescriptor);
            RETURN_RESULT_IF_UNSUCCESSFUL(result);

            InitFeaturesAndLimits(static_cast<const Vulkan::PhysicalDevice&>(GetPhysicalDevice()));

            // Initialize member variables.
            ReleaseQueue::Descriptor releaseQueueDescriptor;
            releaseQueueDescriptor.m_collectLatency = m_descriptor.m_frameCountMax - 1;
            m_releaseQueue.Init(releaseQueueDescriptor);
       

            // Set the cache sizes.
            m_renderPassCache.first.SetCapacity(RenderPassCacheCapacity);
            m_framebufferCache.first.SetCapacity(FrameBufferCacheCapacity);
            m_descriptorSetLayoutCache.first.SetCapacity(DescriptorLayoutCacheCapacity);
            m_samplerCache.first.SetCapacity(SamplerCacheCapacity);
            m_pipelineLayoutCache.first.SetCapacity(PipelineLayoutCacheCapacity);

            CommandListAllocator::Descriptor cmdPooldescriptor;
            cmdPooldescriptor.m_device = this;
            cmdPooldescriptor.m_frameCountMax = RHI::Limits::Device::FrameCountMax;
            cmdPooldescriptor.m_familyQueueCount = static_cast<uint32_t>(m_queueFamilyProperties.size());
            result = m_commandListAllocator.Init(cmdPooldescriptor);
            RETURN_RESULT_IF_UNSUCCESSFUL(result);

            SemaphoreAllocator::Descriptor semaphoreAllocDescriptor;
            semaphoreAllocDescriptor.m_device = this;
            semaphoreAllocDescriptor.m_collectLatency = RHI::Limits::Device::FrameCountMax;
            m_semaphoreAllocator.Init(semaphoreAllocDescriptor);

            m_imageMemoryRequirementsCache.SetInitFunction([](auto& cache) { cache.set_capacity(MemoryRequirementsCacheSize); });
            m_bufferMemoryRequirementsCache.SetInitFunction([](auto& cache) { cache.set_capacity(MemoryRequirementsCacheSize); });

            m_stagingBufferPool = BufferPool::Create();
            RHI::BufferPoolDescriptor poolDesc;
            poolDesc.m_heapMemoryLevel = RHI::HeapMemoryLevel::Host;
            poolDesc.m_hostMemoryAccess = RHI::HostMemoryAccess::Write;
            poolDesc.m_bindFlags = RHI::BufferBindFlags::CopyRead;
            poolDesc.m_budgetInBytes = m_descriptor.m_platformLimitsDescriptor->m_platformDefaultValues.m_stagingBufferBudgetInBytes;
            m_stagingBufferPool->SetName(AZ::Name("Device_StagingBufferPool"));
            result = m_stagingBufferPool->Init(*this, poolDesc);
            RETURN_RESULT_IF_UNSUCCESSFUL(result);

            {
                m_constantBufferPool = BufferPool::Create();
                static int index = 0;
                m_constantBufferPool->SetName(Name(AZStd::string::format("ConstantPool_%d", ++index)));

                RHI::BufferPoolDescriptor bufferPoolDescriptor;
                bufferPoolDescriptor.m_bindFlags = RHI::BufferBindFlags::Constant;
                bufferPoolDescriptor.m_heapMemoryLevel = RHI::HeapMemoryLevel::Host;
                result = m_constantBufferPool->Init(*this, bufferPoolDescriptor);
                RETURN_RESULT_IF_UNSUCCESSFUL(result);
            }

            const auto& physicalDevice = static_cast<const PhysicalDevice&>(GetPhysicalDevice());
            if (!physicalDevice.IsFeatureSupported(DeviceFeature::NullDescriptor))
            {
                m_nullDescriptorManager = NullDescriptorManager::Create();
                result = m_nullDescriptorManager->Init(*this);
                RETURN_RESULT_IF_UNSUCCESSFUL(result);
            }

            // Create XR session and XR swapchain if XR system is active
            RHI::XRRenderingInterface* xrSystem = RHI::RHISystemInterface::Get()->GetXRSystem();
            if (xrSystem)
            {
                XRSessionDescriptor xrSessionDescriptor;
                xrSessionDescriptor.m_inputData.m_graphicsBinding.m_queueFamilyIndex =
                    m_commandQueueContext.GetCommandQueue(RHI::HardwareQueueClass::Graphics).GetQueueDescriptor().m_familyIndex;
                xrSessionDescriptor.m_inputData.m_graphicsBinding.m_queueIndex =
                    m_commandQueueContext.GetCommandQueue(RHI::HardwareQueueClass::Graphics).GetQueueDescriptor().m_queueIndex;
                result = xrSystem->CreateSession(&xrSessionDescriptor);
                AZ_Assert(result == RHI::ResultCode::Success, "Xr Session creation was not successful");

                result = xrSystem->CreateSwapChain();
                AZ_Assert(result == RHI::ResultCode::Success, "Xr Session creation was not successful");
            }

            SetName(GetName());
            return result;
        }

        VkDevice Device::GetNativeDevice() const
        {
            return m_nativeDevice;
        }

        const GladVulkanContext& Device::GetContext() const
        {
            return m_context;
        }

        uint32_t Device::FindMemoryTypeIndex(VkMemoryPropertyFlags memoryPropertyFlags, uint32_t memoryTypeBits) const
        {
            const auto& physicalDevice = static_cast<const PhysicalDevice&>(GetPhysicalDevice());
            const VkPhysicalDeviceMemoryProperties& memProp = physicalDevice.GetMemoryProperties();
            for ( uint32_t index = 0; index < memProp.memoryTypeCount; ++index)
            {
                if (RHI::CheckBitsAll(memProp.memoryTypes[index].propertyFlags, memoryPropertyFlags) &&
                    ((1 << index) & memoryTypeBits))
                {
                    return index;
                }
            }

            return VK_MAX_MEMORY_TYPES; // not found
        }

        VkMemoryRequirements Device::GetImageMemoryRequirements(const RHI::ImageDescriptor& descriptor)
        {
            auto& cache = m_imageMemoryRequirementsCache.GetStorage();

            const uint64_t hash = static_cast<uint64_t>(descriptor.GetHash());
            auto it = cache.get(hash);
            if (it != cache.end())
            {
                return it->second;
            }
            else
            {
                // Need to create an image to get the requirements.
                // This will not allocate or bind memory.
                ImageCreateInfo createInfo = BuildImageCreateInfo(descriptor);
                VkImage vkImage = VK_NULL_HANDLE;
                VkResult vkResult = m_context.CreateImage(GetNativeDevice(), &createInfo.m_vkCreateInfo, VkSystemAllocator::Get(), &vkImage);
                AssertSuccess(vkResult);

                VkMemoryRequirements memoryRequirements = {};
                m_context.GetImageMemoryRequirements(GetNativeDevice(), vkImage, &memoryRequirements);
                auto it2 = cache.insert(hash, memoryRequirements);
                m_context.DestroyImage(GetNativeDevice(), vkImage, VkSystemAllocator::Get());
                return it2.first->second;
            }
        }

        VkMemoryRequirements Device::GetBufferMemoryRequirements(const RHI::BufferDescriptor& descriptor)
        {
            auto& cache = m_bufferMemoryRequirementsCache.GetStorage();

            const uint64_t hash = static_cast<uint64_t>(descriptor.GetHash());
            auto it = cache.get(hash);
            if (it != cache.end())
            {
                return it->second;
            }
            else
            {
                // Need to create a buffer to get the requirements.
                // This will not allocate or bind memory.
                BufferCreateInfo createInfo = BuildBufferCreateInfo(descriptor);
                VkBuffer vkBuffer = VK_NULL_HANDLE;
                VkResult vkResult = m_context.CreateBuffer(GetNativeDevice(), &createInfo.m_vkCreateInfo, VkSystemAllocator::Get(), &vkBuffer);
                AssertSuccess(vkResult);

                VkMemoryRequirements memoryRequirements = {};
                m_context.GetBufferMemoryRequirements(GetNativeDevice(), vkBuffer, &memoryRequirements);
                auto it2 = cache.insert(hash, memoryRequirements);
                m_context.DestroyBuffer(GetNativeDevice(), vkBuffer, VkSystemAllocator::Get());
                return it2.first->second;
            }
        }

        const VkPhysicalDeviceFeatures& Device::GetEnabledDevicesFeatures() const
        {
            return m_enabledDeviceFeatures;
        }

        VkPipelineStageFlags Device::GetSupportedPipelineStageFlags() const
        {
            return m_supportedPipelineStageFlagsMask;
        }

        VkImageUsageFlags Device::GetImageUsageFromFormat(RHI::Format format) const
        {
            auto it = m_imageUsageOfFormat.find(format);
            if (it != m_imageUsageOfFormat.end())
            {
                return it->second;
            }

            const auto& physicalDevice = static_cast<const PhysicalDevice&>(GetPhysicalDevice());
            const VkFormatProperties formatProperties = physicalDevice.GetFormatProperties(format);
            const VkImageUsageFlags imageUsageFlags = ImageUsageFlagsOfFormatFeatureFlags(formatProperties.optimalTilingFeatures);
            m_imageUsageOfFormat[format] = imageUsageFlags;

            return imageUsageFlags;
        }
        
        CommandQueueContext& Device::GetCommandQueueContext()
        {
            return m_commandQueueContext;
        }

        const CommandQueueContext& Device::GetCommandQueueContext() const
        {
            return m_commandQueueContext;
        }

        SemaphoreAllocator& Device::GetSemaphoreAllocator()
        {
            return m_semaphoreAllocator;
        }

        const AZStd::vector<VkQueueFamilyProperties>& Device::GetQueueFamilyProperties() const
        {
            return m_queueFamilyProperties;
        }

        AsyncUploadQueue& Device::GetAsyncUploadQueue()
        {
            if (!m_asyncUploadQueue)
            {
                m_asyncUploadQueue = aznew AsyncUploadQueue();
                AsyncUploadQueue::Descriptor asyncUploadQueueDescriptor(RHI::RHISystemInterface::Get()->GetPlatformLimitsDescriptor()->m_platformDefaultValues.m_asyncQueueStagingBufferSizeInBytes);
                asyncUploadQueueDescriptor.m_device = this;
                m_asyncUploadQueue->Init(asyncUploadQueueDescriptor);
            }

            return *m_asyncUploadQueue;
        }        

        BindlessDescriptorPool& Device::GetBindlessDescriptorPool()
        {
            return m_bindlessDescriptorPool;
        }

        RHI::Ptr<Buffer> Device::AcquireStagingBuffer(AZStd::size_t byteCount, AZStd::size_t alignment /* = 1*/)
        {
            RHI::Ptr<Buffer> stagingBuffer = Buffer::Create();
            RHI::BufferDescriptor bufferDesc(RHI::BufferBindFlags::CopyRead, byteCount);
            bufferDesc.m_alignment = alignment;
            RHI::BufferInitRequest initRequest(*stagingBuffer, bufferDesc);
            const RHI::ResultCode result = m_stagingBufferPool->InitBuffer(initRequest);
            if (result != RHI::ResultCode::Success)
            {
                AZ_Assert(false, "Initialization of staging Buffer fails.");
                return nullptr;
            }

            return stagingBuffer;
        }

        void Device::QueueForRelease(RHI::Ptr<RHI::Object> object)
        {
            if (object)
            {
                m_releaseQueue.QueueForCollect(object);
            }
        }

        RHI::Ptr<RenderPass> Device::AcquireRenderPass(const RenderPass::Descriptor& descriptor)
        {
            return AcquireObjectFromCache(m_renderPassCache, descriptor.GetHash(), descriptor);
        }

        RHI::Ptr<Framebuffer> Device::AcquireFramebuffer(const Framebuffer::Descriptor& descriptor)
        {
            return AcquireObjectFromCache(m_framebufferCache, descriptor.GetHash(), descriptor);
        }

        RHI::Ptr<DescriptorSetLayout> Device::AcquireDescriptorSetLayout(const DescriptorSetLayout::Descriptor& descriptor)
        {
            return AcquireObjectFromCache(m_descriptorSetLayoutCache, static_cast<uint64_t>(descriptor.GetHash()), descriptor);
        }

        RHI::Ptr<Sampler> Device::AcquireSampler(const Sampler::Descriptor& descriptor)
        {
            return AcquireObjectFromCache(m_samplerCache, descriptor.GetHash(), descriptor);
        }

        RHI::Ptr<PipelineLayout> Device::AcquirePipelineLayout(const PipelineLayout::Descriptor& descriptor)
        {
            return AcquireObjectFromCache(m_pipelineLayoutCache, descriptor.GetHash(), descriptor);
        }

        RHI::Ptr<CommandList> Device::AcquireCommandList(uint32_t familyQueueIndex, VkCommandBufferLevel level /*=VK_COMMAND_BUFFER_LEVEL_PRIMARY*/)
        {
            return m_commandListAllocator.Allocate(familyQueueIndex, level);
        }

        RHI::Ptr<CommandList> Device::AcquireCommandList(RHI::HardwareQueueClass queueClass, VkCommandBufferLevel level /*=VK_COMMAND_BUFFER_LEVEL_PRIMARY*/)
        {
            return m_commandListAllocator.Allocate(m_commandQueueContext.GetQueueFamilyIndex(queueClass), level);
        }
        
        uint32_t Device::GetCurrentFrameIndex() const
        {
            return m_commandQueueContext.GetCurrentFrameIndex();
        }

        void Device::PreShutdown()
        {
            // Any containers that maintain references to DeviceObjects need to be cleared here to ensure the device
            // refcount reaches 0 before shutdown.

            m_nullDescriptorManager.reset();

            m_commandQueueContext.Shutdown();

            m_bindlessDescriptorPool.Shutdown();
            m_stagingBufferPool.reset();
            m_constantBufferPool.reset();
            m_renderPassCache.first.Clear();
            m_framebufferCache.first.Clear();
            m_descriptorSetLayoutCache.first.Clear();
            m_samplerCache.first.Clear();
            m_pipelineLayoutCache.first.Clear();
            m_semaphoreAllocator.Shutdown();
            m_asyncUploadQueue.reset();
            m_commandListAllocator.Shutdown();

            // Make sure this is last to flush any objects released in the above calls.
            m_releaseQueue.Shutdown();
        }

        void Device::ShutdownInternal()
        {
            m_imageMemoryRequirementsCache.Clear();
            m_bufferMemoryRequirementsCache.Clear();

            ShutdownVmaAllocator();

            // Only destroy VkDevice if created locally and not passed in by a XR module
            if (!m_isXrNativeDevice)
            {
                if (m_nativeDevice != VK_NULL_HANDLE)
                {
                    m_context.DestroyDevice(m_nativeDevice, VkSystemAllocator::Get());
                    m_nativeDevice = VK_NULL_HANDLE;
                }
            }
        }

        RHI::ResultCode Device::BeginFrameInternal() 
        {
            // We call to collect on the release queue on the begin frame because some objects (like resource pools)
            // cannot be shutdown during the frame scheduler execution. At this point the frame has not yet started.
            m_releaseQueue.Collect();
            m_commandQueueContext.Begin();

            RHI::XRRenderingInterface* xrSystem = RHI::RHISystemInterface::Get()->GetXRSystem();
            if (xrSystem)
            {
                // Begin Frame can make XR related calls which we need to make sure happens
                // from the thread related to the presentation queue or drivers will complain
                auto& presentationQueue = m_commandQueueContext.GetPresentationCommandQueue();
                auto presentCommand = [xrSystem](void*)
                {
                    xrSystem->BeginFrame();
                };

                presentationQueue.QueueCommand(AZStd::move(presentCommand));
                presentationQueue.FlushCommands();
            }
            return RHI::ResultCode::Success;
        }
        
        void Device::EndFrameInternal() 
        {
            RHI::XRRenderingInterface* xrSystem = RHI::RHISystemInterface::Get()->GetXRSystem();
            if (xrSystem)
            {
                // End Frame can make XR related calls which we need to make sure happens
                // from the thread related to the presentation queue or drivers will complain
                auto& presentationQueue = m_commandQueueContext.GetPresentationCommandQueue();
                auto presentCommand = [xrSystem](void*)
                {
                    xrSystem->EndFrame();
                };

                presentationQueue.QueueCommand(AZStd::move(presentCommand));
                presentationQueue.FlushCommands();

                xrSystem->PostFrame();
            }

            m_commandQueueContext.End();
            m_commandListAllocator.Collect();
            m_semaphoreAllocator.Collect();
            m_bindlessDescriptorPool.GarbageCollect();
        }

        void Device::WaitForIdleInternal() 
        {
            m_commandQueueContext.WaitForIdle();
            m_releaseQueue.Collect(true);
        }

        void Device::CompileMemoryStatisticsInternal(RHI::MemoryStatisticsBuilder& builder) 
        {
            const auto& physicalDevice = static_cast<const PhysicalDevice&>(GetPhysicalDevice());
            const auto& memProps = physicalDevice.GetMemoryProperties();
            VmaBudget budgets[VK_MAX_MEMORY_HEAPS];
            vmaGetHeapBudgets(GetVmaAllocator(), budgets);

            VmaTotalStatistics detailStats;
            bool detail = builder.GetReportFlags() == RHI::MemoryStatisticsReportFlags::Detail;
            if (detail)
            {
                vmaCalculateStatistics(GetVmaAllocator(), &detailStats);
            }

            for (uint32_t i = 0; i < memProps.memoryHeapCount; ++i)
            {
                RHI::MemoryStatistics::Heap* heapStats = builder.AddHeap();
                heapStats->m_name = AZStd::string::format("Heap %d", static_cast<int>(i));
                heapStats->m_heapMemoryType =
                    RHI::CheckBitsAll(memProps.memoryHeaps[i].flags, static_cast<VkMemoryHeapFlags>(VK_MEMORY_HEAP_DEVICE_LOCAL_BIT))
                    ? RHI::HeapMemoryLevel::Device
                    : RHI::HeapMemoryLevel::Host;
                heapStats->m_memoryUsage.m_budgetInBytes = budgets[i].budget;
                heapStats->m_memoryUsage.m_totalResidentInBytes = budgets[i].usage;
                heapStats->m_memoryUsage.m_usedResidentInBytes = budgets[i].statistics.allocationBytes;

                if (detail)
                {
                    const VmaStatistics& stats = budgets[i].statistics;
                    VkDeviceSize unusedBytes = stats.blockBytes - stats.allocationBytes;
                    heapStats->m_memoryUsage.m_fragmentation =
                        unusedBytes > 0 ? 1.0f - (detailStats.memoryHeap[i].unusedRangeSizeMax / float(unusedBytes)) : 1.0f;

                    char* jsonString = nullptr;
                    vmaBuildStatsString(GetVmaAllocator(), &jsonString, true);
                    heapStats->m_memoryUsage.m_extraStats = jsonString;
                    vmaFreeStatsString(GetVmaAllocator(), jsonString);
                }
            }
        }

        void Device::UpdateCpuTimingStatisticsInternal() const
        {
            m_commandQueueContext.UpdateCpuTimingStatistics();
        }

        AZStd::vector<RHI::Format> Device::GetValidSwapChainImageFormats(const RHI::WindowHandle& windowHandle) const
        {
            AZStd::vector<RHI::Format> formatsList;
            WSISurface::Descriptor surfaceDescriptor{windowHandle};
            RHI::Ptr<WSISurface> surface = WSISurface::Create();
            const RHI::ResultCode result = surface->Init(surfaceDescriptor);
            if (result != RHI::ResultCode::Success)
            {
                return formatsList;
            }
            const auto& physicalDevice = static_cast<const PhysicalDevice&>(GetPhysicalDevice());
            uint32_t surfaceFormatCount = 0;
            AssertSuccess(m_context.GetPhysicalDeviceSurfaceFormatsKHR(
                physicalDevice.GetNativePhysicalDevice(), surface->GetNativeSurface(), &surfaceFormatCount, nullptr));
            if (surfaceFormatCount == 0)
            {
                AZ_Assert(false, "Surface support no format.");
                return formatsList;
            }

            AZStd::vector<VkSurfaceFormatKHR> surfaceFormats(surfaceFormatCount);
            AssertSuccess(m_context.GetPhysicalDeviceSurfaceFormatsKHR(
                physicalDevice.GetNativePhysicalDevice(), surface->GetNativeSurface(), &surfaceFormatCount, surfaceFormats.data()));

            AZStd::set<RHI::Format> formats;
            for (const VkSurfaceFormatKHR& surfaceFormat : surfaceFormats)
            {
                formats.insert(ConvertFormat(surfaceFormat.format));
            }
            formatsList.assign(formats.begin(), formats.end());
            return formatsList;
        }

        void Device::FillFormatsCapabilitiesInternal(FormatCapabilitiesList& formatsCapabilities)
        {
            const auto& physicalDevice = static_cast<const PhysicalDevice&>(GetPhysicalDevice());
            for (uint32_t i = 0; i < formatsCapabilities.size(); ++i)
            {
                RHI::Format format = static_cast<RHI::Format>(i);
                VkFormatProperties properties = physicalDevice.GetFormatProperties(format, false);
                RHI::FormatCapabilities& flags = formatsCapabilities[i];
                flags = RHI::FormatCapabilities::None;

                if (RHI::CheckBitsAll(properties.bufferFeatures, static_cast<VkFormatFeatureFlags>(VK_FORMAT_FEATURE_VERTEX_BUFFER_BIT)))
                {
                    flags |= RHI::FormatCapabilities::VertexBuffer;
                }

                if (format == RHI::Format::R32_UINT || format == RHI::Format::R16_UINT)
                {
                    flags |= RHI::FormatCapabilities::IndexBuffer;
                }

                if (RHI::CheckBitsAll(properties.optimalTilingFeatures, static_cast<VkFormatFeatureFlags>(VK_FORMAT_FEATURE_COLOR_ATTACHMENT_BIT)))
                {
                    flags |= RHI::FormatCapabilities::RenderTarget;
                }

                if (RHI::CheckBitsAll(properties.optimalTilingFeatures, static_cast<VkFormatFeatureFlags>(VK_FORMAT_FEATURE_DEPTH_STENCIL_ATTACHMENT_BIT)))
                {
                    flags |= RHI::FormatCapabilities::DepthStencil;
                }
                
                if (RHI::CheckBitsAll(properties.optimalTilingFeatures, static_cast<VkFormatFeatureFlags>(VK_FORMAT_FEATURE_COLOR_ATTACHMENT_BLEND_BIT)))
                {
                    flags |= RHI::FormatCapabilities::Blend;
                }

                if (RHI::CheckBitsAll(properties.linearTilingFeatures, static_cast<VkFormatFeatureFlags>(VK_FORMAT_FEATURE_SAMPLED_IMAGE_BIT)) ||
                    RHI::CheckBitsAll(properties.optimalTilingFeatures, static_cast<VkFormatFeatureFlags>(VK_FORMAT_FEATURE_SAMPLED_IMAGE_BIT)))
                {
                    flags |= RHI::FormatCapabilities::Sample;
                }

                if (RHI::CheckBitsAll(properties.bufferFeatures, static_cast<VkFormatFeatureFlags>(VK_FORMAT_FEATURE_UNIFORM_TEXEL_BUFFER_BIT)))
                {
                    flags |= RHI::FormatCapabilities::TypedLoadBuffer;
                }

                if (RHI::CheckBitsAll(properties.bufferFeatures, static_cast<VkFormatFeatureFlags>(VK_FORMAT_FEATURE_STORAGE_TEXEL_BUFFER_BIT)))
                {
                    flags |= RHI::FormatCapabilities::TypedStoreBuffer;
                }

                if (RHI::CheckBitsAll(properties.bufferFeatures, static_cast<VkFormatFeatureFlags>(VK_FORMAT_FEATURE_STORAGE_TEXEL_BUFFER_ATOMIC_BIT)))
                {
                    flags |= RHI::FormatCapabilities::AtomicBuffer;
                }

                if (RHI::CheckBitsAll(
                        properties.optimalTilingFeatures,
                        static_cast<VkFormatFeatureFlags>(VK_FORMAT_FEATURE_FRAGMENT_SHADING_RATE_ATTACHMENT_BIT_KHR)))
                {
                    flags |= RHI::FormatCapabilities::ShadingRate;
                }

                if (RHI::CheckBitsAll( 
                        properties.optimalTilingFeatures,
                        static_cast<VkFormatFeatureFlags>(VK_FORMAT_FEATURE_FRAGMENT_DENSITY_MAP_BIT_EXT)))
                {
                    flags |= RHI::FormatCapabilities::ShadingRate;
                }
            }
        }

        AZStd::chrono::microseconds Device::GpuTimestampToMicroseconds(uint64_t gpuTimestamp, [[maybe_unused]] RHI::HardwareQueueClass queueClass) const
        {
            const auto& physicalDevice = static_cast<const PhysicalDevice&>(GetPhysicalDevice());
            auto timeInNano = AZStd::chrono::nanoseconds(static_cast<AZStd::chrono::nanoseconds::rep>(physicalDevice.GetDeviceLimits().timestampPeriod * gpuTimestamp));
            return AZStd::chrono::duration_cast<AZStd::chrono::microseconds>(timeInNano);
        }

        RHI::ResourceMemoryRequirements Device::GetResourceMemoryRequirements(const RHI::ImageDescriptor& descriptor)
        {
            auto vkRequirements = GetImageMemoryRequirements(descriptor);
            return RHI::ResourceMemoryRequirements{ vkRequirements.alignment, vkRequirements.size };
        }

        RHI::ResourceMemoryRequirements Device::GetResourceMemoryRequirements(const RHI::BufferDescriptor& descriptor)
        {
            auto vkRequirements = GetBufferMemoryRequirements(descriptor);
            return RHI::ResourceMemoryRequirements{ vkRequirements.alignment, vkRequirements.size };
        }

        void Device::ObjectCollectionNotify(RHI::ObjectCollectorNotifyFunction notifyFunction)
        {
            m_releaseQueue.Notify(notifyFunction);
        }

        RHI::ShadingRateImageValue Device::ConvertShadingRate(RHI::ShadingRate rate) const
        {
            ShadingRateImageMode mode = GetImageShadingRateMode();
            if (mode == ShadingRateImageMode::ImageAttachment)
            {
                // Fragment sizes are encoded in a single texel as follows:
                // size(w) = 2^((texel/4) & 3)
                // size(h) = 2^(texel & 3)

                uint8_t encoded_rate_w, encoded_rate_h;
                switch (rate)
                {
                case RHI::ShadingRate::Rate1x1:
                    encoded_rate_w = encoded_rate_h = 0;
                    break;
                case RHI::ShadingRate::Rate1x2:
                    encoded_rate_w = 0;
                    encoded_rate_h = 1;
                    break;         
                case RHI::ShadingRate::Rate2x1:
                    encoded_rate_w = 1;
                    encoded_rate_h = 0;
                    break;
                case RHI::ShadingRate::Rate2x2:
                    encoded_rate_w = encoded_rate_h = 1;
                    break;
                case RHI::ShadingRate::Rate2x4:
                    encoded_rate_w = 1;
                    encoded_rate_h = 2;
                    break;
                case RHI::ShadingRate::Rate4x2:
                    encoded_rate_w = 2;
                    encoded_rate_h = 1;
                    break;
                case RHI::ShadingRate::Rate4x4:
                    encoded_rate_w = encoded_rate_h = 2;
                    break;
                default:
                    AZ_Assert(false, "Invalid shading rate enum %d", rate);
                    encoded_rate_w = encoded_rate_h = 0;
                }
                uint8_t encodedRate = encoded_rate_w << 2 | encoded_rate_h;
                return RHI::ShadingRateImageValue{ encodedRate, 0 };
            }
            else if (mode == ShadingRateImageMode::DensityMap)
            {
                // Horizontal rate is encoded in the first texel component.
                // Vertical rate is encoded in the second texl component.
                // Final density is calculated as (1/rate) and valid values must be in range (0, 1]
                uint8_t encoded_rate_w, encoded_rate_h;
                switch (rate)
                {
                case RHI::ShadingRate::Rate1x1:
                    encoded_rate_w = encoded_rate_h = 0;
                    break;
                case RHI::ShadingRate::Rate1x2:
                    encoded_rate_w = 0;
                    encoded_rate_h = 1;
                    break;
                case RHI::ShadingRate::Rate2x1:
                    encoded_rate_w = 1;
                    encoded_rate_h = 0;
                    break;
                case RHI::ShadingRate::Rate2x2:
                    encoded_rate_w = encoded_rate_h = 1;
                    break;
                case RHI::ShadingRate::Rate2x4:
                    encoded_rate_w = 1;
                    encoded_rate_h = 2;
                    break;
                case RHI::ShadingRate::Rate4x2:
                    encoded_rate_w = 2;
                    encoded_rate_h = 1;
                    break;
                case RHI::ShadingRate::Rate4x4:
                    encoded_rate_w = encoded_rate_h = 2;
                    break;
                default:
                    AZ_Assert(false, "Invalid shading rate enum %d", rate);
                    encoded_rate_w = encoded_rate_h = 0;
                }
                uint8_t density_w = 0xFF >> encoded_rate_w;
                uint8_t density_h = 0xFF >> encoded_rate_h;
                return RHI::ShadingRateImageValue{ density_w, density_h };
            }
            AZ_Error("Vulkan", false, "Shading Rate Image is not supported on this platform");
            return RHI::ShadingRateImageValue{};
        } 

        void Device::InitFeaturesAndLimits(const PhysicalDevice& physicalDevice)
        {
            m_features.m_tessellationShader = (m_enabledDeviceFeatures.tessellationShader == VK_TRUE);
            m_features.m_geometryShader = (m_enabledDeviceFeatures.geometryShader == VK_TRUE);
            m_features.m_computeShader = true;
            m_features.m_independentBlend = (m_enabledDeviceFeatures.independentBlend == VK_TRUE);
            m_features.m_customSamplePositions = physicalDevice.IsFeatureSupported(DeviceFeature::CustomSampleLocation);
#if AZ_TRAIT_ATOM_VULKAN_DISABLE_DUAL_SOURCE_BLENDING
            // [ATOM-1448] Dual source blending may not work on certain devices due to driver issues.
            m_features.m_dualSourceBlending = false;
#else
            m_features.m_dualSourceBlending = m_enabledDeviceFeatures.dualSrcBlend == VK_TRUE;
#endif
            m_features.m_queryTypesMask[static_cast<uint32_t>(RHI::HardwareQueueClass::Graphics)] = RHI::QueryTypeFlags::Occlusion;
            if (m_enabledDeviceFeatures.pipelineStatisticsQuery)
            {
                m_features.m_queryTypesMask[static_cast<uint32_t>(RHI::HardwareQueueClass::Graphics)] |= RHI::QueryTypeFlags::PipelineStatistics;
                m_features.m_queryTypesMask[static_cast<uint32_t>(RHI::HardwareQueueClass::Compute)] |= RHI::QueryTypeFlags::PipelineStatistics;
            }
            if (physicalDevice.GetDeviceLimits().timestampComputeAndGraphics)
            {
                m_features.m_queryTypesMask[static_cast<uint32_t>(RHI::HardwareQueueClass::Graphics)] |= RHI::QueryTypeFlags::Timestamp;
                m_features.m_queryTypesMask[static_cast<uint32_t>(RHI::HardwareQueueClass::Compute)] |= RHI::QueryTypeFlags::Timestamp;
            }
            else
            {
                for (uint32_t i = 0; i < RHI::HardwareQueueClassCount; ++i)
                {
                    QueueId id = m_commandQueueContext.GetCommandQueue(static_cast<RHI::HardwareQueueClass>(i)).GetId();
                    if (m_queueFamilyProperties[id.m_familyIndex].timestampValidBits)
                    {
                        m_features.m_queryTypesMask[i] |= RHI::QueryTypeFlags::Timestamp;
                    }
                }
            }

            m_features.m_occlusionQueryPrecise = m_enabledDeviceFeatures.occlusionQueryPrecise == VK_TRUE;
            m_features.m_predication = physicalDevice.IsFeatureSupported(DeviceFeature::Predication);
            m_features.m_indirectCommandTier = RHI::IndirectCommandTiers::Tier1;
            m_features.m_indirectDrawCountBufferSupported = physicalDevice.IsFeatureSupported(DeviceFeature::DrawIndirectCount);
            m_features.m_indirectDispatchCountBufferSupported = false;
            m_features.m_indirectDrawStartInstanceLocationSupported = m_enabledDeviceFeatures.drawIndirectFirstInstance == VK_TRUE;
            m_features.m_renderTargetSubpassInputSupport = RHI::SubpassInputSupportType::Native;
            m_features.m_depthStencilSubpassInputSupport = RHI::SubpassInputSupportType::Native;

            const VkPhysicalDeviceProperties& deviceProperties = physicalDevice.GetPhysicalDeviceProperties();
            // Our sparse image implementation requires the device support sparse binding and particle residency for 2d and 3d images
            // And it should use standard block shape (64k).
            // It also requires memory alias support so resources can use the same block repeatedly (this may reduce performance based on implementation)
            m_features.m_tiledResource = m_enabledDeviceFeatures.sparseBinding
                && m_enabledDeviceFeatures.sparseResidencyImage2D
                && m_enabledDeviceFeatures.sparseResidencyImage3D
                && m_enabledDeviceFeatures.sparseResidencyAliased
                && deviceProperties.sparseProperties.residencyStandard2DBlockShape
                && deviceProperties.sparseProperties.residencyStandard3DBlockShape;

            // Check if the Vulkan device support subgroup operations
            m_features.m_waveOperation = physicalDevice.IsFeatureSupported(DeviceFeature::SubgroupOperation);

            // check for the VK_KHR_RAY_TRACING_PIPELINE_EXTENSION_NAME in the list of physical device extensions
            // to determine if ray tracing is supported on this device
            StringList deviceExtensions = physicalDevice.GetDeviceExtensionNames();
            StringList::iterator itRayTracingExtension = AZStd::find(deviceExtensions.begin(), deviceExtensions.end(), VK_KHR_RAY_TRACING_PIPELINE_EXTENSION_NAME);
            m_features.m_rayTracing = (itRayTracingExtension != deviceExtensions.end());
            m_features.m_unboundedArrays = physicalDevice.GetPhysicalDeviceDescriptorIndexingFeatures().shaderStorageTexelBufferArrayNonUniformIndexing;

            if (physicalDevice.IsOptionalDeviceExtensionSupported(OptionalDeviceExtension::FragmentShadingRate))
            {
                const auto& shadingRateFeatures = physicalDevice.GetPhysicalDeviceFragmentShadingRateFeatures();
                if (shadingRateFeatures.attachmentFragmentShadingRate)
                {
                    m_features.m_shadingRateTypeMask |= RHI::ShadingRateTypeFlags::PerRegion;
                    m_imageShadingRateMode = ShadingRateImageMode::ImageAttachment;
                    m_features.m_dynamicShadingRateImage = true;
                }
                if (shadingRateFeatures.primitiveFragmentShadingRate)
                {
                    m_features.m_shadingRateTypeMask |= RHI::ShadingRateTypeFlags::PerPrimitive;
                }
                if (shadingRateFeatures.pipelineFragmentShadingRate)
                {
                    m_features.m_shadingRateTypeMask |= RHI::ShadingRateTypeFlags::PerDraw;
                }

                auto nativeDevice = physicalDevice.GetNativePhysicalDevice();
                AZStd::vector<VkPhysicalDeviceFragmentShadingRateKHR> rates{};
                uint32_t rateCount = 0;
                GetContext().GetPhysicalDeviceFragmentShadingRatesKHR(nativeDevice, &rateCount, nullptr);
                if (rateCount > 0)
                {
                    rates.resize(rateCount);
                    for (VkPhysicalDeviceFragmentShadingRateKHR& fragment_shading_rate : rates)
                    {
                        // As per spec, the sType member of each shading rate array entry must be set
                        fragment_shading_rate.sType = VK_STRUCTURE_TYPE_PHYSICAL_DEVICE_FRAGMENT_SHADING_RATE_KHR;
                    }
                    GetContext().GetPhysicalDeviceFragmentShadingRatesKHR(nativeDevice, &rateCount, rates.data());
                    for (const auto& vkRate : rates)
                    {
                        m_features.m_shadingRateMask |= static_cast<RHI::ShadingRateFlags>(
                            AZ_BIT(static_cast<uint32_t>(ConvertFragmentShadingRate(vkRate.fragmentSize))));
                    }
                }
            }
            else if (physicalDevice.IsOptionalDeviceExtensionSupported(OptionalDeviceExtension::FragmentDensityMap))
            {
                const auto& densityFeatures = physicalDevice.GetPhysicalDeviceFragmentDensityMapFeatures();
                if (densityFeatures.fragmentDensityMap)
                {
                    m_features.m_shadingRateTypeMask |= RHI::ShadingRateTypeFlags::PerRegion;
                    m_imageShadingRateMode = ShadingRateImageMode::DensityMap;
                    m_features.m_dynamicShadingRateImage = densityFeatures.fragmentDensityMapDynamic;
                    for (uint32_t i = 0; i < static_cast<uint32_t>(RHI::ShadingRate::Count); ++i)
                    {
                        m_features.m_shadingRateMask |= static_cast<RHI::ShadingRateFlags>(AZ_BIT(i));
                    }
                }
            }

            const auto& deviceLimits = physicalDevice.GetDeviceLimits();
            m_limits.m_maxImageDimension1D = deviceLimits.maxImageDimension1D;
            m_limits.m_maxImageDimension2D = deviceLimits.maxImageDimension2D;
            m_limits.m_maxImageDimension3D = deviceLimits.maxImageDimension3D;
            m_limits.m_maxImageDimensionCube = deviceLimits.maxImageDimensionCube;
            m_limits.m_maxImageArraySize = deviceLimits.maxImageArrayLayers;
            m_limits.m_minConstantBufferViewOffset = static_cast<uint32_t>(deviceLimits.minUniformBufferOffsetAlignment);
            m_limits.m_minTexelBufferOffsetAlignment = static_cast<uint32_t>(deviceLimits.minTexelBufferOffsetAlignment);
            m_limits.m_minStorageBufferOffsetAlignment = static_cast<uint32_t>(deviceLimits.minStorageBufferOffsetAlignment);
            m_limits.m_maxMemoryAllocationCount = deviceLimits.maxMemoryAllocationCount;
            m_limits.m_maxIndirectDrawCount = deviceLimits.maxDrawIndirectCount;
            m_limits.m_maxConstantBufferSize = deviceLimits.maxUniformBufferRange;
            m_limits.m_maxBufferSize = deviceLimits.maxStorageBufferRange;

            VkExtent2D tileSize{ 1, 1 };
            switch (m_imageShadingRateMode)
            {
            case ShadingRateImageMode::ImageAttachment:
                tileSize = physicalDevice.GetPhysicalDeviceFragmentShadingRateProperties().minFragmentShadingRateAttachmentTexelSize;
                break;
            case ShadingRateImageMode::DensityMap:
                tileSize = physicalDevice.GetPhysicalDeviceFragmentDensityMapProperties().minFragmentDensityTexelSize;
                break;
            default:
                break;
            }
            m_limits.m_shadingRateTileSize = RHI::Size(tileSize.width, tileSize.height, 1);
        }

        void Device::BuildDeviceQueueInfo(const PhysicalDevice& physicalDevice)
        {
            Instance& instance = Instance::GetInstance();

            m_queueFamilyProperties.clear();
            VkPhysicalDevice nativePhysicalDevice = physicalDevice.GetNativePhysicalDevice();

            uint32_t queueFamilyCount = 0;
            instance.GetContext().GetPhysicalDeviceQueueFamilyProperties(nativePhysicalDevice, &queueFamilyCount, nullptr);
            AZ_Assert(queueFamilyCount, "No queue families were found for physical device %s", physicalDevice.GetName().GetCStr());

            m_queueFamilyProperties.resize(queueFamilyCount);
            instance.GetContext().GetPhysicalDeviceQueueFamilyProperties(
                nativePhysicalDevice, &queueFamilyCount, m_queueFamilyProperties.data());
        }
        
        NullDescriptorManager& Device::GetNullDescriptorManager()
        {
            AZ_Assert(m_nullDescriptorManager, "NullDescriptorManager was not created. Check device capabilities.");
            return *m_nullDescriptorManager;
        }

        VkBufferUsageFlags Device::GetBufferUsageFlagBitsUnderRestrictions(RHI::BufferBindFlags bindFlags) const
        {
            VkBufferUsageFlags bufferUsageFlags = GetBufferUsageFlagBits(bindFlags);

            const auto& physicalDevice = static_cast<const PhysicalDevice&>(GetPhysicalDevice());

            // VK_BUFFER_USAGE_SHADER_DEVICE_ADDRESS_BIT require bufferDeviceAddress enabled.
            if (!physicalDevice.GetPhysicalDeviceBufferDeviceAddressFeatures().bufferDeviceAddress)
            {
                bufferUsageFlags &= ~VK_BUFFER_USAGE_SHADER_DEVICE_ADDRESS_BIT;
            }
            // VK_KHR_acceleration_structure provides VK_BUFFER_USAGE_ACCELERATION_STRUCTURE_BUILD_INPUT_READ_ONLY_BIT_KHR
            // Otherwise unrecognized flag.
            if (!physicalDevice.IsOptionalDeviceExtensionSupported(OptionalDeviceExtension::AccelerationStructure))
            {
                bufferUsageFlags &= ~VK_BUFFER_USAGE_ACCELERATION_STRUCTURE_BUILD_INPUT_READ_ONLY_BIT_KHR;
            }

            return bufferUsageFlags;
        }

        RHI::ResultCode Device::InitVmaAllocator(RHI::PhysicalDevice & physicalDeviceBase)
        {
            auto& physicalDevice = static_cast<Vulkan::PhysicalDevice&>(physicalDeviceBase);
            const auto& physicalProperties = physicalDevice.GetPhysicalDeviceProperties();

            // We pass the function pointers from the Glad context since we already loaded them.
            VmaVulkanFunctions vulkanFunctions =
            {
                m_context.GetInstanceProcAddr,
                m_context.GetDeviceProcAddr,
                m_context.GetPhysicalDeviceProperties,
                m_context.GetPhysicalDeviceMemoryProperties,
                m_context.AllocateMemory,
                m_context.FreeMemory,
                m_context.MapMemory,
                m_context.UnmapMemory,
                m_context.FlushMappedMemoryRanges,
                m_context.InvalidateMappedMemoryRanges,
                m_context.BindBufferMemory,
                m_context.BindImageMemory,
                m_context.GetBufferMemoryRequirements,
                m_context.GetImageMemoryRequirements,
                m_context.CreateBuffer,
                m_context.DestroyBuffer,
                m_context.CreateImage,
                m_context.DestroyImage,
                m_context.CmdCopyBuffer,
                m_context.GetBufferMemoryRequirements2,
                m_context.GetImageMemoryRequirements2,
                m_context.BindBufferMemory2,
                m_context.BindImageMemory2,
                m_context.GetPhysicalDeviceMemoryProperties2,
            };

            auto& instance = Instance::GetInstance();
            StringList deviceExtensions = physicalDevice.GetDeviceExtensionNames();

            VmaAllocatorCreateInfo allocatorInfo = {};
            allocatorInfo.physicalDevice = physicalDevice.GetNativePhysicalDevice();
            allocatorInfo.device = m_nativeDevice;
            allocatorInfo.instance = instance.GetNativeInstance();
            // 1.2 is our current version for glad function pointers. Update this value when updating GLAD
            allocatorInfo.vulkanApiVersion = AZStd::min(physicalProperties.apiVersion, VK_API_VERSION_1_2);
            allocatorInfo.pVulkanFunctions = &vulkanFunctions;
            allocatorInfo.pAllocationCallbacks = VkSystemAllocator::Get();

            if (m_context.GetBufferMemoryRequirements2 && m_context.GetImageMemoryRequirements2)
            {
                allocatorInfo.flags |= VMA_ALLOCATOR_CREATE_KHR_DEDICATED_ALLOCATION_BIT;
            }

            if (m_context.BindBufferMemory2 && m_context.BindImageMemory2)
            {
                allocatorInfo.flags |= VMA_ALLOCATOR_CREATE_KHR_BIND_MEMORY2_BIT;
            }

            if (AZStd::find(deviceExtensions.begin(), deviceExtensions.end(), VK_EXT_MEMORY_BUDGET_EXTENSION_NAME) !=
                deviceExtensions.end())
            {
                allocatorInfo.flags |= VMA_ALLOCATOR_CREATE_EXT_MEMORY_BUDGET_BIT;
            }

            if (physicalDevice.GetPhysicalDeviceBufferDeviceAddressFeatures().bufferDeviceAddress)
            {
                allocatorInfo.flags |= VMA_ALLOCATOR_CREATE_BUFFER_DEVICE_ADDRESS_BIT;
            }

            VkResult errorCode = vmaCreateAllocator(&allocatorInfo, &m_vmaAllocator);
            AssertSuccess(errorCode);

            return ConvertResult(errorCode);
        }

        void Device::ShutdownVmaAllocator()
        {
            if (m_vmaAllocator != VK_NULL_HANDLE)
            {
                vmaDestroyAllocator(m_vmaAllocator);
            }
        }

        VkImageUsageFlags Device::CalculateImageUsageFlags(const RHI::ImageDescriptor& descriptor) const
        {
            const RHI::ImageBindFlags bindFlags = descriptor.m_bindFlags;
            VkImageUsageFlags usageFlags{};

            if (RHI::CheckBitsAny(bindFlags, RHI::ImageBindFlags::ShaderRead))
            {
                usageFlags |= VK_IMAGE_USAGE_SAMPLED_BIT;
            }
            if (RHI::CheckBitsAny(bindFlags, RHI::ImageBindFlags::ShaderWrite))
            {
                usageFlags |= VK_IMAGE_USAGE_STORAGE_BIT;
            }
            if (RHI::CheckBitsAny(bindFlags, RHI::ImageBindFlags::Color))
            {
                usageFlags |= VK_IMAGE_USAGE_COLOR_ATTACHMENT_BIT;
            }
            if (RHI::CheckBitsAny(bindFlags, RHI::ImageBindFlags::DepthStencil))
            {
                usageFlags |= VK_IMAGE_USAGE_DEPTH_STENCIL_ATTACHMENT_BIT;
            }
            if (RHI::CheckBitsAny(bindFlags, RHI::ImageBindFlags::CopyWrite))
            {
                usageFlags |= VK_IMAGE_USAGE_TRANSFER_DST_BIT;
            }
            if (RHI::CheckBitsAll(bindFlags, RHI::ImageBindFlags::Color | RHI::ImageBindFlags::ShaderRead) ||
                RHI::CheckBitsAll(bindFlags, RHI::ImageBindFlags::DepthStencil | RHI::ImageBindFlags::ShaderRead))
            {
                usageFlags |= VK_IMAGE_USAGE_INPUT_ATTACHMENT_BIT;
            }
            if (RHI::CheckBitsAny(bindFlags, RHI::ImageBindFlags::ShadingRate))
            {
                switch (GetImageShadingRateMode())
                {
                case Device::ShadingRateImageMode::DensityMap:
                    {
                        usageFlags |= VK_IMAGE_USAGE_FRAGMENT_DENSITY_MAP_BIT_EXT;
                    }
                    break;
                case Device::ShadingRateImageMode::ImageAttachment:
                    {
                        usageFlags |= VK_IMAGE_USAGE_FRAGMENT_SHADING_RATE_ATTACHMENT_BIT_KHR;
                    }
                    break;
                default:
                    {
                        AZ_Error("Image", false, "Image Shading Rate mode not supported on this platform");
                    }
                    break;
                }
            }

            // add transfer src usage for all images since we may want them to be copyied for preview or readback
            usageFlags |= VK_IMAGE_USAGE_TRANSFER_SRC_BIT;

            const VkImageUsageFlags usageMask = GetImageUsageFromFormat(descriptor.m_format);

            auto finalFlags = usageFlags & usageMask;

            // Output a warning about desired usages that are not supported
            if (finalFlags != usageFlags)
            {
                AZ_Warning("Vulkan", false, "Missing usage bit flags (unsupported): %x", usageFlags & ~finalFlags);
            }

            return finalFlags;
        }

        VkImageCreateFlags Device::CalculateImageCreateFlags(const RHI::ImageDescriptor& descriptor) const
        {
            VkImageCreateFlags flags{};

            // Spec. of VkImageCreate:
            // "If imageType is VK_IMAGE_TYPE_2D and flags contains VK_IMAGE_CREATE_CUBE_COMPATIBLE_BIT,
            //  extent.width and extent.height must be equal and arrayLayers must be greater than or equal to 6"
            // https://www.khronos.org/registry/vulkan/specs/1.1-extensions/man/html/VkImageCreateInfo.html
            if (descriptor.m_dimension == RHI::ImageDimension::Image2D && descriptor.m_size.m_width == descriptor.m_size.m_height &&
                descriptor.m_arraySize >= 6)
            {
                flags |= VK_IMAGE_CREATE_CUBE_COMPATIBLE_BIT;
            }

            // For required condition of VK_IMAGE_CREATE_2D_ARRAY_COMPATIBLE_BIT, refer the spec. of VkImageViewCreate:
            // https://www.khronos.org/registry/vulkan/specs/1.1-extensions/man/html/VkImageViewCreateInfo.html
            auto& physicalDevice = static_cast<const Vulkan::PhysicalDevice&>(GetPhysicalDevice());
            if (physicalDevice.IsFeatureSupported(DeviceFeature::Compatible2dArrayTexture) &&
                (descriptor.m_dimension == RHI::ImageDimension::Image3D))
            {
                // The KHR value will map to the core one in case compatible 2D array is part of core.
                flags |= VK_IMAGE_CREATE_2D_ARRAY_COMPATIBLE_BIT_KHR;
            }

            if (physicalDevice.IsFeatureSupported(DeviceFeature::CustomSampleLocation) &&
                descriptor.m_multisampleState.m_customPositionsCount > 0 &&
                RHI::CheckBitsAny(descriptor.m_bindFlags, RHI::ImageBindFlags::DepthStencil))
            {
                flags |= VK_IMAGE_CREATE_SAMPLE_LOCATIONS_COMPATIBLE_DEPTH_BIT_EXT;
            }

            flags |= VK_IMAGE_CREATE_MUTABLE_FORMAT_BIT;

            return flags;
        }

        BufferCreateInfo Device::BuildBufferCreateInfo(const RHI::BufferDescriptor& descriptor) const
        {
            BufferCreateInfo createInfo;
            AZ_Assert(descriptor.m_sharedQueueMask != RHI::HardwareQueueClassMask::None, "Invalid shared queue mask");
            createInfo.m_queueFamilyIndices = GetCommandQueueContext().GetQueueFamilyIndices(descriptor.m_sharedQueueMask);

            auto& vkCreateInfo = createInfo.m_vkCreateInfo;
            vkCreateInfo.sType = VK_STRUCTURE_TYPE_BUFFER_CREATE_INFO;
            vkCreateInfo.pNext = nullptr;
            vkCreateInfo.flags = 0;
            vkCreateInfo.size = descriptor.m_byteCount;
            vkCreateInfo.usage = GetBufferUsageFlagBitsUnderRestrictions(descriptor.m_bindFlags);
            // Trying to guess here if the buffers are going to be used as attachments. Maybe it would be better to add an explicit flag in
            // the descriptor.
            vkCreateInfo.sharingMode =
                (RHI::CheckBitsAny(
                     descriptor.m_bindFlags,
                     RHI::BufferBindFlags::ShaderWrite | RHI::BufferBindFlags::Predication | RHI::BufferBindFlags::Indirect) ||
                 (createInfo.m_queueFamilyIndices.size()) <= 1)
                ? VK_SHARING_MODE_EXCLUSIVE
                : VK_SHARING_MODE_CONCURRENT;
            vkCreateInfo.queueFamilyIndexCount = static_cast<uint32_t>(createInfo.m_queueFamilyIndices.size());
            vkCreateInfo.pQueueFamilyIndices = createInfo.m_queueFamilyIndices.empty() ? nullptr : createInfo.m_queueFamilyIndices.data();
            return createInfo;
        }

        ImageCreateInfo Device::BuildImageCreateInfo(const RHI::ImageDescriptor& descriptor) const
        {
            const auto& physicalDevice = static_cast<const PhysicalDevice&>(GetPhysicalDevice());

            ImageCreateInfo createInfo;

            auto& vkCreateInfo = createInfo.m_vkCreateInfo;
            vkCreateInfo.sType = VK_STRUCTURE_TYPE_IMAGE_CREATE_INFO;
            vkCreateInfo.pNext = nullptr;
            vkCreateInfo.format = ConvertFormat(descriptor.m_format);
            vkCreateInfo.flags = CalculateImageCreateFlags(descriptor);
            vkCreateInfo.imageType = ConvertToImageType(descriptor.m_dimension);
            vkCreateInfo.tiling = VK_IMAGE_TILING_OPTIMAL;
            vkCreateInfo.usage = CalculateImageUsageFlags(descriptor);

            VkImageFormatProperties formatProps{};
            AssertSuccess(GetContext().GetPhysicalDeviceImageFormatProperties(
                physicalDevice.GetNativePhysicalDevice(),
                vkCreateInfo.format,
                vkCreateInfo.imageType,
                vkCreateInfo.tiling,
                vkCreateInfo.usage,
                vkCreateInfo.flags,
                &formatProps));

            AZ_Assert(descriptor.m_sharedQueueMask != RHI::HardwareQueueClassMask::None, "Invalid shared queue mask");
            createInfo.m_queueFamilyIndices = GetCommandQueueContext().GetQueueFamilyIndices(descriptor.m_sharedQueueMask);

            bool exclusiveOwnership =
                createInfo.m_queueFamilyIndices.size() == 1; // Only supports one queue.
                                           // If it's writable, then we assume that this will be used as an ImageAttachment and all proper
                                           // ownership transfers will be handled by the FrameGraph.
            exclusiveOwnership |= RHI::CheckBitsAny(
                descriptor.m_bindFlags, RHI::ImageBindFlags::ShaderWrite | RHI::ImageBindFlags::Color | RHI::ImageBindFlags::DepthStencil);
            exclusiveOwnership |=
                RHI::CheckBitsAny(descriptor.m_sharedQueueMask, RHI::HardwareQueueClassMask::Copy) && // Supports copy queue
                RHI::CountBitsSet(static_cast<uint32_t>(descriptor.m_sharedQueueMask)) ==
                    2; // And ONLY copy + another queue. This means that the
                       // copy queue can transition the resource to the correct queue
                       // after finishing copying.

            VkExtent3D extent = ConvertToExtent3D(descriptor.m_size);
            extent.width = AZStd::min<uint32_t>(extent.width, formatProps.maxExtent.width);
            extent.height = AZStd::min<uint32_t>(extent.height, formatProps.maxExtent.height);
            extent.depth = AZStd::min<uint32_t>(extent.depth, formatProps.maxExtent.depth);
            vkCreateInfo.extent = extent;
            vkCreateInfo.mipLevels = AZStd::min<uint32_t>(descriptor.m_mipLevels, formatProps.maxMipLevels);
            vkCreateInfo.arrayLayers = AZStd::min<uint32_t>(descriptor.m_arraySize, formatProps.maxArrayLayers);
            VkSampleCountFlagBits sampleCountFlagBits = static_cast<VkSampleCountFlagBits>(RHI::FilterBits(
                static_cast<VkSampleCountFlags>(ConvertSampleCount(descriptor.m_multisampleState.m_samples)), formatProps.sampleCounts));
            vkCreateInfo.samples = (static_cast<uint32_t>(sampleCountFlagBits) > 0) ? sampleCountFlagBits : VK_SAMPLE_COUNT_1_BIT;
            vkCreateInfo.sharingMode = exclusiveOwnership ? VK_SHARING_MODE_EXCLUSIVE : VK_SHARING_MODE_CONCURRENT;
            vkCreateInfo.queueFamilyIndexCount = static_cast<uint32_t>(createInfo.m_queueFamilyIndices.size());
            vkCreateInfo.pQueueFamilyIndices = createInfo.m_queueFamilyIndices.empty() ? nullptr : createInfo.m_queueFamilyIndices.data();
            vkCreateInfo.initialLayout = VK_IMAGE_LAYOUT_UNDEFINED;

            return createInfo;
        }

        Device::ShadingRateImageMode Device::GetImageShadingRateMode() const
        {
            return m_imageShadingRateMode;
        }

        RHI::Ptr<BufferPool> Device::GetConstantBufferPool()
        {
            return m_constantBufferPool;
        }

        VmaAllocator& Device::GetVmaAllocator()
        {
            return m_vmaAllocator;
        }
    }
}<|MERGE_RESOLUTION|>--- conflicted
+++ resolved
@@ -341,18 +341,12 @@
             //Load device features now that we have loaded all extension info
             physicalDevice.LoadSupportedFeatures(m_context);
 
-<<<<<<< HEAD
             RHI::ResultCode resultCode = InitVmaAllocator(physicalDeviceBase);
             if (resultCode != RHI::ResultCode::Success)
             {
                 return resultCode;
             }
-
-            m_bindlessDescriptorPool.Init(*this);
-=======
-            return RHI::ResultCode::Success;
-        }
->>>>>>> 925172c7
+        }
 
         RHI::ResultCode Device::InitInternalBindlessSrg(const AZ::RHI::BindlessSrgDescriptor& bindlessSrgDesc)
         {
