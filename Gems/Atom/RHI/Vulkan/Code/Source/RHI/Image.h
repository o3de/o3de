/*
 * Copyright (c) Contributors to the Open 3D Engine Project.
 * For complete copyright and license terms please see the LICENSE at the root of this distribution.
 *
 * SPDX-License-Identifier: Apache-2.0 OR MIT
 *
 */
#pragma once

#include <Atom/RHI/Image.h>
#include <Atom/RHI/ImageProperty.h>
#include <Atom/RHI.Reflect/AttachmentEnums.h>
#include <Atom/RHI.Reflect/ImageDescriptor.h>
#include <Atom/RHI.Reflect/ImageSubresource.h>
#include <Atom/RHI.Reflect/Size.h>
#include <Atom/RHI.Reflect/Vulkan/ImagePoolDescriptor.h>
#include <AzCore/std/parallel/mutex.h>
#include <AzCore/std/sort.h>
#include <RHI/MemoryView.h>
#include <RHI/Queue.h>
#include <Atom/RHI/AsyncWorkQueue.h>
#include <Atom/RHI/PageTiles.h>

namespace AZ
{
    namespace RHI
    {
        class ImageView;
    };
    namespace Vulkan
    {
        class AliasedHeap;
        class Device;
        class Fence;
        class ImagePool;
        class StreamingImagePool;

        // Same as HeapTiles in <RHI/TileAllocator.h>
        using HeapTiles = RHI::PageTiles<Memory>;

        // contains all the information of the sparse image which includes memory bindings
        // To-do: add implementation to support non-color sparse image such as depth-stencil image
        struct SparseImageInfo
        {
            const static uint32_t StandardBlockSize = 64*1024;

            void Init(const Device& device, VkImage vkImage, const RHI::ImageDescriptor& imageDescriptor);

            // Memory requirements for color aspect only.
            VkSparseImageMemoryRequirements m_sparseImageMemoryRequirements;

            VkImage m_image;

            // block size in bytes
            size_t m_blockSizeInBytes;

            // Whether the image uses single mip tail for all array layers (VK_SPARSE_IMAGE_FORMAT_SINGLE_MIPTAIL_BIT was set)
            bool m_useSingleMipTail = false;

            // Block count for one mip tail.
            // If the image is single mip tail, then it's the block count for the single mip tail
            // It the image is not single mip tail, then it's the block count for the mip tail of one array layer
            uint32_t m_mipTailBlockCount;

            // Memory binding data for one non-tail mip
            using MultiHeapTiles = AZStd::vector<HeapTiles>; 
            using MemoryViews = AZStd::vector<MemoryView>;
            using MipMemoryBinds = AZStd::vector<VkSparseImageMemoryBind>;
            struct NonTailMipInfo
            {
                // basic info
                RHI::Size m_size;
                uint32_t m_blockCount;

                // Allocated memory blocks and corresponding bindings
                MultiHeapTiles m_heapTiles;                             // Allocated memory tiles (from multiple heaps) for this non-tail mip level.
                MipMemoryBinds m_memoryBinds;                           // All the sparse memory binds for this mip level

                // Cached structures for unbound memory. Used for unbound certain non-tail mip levels
                MipMemoryBinds m_emptyMemoryBinds;                      // Empty binds
            };

            // Memory binding info for each non-tail mip levels
            AZStd::vector<NonTailMipInfo> m_nonTailMipInfos;

            // Helper data for generating the final VkBindSparseInfo
            // Note: We need the these helper info structure data to be continues for setup VkBindSparseInfo for more than one mipmaps
            AZStd::vector<VkSparseImageMemoryBindInfo> m_mipMemoryBindInfos;
            AZStd::vector<VkSparseImageMemoryBindInfo> m_emptyMipMemoryBindInfos;    // Bind info pointer to the empty binds
           
            // Memory bind for mip tail
            // (Note: mip tail uses different Vulkan memory bind structure than non-tail mips)
            uint16_t m_tailStartMip;                                                // First mip level in mip tail. mip levels from m_mipTailStart to (mipmap count - 1) are all belong to mip tail
            MultiHeapTiles m_mipTailHeapTiles;
            AZStd::vector<VkSparseMemoryBind> m_mipTailMemoryBinds;                 // Opaque memory bindings for mip tail
            VkSparseImageOpaqueMemoryBindInfo m_mipTailMemoryBindInfo;              // Helper structure for sparse binding
            
            // helper function to convert MultiHeapTiles to MemoryViews
            static void MultiHeapTilesToMemoryViews(MemoryViews& output, const MultiHeapTiles& multiHeapTiles);

            uint64_t GetRequiredMemorySize(uint16_t residentMipLevel) const;

            // Get the VkBindSparseInfo data for bind memory for specified mip range ( startMipLevel >= endMipLevel)
            VkBindSparseInfo GetBindSparseInfo(uint16_t startMipLevel, uint16_t endMipLevel);

            // Update the VkSparseImageMemoryBindInfo for a specified mip level
            void UpdateMipMemoryBindInfo(uint16_t mipLevel);

            // Update the VkSparseImageMemoryBindInfo for mip tail
            void UpdateMipTailMemoryBindInfo();

            // Update the sparse image memory bind info for specified mip range ( startMipLevel >= endMipLevel)
            void UpdateMemoryBindInfo(uint16_t startMipLevel, uint16_t endMipLevel);
        };

        class Image final
            : public RHI::Image
        {
            using Base = RHI::Image;
            friend class ImagePool;
            friend class StreamingImagePool;
            friend class AliasedHeap;
            friend class Device;

        public:
            AZ_CLASS_ALLOCATOR(Image, AZ::SystemAllocator, 0);
            AZ_RTTI(Image, "725F56BF-5CCA-4110-91EE-C94E84A35B2C", Base);

            static RHI::Ptr<Image> Create();

            ~Image();
            
            /// It is internally used to handle VkImage as Vulkan::Image class.
            RHI::ResultCode Init(Device& device, VkImage image, const RHI::ImageDescriptor& descriptor);

            void Invalidate();

            VkImage GetNativeImage() const;

            bool IsOwnerOfNativeImage() const;
            bool IsSparse() const;

            // get required memory size with minimum resident mip level
            VkMemoryRequirements GetMemoryRequirements(uint16_t residentMipLevel) const;

            VkImageAspectFlags GetImageAspectFlags() const;

            size_t GetResidentSizeInBytes() const;
            void SetResidentSizeInBytes(size_t sizeInBytes);

            uint16_t GetStreamedMipLevel() const;
            void SetStreamedMipLevel(uint16_t mipLevel);

            void FinalizeAsyncUpload(uint16_t newStreamedMipLevels);

            void SetUploadHandle(const RHI::AsyncWorkHandle& handle);
            const RHI::AsyncWorkHandle& GetUploadHandle() const;

            using ImageOwnerProperty = RHI::ImageProperty<QueueId>;
            using SubresourceRangeOwner = ImageOwnerProperty::PropertyRange;

            AZStd::vector<SubresourceRangeOwner> GetOwnerQueue(const RHI::ImageSubresourceRange* range = nullptr) const;
            AZStd::vector<SubresourceRangeOwner> GetOwnerQueue(const RHI::ImageView& view) const;
            void SetOwnerQueue(const QueueId& queueId, const RHI::ImageSubresourceRange* range = nullptr);
            void SetOwnerQueue(const QueueId& queueId, const RHI::ImageView& view);

            using ImageLayoutProperty = RHI::ImageProperty<VkImageLayout>;
            using SubresourceRangeLayout = ImageLayoutProperty::PropertyRange;

            AZStd::vector<SubresourceRangeLayout> GetLayout(const RHI::ImageSubresourceRange* range = nullptr) const;
            void SetLayout(VkImageLayout layout, const RHI::ImageSubresourceRange* range = nullptr);

            VkImageUsageFlags GetUsageFlags() const;

        private:
            Image() = default;

            RHI::ResultCode Init(Device& device, const RHI::ImageDescriptor& descriptor, bool tryUseSparse);
            RHI::ResultCode BindMemoryView(const MemoryView& memoryView);

            // Allocate memory and bind memory which can store mips up to residentMipLevel 
            RHI::ResultCode AllocateAndBindMemory(StreamingImagePool& imagePool, uint16_t residentMipLevel);

            // Create a VkImage which only requires regular (one time) memory binding
            RHI::ResultCode BuildNativeImage();

<<<<<<< HEAD
            // Create a VkImage with sparse memory binding support
            RHI::ResultCode BuildSparseImage();

            void ReleaseAllMemory(StreamingImagePool& imagePool);

            // Trim image to specified mip level. Release unused bound memory if updateMemoryBind is true
            RHI::ResultCode TrimImage(StreamingImagePool& imagePool, uint16_t targetMipLevel, bool updateMemoryBind);

            VkImageCreateFlags GetImageCreateFlags() const;
            VkImageUsageFlags GetImageUsageFlags() const;
=======
            VkImageCreateFlags CalculateImageCreateFlags() const;
            VkImageUsageFlags CalculateImageUsageFlags() const;
>>>>>>> 5b4e1483

            //////////////////////////////////////////////////////////////////////////
            // RHI::Image
            void SetDescriptor(const RHI::ImageDescriptor& descriptor) override;
            bool IsStreamableInternal() const override;
            //////////////////////////////////////////////////////////////////////////

            //////////////////////////////////////////////////////////////////////////
            // RHI::Resource
            void ReportMemoryUsage(RHI::MemoryStatisticsBuilder& builder) const override;
            //////////////////////////////////////////////////////////////////////////

            //////////////////////////////////////////////////////////////////////////
            // RHI::Image
            void GetSubresourceLayoutsInternal(
                const RHI::ImageSubresourceRange& subresourceRange,
                RHI::ImageSubresourceLayoutPlaced* subresourceLayouts,
                size_t* totalSizeInBytes) const override;
            //////////////////////////////////////////////////////////////////////////

            //////////////////////////////////////////////////////////////////////////
            // RHI::Object
            void SetNameInternal(const AZStd::string_view& name) override;
            //////////////////////////////////////////////////////////////////////////

            void GenerateSubresourceLayouts();

            void SetInitalQueueOwner();

            VkImage m_vkImage = VK_NULL_HANDLE;
            bool m_isOwnerOfNativeImage = true;
            MemoryView m_memoryView;
            VkMemoryRequirements m_memoryRequirements{};

            // for sparse residency image if it's supported
            bool m_isSparse = false;
            AZStd::unique_ptr<SparseImageInfo> m_sparseImageInfo;

            // Size in bytes in DeviceMemory.  Used from StreamingImagePool.
            size_t m_residentSizeInBytes = 0;

            // The highest mip level that the image's current bound memory can accommodate
            // Todo: need a better name
            uint16_t m_highestMipLevel = RHI::Limits::Image::MipCountMax;

            // Tracking the actual mip level data uploaded. It's also used for invalidate image view. 
            uint16_t m_streamedMipLevel = 0;

            // Handle for uploading mip map data to the image.
            RHI::AsyncWorkHandle m_uploadHandle;

            // Queues that owns the image subresources.
            ImageOwnerProperty m_ownerQueue;
            mutable AZStd::mutex m_ownerQueueMutex;

            // Layout of image subresources.
            ImageLayoutProperty m_layout;
            mutable AZStd::mutex m_layoutMutex;
<<<<<<< HEAD
        };

=======

            // Usage flags used for creating the image.
            VkImageUsageFlags m_usageFlags;
        };        
>>>>>>> 5b4e1483
    }
}<|MERGE_RESOLUTION|>--- conflicted
+++ resolved
@@ -184,7 +184,6 @@
             // Create a VkImage which only requires regular (one time) memory binding
             RHI::ResultCode BuildNativeImage();
 
-<<<<<<< HEAD
             // Create a VkImage with sparse memory binding support
             RHI::ResultCode BuildSparseImage();
 
@@ -192,13 +191,9 @@
 
             // Trim image to specified mip level. Release unused bound memory if updateMemoryBind is true
             RHI::ResultCode TrimImage(StreamingImagePool& imagePool, uint16_t targetMipLevel, bool updateMemoryBind);
-
-            VkImageCreateFlags GetImageCreateFlags() const;
-            VkImageUsageFlags GetImageUsageFlags() const;
-=======
+			
             VkImageCreateFlags CalculateImageCreateFlags() const;
             VkImageUsageFlags CalculateImageUsageFlags() const;
->>>>>>> 5b4e1483
 
             //////////////////////////////////////////////////////////////////////////
             // RHI::Image
@@ -257,14 +252,10 @@
             // Layout of image subresources.
             ImageLayoutProperty m_layout;
             mutable AZStd::mutex m_layoutMutex;
-<<<<<<< HEAD
-        };
-
-=======
 
             // Usage flags used for creating the image.
             VkImageUsageFlags m_usageFlags;
-        };        
->>>>>>> 5b4e1483
+        };
+
     }
 }