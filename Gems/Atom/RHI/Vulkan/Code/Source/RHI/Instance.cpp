/*
 * Copyright (c) Contributors to the Open 3D Engine Project.
 * For complete copyright and license terms please see the LICENSE at the root of this distribution.
 *
 * SPDX-License-Identifier: Apache-2.0 OR MIT
 *
 */
#include <Atom/RHI.Reflect/VkAllocator.h>
#include <Atom/RHI.Reflect/Vulkan/VulkanBus.h>
#include <Atom/RHI.Reflect/Vulkan/XRVkDescriptors.h>
#include <Atom/RHI/RHIBus.h>
#include <Atom/RHI/RHIUtils.h>
#include <AzCore/Debug/Trace.h>
#include <AzCore/Utils/Utils.h>
#include <RHI/Device.h>
#include <RHI/Instance.h>
#include <RHI/PhysicalDevice.h>
#include <RHI/Vulkan.h>

namespace AZ
{
    namespace Vulkan
    {
        static const uint32_t s_minVulkanSupportedVersion = VK_API_VERSION_1_0;

        static EnvironmentVariable<Instance> s_vulkanInstance;
        static constexpr const char* s_vulkanInstanceKey = "VulkanInstance";
        static const RawStringList s_emptyRawList = {};

        Instance& Instance::GetInstance()
        {
            if (!s_vulkanInstance)
            {
                s_vulkanInstance = Environment::FindVariable<Instance>(s_vulkanInstanceKey);
                if (!s_vulkanInstance)
                {
                    s_vulkanInstance = Environment::CreateVariable<Instance>(s_vulkanInstanceKey);
                }
            }

            return s_vulkanInstance.Get();
        }

        void Instance::Reset()
        {
            s_vulkanInstance.Reset();
        }

        Instance::~Instance()
        {
            Shutdown();
        }
        
        bool Instance::Init(const Descriptor& descriptor)
        {
            m_loaderContext = LoaderContext::Create();
            if (!m_loaderContext)
            {
                return false;
            }
#if defined(USE_NSIGHT_AFTERMATH)
            m_gpuCrashHandler.EnableGPUCrashDumps();
#endif

            m_descriptor = descriptor;
            const RHI::ValidationMode validation = GetValidationMode();
            if (validation != RHI::ValidationMode::Disabled)
            {
                char exeDirectory[AZ_MAX_PATH_LEN];
                AZ::Utils::GetExecutableDirectory(exeDirectory, AZ_ARRAY_SIZE(exeDirectory));

                //This env var (VK_LAYER_PATH) is used by the drivers to look for VkLayer_khronos_validation.dll
                AZ::Utils::SetEnv("VK_LAYER_PATH", exeDirectory, 1);

                RawStringList validationLayers = Debug::GetValidationLayers();
                m_descriptor.m_optionalLayers.insert(m_descriptor.m_optionalLayers.end(), validationLayers.begin(), validationLayers.end());
                RawStringList validationExtension = Debug::GetValidationExtensions();
                m_descriptor.m_optionalExtensions.insert(m_descriptor.m_optionalExtensions.end(), validationExtension.begin(), validationExtension.end());
            }
#if defined(AZ_VULKAN_USE_DEBUG_LABELS)
            m_descriptor.m_optionalExtensions.push_back(VK_EXT_DEBUG_UTILS_EXTENSION_NAME);
#endif
<<<<<<< HEAD
=======
            m_descriptor.m_optionalExtensions.push_back(VK_EXT_HDR_METADATA_EXTENSION_NAME);
            m_descriptor.m_optionalExtensions.push_back(VK_EXT_SWAPCHAIN_COLOR_SPACE_EXTENSION_NAME);
>>>>>>> a95c5e18

            uint32_t appApiVersion = VK_API_VERSION_1_0;
            m_instanceVersion = VK_API_VERSION_1_0;
            // vkEnumerateInstanceVersion is a Vulkan 1.1 function
            // so if it's not available we assume Vulkan 1.0
            if (GetContext().EnumerateInstanceVersion)
            {
                if (GetContext().EnumerateInstanceVersion(&m_instanceVersion) != VK_SUCCESS)
                {
                    AZ_Warning("Vulkan", false, "Failed to get instance version.");
                    return false;
                }
                // Vulkan 1.0 implementations were required to return VK_ERROR_INCOMPATIBLE_DRIVER if apiVersion was larger than 1.0.
                // As long as the instance supports at least Vulkan 1.1, an application can use different versions of Vulkan with an
                // instance than it does with a device or physical device.
                // This version is the highest version of Vulkan that the application is designed to use.
                appApiVersion = VK_API_VERSION_1_3;
            }

            AZStd::vector<uint32_t> minVersions = { s_minVulkanSupportedVersion };
            AZStd::vector<uint32_t> maxVersions = { m_instanceVersion };
            InstanceRequirementBus::Broadcast(&InstanceRequirementBus::Events::CollectMinMaxVulkanAPIVersions, minVersions, maxVersions);
            uint32_t minVersion = *AZStd::minmax_element(minVersions.begin(), minVersions.end()).second;
            uint32_t maxVersion = *AZStd::minmax_element(maxVersions.begin(), maxVersions.end()).first;
            if (m_instanceVersion < minVersion)
            {
                AZ_Warning(
                    "Vulkan", 
                    false, 
                    "The current instance Vulkan version (%d.%d.%d) is lower that the minimun required (%d.%d.%d).",
                    VK_VERSION_MAJOR(m_instanceVersion),
                    VK_VERSION_MINOR(m_instanceVersion),
                    VK_VERSION_PATCH(m_instanceVersion),
                    VK_VERSION_MAJOR(minVersion),
                    VK_VERSION_MINOR(minVersion),
                    VK_VERSION_PATCH(minVersion));

                return false;
            }                

            if (m_instanceVersion > maxVersion)
            {
                // The max API version is the the maximum Vulkan Instance API version that the runtime has been tested on and is known to support.
                // Newer Vulkan Instance API versions might work if they are compatible.
                AZ_Warning(
                    "Vulkan",
                    false,
                    "The current instance Vulkan version (%d.%d.%d) is higher than the maximun tested version (%d.%d.%d).",
                    VK_VERSION_MAJOR(m_instanceVersion),
                    VK_VERSION_MINOR(m_instanceVersion),
                    VK_VERSION_PATCH(m_instanceVersion),
                    VK_VERSION_MAJOR(maxVersion),
                    VK_VERSION_MINOR(maxVersion),
                    VK_VERSION_PATCH(maxVersion));
            }

            AZStd::vector<AZStd::string> collectedExtensions;
            InstanceRequirementBus::Broadcast(&InstanceRequirementBus::Events::CollectAdditionalRequiredInstanceExtensions, collectedExtensions);
            for (const auto& extension : collectedExtensions)
            {
                m_descriptor.m_requiredExtensions.push_back(extension.c_str());
            }
            
            m_appInfo.sType = VK_STRUCTURE_TYPE_APPLICATION_INFO;
            m_appInfo.apiVersion = appApiVersion;
            m_appInfo.pEngineName = "O3DE";

            m_instanceCreateInfo.sType = VK_STRUCTURE_TYPE_INSTANCE_CREATE_INFO;
            m_instanceCreateInfo.pApplicationInfo = &m_appInfo;

            StringList instanceLayerNames = m_loaderContext->GetInstanceLayerNames();
            RawStringList optionalLayers = FilterList(m_descriptor.m_optionalLayers, instanceLayerNames);
            m_descriptor.m_requiredLayers.insert(m_descriptor.m_requiredLayers.end(), optionalLayers.begin(), optionalLayers.end());

            StringList instanceExtensions = m_loaderContext->GetInstanceExtensionNames();
            // Add the extensions provided by layers
            for (const auto& extension : m_descriptor.m_requiredLayers)
            {
                StringList layerExtensions = m_loaderContext->GetInstanceExtensionNames(extension);
                instanceExtensions.insert(instanceExtensions.end(), layerExtensions.begin(), layerExtensions.end());
            }

            RawStringList optionalExtensions = FilterList(m_descriptor.m_optionalExtensions, instanceExtensions);
            m_descriptor.m_requiredExtensions.insert(m_descriptor.m_requiredExtensions.end(), optionalExtensions.begin(), optionalExtensions.end());

            m_instanceCreateInfo.enabledLayerCount = static_cast<uint32_t>(m_descriptor.m_requiredLayers.size());
            m_instanceCreateInfo.ppEnabledLayerNames = m_descriptor.m_requiredLayers.data();
            m_instanceCreateInfo.enabledExtensionCount = static_cast<uint32_t>(m_descriptor.m_requiredExtensions.size());
            m_instanceCreateInfo.ppEnabledExtensionNames = m_descriptor.m_requiredExtensions.data();

            VkResult result = GetContext().CreateInstance( &m_instanceCreateInfo, VkSystemAllocator::Get(), &m_instance);

            if (validation != RHI::ValidationMode::Disabled &&
                (result == VK_ERROR_LAYER_NOT_PRESENT || result == VK_ERROR_EXTENSION_NOT_PRESENT))
            {
                // Remove all validation layers and extensions and try again to create the Vulkan instance.
                // Some drivers report the validation layers as available but they fail to load them when creating the instance.
                AZ_Warning("Vulkan", false, R"(Disabling validation due to Instance creation failure. Error = "%s".)", GetResultString(result));
                RawStringList validationLayers = Debug::GetValidationLayers();
                RemoveRawStringList(m_descriptor.m_requiredLayers, validationLayers);
                RawStringList validationExtension = Debug::GetValidationExtensions();
                RemoveRawStringList(m_descriptor.m_requiredExtensions, validationExtension);

                m_descriptor.m_validationMode = RHI::ValidationMode::Disabled;
                m_instanceCreateInfo.enabledLayerCount = static_cast<uint32_t>(m_descriptor.m_requiredLayers.size());
                m_instanceCreateInfo.ppEnabledLayerNames = m_descriptor.m_requiredLayers.data();
                m_instanceCreateInfo.enabledExtensionCount = static_cast<uint32_t>(m_descriptor.m_requiredExtensions.size());
                m_instanceCreateInfo.ppEnabledExtensionNames = m_descriptor.m_requiredExtensions.data();

                result = GetContext().CreateInstance(&m_instanceCreateInfo, nullptr, &m_instance);
            }

            if (result != VK_SUCCESS)
            {
                AZ_Warning("Vulkan", false, R"(Failed to create Vulkan instance. Error = "%s")", GetResultString(result));
                return false;
            }
            InstanceNotificationBus::Broadcast(&InstanceNotificationBus::Events::OnInstanceCreated, m_instance);

            // Now that we have created the instance, load the function pointers for it.
            LoaderContext::Descriptor loaderDescriptor;
            loaderDescriptor.m_instance = m_instance;
            loaderDescriptor.m_loadedExtensions = GetLoadedExtensions();
            loaderDescriptor.m_loadedLayers = GetLoadedLayers();
            if (!m_loaderContext->Init(loaderDescriptor))
            {
                AZ_Warning("Vulkan", false, "Failed to load function pointers for instance");
                return false;
            }

            CreateDebugMessenger();

            // Check that we have at least one device that meets the requirements.
            m_supportedDevices = EnumerateSupportedDevices(minVersion);           
            AZ_Warning("Vulkan", !m_supportedDevices.empty(), "Could not find any Vulkan supported device");
            return !m_supportedDevices.empty();
        }

        void Instance::Shutdown() 
        {
            ShutdownNativeInstance();
            if (m_loaderContext)
            {
                m_loaderContext->Shutdown();
                m_loaderContext = nullptr;
            }
        }

        void Instance::ShutdownNativeInstance()
        {
            if (m_instance != VK_NULL_HANDLE)
            {
                if (GetValidationMode() != RHI::ValidationMode::Disabled)
                {
                    Debug::ShutdownDebugMessages(GetContext(), m_instance);
                }
                m_supportedDevices.clear();
                InstanceNotificationBus::Broadcast(&InstanceNotificationBus::Events::OnInstanceDestroyed);

                //Using use nullptr for VkAllocationCallbacks*. Please see comments above related to Instance creation
                GetContext().DestroyInstance(m_instance, VkSystemAllocator::Get());
                m_instance = VK_NULL_HANDLE;
            }
        }

        const Instance::Descriptor& Instance::GetDescriptor() const
        {
            return m_descriptor;
        }

        RHI::PhysicalDeviceList Instance::GetSupportedDevices() const
        {
            return m_supportedDevices;
        }

        AZ::RHI::ValidationMode Instance::GetValidationMode() const
        {
            return m_descriptor.m_validationMode;
        }

        RHI::PhysicalDeviceList Instance::EnumerateSupportedDevices(uint32_t minVersion) const
        {
            // First get all available devices
            RHI::PhysicalDeviceList supportedDevices = PhysicalDevice::Enumerate();
            // Filter the ones that are not supported according to the Ebus function
            AZStd::vector<VkPhysicalDevice> supportedVkDevices;
            supportedVkDevices.reserve(supportedDevices.size());
            // Build an array of VkPhysicalDevices
            AZStd::transform(
                supportedDevices.begin(),
                supportedDevices.end(),
                AZStd::back_inserter(supportedVkDevices),
                [](const RHI::Ptr<RHI::PhysicalDevice>& physicalDevice)
                {
                    const PhysicalDevice* physical = static_cast<const PhysicalDevice*>(physicalDevice.get());
                    return physical->GetNativePhysicalDevice();
                });
            // Filter by VkPhysicalDevice
            DeviceRequirementBus::Broadcast(&DeviceRequirementBus::Events::FilterSupportedDevices, supportedVkDevices);
            // Remove all not supported devices
            AZStd::erase_if(
                supportedDevices,
                [&](const RHI::Ptr<RHI::PhysicalDevice>& physicalDevice)
                {
                    const PhysicalDevice* physical = static_cast<const PhysicalDevice*>(physicalDevice.get());
                    auto findIt = AZStd::find(supportedVkDevices.begin(), supportedVkDevices.end(), physical->GetNativePhysicalDevice());
                    return findIt == supportedVkDevices.end();
                });

            // Finally filter by API version and by required layers and extensions.
            for (auto it = supportedDevices.begin(); it != supportedDevices.end();)
            {
                PhysicalDevice* physicalDevice = static_cast<PhysicalDevice*>((*it).get());
                const VkPhysicalDeviceProperties& properties = physicalDevice->GetPhysicalDeviceProperties();
                bool shouldIgnore = false;
                // Check that the device supports the minimum required Vulkan version.
                if (properties.apiVersion < minVersion)
                {
                    AZ_Warning("Vulkan", false, "Ignoring device %s because the Vulkan version doesn't meet the minimum requirements.", properties.deviceName);
                    it = supportedDevices.erase(it);
                    continue;
                }

                // Check that it supports all required layers.
                auto layersName = physicalDevice->GetDeviceLayerNames();
                for (const AZStd::string& layerName : Device::GetRequiredLayers())
                {
                    auto findIt = AZStd::find(layersName.begin(), layersName.end(), layerName);
                    if (findIt == layersName.end())
                    {
                        AZ_Warning("Vulkan", false, "Ignoring device %s because required layer %s is not available.", properties.deviceName, layerName.c_str());
                        shouldIgnore = true;
                        break;
                    }
                }

                if (!shouldIgnore)
                {
                    // Check that it supports all required extensions.
                    auto extensionNames = physicalDevice->GetDeviceExtensionNames();
                    for (const AZStd::string& extensionName : Device::GetRequiredExtensions())
                    {
                        auto findIt = AZStd::find(extensionNames.begin(), extensionNames.end(), extensionName);
                        if (findIt == extensionNames.end())
                        {
                            AZ_Warning("Vulkan", false, "Ignoring device %s because required extension %s is not available.", properties.deviceName, extensionName.c_str());
                            shouldIgnore = true;
                            break;
                        }
                    }
                }

                it = shouldIgnore ? supportedDevices.erase(it) : it + 1;
            }

            RHI::RHIRequirementRequestBus::Broadcast(
                &RHI::RHIRequirementsRequest::FilterSupportedPhysicalDevices, supportedDevices, RHI::APIIndex::Vulkan);

            return supportedDevices;
        }

        void Instance::CreateDebugMessenger()
        {
            auto validationMode = GetValidationMode();
            if (validationMode != RHI::ValidationMode::Disabled)
            {
                auto messagesTypeMask =
                    Debug::DebugMessageTypeFlag::Error | Debug::DebugMessageTypeFlag::Warning | Debug::DebugMessageTypeFlag::Performance;
                if (validationMode == RHI::ValidationMode::Verbose)
                {
                    messagesTypeMask |= Debug::DebugMessageTypeFlag::Debug | Debug::DebugMessageTypeFlag::Info;
                }

                Debug::InitDebugMessages(GetContext(), m_instance, messagesTypeMask);
            }
        }

        const RawStringList& Instance::GetLoadedLayers() const
        {
            if (m_instance == VK_NULL_HANDLE)
            {
                return s_emptyRawList;
            }

            return m_descriptor.m_requiredLayers;
        }
        const RawStringList& Instance::GetLoadedExtensions() const
        {
            if (m_instance == VK_NULL_HANDLE)
            {
                return s_emptyRawList;
            }

            return m_descriptor.m_requiredExtensions;
        }
        const VkApplicationInfo& Instance::GetVkAppInfo() const
        {
            return m_appInfo;
        }
    }
}<|MERGE_RESOLUTION|>--- conflicted
+++ resolved
@@ -80,11 +80,8 @@
 #if defined(AZ_VULKAN_USE_DEBUG_LABELS)
             m_descriptor.m_optionalExtensions.push_back(VK_EXT_DEBUG_UTILS_EXTENSION_NAME);
 #endif
-<<<<<<< HEAD
-=======
             m_descriptor.m_optionalExtensions.push_back(VK_EXT_HDR_METADATA_EXTENSION_NAME);
             m_descriptor.m_optionalExtensions.push_back(VK_EXT_SWAPCHAIN_COLOR_SPACE_EXTENSION_NAME);
->>>>>>> a95c5e18
 
             uint32_t appApiVersion = VK_API_VERSION_1_0;
             m_instanceVersion = VK_API_VERSION_1_0;
