--- conflicted
+++ resolved
@@ -261,11 +261,7 @@
                 VK_KHR_SHADER_FLOAT_CONTROLS_EXTENSION_NAME
             } };
 
-<<<<<<< HEAD
-            [[maybe_unused]] uint32_t optionalExtensionCount = static_cast<uint32_t>(optionalExtensions.size());
-=======
             [[maybe_unused]] uint32_t optionalExtensionCount = aznumeric_cast<uint32_t>(optionalExtensions.size());
->>>>>>> a12defcb
 
             AZ_Assert(optionalExtensionCount == static_cast<uint32_t>(OptionalDeviceExtension::Count), "The order and size must match the enum OptionalDeviceExtensions.");
 
