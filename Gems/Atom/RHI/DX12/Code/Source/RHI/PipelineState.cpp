/*
 * Copyright (c) Contributors to the Open 3D Engine Project.
 * For complete copyright and license terms please see the LICENSE at the root of this distribution.
 *
 * SPDX-License-Identifier: Apache-2.0 OR MIT
 *
 */
#include <RHI/PipelineState.h>
#include <RHI/PipelineLibrary.h>
#include <Atom/RHI.Reflect/DX12/ShaderStageFunction.h>
#include <RHI/Conversions.h>
#include <RHI/Device.h>
#include <RHI/ShaderUtils.h>

namespace AZ
{
    namespace DX12
    {
        RHI::Ptr<PipelineState> PipelineState::Create()
        {
            return aznew PipelineState;
        }

        const PipelineLayout* PipelineState::GetPipelineLayout() const
        {
            return m_pipelineLayout.get();
        }

        ID3D12PipelineState* PipelineState::Get() const
        {
            return m_pipelineState.get();
        }

        const PipelineStateData& PipelineState::GetPipelineStateData() const
        {
            return m_pipelineStateData;
        }

        D3D12_SHADER_BYTECODE D3D12BytecodeFromView(ShaderByteCodeView view)
        {
            return D3D12_SHADER_BYTECODE{ view.data(), view.size() };
        }

        RHI::ResultCode PipelineState::InitInternal(
            RHI::Device& deviceBase,
            const RHI::PipelineStateDescriptorForDraw& descriptor,
            RHI::PipelineLibrary* pipelineLibraryBase)
        {
            Device& device = static_cast<Device&>(deviceBase);

            D3D12_GRAPHICS_PIPELINE_STATE_DESC pipelineStateDesc = {};
            pipelineStateDesc.NodeMask = 1;
            pipelineStateDesc.SampleMask = 0xFFFFFFFFu;
            pipelineStateDesc.SampleDesc.Count = descriptor.m_renderStates.m_multisampleState.m_samples;
            pipelineStateDesc.SampleDesc.Quality = descriptor.m_renderStates.m_multisampleState.m_quality;

            // Shader state.
            RHI::ConstPtr<PipelineLayout> pipelineLayout = device.AcquirePipelineLayout(*descriptor.m_pipelineLayoutDescriptor);
            pipelineStateDesc.pRootSignature = pipelineLayout->Get();
            // Cache used for saving the patched version of the shader
            AZStd::vector<ShaderByteCode> shaderByteCodeCache;
            if (const ShaderStageFunction* vertexFunction = azrtti_cast<const ShaderStageFunction*>(descriptor.m_vertexFunction.get()))
            {
                pipelineStateDesc.VS =
                    D3D12BytecodeFromView(ShaderUtils::PatchShaderFunction(*vertexFunction, 0, descriptor, shaderByteCodeCache));
            }

            if (const ShaderStageFunction* geometryFunction = azrtti_cast<const ShaderStageFunction*>(descriptor.m_geometryFunction.get()))
            {
<<<<<<< HEAD
                pipelineStateDesc.HS = D3D12BytecodeFromView(ShaderUtils::PatchShaderFunction(
                    *tessellationFunction, ShaderSubStage::TessellationHull, descriptor, shaderByteCodeCache));
                pipelineStateDesc.DS = D3D12BytecodeFromView(ShaderUtils::PatchShaderFunction(
                    *tessellationFunction, ShaderSubStage::TessellationDomain, descriptor, shaderByteCodeCache));
=======
                pipelineStateDesc.GS = D3D12BytecodeFromView(geometryFunction->GetByteCode());
>>>>>>> 5295397a
            }

            if (const ShaderStageFunction* fragmentFunction = azrtti_cast<const ShaderStageFunction*>(descriptor.m_fragmentFunction.get()))
            {
                pipelineStateDesc.PS =
                    D3D12BytecodeFromView(ShaderUtils::PatchShaderFunction(*fragmentFunction, 0, descriptor, shaderByteCodeCache));
            }

            const RHI::RenderAttachmentConfiguration& renderAttachmentConfiguration = descriptor.m_renderAttachmentConfiguration;

            pipelineStateDesc.DSVFormat = ConvertFormat(renderAttachmentConfiguration.GetDepthStencilFormat());
            pipelineStateDesc.NumRenderTargets = renderAttachmentConfiguration.GetRenderTargetCount();
            for (uint32_t targetIdx = 0; targetIdx < pipelineStateDesc.NumRenderTargets; ++targetIdx)
            {
                pipelineStateDesc.RTVFormats[targetIdx] = ConvertFormat(renderAttachmentConfiguration.GetRenderTargetFormat(targetIdx));
            }

            AZStd::vector<D3D12_INPUT_ELEMENT_DESC> inputElements = ConvertInputElements(descriptor.m_inputStreamLayout);
            pipelineStateDesc.InputLayout.NumElements = uint32_t(inputElements.size());
            pipelineStateDesc.InputLayout.pInputElementDescs = inputElements.data();
            pipelineStateDesc.PrimitiveTopologyType = ConvertToTopologyType(descriptor.m_inputStreamLayout.GetTopology());

            pipelineStateDesc.BlendState = ConvertBlendState(descriptor.m_renderStates.m_blendState);
            pipelineStateDesc.RasterizerState = ConvertRasterState(descriptor.m_renderStates.m_rasterState);
            pipelineStateDesc.DepthStencilState = ConvertDepthStencilState(descriptor.m_renderStates.m_depthStencilState);

            PipelineLibrary* pipelineLibrary = static_cast<PipelineLibrary*>(pipelineLibraryBase);

            RHI::Ptr<ID3D12PipelineState> pipelineState;
            if (pipelineLibrary && pipelineLibrary->IsInitialized())
            {
                pipelineState = pipelineLibrary->CreateGraphicsPipelineState(static_cast<uint64_t>(descriptor.GetHash()), pipelineStateDesc);
            }
            else
            {
                Microsoft::WRL::ComPtr<ID3D12PipelineState> pipelineStateComPtr;
                device.AssertSuccess(device.GetDevice()->CreateGraphicsPipelineState(&pipelineStateDesc, IID_GRAPHICS_PPV_ARGS(pipelineStateComPtr.GetAddressOf())));
                pipelineState = pipelineStateComPtr.Get();
            }

            if (pipelineState)
            {
                m_pipelineLayout = AZStd::move(pipelineLayout);
                m_pipelineState = AZStd::move(pipelineState);
                m_pipelineStateData.m_type = RHI::PipelineStateType::Draw;
                m_pipelineStateData.m_drawData = PipelineStateDrawData{ descriptor.m_renderStates.m_multisampleState, descriptor.m_inputStreamLayout.GetTopology() };
                return RHI::ResultCode::Success;
            }
            else
            {
                AZ_Error("PipelineState", false, "Failed to compile graphics pipeline state. Check the D3D12 debug layer for more info.");
                return RHI::ResultCode::Fail;
            }
        }

        RHI::ResultCode PipelineState::InitInternal(
            RHI::Device& deviceBase,
            const RHI::PipelineStateDescriptorForDispatch& descriptor,
            RHI::PipelineLibrary* pipelineLibraryBase)
        {
            Device& device = static_cast<Device&>(deviceBase);

            D3D12_COMPUTE_PIPELINE_STATE_DESC pipelineStateDesc = {};
            pipelineStateDesc.NodeMask = 1;

            RHI::ConstPtr<PipelineLayout> pipelineLayout = device.AcquirePipelineLayout(*descriptor.m_pipelineLayoutDescriptor);
            pipelineStateDesc.pRootSignature = pipelineLayout->Get();
            // Cache used for saving the patched version of the shader
            AZStd::vector<ShaderByteCode> shaderByteCodeCache;
            if (const ShaderStageFunction* computeFunction = azrtti_cast<const ShaderStageFunction*>(descriptor.m_computeFunction.get()))
            {
                pipelineStateDesc.CS =
                    D3D12BytecodeFromView(ShaderUtils::PatchShaderFunction(*computeFunction, 0, descriptor, shaderByteCodeCache));
            }

            PipelineLibrary* pipelineLibrary = static_cast<PipelineLibrary*>(pipelineLibraryBase);

            RHI::Ptr<ID3D12PipelineState> pipelineState;
            if (pipelineLibrary && pipelineLibrary->IsInitialized())
            {
                pipelineState = pipelineLibrary->CreateComputePipelineState(static_cast<uint64_t>(descriptor.GetHash()), pipelineStateDesc);
            }
            else
            {
                Microsoft::WRL::ComPtr<ID3D12PipelineState> pipelineStateComPtr;
                device.AssertSuccess(device.GetDevice()->CreateComputePipelineState(&pipelineStateDesc, IID_GRAPHICS_PPV_ARGS(pipelineStateComPtr.GetAddressOf())));
                pipelineState = pipelineStateComPtr.Get();
            }

            if (pipelineState)
            {
                m_pipelineLayout = AZStd::move(pipelineLayout);
                m_pipelineState = AZStd::move(pipelineState);
                m_pipelineStateData.m_type = RHI::PipelineStateType::Dispatch;
                return RHI::ResultCode::Success;
            }
            else
            {
                AZ_Error("PipelineState", false, "Failed to compile graphics pipeline state. Check the D3D12 debug layer for more info.");
                return RHI::ResultCode::Fail;
            }
        }

        RHI::ResultCode PipelineState::InitInternal(
            RHI::Device& deviceBase,
            const RHI::PipelineStateDescriptorForRayTracing& descriptor,
            [[maybe_unused]] RHI::PipelineLibrary* pipelineLibraryBase)
        {
            Device& device = static_cast<Device&>(deviceBase);

            RHI::ConstPtr<PipelineLayout> pipelineLayout = device.AcquirePipelineLayout(*descriptor.m_pipelineLayoutDescriptor);

            m_pipelineLayout = AZStd::move(pipelineLayout);
            m_pipelineStateData.m_type = RHI::PipelineStateType::RayTracing;

            return RHI::ResultCode::Success;
        }

        void PipelineState::ShutdownInternal()
        {
            // ray tracing shaders do not have a traditional pipeline state object
            if (m_pipelineStateData.m_type != RHI::PipelineStateType::RayTracing)
            {
                static_cast<Device&>(GetDevice()).QueueForRelease(AZStd::move(m_pipelineState));
            }

            m_pipelineState = nullptr;
            m_pipelineLayout = nullptr;
        }
    }
}<|MERGE_RESOLUTION|>--- conflicted
+++ resolved
@@ -67,14 +67,8 @@
 
             if (const ShaderStageFunction* geometryFunction = azrtti_cast<const ShaderStageFunction*>(descriptor.m_geometryFunction.get()))
             {
-<<<<<<< HEAD
-                pipelineStateDesc.HS = D3D12BytecodeFromView(ShaderUtils::PatchShaderFunction(
-                    *tessellationFunction, ShaderSubStage::TessellationHull, descriptor, shaderByteCodeCache));
-                pipelineStateDesc.DS = D3D12BytecodeFromView(ShaderUtils::PatchShaderFunction(
-                    *tessellationFunction, ShaderSubStage::TessellationDomain, descriptor, shaderByteCodeCache));
-=======
-                pipelineStateDesc.GS = D3D12BytecodeFromView(geometryFunction->GetByteCode());
->>>>>>> 5295397a
+                pipelineStateDesc.GS =
+                    D3D12BytecodeFromView(ShaderUtils::PatchShaderFunction(*geometryFunction, 0, descriptor, shaderByteCodeCache));
             }
 
             if (const ShaderStageFunction* fragmentFunction = azrtti_cast<const ShaderStageFunction*>(descriptor.m_fragmentFunction.get()))
