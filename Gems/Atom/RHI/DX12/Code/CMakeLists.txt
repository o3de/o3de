#
# Copyright (c) Contributors to the Open 3D Engine Project.
# For complete copyright and license terms please see the LICENSE at the root of this distribution.
#
# SPDX-License-Identifier: Apache-2.0 OR MIT
#
#

o3de_pal_dir(pal_include_dir ${CMAKE_CURRENT_LIST_DIR}/Include/Platform/${PAL_PLATFORM_NAME} "${gem_restricted_path}" "${gem_path}" "${gem_parent_relative_path}")
o3de_pal_dir(pal_source_dir ${CMAKE_CURRENT_LIST_DIR}/Source/Platform/${PAL_PLATFORM_NAME} "${gem_restricted_path}" "${gem_path}" "${gem_parent_relative_path}")
o3de_pal_dir(common_source_dir ${CMAKE_CURRENT_LIST_DIR}/Source/Platform/Common "${gem_restricted_path}" "${gem_path}" "${gem_parent_relative_path}")

include(${pal_source_dir}/PAL_${PAL_PLATFORM_NAME_LOWERCASE}.cmake) # PAL_TRAIT_ATOM_RHI_DX12_SUPPORTED

if(PAL_TRAIT_AFTERMATH_AVAILABLE)
    set(USE_NSIGHT_AFTERMATH_DEFINE $<IF:$<CONFIG:release>,"","USE_NSIGHT_AFTERMATH">)
    set(AFTERMATH_BUILD_DEPENDENCY "3rdParty::Aftermath")
else()
    set(USE_NSIGHT_AFTERMATH_DEFINE "")
    set(AFTERMATH_BUILD_DEPENDENCY "")
endif()

set(pal_builder_tools_files)
set(pal_builder_tools_includes)
foreach(enabled_platform ${LY_PAL_TOOLS_ENABLED})
    string(TOLOWER ${enabled_platform} enabled_platform_lowercase)
    o3de_pal_dir(pal_builder_source_dir ${CMAKE_CURRENT_LIST_DIR}/Source/Platform/${enabled_platform} "${gem_restricted_path}" "${gem_path}" "${gem_parent_relative_path}")
    list(APPEND pal_builder_tools_includes ${pal_builder_source_dir})
    list(APPEND pal_builder_tools_files ${pal_builder_source_dir}/platform_builders_${enabled_platform_lowercase}_tools_files.cmake)
endforeach()

if(NOT PAL_TRAIT_ATOM_RHI_DX12_SUPPORTED)
    
    # Create stub modules. Once we support gem loading configuration, we can remove this stubbed targets
    ly_add_target(
        NAME ${gem_name}.Private ${PAL_TRAIT_MONOLITHIC_DRIVEN_MODULE_TYPE}
        NAMESPACE Gem
        FILES_CMAKE
            atom_rhi_dx12_stub_module.cmake
        BUILD_DEPENDENCIES
            PRIVATE
                AZ::AzCore
    )

    # Inject the gem name into the Module source file
    ly_add_source_properties(
        SOURCES
            Source/Platform/Common/Unimplemented/ModuleStub_Unimplemented.cpp
        PROPERTY COMPILE_DEFINITIONS
            VALUES
                O3DE_GEM_NAME=${gem_name}
                O3DE_GEM_VERSION=${gem_version})

    if(PAL_TRAIT_BUILD_HOST_TOOLS)
        ly_add_target(
            NAME ${gem_name}.Builders GEM_MODULE

            NAMESPACE Gem
            FILES_CMAKE
                Source/Platform/${PAL_PLATFORM_NAME}/platform_builders_${PAL_PLATFORM_NAME_LOWERCASE}_files.cmake
                atom_rhi_dx12_reflect_common_files.cmake
            INCLUDE_DIRECTORIES
                PRIVATE
                    Include
                    Include/Platform/${PAL_PLATFORM_NAME}
                    Source
                    Source/Platform/${PAL_PLATFORM_NAME}
            BUILD_DEPENDENCIES
                PRIVATE
                    AZ::AzCore
                    AZ::AssetBuilderSDK
                    Gem::Atom_RHI.Edit
                    Gem::Atom_RHI.Reflect
        )
    endif()

    return() # Do not create the rest of the targets

endif()

ly_add_target(
    NAME Amd_DX12MA STATIC
    NAMESPACE Gem
    FILES_CMAKE
        amd_dx12ma_files.cmake
    PLATFORM_INCLUDE_FILES
        ${common_source_dir}/${PAL_TRAIT_COMPILER_ID}/amd_dx12ma_${PAL_TRAIT_COMPILER_ID_LOWERCASE}.cmake
    INCLUDE_DIRECTORIES
        INTERFACE
            ../External/AMD_D3D12MemoryAllocator/v2.0.1
)

ly_add_target(
<<<<<<< HEAD
    NAME OpenSSL_md5 STATIC
    NAMESPACE Gem
    FILES_CMAKE
        openssl_md5_files.cmake
    INCLUDE_DIRECTORIES
        INTERFACE
            ../External/md5
)

ly_add_target(
    NAME Atom_RHI_DX12.Reflect STATIC
=======
    NAME ${gem_name}.Reflect STATIC
>>>>>>> 5295397a
    NAMESPACE Gem
    FILES_CMAKE
        atom_rhi_dx12_reflect_common_files.cmake
    INCLUDE_DIRECTORIES
        PRIVATE
            Source
            ${pal_source_dir}
        PUBLIC
            Include
            ${pal_include_dir}
    BUILD_DEPENDENCIES
        PRIVATE
            AZ::AzCore
            Gem::Atom_RHI.Reflect
)

ly_add_target(
    NAME ${gem_name}.Private.Static STATIC
    NAMESPACE Gem
    FILES_CMAKE
        atom_rhi_dx12_private_common_files.cmake
        ${pal_source_dir}/platform_private_${PAL_PLATFORM_NAME_LOWERCASE}_files.cmake
    PLATFORM_INCLUDE_FILES
        ${pal_source_dir}/platform_private_${PAL_PLATFORM_NAME_LOWERCASE}.cmake
    INCLUDE_DIRECTORIES
        PRIVATE
            Source
            ${pal_source_dir}
        PUBLIC
            Include
    BUILD_DEPENDENCIES
        PUBLIC
            AZ::AzCore
            AZ::AzFramework
            Gem::Atom_RHI.Reflect
            Gem::${gem_name}.Reflect
            Gem::Amd_DX12MA
            3rdParty::d3dx12
            ${AFTERMATH_BUILD_DEPENDENCY}
        PRIVATE
            Gem::OpenSSL_md5
    COMPILE_DEFINITIONS 
        PRIVATE
            ${USE_NSIGHT_AFTERMATH_DEFINE}
            
)

ly_add_target(
    NAME ${gem_name}.Private ${PAL_TRAIT_MONOLITHIC_DRIVEN_MODULE_TYPE}
    NAMESPACE Gem
    FILES_CMAKE
        atom_rhi_dx12_private_common_shared_files.cmake
    INCLUDE_DIRECTORIES
        PRIVATE
            Source
            ${pal_source_dir}
        PUBLIC
            Include
    BUILD_DEPENDENCIES
        PRIVATE
            AZ::AzCore
            Gem::Atom_RHI.Reflect
            Gem::Atom_RHI.Public
            Gem::${gem_name}.Reflect
            Gem::${gem_name}.Private.Static
)

# Inject the gem name into the Module source file
ly_add_source_properties(
    SOURCES
        Source/RHI/Module.cpp
    PROPERTY COMPILE_DEFINITIONS
        VALUES
            O3DE_GEM_NAME=${gem_name}
            O3DE_GEM_VERSION=${gem_version})

if(PAL_TRAIT_BUILD_HOST_TOOLS)
    ly_add_target(
        NAME ${gem_name}.Builders.Static STATIC
        NAMESPACE Gem
        FILES_CMAKE
            ${pal_source_dir}/platform_builders_${PAL_PLATFORM_NAME_LOWERCASE}_files.cmake
            ${pal_builder_tools_files}
        INCLUDE_DIRECTORIES
            PRIVATE
                Source
                ${pal_source_dir}
                ${pal_builder_tools_includes}
            PUBLIC
                Include
        BUILD_DEPENDENCIES
            PRIVATE
                AZ::AzCore
                AZ::AssetBuilderSDK
                Gem::Atom_RHI.Reflect
                Gem::${gem_name}.Reflect
    )

    ly_add_target(
        NAME ${gem_name}.Builders GEM_MODULE

        NAMESPACE Gem
        FILES_CMAKE
            atom_rhi_dx12_builders_common_shared_files.cmake
        INCLUDE_DIRECTORIES
            PRIVATE
                Source
                ${pal_source_dir}
            PUBLIC
                Include
        BUILD_DEPENDENCIES
            PRIVATE
                AZ::AzCore
                Gem::Atom_RHI.Edit
                Gem::Atom_RHI.Reflect
                Gem::Atom_RHI.Public
                Gem::${gem_name}.Reflect
                Gem::${gem_name}.Builders.Static
    )

    # Inject the gem name into the Module source file
    ly_add_source_properties(
        SOURCES
            Source/RHI.Builders/BuilderModule.cpp
        PROPERTY COMPILE_DEFINITIONS
            VALUES
                O3DE_GEM_NAME=${gem_name}
                O3DE_GEM_VERSION=${gem_version})
endif()<|MERGE_RESOLUTION|>--- conflicted
+++ resolved
@@ -91,7 +91,6 @@
 )
 
 ly_add_target(
-<<<<<<< HEAD
     NAME OpenSSL_md5 STATIC
     NAMESPACE Gem
     FILES_CMAKE
@@ -102,10 +101,7 @@
 )
 
 ly_add_target(
-    NAME Atom_RHI_DX12.Reflect STATIC
-=======
     NAME ${gem_name}.Reflect STATIC
->>>>>>> 5295397a
     NAMESPACE Gem
     FILES_CMAKE
         atom_rhi_dx12_reflect_common_files.cmake
