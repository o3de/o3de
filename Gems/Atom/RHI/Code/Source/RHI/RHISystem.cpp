/*
 * Copyright (c) Contributors to the Open 3D Engine Project.
 * For complete copyright and license terms please see the LICENSE at the root of this distribution.
 *
 * SPDX-License-Identifier: Apache-2.0 OR MIT
 *
 */

#include <Atom/RHI/CpuProfiler.h>
#include <Atom/RHI/Device.h>
#include <Atom/RHI/Factory.h>
#include <Atom/RHI/RHISystem.h>
#include <Atom/RHI/RHIUtils.h>

#include <AzCore/Interface/Interface.h>

#include <AzFramework/API/ApplicationAPI.h>
#include <AzFramework/CommandLine/CommandLine.h>
#include <Atom/RHI.Reflect/PlatformLimitsDescriptor.h>
#include <AzCore/Settings/SettingsRegistryImpl.h>

AZ_DEFINE_BUDGET(RHI);

namespace AZ
{
    namespace RHI
    {
        RHISystemInterface* RHISystemInterface::Get()
        {
            return Interface<RHISystemInterface>::Get();
        }

        void RHISystem::InitDevice()
        {
            Interface<RHISystemInterface>::Register(this);
            m_device = InitInternalDevice();
        }
    
        void RHISystem::Init()
        {
            m_cpuProfiler.Init();

            Ptr<RHI::PlatformLimitsDescriptor> platformLimitsDescriptor = m_device->GetDescriptor().m_platformLimitsDescriptor;

            RHI::FrameSchedulerDescriptor frameSchedulerDescriptor;

            m_drawListTagRegistry = RHI::DrawListTagRegistry::Create();
            m_pipelineStateCache = RHI::PipelineStateCache::Create(*m_device);

            frameSchedulerDescriptor.m_transientAttachmentPoolDescriptor.m_renderTargetBudgetInBytes = platformLimitsDescriptor->m_transientAttachmentPoolBudgets.m_renderTargetBudgetInBytes;
            frameSchedulerDescriptor.m_transientAttachmentPoolDescriptor.m_imageBudgetInBytes = platformLimitsDescriptor->m_transientAttachmentPoolBudgets.m_imageBudgetInBytes;
            frameSchedulerDescriptor.m_transientAttachmentPoolDescriptor.m_bufferBudgetInBytes = platformLimitsDescriptor->m_transientAttachmentPoolBudgets.m_bufferBudgetInBytes;

            switch (platformLimitsDescriptor->m_heapAllocationStrategy)
            {
                case HeapAllocationStrategy::Fixed:
                {
                    frameSchedulerDescriptor.m_transientAttachmentPoolDescriptor.m_heapParameters = RHI::HeapAllocationParameters();
                    break;
                }
                case  HeapAllocationStrategy::Paging:
                {
                    RHI::HeapPagingParameters heapAllocationParameters;
                    heapAllocationParameters.m_collectLatency = platformLimitsDescriptor->m_pagingParameters.m_collectLatency;
                    heapAllocationParameters.m_initialAllocationPercentage = platformLimitsDescriptor->m_pagingParameters.m_initialAllocationPercentage;
                    heapAllocationParameters.m_pageSizeInBytes = platformLimitsDescriptor->m_pagingParameters.m_pageSizeInBytes;
                    frameSchedulerDescriptor.m_transientAttachmentPoolDescriptor.m_heapParameters = RHI::HeapAllocationParameters(heapAllocationParameters);
                    break;
                }
                case HeapAllocationStrategy::MemoryHint:
                {
                    RHI::HeapMemoryHintParameters heapAllocationParameters;
                    heapAllocationParameters.m_heapSizeScaleFactor = platformLimitsDescriptor->m_usageHintParameters.m_heapSizeScaleFactor;
                    heapAllocationParameters.m_collectLatency = platformLimitsDescriptor->m_usageHintParameters.m_collectLatency;
                    heapAllocationParameters.m_maxHeapWastedPercentage = platformLimitsDescriptor->m_usageHintParameters.m_maxHeapWastedPercentage;
                    heapAllocationParameters.m_minHeapSizeInBytes = platformLimitsDescriptor->m_usageHintParameters.m_minHeapSizeInBytes;
                    frameSchedulerDescriptor.m_transientAttachmentPoolDescriptor.m_heapParameters = RHI::HeapAllocationParameters(heapAllocationParameters);
                    break;
                }
                default:
                {
                    AZ_Assert(false, "UnSupported type");
                    break;
                }
            }
                
            frameSchedulerDescriptor.m_platformLimitsDescriptor = platformLimitsDescriptor;
            m_frameScheduler.Init(*m_device, frameSchedulerDescriptor);
<<<<<<< HEAD

            // Register draw list tags declared from content.
            for (const Name& drawListName : descriptor.m_drawListTags)
            {
                [[maybe_unused]] RHI::DrawListTag drawListTag = m_drawListTagRegistry->AcquireTag(drawListName);

                AZ_Warning("RHISystem", drawListTag.IsValid(), "Failed to register draw list tag '%s'. Registry at capacity.", drawListName.GetCStr());
            }
=======
>>>>>>> a5d9e2e2
        }

        RHI::Ptr<RHI::Device> RHISystem::InitInternalDevice()
        {
            RHI::PhysicalDeviceList physicalDevices = RHI::Factory::Get().EnumeratePhysicalDevices();

            AZ_Printf("RHISystem", "Initializing RHI...\n");

            if (physicalDevices.empty())
            {
                AZ_Printf("RHISystem", "Unable to initialize RHI! No supported physical device found.\n");
                return nullptr;
            }

            AZStd::string preferredUserAdapterName = RHI::GetCommandLineValue("forceAdapter");

            RHI::PhysicalDevice* preferredUserDevice{};
            RHI::PhysicalDevice* preferredVendorDevice{};

            for (RHI::Ptr<RHI::PhysicalDevice>& physicalDevice : physicalDevices)
            {
                const RHI::PhysicalDeviceDescriptor& descriptor = physicalDevice->GetDescriptor();

                AZ_Printf("RHISystem", "\tEnumerated physical device: %s\n", descriptor.m_description.c_str());

                if (!preferredUserDevice && descriptor.m_description == preferredUserAdapterName)
                {
                    preferredUserDevice = physicalDevice.get();
                }

                // Record the first nVidia or AMD device we find.
                if (!preferredVendorDevice && (descriptor.m_vendorId == RHI::VendorId::AMD || descriptor.m_vendorId == RHI::VendorId::nVidia))
                {
                    preferredVendorDevice = physicalDevice.get();
                }
            }

            AZ_Warning("RHISystem", preferredUserAdapterName.empty() || preferredUserDevice, "Specified adapter name not found: '%s'", preferredUserAdapterName.c_str());

            RHI::PhysicalDevice* physicalDeviceFound{};

            if (preferredUserDevice)
            {
                // First, prefer the user specified device if found.
                physicalDeviceFound = preferredUserDevice;
            }
            else if (preferredVendorDevice)
            {
                // Second, prefer specific vendor devices.
                physicalDeviceFound = preferredVendorDevice;
            }
            else
            {
                // Default to first device if no other preferred device is found.
                physicalDeviceFound = physicalDevices.front().get();
            }

            // Validate the GPU driver version.
            // Some GPU drivers have known issues and it is recommended to update or use other versions.
            auto settingsRegistry = AZ::SettingsRegistry::Get();
            PhysicalDeviceDriverValidator physicalDriverValidator;
            if (!(settingsRegistry && settingsRegistry->GetObject(physicalDriverValidator, "/Amazon/Atom/RHI/PhysicalDeviceDriverInfo")))
            {
                AZ_Printf("RHISystem", "Failed to get settings registry for GPU driver Info.");
            }
            else
            {
                physicalDriverValidator.ValidateDriverVersion(physicalDeviceFound->GetDescriptor());
            }

            AZ_Printf("RHISystem", "\tUsing physical device: %s\n", physicalDeviceFound->GetDescriptor().m_description.c_str());

            RHI::Ptr<RHI::Device> device = RHI::Factory::Get().CreateDevice();
            if (device->Init(*physicalDeviceFound) == RHI::ResultCode::Success)
            {
                PlatformLimitsDescriptor::Create();
                return device;
            }

            AZ_Error("RHISystem", false, "Failed to initialize RHI device.");
            return nullptr;
        }

        void RHISystem::Shutdown()
        {
            Interface<RHISystemInterface>::Unregister(this);
            m_frameScheduler.Shutdown();

            m_pipelineStateCache = nullptr;
            if (m_device)
            {
                m_device->PreShutdown();
                AZ_Assert(m_device->use_count()==1, "The ref count for Device is %i but it should be 1 here to ensure all the resources are released", m_device->use_count());
                m_device = nullptr;
            }

            m_cpuProfiler.Shutdown();
        }

        void RHISystem::FrameUpdate(FrameGraphCallback frameGraphCallback)
        {
            AZ_PROFILE_FUNCTION(RHI);
            AZ_ATOM_PROFILE_FUNCTION("RHI", "RHISystem: FrameUpdate");

            {
                AZ_PROFILE_SCOPE(RHI, "main per-frame work");
                m_frameScheduler.BeginFrame();

                frameGraphCallback(m_frameScheduler);

                /**
                 * This exists as a hook to enable RHI sample tests, which are allowed to queue their
                 * own RHI scopes to the frame scheduler. This happens prior to the RPI pass graph registration.
                 */
                {
                    AZ_ATOM_PROFILE_TIME_GROUP_REGION("RHI", "RHISystem: FrameUpdate: OnFramePrepare");
                    RHISystemNotificationBus::Broadcast(&RHISystemNotificationBus::Events::OnFramePrepare, m_frameScheduler);
                }

                RHI::MessageOutcome outcome = m_frameScheduler.Compile(m_compileRequest);
                if (outcome.IsSuccess())
                {
                    m_frameScheduler.Execute(RHI::JobPolicy::Parallel);
                }
                else
                {
                    AZ_Error("RHISystem", false, "Frame Scheduler Compilation Failure: %s", outcome.GetError().c_str());
                }

                m_pipelineStateCache->Compact();
            }

            m_frameScheduler.EndFrame();
        }

        RHI::Device* RHISystem::GetDevice()
        {
            return m_device.get();
        }

        RHI::PipelineStateCache* RHISystem::GetPipelineStateCache()
        {
            return m_pipelineStateCache.get();
        }

        RHI::DrawListTagRegistry* RHISystem::GetDrawListTagRegistry()
        {
            return m_drawListTagRegistry.get();
        }

        const RHI::FrameSchedulerCompileRequest& RHISystem::GetFrameSchedulerCompileRequest() const
        {
            return m_compileRequest;
        }

        void RHISystem::ModifyFrameSchedulerStatisticsFlags(RHI::FrameSchedulerStatisticsFlags statisticsFlags, bool enableFlags)
        {
            m_compileRequest.m_statisticsFlags =
                enableFlags
                ? RHI::SetBits(m_compileRequest.m_statisticsFlags, statisticsFlags)
                : RHI::ResetBits(m_compileRequest.m_statisticsFlags, statisticsFlags);
        }

        const RHI::CpuTimingStatistics* RHISystem::GetCpuTimingStatistics() const
        {
            return m_frameScheduler.GetCpuTimingStatistics();
        }

        const RHI::TransientAttachmentStatistics* RHISystem::GetTransientAttachmentStatistics() const
        {
            return m_frameScheduler.GetTransientAttachmentStatistics();
        }

        const RHI::MemoryStatistics* RHISystem::GetMemoryStatistics() const
        {
            return m_frameScheduler.GetMemoryStatistics();
        }

        const AZ::RHI::TransientAttachmentPoolDescriptor* RHISystem::GetTransientAttachmentPoolDescriptor() const
        {
            return m_frameScheduler.GetTransientAttachmentPoolDescriptor();
        }

        ConstPtr<PlatformLimitsDescriptor> RHISystem::GetPlatformLimitsDescriptor() const
        {
            return m_device->GetDescriptor().m_platformLimitsDescriptor;
        }

        void RHISystem::QueueRayTracingShaderTableForBuild(RayTracingShaderTable* rayTracingShaderTable)
        {
            m_frameScheduler.QueueRayTracingShaderTableForBuild(rayTracingShaderTable);
        }
    } //namespace RPI
} //namespace AZ<|MERGE_RESOLUTION|>--- conflicted
+++ resolved
@@ -86,17 +86,6 @@
                 
             frameSchedulerDescriptor.m_platformLimitsDescriptor = platformLimitsDescriptor;
             m_frameScheduler.Init(*m_device, frameSchedulerDescriptor);
-<<<<<<< HEAD
-
-            // Register draw list tags declared from content.
-            for (const Name& drawListName : descriptor.m_drawListTags)
-            {
-                [[maybe_unused]] RHI::DrawListTag drawListTag = m_drawListTagRegistry->AcquireTag(drawListName);
-
-                AZ_Warning("RHISystem", drawListTag.IsValid(), "Failed to register draw list tag '%s'. Registry at capacity.", drawListName.GetCStr());
-            }
-=======
->>>>>>> a5d9e2e2
         }
 
         RHI::Ptr<RHI::Device> RHISystem::InitInternalDevice()
