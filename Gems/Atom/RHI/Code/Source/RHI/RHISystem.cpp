--- conflicted
+++ resolved
@@ -218,21 +218,6 @@
             AZ_Error("RHISystem", false, "Failed to initialize RHI device.");
             return ResultCode::Fail;
         }
-
-        // Register device GPUs attributes
-        if (auto deviceRegistrar = AzFramework::DeviceAttributeRegistrar::Get())
-        {
-            AZStd::vector<AZStd::string_view> gpuList;
-            AZStd::transform(
-                m_devices.begin(),
-                m_devices.end(),
-                std::back_inserter(gpuList),
-                [](const auto& device)
-                {
-                    return device->GetPhysicalDevice().GetDescriptor().m_description.c_str();
-                });
-            deviceRegistrar->RegisterDeviceAttribute(AZStd::make_shared<AzFramework::DeviceAttributeGPUModel>(gpuList));
-        }
         return ResultCode::Success;
     }
 
@@ -392,8 +377,6 @@
         return m_xrSystem;
     }
 
-<<<<<<< HEAD
-=======
     void RHISystem::SetDrawListTagEnabledByDefault(DrawListTag drawListTag, bool enabled)
     {
         if (enabled)
@@ -413,7 +396,6 @@
         return m_drawListTagsDisabledByDefault;
     }
 
->>>>>>> 5295397a
     bool RHISystem::GpuMarkersEnabled() const
     {
         return m_gpuMarkersEnabled;
