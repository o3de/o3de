--- conflicted
+++ resolved
@@ -124,12 +124,8 @@
             // Try to lock here, the shutdownMutex will only be contested when the CpuProfiler is shutting down.
             if (m_shutdownMutex.try_lock_shared())
             {
-<<<<<<< HEAD
                 // guard against enabling mid-marker
-                if (m_enabled && ms_threadLocalStorage)
-=======
                 if (m_enabled && ms_threadLocalStorage != nullptr)
->>>>>>> a8908a98
                 {
                     ms_threadLocalStorage->RegionStackPopBack();
                 }
