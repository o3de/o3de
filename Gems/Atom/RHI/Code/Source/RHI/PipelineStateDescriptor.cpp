/*
 * Copyright (c) Contributors to the Open 3D Engine Project.
 * For complete copyright and license terms please see the LICENSE at the root of this distribution.
 *
 * SPDX-License-Identifier: Apache-2.0 OR MIT
 *
 */

#include <Atom/RHI/PipelineStateDescriptor.h>
#include <Atom/RHI.Reflect/PipelineLayoutDescriptor.h>
#include <Atom/RHI.Reflect/ShaderStageFunction.h>
#include <Atom/RHI.Reflect/InputStreamLayout.h>

namespace AZ::RHI
{
    PipelineStateDescriptor::PipelineStateDescriptor(PipelineStateType pipelineStateType)
        : m_type{pipelineStateType}
    {}

    PipelineStateType PipelineStateDescriptor::GetType() const
    {
        return m_type;
    }

    HashValue64 PipelineStateDescriptor::GetHash() const
    {
        AZ_Assert(m_pipelineLayoutDescriptor, "Pipeline layout descriptor is null.");
        AZ::HashValue64 seed = AZ::HashValue64{ 0 };
        seed = TypeHash64(m_pipelineLayoutDescriptor->GetHash(), seed);
        for (const auto& constant : m_specializationData)
        {
            seed = TypeHash64(constant.GetHash(), seed);
        }
        seed = TypeHash64(GetHashInternal(), seed);
        return seed;
    }

    bool PipelineStateDescriptor::operator==(const PipelineStateDescriptor& rhs) const
    {
        return m_type == rhs.m_type && m_specializationData == rhs.m_specializationData;
    }

    PipelineStateDescriptorForDraw::PipelineStateDescriptorForDraw()
        : PipelineStateDescriptor(PipelineStateType::Draw)
    {}

    PipelineStateDescriptorForDispatch::PipelineStateDescriptorForDispatch()
        : PipelineStateDescriptor(PipelineStateType::Dispatch)
    {}

    PipelineStateDescriptorForRayTracing::PipelineStateDescriptorForRayTracing()
        : PipelineStateDescriptor(PipelineStateType::RayTracing)
    {}

    AZ::HashValue64 PipelineStateDescriptorForDispatch::GetHashInternal() const
    {
        AZ_Assert(m_computeFunction, "Compute function is null.");

        AZ::HashValue64 seed = AZ::HashValue64{ 0 };
        seed = TypeHash64(m_computeFunction->GetHash(), seed);
        return seed;
    }

    AZ::HashValue64 PipelineStateDescriptorForDraw::GetHashInternal() const
    {
        AZ::HashValue64 seed = AZ::HashValue64{ 0 };

        if (m_vertexFunction)
        {
            seed = TypeHash64(m_vertexFunction->GetHash(), seed);
        }
        if (m_geometryFunction)
        {
            seed = TypeHash64(m_geometryFunction->GetHash(), seed);
        }
        if (m_fragmentFunction)
        {
            seed = TypeHash64(m_fragmentFunction->GetHash(), seed);
        }

        seed = TypeHash64(m_inputStreamLayout.GetHash(), seed);
        seed = TypeHash64(m_renderAttachmentConfiguration.GetHash(), seed);

        seed = m_renderStates.GetHash(seed);

        return seed;
    }

    AZ::HashValue64 PipelineStateDescriptorForRayTracing::GetHashInternal() const
    {
        AZ::HashValue64 seed = AZ::HashValue64{ 0 };
        seed = TypeHash64(m_rayTracingFunction->GetHash(), seed);
        return seed;
    }

    bool PipelineStateDescriptorForDraw::operator == (const PipelineStateDescriptorForDraw& rhs) const
    {
<<<<<<< HEAD
        return m_fragmentFunction == rhs.m_fragmentFunction &&
            m_pipelineLayoutDescriptor == rhs.m_pipelineLayoutDescriptor &&
            m_renderStates == rhs.m_renderStates &&
            m_vertexFunction == rhs.m_vertexFunction &&
            m_tessellationFunction == rhs.m_tessellationFunction &&
            m_inputStreamLayout == rhs.m_inputStreamLayout &&
            m_renderAttachmentConfiguration == rhs.m_renderAttachmentConfiguration &&
            m_specializationData == rhs.m_specializationData;
=======
        return m_fragmentFunction == rhs.m_fragmentFunction && m_pipelineLayoutDescriptor == rhs.m_pipelineLayoutDescriptor &&
            m_renderStates == rhs.m_renderStates && m_vertexFunction == rhs.m_vertexFunction &&
            m_geometryFunction == rhs.m_geometryFunction && m_inputStreamLayout == rhs.m_inputStreamLayout && 
            m_renderAttachmentConfiguration == rhs.m_renderAttachmentConfiguration;
>>>>>>> 5295397a
    }

    bool PipelineStateDescriptorForDispatch::operator == (const PipelineStateDescriptorForDispatch& rhs) const
    {
        return m_computeFunction == rhs.m_computeFunction &&
            m_pipelineLayoutDescriptor == rhs.m_pipelineLayoutDescriptor &&
            m_specializationData == rhs.m_specializationData;
    }

    bool PipelineStateDescriptorForRayTracing::operator == (const PipelineStateDescriptorForRayTracing& rhs) const
    {
        return m_pipelineLayoutDescriptor == rhs.m_pipelineLayoutDescriptor &&
            m_rayTracingFunction == rhs.m_rayTracingFunction &&
            m_specializationData == rhs.m_specializationData;
    }
}<|MERGE_RESOLUTION|>--- conflicted
+++ resolved
@@ -95,21 +95,11 @@
 
     bool PipelineStateDescriptorForDraw::operator == (const PipelineStateDescriptorForDraw& rhs) const
     {
-<<<<<<< HEAD
-        return m_fragmentFunction == rhs.m_fragmentFunction &&
-            m_pipelineLayoutDescriptor == rhs.m_pipelineLayoutDescriptor &&
-            m_renderStates == rhs.m_renderStates &&
-            m_vertexFunction == rhs.m_vertexFunction &&
-            m_tessellationFunction == rhs.m_tessellationFunction &&
-            m_inputStreamLayout == rhs.m_inputStreamLayout &&
-            m_renderAttachmentConfiguration == rhs.m_renderAttachmentConfiguration &&
-            m_specializationData == rhs.m_specializationData;
-=======
         return m_fragmentFunction == rhs.m_fragmentFunction && m_pipelineLayoutDescriptor == rhs.m_pipelineLayoutDescriptor &&
             m_renderStates == rhs.m_renderStates && m_vertexFunction == rhs.m_vertexFunction &&
             m_geometryFunction == rhs.m_geometryFunction && m_inputStreamLayout == rhs.m_inputStreamLayout && 
-            m_renderAttachmentConfiguration == rhs.m_renderAttachmentConfiguration;
->>>>>>> 5295397a
+            m_renderAttachmentConfiguration == rhs.m_renderAttachmentConfiguration &&
+            m_specializationData == rhs.m_specializationData;
     }
 
     bool PipelineStateDescriptorForDispatch::operator == (const PipelineStateDescriptorForDispatch& rhs) const
