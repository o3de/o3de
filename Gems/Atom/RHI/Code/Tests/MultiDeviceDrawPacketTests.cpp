--- conflicted
+++ resolved
@@ -456,12 +456,8 @@
             RHI::MultiDeviceDrawPacketBuilder builder2(LocalDeviceMask);
             auto drawPacketClone = builder2.Clone(drawPacket.get());
 
-<<<<<<< HEAD
-            uint8_t drawItemCount = static_cast<uint8_t>(drawPacketClone->GetDrawItemCount());
-=======
             const uint8_t drawItemCount =
                 static_cast<uint8_t>(AZStd::min<size_t>(drawPacket->GetDrawItemCount(), MultiDeviceDrawPacketData::DrawItemCountMax));
->>>>>>> 032450b7
 
             // Test default value
             for (uint8_t i = 0; i < drawItemCount; ++i)
