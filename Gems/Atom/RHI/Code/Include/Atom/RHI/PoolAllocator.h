/*
 * Copyright (c) Contributors to the Open 3D Engine Project.
 * For complete copyright and license terms please see the LICENSE at the root of this distribution.
 *
 * SPDX-License-Identifier: Apache-2.0 OR MIT
 *
 */
#pragma once

#include <Atom/RHI/Allocator.h>
#include <AzCore/std/containers/vector.h>
#include <AzCore/std/containers/queue.h>
#include <AzCore/Memory/ChildAllocatorSchema.h>
#include <AzCore/Memory/SystemAllocator.h>

namespace AZ::RHI
{
    //! This custom allocator class is used to provide runtime type information
    //! so we can differentiate this allocator from other SystemAllocators
<<<<<<< HEAD
    class RHISystemAllocator final
        : public AZ::SystemAllocator
    {
    public:
        AZ_RTTI(RHISystemAllocator, "{C5F84DB9-AD7E-4846-AC4D-409F61F7DA84}", AZ::SystemAllocator);
    };
=======
    AZ_CHILD_ALLOCATOR_WITH_NAME(RHISystemAllocator, "RHISystemAllocator", "{C5F84DB9-AD7E-4846-AC4D-409F61F7DA84}", AZ::SystemAllocator);
>>>>>>> 5295397a

    //! This class can be used to efficiently allocate small chunks of memory from an externally
    //! managed source (DMA / Gpu memory). It will recycle freed blocks by deferring for a configurable
    //! number of ticks. If the memory is being used as GPU local memory, its common for the CPU to write
    //! to that memory and for the GPU to read it several frames later. The garbage collection latency can
    //! be set to match the maximum number of buffered frames, so the user can allocate and free at will
    //! without stomping over regions of memory being read.
    class PoolAllocator final
        : public Allocator
    {
    public:
        struct Descriptor : Allocator::Descriptor
        {
            /// The size of each element in the allocator.
            uint32_t m_elementSize = 0;
        };

        AZ_CLASS_ALLOCATOR(PoolAllocator, RHISystemAllocator);

        PoolAllocator() = default;

        void Init(const Descriptor& descriptor);

        inline VirtualAddress Allocate()
        {
            return Allocate(m_descriptor.m_elementSize, 1);
        }

        //////////////////////////////////////////////////////////////////////////
        // Allocator
        void Shutdown() override;
        VirtualAddress Allocate(size_t byteCount, size_t byteAlignment) override;
        void DeAllocate(VirtualAddress allocation) override;
        void GarbageCollect() override;
        void GarbageCollectForce() override;
        size_t GetAllocationCount() const override;
        size_t GetAllocatedByteCount() const override;
        const Descriptor& GetDescriptor() const override;
        //////////////////////////////////////////////////////////////////////////

    private:
        Descriptor m_descriptor;
        uint32_t m_elementCount = 0;

        struct Garbage
        {
            Garbage(uint32_t index, uint32_t garbageCollectCycle)
                : m_index{ index }
                , m_garbageCollectCycle{ garbageCollectCycle }
            {}

            uint32_t m_index;
            uint32_t m_garbageCollectCycle = 0;
        };

        bool IsGarbageReady(Garbage& garbage) const;

        AZStd::queue<Garbage> m_garbage;
        AZStd::vector<uint32_t> m_freeList;
        uint32_t m_garbageCollectCycle = 0;
        uint32_t m_allocationCountTotal = 0;
    };
}<|MERGE_RESOLUTION|>--- conflicted
+++ resolved
@@ -17,16 +17,7 @@
 {
     //! This custom allocator class is used to provide runtime type information
     //! so we can differentiate this allocator from other SystemAllocators
-<<<<<<< HEAD
-    class RHISystemAllocator final
-        : public AZ::SystemAllocator
-    {
-    public:
-        AZ_RTTI(RHISystemAllocator, "{C5F84DB9-AD7E-4846-AC4D-409F61F7DA84}", AZ::SystemAllocator);
-    };
-=======
     AZ_CHILD_ALLOCATOR_WITH_NAME(RHISystemAllocator, "RHISystemAllocator", "{C5F84DB9-AD7E-4846-AC4D-409F61F7DA84}", AZ::SystemAllocator);
->>>>>>> 5295397a
 
     //! This class can be used to efficiently allocate small chunks of memory from an externally
     //! managed source (DMA / Gpu memory). It will recycle freed blocks by deferring for a configurable
