/*
 * Copyright (c) Contributors to the Open 3D Engine Project.
 * For complete copyright and license terms please see the LICENSE at the root of this distribution.
 *
 * SPDX-License-Identifier: Apache-2.0 OR MIT
 *
 */

#pragma once

#include <Atom/RHI.Reflect/Scissor.h>
#include <Atom/RHI.Reflect/Viewport.h>
#include <Atom/RHI/DrawPacketBuilder.h>
#include <Atom/RHI/MultiDeviceDrawPacket.h>
#include <Atom/RHI/RHISystemInterface.h>
#include <Atom/RHI/StreamBufferView.h>

namespace AZ
{
    class IAllocator;
} // namespace AZ

namespace AZ::RHI
{
    class MultiDeviceDrawPacketBuilder
    {
    public:
        struct MultiDeviceDrawRequest
        {
            MultiDeviceDrawRequest() = default;

            //! Returns the device-specific DrawRequest for the given index
            DrawPacketBuilder::DrawRequest BuildDeviceDrawRequest(int deviceIndex);

            //! The filter tag used to direct the draw item.
            DrawListTag m_listTag;

            //! The stencil ref value used for this draw item.
            uint8_t m_stencilRef{};

            //! The array of stream buffers to bind for this draw item.
            AZStd::span<const MultiDeviceStreamBufferView> m_streamBufferViews;

            //! Shader resource group unique for this draw request
            const MultiDeviceShaderResourceGroup* m_uniqueShaderResourceGroup{};

            //! The pipeline state assigned to this draw item.
            const MultiDevicePipelineState* m_pipelineState{};

            //! The sort key assigned to this draw item.
            DrawItemSortKey m_sortKey{};

            //! Mask for filtering the draw item into specific render pipelines.
            //! We use a mask because the same item could be reused in multiple pipelines. For example, a simple
            //! depth pre-pass could be present in multiple pipelines.
            DrawFilterMask m_drawFilterMask = DrawFilterMaskDefaultValue;

            //! A map of all device-specific StreamBufferViews, indexed by the device index
            //! This additional cache is needed since device-specific StreamBufferViews are returned as objects
            //! and the device-specific DrawItem holds a pointer to it.
            AZStd::unordered_map<int, AZStd::vector<StreamBufferView>> m_deviceStreamBufferViews;
        };

        explicit MultiDeviceDrawPacketBuilder(RHI::MultiDevice::DeviceMask deviceMask)
            : m_deviceMask{ deviceMask }
        {
            auto deviceCount{ RHI::RHISystemInterface::Get()->GetDeviceCount() };

            for (int deviceIndex = 0; deviceIndex < deviceCount; ++deviceIndex)
            {
<<<<<<< HEAD
=======
                // cast to u8 to prevent warning
>>>>>>> 66279081
                if (RHI::CheckBit(AZStd::to_underlying(m_deviceMask), static_cast<AZ::u8>(deviceIndex)))
                {
                    m_deviceDrawPacketBuilders.emplace(deviceIndex, DrawPacketBuilder());
                }
            }
        }

        // NOTE: This is configurable; just used to control the amount of memory held by the builder.
        static const size_t DrawItemCountMax = 16;

        //! Passes the linear allocator to all single-device DrawPacketBuilders and
        //! initializes the multi-device DrawPacket which will be returned after calling End()
        void Begin(IAllocator* allocator);

        //! Passes the DrawArguments to all single-device DrawPacketBuilders
        void SetDrawArguments(const MultiDeviceDrawArguments& drawArguments);

        //! Passes the IndexBufferViews to all single-device DrawPacketBuilders
        void SetIndexBufferView(const MultiDeviceIndexBufferView& indexBufferView);

        //! Passes the RootConstants to all single-device DrawPacketBuilders
        void SetRootConstants(AZStd::span<const uint8_t> rootConstants);

        //! Passes the Scissors to all single-device DrawPacketBuilders
        void SetScissors(AZStd::span<const Scissor> scissors);

        //! Passes a Scissor to all single-device DrawPacketBuilders
        void SetScissor(const Scissor& scissor);

        //! Passes the Viewports to all single-device DrawPacketBuilders
        void SetViewports(AZStd::span<const Viewport> viewports);

        //! Passes a Viewport to all singl-device DrawPacketBuilders
        void SetViewport(const Viewport& viewport);

        //! Passes the ShaderResourceGroup to all single-device DrawPacketBuilders
        void AddShaderResourceGroup(const MultiDeviceShaderResourceGroup* shaderResourceGroup);

        //! Passes the single-device DrawRequests to all single-device DrawPacketBuilders,
        //! keeps the multi-device DrawRequest and sets the DrawListMask in the current
        //! multi-device DrawPacket
        void AddDrawItem(MultiDeviceDrawRequest& request);

        //! Builds all single-device DrawPackets linearly in memory using their allocator
        //! and captures them in the multi-device DrawPacket, correctly linking the
        //! single-device DrawItems with the corresponding multi-device DrawItem as well
        RHI::Ptr<MultiDeviceDrawPacket> End();

        //! Clones all single-device DrawPackets and then sets all corresponding pointers
        //! in the multi-device DrawPacket and DrawItem objects
        RHI::Ptr<MultiDeviceDrawPacket> Clone(const MultiDeviceDrawPacket* original);

    private:
        RHI::MultiDevice::DeviceMask m_deviceMask{ 0u };
        AZStd::fixed_vector<MultiDeviceDrawRequest, DrawPacketBuilder::DrawItemCountMax> m_drawRequests;

        RHI::Ptr<MultiDeviceDrawPacket> m_drawPacketInFlight;

        //! A map of single-device DrawPacketBuilder, indexed by the device index
        AZStd::unordered_map<int, DrawPacketBuilder> m_deviceDrawPacketBuilders;
    };
} // namespace AZ::RHI<|MERGE_RESOLUTION|>--- conflicted
+++ resolved
@@ -68,10 +68,7 @@
 
             for (int deviceIndex = 0; deviceIndex < deviceCount; ++deviceIndex)
             {
-<<<<<<< HEAD
-=======
                 // cast to u8 to prevent warning
->>>>>>> 66279081
                 if (RHI::CheckBit(AZStd::to_underlying(m_deviceMask), static_cast<AZ::u8>(deviceIndex)))
                 {
                     m_deviceDrawPacketBuilders.emplace(deviceIndex, DrawPacketBuilder());
