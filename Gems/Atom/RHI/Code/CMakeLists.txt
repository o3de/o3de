#
# Copyright (c) Contributors to the Open 3D Engine Project.
# For complete copyright and license terms please see the LICENSE at the root of this distribution.
#
# SPDX-License-Identifier: Apache-2.0 OR MIT
#
#

o3de_pal_dir(pal_dir ${CMAKE_CURRENT_LIST_DIR}/Platform/${PAL_PLATFORM_NAME} "${gem_restricted_path}" "${gem_path}" "${gem_parent_relative_path}")
o3de_pal_dir(pal_source_dir ${CMAKE_CURRENT_LIST_DIR}/Source/Platform/${PAL_PLATFORM_NAME} "${gem_restricted_path}" "${gem_path}" "${gem_parent_relative_path}")

include(${pal_dir}/AtomRHITests_traits_${PAL_PLATFORM_NAME_LOWERCASE}.cmake)

ly_add_target(
    NAME ${gem_name}.Profiler STATIC
    NAMESPACE Gem
    FILES_CMAKE
        atom_rhi_profiler_files.cmake
    INCLUDE_DIRECTORIES
        PRIVATE
            Source
        PUBLIC
            Include
    BUILD_DEPENDENCIES
        PRIVATE
            AZ::AzCore
            AZ::AzFramework
)

if(PAL_TRAIT_BUILD_RENDERDOC_SUPPORTED)  
    set(LY_RENDERDOC_ENABLED OFF CACHE BOOL "Enable RenderDoc integration. Use LY_RENDERDOC_PATH to specific the path to RenderDoc.")
    if(LY_RENDERDOC_ENABLED)
        message(STATUS "Renderdoc found, enabling as a graphics debugger")
        ly_add_target(
            NAME ${gem_name}.Profiler.RenderDoc ${PAL_TRAIT_MONOLITHIC_DRIVEN_MODULE_TYPE}
            NAMESPACE Gem
            FILES_CMAKE
                atom_rhi_profiler_renderdoc_shared_files.cmake
            INCLUDE_DIRECTORIES
                PRIVATE
                    Source
                    ${pal_source_dir}
                PUBLIC
                    Include
            BUILD_DEPENDENCIES
                PRIVATE
                    AZ::AzCore
                    AZ::AzFramework
                    Gem::${gem_name}.Profiler
                    3rdParty::renderdoc
        )

        list(APPEND PROFILER_DEPENDENCIES ${gem_name}.Profiler.RenderDoc)
    endif()
endif()

if(PAL_TRAIT_PROF_PIX_SUPPORTED)
    if(LY_PIX_ENABLED)
        ly_add_target(
            NAME ${gem_name}.Profiler.PIX ${PAL_TRAIT_MONOLITHIC_DRIVEN_MODULE_TYPE}
            NAMESPACE Gem
            FILES_CMAKE
                atom_rhi_profiler_pix_shared_files.cmake
                ${pal_source_dir}/platform_pix_${PAL_PLATFORM_NAME_LOWERCASE}_files.cmake
            INCLUDE_DIRECTORIES
                PRIVATE
                    Source
                    ${pal_source_dir}
                PUBLIC
                    Include
            BUILD_DEPENDENCIES
                PRIVATE
                    AZ::AzCore
                    AZ::AzFramework
                    Gem::${gem_name}.Profiler
                    3rdParty::pix
        )

        list(APPEND PROFILER_DEPENDENCIES ${gem_name}.Profiler.PIX)
    endif()
endif()

ly_add_target(
    NAME ${gem_name}.Reflect STATIC
    NAMESPACE Gem
    FILES_CMAKE
        atom_rhi_reflect_files.cmake
    INCLUDE_DIRECTORIES
        PRIVATE
            Source
        PUBLIC
            Include
    BUILD_DEPENDENCIES
        PRIVATE
            AZ::AzCore
            AZ::AzFramework
        PUBLIC
            AZ::AtomCore
)

ly_add_target(
    NAME ${gem_name}.Public STATIC
    NAMESPACE Gem
    FILES_CMAKE
        atom_rhi_public_files.cmake
        ${pal_source_dir}/platform_${PAL_PLATFORM_NAME_LOWERCASE}_files.cmake
    INCLUDE_DIRECTORIES
        PRIVATE
            Source
            ${pal_source_dir}
        PUBLIC
            Include
    BUILD_DEPENDENCIES
        PRIVATE
            AZ::AzCore
            AZ::AzFramework
            Gem::${gem_name}.Reflect
)

ly_add_target(
    NAME ${gem_name}.Private.Static STATIC
    NAMESPACE Gem
    FILES_CMAKE
        atom_rhi_private_files.cmake
    INCLUDE_DIRECTORIES
        PRIVATE
            Source
        PUBLIC
            Include
    BUILD_DEPENDENCIES
        PRIVATE
            AZ::AzCore
            AZ::AzFramework
            AZ::AtomCore
            Gem::${gem_name}.Public
)

ly_add_target(
    NAME ${gem_name}.Private ${PAL_TRAIT_MONOLITHIC_DRIVEN_MODULE_TYPE}
    NAMESPACE Gem
    FILES_CMAKE
        atom_rhi_private_shared_files.cmake
    INCLUDE_DIRECTORIES
        PRIVATE
            Source
        PUBLIC
            Include
    BUILD_DEPENDENCIES
        PRIVATE
            AZ::AzCore
            Gem::${gem_name}.Public
            Gem::${gem_name}.Private.Static
            Gem::${gem_name}.Profiler
    RUNTIME_DEPENDENCIES
        ${PROFILER_DEPENDENCIES}            
)

# Inject the gem name into the Module source file
ly_add_source_properties(
    SOURCES
        Source/Module.cpp
    PROPERTY COMPILE_DEFINITIONS
        VALUES
            O3DE_GEM_NAME=${gem_name}
            O3DE_GEM_VERSION=${gem_version})

if(PAL_TRAIT_BUILD_HOST_TOOLS)
    if (ATOM_RHI_TRAIT_BUILD_SUPPORTS_EDIT)
        ly_add_target(
            NAME ${gem_name}.Edit STATIC
            NAMESPACE Gem
            FILES_CMAKE
                atom_rhi_edit_files.cmake
            INCLUDE_DIRECTORIES
                PRIVATE
                    Source
                PUBLIC
                    Include
            BUILD_DEPENDENCIES
                PRIVATE
                    AZ::AzToolsFramework
                    AZ::AtomCore
                    Gem::${gem_name}.Public
        )
    endif()
endif()

################################################################################
# Tests
################################################################################
if(PAL_TRAIT_BUILD_TESTS_SUPPORTED)
    if (PAL_TRAIT_BUILD_HOST_TOOLS)  # needed in order to link to Atom_RHI.Edit
        if (ATOM_RHI_TRAIT_BUILD_SUPPORTS_TEST)
            ly_add_target(
                NAME Atom_RHI.Tests ${PAL_TRAIT_TEST_TARGET_TYPE}
                NAMESPACE Gem
                FILES_CMAKE
                    atom_rhi_tests_files.cmake
                INCLUDE_DIRECTORIES
                    PRIVATE
                        .
                        Tests
                BUILD_DEPENDENCIES
                    PRIVATE
                        AZ::AzTest
                        AZ::AzFramework
                        Gem::Atom_RHI.Edit
                        Gem::Atom_RHI.Public
                        Gem::Atom_Feature_Common.Public
            )
            ly_add_googletest(
                NAME Gem::Atom_RHI.Tests
                LABELS REQUIRES_tiaf
            )

<<<<<<< HEAD
            ly_add_target_files(
                TARGETS
                    Atom_RHI.Tests
                FILES
                    ${CMAKE_CURRENT_SOURCE_DIR}/Tests/UtilsTestsData/DummyTransformColor.MainPS.dx12.dxil.txt
                    ${CMAKE_CURRENT_SOURCE_DIR}/Tests/UtilsTestsData/DummyTransformColor.MainPS.vulkan.spirv.txt
                    ${CMAKE_CURRENT_SOURCE_DIR}/Tests/UtilsTestsData/HelloWorld.txt
                OUTPUT_SUBDIRECTORY
                    Gems/Atom/RHI/Code/Tests/UtilsTestsData
            )
        endif()
=======
    if (ATOM_RHI_TRAIT_BUILD_SUPPORTS_TEST)
        ly_add_target(
            NAME ${gem_name}.Tests ${PAL_TRAIT_TEST_TARGET_TYPE}
            NAMESPACE Gem
            FILES_CMAKE
                atom_rhi_tests_files.cmake
            INCLUDE_DIRECTORIES
                PRIVATE
                    .
                    Tests
            BUILD_DEPENDENCIES
                PRIVATE
                    AZ::AzTest
                    AZ::AzFramework
                    Gem::${gem_name}.Edit
                    Gem::${gem_name}.Public
                    Gem::Atom_Feature_Common.Public
        )
        ly_add_googletest(
            NAME Gem::${gem_name}.Tests
            LABELS REQUIRES_tiaf
        )

        ly_add_target_files(
            TARGETS
                ${gem_name}.Tests
            FILES
                ${CMAKE_CURRENT_SOURCE_DIR}/Tests/UtilsTestsData/DummyTransformColor.MainPS.dx12.dxil.txt
                ${CMAKE_CURRENT_SOURCE_DIR}/Tests/UtilsTestsData/DummyTransformColor.MainPS.vulkan.spirv.txt
                ${CMAKE_CURRENT_SOURCE_DIR}/Tests/UtilsTestsData/HelloWorld.txt
            OUTPUT_SUBDIRECTORY
                Gems/Atom/RHI/Code/Tests/UtilsTestsData
        )
>>>>>>> b08fd45f
    endif()
endif()<|MERGE_RESOLUTION|>--- conflicted
+++ resolved
@@ -189,43 +189,7 @@
 # Tests
 ################################################################################
 if(PAL_TRAIT_BUILD_TESTS_SUPPORTED)
-    if (PAL_TRAIT_BUILD_HOST_TOOLS)  # needed in order to link to Atom_RHI.Edit
-        if (ATOM_RHI_TRAIT_BUILD_SUPPORTS_TEST)
-            ly_add_target(
-                NAME Atom_RHI.Tests ${PAL_TRAIT_TEST_TARGET_TYPE}
-                NAMESPACE Gem
-                FILES_CMAKE
-                    atom_rhi_tests_files.cmake
-                INCLUDE_DIRECTORIES
-                    PRIVATE
-                        .
-                        Tests
-                BUILD_DEPENDENCIES
-                    PRIVATE
-                        AZ::AzTest
-                        AZ::AzFramework
-                        Gem::Atom_RHI.Edit
-                        Gem::Atom_RHI.Public
-                        Gem::Atom_Feature_Common.Public
-            )
-            ly_add_googletest(
-                NAME Gem::Atom_RHI.Tests
-                LABELS REQUIRES_tiaf
-            )
-
-<<<<<<< HEAD
-            ly_add_target_files(
-                TARGETS
-                    Atom_RHI.Tests
-                FILES
-                    ${CMAKE_CURRENT_SOURCE_DIR}/Tests/UtilsTestsData/DummyTransformColor.MainPS.dx12.dxil.txt
-                    ${CMAKE_CURRENT_SOURCE_DIR}/Tests/UtilsTestsData/DummyTransformColor.MainPS.vulkan.spirv.txt
-                    ${CMAKE_CURRENT_SOURCE_DIR}/Tests/UtilsTestsData/HelloWorld.txt
-                OUTPUT_SUBDIRECTORY
-                    Gems/Atom/RHI/Code/Tests/UtilsTestsData
-            )
-        endif()
-=======
+
     if (ATOM_RHI_TRAIT_BUILD_SUPPORTS_TEST)
         ly_add_target(
             NAME ${gem_name}.Tests ${PAL_TRAIT_TEST_TARGET_TYPE}
@@ -259,6 +223,5 @@
             OUTPUT_SUBDIRECTORY
                 Gems/Atom/RHI/Code/Tests/UtilsTestsData
         )
->>>>>>> b08fd45f
     endif()
 endif()