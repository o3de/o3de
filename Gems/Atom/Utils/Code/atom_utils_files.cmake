#
# Copyright (c) Contributors to the Open 3D Engine Project.
# For complete copyright and license terms please see the LICENSE at the root of this distribution.
#
# SPDX-License-Identifier: Apache-2.0 OR MIT
#
#

set(FILES
    Include/Atom/Utils/DdsFile.h
    Include/Atom/Utils/ImageComparison.h
    Include/Atom/Utils/ImGuiCullingDebug.h
    Include/Atom/Utils/ImGuiCullingDebug.inl
    Include/Atom/Utils/ImGuiGpuProfiler.h
    Include/Atom/Utils/ImGuiMaterialDetails.h
    Include/Atom/Utils/ImGuiMaterialDetails.inl
    Include/Atom/Utils/ImGuiPassTree.h
    Include/Atom/Utils/ImGuiPassTree.inl
    Include/Atom/Utils/ImGuiFrameVisualizer.h
    Include/Atom/Utils/ImGuiFrameVisualizer.inl
<<<<<<< HEAD
    Include/Atom/Utils/ImGuiShaderMetrics.h
    Include/Atom/Utils/ImGuiShaderMetrics.inl
    Include/Atom/Utils/ImGuiShaderUtils.h
    Include/Atom/Utils/ImGuiShaderUtils.inl
=======
>>>>>>> 9bc2c09d
    Include/Atom/Utils/ImGuiTransientAttachmentProfiler.h
    Include/Atom/Utils/ImGuiTransientAttachmentProfiler.inl
    Include/Atom/Utils/MaterialUtils.h
    Include/Atom/Utils/PngFile.h
    Include/Atom/Utils/PpmFile.h
    Include/Atom/Utils/StableDynamicArray.h
    Include/Atom/Utils/StableDynamicArray.inl
    Include/Atom/Utils/Utils.h
    Include/Atom/Utils/Utils.inl
    Include/Atom/Utils/AssetCollectionAsyncLoader.h
    Source/ImGuiGpuProfiler.cpp
    Source/DdsFile.cpp
    Source/ImageComparison.cpp
    Source/MaterialUtils.cpp
    Source/PngFile.cpp
    Source/PpmFile.cpp
    Source/Utils.cpp
    Source/AssetCollectionAsyncLoader.cpp
)<|MERGE_RESOLUTION|>--- conflicted
+++ resolved
@@ -18,13 +18,8 @@
     Include/Atom/Utils/ImGuiPassTree.inl
     Include/Atom/Utils/ImGuiFrameVisualizer.h
     Include/Atom/Utils/ImGuiFrameVisualizer.inl
-<<<<<<< HEAD
-    Include/Atom/Utils/ImGuiShaderMetrics.h
-    Include/Atom/Utils/ImGuiShaderMetrics.inl
     Include/Atom/Utils/ImGuiShaderUtils.h
     Include/Atom/Utils/ImGuiShaderUtils.inl
-=======
->>>>>>> 9bc2c09d
     Include/Atom/Utils/ImGuiTransientAttachmentProfiler.h
     Include/Atom/Utils/ImGuiTransientAttachmentProfiler.inl
     Include/Atom/Utils/MaterialUtils.h
