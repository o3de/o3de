--- conflicted
+++ resolved
@@ -1,12 +1,7 @@
 /*
-<<<<<<< HEAD
  * Copyright (c) Contributors to the Open 3D Engine Project.
  * For complete copyright and license terms please see the LICENSE at the root of this distribution.
  *
-=======
- * Copyright (c) Contributors to the Open 3D Engine Project. For complete copyright and license terms please see the LICENSE at the root of this distribution.
- * 
->>>>>>> e6836a91
  * SPDX-License-Identifier: Apache-2.0 OR MIT
  *
  */
@@ -96,7 +91,6 @@
             AZ::RHI::CpuTimingStatistics m_cpuTimingStatisticsWhenPause;
 
             AZStd::string m_lastCapturedFilePath;
-<<<<<<< HEAD
 
             // Visualizer methods
 
@@ -162,8 +156,6 @@
             // For now we default allocate for all regions on the first render frame and then use RegionStatistics.m_draw to determine
             // if we should draw the window or not. FIXME(ATOM-15948) this should be changed once RegionStatistics gets heavier. 
             AZStd::unordered_map<const GroupRegionName*, RegionStatistics> m_regionStatisticsMap;
-=======
->>>>>>> e6836a91
         };
     } // namespace Render
 } // namespace AZ
