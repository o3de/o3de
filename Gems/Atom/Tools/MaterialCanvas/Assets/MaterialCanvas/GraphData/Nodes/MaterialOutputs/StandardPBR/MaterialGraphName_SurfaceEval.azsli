/*
 * Copyright (c) Contributors to the Open 3D Engine Project.
 * For complete copyright and license terms please see the LICENSE at the root of this distribution.
 *
 * SPDX-License-Identifier: Apache-2.0 OR MIT
 *
 */

#pragma once

// This #define magic lets you use the EvaluateSurface function in this file without making it the final EvaluateSurface
// used in your shader. Simply #define EvaluateSurface to your custom definition before including this file
//
#ifndef EvaluateSurface
#define EvaluateSurface EvaluateSurface_MaterialGraphName
#endif

#include <Atom/Features/PBR/LightingOptions.azsli>
#include <Atom/Features/MatrixUtility.azsli>
#include <Atom/RPI/TangentSpace.azsli>

Surface EvaluateSurface_MaterialGraphName(
    VsOutput IN,
    float3 positionWS,
    real3 normalWS,
    float3 tangents[UvSetCount],
    float3 bitangents[UvSetCount],
    float2 uvs[UvSetCount],
    bool isFrontFace,
    bool isDisplacementClipped,
    float4 uvDxDy,
    bool customDerivatives)
{
    const float3 bitangent = cross((float3)IN.normal, (float3)IN.tangent);
    const float3 O3DE_MC_POSITION = (float3)IN.position;
    const float3 O3DE_MC_NORMAL = (float3)IN.normal;
    const float3 O3DE_MC_TANGENT = (float3)IN.tangent;
    const float3 O3DE_MC_BITANGENT = (float3)bitangent;
    const float3 O3DE_MC_POSITION_WS = positionWS;
    const float3 O3DE_MC_NORMAL_WS = normalWS;
    const float3 O3DE_MC_TANGENT_WS = tangents[0];
    const float3 O3DE_MC_BITANGENT_WS = bitangents[0];
<<<<<<< HEAD
    const float4 O3DE_MC_COLOR = IN.color0;
=======
#if ENABLE_VERTEX_COLOR
    const float4 O3DE_MC_COLOR = IN.color0;
#else
    const float4 O3DE_MC_COLOR = float4(1.0f, 1.0f, 1.0f, 1.0f);
#endif
>>>>>>> 5295397a
    #define O3DE_MC_UV(index) uvs[clamp(index, 0, UvSetCount-1)];

    // m_placeHolder keeps MaterialSrg from being compiled out when iterating on graphs
    const bool placeHolder = MaterialSrg::m_placeHolder;

    // O3DE_GENERATED_INSTRUCTIONS_BEGIN: inNormal, inBaseColor, inMetallic, inRoughness, inSpecularF0Factor, inEmissive, inAlpha, inOpacityFactor, inDiffuseAmbientOcclusion, inSpecularOcclusion, inClearCoatFactor, inClearCoatRoughness, inClearCoatNormal, 
    real3 inNormal = normalWS;
    real3 inBaseColor = {1.0, 1.0, 1.0};
    real inMetallic = 0.0;
    real inRoughness = 0.0;
    real inSpecularF0Factor = 0.0;
    real3 inEmissive = {0.0, 0.0, 0.0};
    real inAlpha = 1.0;
    real inOpacityFactor = 1.0;
    real inDiffuseAmbientOcclusion = 1.0;
    real inSpecularOcclusion = 1.0;
    real inClearCoatFactor = 0.0;
    real inClearCoatRoughness = 0.0;
    real3 inClearCoatNormal = normalWS;
    // O3DE_GENERATED_INSTRUCTIONS_END

    #undef O3DE_MC_UV

    CheckClipping((real)inAlpha, (real)inOpacityFactor);

    Surface surface;
    surface.position = positionWS;
    surface.vertexNormal = normalWS;
    surface.normal = normalize(o_normal_override_enabled ? GetWorldSpaceNormal((real2)inNormal, normalWS, tangents[0], bitangents[0]) : normalWS);
    surface.normal *= real(mad(isFrontFace, 2.0, -1.0));
    surface.roughnessLinear = inRoughness;
    surface.SetAlbedoAndSpecularF0(inBaseColor, inSpecularF0Factor, inMetallic);
    surface.CalculateRoughnessA();

    // ------- Parallax Clipping -------

#if ENABLE_PARALLAX
    if(o_parallax_highlightClipping && isDisplacementClipped)
    {
        ApplyParallaxClippingHighlight(surface.albedo);
    }
#endif

    surface.alpha = (real)inAlpha * (real)inOpacityFactor;
    surface.emissiveLighting = inEmissive;
    surface.diffuseAmbientOcclusion = inDiffuseAmbientOcclusion;
    surface.specularOcclusion = inSpecularOcclusion;
    surface.opacityAffectsSpecularFactor = o_opacity_affects_specular_factor;

    // ------- Clearcoat -------

#if ENABLE_CLEAR_COAT
    if(o_clearCoat_enabled)
    {
        surface.clearCoat.factor = inClearCoatFactor;
        surface.clearCoat.roughness = max(inClearCoatRoughness, 1e-3);

        // Flip normal if back face is rendered   
        surface.clearCoat.normal = normalize(o_clearCoat_normal_override_enabled ? GetWorldSpaceNormal((real2)inClearCoatNormal, normalWS, tangents[0], bitangents[0]) : normalWS);
        surface.clearCoat.normal *= real(mad(isFrontFace, 2.0, -1.0));

        ApplyClearCoatToSpecularF0(surface.specularF0, surface.clearCoat.factor);
    }
#endif

    return surface;
}

// helper function to keep compatible with the previous version
// because dxc compiler doesn't allow default parameters on functions with overloads
Surface EvaluateSurface_MaterialGraphName(
    VsOutput IN,
    float3 positionWS,
    real3 normalWS,
    float3 tangents[UvSetCount],
    float3 bitangents[UvSetCount],
    float2 uvs[UvSetCount],
    bool isFrontFace,
    bool isDisplacementClipped)
{
    return EvaluateSurface_MaterialGraphName(
        IN,
        positionWS,
        normalWS,
        tangents,
        bitangents,
        uvs,
        isFrontFace,
        isDisplacementClipped,
        float4(0.0f, 0.0f, 0.0f, 0.0f),
        false); 
}


Surface EvaluateSurface_MaterialGraphName(VsOutput IN, PixelGeometryData geoData, float4 uvDxDy, bool customDerivatives)
{
    return EvaluateSurface_MaterialGraphName(
        IN,
        geoData.positionWS,
        geoData.vertexNormal,
        geoData.tangents,
        geoData.bitangents,
        geoData.uvs,
        geoData.isFrontFace,
        geoData.isDisplacementClipped,
        uvDxDy,
        customDerivatives);
}

Surface EvaluateSurface_MaterialGraphName(VsOutput IN, PixelGeometryData geoData)
{
    return EvaluateSurface_MaterialGraphName(
        IN,
        geoData.positionWS,
        geoData.vertexNormal,
        geoData.tangents,
        geoData.bitangents,
        geoData.uvs,
        geoData.isFrontFace,
        geoData.isDisplacementClipped,
        float4(0.0f, 0.0f, 0.0f, 0.0f),
        false);
}<|MERGE_RESOLUTION|>--- conflicted
+++ resolved
@@ -40,15 +40,11 @@
     const float3 O3DE_MC_NORMAL_WS = normalWS;
     const float3 O3DE_MC_TANGENT_WS = tangents[0];
     const float3 O3DE_MC_BITANGENT_WS = bitangents[0];
-<<<<<<< HEAD
-    const float4 O3DE_MC_COLOR = IN.color0;
-=======
 #if ENABLE_VERTEX_COLOR
     const float4 O3DE_MC_COLOR = IN.color0;
 #else
     const float4 O3DE_MC_COLOR = float4(1.0f, 1.0f, 1.0f, 1.0f);
 #endif
->>>>>>> 5295397a
     #define O3DE_MC_UV(index) uvs[clamp(index, 0, UvSetCount-1)];
 
     // m_placeHolder keeps MaterialSrg from being compiled out when iterating on graphs
