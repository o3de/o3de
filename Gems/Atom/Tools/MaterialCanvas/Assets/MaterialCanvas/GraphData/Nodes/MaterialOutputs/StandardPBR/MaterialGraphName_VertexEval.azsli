--- conflicted
+++ resolved
@@ -24,15 +24,9 @@
     real4 tangent,
     float2 uv0,
     float2 uv1,
-<<<<<<< HEAD
-    float4 color0,
-    uint instanceId,
-    bool useVertexColor0)
-=======
     uint instanceId,
     bool useVertexColor0,
     float4 color0)
->>>>>>> 5295397a
 {
     const float4x4 objectToWorld = GetObjectToWorldMatrix(instanceId);
     const float3x3 objectToWorldIT = GetObjectToWorldMatrixInverseTranspose(instanceId);
@@ -70,10 +64,7 @@
     output.normal = normal;
     output.tangent = tangent;
     output.m_instanceId = instanceId;
-<<<<<<< HEAD
-=======
 #if ENABLE_VERTEX_COLOR
->>>>>>> 5295397a
     if(useVertexColor0)
     {
         output.color0 =  color0;
@@ -82,10 +73,7 @@
     {
         output.color0 = float4(1,1,1,1);
     }
-<<<<<<< HEAD
-=======
 #endif
->>>>>>> 5295397a
 
     return output;
 }
@@ -105,11 +93,6 @@
         real4(IN.tangent),
         IN.uv0,
         IN.uv1,
-<<<<<<< HEAD
-        IN.m_optional_color0,        
-        SV.m_instanceId,
-        o_color0_isBound);
-=======
         SV.m_instanceId,
         useVertexColor,
         color0);
@@ -132,5 +115,4 @@
         instanceId,
         false,
         float4(1.0f, 1.0f, 1.0f, 1.0f));
->>>>>>> 5295397a
 }