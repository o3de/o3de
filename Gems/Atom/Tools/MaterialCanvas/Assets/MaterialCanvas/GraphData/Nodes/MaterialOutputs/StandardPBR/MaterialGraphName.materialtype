--- conflicted
+++ resolved
@@ -7,15 +7,12 @@
         {
             "type": "Lua",
             "args": {
-<<<<<<< HEAD
-=======
                 "file": "@gemroot:MaterialCanvas@/Assets/MaterialCanvas/GraphData/Nodes/MaterialOutputs/StandardPBR/HandleDoubleSided.lua"
             }
         },
         {
             "type": "Lua",
             "args": {
->>>>>>> b08fd45f
                 "file": "@gemroot:MaterialCanvas@/Assets/MaterialCanvas/GraphData/Nodes/MaterialOutputs/StandardPBR/HandleOpacityMode.lua"
             }
         }
