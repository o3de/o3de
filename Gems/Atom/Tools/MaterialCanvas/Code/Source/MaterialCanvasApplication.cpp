/*
 * Copyright (c) Contributors to the Open 3D Engine Project.
 * For complete copyright and license terms please see the LICENSE at the root of this distribution.
 *
 * SPDX-License-Identifier: Apache-2.0 OR MIT
 *
 */

#include <Atom/RHI.Reflect/SamplerState.h>
#include <Atom/RHI/Factory.h>
#include <Atom/RPI.Edit/Shader/ShaderSourceData.h>
#include <Atom/RPI.Reflect/Image/StreamingImageAsset.h>
#include <AtomToolsFramework/Document/AtomToolsAnyDocument.h>
#include <AtomToolsFramework/Document/AtomToolsDocumentSystemRequestBus.h>
#include <AtomToolsFramework/Graph/DynamicNode/DynamicNodeUtil.h>
#include <AtomToolsFramework/Graph/GraphDocument.h>
#include <AtomToolsFramework/Graph/GraphDocumentView.h>
#include <AtomToolsFramework/Util/Util.h>
#include <AzCore/Math/Color.h>
#include <AzCore/Math/Vector2.h>
#include <AzCore/Math/Vector3.h>
#include <AzCore/Math/Vector4.h>
#include <AzCore/RTTI/RTTI.h>
#include <AzCore/Utils/Utils.h>
#include <AzCore/std/smart_ptr/make_shared.h>
#include <Document/MaterialGraphCompiler.h>
#include <GraphModel/Model/DataType.h>
#include <MaterialCanvasApplication.h>
#include <Window/MaterialCanvasMainWindow.h>

#include <QLabel>

void InitMaterialCanvasResources()
{
    // Must register qt resources from other modules
    Q_INIT_RESOURCE(MaterialCanvas);
    Q_INIT_RESOURCE(InspectorWidget);
    Q_INIT_RESOURCE(AtomToolsAssetBrowser);
    Q_INIT_RESOURCE(GraphView);
}

namespace MaterialCanvas
{
    static const char* GetBuildTargetName()
    {
#if !defined(LY_CMAKE_TARGET)
#error "LY_CMAKE_TARGET must be defined in order to add this source file to a CMake executable target"
#endif
        return LY_CMAKE_TARGET;
    }

    MaterialCanvasApplication::MaterialCanvasApplication(int* argc, char*** argv)
        : Base(GetBuildTargetName(), argc, argv)
    {
        InitMaterialCanvasResources();

        QApplication::setOrganizationName("O3DE");
        QApplication::setApplicationName("O3DE Material Canvas (Preview)");
        QApplication::setWindowIcon(QIcon(":/Icons/application.svg"));

        AzToolsFramework::EditorWindowRequestBus::Handler::BusConnect();
        AZ::RHI::FactoryManagerNotificationBus::Handler::BusConnect();
        AtomToolsFramework::AtomToolsDocumentNotificationBus::Handler::BusConnect(m_toolId);
    }

    MaterialCanvasApplication::~MaterialCanvasApplication()
    {
        AtomToolsFramework::AtomToolsDocumentNotificationBus::Handler::BusDisconnect();
        AzToolsFramework::EditorWindowRequestBus::Handler::BusDisconnect();
        AZ::RHI::FactoryManagerNotificationBus::Handler::BusDisconnect();
        m_window.reset();
    }

    void MaterialCanvasApplication::Reflect(AZ::ReflectContext* context)
    {
        Base::Reflect(context);
        MaterialGraphCompiler::Reflect(context);

        if (auto serialize = azrtti_cast<AZ::SerializeContext*>(context))
        {
            serialize->RegisterGenericType<AZStd::array<AZ::Vector2, 2>>();
            serialize->RegisterGenericType<AZStd::array<AZ::Vector3, 3>>();
            serialize->RegisterGenericType<AZStd::array<AZ::Vector4, 3>>();
            serialize->RegisterGenericType<AZStd::array<AZ::Vector4, 4>>();
        }
    }

    const char* MaterialCanvasApplication::GetCurrentConfigurationName() const
    {
#if defined(_RELEASE)
        return "ReleaseMaterialCanvas";
#elif defined(_DEBUG)
        return "DebugMaterialCanvas";
#else
        return "ProfileMaterialCanvas";
#endif
    }

    void MaterialCanvasApplication::StartCommon(AZ::Entity* systemEntity)
    {
        Base::StartCommon(systemEntity);

        InitDynamicNodeManager();
        InitDynamicNodeEditData();
        InitSharedGraphContext();
        InitGraphViewSettings();
        InitMaterialGraphDocumentType();
        InitMaterialGraphNodeDocumentType();
        InitShaderSourceDataDocumentType();
        InitMainWindow();
        InitDefaultDocument();
    }

    void MaterialCanvasApplication::Destroy()
    {
        // Save all of the graph view configuration settings to the settings registry.
        AtomToolsFramework::SetSettingsObject("/O3DE/Atom/GraphView/ViewSettings", m_graphViewSettingsPtr);

        m_graphViewSettingsPtr.reset();
        m_window.reset();
        m_viewportSettingsSystem.reset();
        m_graphContext.reset();
        m_graphTemplateFileDataCache.reset();
        m_dynamicNodeManager.reset();

        ApplyShaderBuildSettings();
        Base::Destroy();
    }

    AZStd::vector<AZStd::string> MaterialCanvasApplication::GetCriticalAssetFilters() const
    {
        return AZStd::vector<AZStd::string>({ "passes/", "config/", "MaterialEditor/", "MaterialCanvas/" });
    }

    QWidget* MaterialCanvasApplication::GetAppMainWindow()
    {
        return m_window.get();
    }

    void MaterialCanvasApplication::FactoryRegistered()
    {
        ApplyShaderBuildSettings();
    }

    void MaterialCanvasApplication::InitDynamicNodeManager()
    {
        // Instantiate the dynamic node manager to register all dynamic node configurations and data types used in this tool
        m_dynamicNodeManager.reset(aznew AtomToolsFramework::DynamicNodeManager(m_toolId));

        // Creating default sampler state with settings common to pre-existing material types.
        AZ::RHI::SamplerState defaultSamplerState{};
        defaultSamplerState.m_filterMin = AZ::RHI::FilterMode::Linear;
        defaultSamplerState.m_filterMag = AZ::RHI::FilterMode::Linear;
        defaultSamplerState.m_filterMip = AZ::RHI::FilterMode::Linear;
        defaultSamplerState.m_anisotropyMax = 16;

        // Register all data types required by Material Canvas nodes with the dynamic node manager
        m_dynamicNodeManager->RegisterDataTypes({
            AZStd::make_shared<GraphModel::DataType>(AZ_CRC_CE("bool"), bool{}, "bool"),
            AZStd::make_shared<GraphModel::DataType>(AZ_CRC_CE("int"), int32_t{}, "int"),
            AZStd::make_shared<GraphModel::DataType>(AZ_CRC_CE("uint"), uint32_t{}, "uint"),
            AZStd::make_shared<GraphModel::DataType>(AZ_CRC_CE("float"), float{}, "float"),
            AZStd::make_shared<GraphModel::DataType>(AZ_CRC_CE("float2"), AZ::Vector2{}, "float2"),
            AZStd::make_shared<GraphModel::DataType>(AZ_CRC_CE("float3"), AZ::Vector3{}, "float3"),
            AZStd::make_shared<GraphModel::DataType>(AZ_CRC_CE("float4"), AZ::Vector4{}, "float4"),
            AZStd::make_shared<GraphModel::DataType>(AZ_CRC_CE("float2x2"), AZStd::array<AZ::Vector2, 2>{ AZ::Vector2(1.0f, 0.0f), AZ::Vector2(0.0f, 1.0f) }, "float2x2"),
            AZStd::make_shared<GraphModel::DataType>(AZ_CRC_CE("float3x3"), AZStd::array<AZ::Vector3, 3>{ AZ::Vector3(1.0f, 0.0f, 0.0f), AZ::Vector3(0.0f, 1.0f, 0.0f), AZ::Vector3(0.0f, 0.0f, 1.0f) }, "float3x3"),
            AZStd::make_shared<GraphModel::DataType>(AZ_CRC_CE("float4x3"), AZStd::array<AZ::Vector4, 3>{ AZ::Vector4(1.0f, 0.0f, 0.0f, 0.0f), AZ::Vector4(0.0f, 1.0f, 0.0f, 0.0f), AZ::Vector4(0.0f, 0.0f, 1.0f, 0.0f) }, "float4x3"),
            AZStd::make_shared<GraphModel::DataType>(AZ_CRC_CE("float4x4"), AZStd::array<AZ::Vector4, 4>{ AZ::Vector4(1.0f, 0.0f, 0.0f, 0.0f), AZ::Vector4(0.0f, 1.0f, 0.0f, 0.0f), AZ::Vector4(0.0f, 0.0f, 1.0f, 0.0f), AZ::Vector4(0.0f, 0.0f, 0.0f, 1.0f) }, "float4x4"),
            AZStd::make_shared<GraphModel::DataType>(AZ_CRC_CE("color"), AZ::Color::CreateOne(), "color"),
            AZStd::make_shared<GraphModel::DataType>(AZ_CRC_CE("string"), AZStd::string{}, "string"),
<<<<<<< HEAD
            AZStd::make_shared<GraphModel::DataType>(AZ_CRC_CE("image"), AZ::Data::Asset<AZ::RPI::StreamingImageAsset>{AZ::Data::AssetLoadBehavior::NoLoad}, "image"),
            AZStd::make_shared<GraphModel::DataType>(AZ_CRC_CE("sampler"), AZ::RHI::SamplerState{}, "sampler"),
=======
            AZStd::make_shared<GraphModel::DataType>(AZ_CRC_CE("image"), AZ::Data::Asset<AZ::RPI::StreamingImageAsset>{}, "image"),
            AZStd::make_shared<GraphModel::DataType>(AZ_CRC_CE("sampler"), defaultSamplerState, "sampler"),
>>>>>>> a923f3ca
        });

        // Search the project and gems for dynamic node configurations and register them with the manager
        m_dynamicNodeManager->LoadConfigFiles("materialgraphnode");
    }

    void MaterialCanvasApplication::InitDynamicNodeEditData()
    {
        // Registering custom property handlers for dynamic node configuration settings. The settings are just a map of string data.
        // Recognized settings will need special controls for selecting files or editing large blocks of text without taking up much real
        // estate in the property editor. In the future, this will likely be replaced with a more specialized node configuration editor. 
        AZ::Edit::ElementData editData;
        editData.m_elementId = AZ_CRC_CE("MultilineStringDialog");
        m_dynamicNodeManager->RegisterEditDataForSetting("instructions", editData);
        m_dynamicNodeManager->RegisterEditDataForSetting("classDefinitions", editData);
        m_dynamicNodeManager->RegisterEditDataForSetting("functionDefinitions", editData);
        m_dynamicNodeManager->RegisterEditDataForSetting("materialPropertySrgMember", editData);
        m_dynamicNodeManager->RegisterEditDataForSetting("materialPropertyDescription", editData);

        editData = {};
        editData.m_elementId = AZ::Edit::UIHandlers::LineEdit;
        m_dynamicNodeManager->RegisterEditDataForSetting("materialPropertyName", editData);
        m_dynamicNodeManager->RegisterEditDataForSetting("materialPropertyDisplayName", editData);
        m_dynamicNodeManager->RegisterEditDataForSetting("materialPropertyConnectionName", editData);
        m_dynamicNodeManager->RegisterEditDataForSetting("materialPropertyGroupName", editData);
        m_dynamicNodeManager->RegisterEditDataForSetting("materialPropertyGroup", editData);

        editData = {};
        editData.m_elementId = AZ::Edit::UIHandlers::ComboBox;
        AtomToolsFramework::AddEditDataAttribute(
            editData,
            AZ::Edit::Attributes::StringList,
            AZStd::vector<AZStd::string>{ "None", "ShaderInput", "ShaderOption", "ShaderEnabled", "InternalProperty", "" });
        m_dynamicNodeManager->RegisterEditDataForSetting("materialPropertyConnectionType", editData);

        editData = {};
        editData.m_elementId = AZ_CRC_CE("StringFilePath");
        AtomToolsFramework::AddEditDataAttribute(editData, AZ_CRC_CE("Title"), AZStd::string("Template File"));
        AtomToolsFramework::AddEditDataAttribute(
            editData, AZ_CRC_CE("Extensions"), AZStd::vector<AZStd::string>{ "azsl", "azsli", "material", "materialtype", "shader" });
        m_dynamicNodeManager->RegisterEditDataForSetting("templatePaths", editData);

        editData = {};
        editData.m_elementId = AZ_CRC_CE("StringFilePath");
        AtomToolsFramework::AddEditDataAttribute(editData, AZ_CRC_CE("Title"), AZStd::string("Include File"));
        AtomToolsFramework::AddEditDataAttribute(editData, AZ_CRC_CE("Extensions"), AZStd::vector<AZStd::string>{ "azsli" });
        m_dynamicNodeManager->RegisterEditDataForSetting("includePaths", editData);
    }

    void MaterialCanvasApplication::InitSharedGraphContext()
    {
        // Each graph document creates its own graph context but we want to use a shared graph context instead to avoid data duplication
        m_graphContext = AZStd::make_shared<GraphModel::GraphContext>(
            "Material Graph", ".materialgraph", m_dynamicNodeManager->GetRegisteredDataTypes());
        m_graphContext->CreateModuleGraphManager();
    }

    void MaterialCanvasApplication::InitGraphViewSettings()
    {
        // This configuration data is passed through the main window and graph views to setup translation data, styling, and node palettes
        m_graphViewSettingsPtr = AtomToolsFramework::GetSettingsObject(
            "/O3DE/Atom/GraphView/ViewSettings", AZStd::make_shared<AtomToolsFramework::GraphViewSettings>());

        // Initialize the application specific graph view settings that are not serialized.
        m_graphViewSettingsPtr->m_translationPath = "@products@/materialcanvas/translation/materialcanvas_en_us.qm";
        m_graphViewSettingsPtr->m_styleManagerPath = "MaterialCanvas/StyleSheet/materialcanvas_style.json";
        m_graphViewSettingsPtr->m_nodeMimeType = "MaterialCanvas/node-palette-mime-event";
        m_graphViewSettingsPtr->m_nodeSaveIdentifier = "MaterialCanvas/ContextMenu";
        m_graphViewSettingsPtr->m_createNodeTreeItemsFn = [](const AZ::Crc32& toolId)
        {
            GraphCanvas::GraphCanvasTreeItem* rootTreeItem = {};
            AtomToolsFramework::DynamicNodeManagerRequestBus::EventResult(
                rootTreeItem, toolId, &AtomToolsFramework::DynamicNodeManagerRequestBus::Events::CreateNodePaletteTree);
            return rootTreeItem;
        };

        // Initialize the default group preset names and colors needed by the graph canvas view to create node groups.
        const AZStd::map<AZStd::string, AZ::Color> defaultGroupPresets = AtomToolsFramework::GetSettingsObject(
            "/O3DE/Atom/GraphView/DefaultGroupPresets",
            AZStd::map<AZStd::string, AZ::Color>{ { "Logic", AZ::Color(0.188f, 0.972f, 0.243f, 1.0f) },
                                                  { "Function", AZ::Color(0.396f, 0.788f, 0.788f, 1.0f) },
                                                  { "Output", AZ::Color(0.866f, 0.498f, 0.427f, 1.0f) },
                                                  { "Input", AZ::Color(0.396f, 0.788f, 0.549f, 1.0f) } });

        // Connect the graph view settings to the required buses so that they can be accessed throughout the application.
        m_graphViewSettingsPtr->Initialize(m_toolId, defaultGroupPresets);
    }

    void MaterialCanvasApplication::InitMaterialGraphDocumentType()
    {
        // Initialize system to asynchronously report material and shader related asset processing status for open documents
        m_assetStatusReporterSystem.reset(aznew AtomToolsFramework::AssetStatusReporterSystem(m_toolId));

        // Initialize system to load and store material graph template files and only reload them if modified
        m_graphTemplateFileDataCache.reset(aznew AtomToolsFramework::GraphTemplateFileDataCache(m_toolId));

        // Acquiring default Material Canvas document type info so that it can be customized before registration
        auto documentTypeInfo = AtomToolsFramework::GraphDocument::BuildDocumentTypeInfo(
            "Material Graph",
            { "materialgraph" },
            { "materialgraphtemplate" },
            AtomToolsFramework::GetPathWithoutAlias(AtomToolsFramework::GetSettingsValue<AZStd::string>(
                "/O3DE/Atom/MaterialCanvas/DefaultMaterialGraphTemplate",
                "@gemroot:MaterialCanvas@/Assets/MaterialCanvas/GraphData/blank_graph.materialgraphtemplate")),
            m_graphContext,
            [toolId = m_toolId](){ return AZStd::make_shared<MaterialGraphCompiler>(toolId); });

        // Overriding documentview factory function to create graph view
        documentTypeInfo.m_documentViewFactoryCallback = [this](const AZ::Crc32& toolId, const AZ::Uuid& documentId)
        {
            m_window->AddDocumentTab(
                documentId, aznew AtomToolsFramework::GraphDocumentView(toolId, documentId, m_graphViewSettingsPtr, m_window.get()));
            return true;
        };

        AtomToolsFramework::AtomToolsDocumentSystemRequestBus::Event(
            m_toolId, &AtomToolsFramework::AtomToolsDocumentSystemRequestBus::Handler::RegisterDocumentType, documentTypeInfo);
    }

    void MaterialCanvasApplication::InitMaterialGraphNodeDocumentType()
    {
        // Register document type for editing Material Canvas node configurations. This document type does not have a central view widget
        // and will show a label directing users to the inspector.
        auto documentTypeInfo = AtomToolsFramework::AtomToolsAnyDocument::BuildDocumentTypeInfo(
            "Material Graph Node Config",
            { "materialgraphnode" },
            { "materialgraphnodetemplate" },
            AZStd::any(AtomToolsFramework::DynamicNodeConfig()),
            AZ::Uuid::CreateNull()); // Null ID because JSON file contains type info and can be loaded directly into AZStd::any

        documentTypeInfo.m_documentViewFactoryCallback = [this]([[maybe_unused]] const AZ::Crc32& toolId, const AZ::Uuid& documentId)
        {
            auto viewWidget = new QLabel("Material Graph Node Config properties can be edited in the inspector.", m_window.get());
            viewWidget->setAlignment(Qt::AlignCenter);
            return m_window->AddDocumentTab(documentId, viewWidget);
        };

        AtomToolsFramework::AtomToolsDocumentSystemRequestBus::Event(
            m_toolId, &AtomToolsFramework::AtomToolsDocumentSystemRequestBus::Handler::RegisterDocumentType, documentTypeInfo);
    }

    void MaterialCanvasApplication::InitShaderSourceDataDocumentType()
    {
        // Register document type for editing shader source data files. This document type does not have a central view
        // and will display a label widget that directs users to edit using the inspector.
        auto documentTypeInfo = AtomToolsFramework::AtomToolsAnyDocument::BuildDocumentTypeInfo(
            "Shader Source Data",
            { "shader" },
            {},
            AZStd::any(AZ::RPI::ShaderSourceData()),
            AZ::RPI::ShaderSourceData::TYPEINFO_Uuid()); // Supplying ID because it is not included in the JSON file

        documentTypeInfo.m_documentViewFactoryCallback = [this]([[maybe_unused]] const AZ::Crc32& toolId, const AZ::Uuid& documentId)
        {
            auto viewWidget = new QLabel("Shader Source Data properties can be edited in the inspector.", m_window.get());
            viewWidget->setAlignment(Qt::AlignCenter);
            return m_window->AddDocumentTab(documentId, viewWidget);
        };

        AtomToolsFramework::AtomToolsDocumentSystemRequestBus::Event(
            m_toolId, &AtomToolsFramework::AtomToolsDocumentSystemRequestBus::Handler::RegisterDocumentType, documentTypeInfo);
    }

    void MaterialCanvasApplication::InitMainWindow()
    {
        m_viewportSettingsSystem.reset(aznew AtomToolsFramework::EntityPreviewViewportSettingsSystem(m_toolId));

        m_window.reset(aznew MaterialCanvasMainWindow(m_toolId, m_graphViewSettingsPtr));
        m_window->show();
    }

    void MaterialCanvasApplication::InitDefaultDocument()
    {
        // Create an untitled, empty graph document as soon as the application starts so the user can begin creating immediately.
        if (AtomToolsFramework::GetSettingsValue("/O3DE/Atom/MaterialCanvas/CreateDefaultDocumentOnStart", true))
        {
            AZ::Uuid documentId = AZ::Uuid::CreateNull();
            AtomToolsFramework::AtomToolsDocumentSystemRequestBus::EventResult(
                documentId,
                m_toolId,
                &AtomToolsFramework::AtomToolsDocumentSystemRequestBus::Handler::CreateDocumentFromTypeName,
                "Material Graph");

            AtomToolsFramework::AtomToolsDocumentNotificationBus::Event(
                m_toolId, &AtomToolsFramework::AtomToolsDocumentNotificationBus::Handler::OnDocumentOpened, documentId);
        }
    }

    void MaterialCanvasApplication::ApplyShaderBuildSettings()
    {
        // If faster shader build settings are enabled, copy a settings registry file stub into the user settings folder. This will
        // override AP and shader build settings, disabling shaders and shader variant building for inactive platforms and RHI. Copying any
        // of these settings files requires restarting the application and the asset processor for the changes to be picked up.
        if (auto fileIO = AZ::IO::FileIOBase::GetInstance())
        {
            const AZ::IO::FixedMaxPath materialCanvasGemPath = AZ::Utils::GetGemPath("MaterialCanvas");
            const auto settingsPathStub(
                materialCanvasGemPath / AZ::SettingsRegistryInterface::RegistryFolder / "user_minimal_shader_build.setregstub");
            const auto settingsPathDx12Stub(
                materialCanvasGemPath / AZ::SettingsRegistryInterface::RegistryFolder / "user_minimal_shader_build_dx12.setregstub");

            const AZ::IO::FixedMaxPath projectPath = AZ::Utils::GetProjectPath();
            const auto settingsPath(
                projectPath / AZ::SettingsRegistryInterface::DevUserRegistryFolder / "user_minimal_shader_build.setreg");
            const auto settingsPathDx12(
                projectPath / AZ::SettingsRegistryInterface::DevUserRegistryFolder / "user_minimal_shader_build_dx12.setreg");

            const bool enableFasterShaderBuilds =
                AtomToolsFramework::GetSettingsValue<bool>("/O3DE/Atom/MaterialCanvas/EnableFasterShaderBuilds", false);

            if (enableFasterShaderBuilds)
            {
                // Windows is the only platform with multiple, non-null RHI, supporting Vulkan and DX12. If DX12 is the active RHI then it
                // will require copying its own settings file. Settings files for inactive RHI will be deleted from the user folder. 
                if (const AZ::Name apiName = AZ::RHI::Factory::Get().GetName(); apiName == AZ::Name("dx12"))
                {
                    fileIO->Copy(settingsPathDx12Stub.c_str(), settingsPathDx12.c_str());
                    fileIO->Remove(settingsPath.c_str());
                }
                else
                {
                    fileIO->Copy(settingsPathStub.c_str(), settingsPath.c_str());
                    fileIO->Remove(settingsPathDx12.c_str());
                }
            }
            else
            {
                fileIO->Remove(settingsPath.c_str());
                fileIO->Remove(settingsPathDx12.c_str());
            }
        }
    }
} // namespace MaterialCanvas<|MERGE_RESOLUTION|>--- conflicted
+++ resolved
@@ -169,13 +169,8 @@
             AZStd::make_shared<GraphModel::DataType>(AZ_CRC_CE("float4x4"), AZStd::array<AZ::Vector4, 4>{ AZ::Vector4(1.0f, 0.0f, 0.0f, 0.0f), AZ::Vector4(0.0f, 1.0f, 0.0f, 0.0f), AZ::Vector4(0.0f, 0.0f, 1.0f, 0.0f), AZ::Vector4(0.0f, 0.0f, 0.0f, 1.0f) }, "float4x4"),
             AZStd::make_shared<GraphModel::DataType>(AZ_CRC_CE("color"), AZ::Color::CreateOne(), "color"),
             AZStd::make_shared<GraphModel::DataType>(AZ_CRC_CE("string"), AZStd::string{}, "string"),
-<<<<<<< HEAD
             AZStd::make_shared<GraphModel::DataType>(AZ_CRC_CE("image"), AZ::Data::Asset<AZ::RPI::StreamingImageAsset>{AZ::Data::AssetLoadBehavior::NoLoad}, "image"),
-            AZStd::make_shared<GraphModel::DataType>(AZ_CRC_CE("sampler"), AZ::RHI::SamplerState{}, "sampler"),
-=======
-            AZStd::make_shared<GraphModel::DataType>(AZ_CRC_CE("image"), AZ::Data::Asset<AZ::RPI::StreamingImageAsset>{}, "image"),
             AZStd::make_shared<GraphModel::DataType>(AZ_CRC_CE("sampler"), defaultSamplerState, "sampler"),
->>>>>>> a923f3ca
         });
 
         // Search the project and gems for dynamic node configurations and register them with the manager
