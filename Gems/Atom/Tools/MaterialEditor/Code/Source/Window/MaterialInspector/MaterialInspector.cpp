--- conflicted
+++ resolved
@@ -129,13 +129,8 @@
 
         // Passing in same group as main and comparison instance to enable custom value comparison for highlighting modified properties
         auto propertyGroupWidget = new AtomToolsFramework::InspectorPropertyGroupWidget(
-<<<<<<< HEAD
-            &group, &group, group.TYPEINFO_Uuid(), this, this, GetGroupSaveStateKey(groupName),
-            [this](const auto source, const auto target) { return CompareInstanceNodeProperties(source, target); });
-=======
             &group, &group, group.TYPEINFO_Uuid(), this, this, GetGroupSaveStateKey(groupName), {},
             [this](const auto node) { return GetInstanceNodePropertyIndicator(node); }, 0);
->>>>>>> 7100d48e
         AddGroup(groupName, groupDisplayName, groupDescription, propertyGroupWidget);
     }
 
@@ -165,13 +160,8 @@
 
         // Passing in same group as main and comparison instance to enable custom value comparison for highlighting modified properties
         auto propertyGroupWidget = new AtomToolsFramework::InspectorPropertyGroupWidget(
-<<<<<<< HEAD
-            &group, &group, group.TYPEINFO_Uuid(), this, this, GetGroupSaveStateKey(groupName),
-            [this](const auto source, const auto target) { return CompareInstanceNodeProperties(source, target); });
-=======
             &group, &group, group.TYPEINFO_Uuid(), this, this, GetGroupSaveStateKey(groupName), {},
             [this](const auto node) { return GetInstanceNodePropertyIndicator(node); }, 0);
->>>>>>> 7100d48e
         AddGroup(groupName, groupDisplayName, groupDescription, propertyGroupWidget);
     }
 
@@ -206,13 +196,8 @@
 
             // Passing in same group as main and comparison instance to enable custom value comparison for highlighting modified properties
             auto propertyGroupWidget = new AtomToolsFramework::InspectorPropertyGroupWidget(
-<<<<<<< HEAD
-                &group, &group, group.TYPEINFO_Uuid(), this, this, GetGroupSaveStateKey(groupName),
-                [this](const auto source, const auto target) { return CompareInstanceNodeProperties(source, target); });
-=======
                 &group, &group, group.TYPEINFO_Uuid(), this, this, GetGroupSaveStateKey(groupName), {},
                 [this](const auto node) { return GetInstanceNodePropertyIndicator(node); }, 0);
->>>>>>> 7100d48e
             AddGroup(groupName, groupDisplayName, groupDescription, propertyGroupWidget);
             
             bool isGroupVisible = false;
