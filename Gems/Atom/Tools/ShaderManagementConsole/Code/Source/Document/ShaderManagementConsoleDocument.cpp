--- conflicted
+++ resolved
@@ -109,11 +109,7 @@
         AZ::RPI::ShaderVariantListSourceData newSourceData{ m_shaderVariantListSourceData };
         AZ::u32 stableId = newSourceData.m_shaderVariants.empty() ? 1 : newSourceData.m_shaderVariants.back().m_stableId + 1;
         // add "line by line"
-<<<<<<< HEAD
-        int numLines = static_cast<int>(matrixOfValues.size() / optionHeaders.size()); // Gruber patch // conversion from 'size_type'
-=======
         int numLines = aznumeric_cast<int>(matrixOfValues.size() / optionHeaders.size());
->>>>>>> 5295397a
         for (int line = 0; line < numLines; ++line)
         {
             AZ::RPI::ShaderOptionValuesSourceData mapOfOptionNameToValues;
@@ -125,11 +121,7 @@
                 auto indexIt = nameToHeaderIndex.find(optionName);
                 if (indexIt != nameToHeaderIndex.end())
                 {
-<<<<<<< HEAD
-                    int index = static_cast<int>(line * optionHeaders.size() + indexIt->second); // Gruber patch // conversion from 'size_type'
-=======
                     int index = aznumeric_cast<int>(line * optionHeaders.size() + indexIt->second);
->>>>>>> 5295397a
                     mapOfOptionNameToValues[optionName] = matrixOfValues[index];
                 }
             }
@@ -166,11 +158,7 @@
         //                           A   |b   |false
         //                           A   |a   |true
         //                           A   |b   |true
-<<<<<<< HEAD
-        int numLines = static_cast<int>(matrixOfValues.size() / optionHeaders.size()); // Gruber patch // conversion from 'size_type'
-=======
         int numLines = aznumeric_cast<int>(matrixOfValues.size() / optionHeaders.size());
->>>>>>> 5295397a
         for (int line = 0; line < numLines; ++line)
         {
             for (const AZ::RPI::ShaderVariantListSourceData::VariantInfo& oldVariant : m_shaderVariantListSourceData.m_shaderVariants)
@@ -185,11 +173,7 @@
                     if (indexIt != nameToHeaderIndex.end())
                     {
                         // if exists an entry from the arguments, it is prioritized
-<<<<<<< HEAD
-                        int index = static_cast<int>(line * optionHeaders.size() + indexIt->second); // Gruber patch // conversion from 'size_type'
-=======
                         int index = aznumeric_cast<int>(line * optionHeaders.size() + indexIt->second);
->>>>>>> 5295397a
                         mapOfOptionNameToValues[optionName] = matrixOfValues[index];
                     }
                     else
