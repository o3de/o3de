#
# Copyright (c) Contributors to the Open 3D Engine Project.
# For complete copyright and license terms please see the LICENSE at the root of this distribution.
#
# SPDX-License-Identifier: Apache-2.0 OR MIT
#
#

if(NOT PAL_TRAIT_BUILD_HOST_TOOLS)
    return()
endif()

o3de_pal_dir(pal_source_dir ${CMAKE_CURRENT_LIST_DIR}/Source/Platform/${PAL_PLATFORM_NAME} "${gem_restricted_path}" "${gem_path}" "${gem_parent_relative_path}")

include(${pal_source_dir}/PAL_${PAL_PLATFORM_NAME_LOWERCASE}.cmake) # PAL_TRAIT_ATOM_SHADER_MANAGEMENT_CONSOLE_APPLICATION_SUPPORTED

if(NOT PAL_TRAIT_ATOM_SHADER_MANAGEMENT_CONSOLE_APPLICATION_SUPPORTED)
    return()
endif()

ly_add_target(
    NAME ShaderManagementConsole APPLICATION
    NAMESPACE Gem
    AUTOMOC
    AUTORCC
    FILES_CMAKE
        shadermanagementconsole_files.cmake
        ${pal_source_dir}/platform_${PAL_PLATFORM_NAME_LOWERCASE}_files.cmake
    PLATFORM_INCLUDE_FILES
        ${pal_source_dir}/tool_dependencies_${PAL_PLATFORM_NAME_LOWERCASE}.cmake
    INCLUDE_DIRECTORIES
        PRIVATE
            .
            Source
            ${pal_source_dir}
        PUBLIC
            Include
    BUILD_DEPENDENCIES
        PRIVATE
            Gem::AtomToolsFramework.Static
            Gem::AtomToolsFramework.Editor
<<<<<<< HEAD
            Gem::Atom_Asset_Shader.Static
=======
            Gem::AtomShader.Static
>>>>>>> 5295397a
    RUNTIME_DEPENDENCIES
        Gem::AtomToolsFramework.Editor
)

ly_set_gem_variant_to_load(TARGETS ShaderManagementConsole VARIANTS Tools)

# Add a 'builders' alias to allow the ShaderManagementConsole root gem path to be added to the generated
# cmake_dependencies.<project>.assetprocessor.setreg to allow the asset scan folder for it to be added
ly_create_alias(NAME ShaderManagementConsole.Builders NAMESPACE Gem)

# Add build dependency to Editor for the ShaderManagementConsole application since
# Editor opens up the ShaderManagementConsole
ly_add_dependencies(Editor Gem::ShaderManagementConsole)

# Inject the project path into the ShaderManagementConsole VS debugger command arguments if the build system being invoked
# in a project centric view
if(NOT PROJECT_NAME STREQUAL "O3DE")
    set_property(TARGET ShaderManagementConsole APPEND PROPERTY VS_DEBUGGER_COMMAND_ARGUMENTS "--project-path=\"${CMAKE_SOURCE_DIR}\"")
endif()

# Adds the ShaderManagementConsole target as a C preprocessor define so that it can be used as a Settings Registry
# specialization in order to look up the generated .setreg which contains the dependencies
# specified for the target.
if(TARGET ShaderManagementConsole)
    set_source_files_properties(
        Source/ShaderManagementConsoleApplication.cpp
        PROPERTIES
            COMPILE_DEFINITIONS
                LY_CMAKE_TARGET="ShaderManagementConsole"
    )
else()
    message(FATAL_ERROR "Cannot set LY_CMAKE_TARGET define to ShaderManagementConsole as the target doesn't exist anymore."
        " Perhaps it has been renamed")
endif()<|MERGE_RESOLUTION|>--- conflicted
+++ resolved
@@ -39,11 +39,7 @@
         PRIVATE
             Gem::AtomToolsFramework.Static
             Gem::AtomToolsFramework.Editor
-<<<<<<< HEAD
-            Gem::Atom_Asset_Shader.Static
-=======
             Gem::AtomShader.Static
->>>>>>> 5295397a
     RUNTIME_DEPENDENCIES
         Gem::AtomToolsFramework.Editor
 )
