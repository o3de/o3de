--- conflicted
+++ resolved
@@ -21,10 +21,7 @@
 #include <AzFramework/Windowing/WindowBus.h>
 #include <AzCore/Component/TickBus.h>
 #include <Atom/RPI.Public/AuxGeom/AuxGeomFeatureProcessorInterface.h>
-<<<<<<< HEAD
-=======
 #include <AtomToolsFramework/Viewport/ViewportInteractionImpl.h>
->>>>>>> 7100d48e
 
 namespace AtomToolsFramework
 {
@@ -132,10 +129,6 @@
         bool event(QEvent* event) override;
         void enterEvent(QEvent* event) override;
         void leaveEvent(QEvent* event) override;
-<<<<<<< HEAD
-        void mouseMoveEvent(QMouseEvent* event) override;
-=======
->>>>>>> 7100d48e
 
     private:
         void SendWindowResizeEvent();
@@ -157,10 +150,7 @@
         AZ::ScriptTimePoint m_time;
         // Maps our internal Qt events into AzFramework InputChannels for our ViewportControllerList.
         AzToolsFramework::QtEventToAzInputMapper* m_inputChannelMapper = nullptr;
-<<<<<<< HEAD
-=======
         // Implementation of ViewportInteractionRequests (handles viewport picking operations).
         AZStd::unique_ptr<ViewportInteractionImpl> m_viewportInteractionImpl;
->>>>>>> 7100d48e
     };
 } //namespace AtomToolsFramework