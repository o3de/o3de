/*
 * Copyright (c) Contributors to the Open 3D Engine Project.
 * For complete copyright and license terms please see the LICENSE at the root of this distribution.
 *
 * SPDX-License-Identifier: Apache-2.0 OR MIT
 *
 */

#pragma once

#include <AzCore/EBus/EBus.h>
#include <AzFramework/Viewport/ViewportId.h>

namespace AZ
{
    class Transform;
}

namespace AtomToolsFramework
{
    //! Provides an interface to control the modern viewport camera controller from the Editor.
    //! @note The bus is addressed by viewport id.
    class ModularViewportCameraControllerRequests : public AZ::EBusTraits
    {
    public:
        static inline constexpr float InterpolateToTransformDuration = 1.0f;

        using BusIdType = AzFramework::ViewportId;
        static const AZ::EBusAddressPolicy AddressPolicy = AZ::EBusAddressPolicy::ById;
        static const AZ::EBusHandlerPolicy HandlerPolicy = AZ::EBusHandlerPolicy::Single;

        //! Begin a smooth transition of the camera to the requested transform.
        //! @param worldFromLocal The transform of where the camera should end up.
<<<<<<< HEAD
        virtual void InterpolateToTransform(const AZ::Transform& worldFromLocal) = 0;
=======
        //! @return Returns true if the call began an interpolation and false otherwise. Calls to InterpolateToTransform
        //! will have no effect if an interpolation is currently in progress.
        virtual bool InterpolateToTransform(const AZ::Transform& worldFromLocal) = 0;

        //! Returns if the camera is currently interpolating to a new transform.
        virtual bool IsInterpolating() const = 0;
>>>>>>> 7100d48e

        //! Start tracking a transform.
        //! Store the current camera transform and move to the next camera transform.
        virtual void StartTrackingTransform(const AZ::Transform& worldFromLocal) = 0;

        //! Stop tracking the set transform.
        //! The previously stored camera transform is restored.
        virtual void StopTrackingTransform() = 0;

        //! Return if the tracking transform is set.
        virtual bool IsTrackingTransform() const = 0;

    protected:
        ~ModularViewportCameraControllerRequests() = default;
    };

    using ModularViewportCameraControllerRequestBus = AZ::EBus<ModularViewportCameraControllerRequests>;
} // namespace AtomToolsFramework
<|MERGE_RESOLUTION|>--- conflicted
+++ resolved
@@ -1,61 +1,57 @@
-/*
- * Copyright (c) Contributors to the Open 3D Engine Project.
- * For complete copyright and license terms please see the LICENSE at the root of this distribution.
- *
- * SPDX-License-Identifier: Apache-2.0 OR MIT
- *
- */
-
-#pragma once
-
-#include <AzCore/EBus/EBus.h>
-#include <AzFramework/Viewport/ViewportId.h>
-
-namespace AZ
-{
-    class Transform;
-}
-
-namespace AtomToolsFramework
-{
-    //! Provides an interface to control the modern viewport camera controller from the Editor.
-    //! @note The bus is addressed by viewport id.
-    class ModularViewportCameraControllerRequests : public AZ::EBusTraits
-    {
-    public:
-        static inline constexpr float InterpolateToTransformDuration = 1.0f;
-
-        using BusIdType = AzFramework::ViewportId;
-        static const AZ::EBusAddressPolicy AddressPolicy = AZ::EBusAddressPolicy::ById;
-        static const AZ::EBusHandlerPolicy HandlerPolicy = AZ::EBusHandlerPolicy::Single;
-
-        //! Begin a smooth transition of the camera to the requested transform.
-        //! @param worldFromLocal The transform of where the camera should end up.
-<<<<<<< HEAD
-        virtual void InterpolateToTransform(const AZ::Transform& worldFromLocal) = 0;
-=======
-        //! @return Returns true if the call began an interpolation and false otherwise. Calls to InterpolateToTransform
-        //! will have no effect if an interpolation is currently in progress.
-        virtual bool InterpolateToTransform(const AZ::Transform& worldFromLocal) = 0;
-
-        //! Returns if the camera is currently interpolating to a new transform.
-        virtual bool IsInterpolating() const = 0;
->>>>>>> 7100d48e
-
-        //! Start tracking a transform.
-        //! Store the current camera transform and move to the next camera transform.
-        virtual void StartTrackingTransform(const AZ::Transform& worldFromLocal) = 0;
-
-        //! Stop tracking the set transform.
-        //! The previously stored camera transform is restored.
-        virtual void StopTrackingTransform() = 0;
-
-        //! Return if the tracking transform is set.
-        virtual bool IsTrackingTransform() const = 0;
-
-    protected:
-        ~ModularViewportCameraControllerRequests() = default;
-    };
-
-    using ModularViewportCameraControllerRequestBus = AZ::EBus<ModularViewportCameraControllerRequests>;
-} // namespace AtomToolsFramework
+/*
+ * Copyright (c) Contributors to the Open 3D Engine Project.
+ * For complete copyright and license terms please see the LICENSE at the root of this distribution.
+ *
+ * SPDX-License-Identifier: Apache-2.0 OR MIT
+ *
+ */
+
+#pragma once
+
+#include <AzCore/EBus/EBus.h>
+#include <AzFramework/Viewport/ViewportId.h>
+
+namespace AZ
+{
+    class Transform;
+}
+
+namespace AtomToolsFramework
+{
+    //! Provides an interface to control the modern viewport camera controller from the Editor.
+    //! @note The bus is addressed by viewport id.
+    class ModularViewportCameraControllerRequests : public AZ::EBusTraits
+    {
+    public:
+        static inline constexpr float InterpolateToTransformDuration = 1.0f;
+
+        using BusIdType = AzFramework::ViewportId;
+        static const AZ::EBusAddressPolicy AddressPolicy = AZ::EBusAddressPolicy::ById;
+        static const AZ::EBusHandlerPolicy HandlerPolicy = AZ::EBusHandlerPolicy::Single;
+
+        //! Begin a smooth transition of the camera to the requested transform.
+        //! @param worldFromLocal The transform of where the camera should end up.
+        //! @return Returns true if the call began an interpolation and false otherwise. Calls to InterpolateToTransform
+        //! will have no effect if an interpolation is currently in progress.
+        virtual bool InterpolateToTransform(const AZ::Transform& worldFromLocal) = 0;
+
+        //! Returns if the camera is currently interpolating to a new transform.
+        virtual bool IsInterpolating() const = 0;
+
+        //! Start tracking a transform.
+        //! Store the current camera transform and move to the next camera transform.
+        virtual void StartTrackingTransform(const AZ::Transform& worldFromLocal) = 0;
+
+        //! Stop tracking the set transform.
+        //! The previously stored camera transform is restored.
+        virtual void StopTrackingTransform() = 0;
+
+        //! Return if the tracking transform is set.
+        virtual bool IsTrackingTransform() const = 0;
+
+    protected:
+        ~ModularViewportCameraControllerRequests() = default;
+    };
+
+    using ModularViewportCameraControllerRequestBus = AZ::EBus<ModularViewportCameraControllerRequests>;
+} // namespace AtomToolsFramework