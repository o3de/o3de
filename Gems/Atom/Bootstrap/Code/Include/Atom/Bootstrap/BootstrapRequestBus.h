/*
 * Copyright (c) Contributors to the Open 3D Engine Project.
 * For complete copyright and license terms please see the LICENSE at the root of this distribution.
 *
 * SPDX-License-Identifier: Apache-2.0 OR MIT
 *
 */
#pragma once

#include <AzCore/EBus/EBus.h>

#include <AzFramework/Scene/SceneSystemInterface.h>
#include <Atom/RPI.Public/Scene.h>
#include <Atom/RPI.Reflect/System/RenderPipelineDescriptor.h>

namespace AZ::Render::Bootstrap
{
    class Request
        : public AZ::EBusTraits
    {
    public:
        static const AZ::EBusHandlerPolicy HandlerPolicy = AZ::EBusHandlerPolicy::Single;
        static const AZ::EBusAddressPolicy AddressPolicy = AZ::EBusAddressPolicy::Single;

        virtual AZ::RPI::ScenePtr GetOrCreateAtomSceneFromAzScene(AzFramework::Scene* scene) = 0;
        virtual bool EnsureDefaultRenderPipelineInstalledForScene(AZ::RPI::ScenePtr scene, AZ::RPI::ViewportContextPtr viewportContext) = 0;
        virtual void SwitchRenderPipeline(const AZ::RPI::RenderPipelineDescriptor& newRenderPipelineDesc, AZ::RPI::ViewportContextPtr viewportContext) = 0;
<<<<<<< HEAD
=======
        virtual void SwitchAntiAliasing(const AZStd::string& newAntiAliasing, AZ::RPI::ViewportContextPtr viewportContext) = 0;
        virtual void SwitchMultiSample(const uint16_t newSampleCount, AZ::RPI::ViewportContextPtr viewportContext) = 0;
>>>>>>> 5295397a
        virtual void RefreshWindowResolution() = 0;

    protected:
        ~Request() = default;
    };
    using RequestBus = AZ::EBus<Request>;
} // namespace AZ::Render::Bootstrap<|MERGE_RESOLUTION|>--- conflicted
+++ resolved
@@ -25,11 +25,8 @@
         virtual AZ::RPI::ScenePtr GetOrCreateAtomSceneFromAzScene(AzFramework::Scene* scene) = 0;
         virtual bool EnsureDefaultRenderPipelineInstalledForScene(AZ::RPI::ScenePtr scene, AZ::RPI::ViewportContextPtr viewportContext) = 0;
         virtual void SwitchRenderPipeline(const AZ::RPI::RenderPipelineDescriptor& newRenderPipelineDesc, AZ::RPI::ViewportContextPtr viewportContext) = 0;
-<<<<<<< HEAD
-=======
         virtual void SwitchAntiAliasing(const AZStd::string& newAntiAliasing, AZ::RPI::ViewportContextPtr viewportContext) = 0;
         virtual void SwitchMultiSample(const uint16_t newSampleCount, AZ::RPI::ViewportContextPtr viewportContext) = 0;
->>>>>>> 5295397a
         virtual void RefreshWindowResolution() = 0;
 
     protected:
