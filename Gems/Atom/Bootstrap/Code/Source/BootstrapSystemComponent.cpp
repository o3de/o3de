/*
 * Copyright (c) Contributors to the Open 3D Engine Project.
 * For complete copyright and license terms please see the LICENSE at the root of this distribution.
 *
 * SPDX-License-Identifier: Apache-2.0 OR MIT
 *
 */

#include <BootstrapSystemComponent.h>

#include <AzCore/Asset/AssetCommon.h>
#include <AzCore/Component/ComponentApplicationBus.h>
#include <AzCore/Component/ComponentApplicationLifecycle.h>
#include <AzCore/Component/Entity.h>
#include <AzCore/NativeUI/NativeUIRequests.h>
#include <AzCore/Serialization/SerializeContext.h>
#include <AzCore/std/smart_ptr/make_shared.h>
#include <AzCore/Utils/Utils.h>
#include <AzCore/StringFunc/StringFunc.h>

#include <AzFramework/API/ApplicationAPI.h>
#include <AzFramework/Components/TransformComponent.h>
#include <AzFramework/Entity/GameEntityContextBus.h>
#include <AzFramework/Asset/AssetSystemBus.h>

#include <ISystem.h>

#include <Atom/RHI/RHISystemInterface.h>

#include <Atom/RPI.Reflect/Image/AttachmentImageAsset.h>
#include <Atom/RPI.Reflect/Image/AttachmentImageAssetCreator.h>
#include <Atom/RPI.Reflect/Asset/AssetUtils.h>

#include <Atom/RPI.Public/Pass/Pass.h>
#include <Atom/RPI.Public/Pass/PassSystemInterface.h>
#include <Atom/RPI.Public/RenderPipeline.h>
#include <Atom/RPI.Public/ViewportContextBus.h>
#include <Atom/RPI.Public/RPISystemInterface.h>
#include <Atom/RPI.Public/Shader/ShaderResourceGroup.h>
#include <Atom/RPI.Public/Shader/ShaderSystem.h>

#include <Atom/Bootstrap/DefaultWindowBus.h>
#include <Atom/Bootstrap/BootstrapNotificationBus.h>

#include <Atom/RPI.Reflect/System/AnyAsset.h>
#include <AzCore/Console/IConsole.h>
#include <BootstrapSystemComponent_Traits_Platform.h>

void cvar_r_renderPipelinePath_Changed(const AZ::CVarFixedString& newPipelinePath)
{
    auto viewportContextManager = AZ::Interface<AZ::RPI::ViewportContextRequestsInterface>::Get();
    if (!viewportContextManager)
    {
        return;
    }
    auto viewportContext = viewportContextManager->GetDefaultViewportContext();
    if (!viewportContext)
    {
        return;
    }

    AZ::Data::Asset<AZ::RPI::AnyAsset> pipelineAsset =
        AZ::RPI::AssetUtils::LoadAssetByProductPath<AZ::RPI::AnyAsset>(newPipelinePath.data(), AZ::RPI::AssetUtils::TraceLevel::Error);
    if (pipelineAsset)
    {
        AZ::RPI::RenderPipelineDescriptor renderPipelineDescriptor =
            *AZ::RPI::GetDataFromAnyAsset<AZ::RPI::RenderPipelineDescriptor>(pipelineAsset); // Copy descriptor from asset

        AZ::Render::Bootstrap::RequestBus::Broadcast(&AZ::Render::Bootstrap::RequestBus::Events::SwitchRenderPipeline, renderPipelineDescriptor, viewportContext);
    }
    else
    {
        AZ_Warning("SetDefaultPipeline", false, "Failed to switch default render pipeline to %s: can't load the asset", newPipelinePath.data());
    }
}

void cvar_r_antiAliasing_Changed(const AZ::CVarFixedString& newAntiAliasing)
{
    auto viewportContextManager = AZ::Interface<AZ::RPI::ViewportContextRequestsInterface>::Get();
    if (!viewportContextManager)
    {
        return;
    }
    auto viewportContext = viewportContextManager->GetDefaultViewportContext();
    if (!viewportContext)
    {
        return;
    }

    AZ::Render::Bootstrap::RequestBus::Broadcast(&AZ::Render::Bootstrap::RequestBus::Events::SwitchAntiAliasing, newAntiAliasing.c_str(), viewportContext);
}

void cvar_r_multiSample_Changed(const uint16_t& newSampleCount)
{
    auto viewportContextManager = AZ::Interface<AZ::RPI::ViewportContextRequestsInterface>::Get();
    if (!viewportContextManager)
    {
        return;
    }
    auto viewportContext = viewportContextManager->GetDefaultViewportContext();
    if (!viewportContext)
    {
        return;
    }
    if (newSampleCount > 0 && ((newSampleCount & (newSampleCount - 1))) == 0)
    {
        AZ::Render::Bootstrap::RequestBus::Broadcast(&AZ::Render::Bootstrap::RequestBus::Events::SwitchMultiSample, AZStd::clamp(newSampleCount, uint16_t(1), uint16_t(8)), viewportContext);
    }
    else
    {
        AZ_Warning("SetMultiSampleCount", false, "Failed to set multi-sample count %d: invalid multi-sample count", newSampleCount);
    }
}


void cvar_r_resolution_Changed([[maybe_unused]] const uint32_t& newValue)
{
    AZ::Render::Bootstrap::RequestBus::Broadcast(&AZ::Render::Bootstrap::RequestBus::Events::RefreshWindowResolution);
}

void cvar_r_renderScale_Changed(const float& newRenderScale)
{
    AZ_Error("AtomBootstrap", newRenderScale > 0, "RenderScale should be greater than 0");
    if (newRenderScale > 0)
    {
        AZ::Render::Bootstrap::RequestBus::Broadcast(&AZ::Render::Bootstrap::RequestBus::Events::RefreshWindowResolution);
    }
}

AZ_CVAR(AZ::CVarFixedString, r_renderPipelinePath, AZ_TRAIT_BOOTSTRAPSYSTEMCOMPONENT_PIPELINE_NAME, cvar_r_renderPipelinePath_Changed, AZ::ConsoleFunctorFlags::DontReplicate, "The asset (.azasset) path for default render pipeline");
AZ_CVAR(AZ::CVarFixedString, r_default_openxr_pipeline_name, "passes/MultiViewRenderPipeline.azasset", nullptr, AZ::ConsoleFunctorFlags::DontReplicate, "Default openXr render pipeline name");
AZ_CVAR(AZ::CVarFixedString, r_default_openxr_left_pipeline_name, "passes/XRLeftRenderPipeline.azasset", nullptr, AZ::ConsoleFunctorFlags::DontReplicate, "Default openXr Left eye render pipeline name");
AZ_CVAR(AZ::CVarFixedString, r_default_openxr_right_pipeline_name, "passes/XRRightRenderPipeline.azasset", nullptr, AZ::ConsoleFunctorFlags::DontReplicate, "Default openXr Right eye render pipeline name");
AZ_CVAR(uint32_t, r_width, 1920, cvar_r_resolution_Changed, AZ::ConsoleFunctorFlags::DontReplicate, "Starting window width in pixels.");
AZ_CVAR(uint32_t, r_height, 1080, cvar_r_resolution_Changed, AZ::ConsoleFunctorFlags::DontReplicate, "Starting window height in pixels.");
AZ_CVAR(uint32_t, r_fullscreen, false, nullptr, AZ::ConsoleFunctorFlags::DontReplicate, "Starting fullscreen state.");
AZ_CVAR(uint32_t, r_resolutionMode, 0, cvar_r_resolution_Changed, AZ::ConsoleFunctorFlags::DontReplicate, "0: render resolution same as window client area size, 1: render resolution use the values specified by r_width and r_height");
AZ_CVAR(float, r_renderScale, 1.0f, cvar_r_renderScale_Changed, AZ::ConsoleFunctorFlags::DontReplicate, "Scale to apply to the window resolution.");
AZ_CVAR(AZ::CVarFixedString, r_antiAliasing, "", cvar_r_antiAliasing_Changed, AZ::ConsoleFunctorFlags::DontReplicate, "The anti-aliasing to be used for the current render pipeline. Available options: MSAA, TAA, SMAA");
AZ_CVAR(uint16_t, r_multiSampleCount, 0, cvar_r_multiSample_Changed, AZ::ConsoleFunctorFlags::DontReplicate, "The multi-sample count to be used for the current render pipeline."); // 0 stands for unchanged, load the default setting from the pipeline itself

namespace AZ
{
    namespace Render
    {
        namespace Bootstrap
        {
            void BootstrapSystemComponent::Reflect(ReflectContext* context)
            {
                if (SerializeContext* serialize = azrtti_cast<SerializeContext*>(context))
                {
                    serialize->Class<BootstrapSystemComponent, Component>()
                        ->Version(1)
                    ;

                    if (EditContext* ec = serialize->GetEditContext())
                    {
                        ec->Class<BootstrapSystemComponent>("Atom RPI", "Atom Renderer")
                            ->ClassElement(Edit::ClassElements::EditorData, "")
                            ->Attribute(Edit::Attributes::AutoExpand, true)
                        ;
                    }
                }
            }

            void BootstrapSystemComponent::GetProvidedServices(ComponentDescriptor::DependencyArrayType& provided)
            {
                provided.push_back(AZ_CRC_CE("BootstrapSystemComponent"));
            }

            void BootstrapSystemComponent::GetRequiredServices(ComponentDescriptor::DependencyArrayType& required)
            {
                required.push_back(AZ_CRC_CE("RPISystem"));
                required.push_back(AZ_CRC_CE("SceneSystemComponentService"));
            }

            void BootstrapSystemComponent::GetDependentServices(ComponentDescriptor::DependencyArrayType& dependent)
            {
                dependent.push_back(AZ_CRC_CE("ImGuiSystemComponent"));
                dependent.push_back(AZ_CRC_CE("PrimitiveSystemComponent"));
                dependent.push_back(AZ_CRC_CE("MeshSystemComponent"));
                dependent.push_back(AZ_CRC_CE("CoreLightsService"));
                dependent.push_back(AZ_CRC_CE("DynamicDrawService"));
                dependent.push_back(AZ_CRC_CE("CommonService"));
                dependent.push_back(AZ_CRC_CE("HairService"));
            }

            void BootstrapSystemComponent::GetIncompatibleServices(ComponentDescriptor::DependencyArrayType& incompatible)
            {
                incompatible.push_back(AZ_CRC_CE("BootstrapSystemComponent"));
            }

            BootstrapSystemComponent::BootstrapSystemComponent()
            {
            }

            BootstrapSystemComponent::~BootstrapSystemComponent()
            {
                m_viewportContext.reset();
            }

            //! Helper function that parses the command line arguments
            //! looking for r_width, r_height and r_fullscreen.
            //! It is important to call this before using r_width, r_height or r_fullscreen
            //! because at the moment this system component initializes before Legacy System.cpp gets to parse
            //! command line arguments into cvars.
            static void UpdateCVarsFromCommandLine()
            {
                AZ::CommandLine* pCmdLine = nullptr;
                ComponentApplicationBus::BroadcastResult(pCmdLine, &AZ::ComponentApplicationBus::Events::GetAzCommandLine);
                if (!pCmdLine)
                {
                    return;
                }

                const AZStd::string fullscreenCvarName("r_fullscreen");
                if (pCmdLine->HasSwitch(fullscreenCvarName))
                {
                    auto numValues = pCmdLine->GetNumSwitchValues(fullscreenCvarName);
                    if (numValues > 0)
                    {
                        auto valueStr = pCmdLine->GetSwitchValue(fullscreenCvarName);
                        if (AZ::StringFunc::LooksLikeBool(valueStr.c_str()))
                        {
                            r_fullscreen = AZ::StringFunc::ToBool(valueStr.c_str());
                        }
                    }
                }

                const AZStd::string widthCvarName("r_width");
                if (pCmdLine->HasSwitch(widthCvarName))
                {
                    auto numValues = pCmdLine->GetNumSwitchValues(widthCvarName);
                    if (numValues > 0)
                    {
                        auto valueStr = pCmdLine->GetSwitchValue(widthCvarName);
                        if (AZ::StringFunc::LooksLikeInt(valueStr.c_str()))
                        {
                            auto width = AZ::StringFunc::ToInt(valueStr.c_str());
                            if (width > 0)
                            {
                                r_width = width;
                            }
                        }
                    }
                }

                const AZStd::string heightCvarName("r_height");
                if (pCmdLine->HasSwitch(heightCvarName))
                {
                    auto numValues = pCmdLine->GetNumSwitchValues(heightCvarName);
                    if (numValues > 0)
                    {
                        auto valueStr = pCmdLine->GetSwitchValue(heightCvarName);
                        if (AZ::StringFunc::LooksLikeInt(valueStr.c_str()))
                        {
                            auto height = AZ::StringFunc::ToInt(valueStr.c_str());
                            if (height > 0)
                            {
                                r_height = height;
                            }
                        }
                    }
                }

                const AZStd::string resolutionModeCvarName("r_resolutionMode");
                if (pCmdLine->HasSwitch(resolutionModeCvarName))
                {
                    auto numValues = pCmdLine->GetNumSwitchValues(resolutionModeCvarName);
                    if (numValues > 0)
                    {
                        auto valueStr = pCmdLine->GetSwitchValue(resolutionModeCvarName);
                        if (AZ::StringFunc::LooksLikeInt(valueStr.c_str()))
                        {
                            auto resolutionMode = AZ::StringFunc::ToInt(valueStr.c_str());
                            if (resolutionMode >= 0)
                            {
                                r_resolutionMode = resolutionMode;
                            }
                        }
                    }
                }

                const AZStd::string renderScaleCvarName("r_renderScale");
                if (pCmdLine->HasSwitch(renderScaleCvarName))
                {
                    auto numValues = pCmdLine->GetNumSwitchValues(renderScaleCvarName);
                    if (numValues > 0)
                    {
                        auto valueStr = pCmdLine->GetSwitchValue(renderScaleCvarName);
                        if (AZ::StringFunc::LooksLikeFloat(valueStr.c_str()))
                        {
                            auto renderScale = AZ::StringFunc::ToFloat(valueStr.c_str());
                            if (renderScale > 0)
                            {
                                r_renderScale = renderScale;
                            }
                        }
                    }
                }

                const AZStd::string multiSampleCvarName("r_multiSampleCount");
                if (pCmdLine->HasSwitch(multiSampleCvarName))
                {
                    auto numValues = pCmdLine->GetNumSwitchValues(multiSampleCvarName);
                    if (numValues > 0)
                    {
                        auto valueStr = pCmdLine->GetSwitchValue(multiSampleCvarName);
                        if (AZ::StringFunc::LooksLikeInt(valueStr.c_str()))
                        {
                            auto multiSample = AZ::StringFunc::ToInt(valueStr.c_str());
                            if (multiSample > 0)
                            {
                                r_multiSampleCount = static_cast<uint16_t>(multiSample);
                            }
                        }
                    }
                }
            }

            void BootstrapSystemComponent::Activate()
            {
                // Create a native window only if it's a launcher (or standalone)
                // LY editor create its own window which we can get its handle through AzFramework::WindowSystemNotificationBus::Handler's OnWindowCreated() function

                // Query the application type to determine if this is a headless application
                AZ::ApplicationTypeQuery appType;
                ComponentApplicationBus::Broadcast(&AZ::ComponentApplicationBus::Events::QueryApplicationType, appType);

                if (appType.IsHeadless())
                {
                    m_nativeWindow = nullptr;
                }
                else if (appType.IsConsoleMode())
                {
                    m_nativeWindow = nullptr;

                    // If we are running without a native window, the application multisamplestate still needs to be set and
                    // initialized so that the shader's SuperVariant name is set and the scene's render pipelines are re-initialized
                    AZ::RHI::MultisampleState multisampleState;
                    AZ::RPI::RPISystemInterface::Get()->SetApplicationMultisampleState(multisampleState);
                }
                else if (!appType.IsValid() || appType.IsGame())
                {
                    // GFX TODO - investigate window creation being part of the GameApplication.

                    auto projectTitle = AZ::Utils::GetProjectDisplayName();

                    // It is important to call this before using r_width, r_height or r_fullscreen
                    // because at the moment this system component initializes before Legacy System.cpp gets to parse
                    // command line arguments into cvars.
                    UpdateCVarsFromCommandLine();

                    m_nativeWindow = AZStd::make_unique<AzFramework::NativeWindow>(
                        projectTitle.c_str(), AzFramework::WindowGeometry(0, 0, r_width, r_height));
                    AZ_Assert(m_nativeWindow, "Failed to create the game window\n");

                    m_nativeWindow->Activate();

                    m_windowHandle = m_nativeWindow->GetWindowHandle();
                }
                else
                {
                    // Disable default scene creation for non-games projects
                    // This can be manually overridden via the DefaultWindowBus.
                    m_createDefaultScene = false;
                }

                TickBus::Handler::BusConnect();

                // Listen for window system requests (e.g. requests for default window handle)
                AzFramework::WindowSystemRequestBus::Handler::BusConnect();

                // Listen for window system notifications (e.g. window being created by Editor)
                AzFramework::WindowSystemNotificationBus::Handler::BusConnect();

                Render::Bootstrap::DefaultWindowBus::Handler::BusConnect();
                Render::Bootstrap::RequestBus::Handler::BusConnect();

                // Listen for application's window creation/destruction (e.g. window is created/destroyed on Android when suspending the app)
                AzFramework::ApplicationLifecycleEvents::Bus::Handler::BusConnect();

                // delay one frame for Initialize which asset system is ready by then
                AZ::TickBus::QueueFunction(
                    [this]()
                    {
                        Initialize();
                        SetWindowResolution();
                    });
            }

            void BootstrapSystemComponent::Deactivate()
            {
                AzFramework::ApplicationLifecycleEvents::Bus::Handler::BusDisconnect();
                Render::Bootstrap::RequestBus::Handler::BusDisconnect();
                Render::Bootstrap::DefaultWindowBus::Handler::BusDisconnect();

                AzFramework::WindowSystemRequestBus::Handler::BusDisconnect();
                AzFramework::WindowSystemNotificationBus::Handler::BusDisconnect();
                TickBus::Handler::BusDisconnect();

                m_brdfTexture = nullptr;
                RemoveRenderPipeline();
                DestroyDefaultScene();

                m_viewportContext.reset();
                m_nativeWindow = nullptr;
                m_windowHandle = nullptr;
            }

            void BootstrapSystemComponent::Initialize()
            {
                if (m_isInitialized)
                {
                    return;
                }

                m_isInitialized = true;

                if (!RPI::RPISystemInterface::Get()->IsInitialized())
                {
                    AZ::OSString msgBoxMessage;
                    msgBoxMessage.append("RPI System could not initialize correctly. Check log for detail.");

                    AZ::NativeUI::NativeUIRequestBus::Broadcast(
                        &AZ::NativeUI::NativeUIRequestBus::Events::DisplayOkDialog, "O3DE Fatal Error", msgBoxMessage.c_str(), false);
                    AzFramework::ApplicationRequests::Bus::Broadcast(&AzFramework::ApplicationRequests::ExitMainLoop);

                    return;
                }

                // In the case of the game we want to call create and register the scene as a soon as we can
                // because a level could be loaded in autoexec.cfg and that will assert if there is no scene registered
                // to get the feature processors for the components. So we can't wait until the tick (whereas the Editor wants to wait)

                if (m_createDefaultScene)
                {
                    CreateDefaultScene();
                }

                if (m_windowHandle)
                {
                    CreateViewportContext();
                    if (m_createDefaultScene)
                    {
                        CreateDefaultRenderPipeline();
                    }
                }
                else
                {
                    AZ::ApplicationTypeQuery appType;
                    AZ::ComponentApplicationBus::Broadcast(&AZ::ComponentApplicationBus::Events::QueryApplicationType, appType);
                    // Run BRDF pipeline for the app in console mode, to use it in render-to-texture pipelines.
                    if (appType.IsConsoleMode())
                    {
                        RunBRDFPipeline(m_defaultScene, nullptr);
                    }
                }
            }

            void BootstrapSystemComponent::OnWindowCreated(AzFramework::NativeWindowHandle windowHandle)
            {
                // only handle the first window (default) created
                if (m_windowHandle == nullptr)
                {
                    m_windowHandle = windowHandle;

                    if (m_isInitialized)
                    {
                        CreateViewportContext();
                        if (m_createDefaultScene)
                        {
                            CreateDefaultRenderPipeline();
                        }
                    }
                    SetWindowResolution();
                }
            }

            void BootstrapSystemComponent::OnApplicationWindowCreated()
            {
                if (!m_nativeWindow)
                {
                    auto projectTitle = AZ::Utils::GetProjectDisplayName();
                    m_nativeWindow = AZStd::make_unique<AzFramework::NativeWindow>(projectTitle.c_str(), AzFramework::WindowGeometry(0, 0, r_width, r_height));
                    AZ_Assert(m_nativeWindow, "Failed to create the game window\n");

                    m_nativeWindow->Activate();

                    OnWindowCreated(m_nativeWindow->GetWindowHandle());
                }
            }

            void BootstrapSystemComponent::OnApplicationWindowDestroy()
            {
                m_nativeWindow = nullptr;
            }

            void BootstrapSystemComponent::CreateViewportContext()
            {
                RHI::Device* device = RHI::RHISystemInterface::Get()->GetDevice();
                RPI::ViewportContextRequestsInterface::CreationParameters params;
                params.device = device;
                params.windowHandle = m_windowHandle;
                params.renderScene = m_defaultScene;
                // Setting the default ViewportContextID to an arbitrary and otherwise invalid (negative) value to ensure its uniqueness
                params.id = -10;

                auto viewContextManager = AZ::Interface<RPI::ViewportContextRequestsInterface>::Get();
                m_viewportContext = viewContextManager->CreateViewportContext(
                    viewContextManager->GetDefaultViewportContextName(), params);

                DefaultWindowNotificationBus::Broadcast(&DefaultWindowNotificationBus::Events::DefaultWindowCreated);

                // Listen to window notification so we can request exit application when window closes
                AzFramework::WindowNotificationBus::Handler::BusConnect(GetDefaultWindowHandle());
            }

            void BootstrapSystemComponent::SetWindowResolution()
            {
                if (m_nativeWindow)
                {
                    // wait until swapchain has been created before setting fullscreen state
                    AzFramework::WindowSize resolution;
                    float scale = AZStd::max(static_cast<float>(r_renderScale), 0.f);
                    if (r_resolutionMode > 0u)
                    {
                        resolution.m_width = static_cast<uint32_t>(r_width * scale);
                        resolution.m_height = static_cast<uint32_t>(r_height * scale);
                    }
                    else
                    {
                        const auto& windowSize = m_nativeWindow->GetClientAreaSize();
                        resolution.m_width = static_cast<uint32_t>(windowSize.m_width * scale);
                        resolution.m_height = static_cast<uint32_t>(windowSize.m_height * scale);
                    }
                    m_nativeWindow->SetRenderResolution(resolution);
                    m_nativeWindow->SetFullScreenState(r_fullscreen);
                }
            }

            AZ::RPI::ScenePtr BootstrapSystemComponent::GetOrCreateAtomSceneFromAzScene(AzFramework::Scene* scene)
            {
                // Get or create a weak pointer to our scene
                // If it's valid, we're done, if not we need to create an Atom scene and update our scene map
                auto& atomSceneHandle = m_azSceneToAtomSceneMap[scene];
                if (!atomSceneHandle.expired())
                {
                    return atomSceneHandle.lock();
                }

                // Create and register a scene with all available feature processors
                RPI::SceneDescriptor sceneDesc;
                sceneDesc.m_nameId = AZ::Name("Main");
                AZ::RPI::ScenePtr atomScene = RPI::Scene::CreateScene(sceneDesc);
                atomScene->EnableAllFeatureProcessors();
                atomScene->Activate();

                // Register scene to RPI system so it will be processed/rendered per tick
                RPI::RPISystemInterface::Get()->RegisterScene(atomScene);
                scene->SetSubsystem(atomScene);

                atomSceneHandle = atomScene;

                return atomScene;
            }

            void BootstrapSystemComponent::CreateDefaultScene()
            {
                // Bind atomScene to the GameEntityContext's AzFramework::Scene
                m_defaultFrameworkScene = AzFramework::SceneSystemInterface::Get()->GetScene(AzFramework::Scene::MainSceneName);
                // This should never happen unless scene creation has changed.
                AZ_Assert(m_defaultFrameworkScene, "Error: Scenes missing during system component initialization");
                m_sceneRemovalHandler = AzFramework::Scene::RemovalEvent::Handler(
                    [this](AzFramework::Scene&, AzFramework::Scene::RemovalEventType eventType)
                    {
                        if (eventType == AzFramework::Scene::RemovalEventType::Zombified)
                        {
                            m_defaultFrameworkScene.reset();
                        }
                    });
                m_defaultFrameworkScene->ConnectToEvents(m_sceneRemovalHandler);
                m_defaultScene = GetOrCreateAtomSceneFromAzScene(m_defaultFrameworkScene.get());
            }

            bool BootstrapSystemComponent::EnsureDefaultRenderPipelineInstalledForScene(AZ::RPI::ScenePtr scene, AZ::RPI::ViewportContextPtr viewportContext)
            {
                AZ::RPI::XRRenderingInterface* xrSystem = AZ::RPI::RPISystemInterface::Get()->GetXRSystem();
                const bool loadDefaultRenderPipeline = !xrSystem || xrSystem->GetRHIXRRenderingInterface()->IsDefaultRenderPipelineNeeded();

                AZ::RHI::MultisampleState multisampleState;

                // Load the main default pipeline if applicable
                if (loadDefaultRenderPipeline)
                {
                    AZ::CVarFixedString pipelineName = static_cast<AZ::CVarFixedString>(r_renderPipelinePath);
                    if (xrSystem)
                    {
                        // When running launcher on PC having an XR system present then the default render pipeline is suppose to reflect
                        // what's being rendered into XR device. XR render pipeline uses multiview render pipeline.
                        AZ::ApplicationTypeQuery appType;
                        ComponentApplicationBus::Broadcast(&AZ::ComponentApplicationBus::Events::QueryApplicationType, appType);
                        if (appType.IsGame())
                        {
                            pipelineName = r_default_openxr_pipeline_name;
                        }
                    }

                    RPI::RenderPipelinePtr renderPipeline = LoadPipeline(scene, viewportContext, pipelineName, AZ::RPI::ViewType::Default, multisampleState);
                    if (!renderPipeline)
                    {
                        return false;
                    }

                    AZ::CVarFixedString antiAliasing = static_cast<AZ::CVarFixedString>(r_antiAliasing);
                    if (antiAliasing != "")
                    {
                        renderPipeline->SetActiveAAMethod(antiAliasing.c_str());
                    }
                }

                RunBRDFPipeline(scene, viewportContext);

                // Load XR pipelines if applicable
                if (xrSystem)
                {
                    for (AZ::u32 i = 0; i < xrSystem->GetNumViews(); i++)
                    {
                        const AZ::RPI::ViewType viewType = (i == 0)
                            ? AZ::RPI::ViewType::XrLeft
                            : AZ::RPI::ViewType::XrRight;
                        const AZStd::string_view xrPipelineAssetName = (viewType == AZ::RPI::ViewType::XrLeft)
                            ? static_cast<AZ::CVarFixedString>(r_default_openxr_left_pipeline_name)
                            : static_cast<AZ::CVarFixedString>(r_default_openxr_right_pipeline_name);

                        if (!LoadPipeline(scene, viewportContext, xrPipelineAssetName, viewType, multisampleState))
                        {
                            return false;
                        }
                    }
                }

                // Apply MSAA state to all the render pipelines.
                // It's important to do this after all the pipelines have
                // been created so the same values are applied to all.
                // As it cannot be applied MSAA values per pipeline,
                // it's setting the MSAA state from the last pipeline loaded.
                const auto cvarMultiSample = static_cast<uint16_t>(r_multiSampleCount);
                if (cvarMultiSample > 0 && ((cvarMultiSample & (cvarMultiSample - 1))) == 0)
                {
                    multisampleState.m_samples = static_cast<uint16_t>(cvarMultiSample);
                }
                AZ::RPI::RPISystemInterface::Get()->SetApplicationMultisampleState(multisampleState);

                // Send notification when the scene and its pipeline are ready.
                // Use the first created pipeline's scene as our default scene for now to allow
                // consumers waiting on scene availability to initialize.
                if (!m_defaultSceneReady)
                {
                    m_defaultScene = scene;
                    Render::Bootstrap::NotificationBus::Broadcast(
                        &Render::Bootstrap::NotificationBus::Handler::OnBootstrapSceneReady, m_defaultScene.get());
                    m_defaultSceneReady = true;
                }

                return true;
            }

            void BootstrapSystemComponent::RunBRDFPipeline(AZ::RPI::ScenePtr scene, AZ::RPI::ViewportContextPtr viewportContext)
            {
<<<<<<< HEAD
               // As part of our initialization we need to create the BRDF texture generation pipeline
               AZ::RPI::RenderPipelineDescriptor pipelineDesc;
               pipelineDesc.m_mainViewTagName = "MainCamera";
               const AzFramework::ViewportId viewportId = viewportContext ? viewportContext->GetId() : AzFramework::InvalidViewportId;
               pipelineDesc.m_name = AZStd::string::format("BRDFTexturePipeline_%i", viewportId);
               pipelineDesc.m_rootPassTemplate = "BRDFTexturePipeline";
               pipelineDesc.m_executeOnce = true;

               // Save a reference to the generated BRDF texture so it doesn't get deleted if all the passes refering to it get deleted
               // and it's ref count goes to zero
               if (!m_brdfTexture)
               {
                   const AZStd::shared_ptr<const RPI::PassTemplate> brdfTextureTemplate =
                       RPI::PassSystemInterface::Get()->GetPassTemplate(Name("BRDFTextureTemplate"));
                   Data::Asset<RPI::AttachmentImageAsset> brdfImageAsset = RPI::AssetUtils::LoadAssetById<RPI::AttachmentImageAsset>(
                       brdfTextureTemplate->m_imageAttachments[0].m_assetRef.m_assetId, RPI::AssetUtils::TraceLevel::Error);
                   if (brdfImageAsset.IsReady())
                   {
                       m_brdfTexture = RPI::AttachmentImage::FindOrCreate(brdfImageAsset);
                   }
                }

                if (!scene->GetRenderPipeline(AZ::Name(pipelineDesc.m_name)))
                {
                    RPI::RenderPipelinePtr brdfTexturePipeline = AZ::RPI::RenderPipeline::CreateRenderPipeline(pipelineDesc);
                    scene->AddRenderPipeline(brdfTexturePipeline);
=======
                // As part of our initialization we need to create the BRDF texture generation pipeline

                // Save a reference to the generated BRDF texture so it doesn't get deleted if all the passes refering to it get deleted
                // and it's ref count goes to zero
                if (!m_brdfTexture)
                {

                    const AZStd::shared_ptr<const RPI::PassTemplate> brdfTextureTemplate =
                        RPI::PassSystemInterface::Get()->GetPassTemplate(Name("BRDFTextureTemplate"));
                    Data::Asset<RPI::AttachmentImageAsset> brdfImageAsset = RPI::AssetUtils::LoadAssetById<RPI::AttachmentImageAsset>(
                        brdfTextureTemplate->m_imageAttachments[0].m_assetRef.m_assetId, RPI::AssetUtils::TraceLevel::Error);
                    if (brdfImageAsset.IsReady())
                    {
                        m_brdfTexture = RPI::AttachmentImage::FindOrCreate(brdfImageAsset);
                    }
                }

                AZ::RPI::RenderPipelineDescriptor pipelineDesc;
                pipelineDesc.m_mainViewTagName = "MainCamera";
                pipelineDesc.m_rootPassTemplate = "BRDFTexturePipeline";
                pipelineDesc.m_executeOnce = true;
                const AzFramework::ViewportId viewportId = viewportContext ? viewportContext->GetId() : AzFramework::InvalidViewportId;
                for (int deviceIndex{ 0 }; deviceIndex < RHI::RHISystemInterface::Get()->GetDeviceCount(); ++deviceIndex)
                {
                    pipelineDesc.m_name = AZStd::string::format("BRDFTexturePipeline_%d_%d", viewportId, deviceIndex);

                    if (!scene->GetRenderPipeline(AZ::Name(pipelineDesc.m_name)))
                    {
                        RPI::RenderPipelinePtr brdfTexturePipeline = AZ::RPI::RenderPipeline::CreateRenderPipeline(pipelineDesc);
                        brdfTexturePipeline->GetRootPass()->SetDeviceIndex(deviceIndex);
                        scene->AddRenderPipeline(brdfTexturePipeline);
                    }
>>>>>>> a95c5e18
                }
            }

            void BootstrapSystemComponent::SwitchRenderPipeline(const AZ::RPI::RenderPipelineDescriptor& newRenderPipelineDesc, AZ::RPI::ViewportContextPtr viewportContext)
            {
                AZ::RPI::RenderPipelineDescriptor pipelineDescriptor = newRenderPipelineDesc;
                pipelineDescriptor.m_name =
                    AZStd::string::format("%s_%i", pipelineDescriptor.m_name.c_str(), viewportContext->GetId());

                if (pipelineDescriptor.m_renderSettings.m_multisampleState.m_customPositionsCount &&
                    !RHI::RHISystemInterface::Get()->GetDevice()->GetFeatures().m_customSamplePositions)
                {
                    // Disable custom sample positions because they are not supported
                    AZ_Warning(
                        "BootstrapSystemComponent",
                        false,
                        "Disabling custom sample positions for pipeline %s because they are not supported on this device",
                        pipelineDescriptor.m_name.c_str());
                    pipelineDescriptor.m_renderSettings.m_multisampleState.m_customPositions = {};
                    pipelineDescriptor.m_renderSettings.m_multisampleState.m_customPositionsCount = 0;
                }

                // Create new render pipeline
                auto oldRenderPipeline = viewportContext->GetRenderScene()->GetDefaultRenderPipeline();
                RPI::RenderPipelinePtr newRenderPipeline = RPI::RenderPipeline::CreateRenderPipelineForWindow(
                        pipelineDescriptor, *viewportContext->GetWindowContext().get(), AZ::RPI::ViewType::Default);

                // Switch render pipeline
                viewportContext->GetRenderScene()->RemoveRenderPipeline(oldRenderPipeline->GetId());
                auto view = oldRenderPipeline->GetDefaultView();
                oldRenderPipeline = nullptr;
                viewportContext->GetRenderScene()->AddRenderPipeline(newRenderPipeline);
                newRenderPipeline->SetDefaultView(view);

                AZ::RPI::RPISystemInterface::Get()->SetApplicationMultisampleState(newRenderPipeline->GetRenderSettings().m_multisampleState);
            }

            void BootstrapSystemComponent::SwitchAntiAliasing(const AZStd::string& newAntiAliasing, AZ::RPI::ViewportContextPtr viewportContext)
            {
                auto defaultRenderPipeline = viewportContext->GetRenderScene()->GetDefaultRenderPipeline();
                defaultRenderPipeline->SetActiveAAMethod(newAntiAliasing);
            }

            void BootstrapSystemComponent::SwitchMultiSample(const uint16_t newSampleCount, AZ::RPI::ViewportContextPtr viewportContext)
            {
                auto multiSampleStete = viewportContext->GetRenderScene()->GetDefaultRenderPipeline()->GetRenderSettings().m_multisampleState;
                multiSampleStete.m_samples = newSampleCount;
                AZ::RPI::RPISystemInterface::Get()->SetApplicationMultisampleState(multiSampleStete);
            }

            void BootstrapSystemComponent::RefreshWindowResolution()
            {
                SetWindowResolution();
            }

            RPI::RenderPipelinePtr BootstrapSystemComponent::LoadPipeline( AZ::RPI::ScenePtr scene, AZ::RPI::ViewportContextPtr viewportContext,
                                                    AZStd::string_view pipelineName, AZ::RPI::ViewType viewType, AZ::RHI::MultisampleState& multisampleState)
            {
                // Create a render pipeline from the specified asset for the window context and add the pipeline to the scene.
                // When running with an Asset Processor, this will attempt to compile the asset before loading it.
                Data::Asset<RPI::AnyAsset> pipelineAsset =
                    RPI::AssetUtils::LoadCriticalAsset<RPI::AnyAsset>(pipelineName.data(), RPI::AssetUtils::TraceLevel::Error);
                if (pipelineAsset)
                {
                    RPI::RenderPipelineDescriptor renderPipelineDescriptor =
                        *RPI::GetDataFromAnyAsset<RPI::RenderPipelineDescriptor>(pipelineAsset); // Copy descriptor from asset
                    pipelineAsset.Release();

                    renderPipelineDescriptor.m_name =
                        AZStd::string::format("%s_%i", renderPipelineDescriptor.m_name.c_str(), viewportContext->GetId());

                    if (renderPipelineDescriptor.m_renderSettings.m_multisampleState.m_customPositionsCount &&
                        !RHI::RHISystemInterface::Get()->GetDevice()->GetFeatures().m_customSamplePositions)
                    {
                        // Disable custom sample positions because they are not supported
                        AZ_Warning(
                            "BootstrapSystemComponent",
                            false,
                            "Disabling custom sample positions for pipeline %s because they are not supported on this device",
                            pipelineName.data());
                        renderPipelineDescriptor.m_renderSettings.m_multisampleState.m_customPositions = {};
                        renderPipelineDescriptor.m_renderSettings.m_multisampleState.m_customPositionsCount = 0;
                    }
                    multisampleState = renderPipelineDescriptor.m_renderSettings.m_multisampleState;

                    // Create and add render pipeline to the scene (when not added already)
                    RPI::RenderPipelinePtr renderPipeline = scene->GetRenderPipeline(AZ::Name(renderPipelineDescriptor.m_name));
                    if (!renderPipeline)
                    {
                        renderPipeline = RPI::RenderPipeline::CreateRenderPipelineForWindow(
                            renderPipelineDescriptor, *viewportContext->GetWindowContext().get(), viewType);
                        scene->AddRenderPipeline(renderPipeline);
                    }
                    return renderPipeline;
                }
                else
                {
                    AZ_Error("AtomBootstrap", false, "Pipeline file failed to load from path: %s.", pipelineName.data());
                    return nullptr;
                }
            }

            void BootstrapSystemComponent::CreateDefaultRenderPipeline()
            {
                EnsureDefaultRenderPipelineInstalledForScene(m_defaultScene, m_viewportContext);

                const auto pipeline = m_defaultScene->FindRenderPipelineForWindow(m_viewportContext->GetWindowHandle());
                if (pipeline)
                {
                    m_renderPipelineId = pipeline->GetId();
                }
            }

            void BootstrapSystemComponent::DestroyDefaultScene()
            {
                if (m_defaultScene)
                {
                    RPI::RPISystemInterface::Get()->UnregisterScene(m_defaultScene);

                    // Unbind m_defaultScene to the GameEntityContext's AzFramework::Scene
                    if (m_defaultFrameworkScene)
                    {
                        m_defaultFrameworkScene->UnsetSubsystem(m_defaultScene);
                    }

                    m_defaultScene = nullptr;
                    m_defaultFrameworkScene = nullptr;
                }
            }

            void BootstrapSystemComponent::RemoveRenderPipeline()
            {
                if (m_defaultScene && m_defaultScene->GetRenderPipeline(m_renderPipelineId))
                {
                    m_defaultScene->RemoveRenderPipeline(m_renderPipelineId);
                }
                m_renderPipelineId = "";
            }

            void BootstrapSystemComponent::OnTick([[maybe_unused]] float deltaTime, [[maybe_unused]] ScriptTimePoint time)
            {
                // Temp: When running in the launcher without the legacy renderer
                // we need to call RenderTick on the viewport context each frame.
                if (m_viewportContext)
                {
                    AZ::ApplicationTypeQuery appType;
                    ComponentApplicationBus::Broadcast(&AZ::ComponentApplicationBus::Events::QueryApplicationType, appType);
                    if (appType.IsGame())
                    {
                        m_viewportContext->RenderTick();
                    }
                }
            }

            int BootstrapSystemComponent::GetTickOrder()
            {
                return TICK_LAST;
            }

            void BootstrapSystemComponent::OnWindowClosed()
            {
                m_windowHandle = nullptr;
                m_viewportContext.reset();
                // On some platforms (e.g. Android) the main window is destroyed when the app is suspended
                // but this doesn't mean that we need to exit the app. The window will be recreated when the app
                // is resumed.
#if AZ_TRAIT_BOOTSTRAPSYSTEMCOMPONENT_EXIT_ON_WINDOW_CLOSE
                AzFramework::ApplicationRequests::Bus::Broadcast(&AzFramework::ApplicationRequests::ExitMainLoop);
#endif
                AzFramework::WindowNotificationBus::Handler::BusDisconnect();
            }

            void BootstrapSystemComponent::OnWindowResized([[maybe_unused]] uint32_t width, [[maybe_unused]] uint32_t height)
            {
                SetWindowResolution();
            }

            AzFramework::NativeWindowHandle BootstrapSystemComponent::GetDefaultWindowHandle()
            {
                return m_windowHandle;
            }

            AZStd::shared_ptr<RPI::WindowContext>  BootstrapSystemComponent::GetDefaultWindowContext()
            {
                return m_viewportContext ? m_viewportContext->GetWindowContext() : nullptr;
            }

            void  BootstrapSystemComponent::SetCreateDefaultScene(bool create)
            {
                m_createDefaultScene = create;
            }
        } // namespace Bootstrap
    } // namespace Render
} // namespace AZ<|MERGE_RESOLUTION|>--- conflicted
+++ resolved
@@ -668,34 +668,6 @@
 
             void BootstrapSystemComponent::RunBRDFPipeline(AZ::RPI::ScenePtr scene, AZ::RPI::ViewportContextPtr viewportContext)
             {
-<<<<<<< HEAD
-               // As part of our initialization we need to create the BRDF texture generation pipeline
-               AZ::RPI::RenderPipelineDescriptor pipelineDesc;
-               pipelineDesc.m_mainViewTagName = "MainCamera";
-               const AzFramework::ViewportId viewportId = viewportContext ? viewportContext->GetId() : AzFramework::InvalidViewportId;
-               pipelineDesc.m_name = AZStd::string::format("BRDFTexturePipeline_%i", viewportId);
-               pipelineDesc.m_rootPassTemplate = "BRDFTexturePipeline";
-               pipelineDesc.m_executeOnce = true;
-
-               // Save a reference to the generated BRDF texture so it doesn't get deleted if all the passes refering to it get deleted
-               // and it's ref count goes to zero
-               if (!m_brdfTexture)
-               {
-                   const AZStd::shared_ptr<const RPI::PassTemplate> brdfTextureTemplate =
-                       RPI::PassSystemInterface::Get()->GetPassTemplate(Name("BRDFTextureTemplate"));
-                   Data::Asset<RPI::AttachmentImageAsset> brdfImageAsset = RPI::AssetUtils::LoadAssetById<RPI::AttachmentImageAsset>(
-                       brdfTextureTemplate->m_imageAttachments[0].m_assetRef.m_assetId, RPI::AssetUtils::TraceLevel::Error);
-                   if (brdfImageAsset.IsReady())
-                   {
-                       m_brdfTexture = RPI::AttachmentImage::FindOrCreate(brdfImageAsset);
-                   }
-                }
-
-                if (!scene->GetRenderPipeline(AZ::Name(pipelineDesc.m_name)))
-                {
-                    RPI::RenderPipelinePtr brdfTexturePipeline = AZ::RPI::RenderPipeline::CreateRenderPipeline(pipelineDesc);
-                    scene->AddRenderPipeline(brdfTexturePipeline);
-=======
                 // As part of our initialization we need to create the BRDF texture generation pipeline
 
                 // Save a reference to the generated BRDF texture so it doesn't get deleted if all the passes refering to it get deleted
@@ -728,7 +700,6 @@
                         brdfTexturePipeline->GetRootPass()->SetDeviceIndex(deviceIndex);
                         scene->AddRenderPipeline(brdfTexturePipeline);
                     }
->>>>>>> a95c5e18
                 }
             }
 
