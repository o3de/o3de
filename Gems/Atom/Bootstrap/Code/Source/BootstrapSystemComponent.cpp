/*
 * Copyright (c) Contributors to the Open 3D Engine Project.
 * For complete copyright and license terms please see the LICENSE at the root of this distribution.
 *
 * SPDX-License-Identifier: Apache-2.0 OR MIT
 *
 */

#include <BootstrapSystemComponent.h>

#include <AzCore/Asset/AssetCommon.h>
#include <AzCore/Component/ComponentApplicationBus.h>
#include <AzCore/Component/ComponentApplicationLifecycle.h>
#include <AzCore/Component/Entity.h>
#include <AzCore/NativeUI/NativeUIRequests.h>
#include <AzCore/Serialization/SerializeContext.h>
#include <AzCore/std/smart_ptr/make_shared.h>
#include <AzCore/Utils/Utils.h>
#include <AzCore/StringFunc/StringFunc.h>

#include <AzFramework/API/ApplicationAPI.h>
#include <AzFramework/Components/TransformComponent.h>
#include <AzFramework/Entity/GameEntityContextBus.h>
#include <AzFramework/Asset/AssetSystemBus.h>

#include <ISystem.h>

#include <Atom/RHI/RHISystemInterface.h>

#include <Atom/RPI.Reflect/Image/AttachmentImageAsset.h>
#include <Atom/RPI.Reflect/Image/AttachmentImageAssetCreator.h>
#include <Atom/RPI.Reflect/Asset/AssetUtils.h>

#include <Atom/RPI.Public/Pass/Pass.h>
#include <Atom/RPI.Public/Pass/PassSystemInterface.h>
#include <Atom/RPI.Public/RenderPipeline.h>
#include <Atom/RPI.Public/ViewportContextBus.h>
#include <Atom/RPI.Public/RPISystemInterface.h>
#include <Atom/RPI.Public/Shader/ShaderResourceGroup.h>
#include <Atom/RPI.Public/Shader/ShaderSystem.h>

#include <Atom/Bootstrap/DefaultWindowBus.h>
#include <Atom/Bootstrap/BootstrapNotificationBus.h>

#include <Atom/RPI.Reflect/System/AnyAsset.h>
#include <AzCore/Console/IConsole.h>
#include <BootstrapSystemComponent_Traits_Platform.h>

void cvar_r_renderPipelinePath_Changed(const AZ::CVarFixedString& newPipelinePath)
{
    auto viewportContextManager = AZ::Interface<AZ::RPI::ViewportContextRequestsInterface>::Get();
    if (!viewportContextManager)
    {
        return;
    }
    auto viewportContext = viewportContextManager->GetDefaultViewportContext();
    if (!viewportContext)
    {
        return;
    }

    AZ::Data::Asset<AZ::RPI::AnyAsset> pipelineAsset =
        AZ::RPI::AssetUtils::LoadAssetByProductPath<AZ::RPI::AnyAsset>(newPipelinePath.data(), AZ::RPI::AssetUtils::TraceLevel::Error);
    if (pipelineAsset)
    {
        AZ::RPI::RenderPipelineDescriptor renderPipelineDescriptor =
            *AZ::RPI::GetDataFromAnyAsset<AZ::RPI::RenderPipelineDescriptor>(pipelineAsset); // Copy descriptor from asset

        AZ::Render::Bootstrap::RequestBus::Broadcast(&AZ::Render::Bootstrap::RequestBus::Events::SwitchRenderPipeline, renderPipelineDescriptor, viewportContext);
    }
    else
    {
        AZ_Warning("SetDefaultPipeline", false, "Failed to switch default render pipeline to %s: can't load the asset", newPipelinePath.data());
    }
}

<<<<<<< HEAD
=======
void cvar_r_antiAliasing_Changed(const AZ::CVarFixedString& newAntiAliasing)
{
    auto viewportContextManager = AZ::Interface<AZ::RPI::ViewportContextRequestsInterface>::Get();
    if (!viewportContextManager)
    {
        return;
    }
    auto viewportContext = viewportContextManager->GetDefaultViewportContext();
    if (!viewportContext)
    {
        return;
    }

    AZ::Render::Bootstrap::RequestBus::Broadcast(&AZ::Render::Bootstrap::RequestBus::Events::SwitchAntiAliasing, newAntiAliasing.c_str(), viewportContext);
}

void cvar_r_multiSample_Changed(const uint16_t& newSampleCount)
{
    auto viewportContextManager = AZ::Interface<AZ::RPI::ViewportContextRequestsInterface>::Get();
    if (!viewportContextManager)
    {
        return;
    }
    auto viewportContext = viewportContextManager->GetDefaultViewportContext();
    if (!viewportContext)
    {
        return;
    }
    if (newSampleCount > 0 && ((newSampleCount & (newSampleCount - 1))) == 0)
    {
        AZ::Render::Bootstrap::RequestBus::Broadcast(&AZ::Render::Bootstrap::RequestBus::Events::SwitchMultiSample, AZStd::clamp(newSampleCount, uint16_t(1), uint16_t(8)), viewportContext);
    }
    else
    {
        AZ_Warning("SetMultiSampleCount", false, "Failed to set multi-sample count %d: invalid multi-sample count", newSampleCount);
    }
}


>>>>>>> 5295397a
void cvar_r_resolution_Changed([[maybe_unused]] const uint32_t& newValue)
{
    AZ::Render::Bootstrap::RequestBus::Broadcast(&AZ::Render::Bootstrap::RequestBus::Events::RefreshWindowResolution);
}

void cvar_r_renderScale_Changed(const float& newRenderScale)
{
    AZ_Error("AtomBootstrap", newRenderScale > 0, "RenderScale should be greater than 0");
    if (newRenderScale > 0)
    {
        AZ::Render::Bootstrap::RequestBus::Broadcast(&AZ::Render::Bootstrap::RequestBus::Events::RefreshWindowResolution);
    }
}

AZ_CVAR(AZ::CVarFixedString, r_renderPipelinePath, AZ_TRAIT_BOOTSTRAPSYSTEMCOMPONENT_PIPELINE_NAME, cvar_r_renderPipelinePath_Changed, AZ::ConsoleFunctorFlags::DontReplicate, "The asset (.azasset) path for default render pipeline");
AZ_CVAR(AZ::CVarFixedString, r_default_openxr_pipeline_name, "passes/MultiViewRenderPipeline.azasset", nullptr, AZ::ConsoleFunctorFlags::DontReplicate, "Default openXr render pipeline name");
AZ_CVAR(AZ::CVarFixedString, r_default_openxr_left_pipeline_name, "passes/XRLeftRenderPipeline.azasset", nullptr, AZ::ConsoleFunctorFlags::DontReplicate, "Default openXr Left eye render pipeline name");
AZ_CVAR(AZ::CVarFixedString, r_default_openxr_right_pipeline_name, "passes/XRRightRenderPipeline.azasset", nullptr, AZ::ConsoleFunctorFlags::DontReplicate, "Default openXr Right eye render pipeline name");
AZ_CVAR(uint32_t, r_width, 1920, cvar_r_resolution_Changed, AZ::ConsoleFunctorFlags::DontReplicate, "Starting window width in pixels.");
AZ_CVAR(uint32_t, r_height, 1080, cvar_r_resolution_Changed, AZ::ConsoleFunctorFlags::DontReplicate, "Starting window height in pixels.");
<<<<<<< HEAD
#if defined(CARBONATED)
AZ_CVAR(uint32_t, r_maxwidth, 0, cvar_r_resolution_Changed, AZ::ConsoleFunctorFlags::DontReplicate, "Max Width in pixels.  0 = disabled.");
AZ_CVAR(uint32_t, r_maxheight, 0, cvar_r_resolution_Changed, AZ::ConsoleFunctorFlags::DontReplicate, "Max Height in pixels. 0 = disabled");
#endif
AZ_CVAR(uint32_t, r_fullscreen, false, nullptr, AZ::ConsoleFunctorFlags::DontReplicate, "Starting fullscreen state.");
AZ_CVAR(uint32_t, r_resolutionMode, 0, cvar_r_resolution_Changed, AZ::ConsoleFunctorFlags::DontReplicate, "0: render resolution same as window client area size, 1: render resolution use the values specified by r_width and r_height");
AZ_CVAR(float, r_renderScale, 1.0f, cvar_r_renderScale_Changed, AZ::ConsoleFunctorFlags::DontReplicate, "Scale to apply to the window resolution.");
=======
AZ_CVAR(uint32_t, r_fullscreen, false, nullptr, AZ::ConsoleFunctorFlags::DontReplicate, "Starting fullscreen state.");
AZ_CVAR(uint32_t, r_resolutionMode, 0, cvar_r_resolution_Changed, AZ::ConsoleFunctorFlags::DontReplicate, "0: render resolution same as window client area size, 1: render resolution use the values specified by r_width and r_height");
AZ_CVAR(float, r_renderScale, 1.0f, cvar_r_renderScale_Changed, AZ::ConsoleFunctorFlags::DontReplicate, "Scale to apply to the window resolution.");
AZ_CVAR(AZ::CVarFixedString, r_antiAliasing, "", cvar_r_antiAliasing_Changed, AZ::ConsoleFunctorFlags::DontReplicate, "The anti-aliasing to be used for the current render pipeline. Available options: MSAA, TAA, SMAA");
AZ_CVAR(uint16_t, r_multiSampleCount, 0, cvar_r_multiSample_Changed, AZ::ConsoleFunctorFlags::DontReplicate, "The multi-sample count to be used for the current render pipeline."); // 0 stands for unchanged, load the default setting from the pipeline itself
>>>>>>> 5295397a

namespace AZ
{
    namespace Render
    {
        namespace Bootstrap
        {
            void BootstrapSystemComponent::Reflect(ReflectContext* context)
            {
                if (SerializeContext* serialize = azrtti_cast<SerializeContext*>(context))
                {
                    serialize->Class<BootstrapSystemComponent, Component>()
                        ->Version(1)
                    ;

                    if (EditContext* ec = serialize->GetEditContext())
                    {
                        ec->Class<BootstrapSystemComponent>("Atom RPI", "Atom Renderer")
                            ->ClassElement(Edit::ClassElements::EditorData, "")
                            ->Attribute(Edit::Attributes::AutoExpand, true)
                        ;
                    }
                }
            }

            void BootstrapSystemComponent::GetProvidedServices(ComponentDescriptor::DependencyArrayType& provided)
            {
                provided.push_back(AZ_CRC("BootstrapSystemComponent", 0xb8f32711));
            }

            void BootstrapSystemComponent::GetRequiredServices(ComponentDescriptor::DependencyArrayType& required)
            {
                required.push_back(AZ_CRC("RPISystem", 0xf2add773));
                required.push_back(AZ_CRC("SceneSystemComponentService", 0xd8975435));
            }

            void BootstrapSystemComponent::GetDependentServices(ComponentDescriptor::DependencyArrayType& dependent)
            {
                dependent.push_back(AZ_CRC("ImGuiSystemComponent", 0x2f08b9a7));
                dependent.push_back(AZ_CRC("PrimitiveSystemComponent", 0xc860fa59));
                dependent.push_back(AZ_CRC("MeshSystemComponent", 0x21e5bbb6));
                dependent.push_back(AZ_CRC("CoreLightsService", 0x91932ef6));
                dependent.push_back(AZ_CRC("DynamicDrawService", 0x023c1673));
                dependent.push_back(AZ_CRC("CommonService", 0x6398eec4));
                dependent.push_back(AZ_CRC_CE("HairService"));
            }

            void BootstrapSystemComponent::GetIncompatibleServices(ComponentDescriptor::DependencyArrayType& incompatible)
            {
                incompatible.push_back(AZ_CRC("BootstrapSystemComponent", 0xb8f32711));
            }

            BootstrapSystemComponent::BootstrapSystemComponent()
            {
            }

            BootstrapSystemComponent::~BootstrapSystemComponent()
            {
                m_viewportContext.reset();
            }

            //! Helper function that parses the command line arguments
            //! looking for r_width, r_height and r_fullscreen.
            //! It is important to call this before using r_width, r_height or r_fullscreen
            //! because at the moment this system component initializes before Legacy System.cpp gets to parse
            //! command line arguments into cvars.
            static void UpdateCVarsFromCommandLine()
            {
                AZ::CommandLine* pCmdLine = nullptr;
                ComponentApplicationBus::BroadcastResult(pCmdLine, &AZ::ComponentApplicationBus::Events::GetAzCommandLine);
                if (!pCmdLine)
                {
                    return;
                }

                const AZStd::string fullscreenCvarName("r_fullscreen");
                if (pCmdLine->HasSwitch(fullscreenCvarName))
                {
                    auto numValues = pCmdLine->GetNumSwitchValues(fullscreenCvarName);
                    if (numValues > 0)
                    {
                        auto valueStr = pCmdLine->GetSwitchValue(fullscreenCvarName);
                        if (AZ::StringFunc::LooksLikeBool(valueStr.c_str()))
                        {
                            r_fullscreen = AZ::StringFunc::ToBool(valueStr.c_str());
                        }
                    }
                }

                const AZStd::string widthCvarName("r_width");
                if (pCmdLine->HasSwitch(widthCvarName))
                {
                    auto numValues = pCmdLine->GetNumSwitchValues(widthCvarName);
                    if (numValues > 0)
                    {
                        auto valueStr = pCmdLine->GetSwitchValue(widthCvarName);
                        if (AZ::StringFunc::LooksLikeInt(valueStr.c_str()))
                        {
                            auto width = AZ::StringFunc::ToInt(valueStr.c_str());
                            if (width > 0)
                            {
                                r_width = width;
                            }
                        }
                    }
                }

                const AZStd::string heightCvarName("r_height");
                if (pCmdLine->HasSwitch(heightCvarName))
                {
                    auto numValues = pCmdLine->GetNumSwitchValues(heightCvarName);
                    if (numValues > 0)
                    {
                        auto valueStr = pCmdLine->GetSwitchValue(heightCvarName);
                        if (AZ::StringFunc::LooksLikeInt(valueStr.c_str()))
                        {
                            auto height = AZ::StringFunc::ToInt(valueStr.c_str());
                            if (height > 0)
                            {
                                r_height = height;
                            }
                        }
                    }
                }
                
#if defined(CARBONATED)
                const AZStd::string maxWidthCvarName("r_maxwidth");
                if (pCmdLine->HasSwitch(maxWidthCvarName))
                {
                    auto numValues = pCmdLine->GetNumSwitchValues(maxWidthCvarName);
                    if (numValues > 0)
                    {
                        auto valueStr = pCmdLine->GetSwitchValue(maxWidthCvarName);
                        if (AZ::StringFunc::LooksLikeInt(valueStr.c_str()))
                        {
                            auto maxwidth = AZ::StringFunc::ToInt(valueStr.c_str());
                            if (maxwidth > 0)
                            {
                                r_maxwidth = maxwidth;
                            }
                        }
                    }
                }

                const AZStd::string maxHeightCvarName("r_maxheight");
                if (pCmdLine->HasSwitch(maxHeightCvarName))
                {
                    auto numValues = pCmdLine->GetNumSwitchValues(maxHeightCvarName);
                    if (numValues > 0)
                    {
                        auto valueStr = pCmdLine->GetSwitchValue(maxHeightCvarName);
                        if (AZ::StringFunc::LooksLikeInt(valueStr.c_str()))
                        {
                            auto maxheight = AZ::StringFunc::ToInt(valueStr.c_str());
                            if (maxheight > 0)
                            {
                                r_maxheight = maxheight;
                            }
                        }
                    }
                }
#endif

                const AZStd::string resolutionModeCvarName("r_resolutionMode");
                if (pCmdLine->HasSwitch(resolutionModeCvarName))
                {
                    auto numValues = pCmdLine->GetNumSwitchValues(resolutionModeCvarName);
                    if (numValues > 0)
                    {
                        auto valueStr = pCmdLine->GetSwitchValue(resolutionModeCvarName);
                        if (AZ::StringFunc::LooksLikeInt(valueStr.c_str()))
                        {
                            auto resolutionMode = AZ::StringFunc::ToInt(valueStr.c_str());
                            if (resolutionMode >= 0)
                            {
                                r_resolutionMode = resolutionMode;
                            }
                        }
                    }
                }

                const AZStd::string renderScaleCvarName("r_renderScale");
                if (pCmdLine->HasSwitch(renderScaleCvarName))
                {
                    auto numValues = pCmdLine->GetNumSwitchValues(renderScaleCvarName);
                    if (numValues > 0)
                    {
                        auto valueStr = pCmdLine->GetSwitchValue(renderScaleCvarName);
                        if (AZ::StringFunc::LooksLikeFloat(valueStr.c_str()))
                        {
                            auto renderScale = AZ::StringFunc::ToFloat(valueStr.c_str());
                            if (renderScale > 0)
                            {
                                r_renderScale = renderScale;
                            }
                        }
                    }
                }
<<<<<<< HEAD
=======

                const AZStd::string multiSampleCvarName("r_multiSampleCount");
                if (pCmdLine->HasSwitch(multiSampleCvarName))
                {
                    auto numValues = pCmdLine->GetNumSwitchValues(multiSampleCvarName);
                    if (numValues > 0)
                    {
                        auto valueStr = pCmdLine->GetSwitchValue(multiSampleCvarName);
                        if (AZ::StringFunc::LooksLikeInt(valueStr.c_str()))
                        {
                            auto multiSample = AZ::StringFunc::ToInt(valueStr.c_str());
                            if (multiSample > 0)
                            {
                                r_multiSampleCount = static_cast<uint16_t>(multiSample);
                            }
                        }
                    }
                }
>>>>>>> 5295397a
            }

            void BootstrapSystemComponent::Activate()
            {
                // Create a native window only if it's a launcher (or standalone)
                // LY editor create its own window which we can get its handle through AzFramework::WindowSystemNotificationBus::Handler's OnWindowCreated() function

                // Query the application type to determine if this is a headless application
                AZ::ApplicationTypeQuery appType;
                ComponentApplicationBus::Broadcast(&AZ::ComponentApplicationBus::Events::QueryApplicationType, appType);
<<<<<<< HEAD
=======

>>>>>>> 5295397a
                if (appType.IsHeadless())
                {
                    m_nativeWindow = nullptr;
                }
<<<<<<< HEAD
=======
                else if (appType.IsConsoleMode())
                {
                    m_nativeWindow = nullptr;

                    // If we are running without a native window, the application multisamplestate still needs to be set and
                    // initialized so that the shader's SuperVariant name is set and the scene's render pipelines are re-initialized
                    AZ::RHI::MultisampleState multisampleState;
                    AZ::RPI::RPISystemInterface::Get()->SetApplicationMultisampleState(multisampleState);
                }
>>>>>>> 5295397a
                else if (!appType.IsValid() || appType.IsGame())
                {
                    // GFX TODO - investigate window creation being part of the GameApplication.

                    auto projectTitle = AZ::Utils::GetProjectDisplayName();

                    // It is important to call this before using r_width, r_height or r_fullscreen
                    // because at the moment this system component initializes before Legacy System.cpp gets to parse
                    // command line arguments into cvars.
                    UpdateCVarsFromCommandLine();

                    m_nativeWindow = AZStd::make_unique<AzFramework::NativeWindow>(
                        projectTitle.c_str(), AzFramework::WindowGeometry(0, 0, r_width, r_height));
                    AZ_Assert(m_nativeWindow, "Failed to create the game window\n");

                    m_nativeWindow->Activate();

                    m_windowHandle = m_nativeWindow->GetWindowHandle();
                }
                else
                {
                    // Disable default scene creation for non-games projects
                    // This can be manually overridden via the DefaultWindowBus.
                    m_createDefaultScene = false;
                }

                TickBus::Handler::BusConnect();

                // Listen for window system requests (e.g. requests for default window handle)
                AzFramework::WindowSystemRequestBus::Handler::BusConnect();

                // Listen for window system notifications (e.g. window being created by Editor)
                AzFramework::WindowSystemNotificationBus::Handler::BusConnect();

                Render::Bootstrap::DefaultWindowBus::Handler::BusConnect();
                Render::Bootstrap::RequestBus::Handler::BusConnect();

                // Listen for application's window creation/destruction (e.g. window is created/destroyed on Android when suspending the app)
                AzFramework::ApplicationLifecycleEvents::Bus::Handler::BusConnect();

                // delay one frame for Initialize which asset system is ready by then
                AZ::TickBus::QueueFunction(
                    [this]()
                    {
                        Initialize();
                        SetWindowResolution();
                    });
            }

            void BootstrapSystemComponent::Deactivate()
            {
                AzFramework::ApplicationLifecycleEvents::Bus::Handler::BusDisconnect();
                Render::Bootstrap::RequestBus::Handler::BusDisconnect();
                Render::Bootstrap::DefaultWindowBus::Handler::BusDisconnect();

                AzFramework::WindowSystemRequestBus::Handler::BusDisconnect();
                AzFramework::WindowSystemNotificationBus::Handler::BusDisconnect();
                TickBus::Handler::BusDisconnect();

                m_brdfTexture = nullptr;
                RemoveRenderPipeline();
                DestroyDefaultScene();

                m_viewportContext.reset();
                m_nativeWindow = nullptr;
                m_windowHandle = nullptr;
            }

            void BootstrapSystemComponent::Initialize()
            {
                if (m_isInitialized)
                {
                    return;
                }

                m_isInitialized = true;

                if (!RPI::RPISystemInterface::Get()->IsInitialized())
                {
                    AZ::OSString msgBoxMessage;
                    msgBoxMessage.append("RPI System could not initialize correctly. Check log for detail.");

                    AZ::NativeUI::NativeUIRequestBus::Broadcast(
                        &AZ::NativeUI::NativeUIRequestBus::Events::DisplayOkDialog, "O3DE Fatal Error", msgBoxMessage.c_str(), false);
                    AzFramework::ApplicationRequests::Bus::Broadcast(&AzFramework::ApplicationRequests::ExitMainLoop);

                    return;
                }

                // In the case of the game we want to call create and register the scene as a soon as we can
                // because a level could be loaded in autoexec.cfg and that will assert if there is no scene registered
                // to get the feature processors for the components. So we can't wait until the tick (whereas the Editor wants to wait)

                if (m_createDefaultScene)
                {
                    CreateDefaultScene();
                }

                if (m_windowHandle)
                {
                    CreateViewportContext();
                    if (m_createDefaultScene)
                    {
                        CreateDefaultRenderPipeline();
                    }
                }
            }

            void BootstrapSystemComponent::OnWindowCreated(AzFramework::NativeWindowHandle windowHandle)
            {
                // only handle the first window (default) created
                if (m_windowHandle == nullptr)
                {
                    m_windowHandle = windowHandle;

                    if (m_isInitialized)
                    {
                        CreateViewportContext();
                        if (m_createDefaultScene)
                        {
                            CreateDefaultRenderPipeline();
                        }
                    }
                    SetWindowResolution();
                }
            }

            void BootstrapSystemComponent::OnApplicationWindowCreated()
            {
                if (!m_nativeWindow)
                {
                    auto projectTitle = AZ::Utils::GetProjectDisplayName();
                    m_nativeWindow = AZStd::make_unique<AzFramework::NativeWindow>(projectTitle.c_str(), AzFramework::WindowGeometry(0, 0, r_width, r_height));
                    AZ_Assert(m_nativeWindow, "Failed to create the game window\n");

                    m_nativeWindow->Activate();

                    OnWindowCreated(m_nativeWindow->GetWindowHandle());
                }
            }

            void BootstrapSystemComponent::OnApplicationWindowDestroy()
            {
                m_nativeWindow = nullptr;
            }

            void BootstrapSystemComponent::CreateViewportContext()
            {
                RHI::Device* device = RHI::RHISystemInterface::Get()->GetDevice();
                RPI::ViewportContextRequestsInterface::CreationParameters params;
                params.device = device;
                params.windowHandle = m_windowHandle;
                params.renderScene = m_defaultScene;
                // Setting the default ViewportContextID to an arbitrary and otherwise invalid (negative) value to ensure its uniqueness
                params.id = -10;

                auto viewContextManager = AZ::Interface<RPI::ViewportContextRequestsInterface>::Get();
                m_viewportContext = viewContextManager->CreateViewportContext(
                    viewContextManager->GetDefaultViewportContextName(), params);

                DefaultWindowNotificationBus::Broadcast(&DefaultWindowNotificationBus::Events::DefaultWindowCreated);

                // Listen to window notification so we can request exit application when window closes
                AzFramework::WindowNotificationBus::Handler::BusConnect(GetDefaultWindowHandle());
            }

            void BootstrapSystemComponent::SetWindowResolution()
            {
                if (m_nativeWindow)
                {
                    // wait until swapchain has been created before setting fullscreen state
                    AzFramework::WindowSize resolution;
                    float scale = AZStd::max(static_cast<float>(r_renderScale), 0.f);
<<<<<<< HEAD

#if defined(CARBONATED)
                    if (r_resolutionMode > 0u)
                    {
                        resolution.m_width = static_cast<uint32_t>(r_width);
                        resolution.m_height = static_cast<uint32_t>(r_height);
                    }
                    else
                    {
                        const auto& windowSize = m_nativeWindow->GetClientAreaSize();
                        resolution.m_width = static_cast<uint32_t>(windowSize.m_width);
                        resolution.m_height = static_cast<uint32_t>(windowSize.m_height);
                    }

                    // Clamp the resolution to so we don't ever have a resolution beyond a certain size.
                    // Apply the clamp before the renderscale is applied so we have more predictable results.
                    // We adjust width first, and then height, ensuring neither
                    // dimensions exceeds the max.
                    float aspect_ratio = static_cast<float>(resolution.m_width) / static_cast<float>(resolution.m_height);
                    uint32_t maxwidth = static_cast<uint32_t>(r_maxwidth);
                    uint32_t maxheight = static_cast<uint32_t>(r_maxheight);

                    if (maxwidth > 0 && resolution.m_width > maxwidth)
                    {
                        resolution.m_width = maxwidth;
                        resolution.m_height = static_cast<uint32_t>(resolution.m_width / aspect_ratio);
                    }

                    if (maxheight > 0 && resolution.m_height > maxheight)
                    {
                        resolution.m_height = maxheight;
                        resolution.m_width = static_cast<uint32_t>(resolution.m_height * aspect_ratio);
                    }

                    // Finally apply the renderscale
                    resolution.m_width = static_cast<uint32_t>(resolution.m_width * scale);
                    resolution.m_height = static_cast<uint32_t>(resolution.m_height * scale);
#else
=======
>>>>>>> 5295397a
                    if (r_resolutionMode > 0u)
                    {
                        resolution.m_width = static_cast<uint32_t>(r_width * scale);
                        resolution.m_height = static_cast<uint32_t>(r_height * scale);
                    }
                    else
                    {
                        const auto& windowSize = m_nativeWindow->GetClientAreaSize();
                        resolution.m_width = static_cast<uint32_t>(windowSize.m_width * scale);
                        resolution.m_height = static_cast<uint32_t>(windowSize.m_height * scale);
                    }
<<<<<<< HEAD
#endif
                    
=======
>>>>>>> 5295397a
                    m_nativeWindow->SetRenderResolution(resolution);
                    m_nativeWindow->SetFullScreenState(r_fullscreen);
                }
            }

            AZ::RPI::ScenePtr BootstrapSystemComponent::GetOrCreateAtomSceneFromAzScene(AzFramework::Scene* scene)
            {
                // Get or create a weak pointer to our scene
                // If it's valid, we're done, if not we need to create an Atom scene and update our scene map
                auto& atomSceneHandle = m_azSceneToAtomSceneMap[scene];
                if (!atomSceneHandle.expired())
                {
                    return atomSceneHandle.lock();
                }

                // Create and register a scene with all available feature processors
                RPI::SceneDescriptor sceneDesc;
                sceneDesc.m_nameId = AZ::Name("Main");
                AZ::RPI::ScenePtr atomScene = RPI::Scene::CreateScene(sceneDesc);
                atomScene->EnableAllFeatureProcessors();
                atomScene->Activate();

                // Register scene to RPI system so it will be processed/rendered per tick
                RPI::RPISystemInterface::Get()->RegisterScene(atomScene);
                scene->SetSubsystem(atomScene);

                atomSceneHandle = atomScene;

                return atomScene;
            }

            void BootstrapSystemComponent::CreateDefaultScene()
            {
                // Bind atomScene to the GameEntityContext's AzFramework::Scene
                m_defaultFrameworkScene = AzFramework::SceneSystemInterface::Get()->GetScene(AzFramework::Scene::MainSceneName);
                // This should never happen unless scene creation has changed.
                AZ_Assert(m_defaultFrameworkScene, "Error: Scenes missing during system component initialization");
                m_sceneRemovalHandler = AzFramework::Scene::RemovalEvent::Handler(
                    [this](AzFramework::Scene&, AzFramework::Scene::RemovalEventType eventType)
                    {
                        if (eventType == AzFramework::Scene::RemovalEventType::Zombified)
                        {
                            m_defaultFrameworkScene.reset();
                        }
                    });
                m_defaultFrameworkScene->ConnectToEvents(m_sceneRemovalHandler);
                m_defaultScene = GetOrCreateAtomSceneFromAzScene(m_defaultFrameworkScene.get());
            }

            bool BootstrapSystemComponent::EnsureDefaultRenderPipelineInstalledForScene(AZ::RPI::ScenePtr scene, AZ::RPI::ViewportContextPtr viewportContext)
            {
                AZ::RPI::XRRenderingInterface* xrSystem = AZ::RPI::RPISystemInterface::Get()->GetXRSystem();
                const bool loadDefaultRenderPipeline = !xrSystem || xrSystem->GetRHIXRRenderingInterface()->IsDefaultRenderPipelineNeeded();

                AZ::RHI::MultisampleState multisampleState;

                // Load the main default pipeline if applicable
                if (loadDefaultRenderPipeline)
                {
                    AZ::CVarFixedString pipelineName = static_cast<AZ::CVarFixedString>(r_renderPipelinePath);
                    if (xrSystem)
                    {
                        // When running launcher on PC having an XR system present then the default render pipeline is suppose to reflect
                        // what's being rendered into XR device. XR render pipeline uses multiview render pipeline.
                        AZ::ApplicationTypeQuery appType;
                        ComponentApplicationBus::Broadcast(&AZ::ComponentApplicationBus::Events::QueryApplicationType, appType);
                        if (appType.IsGame())
                        {
                            pipelineName = r_default_openxr_pipeline_name;
                        }
                    }

                    RPI::RenderPipelinePtr renderPipeline = LoadPipeline(scene, viewportContext, pipelineName, AZ::RPI::ViewType::Default, multisampleState);
                    if (!renderPipeline)
                    {
                        return false;
                    }

                    AZ::CVarFixedString antiAliasing = static_cast<AZ::CVarFixedString>(r_antiAliasing);
                    if (antiAliasing != "")
                    {
                        renderPipeline->SetActiveAAMethod(antiAliasing.c_str());
                    }

                    // As part of our initialization we need to create the BRDF texture generation pipeline
                    AZ::RPI::RenderPipelineDescriptor pipelineDesc;
                    pipelineDesc.m_mainViewTagName = "MainCamera";
                    pipelineDesc.m_name = AZStd::string::format("BRDFTexturePipeline_%i", viewportContext->GetId());
                    pipelineDesc.m_rootPassTemplate = "BRDFTexturePipeline";
                    pipelineDesc.m_executeOnce = true;

                    // Save a reference to the generated BRDF texture so it doesn't get deleted if all the passes refering to it get deleted
                    // and it's ref count goes to zero
                    if (!m_brdfTexture)
                    {
                        const AZStd::shared_ptr<const RPI::PassTemplate> brdfTextureTemplate =
                            RPI::PassSystemInterface::Get()->GetPassTemplate(Name("BRDFTextureTemplate"));
                        Data::Asset<RPI::AttachmentImageAsset> brdfImageAsset = RPI::AssetUtils::LoadAssetById<RPI::AttachmentImageAsset>(
                            brdfTextureTemplate->m_imageAttachments[0].m_assetRef.m_assetId, RPI::AssetUtils::TraceLevel::Error);
                        if (brdfImageAsset.IsReady())
                        {
                            m_brdfTexture = RPI::AttachmentImage::FindOrCreate(brdfImageAsset);
                        }
                    }

                    if (!scene->GetRenderPipeline(AZ::Name(pipelineDesc.m_name)))
                    {
                        RPI::RenderPipelinePtr brdfTexturePipeline = AZ::RPI::RenderPipeline::CreateRenderPipeline(pipelineDesc);
                        scene->AddRenderPipeline(brdfTexturePipeline);
                    }
                }

                // Load XR pipelines if applicable
                if (xrSystem)
                {
                    for (AZ::u32 i = 0; i < xrSystem->GetNumViews(); i++)
                    {
                        const AZ::RPI::ViewType viewType = (i == 0)
                            ? AZ::RPI::ViewType::XrLeft
                            : AZ::RPI::ViewType::XrRight;
                        const AZStd::string_view xrPipelineAssetName = (viewType == AZ::RPI::ViewType::XrLeft)
                            ? static_cast<AZ::CVarFixedString>(r_default_openxr_left_pipeline_name)
                            : static_cast<AZ::CVarFixedString>(r_default_openxr_right_pipeline_name);

                        if (!LoadPipeline(scene, viewportContext, xrPipelineAssetName, viewType, multisampleState))
                        {
                            return false;
                        }
                    }
                }

                // Apply MSAA state to all the render pipelines.
                // It's important to do this after all the pipelines have
                // been created so the same values are applied to all.
                // As it cannot be applied MSAA values per pipeline,
                // it's setting the MSAA state from the last pipeline loaded.
                const auto cvarMultiSample = static_cast<uint16_t>(r_multiSampleCount);
                if (cvarMultiSample > 0 && ((cvarMultiSample & (cvarMultiSample - 1))) == 0)
                {
                    multisampleState.m_samples = static_cast<uint16_t>(cvarMultiSample);
                }
                AZ::RPI::RPISystemInterface::Get()->SetApplicationMultisampleState(multisampleState);

                // Send notification when the scene and its pipeline are ready.
                // Use the first created pipeline's scene as our default scene for now to allow
                // consumers waiting on scene availability to initialize.
                if (!m_defaultSceneReady)
                {
                    m_defaultScene = scene;
                    Render::Bootstrap::NotificationBus::Broadcast(
                        &Render::Bootstrap::NotificationBus::Handler::OnBootstrapSceneReady, m_defaultScene.get());
                    m_defaultSceneReady = true;
                }

                return true;
            }

            void BootstrapSystemComponent::SwitchRenderPipeline(const AZ::RPI::RenderPipelineDescriptor& newRenderPipelineDesc, AZ::RPI::ViewportContextPtr viewportContext)
            {
                AZ::RPI::RenderPipelineDescriptor pipelineDescriptor = newRenderPipelineDesc;
                pipelineDescriptor.m_name =
                    AZStd::string::format("%s_%i", pipelineDescriptor.m_name.c_str(), viewportContext->GetId());

                if (pipelineDescriptor.m_renderSettings.m_multisampleState.m_customPositionsCount &&
                    !RHI::RHISystemInterface::Get()->GetDevice()->GetFeatures().m_customSamplePositions)
                {
                    // Disable custom sample positions because they are not supported
                    AZ_Warning(
                        "BootstrapSystemComponent",
                        false,
                        "Disabling custom sample positions for pipeline %s because they are not supported on this device",
                        pipelineDescriptor.m_name.c_str());
                    pipelineDescriptor.m_renderSettings.m_multisampleState.m_customPositions = {};
                    pipelineDescriptor.m_renderSettings.m_multisampleState.m_customPositionsCount = 0;
                }

                // Create new render pipeline
                auto oldRenderPipeline = viewportContext->GetRenderScene()->GetDefaultRenderPipeline();
                RPI::RenderPipelinePtr newRenderPipeline = RPI::RenderPipeline::CreateRenderPipelineForWindow(
                        pipelineDescriptor, *viewportContext->GetWindowContext().get(), AZ::RPI::ViewType::Default);

                // Switch render pipeline
                viewportContext->GetRenderScene()->RemoveRenderPipeline(oldRenderPipeline->GetId());
                auto view = oldRenderPipeline->GetDefaultView();
                oldRenderPipeline = nullptr;
                viewportContext->GetRenderScene()->AddRenderPipeline(newRenderPipeline);
                newRenderPipeline->SetDefaultView(view);

                AZ::RPI::RPISystemInterface::Get()->SetApplicationMultisampleState(newRenderPipeline->GetRenderSettings().m_multisampleState);
            }

<<<<<<< HEAD
=======
            void BootstrapSystemComponent::SwitchAntiAliasing(const AZStd::string& newAntiAliasing, AZ::RPI::ViewportContextPtr viewportContext)
            {
                auto defaultRenderPipeline = viewportContext->GetRenderScene()->GetDefaultRenderPipeline();
                defaultRenderPipeline->SetActiveAAMethod(newAntiAliasing);
            }

            void BootstrapSystemComponent::SwitchMultiSample(const uint16_t newSampleCount, AZ::RPI::ViewportContextPtr viewportContext)
            {
                auto multiSampleStete = viewportContext->GetRenderScene()->GetDefaultRenderPipeline()->GetRenderSettings().m_multisampleState;
                multiSampleStete.m_samples = newSampleCount;
                AZ::RPI::RPISystemInterface::Get()->SetApplicationMultisampleState(multiSampleStete);
            }

>>>>>>> 5295397a
            void BootstrapSystemComponent::RefreshWindowResolution()
            {
                SetWindowResolution();
            }

            RPI::RenderPipelinePtr BootstrapSystemComponent::LoadPipeline( AZ::RPI::ScenePtr scene, AZ::RPI::ViewportContextPtr viewportContext,
                                                    AZStd::string_view pipelineName, AZ::RPI::ViewType viewType, AZ::RHI::MultisampleState& multisampleState)
            {
                // Create a render pipeline from the specified asset for the window context and add the pipeline to the scene.
                // When running with an Asset Processor, this will attempt to compile the asset before loading it.
                Data::Asset<RPI::AnyAsset> pipelineAsset =
                    RPI::AssetUtils::LoadCriticalAsset<RPI::AnyAsset>(pipelineName.data(), RPI::AssetUtils::TraceLevel::Error);
                if (pipelineAsset)
                {
                    RPI::RenderPipelineDescriptor renderPipelineDescriptor =
                        *RPI::GetDataFromAnyAsset<RPI::RenderPipelineDescriptor>(pipelineAsset); // Copy descriptor from asset
                    pipelineAsset.Release();

                    renderPipelineDescriptor.m_name =
                        AZStd::string::format("%s_%i", renderPipelineDescriptor.m_name.c_str(), viewportContext->GetId());

                    if (renderPipelineDescriptor.m_renderSettings.m_multisampleState.m_customPositionsCount &&
                        !RHI::RHISystemInterface::Get()->GetDevice()->GetFeatures().m_customSamplePositions)
                    {
                        // Disable custom sample positions because they are not supported
                        AZ_Warning(
                            "BootstrapSystemComponent",
                            false,
                            "Disabling custom sample positions for pipeline %s because they are not supported on this device",
                            pipelineName.data());
                        renderPipelineDescriptor.m_renderSettings.m_multisampleState.m_customPositions = {};
                        renderPipelineDescriptor.m_renderSettings.m_multisampleState.m_customPositionsCount = 0;
                    }
                    multisampleState = renderPipelineDescriptor.m_renderSettings.m_multisampleState;

                    // Create and add render pipeline to the scene (when not added already)
                    RPI::RenderPipelinePtr renderPipeline = scene->GetRenderPipeline(AZ::Name(renderPipelineDescriptor.m_name));
                    if (!renderPipeline)
                    {
                        renderPipeline = RPI::RenderPipeline::CreateRenderPipelineForWindow(
                            renderPipelineDescriptor, *viewportContext->GetWindowContext().get(), viewType);
                        scene->AddRenderPipeline(renderPipeline);
                    }
                    return renderPipeline;
                }
                else
                {
                    AZ_Error("AtomBootstrap", false, "Pipeline file failed to load from path: %s.", pipelineName.data());
                    return nullptr;
                }
            }

            void BootstrapSystemComponent::CreateDefaultRenderPipeline()
            {
                EnsureDefaultRenderPipelineInstalledForScene(m_defaultScene, m_viewportContext);

                const auto pipeline = m_defaultScene->FindRenderPipelineForWindow(m_viewportContext->GetWindowHandle());
                if (pipeline)
                {
                    m_renderPipelineId = pipeline->GetId();
                }
            }

            void BootstrapSystemComponent::DestroyDefaultScene()
            {
                if (m_defaultScene)
                {
                    RPI::RPISystemInterface::Get()->UnregisterScene(m_defaultScene);

                    // Unbind m_defaultScene to the GameEntityContext's AzFramework::Scene
                    if (m_defaultFrameworkScene)
                    {
                        m_defaultFrameworkScene->UnsetSubsystem(m_defaultScene);
                    }

                    m_defaultScene = nullptr;
                    m_defaultFrameworkScene = nullptr;
                }
            }

            void BootstrapSystemComponent::RemoveRenderPipeline()
            {
                if (m_defaultScene && m_defaultScene->GetRenderPipeline(m_renderPipelineId))
                {
                    m_defaultScene->RemoveRenderPipeline(m_renderPipelineId);
                }
                m_renderPipelineId = "";
            }

            void BootstrapSystemComponent::OnTick([[maybe_unused]] float deltaTime, [[maybe_unused]] ScriptTimePoint time)
            {
                // Temp: When running in the launcher without the legacy renderer
                // we need to call RenderTick on the viewport context each frame.
                if (m_viewportContext)
                {
                    AZ::ApplicationTypeQuery appType;
                    ComponentApplicationBus::Broadcast(&AZ::ComponentApplicationBus::Events::QueryApplicationType, appType);
                    if (appType.IsGame())
                    {
                        m_viewportContext->RenderTick();
                    }
                }
            }

            int BootstrapSystemComponent::GetTickOrder()
            {
                return TICK_LAST;
            }

            void BootstrapSystemComponent::OnWindowClosed()
            {
                m_windowHandle = nullptr;
                m_viewportContext.reset();
                // On some platforms (e.g. Android) the main window is destroyed when the app is suspended
                // but this doesn't mean that we need to exit the app. The window will be recreated when the app
                // is resumed.
#if AZ_TRAIT_BOOTSTRAPSYSTEMCOMPONENT_EXIT_ON_WINDOW_CLOSE
                AzFramework::ApplicationRequests::Bus::Broadcast(&AzFramework::ApplicationRequests::ExitMainLoop);
#endif
                AzFramework::WindowNotificationBus::Handler::BusDisconnect();
            }

            void BootstrapSystemComponent::OnWindowResized([[maybe_unused]] uint32_t width, [[maybe_unused]] uint32_t height)
            {
                SetWindowResolution();
            }

            AzFramework::NativeWindowHandle BootstrapSystemComponent::GetDefaultWindowHandle()
            {
                return m_windowHandle;
            }

            AZStd::shared_ptr<RPI::WindowContext>  BootstrapSystemComponent::GetDefaultWindowContext()
            {
                return m_viewportContext ? m_viewportContext->GetWindowContext() : nullptr;
            }

            void  BootstrapSystemComponent::SetCreateDefaultScene(bool create)
            {
                m_createDefaultScene = create;
            }
        } // namespace Bootstrap
    } // namespace Render
} // namespace AZ<|MERGE_RESOLUTION|>--- conflicted
+++ resolved
@@ -74,8 +74,6 @@
     }
 }
 
-<<<<<<< HEAD
-=======
 void cvar_r_antiAliasing_Changed(const AZ::CVarFixedString& newAntiAliasing)
 {
     auto viewportContextManager = AZ::Interface<AZ::RPI::ViewportContextRequestsInterface>::Get();
@@ -115,7 +113,6 @@
 }
 
 
->>>>>>> 5295397a
 void cvar_r_resolution_Changed([[maybe_unused]] const uint32_t& newValue)
 {
     AZ::Render::Bootstrap::RequestBus::Broadcast(&AZ::Render::Bootstrap::RequestBus::Events::RefreshWindowResolution);
@@ -136,7 +133,6 @@
 AZ_CVAR(AZ::CVarFixedString, r_default_openxr_right_pipeline_name, "passes/XRRightRenderPipeline.azasset", nullptr, AZ::ConsoleFunctorFlags::DontReplicate, "Default openXr Right eye render pipeline name");
 AZ_CVAR(uint32_t, r_width, 1920, cvar_r_resolution_Changed, AZ::ConsoleFunctorFlags::DontReplicate, "Starting window width in pixels.");
 AZ_CVAR(uint32_t, r_height, 1080, cvar_r_resolution_Changed, AZ::ConsoleFunctorFlags::DontReplicate, "Starting window height in pixels.");
-<<<<<<< HEAD
 #if defined(CARBONATED)
 AZ_CVAR(uint32_t, r_maxwidth, 0, cvar_r_resolution_Changed, AZ::ConsoleFunctorFlags::DontReplicate, "Max Width in pixels.  0 = disabled.");
 AZ_CVAR(uint32_t, r_maxheight, 0, cvar_r_resolution_Changed, AZ::ConsoleFunctorFlags::DontReplicate, "Max Height in pixels. 0 = disabled");
@@ -144,13 +140,8 @@
 AZ_CVAR(uint32_t, r_fullscreen, false, nullptr, AZ::ConsoleFunctorFlags::DontReplicate, "Starting fullscreen state.");
 AZ_CVAR(uint32_t, r_resolutionMode, 0, cvar_r_resolution_Changed, AZ::ConsoleFunctorFlags::DontReplicate, "0: render resolution same as window client area size, 1: render resolution use the values specified by r_width and r_height");
 AZ_CVAR(float, r_renderScale, 1.0f, cvar_r_renderScale_Changed, AZ::ConsoleFunctorFlags::DontReplicate, "Scale to apply to the window resolution.");
-=======
-AZ_CVAR(uint32_t, r_fullscreen, false, nullptr, AZ::ConsoleFunctorFlags::DontReplicate, "Starting fullscreen state.");
-AZ_CVAR(uint32_t, r_resolutionMode, 0, cvar_r_resolution_Changed, AZ::ConsoleFunctorFlags::DontReplicate, "0: render resolution same as window client area size, 1: render resolution use the values specified by r_width and r_height");
-AZ_CVAR(float, r_renderScale, 1.0f, cvar_r_renderScale_Changed, AZ::ConsoleFunctorFlags::DontReplicate, "Scale to apply to the window resolution.");
 AZ_CVAR(AZ::CVarFixedString, r_antiAliasing, "", cvar_r_antiAliasing_Changed, AZ::ConsoleFunctorFlags::DontReplicate, "The anti-aliasing to be used for the current render pipeline. Available options: MSAA, TAA, SMAA");
 AZ_CVAR(uint16_t, r_multiSampleCount, 0, cvar_r_multiSample_Changed, AZ::ConsoleFunctorFlags::DontReplicate, "The multi-sample count to be used for the current render pipeline."); // 0 stands for unchanged, load the default setting from the pipeline itself
->>>>>>> 5295397a
 
 namespace AZ
 {
@@ -349,8 +340,6 @@
                         }
                     }
                 }
-<<<<<<< HEAD
-=======
 
                 const AZStd::string multiSampleCvarName("r_multiSampleCount");
                 if (pCmdLine->HasSwitch(multiSampleCvarName))
@@ -369,7 +358,6 @@
                         }
                     }
                 }
->>>>>>> 5295397a
             }
 
             void BootstrapSystemComponent::Activate()
@@ -380,16 +368,11 @@
                 // Query the application type to determine if this is a headless application
                 AZ::ApplicationTypeQuery appType;
                 ComponentApplicationBus::Broadcast(&AZ::ComponentApplicationBus::Events::QueryApplicationType, appType);
-<<<<<<< HEAD
-=======
-
->>>>>>> 5295397a
+
                 if (appType.IsHeadless())
                 {
                     m_nativeWindow = nullptr;
                 }
-<<<<<<< HEAD
-=======
                 else if (appType.IsConsoleMode())
                 {
                     m_nativeWindow = nullptr;
@@ -399,7 +382,6 @@
                     AZ::RHI::MultisampleState multisampleState;
                     AZ::RPI::RPISystemInterface::Get()->SetApplicationMultisampleState(multisampleState);
                 }
->>>>>>> 5295397a
                 else if (!appType.IsValid() || appType.IsGame())
                 {
                     // GFX TODO - investigate window creation being part of the GameApplication.
@@ -573,7 +555,6 @@
                     // wait until swapchain has been created before setting fullscreen state
                     AzFramework::WindowSize resolution;
                     float scale = AZStd::max(static_cast<float>(r_renderScale), 0.f);
-<<<<<<< HEAD
 
 #if defined(CARBONATED)
                     if (r_resolutionMode > 0u)
@@ -612,8 +593,6 @@
                     resolution.m_width = static_cast<uint32_t>(resolution.m_width * scale);
                     resolution.m_height = static_cast<uint32_t>(resolution.m_height * scale);
 #else
-=======
->>>>>>> 5295397a
                     if (r_resolutionMode > 0u)
                     {
                         resolution.m_width = static_cast<uint32_t>(r_width * scale);
@@ -625,11 +604,8 @@
                         resolution.m_width = static_cast<uint32_t>(windowSize.m_width * scale);
                         resolution.m_height = static_cast<uint32_t>(windowSize.m_height * scale);
                     }
-<<<<<<< HEAD
 #endif
                     
-=======
->>>>>>> 5295397a
                     m_nativeWindow->SetRenderResolution(resolution);
                     m_nativeWindow->SetFullScreenState(r_fullscreen);
                 }
@@ -821,8 +797,6 @@
                 AZ::RPI::RPISystemInterface::Get()->SetApplicationMultisampleState(newRenderPipeline->GetRenderSettings().m_multisampleState);
             }
 
-<<<<<<< HEAD
-=======
             void BootstrapSystemComponent::SwitchAntiAliasing(const AZStd::string& newAntiAliasing, AZ::RPI::ViewportContextPtr viewportContext)
             {
                 auto defaultRenderPipeline = viewportContext->GetRenderScene()->GetDefaultRenderPipeline();
@@ -836,7 +810,6 @@
                 AZ::RPI::RPISystemInterface::Get()->SetApplicationMultisampleState(multiSampleStete);
             }
 
->>>>>>> 5295397a
             void BootstrapSystemComponent::RefreshWindowResolution()
             {
                 SetWindowResolution();
