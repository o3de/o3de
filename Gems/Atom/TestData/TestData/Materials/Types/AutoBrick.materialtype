--- conflicted
+++ resolved
@@ -2,12 +2,7 @@
     "description": "This is an example of a custom material type using Atom's PBR shading model: procedurally generated brick or tile.",
     "version": 3,
     "propertyLayout": {
-<<<<<<< HEAD
-        "version": 3,
         "propertySets": [
-=======
-        "groups": [
->>>>>>> ea55c6d5
             {
                 "name": "shape",
                 "displayName": "Shape",
