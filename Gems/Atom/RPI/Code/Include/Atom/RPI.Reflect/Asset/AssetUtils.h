/*
 * Copyright (c) Contributors to the Open 3D Engine Project.
 * For complete copyright and license terms please see the LICENSE at the root of this distribution.
 *
 * SPDX-License-Identifier: Apache-2.0 OR MIT
 *
 */

#pragma once

#include <Atom/RPI.Reflect/Configuration.h>
#include <AzCore/Asset/AssetCommon.h>
#include <AzCore/Asset/AssetManager.h>
#include <AzCore/Component/TickBus.h>
#include <AzFramework/Asset/AssetSystemBus.h>

namespace AZ
{
    namespace RPI
    {
        namespace AssetUtils
        {
            enum class TraceLevel
            {
                None,
                Warning,
                Error,
                Assert,
            };

            // Declarations...

            //! Finds the AssetId for a given product file path.
            ATOM_RPI_REFLECT_API Data::AssetId GetAssetIdForProductPath(const char* productPath, TraceLevel reporting = TraceLevel::Warning, Data::AssetType assetType = Data::s_invalidAssetType);

            //! Tries to compile the asset at the given product path.
            //! This will actively try to compile the asset every time it is called, it won't skip compilation just because the
            //! asset exists. This should only be used for assets that need to be at their most up-to-date version of themselves
            //! before getting loaded into the engine, as it can take seconds to minutes for this call to return. It is synchronously
            //! asking the Asset Processor to compile the asset, and then blocks until it gets a result. If the AP is busy, it can
            //! take a while to get a result even if the asset is already up-to-date.
            //! In release builds where the AP isn't connected this will immediately return with "Unknown".
            //! @param assetProductFilePath - the relative file path to the product asset (ex: default/models/sphere.azmodel)
            //! @param reporting - the reporting level to use for problems.
            //! @return true if the compilation is successful or unknown, false if an error was detected
            //! "Unknown" is considered a successful result because if there's no Asset Processor, there's no way to truly
            //! know the compile state of the asset. If the AP is connected, there *should* always be a result
            //! (Compiled, Failed, Missing, etc), but if this is called *before* the AP is connected, it's possible to get Unknown
            //! even when you think the AP is (or will be) connected.
            ATOM_RPI_REFLECT_API bool TryToCompileAsset(const AZStd::string& assetProductFilePath, TraceLevel reporting);

            //! Gets an Asset<AssetDataT> reference for a given product file path. This function does not cause the asset to load.
            //! @return a null asset if the asset could not be found.
            template<typename AssetDataT>
            Data::Asset<AssetDataT> GetAssetByProductPath(const char* productPath, TraceLevel reporting = TraceLevel::Warning);

            //! Loads an asset using a product file path, on the current thread.
            //! @return a null asset if the asset could not be found or loaded.
            template<typename AssetDataT>
            Data::Asset<AssetDataT> LoadAssetByProductPath(const char* productPath, TraceLevel reporting = TraceLevel::Warning);

            //! Loads an asset using an AssetId, on the current thread.
            //! @return a null asset if the asset could not be found or loaded.
            template<typename AssetDataT>
            Data::Asset<AssetDataT> LoadAssetById(Data::AssetId assetId, TraceLevel reporting = TraceLevel::Warning);

            //! Loads a critial asset using a file path (both source and product path should be same), on the current thread.
            //! If the asset wasn't compiled, wait until the asset is compiled.
            //! @return a null asset if the asset could not be compiled or loaded.
            template<typename AssetDataT>
            Data::Asset<AssetDataT> LoadCriticalAsset(const AZStd::string& assetFilePath, TraceLevel reporting = TraceLevel::Error);

            template<typename AssetDataT>
            bool LoadBlocking(AZ::Data::Asset<AssetDataT>& asset, TraceLevel reporting = TraceLevel::Warning);

            namespace AssetUtilsInternal
            {
                //! May call AZ_Warning, AZ_Error, or AZ_Assert depending on TraceLevel
                ATOM_RPI_REFLECT_API void ReportIssue(TraceLevel traceLevel, const char* message);
            }

            // Definitions...

            template<typename AssetDataT>
            Data::Asset<AssetDataT> GetAssetByProductPath(const char* productPath, TraceLevel reporting)
            {
                Data::AssetId assetId = GetAssetIdForProductPath(productPath, reporting);

                if(!assetId.IsValid())
                {
                    return {};
                }

                Data::Asset<AssetDataT> asset(AZ::Data::AssetLoadBehavior::PreLoad);
                if (!asset.Create(assetId))
                {
                    return {};
                }

                return asset;
            }

            template<typename AssetDataT>
            Data::Asset<AssetDataT> LoadAssetByProductPath(const char* productPath, TraceLevel reporting)
            {
                Data::AssetId assetId = GetAssetIdForProductPath(productPath, reporting);
                if (assetId.IsValid())
                {
                    Data::Asset<AssetDataT> asset = AZ::Data::AssetManager::Instance().GetAsset<AssetDataT>(
                        assetId, AZ::Data::AssetLoadBehavior::PreLoad);
                    asset.BlockUntilLoadComplete();

                    if (!asset.IsReady())
                    {
                        AssetUtilsInternal::ReportIssue(reporting, AZStd::string::format("Could not load '%s'", productPath).c_str());
                        return {};
                    }

                    return asset;
                }
                else
                {
                    return {};
                }
            }

            template<typename AssetDataT>
            Data::Asset<AssetDataT> LoadAssetById(Data::AssetId assetId, TraceLevel reporting)
            {
                if (!assetId.IsValid())
                {
                    AssetUtilsInternal::ReportIssue(
                        reporting, AZStd::string::format("Could not load '%s'", assetId.ToString<AZStd::string>().c_str()).c_str());
                    return {};
                }

                Data::Asset<AssetDataT> asset =
                    AZ::Data::AssetManager::Instance().GetAsset<AssetDataT>(assetId, AZ::Data::AssetLoadBehavior::PreLoad);
                asset.BlockUntilLoadComplete();

                if (!asset.IsReady())
                {
                    AssetUtilsInternal::ReportIssue(
                        reporting, AZStd::string::format("Could not load '%s'", assetId.ToString<AZStd::string>().c_str()).c_str());
                    return {};
                }

                return asset;
            }

            template<typename AssetDataT>
            Data::Asset<AssetDataT> LoadCriticalAsset(const AZStd::string& assetFilePath, TraceLevel reporting)
            {
                TryToCompileAsset(assetFilePath, reporting);

                // Whether or not we were able to successfully compile the asset, we'll still try to load it.
                // A failed compile could mean that the asset relies on intermediate assets that haven't been created yet.
                return LoadAssetByProductPath<AssetDataT>(assetFilePath.c_str(), reporting);
            }

            template<typename AssetDataT>
            bool LoadBlocking(AZ::Data::Asset<AssetDataT>& asset, TraceLevel reporting)
            {
                if (asset.IsReady())
                {
                    return true;
                }

                if (!asset.GetId().IsValid())
                {
                    AssetUtilsInternal::ReportIssue(reporting, "Could not load null asset reference");
                    return false;
                }

                Data::Asset<AssetDataT> loadedAsset = AZ::Data::AssetManager::Instance().GetAsset<AssetDataT>(
                    asset.GetId(),
                    true, // queue load
                    nullptr, // filter
                    true // blocking
                    );

                if (!loadedAsset.IsReady())
                {
                    AssetUtilsInternal::ReportIssue(reporting, AZStd::string::format("Could not load '%s'", asset.template ToString<AZStd::string>().c_str()).c_str());
                    return false;
                }

                asset = loadedAsset;

                return true;
            }

            //! This class can be used to do basic asynchronous loading of assets without the need to implement
            //! multiple ebus functions to handle callbacks. It will invoke the provided callback function when the
            //! asset loads or errors. It will stop listening on destruction, so it should be held onto until the
            //! callback fires.
            //! This class will always invoke the callback during OnSystemTick() to prevent
            //! deadlocks related with StreamingImage assets. Here is a quick summary of the deadlock
            //! this class avoids:
             //** Main Thread                | ** Secondary Copy Queue Thread                                                
             //AssetBus::lock(mutex)         |                                                 
             //AssetBus::OnAssetReady        |                                                 
             //StreamingImage::FindOrCreate  |                                                 
             //AsyncUploadQueue::queueWork   |                                                 
             //Wait For Work Complete        |                                                 
             //                              |                      
             //                              | workQueue signaled                              
             //                              | Pop Work                                        
             //                              | StreaminImage::Destructor()                     
             //                              | AssetBus::Disconnect()                          
             //                              | AssetBus::lock(mutex) <- Deadlocked             
             //                                                                                                           
<<<<<<< HEAD
            class AsyncAssetLoader :
=======
            AZ_PUSH_DISABLE_DLL_EXPORT_BASECLASS_WARNING
            class ATOM_RPI_REFLECT_API AsyncAssetLoader :
>>>>>>> a95c5e18
                private Data::AssetBus::Handler,
                private SystemTickBus::Handler
            {
                AZ_POP_DISABLE_DLL_EXPORT_BASECLASS_WARNING

            public:
                AZ_RTTI(AZ::RPI::AssetUtils::AsyncAssetLoader, "{E0FB5B08-B97D-40DF-8478-226249C0B654}");

                using AssetCallback = AZStd::function<void(Data::Asset<Data::AssetData>)>;

                AsyncAssetLoader() = default;
                ~AsyncAssetLoader();

                template<typename AssetDataT>
                static AZStd::shared_ptr<AsyncAssetLoader> Create(const AZStd::string& path, uint32_t subId, AssetCallback callback);

                template<typename AssetDataT>
                static AZStd::shared_ptr<AsyncAssetLoader> Create(Data::AssetId assetId, AssetCallback callback);

            private:
                explicit AsyncAssetLoader(AssetCallback callback);

                template<typename AssetDataT>
                void StartLoad(Data::AssetId& assetId);

                // Data::AssetBus::Handler overrides..
                void OnAssetReady(Data::Asset<Data::AssetData> asset) override;
                void OnAssetError(Data::Asset<Data::AssetData> asset) override;

                // SystemTickBus::Handler overrides..
                void OnSystemTick() override;

                // This function should never be called directly under the scope
                // of any of the AssetBus::OnAssetXXXX() functions to avoid deadlocks
                // when working with StreaminImage assets.
                void HandleCallback(Data::Asset<Data::AssetData> asset);

                AssetCallback m_callback;
                Data::Asset<Data::AssetData> m_asset;
            };
        } // namespace AssetUtils
    } // namespace RPI
} // namespace AZ

#include <Atom/RPI.Reflect/Asset/AssetUtils.inl><|MERGE_RESOLUTION|>--- conflicted
+++ resolved
@@ -210,12 +210,8 @@
              //                              | AssetBus::Disconnect()                          
              //                              | AssetBus::lock(mutex) <- Deadlocked             
              //                                                                                                           
-<<<<<<< HEAD
-            class AsyncAssetLoader :
-=======
             AZ_PUSH_DISABLE_DLL_EXPORT_BASECLASS_WARNING
             class ATOM_RPI_REFLECT_API AsyncAssetLoader :
->>>>>>> a95c5e18
                 private Data::AssetBus::Handler,
                 private SystemTickBus::Handler
             {
