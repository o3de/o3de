/*
 * Copyright (c) Contributors to the Open 3D Engine Project.
 * For complete copyright and license terms please see the LICENSE at the root of this distribution.
 *
 * SPDX-License-Identifier: Apache-2.0 OR MIT
 *
 */

#pragma once

#include <Atom/RPI.Reflect/Material/MaterialFunctor.h>
#include <Atom/RPI.Reflect/Material/MaterialPropertyDescriptor.h>
#include <Atom/RPI.Reflect/Material/MaterialNameContext.h>
#include <Atom/RHI.Reflect/Limits.h>

namespace UnitTest
{
    class LuaMaterialFunctorTests;
}

namespace AZ
{
    class ScriptAsset;
    class ScriptContext;

    namespace RPI
    {
        class LuaMaterialBehaviorContext
        {
        public:
            static LuaMaterialBehaviorContext* GetInstance();
            static void SetInstance(LuaMaterialBehaviorContext* instance);

            LuaMaterialBehaviorContext();

            AZ::BehaviorContext* GetBehaviorContext();

        private:
            void ReflectScriptContext(AZ::BehaviorContext* behaviorContext);

            AZStd::unique_ptr<AZ::BehaviorContext> m_sriptBehaviorContext;
        };

        namespace LuaMaterialFunctorAPI
        {
            class CommonRuntimeConfiguration
            {
            public:
                CommonRuntimeConfiguration(
                    MaterialPropertyPsoHandling psoHandling,
                    const MaterialPropertyFlags* materialPropertyDependencies,
                    const MaterialPropertiesLayout* materialPropertiesLayout);

                //! Returns false if PSO changes are not allowed, and may report errors or warnings
                bool CheckPsoChangesAllowed();

            private:
                AZStd::string GetMaterialPropertyDependenciesString() const;

                MaterialPropertyPsoHandling m_psoHandling;
                bool m_psoChangesReported = false; //!< errors/warnings about PSO changes will only be reported once per execution of the functor
                const MaterialPropertyFlags* m_materialPropertyDependencies = nullptr;
                const MaterialPropertiesLayout* m_materialPropertiesLayout = nullptr;
            };

            //! Wraps MaterialFunctorAPI::ReadMaterialPropertyValues for LuaMaterialFunctor access
            class ReadMaterialPropertyValues
            {
            public:
                AZ_TYPE_INFO(LuaMaterialFunctorAPI::ReadMaterialPropertyValues, "{2CCCB9A9-AD4F-447C-B587-E7A91CEA8088}");

                template<typename LuaApiClass>
                static void ReflectSubclass(BehaviorContext::ClassBuilder<LuaApiClass>* subclassBuilder);

                ReadMaterialPropertyValues(
                    MaterialFunctorAPI::ReadMaterialPropertyValues* underlyingApi,
                    const MaterialNameContext* materialNameContext);

            protected:

                template<typename Type>
                Type GetMaterialPropertyValue(const char* name) const;

                MaterialPropertyIndex GetMaterialPropertyIndex(const char* name, const char* functionName) const;

                const MaterialPropertyValue& GetMaterialPropertyValue(MaterialPropertyIndex propertyIndex) const;

                bool HasMaterialValue(const char* name) const;

            private:

                const MaterialNameContext* m_materialNameContext;
                MaterialFunctorAPI::ReadMaterialPropertyValues* m_underlyingApi = nullptr;
            };

            //! Wraps RHI::RenderStates for LuaMaterialFunctor access
            class RenderStates
            {
            public:
                AZ_TYPE_INFO(LuaMaterialFunctorAPI::RenderStates, "{DF724568-0579-4E0D-95CB-1CD9AD484D2F}");

                static void Reflect(BehaviorContext* behaviorContext);

                explicit RenderStates(RHI::RenderStates* renderStates) : m_renderStates(renderStates) {}

                // Set MultisampleState...

                void SetMultisampleCustomPosition(AZStd::size_t multisampleCustomLocationIndex, uint8_t x, uint8_t y);
                void SetMultisampleCustomPositionCount(uint32_t value);
                void SetMultisampleCount(uint16_t value);
                void SetMultisampleQuality(uint16_t value);

                // Set RasterState...

                void SetFillMode(RHI::FillMode value);
                void SetCullMode(RHI::CullMode value);
                void SetDepthBias(int32_t value);
                void SetDepthBiasClamp(float value);
                void SetDepthBiasSlopeScale(float value);
                void SetMultisampleEnabled(bool value);
                void SetDepthClipEnabled(bool value);
                void SetConservativeRasterEnabled(bool value);
                void SetForcedSampleCount(uint32_t value);

                // Set BlendState...

                void SetAlphaToCoverageEnabled(bool value);
                void SetIndependentBlendEnabled(bool value);

                void SetBlendEnabled(AZStd::size_t targetIndex, bool value);
                void SetBlendWriteMask(AZStd::size_t targetIndex, uint32_t value);
                void SetBlendSource(AZStd::size_t targetIndex, RHI::BlendFactor value);
                void SetBlendDest(AZStd::size_t targetIndex, RHI::BlendFactor value);
                void SetBlendOp(AZStd::size_t targetIndex, RHI::BlendOp value);
                void SetBlendAlphaSource(AZStd::size_t targetIndex, RHI::BlendFactor value);
                void SetBlendAlphaDest(AZStd::size_t targetIndex, RHI::BlendFactor value);
                void SetBlendAlphaOp(AZStd::size_t targetIndex, RHI::BlendOp value);

                // Set DepthState...

                void SetDepthEnabled(bool value);
                void SetDepthWriteMask(RHI::DepthWriteMask value);
                void SetDepthComparisonFunc(RHI::ComparisonFunc value);

                // Set StencilState...

                void SetStencilEnabled(bool value);
                void SetStencilReadMask(uint32_t value);
                void SetStencilWriteMask(uint32_t value);
                void SetStencilFrontFaceFailOp(RHI::StencilOp value);
                void SetStencilFrontFaceDepthFailOp(RHI::StencilOp value);
                void SetStencilFrontFacePassOp(RHI::StencilOp value);
                void SetStencilFrontFaceFunc(RHI::ComparisonFunc value);
                void SetStencilBackFaceFailOp(RHI::StencilOp value);
                void SetStencilBackFaceDepthFailOp(RHI::StencilOp value);
                void SetStencilBackFacePassOp(RHI::StencilOp value);
                void SetStencilBackFaceFunc(RHI::ComparisonFunc value);

                // Clear MultisampleState override values...

                void ClearMultisampleCustomPosition(AZStd::size_t multisampleCustomLocationIndex);
                void ClearMultisampleCustomPositionCount();
                void ClearMultisampleCount();
                void ClearMultisampleQuality();

                // Clear RasterState override values...

                void ClearFillMode();
                void ClearCullMode();
                void ClearDepthBias();
                void ClearDepthBiasClamp();
                void ClearDepthBiasSlopeScale();
                void ClearMultisampleEnabled();
                void ClearDepthClipEnabled();
                void ClearConservativeRasterEnabled();
                void ClearForcedSampleCount();

                // Clear BlendState override values...

                void ClearAlphaToCoverageEnabled();
                void ClearIndependentBlendEnabled();

                void ClearBlendEnabled(AZStd::size_t targetIndex);
                void ClearBlendWriteMask(AZStd::size_t targetIndex);
                void ClearBlendSource(AZStd::size_t targetIndex);
                void ClearBlendDest(AZStd::size_t targetIndex);
                void ClearBlendOp(AZStd::size_t targetIndex);
                void ClearBlendAlphaSource(AZStd::size_t targetIndex);
                void ClearBlendAlphaDest(AZStd::size_t targetIndex);
                void ClearBlendAlphaOp(AZStd::size_t targetIndex);

                // Clear DepthState override values...

                void ClearDepthEnabled();
                void ClearDepthWriteMask();
                void ClearDepthComparisonFunc();

                // Clear StencilState override values...

                void ClearStencilEnabled();
                void ClearStencilReadMask();
                void ClearStencilWriteMask();
                void ClearStencilFrontFaceFailOp();
                void ClearStencilFrontFaceDepthFailOp();
                void ClearStencilFrontFacePassOp();
                void ClearStencilFrontFaceFunc();
                void ClearStencilBackFaceFailOp();
                void ClearStencilBackFaceDepthFailOp();
                void ClearStencilBackFacePassOp();
                void ClearStencilBackFaceFunc();

            private:
                RHI::RenderStates* m_renderStates = nullptr;
            };

            class ShaderItem
            {
            public:
                AZ_TYPE_INFO(LuaMaterialFunctorAPI::ShaderItem, "{F5BF0362-AA43-408A-96A8-6F9980A4CF93}");

                static void Reflect(BehaviorContext* behaviorContext);

                ShaderItem() = default;

                ShaderItem(
                    ShaderCollection::Item* shaderItem,
                    CommonRuntimeConfiguration* commonRuntimeConfiguration)
                    : m_commonRuntimeConfiguration(commonRuntimeConfiguration)
                    , m_shaderItem(shaderItem)
                {
                }

                LuaMaterialFunctorAPI::RenderStates GetRenderStatesOverride();
                void SetEnabled(bool enable);
                void SetDrawListTagOverride(const char* drawListTag);

                template<typename Type>
                void SetShaderOptionValue(const char* name, Type value);

            private:
                void SetShaderOptionValue(const Name& name, AZStd::function<bool(ShaderOptionGroup*, ShaderOptionIndex)> setValueCommand);

                CommonRuntimeConfiguration* m_commonRuntimeConfiguration = nullptr;
                ShaderCollection::Item* m_shaderItem = nullptr;
            };

            //! Wraps MaterialFunctorAPI::ConfigureShaders for LuaMaterialFunctor access
            class ConfigureShaders
            {
            public:
                AZ_TYPE_INFO(LuaMaterialFunctorAPI::ConfigureShaders, "{DD498919-A135-4430-857B-B00146AEB5EC}");

                template<typename LuaApiClass>
                static void ReflectSubclass(BehaviorContext::ClassBuilder<LuaApiClass>* subclassBuilder);

                ConfigureShaders(
                    MaterialFunctorAPI::ConfigureShaders* underlyingApi,
                    const MaterialNameContext* materialNameContext,
                    CommonRuntimeConfiguration* psoChangeChecker);

            protected:

                //! Set the value of a shader option. Applies to any shader that has an option with this name.
                //! @param name the name of the shader option to set
                //! @param value the new value for the shader option
                template<typename Type>
                bool SetShaderOptionValue(const char* name, Type value);

                AZStd::size_t GetShaderCount() const;
                LuaMaterialFunctorAPI::ShaderItem GetShader(AZStd::size_t index);
                LuaMaterialFunctorAPI::ShaderItem GetShaderByTag(const char* shaderTag);
                bool HasShaderWithTag(const char* shaderTag);

            private:

                MaterialFunctorAPI::ConfigureShaders* m_underlyingApi = nullptr;
                CommonRuntimeConfiguration* m_commonRuntimeConfiguration = nullptr;
                const MaterialNameContext* m_materialNameContext;
            };

            //! Wraps MaterialFunctorAPI::RuntimeContext with lua bindings
            class RuntimeContext
                : public CommonRuntimeConfiguration
                , public LuaMaterialFunctorAPI::ReadMaterialPropertyValues
                , public LuaMaterialFunctorAPI::ConfigureShaders
            {
            public:
                AZ_TYPE_INFO(LuaMaterialFunctorAPI::RuntimeContext, "{00FF6AE5-DE0A-41E2-B3F8-FBB9E265C399}");

                static void Reflect(BehaviorContext* behaviorContext);

                RuntimeContext(
                    MaterialFunctorAPI::RuntimeContext* runtimeContextImpl,
                    const MaterialPropertyFlags* materialPropertyDependencies,
                    const MaterialNameContext* materialNameContext);

                //! Sets the value of a constant in the Material ShaderResourceGroup
                template<typename T>
                bool SetShaderConstant(const char* name, T value);

                //! Sets the value of an intermediate material property, used to pass data to the material pipelines.
                template<typename T>
                bool SetInternalMaterialPropertyValue(const char* name, T value);

                // The subclass must have wrapper functions for the underlying implementations in the base classes,
                // in order to expose the entire API in lua in a single context class...
                template<typename Type>
                Type GetMaterialPropertyValue(const char* name) const;
                bool HasMaterialValue(const char* name) const;
                template<typename Type>
                bool SetShaderOptionValue(const char* name, Type value);
                AZStd::size_t GetShaderCount() const;
                LuaMaterialFunctorAPI::ShaderItem GetShader(AZStd::size_t index);
                LuaMaterialFunctorAPI::ShaderItem GetShaderByTag(const char* shaderTag);
                bool HasShaderWithTag(const char* shaderTag);

            private:

                RHI::ShaderInputConstantIndex GetShaderInputConstantIndex(const char* name, const char* functionName) const;

                MaterialFunctorAPI::RuntimeContext* m_runtimeContextImpl = nullptr;
                const MaterialNameContext* m_materialNameContext;
            };

            //! Wraps MaterialFunctorAPI::PipelineRuntimeContext with lua bindings
            class PipelineRuntimeContext
                : public CommonRuntimeConfiguration
                , public LuaMaterialFunctorAPI::ReadMaterialPropertyValues
                , public LuaMaterialFunctorAPI::ConfigureShaders
            {
            public:
                AZ_TYPE_INFO(PipelineRuntimeContext, "{632F1E52-79EE-4184-A7B0-55C0EEEC5AB2}");

                static void Reflect(BehaviorContext* behaviorContext);

                explicit PipelineRuntimeContext(
                    MaterialFunctorAPI::PipelineRuntimeContext* runtimeContextImpl,
                    const MaterialPropertyFlags* materialPropertyDependencies,
                    const MaterialNameContext* materialNameContext);

                // The subclass must have wrapper functions for the underlying implementations in the base classes,
                // in order to expose the entire API in lua in a single context class...
                template<typename Type>
                Type GetMaterialPropertyValue(const char* name) const;
                bool HasMaterialValue(const char* name) const;
                template<typename Type>
                bool SetShaderOptionValue(const char* name, Type value);
                AZStd::size_t GetShaderCount() const;
                LuaMaterialFunctorAPI::ShaderItem GetShader(AZStd::size_t index);
                LuaMaterialFunctorAPI::ShaderItem GetShaderByTag(const char* shaderTag);
                bool HasShaderWithTag(const char* shaderTag);
            };

            //! Wraps MaterialFunctorAPI::EditorContext with lua bindings
            class EditorContext
                : public LuaMaterialFunctorAPI::ReadMaterialPropertyValues
            {
            public:
                AZ_TYPE_INFO(LuaMaterialFunctorAPI::EditorContext, "{AAF380F0-9ED2-4BB7-8E60-656992B14B71}");

                static void Reflect(BehaviorContext* behaviorContext);

                EditorContext(
                    MaterialFunctorAPI::EditorContext* editorContextImpl,
                    const MaterialNameContext* materialNameContext);

                bool SetMaterialPropertyVisibility(const char* name, MaterialPropertyVisibility visibility);

                template<typename Type>
                bool SetMaterialPropertyMinValue(const char* name, Type value);

                template<typename Type>
                bool SetMaterialPropertyMaxValue(const char* name, Type value);

                template<typename Type>
                bool SetMaterialPropertySoftMinValue(const char* name, Type value);

                template<typename Type>
                bool SetMaterialPropertySoftMaxValue(const char* name, Type value);

                bool SetMaterialPropertyDescription(const char* name, const char* description);

                bool SetMaterialPropertyGroupVisibility(const char* name, MaterialPropertyGroupVisibility visibility);

                // The subclass must have wrapper functions for the underlying implementations in the base classes,
                // in order to expose the entire API in lua in a single context class...
                template<typename Type>
                Type GetMaterialPropertyValue(const char* name) const;
                bool HasMaterialValue(const char* name) const;

            private:

                MaterialFunctorAPI::EditorContext* m_editorContextImpl = nullptr;
                const MaterialNameContext* m_materialNameContext;
            };

            class Utilities
            {
                friend CommonRuntimeConfiguration;
                friend LuaMaterialFunctorAPI::RuntimeContext;
                friend LuaMaterialFunctorAPI::PipelineRuntimeContext;
                friend LuaMaterialFunctorAPI::EditorContext;
                friend LuaMaterialFunctorAPI::RenderStates;
                friend LuaMaterialFunctorAPI::ShaderItem;
            public:
                static void Reflect(BehaviorContext* behaviorContext);
                static constexpr char const DebugName[] = "LuaMaterialFunctor";

            private:
                static void Script_Error(const AZStd::string& message);
                static void Script_Warning(const AZStd::string& message);
                static void Script_Print(const AZStd::string& message);
            };

        } // namespace LuaMaterialFunctorAPI

        //! Materials can use this functor to create custom scripted operations.
        class LuaMaterialFunctor final
            : public RPI::MaterialFunctor
        {
            friend class LuaMaterialFunctorSourceData;
            friend class UnitTest::LuaMaterialFunctorTests;
        public:
            AZ_RTTI(AZ::RPI::LuaMaterialFunctor, "{1EBDFEC1-FC45-4506-9B0F-AE05FA3779E1}", RPI::MaterialFunctor);
            AZ_CLASS_ALLOCATOR(AZ::RPI::LuaMaterialFunctor, SystemAllocator);
            
            static void Reflect(ReflectContext* context);

            LuaMaterialFunctor();

            void Process(MaterialFunctorAPI::RuntimeContext& context) override;
            void Process(MaterialFunctorAPI::PipelineRuntimeContext& context) override;
            void Process(MaterialFunctorAPI::EditorContext& context) override;

        private:

            void InitScriptContext();

            // Utility function that returns either m_scriptBuffer or the content of m_scriptAsset, depending on which as the data
            const AZStd::vector<char>& GetScriptBuffer() const;

            const char* GetScriptDescription() const;

            // Only one of these will contain data, either an external asset or a built-in script buffer
            Data::Asset<ScriptAsset> m_scriptAsset;
            AZStd::vector<char> m_scriptBuffer;
<<<<<<< HEAD

            AZStd::unique_ptr<AZ::ScriptContext> m_scriptContext;
=======
>>>>>>> 5295397a
            
            MaterialNameContext m_materialNameContext;
            
            enum class ScriptStatus
            {
                Uninitialized,
                Ready,
                Error
            };
            ScriptStatus m_scriptStatus = ScriptStatus::Uninitialized;
        };


    } // namespace Render

} // namespace AZ<|MERGE_RESOLUTION|>--- conflicted
+++ resolved
@@ -444,11 +444,6 @@
             // Only one of these will contain data, either an external asset or a built-in script buffer
             Data::Asset<ScriptAsset> m_scriptAsset;
             AZStd::vector<char> m_scriptBuffer;
-<<<<<<< HEAD
-
-            AZStd::unique_ptr<AZ::ScriptContext> m_scriptContext;
-=======
->>>>>>> 5295397a
             
             MaterialNameContext m_materialNameContext;
             
