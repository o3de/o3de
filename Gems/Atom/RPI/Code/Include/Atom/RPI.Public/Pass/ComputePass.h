/*
 * Copyright (c) Contributors to the Open 3D Engine Project.
 * For complete copyright and license terms please see the LICENSE at the root of this distribution.
 *
 * SPDX-License-Identifier: Apache-2.0 OR MIT
 *
 */
#pragma once

#include <AzCore/Memory/SystemAllocator.h>

#include <Atom/RHI/DispatchItem.h>

#include <Atom/RPI.Public/Base.h>
#include <Atom/RPI.Public/Pass/RenderPass.h>
#include <Atom/RPI.Public/Shader/Shader.h>
#include <Atom/RPI.Public/Shader/ShaderReloadNotificationBus.h>

namespace AZ
{
    namespace RPI
    {
        class ShaderResourceGroup;

        //! A ComputePass is a leaf pass (pass with no children) that is used for GPU compute
        class ComputePass
            : public RenderPass
            , private ShaderReloadNotificationBus::Handler
        {
            AZ_RPI_PASS(ComputePass);

        public:
            AZ_RTTI(ComputePass, "{61464A74-BD35-4954-AB27-492644EA6C2A}", RenderPass);
            AZ_CLASS_ALLOCATOR(ComputePass, SystemAllocator);
            virtual ~ComputePass();

            //! Creates a ComputePass
            static Ptr<ComputePass> Create(const PassDescriptor& descriptor);

            //! Sets the target total number of threads to dispatch in each dimension
            void SetTargetThreadCounts(uint32_t targetThreadCountX, uint32_t targetThreadCountY, uint32_t targetThreadCountZ);

            //! Returns the shader resource group
            Data::Instance<ShaderResourceGroup> GetShaderResourceGroup() const;

            //! Return the shader
            Data::Instance<Shader> GetShader() const;

<<<<<<< HEAD
            //! Updates the shader variant being used by the pass
            void UpdateShaderOptions(const ShaderVariantId& shaderVariantId);
=======
            // When the compute shader is reloaded, this callback will be called. Subclasses of ComputePass
            // should override OnShaderReloadedInternal() instead. By default  OnShaderReloadedInternal() will simply call
            // the callback.
            using ComputeShaderReloadedCallback = AZStd::function<void(ComputePass* computePass)>;
            void SetComputeShaderReloadedCallback(ComputeShaderReloadedCallback callback);
>>>>>>> 5295397a

        protected:
            ComputePass(const PassDescriptor& descriptor, AZ::Name supervariant = AZ::Name(""));

            // Pass behavior overrides...
            void FrameBeginInternal(FramePrepareParams params) override;

            // Scope producer functions...
            void CompileResources(const RHI::FrameGraphCompileContext& context) override;
            void BuildCommandListInternal(const RHI::FrameGraphExecuteContext& context) override;

            // Calculates the group counts for the dispatch item using the target image dimensions
            // and the number of threads per group (group size)
            void MatchDimensionsToOutput();

            // The compute shader that will be used by the pass
            Data::Instance<Shader> m_shader = nullptr;

            // Default draw SRG for using the shader option system's variant fallback key
            Data::Instance<RPI::ShaderResourceGroup> m_drawSrg = nullptr;

            // The draw item submitted by this pass
            RHI::DispatchItem m_dispatchItem;

            // Whether or not to make the pass a full-screen compute pass. If set to true, the dispatch group counts will
            // be automatically calculated from the size of the first output attachment and the group size dimensions.
            bool m_isFullscreenPass = false;

            // ShaderReloadNotificationBus::Handler overrides...
            void OnShaderReinitialized(const Shader& shader) override;
            void OnShaderAssetReinitialized(const Data::Asset<ShaderAsset>& shaderAsset) override;
            void OnShaderVariantReinitialized(const ShaderVariant& shaderVariant) override;

            void LoadShader(AZ::Name supervariant = AZ::Name(""));
            PassDescriptor m_passDescriptor;

            // At the end of LoadShader(), this function is called. By default it executes
            // the callback function. This gives an opportunity to subclasses and owners of compute passes
            // to call SetTargetThreadCounts(), update shader constants, etc.
            virtual void OnShaderReloadedInternal();
            ComputeShaderReloadedCallback m_shaderReloadedCallback = nullptr;
        };
    }   // namespace RPI
}   // namespace AZ<|MERGE_RESOLUTION|>--- conflicted
+++ resolved
@@ -46,16 +46,14 @@
             //! Return the shader
             Data::Instance<Shader> GetShader() const;
 
-<<<<<<< HEAD
-            //! Updates the shader variant being used by the pass
-            void UpdateShaderOptions(const ShaderVariantId& shaderVariantId);
-=======
             // When the compute shader is reloaded, this callback will be called. Subclasses of ComputePass
             // should override OnShaderReloadedInternal() instead. By default  OnShaderReloadedInternal() will simply call
             // the callback.
             using ComputeShaderReloadedCallback = AZStd::function<void(ComputePass* computePass)>;
             void SetComputeShaderReloadedCallback(ComputeShaderReloadedCallback callback);
->>>>>>> 5295397a
+
+            //! Updates the shader variant being used by the pass
+            void UpdateShaderOptions(const ShaderVariantId& shaderVariantId);
 
         protected:
             ComputePass(const PassDescriptor& descriptor, AZ::Name supervariant = AZ::Name(""));
