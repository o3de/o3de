--- conflicted
+++ resolved
@@ -202,11 +202,7 @@
             void OnRemovedFromScene(Scene* scene);
 
             // Called when this pipeline is about to be rendered
-<<<<<<< HEAD
-            void OnStartFrame(const TickTimeInfo& tick);
-=======
             void OnStartFrame(float time);
->>>>>>> 7100d48e
 
             // Called when the rendering of current frame is finished.
             void OnFrameEnd();
@@ -231,12 +227,6 @@
             
             PipelineViewMap m_pipelineViewsByTag;
             
-<<<<<<< HEAD
-            /// The system time when the last time this pipeline render was started
-            float m_lastRenderStartTime = 0;
-            
-=======
->>>>>>> 7100d48e
             // RenderPipeline's name id, it will be used to identify the render pipeline when it's added to a Scene
             RenderPipelineId m_nameId;
             
