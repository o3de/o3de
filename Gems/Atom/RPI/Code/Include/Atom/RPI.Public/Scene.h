/*
 * Copyright (c) Contributors to the Open 3D Engine Project.
 * For complete copyright and license terms please see the LICENSE at the root of this distribution.
 *
 * SPDX-License-Identifier: Apache-2.0 OR MIT
 *
 */

#pragma once

#include <Atom/RHI/DrawList.h>
#include <Atom/RHI/PipelineStateDescriptor.h>
#include <Atom/RHI/DrawFilterTagRegistry.h>
#include <Atom/RHI.Reflect/FrameSchedulerEnums.h>
#include <Atom/RHI.Reflect/ShaderResourceGroupLayoutDescriptor.h>
#include <Atom/RPI.Reflect/System/SceneDescriptor.h>
#include <Atom/RPI.Public/Base.h>
#include <Atom/RPI.Public/FeatureProcessor.h>
#include <Atom/RPI.Public/FeatureProcessorFactory.h>
#include <Atom/RPI.Public/Pass/Pass.h>
#include <Atom/RPI.Public/Pass/PassSystemInterface.h>
#include <Atom/RPI.Public/RPISystemInterface.h>
#include <Atom/RPI.Public/SceneBus.h>

#include <AtomCore/Instance/Instance.h>

#include <AzCore/Component/TickBus.h>
#include <AzCore/Jobs/JobCompletion.h>
#include <AzCore/Memory/SystemAllocator.h>
#include <AzCore/RTTI/RTTI.h>
#include <AzCore/Script/ScriptTimePoint.h>
#include <AzCore/Task/TaskGraph.h>

#include <AzFramework/Scene/Scene.h>
#include <AzFramework/Scene/SceneSystemInterface.h>

namespace AZ
{
    namespace RPI
    {
        class View;
        class FeatureProcessor;
        class ShaderResourceGroup;
        class ShaderResourceGroupAsset;
        class CullingScene;
        class DynamicDrawSystem;

        // Callback function to modify values of a ShaderResourceGroup
        using ShaderResourceGroupCallback = AZStd::function<void(ShaderResourceGroup*)>;

        class Scene final
            : public SceneRequestBus::Handler
        {
            friend class FeatureProcessorFactory;
            friend class RPISystem;
        public:
            AZ_CLASS_ALLOCATOR(Scene, AZ::SystemAllocator, 0);
            AZ_RTTI(Scene, "{29860D3E-D57E-41D9-8624-C39604EF2973}");

            // Pipeline states info built from scene's render pipeline passes
            struct PipelineStateData
            {
                RHI::RenderAttachmentConfiguration m_renderAttachmentConfiguration;
                RHI::MultisampleState m_multisampleState;
            };
            typedef AZStd::vector<PipelineStateData> PipelineStateList;

            static ScenePtr CreateScene(const SceneDescriptor& sceneDescriptor);

            static ScenePtr CreateSceneFromAsset(Data::Asset<AnyAsset> sceneAsset);

            //! Gets the RPI::Scene for a given entityContextId.
            //! May return nullptr if there is no RPI::Scene created for that entityContext.
            static Scene* GetSceneForEntityContextId(AzFramework::EntityContextId entityContextId);
            
            //! Gets the RPI::Scene for a given entityId.
            static Scene* GetSceneForEntityId(AZ::EntityId entityId);

            ~Scene();

            void Activate();
            void Deactivate();

            //! Enables a feature processor type for this scene.
            //! Only a single instance of feature processor type is allowed to be active per scene.
            //! The order in which feature processors are enabled is the order in which
            //! feature processors will be updated when updating is single threaded.
            template<typename FeatureProcessorType>
            FeatureProcessorType* EnableFeatureProcessor();

            FeatureProcessor* EnableFeatureProcessor(const FeatureProcessorId& featureProcessorId);

            //! Enable all feature processors which were available (registered in feature processor factory) for this scene.
            void EnableAllFeatureProcessors();

            //! Disables a feature processor type from the scene, only if was previously
            //! enabled.
            template<typename FeatureProcessorType>
            void DisableFeatureProcessor();

            void DisableFeatureProcessor(const FeatureProcessorId& featureProcessorId);

            void DisableAllFeatureProcessors();

            //! Linear search to retrieve specific class of a feature processor.
            //! Returns nullptr if a feature processor with the specified id is
            //! not found.
            template<typename FeatureProcessorType>
            FeatureProcessorType* GetFeatureProcessor() const;

            FeatureProcessor* GetFeatureProcessor(const FeatureProcessorId& featureProcessorId) const;

            FeatureProcessor* GetFeatureProcessor(const TypeId& featureProcessorTypeId) const;

            template<typename FeatureProcessorType>
            static FeatureProcessorType* GetFeatureProcessorForEntity(AZ::EntityId entityId);

            template<typename FeatureProcessorType>
            static FeatureProcessorType* GetFeatureProcessorForEntityContextId(AzFramework::EntityContextId entityContextId);

            //! Get pipeline by name id
            RenderPipelinePtr GetRenderPipeline(const RenderPipelineId& pipelineId) const;

            void AddRenderPipeline(RenderPipelinePtr pipeline);

            void RemoveRenderPipeline(const RenderPipelineId& pipelineId);

            const RHI::ShaderResourceGroup* GetRHIShaderResourceGroup() const;
            Data::Instance<ShaderResourceGroup> GetShaderResourceGroup() const;

            const SceneId& GetId() const;

            AZ::Name GetName() const;

            //! Set default pipeline by render pipeline ID.
            //! It returns true if the default render pipeline was set from the input ID.
            //! If the specified render pipeline doesn't exist in this scene then it won't do anything and returns false.
            bool SetDefaultRenderPipeline(const RenderPipelineId& pipelineId);

            //! Return default pipeline. If the default pipeline wasn't set, then it would return nullptr.
            RenderPipelinePtr GetDefaultRenderPipeline() const;

            //! Return all added render pipelines in this scene
            const AZStd::vector<RenderPipelinePtr>& GetRenderPipelines() const;

            //! Configure some pipeline state data from scene's passes associated with specified DrawListTag.
            //! The pipeline states which will be set may include: OutputAttachmentLayout; MultisampleState.
            //! If the current scene's render pipeline doesn't contain the DrawListTag, it returns false and failed to configure the pipeline state
            //! And the caller shouldn't need to continue creating draw data with this pipeline state.
            bool ConfigurePipelineState(RHI::DrawListTag drawListTag, RHI::PipelineStateDescriptorForDraw& outPipelineState) const;

            const PipelineStateList& GetPipelineStates(RHI::DrawListTag drawListTag) const;

            bool HasOutputForPipelineState(RHI::DrawListTag drawListTag) const;

            AZ::RPI::CullingScene* GetCullingScene()
            {
                return m_cullingScene;
            }

            RenderPipelinePtr FindRenderPipelineForWindow(AzFramework::NativeWindowHandle windowHandle);

            using PrepareSceneSrgEvent = AZ::Event<RPI::ShaderResourceGroup*>;
            //! Connect a handler to listen to the event that the Scene is ready to update and compile its scene srg
            //! User should use this event to update the part scene srg they know of
            void ConnectEvent(PrepareSceneSrgEvent::Handler& handler);

        protected:
            // SceneFinder overrides...
            void OnSceneNotifictaionHandlerConnected(SceneNotification* handler);
                        
            // Cpu simulation which runs all active FeatureProcessor Simulate() functions.
            // @param jobPolicy if it's JobPolicy::Parallel, the function will spawn a job thread for each FeatureProcessor's simulation.
            // @param simulationTime the number of seconds since the application started
            void Simulate(RHI::JobPolicy jobPolicy, float simulationTime);

            // Collect DrawPackets from FeatureProcessors
            // @param jobPolicy if it's JobPolicy::Parallel, the function will spawn a job thread for each FeatureProcessor's
            // PrepareRender.
            // @param simulationTime the number of seconds since the application started; this is the same time value that was passed to Simulate()
            void PrepareRender(RHI::JobPolicy jobPolicy, float simulationTime);

            // Function called when the current frame is finished rendering.
            void OnFrameEnd();

            // Update and compile scene and view srgs
            // This is called after PassSystem's FramePrepare so passes can still modify view srgs in its FramePrepareIntenal function before they are submitted to command list
            void UpdateSrgs();

        private:
            Scene();

            // Rebuild pipeline states lookup table.
            // This function is called every time scene's render pipelines change.
            void RebuildPipelineStatesLookup();

<<<<<<< HEAD
            // Helper function to wait for end of TaskGraph
            void WaitTGEvent(AZ::TaskGraphEvent& completionTGEvent, AZStd::atomic_bool* workToWaitOn = nullptr);
=======
            // Helper function to wait for end of TaskGraph and then delete the TaskGraphEvent
            void WaitAndCleanTGEvent(AZStd::unique_ptr<AZ::TaskGraphEvent>&& completionTGEvent);
>>>>>>> 7100d48e

            // Helper function for wait and clean up a completion job
            void WaitAndCleanCompletionJob(AZ::JobCompletion*& completionJob);

            // Add a created feature processor to this scene
            void AddFeatureProcessor(FeatureProcessorPtr fp);

            // Send out event to PrepareSceneSrgEvent::Handlers so they can update scene srg as needed
            // This happens in UpdateSrgs()
            void PrepareSceneSrg();

            // Implementation functions that allow scene to switch between using Jobs or TaskGraphs
            void SimulateTaskGraph();
            void SimulateJobs();

            void CollectDrawPacketsTaskGraph();
            void CollectDrawPacketsJobs();

            void FinalizeDrawListsTaskGraph();
            void FinalizeDrawListsJobs();

            // List of feature processors that are active for this scene
            AZStd::vector<FeatureProcessorPtr> m_featureProcessors;

            // List of pipelines of this scene. Each pipeline has an unique pipeline Id.
            AZStd::vector<RenderPipelinePtr> m_pipelines;

            // CPU simulation TaskGraphEvent to wait for completion of all the simulation tasks
<<<<<<< HEAD
            AZ::TaskGraphEvent m_simulationFinishedTGEvent;
            AZStd::atomic_bool m_simulationFinishedWorkActive = false;
=======
            AZStd::unique_ptr<AZ::TaskGraphEvent> m_simulationFinishedTGEvent;
>>>>>>> 7100d48e

            // CPU simulation job completion for track all feature processors' simulation jobs
            AZ::JobCompletion* m_simulationCompletion = nullptr;

            AZ::RPI::CullingScene* m_cullingScene;

            // Cached views for current rendering frame. It gets re-built every frame.
            AZ::RPI::FeatureProcessor::SimulatePacket m_simulatePacket;
            AZ::RPI::FeatureProcessor::RenderPacket m_renderPacket;

            // Scene's srg
            Data::Instance<ShaderResourceGroup> m_srg;
            // Event to for prepare scene srg
            PrepareSceneSrgEvent m_prepareSrgEvent;

            // The uuid to identify this scene.
            SceneId m_id;

            // Scene's name which is set at initialization. Can be empty
            AZ::Name m_name;

            bool m_activated = false;
            bool m_taskGraphActive = false; // update during tick, to ensure it only changes on frame boundaries

            RenderPipelinePtr m_defaultPipeline;

            // Mapping of draw list tag and a group of pipeline states info built from scene's render pipeline passes
            AZStd::map<RHI::DrawListTag, PipelineStateList> m_pipelineStatesLookup;

            // reference of dynamic draw system (from RPISystem)
            DynamicDrawSystem* m_dynamicDrawSystem = nullptr;

            // Registry which allocates draw filter tag for RenderPipeline
            RHI::Ptr<RHI::DrawFilterTagRegistry> m_drawFilterTagRegistry;

            RHI::ShaderInputConstantIndex m_timeInputIndex;
            float m_simulationTime;
        };

        // --- Template functions ---
        template<typename FeatureProcessorType>
        FeatureProcessorType* Scene::EnableFeatureProcessor()
        {
            static_assert(!AZStd::is_abstract<FeatureProcessorType>::value, "Cannot enable an abstract feature processor. Enable it via a specific implementation.");
            return static_cast<FeatureProcessorType*> (EnableFeatureProcessor(FeatureProcessorId{ FeatureProcessorType::RTTI_TypeName() }));
        }

        template<typename FeatureProcessorType>
        void Scene::DisableFeatureProcessor()
        {
            static_assert(!AZStd::is_abstract<FeatureProcessorType>::value, "Cannot disable an abstract feature processor. Disable it via a specific implementation.");
            DisableFeatureProcessor(FeatureProcessorId{ FeatureProcessorType::RTTI_TypeName() });
        }

        template<typename FeatureProcessorType>
        FeatureProcessorType* Scene::GetFeatureProcessor() const
        {
            return static_cast<FeatureProcessorType*> (GetFeatureProcessor(FeatureProcessorType::RTTI_Type()));
        }

        template<typename FeatureProcessorType>
        FeatureProcessorType* Scene::GetFeatureProcessorForEntity(AZ::EntityId entityId)
        {
            RPI::Scene* renderScene = GetSceneForEntityId(entityId);            
            if (renderScene)
            {
                return renderScene->GetFeatureProcessor<FeatureProcessorType>();
            }
            return nullptr;
        };

        template<typename FeatureProcessorType>
        FeatureProcessorType* Scene::GetFeatureProcessorForEntityContextId(AzFramework::EntityContextId entityContextId)
        {
            RPI::Scene* renderScene = GetSceneForEntityContextId(entityContextId);
            if (renderScene)
            {
                // Return the requested feature processor from the RPI::Scene.
                return renderScene->GetFeatureProcessor<FeatureProcessorType>();
            }
            return nullptr;
        };
    }
}<|MERGE_RESOLUTION|>--- conflicted
+++ resolved
@@ -194,13 +194,8 @@
             // This function is called every time scene's render pipelines change.
             void RebuildPipelineStatesLookup();
 
-<<<<<<< HEAD
-            // Helper function to wait for end of TaskGraph
-            void WaitTGEvent(AZ::TaskGraphEvent& completionTGEvent, AZStd::atomic_bool* workToWaitOn = nullptr);
-=======
             // Helper function to wait for end of TaskGraph and then delete the TaskGraphEvent
             void WaitAndCleanTGEvent(AZStd::unique_ptr<AZ::TaskGraphEvent>&& completionTGEvent);
->>>>>>> 7100d48e
 
             // Helper function for wait and clean up a completion job
             void WaitAndCleanCompletionJob(AZ::JobCompletion*& completionJob);
@@ -229,12 +224,7 @@
             AZStd::vector<RenderPipelinePtr> m_pipelines;
 
             // CPU simulation TaskGraphEvent to wait for completion of all the simulation tasks
-<<<<<<< HEAD
-            AZ::TaskGraphEvent m_simulationFinishedTGEvent;
-            AZStd::atomic_bool m_simulationFinishedWorkActive = false;
-=======
             AZStd::unique_ptr<AZ::TaskGraphEvent> m_simulationFinishedTGEvent;
->>>>>>> 7100d48e
 
             // CPU simulation job completion for track all feature processors' simulation jobs
             AZ::JobCompletion* m_simulationCompletion = nullptr;
