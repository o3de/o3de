/*
 * Copyright (c) Contributors to the Open 3D Engine Project.
 * For complete copyright and license terms please see the LICENSE at the root of this distribution.
 *
 * SPDX-License-Identifier: Apache-2.0 OR MIT
 *
 */

#pragma once

#include <AzCore/RTTI/TypeInfo.h>
#include <AzCore/std/containers/map.h>
#include <Atom/RPI.Reflect/Base.h>
#include <Atom/RPI.Reflect/Material/MaterialPropertyDescriptor.h>
#include <Atom/RPI.Edit/Material/MaterialFunctorSourceData.h>
#include <Atom/RPI.Edit/Material/MaterialPropertyId.h>

namespace AZ
{
    class ReflectContext;

    namespace RPI
    {
        class MaterialTypeAsset;
        class MaterialFunctorSourceDataHolder;

        //! This is a simple data structure for serializing in/out material type source files.
        class MaterialTypeSourceData final
        {
        public:
            AZ_TYPE_INFO(AZ::RPI::MaterialTypeSourceData, "{14085B6F-42E8-447D-9833-E1E45C2510B2}");
            AZ_CLASS_ALLOCATOR(MaterialTypeSourceData, SystemAllocator, 0);

            static constexpr const char Extension[] = "materialtype";

            static void Reflect(ReflectContext* context);

            struct PropertyConnection
            {
            public:
                AZ_TYPE_INFO(AZ::RPI::MaterialTypeSourceData::PropertyConnection, "{C2F37C26-D7EF-4142-A650-EF50BB18610F}");

                PropertyConnection() = default;
                PropertyConnection(MaterialPropertyOutputType type, AZStd::string_view fieldName, int32_t shaderIndex = -1);

                MaterialPropertyOutputType m_type = MaterialPropertyOutputType::Invalid;

                //! The name of a specific shader setting. This will either be a ShaderResourceGroup input or a ShaderOption, depending on m_type
                AZStd::string m_fieldName;

                //! For m_type==ShaderOption, this is either the index of a specific shader in m_shaderCollection, or -1 which means every shader in m_shaderCollection.
                //! For m_type==ShaderInput, this field is not used.
                int32_t m_shaderIndex = -1; 
            };

            using PropertyConnectionList = AZStd::vector<PropertyConnection>;

            struct GroupDefinition
            {
                AZ_TYPE_INFO(AZ::RPI::MaterialTypeSourceData::GroupDefinition, "{B2D0FC5C-72A3-435E-A194-1BFDABAC253D}");

                //! The unique name of the property group. The full property ID will be groupName.propertyName
                AZStd::string m_name;

                // Editor metadata ...
                AZStd::string m_displayName;
                AZStd::string m_description;
            };

            struct PropertyDefinition
            {
                AZ_TYPE_INFO(AZ::RPI::MaterialTypeSourceData::PropertyDefinition, "{E0DB3C0D-75DB-4ADB-9E79-30DA63FA18B7}");

                static const float DefaultMin;
                static const float DefaultMax;
                static const float DefaultStep;

                AZStd::string m_name; //!< The name of the property within the property group. The full property ID will be groupName.propertyName.

                MaterialPropertyVisibility m_visibility = MaterialPropertyVisibility::Default;

                MaterialPropertyDataType m_dataType = MaterialPropertyDataType::Invalid;

                PropertyConnectionList m_outputConnections; //!< List of connections from material property to shader settings

                MaterialPropertyValue m_value; //!< Value for the property. The type must match the MaterialPropertyDataType.

                AZStd::vector<AZStd::string> m_enumValues; //!< Only used if property is Enum type
                bool m_enumIsUv = false;  //!< Indicates if the enum value should use m_enumValues or those extracted from m_uvNameMap.

                // Editor metadata ...
                AZStd::string m_displayName;
                AZStd::string m_description;
                AZStd::vector<AZStd::string> m_vectorLabels;
                MaterialPropertyValue m_min;
                MaterialPropertyValue m_max;
                MaterialPropertyValue m_softMin;
                MaterialPropertyValue m_softMax;
                MaterialPropertyValue m_step;
            };

            struct ShaderVariantReferenceData
            {
                AZ_TYPE_INFO(AZ::RPI::MaterialTypeSourceData::ShaderVariantReferenceData, "{927F3AAE-C0A9-4B79-B773-A97211E4E514}");

                ShaderVariantReferenceData() = default;
                explicit ShaderVariantReferenceData(AZStd::string_view shaderFilePath) : m_shaderFilePath(shaderFilePath) {}
                
                //! Path to a ".shader" file, relative to the asset root
                AZStd::string m_shaderFilePath;

                //! Unique tag to identify the shader
                AZ::Name m_shaderTag;

                //! This list provides a way for users to set shader option values in a 'hard-coded' way rather than connecting them to material properties.
                //! These are optional and the list will usually be empty; most options will either get set from a material property connection,
                //! or will use the default value from the shader. 
                AZStd::unordered_map<Name/*shaderOption*/, Name/*value*/> m_shaderOptionValues;
            };

            using PropertyList = AZStd::vector<PropertyDefinition>;

            struct VersionUpdatesRenameOperationDefinition
            {
                AZ_TYPE_INFO(AZ::RPI::MaterialTypeSourceData::VersionUpdatesRenameOperationDefinition, "{F2295489-E15A-46CC-929F-8D42DEDBCF14}");

                AZStd::string m_operation;
                
                AZStd::string m_renameFrom;
                AZStd::string m_renameTo;
            };

            // TODO: Support script operations--At that point, we'll likely need to replace VersionUpdatesRenameOperationDefinition with a more generic
            // data structure that has a custom JSON serialize. We will only be supporting rename for now.
            using VersionUpdateActions = AZStd::vector<VersionUpdatesRenameOperationDefinition>;

            struct VersionUpdateDefinition
            {
                AZ_TYPE_INFO(AZ::RPI::MaterialTypeSourceData::VersionUpdateDefinition, "{2C9D3B91-0585-4BC9-91D2-4CF0C71BC4B7}");

                uint32_t m_toVersion;
                VersionUpdateActions m_actions;
            };

            using VersionUpdates = AZStd::vector<VersionUpdateDefinition>;

            struct PropertyLayout
            {
                AZ_TYPE_INFO(AZ::RPI::MaterialTypeSourceData::PropertyLayout, "{AE53CF3F-5C3B-44F5-B2FB-306F0EB06393}");
                
                //! This field is unused, and has been replaced by MaterialTypeSourceData::m_version below. It is kept for legacy file compatibility to suppress warnings and errors.
                uint32_t m_versionOld = 0;

                //! List of groups that will contain the available properties
                AZStd::vector<GroupDefinition> m_groups;

                //! Collection of all available user-facing properties
                AZStd::map<AZStd::string /*group name*/, PropertyList> m_properties;
            };

            AZStd::string m_description;

            //! Version 1 is the default and should not contain any version update.
            uint32_t m_version = 1;

            VersionUpdates m_versionUpdates;

            PropertyLayout m_propertyLayout;

            //! A list of shader variants that are always used at runtime; they cannot be turned off
            AZStd::vector<ShaderVariantReferenceData> m_shaderCollection;

            //! Material functors provide custom logic and calculations to configure shaders, render states, and more. See MaterialFunctor.h for details.
            AZStd::vector<Ptr<MaterialFunctorSourceDataHolder>> m_materialFunctorSourceData;

            //! Override names for UV input in the shaders of this material type.
            //! Using ordered map to sort names on loading.
            using UvNameMap = AZStd::map<AZStd::string, AZStd::string>;
            UvNameMap m_uvNameMap;

            //! Copy over UV custom names to the properties enum values.
            void ResolveUvEnums();

            const GroupDefinition* FindGroup(AZStd::string_view groupName) const;

<<<<<<< HEAD
            const PropertyDefinition* FindProperty(AZStd::string_view groupName, AZStd::string_view propertyName) const;
=======
            //! Searches for a specific property. 
            //! Note this function can find properties using old versions of the property name; in that case,
            //! the name in the returned PropertyDefinition* will not match the @propertyName that was searched for.
            //! @param materialTypeVersion indicates the version number of the property name being passed in. Only renames above this version number will be applied.
            //! @return the requested property, or null if it could not be found
            const PropertyDefinition* FindProperty(AZStd::string_view groupName, AZStd::string_view propertyName, uint32_t materialTypeVersion = 0) const;
>>>>>>> 7100d48e

            //! Construct a complete list of group definitions, including implicit groups, arranged in the same order as the source data
            //! Groups with the same name will be consolidated into a single entry
            AZStd::vector<GroupDefinition> GetGroupDefinitionsInDisplayOrder() const;

            //! Call back function type used with the numeration functions
            using EnumeratePropertiesCallback = AZStd::function<bool(
                const AZStd::string&, // The name of the group containing the property
                const AZStd::string&, // The name of the property
                const PropertyDefinition& // the property definition object that corresponds to the group and property names
                )>;

            //! Traverse all of the properties contained in the source data executing a callback function
            //! Traversal will occur in group alphabetical order and stop once all properties have been enumerated or the callback function returns false
            void EnumerateProperties(const EnumeratePropertiesCallback& callback) const;

            //! Traverse all of the properties in the source data in display/storage order executing a callback function
            //! Traversal will stop once all properties have been enumerated or the callback function returns false
            void EnumeratePropertiesInDisplayOrder(const EnumeratePropertiesCallback& callback) const;

            Outcome<Data::Asset<MaterialTypeAsset>> CreateMaterialTypeAsset(Data::AssetId assetId, AZStd::string_view materialTypeSourceFilePath = "", bool elevateWarnings = true) const;
            
            //! Possibly renames @propertyId based on the material version update steps.
            //! @param materialTypeVersion indicates the version number of the property name being passed in. Only renames above this version number will be applied.
            //! @return true if the property was renamed
            bool ApplyPropertyRenames(MaterialPropertyId& propertyId, uint32_t materialTypeVersion = 0) const;
        };

        //! The wrapper class for derived material functors.
        //! It is used in deserialization so that derived material functors can be deserialized by name.
        class MaterialFunctorSourceDataHolder final
            : public AZStd::intrusive_base
        {
            friend class JsonMaterialFunctorSourceDataSerializer;

        public:
            AZ_RTTI(MaterialFunctorSourceDataHolder, "{073C98F6-9EA4-411A-A6D2-A47428A0EFD4}");
            AZ_CLASS_ALLOCATOR(MaterialFunctorSourceDataHolder, AZ::SystemAllocator, 0);

            MaterialFunctorSourceDataHolder() = default;
            MaterialFunctorSourceDataHolder(Ptr<MaterialFunctorSourceData> actualSourceData);
            ~MaterialFunctorSourceDataHolder() = default;

            static void Reflect(AZ::ReflectContext* context);

            MaterialFunctorSourceData::FunctorResult CreateFunctor(const MaterialFunctorSourceData::RuntimeContext& runtimeContext) const
            {
                return m_actualSourceData ? m_actualSourceData->CreateFunctor(runtimeContext) : Failure();
            }
            MaterialFunctorSourceData::FunctorResult CreateFunctor(const MaterialFunctorSourceData::EditorContext& editorContext) const
            {
                return m_actualSourceData ? m_actualSourceData->CreateFunctor(editorContext) : Failure();
            }

            const Ptr<MaterialFunctorSourceData> GetActualSourceData() const { return m_actualSourceData; }
        private:
            Ptr<MaterialFunctorSourceData> m_actualSourceData = nullptr; // The derived material functor instance.
        };
    } // namespace RPI

} // namespace AZ<|MERGE_RESOLUTION|>--- conflicted
+++ resolved
@@ -183,16 +183,12 @@
 
             const GroupDefinition* FindGroup(AZStd::string_view groupName) const;
 
-<<<<<<< HEAD
-            const PropertyDefinition* FindProperty(AZStd::string_view groupName, AZStd::string_view propertyName) const;
-=======
             //! Searches for a specific property. 
             //! Note this function can find properties using old versions of the property name; in that case,
             //! the name in the returned PropertyDefinition* will not match the @propertyName that was searched for.
             //! @param materialTypeVersion indicates the version number of the property name being passed in. Only renames above this version number will be applied.
             //! @return the requested property, or null if it could not be found
             const PropertyDefinition* FindProperty(AZStd::string_view groupName, AZStd::string_view propertyName, uint32_t materialTypeVersion = 0) const;
->>>>>>> 7100d48e
 
             //! Construct a complete list of group definitions, including implicit groups, arranged in the same order as the source data
             //! Groups with the same name will be consolidated into a single entry
