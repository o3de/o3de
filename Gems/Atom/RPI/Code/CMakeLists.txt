--- conflicted
+++ resolved
@@ -1,15 +1,8 @@
 #
-<<<<<<< HEAD
 # Copyright (c) Contributors to the Open 3D Engine Project.
 # For complete copyright and license terms please see the LICENSE at the root of this distribution.
 #
 # SPDX-License-Identifier: Apache-2.0 OR MIT
-=======
-# Copyright (c) Contributors to the Open 3D Engine Project. For complete copyright and license terms please see the LICENSE at the root of this distribution.
-# 
-# SPDX-License-Identifier: Apache-2.0 OR MIT
-#
->>>>>>> e6836a91
 #
 #
 
@@ -44,11 +37,8 @@
         ../Assets/atom_rpi_asset_files.cmake
         ${pal_source_dir}/platform_${PAL_PLATFORM_NAME_LOWERCASE}_files.cmake
         ${MASKED_OCCLUSION_CULLING_FILES}
-<<<<<<< HEAD
     PLATFORM_INCLUDE_FILES
         ${CMAKE_CURRENT_LIST_DIR}/Source/Platform/Common/${PAL_TRAIT_COMPILER_ID}/atom_rpi_public_${PAL_TRAIT_COMPILER_ID_LOWERCASE}.cmake
-=======
->>>>>>> e6836a91
     INCLUDE_DIRECTORIES
         PRIVATE
             Source
