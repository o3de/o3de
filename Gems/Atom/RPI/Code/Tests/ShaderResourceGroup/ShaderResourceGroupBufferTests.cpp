--- conflicted
+++ resolved
@@ -216,16 +216,9 @@
         EXPECT_EQ(m_longBuffer, m_testSrg->GetBuffer(m_indexOfBufferArray, 2));
 
         m_testSrg->Compile();
-<<<<<<< HEAD
-        EXPECT_EQ(m_shortBuffer->GetBufferView(), m_testSrg->GetRHIShaderResourceGroup()->GetData().GetBufferView(m_indexOfBufferArray, 0));
-        EXPECT_EQ(
-            m_mediumBuffer->GetBufferView(), m_testSrg->GetRHIShaderResourceGroup()->GetData().GetBufferView(m_indexOfBufferArray, 1));
-        EXPECT_EQ(m_longBuffer->GetBufferView(), m_testSrg->GetRHIShaderResourceGroup()->GetData().GetBufferView(m_indexOfBufferArray, 2));
-=======
         EXPECT_EQ(m_shortBuffer->GetBufferView(), m_testSrg->GetBufferView(m_indexOfBufferArray, 0));
         EXPECT_EQ(m_mediumBuffer->GetBufferView(), m_testSrg->GetBufferView(m_indexOfBufferArray, 1));
         EXPECT_EQ(m_longBuffer->GetBufferView(), m_testSrg->GetBufferView(m_indexOfBufferArray, 2));
->>>>>>> a95c5e18
 
         // Test changing back to null...
 
@@ -251,18 +244,9 @@
         EXPECT_EQ(m_threeBuffers[0], m_testSrg->GetBuffer(m_indexOfBufferArray, 0));
         EXPECT_EQ(m_threeBuffers[1], m_testSrg->GetBuffer(m_indexOfBufferArray, 1));
         EXPECT_EQ(m_threeBuffers[2], m_testSrg->GetBuffer(m_indexOfBufferArray, 2));
-<<<<<<< HEAD
-        EXPECT_EQ(
-            m_threeBuffers[0]->GetBufferView(), m_testSrg->GetRHIShaderResourceGroup()->GetData().GetBufferView(m_indexOfBufferArray, 0));
-        EXPECT_EQ(
-            m_threeBuffers[1]->GetBufferView(), m_testSrg->GetRHIShaderResourceGroup()->GetData().GetBufferView(m_indexOfBufferArray, 1));
-        EXPECT_EQ(
-            m_threeBuffers[2]->GetBufferView(), m_testSrg->GetRHIShaderResourceGroup()->GetData().GetBufferView(m_indexOfBufferArray, 2));
-=======
         EXPECT_EQ(m_threeBuffers[0]->GetBufferView(), m_testSrg->GetBufferView(m_indexOfBufferArray, 0));
         EXPECT_EQ(m_threeBuffers[1]->GetBufferView(), m_testSrg->GetBufferView(m_indexOfBufferArray, 1));
         EXPECT_EQ(m_threeBuffers[2]->GetBufferView(), m_testSrg->GetBufferView(m_indexOfBufferArray, 2));
->>>>>>> a95c5e18
 
         // Test replacing just two buffers including changing one buffer back to null...
 
