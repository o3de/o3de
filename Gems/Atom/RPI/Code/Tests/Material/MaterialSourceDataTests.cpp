/*
 * Copyright (c) Contributors to the Open 3D Engine Project.
 * For complete copyright and license terms please see the LICENSE at the root of this distribution.
 *
 * SPDX-License-Identifier: Apache-2.0 OR MIT
 *
 */

#include <AzTest/AzTest.h>
#include <Common/RPITestFixture.h>
#include <Common/JsonTestUtils.h>
#include <Common/ShaderAssetTestUtils.h>
#include <Common/ErrorMessageFinder.h>
#include <Material/MaterialAssetTestUtils.h>

#include <Atom/RPI.Reflect/Material/MaterialAsset.h>
#include <Atom/RPI.Edit/Material/MaterialSourceData.h>
#include <Atom/RPI.Edit/Material/MaterialTypeSourceData.h>
#include <Atom/RPI.Reflect/Material/MaterialTypeAssetCreator.h>
#include <Atom/RPI.Reflect/Material/MaterialPropertiesLayout.h>
#include <Atom/RPI.Edit/Material/MaterialUtils.h>

#include <AzCore/Math/Vector2.h>
#include <AzCore/Math/Vector3.h>
#include <AzCore/Math/Vector4.h>
#include <AzCore/Math/Color.h>
#include <AzCore/Utils/Utils.h>

#include <AzFramework/IO/LocalFileIO.h>

namespace UnitTest
{
    using namespace AZ;
    using namespace RPI;

    class MaterialSourceDataTests
        : public RPITestFixture
    {
    protected:
        RHI::Ptr<RHI::ShaderResourceGroupLayout> m_testMaterialSrgLayout;
        Data::Asset<ShaderAsset> m_testShaderAsset;
        Data::Asset<MaterialTypeAsset> m_testMaterialTypeAsset;
        Data::Asset<ImageAsset> m_testImageAsset;

        void Reflect(AZ::ReflectContext* context) override
        {
            RPITestFixture::Reflect(context);
            MaterialTypeSourceData::Reflect(context);
            MaterialSourceData::Reflect(context);
        }

        void SetUp() override
        {
            EXPECT_EQ(nullptr, IO::FileIOBase::GetInstance());

            RPITestFixture::SetUp();

            auto localFileIO = AZ::IO::FileIOBase::GetInstance();
            EXPECT_NE(nullptr, localFileIO);
            char rootPath[AZ_MAX_PATH_LEN];
            AZ::Utils::GetExecutableDirectory(rootPath, AZ_MAX_PATH_LEN);
            localFileIO->SetAlias("@exefolder@", rootPath);

            m_testMaterialSrgLayout = CreateCommonTestMaterialSrgLayout();
            m_testShaderAsset = CreateTestShaderAsset(Uuid::CreateRandom(), m_testMaterialSrgLayout);
            m_assetSystemStub.RegisterSourceInfo("@exefolder@/Temp/test.shader", m_testShaderAsset.GetId());

            // The MaterialSourceData relies on both MaterialTypeSourceData and MaterialTypeAsset. We have to make sure the
            // .materialtype file is present on disk, and that the MaterialTypeAsset is available through the asset database stub...

            const char* materialTypeJson = R"(
                    {
                        "version": 10,
                        "propertyLayout": {
                            "properties": {
                                "general": [
                                    {"name": "MyBool", "type": "bool"},
                                    {"name": "MyInt", "type": "Int"},
                                    {"name": "MyUInt", "type": "UInt"},
                                    {"name": "MyFloat", "type": "Float"},
                                    {"name": "MyFloat2", "type": "Vector2"},
                                    {"name": "MyFloat3", "type": "Vector3"},
                                    {"name": "MyFloat4", "type": "Vector4"},
                                    {"name": "MyColor", "type": "Color"},
                                    {"name": "MyImage", "type": "Image"},
                                    {"name": "MyEnum", "type": "Enum", "enumValues": ["Enum0", "Enum1", "Enum2"], "defaultValue": "Enum0"}
                                ]
                            }
                        },
                        "shaders": [
                            {
                                "file": "@exefolder@/Temp/test.shader"
                            }
                        ],
                        "versionUpdates": [
                            {
                                "toVersion": 2,
                                "actions": [
                                    {"op": "rename", "from": "general.testColorNameA", "to": "general.testColorNameB"}
                                ]
                            },
                            {
                                "toVersion": 4,
                                "actions": [
                                    {"op": "rename", "from": "general.testColorNameB", "to": "general.testColorNameC"}
                                ]
                            },
                            {
                                "toVersion": 6,
                                "actions": [
                                    {"op": "rename", "from": "oldGroup.MyFloat", "to": "general.MyFloat"},
                                    {"op": "rename", "from": "oldGroup.MyIntOldName", "to": "general.MyInt"}
                                ]
                            },
                            {
                                "toVersion": 10,
                                "actions": [
                                    {"op": "rename", "from": "general.testColorNameC", "to": "general.MyColor"}
                                ]
                            }
                        ]
                    }
                )";

            AZ::Utils::WriteFile(materialTypeJson, "@exefolder@/Temp/test.materialtype");

            MaterialTypeSourceData materialTypeSourceData;
            LoadTestDataFromJson(materialTypeSourceData, materialTypeJson);
            m_testMaterialTypeAsset = materialTypeSourceData.CreateMaterialTypeAsset(Uuid::CreateRandom()).TakeValue();

            // Since this test doesn't actually instantiate a Material, it won't need to instantiate this ImageAsset, so all we
            // need is an asset reference with a valid ID.
            m_testImageAsset = Data::Asset<ImageAsset>{ Data::AssetId{Uuid::CreateRandom(), StreamingImageAsset::GetImageAssetSubId()}, azrtti_typeid<StreamingImageAsset>() };

            // Register the test assets with the AssetSystemStub so CreateMaterialAsset() can use AssetUtils.
            m_assetSystemStub.RegisterSourceInfo("@exefolder@/Temp/test.materialtype", m_testMaterialTypeAsset.GetId());
            m_assetSystemStub.RegisterSourceInfo("@exefolder@/Temp/test.streamingimage", m_testImageAsset.GetId());
        }

        void TearDown() override
        {
            m_testMaterialTypeAsset.Reset();
            m_testMaterialSrgLayout = nullptr;
            m_testShaderAsset.Reset();
            m_testImageAsset.Reset();

            RPITestFixture::TearDown();
        }
    };
<<<<<<< HEAD
    
=======

>>>>>>> 7100d48e
    void AddPropertyGroup(MaterialSourceData& material, AZStd::string_view groupName)
    {
        material.m_properties.insert(groupName);
    }
<<<<<<< HEAD
    
=======

>>>>>>> 7100d48e
    void AddProperty(MaterialSourceData& material, AZStd::string_view groupName, AZStd::string_view propertyName, const MaterialPropertyValue& anyValue)
    {
        material.m_properties[groupName][propertyName].m_value = anyValue;
    }

    TEST_F(MaterialSourceDataTests, CreateMaterialAsset_BasicProperties)
    {
        MaterialSourceData sourceData;

        sourceData.m_materialType = "@exefolder@/Temp/test.materialtype";
        AddPropertyGroup(sourceData, "general");
        AddProperty(sourceData, "general", "MyBool", true);
        AddProperty(sourceData, "general", "MyInt", -10);
        AddProperty(sourceData, "general", "MyUInt", 25u);
        AddProperty(sourceData, "general", "MyFloat", 1.5f);
        AddProperty(sourceData, "general", "MyColor", AZ::Color{0.1f, 0.2f, 0.3f, 0.4f});
        AddProperty(sourceData, "general", "MyFloat2", AZ::Vector2(2.1f, 2.2f));
        AddProperty(sourceData, "general", "MyFloat3", AZ::Vector3(3.1f, 3.2f, 3.3f));
        AddProperty(sourceData, "general", "MyFloat4", AZ::Vector4(4.1f, 4.2f, 4.3f, 4.4f));
        AddProperty(sourceData, "general", "MyImage", AZStd::string("@exefolder@/Temp/test.streamingimage"));
        AddProperty(sourceData, "general", "MyEnum", AZStd::string("Enum1"));

        auto materialAssetOutcome = sourceData.CreateMaterialAsset(Uuid::CreateRandom(), "", true);
        EXPECT_TRUE(materialAssetOutcome.IsSuccess());

        Data::Asset<MaterialAsset> materialAsset = materialAssetOutcome.GetValue();

        // The order here is based on the order in the MaterialTypeSourceData, as added to the the MaterialTypeAssetCreator.
        EXPECT_EQ(materialAsset->GetPropertyValues()[0].GetValue<bool>(), true);
        EXPECT_EQ(materialAsset->GetPropertyValues()[1].GetValue<int32_t>(), -10);
        EXPECT_EQ(materialAsset->GetPropertyValues()[2].GetValue<uint32_t>(), 25u);
        EXPECT_EQ(materialAsset->GetPropertyValues()[3].GetValue<float>(), 1.5f);
        EXPECT_EQ(materialAsset->GetPropertyValues()[4].GetValue<Vector2>(), Vector2(2.1f, 2.2f));
        EXPECT_EQ(materialAsset->GetPropertyValues()[5].GetValue<Vector3>(), Vector3(3.1f, 3.2f, 3.3f));
        EXPECT_EQ(materialAsset->GetPropertyValues()[6].GetValue<Vector4>(), Vector4(4.1f, 4.2f, 4.3f, 4.4f));
        EXPECT_EQ(materialAsset->GetPropertyValues()[7].GetValue<Color>(), Color(0.1f, 0.2f, 0.3f, 0.4f));
        EXPECT_EQ(materialAsset->GetPropertyValues()[8].GetValue<Data::Asset<ImageAsset>>(), m_testImageAsset);
        EXPECT_EQ(materialAsset->GetPropertyValues()[9].GetValue<uint32_t>(), 1u);
    }

    void CheckEqual(MaterialSourceData& a, MaterialSourceData& b)
    {
        EXPECT_STREQ(a.m_materialType.data(), b.m_materialType.data());
        EXPECT_STREQ(a.m_description.data(), b.m_description.data());
        EXPECT_STREQ(a.m_parentMaterial.data(), b.m_parentMaterial.data());
        EXPECT_EQ(a.m_materialTypeVersion, b.m_materialTypeVersion);

        EXPECT_EQ(a.m_properties.size(), b.m_properties.size());
        for (auto& groupA : a.m_properties)
        {
            AZStd::string groupName = groupA.first;

            auto groupIterB = b.m_properties.find(groupName);
            if (groupIterB == b.m_properties.end())
            {
                EXPECT_TRUE(false) << "groupB[" << groupName.c_str() << "] not found";
                continue;
            }

            auto& groupB = *groupIterB;

            EXPECT_EQ(groupA.second.size(), groupB.second.size()) << " for group[" << groupName.c_str() << "]";

            for (auto& propertyIterA : groupA.second)
            {
                AZStd::string propertyName = propertyIterA.first;

                auto propertyIterB = groupB.second.find(propertyName);
                if (propertyIterB == groupB.second.end())
                {
                    EXPECT_TRUE(false) << "groupB[" << groupName.c_str() << "][" << propertyName.c_str() << "] not found";
                    continue;
                }

                auto& propertyA = propertyIterA.second;
                auto& propertyB = propertyIterB->second;

                bool typesMatch = propertyA.m_value.GetTypeId() == propertyB.m_value.GetTypeId();
                EXPECT_TRUE(typesMatch);
                if (typesMatch)
                {
                    AZStd::string propertyReference = AZStd::string::format(" for property '%s.%s'", groupName.c_str(), propertyName.c_str());

                    auto typeId = propertyA.m_value.GetTypeId();

                    if      (typeId == azrtti_typeid<bool>())          { EXPECT_EQ(propertyA.m_value.GetValue<bool>(),      propertyB.m_value.GetValue<bool>())      << propertyReference.c_str(); }
                    else if (typeId == azrtti_typeid<int32_t>())       { EXPECT_EQ(propertyA.m_value.GetValue<int32_t>(),   propertyB.m_value.GetValue<int32_t>())   << propertyReference.c_str(); }
                    else if (typeId == azrtti_typeid<uint32_t>())      { EXPECT_EQ(propertyA.m_value.GetValue<uint32_t>(),  propertyB.m_value.GetValue<uint32_t>())  << propertyReference.c_str(); }
                    else if (typeId == azrtti_typeid<float>())         { EXPECT_NEAR(propertyA.m_value.GetValue<float>(),     propertyB.m_value.GetValue<float>(), 0.01)   << propertyReference.c_str(); }
                    else if (typeId == azrtti_typeid<Vector2>())       { EXPECT_TRUE(propertyA.m_value.GetValue<Vector2>().IsClose(propertyB.m_value.GetValue<Vector2>())) << propertyReference.c_str(); }
                    else if (typeId == azrtti_typeid<Vector3>())       { EXPECT_TRUE(propertyA.m_value.GetValue<Vector3>().IsClose(propertyB.m_value.GetValue<Vector3>())) << propertyReference.c_str(); }
                    else if (typeId == azrtti_typeid<Vector4>())       { EXPECT_TRUE(propertyA.m_value.GetValue<Vector4>().IsClose(propertyB.m_value.GetValue<Vector4>())) << propertyReference.c_str(); }
                    else if (typeId == azrtti_typeid<Color>())         { EXPECT_TRUE(propertyA.m_value.GetValue<Color>().IsClose(propertyB.m_value.GetValue<Color>())) << propertyReference.c_str(); }
                    else if (typeId == azrtti_typeid<AZStd::string>()) { EXPECT_STREQ(propertyA.m_value.GetValue<AZStd::string>().c_str(), propertyB.m_value.GetValue<AZStd::string>().c_str()) << propertyReference.c_str(); }
                    else
                    {
                        ADD_FAILURE();
                    }
                }
            }
        }

    }

    TEST_F(MaterialSourceDataTests, TestJsonRoundTrip)
    {
        const char* materialTypeJson =
            "{                                                                   \n"
            "    \"propertyLayout\": {                                           \n"
            "        \"version\": 1,                                             \n"
            "        \"groups\": [                                               \n"
            "            { \"name\": \"groupA\" },                               \n"
            "            { \"name\": \"groupB\" },                               \n"
            "            { \"name\": \"groupC\" }                                \n"
            "        ],                                                          \n"
            "        \"properties\": {                                           \n"
            "            \"groupA\": [                                           \n"
            "                {\"name\": \"MyBool\", \"type\": \"bool\"},         \n"
            "                {\"name\": \"MyInt\", \"type\": \"int\"},           \n"
            "                {\"name\": \"MyUInt\", \"type\": \"uint\"}          \n"
            "            ],                                                      \n"
            "            \"groupB\": [                                           \n"
            "                {\"name\": \"MyFloat\", \"type\": \"float\"},       \n"
            "                {\"name\": \"MyFloat2\", \"type\": \"vector2\"},    \n"
            "                {\"name\": \"MyFloat3\", \"type\": \"vector3\"}     \n"
            "            ],                                                      \n"
            "            \"groupC\": [                                           \n"
            "                {\"name\": \"MyFloat4\", \"type\": \"vector4\"},    \n"
            "                {\"name\": \"MyColor\", \"type\": \"color\"},       \n"
            "                {\"name\": \"MyImage\", \"type\": \"image\"}        \n"
            "            ]                                                       \n"
            "        }                                                           \n"
            "    }                                                               \n"
            "}                                                                   \n";

        const char* materialTypeFilePath = "@exefolder@/Temp/roundTripTest.materialtype";

        AZ::IO::FileIOStream file;
        EXPECT_TRUE(file.Open(materialTypeFilePath, AZ::IO::OpenMode::ModeWrite | AZ::IO::OpenMode::ModeCreatePath));
        file.Write(strlen(materialTypeJson), materialTypeJson);
        file.Close();

        MaterialSourceData sourceDataOriginal;
        sourceDataOriginal.m_materialType = materialTypeFilePath;
        sourceDataOriginal.m_parentMaterial = materialTypeFilePath;
        sourceDataOriginal.m_description = "This is a description";
        sourceDataOriginal.m_materialTypeVersion = 7;
        AddPropertyGroup(sourceDataOriginal, "groupA");
        AddProperty(sourceDataOriginal, "groupA", "MyBool", true);
        AddProperty(sourceDataOriginal, "groupA", "MyInt", -10);
        AddProperty(sourceDataOriginal, "groupA", "MyUInt", 25u);
        AddPropertyGroup(sourceDataOriginal, "groupB");
        AddProperty(sourceDataOriginal, "groupB", "MyFloat", 1.5f);
        AddProperty(sourceDataOriginal, "groupB", "MyFloat2", AZ::Vector2(2.1f, 2.2f));
        AddProperty(sourceDataOriginal, "groupB", "MyFloat3", AZ::Vector3(3.1f, 3.2f, 3.3f));
        AddPropertyGroup(sourceDataOriginal, "groupC");
        AddProperty(sourceDataOriginal, "groupC", "MyFloat4", AZ::Vector4(4.1f, 4.2f, 4.3f, 4.4f));
        AddProperty(sourceDataOriginal, "groupC", "MyColor", AZ::Color{0.1f, 0.2f, 0.3f, 0.4f});
        AddProperty(sourceDataOriginal, "groupC", "MyImage", AZStd::string("@exefolder@/Temp/test.streamingimage"));

        AZStd::string sourceDataSerialized;
        JsonTestResult storeResult = StoreTestDataToJson(sourceDataOriginal, sourceDataSerialized);

        MaterialSourceData sourceDataCopy;
        JsonTestResult loadResult = LoadTestDataFromJson(sourceDataCopy, sourceDataSerialized);

        CheckEqual(sourceDataOriginal, sourceDataCopy);
    }

    TEST_F(MaterialSourceDataTests, Load_MaterialTypeAfterPropertyList)
    {
        const AZStd::string simpleMaterialTypeJson = R"(
        {
            "propertyLayout": {
                "properties": {
                    "general": [
                        {
                            "name": "testColor",
                            "type": "color"
                        }
                    ]
                }
            }
        }
        )";

        const char* materialTypeFilePath = "@exefolder@/Temp/simpleMaterialType.materialtype";

        AZ::IO::FileIOStream file;
        EXPECT_TRUE(file.Open(materialTypeFilePath, AZ::IO::OpenMode::ModeWrite | AZ::IO::OpenMode::ModeCreatePath));
        file.Write(simpleMaterialTypeJson.size(), simpleMaterialTypeJson.data());
        file.Close();

        // It shouldn't matter whether the materialType field appears before the property value list. This allows for the possibility
        // that customer scripts generate material data and happen to use an unexpected order.
        const AZStd::string inputJson = R"(
        {
            "properties": {
                "general": {
                    "testColor": [0.1,0.2,0.3]
                }
            },
            "materialType": "@exefolder@/Temp/simpleMaterialType.materialtype"
        }
        )";

        MaterialSourceData material;
        JsonTestResult loadResult = LoadTestDataFromJson(material, inputJson);

        EXPECT_EQ(AZ::JsonSerializationResult::Tasks::ReadField, loadResult.m_jsonResultCode.GetTask());
        EXPECT_EQ(AZ::JsonSerializationResult::Processing::Completed, loadResult.m_jsonResultCode.GetProcessing());

        AZ::Color testColor = material.m_properties["general"]["testColor"].m_value.GetValue<AZ::Color>();
        EXPECT_TRUE(AZ::Color(0.1f, 0.2f, 0.3f, 1.0f).IsClose(testColor, 0.01));
    }

    TEST_F(MaterialSourceDataTests, Load_Error_NotAnObject)
    {
        const AZStd::string inputJson = R"(
        []
        )";

        MaterialSourceData material;
        JsonTestResult loadResult = LoadTestDataFromJson(material, inputJson);

        EXPECT_EQ(AZ::JsonSerializationResult::Tasks::ReadField, loadResult.m_jsonResultCode.GetTask());
        EXPECT_EQ(AZ::JsonSerializationResult::Processing::Altered, loadResult.m_jsonResultCode.GetProcessing());
        EXPECT_EQ(AZ::JsonSerializationResult::Outcomes::Unsupported, loadResult.m_jsonResultCode.GetOutcome());

        EXPECT_TRUE(loadResult.ContainsMessage("", "Material data must be a JSON object"));
    }

    TEST_F(MaterialSourceDataTests, Load_Error_NoMaterialType)
    {
        const AZStd::string inputJson = R"(
            {
                "materialTypeVersion": 1,
                "properties": {
                    "baseColor": {
                        "color": [1.0,1.0,1.0]
                    }
                }
            }
        )";

        MaterialSourceData material;
        JsonTestResult loadResult = LoadTestDataFromJson(material, inputJson);

        EXPECT_EQ(AZ::JsonSerializationResult::Tasks::ReadField, loadResult.m_jsonResultCode.GetTask());
        EXPECT_EQ(AZ::JsonSerializationResult::Processing::Halted, loadResult.m_jsonResultCode.GetProcessing());
        EXPECT_EQ(AZ::JsonSerializationResult::Outcomes::Catastrophic, loadResult.m_jsonResultCode.GetOutcome());

        EXPECT_TRUE(loadResult.ContainsMessage("", "Required field 'materialType' is missing"));
    }

    TEST_F(MaterialSourceDataTests, Load_Error_MaterialTypeDoesNotExist)
    {
        const AZStd::string inputJson = R"(
            {
                "materialType": "DoesNotExist.materialtype",
                "materialTypeVersion": 1,
                "properties": {
                    "baseColor": {
                        "color": [1.0,1.0,1.0]
                    }
                }
            }
        )";

        MaterialSourceData material;
        JsonTestResult loadResult = LoadTestDataFromJson(material, inputJson);

        EXPECT_EQ(AZ::JsonSerializationResult::Tasks::ReadField, loadResult.m_jsonResultCode.GetTask());
        EXPECT_EQ(AZ::JsonSerializationResult::Processing::Halted, loadResult.m_jsonResultCode.GetProcessing());
        EXPECT_EQ(AZ::JsonSerializationResult::Outcomes::Catastrophic, loadResult.m_jsonResultCode.GetOutcome());

        EXPECT_TRUE(loadResult.ContainsMessage("/materialType", "Failed to load material-type file"));
    }

    TEST_F(MaterialSourceDataTests, Load_MaterialTypeMessagesAreReported)
    {
        const AZStd::string simpleMaterialTypeJson = R"(
        {
            "propertyLayout": {
                "properties": {
                    "general": [
                        {
                            "name": "testColor",
                            "type": "color"
                        }
                    ]
                }
            }
        }
        )";

        const char* materialTypeFilePath = "@exefolder@/Temp/simpleMaterialType.materialtype";

        AZ::IO::FileIOStream file;
        EXPECT_TRUE(file.Open(materialTypeFilePath, AZ::IO::OpenMode::ModeWrite | AZ::IO::OpenMode::ModeCreatePath));
        file.Write(simpleMaterialTypeJson.size(), simpleMaterialTypeJson.data());
        file.Close();

        const AZStd::string inputJson = R"(
        {
            "materialType": "@exefolder@/Temp/simpleMaterialType.materialtype",
            "materialTypeVersion": 1,
            "properties": {
                "general": {
                    "testColor": [1.0,1.0,1.0]
                }
            }
        }
        )";

        MaterialSourceData material;
        JsonTestResult loadResult = LoadTestDataFromJson(material, inputJson);

        EXPECT_EQ(AZ::JsonSerializationResult::Tasks::ReadField, loadResult.m_jsonResultCode.GetTask());
        EXPECT_EQ(AZ::JsonSerializationResult::Processing::Completed, loadResult.m_jsonResultCode.GetProcessing());

        // propertyLayout is a field in the material type, not the material
        EXPECT_TRUE(loadResult.ContainsMessage("[simpleMaterialType.materialtype]/propertyLayout/properties", "Successfully read"));
    }

    TEST_F(MaterialSourceDataTests, Load_Error_PropertyNotFound)
    {
        const AZStd::string simpleMaterialTypeJson = R"(
        {
            "propertyLayout": {
                "properties": {
                    "general": [
                        {
                            "name": "testColor",
                            "type": "color"
                        }
                    ]
                }
            }
        }
        )";

        const char* materialTypeFilePath = "@exefolder@/Temp/simpleMaterialType.materialtype";

        AZ::IO::FileIOStream file;
        EXPECT_TRUE(file.Open(materialTypeFilePath, AZ::IO::OpenMode::ModeWrite | AZ::IO::OpenMode::ModeCreatePath));
        file.Write(simpleMaterialTypeJson.size(), simpleMaterialTypeJson.data());
        file.Close();

        const AZStd::string inputJson = R"(
        {
            "materialType": "@exefolder@/Temp/simpleMaterialType.materialtype",
            "materialTypeVersion": 1,
            "properties": {
                "general": {
                    "doesNotExist": [1.0,1.0,1.0]
                }
            }
        }
        )";

        MaterialSourceData material;
        JsonTestResult loadResult = LoadTestDataFromJson(material, inputJson);

        EXPECT_EQ(AZ::JsonSerializationResult::Tasks::ReadField, loadResult.m_jsonResultCode.GetTask());
        EXPECT_EQ(AZ::JsonSerializationResult::Processing::PartialAlter, loadResult.m_jsonResultCode.GetProcessing());

        EXPECT_TRUE(loadResult.ContainsMessage("/properties/general/doesNotExist", "Property 'general.doesNotExist' not found in material type."));
    }

    TEST_F(MaterialSourceDataTests, CreateMaterialAsset_MultiLevelDataInheritance)
    {
        MaterialSourceData sourceDataLevel1;
        sourceDataLevel1.m_materialType = "@exefolder@/Temp/test.materialtype";
        AddPropertyGroup(sourceDataLevel1, "general");
        AddProperty(sourceDataLevel1, "general", "MyFloat", 1.5f);
        AddProperty(sourceDataLevel1, "general", "MyColor", AZ::Color{0.1f, 0.2f, 0.3f, 0.4f});

        MaterialSourceData sourceDataLevel2;
        sourceDataLevel2.m_materialType = "@exefolder@/Temp/test.materialtype";
        sourceDataLevel2.m_parentMaterial = "level1.material";
        AddPropertyGroup(sourceDataLevel2, "general");
        AddProperty(sourceDataLevel2, "general", "MyColor", AZ::Color{0.15f, 0.25f, 0.35f, 0.45f});
        AddProperty(sourceDataLevel2, "general", "MyFloat2", AZ::Vector2{4.1f, 4.2f});

        MaterialSourceData sourceDataLevel3;
        sourceDataLevel3.m_materialType = "@exefolder@/Temp/test.materialtype";
        sourceDataLevel3.m_parentMaterial = "level2.material";
        AddPropertyGroup(sourceDataLevel3, "general");
        AddProperty(sourceDataLevel3, "general", "MyFloat", 3.5f);

        auto materialAssetLevel1 = sourceDataLevel1.CreateMaterialAsset(Uuid::CreateRandom(), "", true);
        EXPECT_TRUE(materialAssetLevel1.IsSuccess());

        m_assetSystemStub.RegisterSourceInfo("level1.material", materialAssetLevel1.GetValue().GetId());

        auto materialAssetLevel2 = sourceDataLevel2.CreateMaterialAsset(Uuid::CreateRandom(), "", true);
        EXPECT_TRUE(materialAssetLevel2.IsSuccess());

        m_assetSystemStub.RegisterSourceInfo("level2.material", materialAssetLevel2.GetValue().GetId());

        auto materialAssetLevel3 = sourceDataLevel3.CreateMaterialAsset(Uuid::CreateRandom(), "", true);
        EXPECT_TRUE(materialAssetLevel3.IsSuccess());

        auto layout = m_testMaterialTypeAsset->GetMaterialPropertiesLayout();
        MaterialPropertyIndex myFloat = layout->FindPropertyIndex(Name("general.MyFloat"));
        MaterialPropertyIndex myFloat2 = layout->FindPropertyIndex(Name("general.MyFloat2"));
        MaterialPropertyIndex myColor = layout->FindPropertyIndex(Name("general.MyColor"));

        AZStd::array_view<MaterialPropertyValue> properties;

        // Check level 1 properties
        properties = materialAssetLevel1.GetValue()->GetPropertyValues();
        EXPECT_EQ(properties[myFloat.GetIndex()].GetValue<float>(), 1.5f);
        EXPECT_EQ(properties[myFloat2.GetIndex()].GetValue<Vector2>(), Vector2(0.0f, 0.0f));
        EXPECT_EQ(properties[myColor.GetIndex()].GetValue<Color>(), Color(0.1f, 0.2f, 0.3f, 0.4f));

        // Check level 2 properties
        properties = materialAssetLevel2.GetValue()->GetPropertyValues();
        EXPECT_EQ(properties[myFloat.GetIndex()].GetValue<float>(), 1.5f);
        EXPECT_EQ(properties[myFloat2.GetIndex()].GetValue<Vector2>(), Vector2(4.1f, 4.2f));
        EXPECT_EQ(properties[myColor.GetIndex()].GetValue<Color>(), Color(0.15f, 0.25f, 0.35f, 0.45f));

        // Check level 3 properties
        properties = materialAssetLevel3.GetValue()->GetPropertyValues();
        EXPECT_EQ(properties[myFloat.GetIndex()].GetValue<float>(), 3.5f);
        EXPECT_EQ(properties[myFloat2.GetIndex()].GetValue<Vector2>(), Vector2(4.1f, 4.2f));
        EXPECT_EQ(properties[myColor.GetIndex()].GetValue<Color>(), Color(0.15f, 0.25f, 0.35f, 0.45f));
    }

    TEST_F(MaterialSourceDataTests, CreateMaterialAsset_MultiLevelDataInheritance_Error_MaterialTypesDontMatch)
    {
        Data::Asset<MaterialTypeAsset> otherMaterialType;
        MaterialTypeAssetCreator materialTypeCreator;
        materialTypeCreator.Begin(Uuid::CreateRandom());
        materialTypeCreator.AddShader(m_testShaderAsset);
        AddCommonTestMaterialProperties(materialTypeCreator, "general.");
        EXPECT_TRUE(materialTypeCreator.End(otherMaterialType));
        m_assetSystemStub.RegisterSourceInfo("otherBase.materialtype", otherMaterialType.GetId());

        MaterialSourceData sourceDataLevel1;
        sourceDataLevel1.m_materialType = "@exefolder@/Temp/test.materialtype";

        MaterialSourceData sourceDataLevel2;
        sourceDataLevel2.m_materialType = "@exefolder@/Temp/test.materialtype";
        sourceDataLevel2.m_parentMaterial = "level1.material";

        MaterialSourceData sourceDataLevel3;
        sourceDataLevel3.m_materialType = "@exefolder@/Temp/otherBase.materialtype";
        sourceDataLevel3.m_parentMaterial = "level2.material";

        auto materialAssetLevel1 = sourceDataLevel1.CreateMaterialAsset(Uuid::CreateRandom(), "", true);
        EXPECT_TRUE(materialAssetLevel1.IsSuccess());

        m_assetSystemStub.RegisterSourceInfo("level1.material", materialAssetLevel1.GetValue().GetId());

        auto materialAssetLevel2 = sourceDataLevel2.CreateMaterialAsset(Uuid::CreateRandom(), "", true);
        EXPECT_TRUE(materialAssetLevel2.IsSuccess());

        m_assetSystemStub.RegisterSourceInfo("level2.material", materialAssetLevel2.GetValue().GetId());

        AZ_TEST_START_ASSERTTEST;
        auto materialAssetLevel3 = sourceDataLevel3.CreateMaterialAsset(Uuid::CreateRandom(), "", true);
        AZ_TEST_STOP_ASSERTTEST(1);
        EXPECT_FALSE(materialAssetLevel3.IsSuccess());
    }

    TEST_F(MaterialSourceDataTests, CreateMaterialAsset_Error_BadInput)
    {
        // We use local functions to easily start a new MaterialAssetCreator for each test case because
        // the AssetCreator would just skip subsequent operations after the first failure is detected.

        auto expectWarning = [](AZStd::function<void(MaterialSourceData& materialSourceData)> setOneBadInput, [[maybe_unused]] uint32_t expectedAsserts = 1)
        {
            MaterialSourceData sourceData;

            sourceData.m_materialType = "@exefolder@/Temp/test.materialtype";

            AddPropertyGroup(sourceData, "general");

            setOneBadInput(sourceData);

            AZ_TEST_START_ASSERTTEST;
            auto materialAssetOutcome = sourceData.CreateMaterialAsset(Uuid::CreateRandom(), "", true);
            AZ_TEST_STOP_ASSERTTEST(expectedAsserts); // Usually just one for when End() is called

            EXPECT_FALSE(materialAssetOutcome.IsSuccess());
        };

        // Test property does not exist...

        expectWarning([](MaterialSourceData& materialSourceData)
        {
            AddProperty(materialSourceData, "general", "DoesNotExist", true);
        });

        expectWarning([](MaterialSourceData& materialSourceData)
        {
            AddProperty(materialSourceData, "general", "DoesNotExist", -10);
        });

        expectWarning([](MaterialSourceData& materialSourceData)
        {
            AddProperty(materialSourceData, "general", "DoesNotExist", 25u);
        });

        expectWarning([](MaterialSourceData& materialSourceData)
        {
            AddProperty(materialSourceData, "general", "DoesNotExist", 1.5f);
        });

        expectWarning([](MaterialSourceData& materialSourceData)
        {
            AddProperty(materialSourceData, "general", "DoesNotExist", AZ::Color{ 0.1f, 0.2f, 0.3f, 0.4f });
        });

        expectWarning([](MaterialSourceData& materialSourceData)
        {
            AddProperty(materialSourceData, "general", "DoesNotExist", AZStd::string("@exefolder@/Temp/test.streamingimage"));
        });

        // Missing image reference
        expectWarning([](MaterialSourceData& materialSourceData)
        {
            AddProperty(materialSourceData, "general", "MyImage", AZStd::string("doesNotExist.streamingimage"));
        });
    }


    TEST_F(MaterialSourceDataTests, Load_MaterialTypeVersionUpdate)
    {
        const AZStd::string inputJson = R"(
        {
            "materialType": "@exefolder@/Temp/test.materialtype",
            "materialTypeVersion": 1,
            "properties": {
                "general": {
                    "testColorNameA": [0.1, 0.2, 0.3]
                }
            }
        }
        )";

        MaterialSourceData material;
        JsonTestResult loadResult = LoadTestDataFromJson(material, inputJson);

        EXPECT_EQ(AZ::JsonSerializationResult::Tasks::ReadField, loadResult.m_jsonResultCode.GetTask());
        EXPECT_EQ(AZ::JsonSerializationResult::Processing::Completed, loadResult.m_jsonResultCode.GetProcessing());

        // Initially, the loaded material data will match the .material file exactly. This gives us the accurate representation of
        // what's actually saved on disk.
        
        EXPECT_NE(material.m_properties["general"].find("testColorNameA"), material.m_properties["general"].end());
        EXPECT_EQ(material.m_properties["general"].find("testColorNameB"), material.m_properties["general"].end());
        EXPECT_EQ(material.m_properties["general"].find("testColorNameC"), material.m_properties["general"].end());
        EXPECT_EQ(material.m_properties["general"].find("MyColor"), material.m_properties["general"].end());

        AZ::Color testColor = material.m_properties["general"]["testColorNameA"].m_value.GetValue<AZ::Color>();
        EXPECT_TRUE(AZ::Color(0.1f, 0.2f, 0.3f, 1.0f).IsClose(testColor, 0.01));

        EXPECT_EQ(1, material.m_materialTypeVersion);

        // Then we force the material data to update to the latest material type version specification
        ErrorMessageFinder warningFinder; // Note this finds errors and warnings, and we're looking for a warning.
        warningFinder.AddExpectedErrorMessage("Automatic updates are available. Consider updating the .material source file");
        warningFinder.AddExpectedErrorMessage("This material is based on version '1'");
        warningFinder.AddExpectedErrorMessage("material type is now at version '10'");
        material.ApplyVersionUpdates();
        warningFinder.CheckExpectedErrorsFound();

        // Now the material data should match the latest material type.
        // Look for the property under the latest name in the material type, not the name used in the .material file.

        EXPECT_EQ(material.m_properties["general"].find("testColorNameA"), material.m_properties["general"].end());
        EXPECT_EQ(material.m_properties["general"].find("testColorNameB"), material.m_properties["general"].end());
        EXPECT_EQ(material.m_properties["general"].find("testColorNameC"), material.m_properties["general"].end());
        EXPECT_NE(material.m_properties["general"].find("MyColor"), material.m_properties["general"].end());

        testColor = material.m_properties["general"]["MyColor"].m_value.GetValue<AZ::Color>();
        EXPECT_TRUE(AZ::Color(0.1f, 0.2f, 0.3f, 1.0f).IsClose(testColor, 0.01));

        EXPECT_EQ(10, material.m_materialTypeVersion);

        // Calling ApplyVersionUpdates() again should not report the warning again, since the material has already been updated.
        warningFinder.Reset();
        material.ApplyVersionUpdates();
    }
    
    TEST_F(MaterialSourceDataTests, Load_MaterialTypeVersionUpdate_MovePropertiesToAnotherGroup)
    {
        const AZStd::string inputJson = R"(
        {
            "materialType": "@exefolder@/Temp/test.materialtype",
            "materialTypeVersion": 3,
            "properties": {
                "oldGroup": {
                    "MyFloat": 1.2,
                    "MyIntOldName": 5
                }
            }
        }
        )";

        MaterialSourceData material;
        JsonTestResult loadResult = LoadTestDataFromJson(material, inputJson);

        EXPECT_EQ(AZ::JsonSerializationResult::Tasks::ReadField, loadResult.m_jsonResultCode.GetTask());
        EXPECT_EQ(AZ::JsonSerializationResult::Processing::Completed, loadResult.m_jsonResultCode.GetProcessing());

        // Initially, the loaded material data will match the .material file exactly. This gives us the accurate representation of
        // what's actually saved on disk.
        
        EXPECT_NE(material.m_properties["oldGroup"].find("MyFloat"), material.m_properties["oldGroup"].end());
        EXPECT_NE(material.m_properties["oldGroup"].find("MyIntOldName"), material.m_properties["oldGroup"].end());
        EXPECT_EQ(material.m_properties["general"].find("MyFloat"), material.m_properties["general"].end());
        EXPECT_EQ(material.m_properties["general"].find("MyInt"), material.m_properties["general"].end());

        float myFloat = material.m_properties["oldGroup"]["MyFloat"].m_value.GetValue<float>();
        EXPECT_EQ(myFloat, 1.2f);
        
        int32_t myInt = material.m_properties["oldGroup"]["MyIntOldName"].m_value.GetValue<int32_t>();
        EXPECT_EQ(myInt, 5);

        EXPECT_EQ(3, material.m_materialTypeVersion);

        // Then we force the material data to update to the latest material type version specification
        ErrorMessageFinder warningFinder; // Note this finds errors and warnings, and we're looking for a warning.
        warningFinder.AddExpectedErrorMessage("Automatic updates are available. Consider updating the .material source file");
        warningFinder.AddExpectedErrorMessage("This material is based on version '3'");
        warningFinder.AddExpectedErrorMessage("material type is now at version '10'");
        material.ApplyVersionUpdates();
        warningFinder.CheckExpectedErrorsFound();

        // Now the material data should match the latest material type.
        // Look for the property under the latest name in the material type, not the name used in the .material file.
        
        EXPECT_EQ(material.m_properties["oldGroup"].find("MyFloat"), material.m_properties["oldGroup"].end());
        EXPECT_EQ(material.m_properties["oldGroup"].find("MyIntOldName"), material.m_properties["oldGroup"].end());
        EXPECT_NE(material.m_properties["general"].find("MyFloat"), material.m_properties["general"].end());
        EXPECT_NE(material.m_properties["general"].find("MyInt"), material.m_properties["general"].end());
        
        myFloat = material.m_properties["general"]["MyFloat"].m_value.GetValue<float>();
        EXPECT_EQ(myFloat, 1.2f);
        
        myInt = material.m_properties["general"]["MyInt"].m_value.GetValue<int32_t>();
        EXPECT_EQ(myInt, 5);

        EXPECT_EQ(10, material.m_materialTypeVersion);

        // Calling ApplyVersionUpdates() again should not report the warning again, since the material has already been updated.
        warningFinder.Reset();
        material.ApplyVersionUpdates();
    }
    
    TEST_F(MaterialSourceDataTests, Load_MaterialTypeVersionPartialUpdate)
    {
        // This case is similar to Load_MaterialTypeVersionUpdate but we start at a later
        // version so only some of the version updates are applied.

        const AZStd::string inputJson = R"(
        {
            "materialType": "@exefolder@/Temp/test.materialtype",
            "materialTypeVersion": 3,
            "properties": {
                "general": {
                    "testColorNameB": [0.1, 0.2, 0.3]
                }
            }
        }
        )";

        MaterialSourceData material;
        JsonTestResult loadResult = LoadTestDataFromJson(material, inputJson);

        EXPECT_EQ(AZ::JsonSerializationResult::Tasks::ReadField, loadResult.m_jsonResultCode.GetTask());
        EXPECT_EQ(AZ::JsonSerializationResult::Processing::Completed, loadResult.m_jsonResultCode.GetProcessing());

        material.ApplyVersionUpdates();

        AZ::Color testColor = material.m_properties["general"]["MyColor"].m_value.GetValue<AZ::Color>();
        EXPECT_TRUE(AZ::Color(0.1f, 0.2f, 0.3f, 1.0f).IsClose(testColor, 0.01));

        EXPECT_EQ(10, material.m_materialTypeVersion);
    }
    
    TEST_F(MaterialSourceDataTests, Load_Error_MaterialTypeVersionUpdateWithMismatchedVersion)
    {
        const AZStd::string inputJson = R"(
        {
            "materialType": "@exefolder@/Temp/test.materialtype",
            "materialTypeVersion": 3, // At this version, the property should be testColorNameB not testColorNameA
            "properties": {
                "general": {
                    "testColorNameA": [0.1, 0.2, 0.3]
                }
            }
        }
        )";

        MaterialSourceData material;
        JsonTestResult loadResult = LoadTestDataFromJson(material, inputJson);

        loadResult.ContainsMessage("/properties/general/testColorNameA", "Property 'general.testColorNameA' not found in material type.");
        
        EXPECT_FALSE(material.m_properties["general"]["testColorNameA"].m_value.IsValid());

        material.ApplyVersionUpdates();
        
        EXPECT_FALSE(material.m_properties["general"]["MyColor"].m_value.IsValid());
    }

}

<|MERGE_RESOLUTION|>--- conflicted
+++ resolved
@@ -147,20 +147,12 @@
             RPITestFixture::TearDown();
         }
     };
-<<<<<<< HEAD
-    
-=======
-
->>>>>>> 7100d48e
+
     void AddPropertyGroup(MaterialSourceData& material, AZStd::string_view groupName)
     {
         material.m_properties.insert(groupName);
     }
-<<<<<<< HEAD
-    
-=======
-
->>>>>>> 7100d48e
+
     void AddProperty(MaterialSourceData& material, AZStd::string_view groupName, AZStd::string_view propertyName, const MaterialPropertyValue& anyValue)
     {
         material.m_properties[groupName][propertyName].m_value = anyValue;
