--- conflicted
+++ resolved
@@ -176,12 +176,8 @@
             {
                 Data::AssetBus::MultiHandler::BusConnect(shaderItem.GetShaderAsset().GetId());
             }
-<<<<<<< HEAD
-=======
-
             AssetInitBus::Handler::BusDisconnect();
 
->>>>>>> 7486488b
             return true;
         }
 
