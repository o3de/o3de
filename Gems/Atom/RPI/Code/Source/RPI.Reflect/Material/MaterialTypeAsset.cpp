
/*
* All or portions of this file Copyright (c) Amazon.com, Inc. or its affiliates or
* its licensors.
*
* For complete copyright and license terms please see the LICENSE at the root of this
* distribution (the "License"). All use of this software is governed by the License,
* or, if provided, by the license below or the license accompanying this file. Do not
* remove or modify any license notices. This file is distributed on an "AS IS" BASIS,
* WITHOUT WARRANTIES OR CONDITIONS OF ANY KIND, either express or implied.
*
*/
#include <Atom/RPI.Reflect/Material/MaterialTypeAsset.h>
#include <Atom/RPI.Reflect/Material/MaterialPropertiesLayout.h>
#include <Atom/RPI.Reflect/Material/MaterialFunctor.h>
#include <Atom/RPI.Public/Material/MaterialReloadNotificationBus.h>
#include <Atom/RPI.Reflect/Asset/AssetHandler.h>
#include <Atom/RPI.Public/Shader/ShaderReloadDebugTracker.h>

#include <AzCore/Serialization/SerializeContext.h>

namespace AZ
{
    namespace RPI
    {
        const char* MaterialTypeAsset::DisplayName = "MaterialTypeAsset";
        const char* MaterialTypeAsset::Group = "Material";
        const char* MaterialTypeAsset::Extension = "azmaterialtype";

        void UvNamePair::Reflect(ReflectContext* context)
        {
            if (auto* serializeContext = azrtti_cast<SerializeContext*>(context))
            {
                serializeContext->Class<UvNamePair>()
                    ->Version(1)
                    ->Field("ShaderInput", &UvNamePair::m_shaderInput)
                    ->Field("UvName", &UvNamePair::m_uvName)
                    ;
            }
        }

        void MaterialTypeAsset::Reflect(ReflectContext* context)
        {
            UvNamePair::Reflect(context);

            if (auto* serializeContext = azrtti_cast<SerializeContext*>(context))
            {
                serializeContext->RegisterGenericType<MaterialUvNameMap>();

                serializeContext->Class<MaterialTypeAsset, AZ::Data::AssetData>()
                    ->Version(4) // ATOM-15472
                    ->Field("ShaderCollection", &MaterialTypeAsset::m_shaderCollection)
                    ->Field("MaterialFunctors", &MaterialTypeAsset::m_materialFunctors)
                    ->Field("MaterialSrgShaderIndex", &MaterialTypeAsset::m_materialSrgShaderIndex)
                    ->Field("ObjectSrgShaderIndex", &MaterialTypeAsset::m_objectSrgShaderIndex)
                    ->Field("MaterialPropertiesLayout", &MaterialTypeAsset::m_materialPropertiesLayout)
                    ->Field("DefaultPropertyValues", &MaterialTypeAsset::m_propertyValues)
                    ->Field("UvNameMap", &MaterialTypeAsset::m_uvNameMap)
                    ;
            }

            ShaderCollection::Reflect(context);
        }

        MaterialTypeAsset::~MaterialTypeAsset()
        {
            Data::AssetBus::MultiHandler::BusDisconnect();
            AssetInitBus::Handler::BusDisconnect();
        }

        const ShaderCollection& MaterialTypeAsset::GetShaderCollection() const
        {
            return m_shaderCollection;
        }

        const MaterialFunctorList& MaterialTypeAsset::GetMaterialFunctors() const
        {
            return m_materialFunctors;
        }

        const RHI::Ptr<RHI::ShaderResourceGroupLayout>& MaterialTypeAsset::GetSrgLayout(
            uint32_t shaderIndex, const SupervariantIndex& supervariantIndex, uint32_t srgBindingSlot) const
        {
            const bool validShaderIndex = (m_shaderCollection.size() > shaderIndex);
            if (!validShaderIndex)
            {
                return RHI::NullSrgLayout;
            }
            const auto& shaderAsset = m_shaderCollection[shaderIndex].GetShaderAsset();
            return shaderAsset->FindShaderResourceGroupLayout(srgBindingSlot, supervariantIndex);
        }

        const RHI::Ptr<RHI::ShaderResourceGroupLayout>& MaterialTypeAsset::GetSrgLayout(
            uint32_t shaderIndex, const AZ::Name& supervariantName, uint32_t srgBindingSlot) const
        {
            const bool validShaderIndex = (m_shaderCollection.size() > shaderIndex);
            if (!validShaderIndex)
            {
                return RHI::NullSrgLayout;
            }
            const auto& shaderAsset = m_shaderCollection[shaderIndex].GetShaderAsset();
            auto supervariantIndex = shaderAsset->GetSupervariantIndex(supervariantName);
            return shaderAsset->FindShaderResourceGroupLayout(srgBindingSlot, supervariantIndex);
        }

        const RHI::Ptr<RHI::ShaderResourceGroupLayout>& MaterialTypeAsset::GetMaterialSrgLayout(
            const SupervariantIndex& supervariantIndex) const
        {
            return GetSrgLayout(m_materialSrgShaderIndex, supervariantIndex, RPI::SrgBindingSlot::Material);
        }

        const RHI::Ptr<RHI::ShaderResourceGroupLayout>& MaterialTypeAsset::GetMaterialSrgLayout(const AZ::Name& supervariantName) const
        {
            return GetSrgLayout(m_materialSrgShaderIndex, supervariantName, RPI::SrgBindingSlot::Material);
        }

        const RHI::Ptr<RHI::ShaderResourceGroupLayout>& MaterialTypeAsset::GetMaterialSrgLayout() const
        {
            return GetMaterialSrgLayout(DefaultSupervariantIndex);
        }

        const Data::Asset<ShaderAsset>& MaterialTypeAsset::GetShaderAssetForMaterialSrg() const
        {
            AZ_Assert(m_shaderCollection.size() > m_materialSrgShaderIndex, "shaderIndex %u is invalid because there are only %zu shaders in the collection", m_materialSrgShaderIndex,
                m_shaderCollection.size());
            return m_shaderCollection[m_materialSrgShaderIndex].GetShaderAsset();
        }

        const RHI::Ptr<RHI::ShaderResourceGroupLayout>& MaterialTypeAsset::GetObjectSrgLayout(
            const SupervariantIndex& supervariantIndex) const
        {
            return GetSrgLayout(m_objectSrgShaderIndex, supervariantIndex, RPI::SrgBindingSlot::Object);
        }

        const RHI::Ptr<RHI::ShaderResourceGroupLayout>& MaterialTypeAsset::GetObjectSrgLayout(const AZ::Name& supervariantName) const
        {
            return GetSrgLayout(m_objectSrgShaderIndex, supervariantName, RPI::SrgBindingSlot::Object);
        }

        const RHI::Ptr<RHI::ShaderResourceGroupLayout>& MaterialTypeAsset::GetObjectSrgLayout() const
        {
            return GetObjectSrgLayout(DefaultSupervariantIndex);
        }

        const Data::Asset<ShaderAsset>& MaterialTypeAsset::GetShaderAssetForObjectSrg() const
        {
            AZ_Assert(m_shaderCollection.size() > m_objectSrgShaderIndex,
                "shaderIndex %u is invalid because there are only %zu shaders in the collection", m_objectSrgShaderIndex,
                m_shaderCollection.size());
            return m_shaderCollection[m_objectSrgShaderIndex].GetShaderAsset();
        }

        const MaterialPropertiesLayout* MaterialTypeAsset::GetMaterialPropertiesLayout() const
        {
            return m_materialPropertiesLayout.get();
        }

        AZStd::array_view<MaterialPropertyValue> MaterialTypeAsset::GetDefaultPropertyValues() const
        {
            return m_propertyValues;
        }

        MaterialUvNameMap MaterialTypeAsset::GetUvNameMap() const
        {
            return m_uvNameMap;
        }

        void MaterialTypeAsset::SetReady()
        {
            m_status = AssetStatus::Ready;
        }

        bool MaterialTypeAsset::PostLoadInit()
        {
            for (const auto& shaderItem : m_shaderCollection)
            {
                Data::AssetBus::MultiHandler::BusConnect(shaderItem.GetShaderAsset().GetId());
            }
<<<<<<< HEAD
=======

            AssetInitBus::Handler::BusDisconnect();

>>>>>>> 35a7ca71
            return true;
        }

        template<typename AssetDataT>
        void TryReplaceAsset(Data::Asset<AssetDataT>& assetToReplace, const Data::Asset<Data::AssetData>& newAsset)
        {
            if (assetToReplace.GetId() == newAsset.GetId())
            {
                assetToReplace = newAsset;
            }
        }
        
        void MaterialTypeAsset::ReinitializeAsset(Data::Asset<Data::AssetData> asset)
        {
            // The order of asset reloads is non-deterministic. If the MaterialTypeAsset reloads before these
            // dependency assets, this will make sure the MaterialTypeAsset gets the latest ones when they reload.
            // Or in some cases a these assets could get updated and reloaded without reloading the MaterialTypeAsset at all.
            for (auto& shaderItem : m_shaderCollection)
            {
                TryReplaceAsset(shaderItem.m_shaderAsset, asset);
            }

            // Notify interested parties that this MaterialTypeAsset is changed and may require other data to reinitialize as well
            MaterialReloadNotificationBus::Event(GetId(), &MaterialReloadNotifications::OnMaterialTypeAssetReinitialized, Data::Asset<MaterialTypeAsset>{this, AZ::Data::AssetLoadBehavior::PreLoad});
        }

        void MaterialTypeAsset::OnAssetReloaded(Data::Asset<Data::AssetData> asset)
        {
            ShaderReloadDebugTracker::ScopedSection reloadSection("{%p}->MaterialTypeAsset::OnAssetReloaded %s", this, asset.GetHint().c_str());
            ReinitializeAsset(asset);
        }
        
        void MaterialTypeAsset::OnAssetReady(Data::Asset<Data::AssetData> asset)
        {
            // Regarding why we listen to both OnAssetReloaded and OnAssetReady, see explanation in ShaderAsset::OnAssetReady.
            ShaderReloadDebugTracker::ScopedSection reloadSection("{%p}->MaterialTypeAsset::OnAssetReady %s", this, asset.GetHint().c_str());
            ReinitializeAsset(asset);
        }

        AZ::Data::AssetHandler::LoadResult MaterialTypeAssetHandler::LoadAssetData(
            const AZ::Data::Asset<AZ::Data::AssetData>& asset,
            AZStd::shared_ptr<AZ::Data::AssetDataStream> stream,
            const AZ::Data::AssetFilterCB& assetLoadFilterCB)
        {
            if (Base::LoadAssetData(asset, stream, assetLoadFilterCB) == Data::AssetHandler::LoadResult::LoadComplete)
            {
                asset.GetAs<MaterialTypeAsset>()->AssetInitBus::Handler::BusConnect();
                return Data::AssetHandler::LoadResult::LoadComplete;
            }

            return Data::AssetHandler::LoadResult::Error;
        }

    }
}<|MERGE_RESOLUTION|>--- conflicted
+++ resolved
@@ -48,11 +48,11 @@
                 serializeContext->RegisterGenericType<MaterialUvNameMap>();
 
                 serializeContext->Class<MaterialTypeAsset, AZ::Data::AssetData>()
-                    ->Version(4) // ATOM-15472
+                    ->Version(3)
                     ->Field("ShaderCollection", &MaterialTypeAsset::m_shaderCollection)
                     ->Field("MaterialFunctors", &MaterialTypeAsset::m_materialFunctors)
-                    ->Field("MaterialSrgShaderIndex", &MaterialTypeAsset::m_materialSrgShaderIndex)
-                    ->Field("ObjectSrgShaderIndex", &MaterialTypeAsset::m_objectSrgShaderIndex)
+                    ->Field("MaterialSrgAsset", &MaterialTypeAsset::m_materialSrgAsset)
+                    ->Field("ObjectSrgAsset", &MaterialTypeAsset::m_objectSrgAsset)
                     ->Field("MaterialPropertiesLayout", &MaterialTypeAsset::m_materialPropertiesLayout)
                     ->Field("DefaultPropertyValues", &MaterialTypeAsset::m_propertyValues)
                     ->Field("UvNameMap", &MaterialTypeAsset::m_uvNameMap)
@@ -78,76 +78,14 @@
             return m_materialFunctors;
         }
 
-        const RHI::Ptr<RHI::ShaderResourceGroupLayout>& MaterialTypeAsset::GetSrgLayout(
-            uint32_t shaderIndex, const SupervariantIndex& supervariantIndex, uint32_t srgBindingSlot) const
+        const AZ::Data::Asset<ShaderResourceGroupAsset>& MaterialTypeAsset::GetMaterialSrgAsset() const
         {
-            const bool validShaderIndex = (m_shaderCollection.size() > shaderIndex);
-            if (!validShaderIndex)
-            {
-                return RHI::NullSrgLayout;
-            }
-            const auto& shaderAsset = m_shaderCollection[shaderIndex].GetShaderAsset();
-            return shaderAsset->FindShaderResourceGroupLayout(srgBindingSlot, supervariantIndex);
+            return m_materialSrgAsset;
         }
 
-        const RHI::Ptr<RHI::ShaderResourceGroupLayout>& MaterialTypeAsset::GetSrgLayout(
-            uint32_t shaderIndex, const AZ::Name& supervariantName, uint32_t srgBindingSlot) const
+        const AZ::Data::Asset<ShaderResourceGroupAsset>& MaterialTypeAsset::GetObjectSrgAsset() const
         {
-            const bool validShaderIndex = (m_shaderCollection.size() > shaderIndex);
-            if (!validShaderIndex)
-            {
-                return RHI::NullSrgLayout;
-            }
-            const auto& shaderAsset = m_shaderCollection[shaderIndex].GetShaderAsset();
-            auto supervariantIndex = shaderAsset->GetSupervariantIndex(supervariantName);
-            return shaderAsset->FindShaderResourceGroupLayout(srgBindingSlot, supervariantIndex);
-        }
-
-        const RHI::Ptr<RHI::ShaderResourceGroupLayout>& MaterialTypeAsset::GetMaterialSrgLayout(
-            const SupervariantIndex& supervariantIndex) const
-        {
-            return GetSrgLayout(m_materialSrgShaderIndex, supervariantIndex, RPI::SrgBindingSlot::Material);
-        }
-
-        const RHI::Ptr<RHI::ShaderResourceGroupLayout>& MaterialTypeAsset::GetMaterialSrgLayout(const AZ::Name& supervariantName) const
-        {
-            return GetSrgLayout(m_materialSrgShaderIndex, supervariantName, RPI::SrgBindingSlot::Material);
-        }
-
-        const RHI::Ptr<RHI::ShaderResourceGroupLayout>& MaterialTypeAsset::GetMaterialSrgLayout() const
-        {
-            return GetMaterialSrgLayout(DefaultSupervariantIndex);
-        }
-
-        const Data::Asset<ShaderAsset>& MaterialTypeAsset::GetShaderAssetForMaterialSrg() const
-        {
-            AZ_Assert(m_shaderCollection.size() > m_materialSrgShaderIndex, "shaderIndex %u is invalid because there are only %zu shaders in the collection", m_materialSrgShaderIndex,
-                m_shaderCollection.size());
-            return m_shaderCollection[m_materialSrgShaderIndex].GetShaderAsset();
-        }
-
-        const RHI::Ptr<RHI::ShaderResourceGroupLayout>& MaterialTypeAsset::GetObjectSrgLayout(
-            const SupervariantIndex& supervariantIndex) const
-        {
-            return GetSrgLayout(m_objectSrgShaderIndex, supervariantIndex, RPI::SrgBindingSlot::Object);
-        }
-
-        const RHI::Ptr<RHI::ShaderResourceGroupLayout>& MaterialTypeAsset::GetObjectSrgLayout(const AZ::Name& supervariantName) const
-        {
-            return GetSrgLayout(m_objectSrgShaderIndex, supervariantName, RPI::SrgBindingSlot::Object);
-        }
-
-        const RHI::Ptr<RHI::ShaderResourceGroupLayout>& MaterialTypeAsset::GetObjectSrgLayout() const
-        {
-            return GetObjectSrgLayout(DefaultSupervariantIndex);
-        }
-
-        const Data::Asset<ShaderAsset>& MaterialTypeAsset::GetShaderAssetForObjectSrg() const
-        {
-            AZ_Assert(m_shaderCollection.size() > m_objectSrgShaderIndex,
-                "shaderIndex %u is invalid because there are only %zu shaders in the collection", m_objectSrgShaderIndex,
-                m_shaderCollection.size());
-            return m_shaderCollection[m_objectSrgShaderIndex].GetShaderAsset();
+            return m_objectSrgAsset;
         }
 
         const MaterialPropertiesLayout* MaterialTypeAsset::GetMaterialPropertiesLayout() const
@@ -172,16 +110,15 @@
 
         bool MaterialTypeAsset::PostLoadInit()
         {
+            Data::AssetBus::MultiHandler::BusConnect(m_materialSrgAsset.GetId());
+            Data::AssetBus::MultiHandler::BusConnect(m_objectSrgAsset.GetId());
             for (const auto& shaderItem : m_shaderCollection)
             {
                 Data::AssetBus::MultiHandler::BusConnect(shaderItem.GetShaderAsset().GetId());
             }
-<<<<<<< HEAD
-=======
 
             AssetInitBus::Handler::BusDisconnect();
 
->>>>>>> 35a7ca71
             return true;
         }
 
@@ -199,6 +136,8 @@
             // The order of asset reloads is non-deterministic. If the MaterialTypeAsset reloads before these
             // dependency assets, this will make sure the MaterialTypeAsset gets the latest ones when they reload.
             // Or in some cases a these assets could get updated and reloaded without reloading the MaterialTypeAsset at all.
+            TryReplaceAsset(m_materialSrgAsset, asset);
+            TryReplaceAsset(m_objectSrgAsset, asset);
             for (auto& shaderItem : m_shaderCollection)
             {
                 TryReplaceAsset(shaderItem.m_shaderAsset, asset);
