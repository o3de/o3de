--- conflicted
+++ resolved
@@ -27,85 +27,58 @@
 {
     namespace RPI
     {
-        const ShaderVariantStableId ShaderAsset::RootShaderVariantStableId{0};
-
-        static constexpr uint32_t SubProductTypeBitPosition = 0;
-        static constexpr uint32_t SubProductTypeNumBits = SupervariantIndexBitPosition - SubProductTypeBitPosition;
-        static constexpr uint32_t SubProductTypeMaxValue = (1 << SubProductTypeNumBits) - 1;
-
-        static_assert(RhiIndexMaxValue == RHI::Limits::APIType::PerPlatformApiUniqueIndexMax);
-
-        uint32_t ShaderAsset::MakeProductAssetSubId(
-            uint32_t rhiApiUniqueIndex, uint32_t supervariantIndex, uint32_t subProductType)
-        {
+        const char* ShaderAsset::DisplayName = "Shader";
+        const char* ShaderAsset::Extension = "azshader";
+        const char* ShaderAsset::Group = "Shader";
+
+        const ShaderVariantStableId ShaderAsset::RootShaderVariantStableId{ 0 };
+
+        uint32_t ShaderAsset::MakeAssetProductSubId(uint32_t rhiApiUniqueIndex, uint32_t subProductType)
+        {
+            static constexpr uint32_t SubProductTypeBitPosition = 0;
+            static constexpr uint32_t SubProductTypeNumBits = RhiIndexBitPosition - SubProductTypeBitPosition;
+            static constexpr uint32_t SubProductTypeMaxValue = (1 << SubProductTypeNumBits) - 1;
+
+            static_assert(RhiIndexMaxValue == RHI::Limits::APIType::PerPlatformApiUniqueIndexMax);
             AZ_Assert(rhiApiUniqueIndex <= RhiIndexMaxValue, "Invalid rhiApiUniqueIndex [%u]", rhiApiUniqueIndex);
-            AZ_Assert(supervariantIndex <= SupervariantIndexMaxValue, "Invalid supervariantIndex [%u]", supervariantIndex);
             AZ_Assert(subProductType <= SubProductTypeMaxValue, "Invalid subProductType [%u]", subProductType);
 
             const uint32_t assetProductSubId = (rhiApiUniqueIndex << RhiIndexBitPosition) |
-                (supervariantIndex << SupervariantIndexBitPosition) | (subProductType << SubProductTypeBitPosition);
+                (subProductType << SubProductTypeBitPosition);
             return assetProductSubId;
         }
 
-        SupervariantIndex ShaderAsset::GetSupervariantIndexFromProductAssetSubId(uint32_t assetProducSubId)
-        {
-            const uint32_t supervariantIndex = assetProducSubId >> SupervariantIndexBitPosition;
-            return SupervariantIndex{supervariantIndex & SupervariantIndexMaxValue};
-        }
-
-        SupervariantIndex ShaderAsset::GetSupervariantIndexFromAssetId(const Data::AssetId& assetId)
-        {
-            return GetSupervariantIndexFromProductAssetSubId(assetId.m_subId);
-        }
-
-        void ShaderAsset::Supervariant::Reflect(AZ::ReflectContext* context)
+        void ShaderAsset::ShaderApiDataContainer::Reflect(AZ::ReflectContext* context)
         {
             if (auto* serializeContext = azrtti_cast<SerializeContext*>(context))
             {
-                serializeContext->Class<Supervariant>()
-                    ->Version(1)
-                    ->Field("Name", &Supervariant::m_name)
-                    ->Field("SrgLayoutList", &Supervariant::m_srgLayoutList)
-                    ->Field("PipelineLayout", &Supervariant::m_pipelineLayoutDescriptor)
-                    ->Field("InputContract", &Supervariant::m_inputContract)
-                    ->Field("OutputContract", &Supervariant::m_outputContract)
-                    ->Field("RenderStates", &Supervariant::m_renderStates)
-                    ->Field("AttributeMapList", &Supervariant::m_attributeMaps)
-                    ->Field("RootVariantAsset", &Supervariant::m_rootShaderVariantAsset)
+                serializeContext->Class<ShaderApiDataContainer>()
+                    ->Version(5)
+                    ->Field("APIType", &ShaderApiDataContainer::m_APIType)
+                    ->Field("PipelineLayoutDescriptor", &ShaderApiDataContainer::m_pipelineLayoutDescriptor)
+                    ->Field("RootShaderVariantAsset", &ShaderApiDataContainer::m_rootShaderVariantAsset)
+                    ->Field("AttributeMaps", &ShaderApiDataContainer::m_attributeMaps)
                     ;
             }
         }
 
-        void ShaderAsset::ShaderApiDataContainer::Reflect(AZ::ReflectContext* context)
+        void ShaderAsset::Reflect(ReflectContext* context)
         {
             if (auto* serializeContext = azrtti_cast<SerializeContext*>(context))
             {
-                serializeContext->Class<ShaderApiDataContainer>()
-                    ->Version(1)
-                    ->Field("APIType", &ShaderApiDataContainer::m_APIType)
-                    ->Field("Supervariants", &ShaderApiDataContainer::m_supervariants)
-                    ;
-            }
-        }
-
-        void ShaderAsset::Reflect(ReflectContext* context)
-        {
-            Supervariant::Reflect(context);
-
-            ShaderApiDataContainer::Reflect(context);
-
-            if (auto* serializeContext = azrtti_cast<SerializeContext*>(context))
-            {
                 serializeContext->Class<ShaderAsset>()
-                    ->Version(1)
+                    ->Version(6)
                     ->Field("name", &ShaderAsset::m_name)
                     ->Field("pipelineStateType", &ShaderAsset::m_pipelineStateType)
+                    ->Field("shaderResourceGroupAssets", &ShaderAsset::m_shaderResourceGroupAssets)
                     ->Field("shaderOptionGroupLayout", &ShaderAsset::m_shaderOptionGroupLayout)
+                    ->Field("perAPIShaderData", &ShaderAsset::m_perAPIShaderData)
                     ->Field("drawListName", &ShaderAsset::m_drawListName)
                     ->Field("shaderAssetBuildTimestamp", &ShaderAsset::m_shaderAssetBuildTimestamp)
-                    ->Field("perAPIShaderData", &ShaderAsset::m_perAPIShaderData)
                     ;
             }
+
+            ShaderApiDataContainer::Reflect(context);
         }
 
         ShaderAsset::~ShaderAsset()
@@ -120,62 +93,19 @@
             return m_name;
         }
 
-        RHI::PipelineStateType ShaderAsset::GetPipelineStateType() const
-        {
-            return m_pipelineStateType;
-        }
-
-        const ShaderOptionGroupLayout* ShaderAsset::GetShaderOptionGroupLayout() const
-        {
-            AZ_Assert(m_shaderOptionGroupLayout, "m_shaderOptionGroupLayout is null");
-            return m_shaderOptionGroupLayout.get();
-        }
-
-        const Name& ShaderAsset::GetDrawListName() const
-        {
-            return m_drawListName;
-        }
-
-        AZStd::sys_time_t ShaderAsset::GetShaderAssetBuildTimestamp() const
-        {
-            return m_shaderAssetBuildTimestamp;
-        }
-
-        void ShaderAsset::SetReady()
-        {
-            m_status = AssetStatus::Ready;
-        }
-
-
-        SupervariantIndex ShaderAsset::GetSupervariantIndex(const AZ::Name& supervariantName) const
-        {
-            const auto& supervariants = GetCurrentShaderApiData().m_supervariants;
-            const uint32_t supervariantCount = supervariants.size();
-            for (uint32_t index = 0; index < supervariantCount; ++index)
-            {
-                if (supervariants[index].m_name == supervariantName)
-                {
-                    return SupervariantIndex{index};
-                }
-            }
-            return InvalidSupervariantIndex;
-        }
-
-
-        Data::Asset<ShaderVariantAsset> ShaderAsset::GetVariant(
-            const ShaderVariantId& shaderVariantId, SupervariantIndex supervariantIndex)
+        Data::Asset<ShaderVariantAsset> ShaderAsset::GetVariant(const ShaderVariantId& shaderVariantId)
         {
             AZ_PROFILE_FUNCTION(Debug::ProfileCategory::AzRender);
 
             auto variantFinder = AZ::Interface<IShaderVariantFinder>::Get();
             AZ_Assert(variantFinder, "The IShaderVariantFinder doesn't exist");
 
-            Data::Asset<ShaderAsset> thisAsset(this, Data::AssetLoadBehavior::Default);
-            Data::Asset<ShaderVariantAsset> shaderVariantAsset =
-                variantFinder->GetShaderVariantAssetByVariantId(thisAsset, shaderVariantId, supervariantIndex);
+            Data::Asset<ShaderVariantAsset> shaderVariantAsset = variantFinder->GetShaderVariantAssetByVariantId(
+                Data::Asset<ShaderAsset>(this, Data::AssetLoadBehavior::Default), shaderVariantId);
             if (!shaderVariantAsset)
             {
-                variantFinder->QueueLoadShaderVariantAssetByVariantId(thisAsset, shaderVariantId, supervariantIndex);
+                variantFinder->QueueLoadShaderVariantAssetByVariantId(
+                    Data::Asset<ShaderAsset>(this, Data::AssetLoadBehavior::Default), shaderVariantId);
             }
             return shaderVariantAsset;
         }
@@ -223,18 +153,16 @@
             return m_shaderVariantTree->FindVariantStableId(GetShaderOptionGroupLayout(), shaderVariantId);
         }
 
-        Data::Asset<ShaderVariantAsset> ShaderAsset::GetVariant(
-            ShaderVariantStableId shaderVariantStableId, SupervariantIndex supervariantIndex) const
+        Data::Asset<ShaderVariantAsset> ShaderAsset::GetVariant(ShaderVariantStableId shaderVariantStableId) const
         {
             if (!shaderVariantStableId.IsValid() || shaderVariantStableId == RootShaderVariantStableId)
             {
-                return GetRootVariant(supervariantIndex);
+                return GetRootVariant();
             }
 
             auto variantFinder = AZ::Interface<IShaderVariantFinder>::Get();
             AZ_Assert(variantFinder, "No Variant Finder For shaderAsset with name [%s] and stableId [%u]", GetName().GetCStr(), shaderVariantStableId.GetIndex());
-            Data::Asset<ShaderVariantAsset> variant =
-                variantFinder->GetShaderVariantAsset(m_shaderVariantTree.GetId(), shaderVariantStableId, supervariantIndex);
+            Data::Asset<ShaderVariantAsset> variant = variantFinder->GetShaderVariantAsset(m_shaderVariantTree.GetId(), shaderVariantStableId);
             if (!variant.IsReady())
             {
                 // Enqueue a request to load the variant, next time around the caller will get the asset.
@@ -248,11 +176,11 @@
                 }
                 if (variantTreeAssetId.IsValid())
                 {
-                    variantFinder->QueueLoadShaderVariantAsset(variantTreeAssetId, shaderVariantStableId, supervariantIndex);
-                }
-                return GetRootVariant(supervariantIndex);
-            }
-            else if (variant->GetBuildTimestamp() >= m_shaderAssetBuildTimestamp)
+                    variantFinder->QueueLoadShaderVariantAsset(variantTreeAssetId, shaderVariantStableId);
+                }
+                return GetRootVariant();
+            }
+            else if (variant->GetShaderAssetBuildTimestamp() == m_shaderAssetBuildTimestamp)
             {
                 return variant;
             }
@@ -261,146 +189,98 @@
                 // When rebuilding shaders we may be in a state where the ShaderAsset and root ShaderVariantAsset have been rebuilt and reloaded, but some (or all)
                 // shader variants haven't been built yet. Since we want to use the latest version of the shader code, ignore the old variants and fall back to the newer root variant instead.
                 AZ_Warning("ShaderAsset", false, "ShaderAsset and ShaderVariantAsset are out of sync; defaulting to root shader variant. (This is common while reloading shaders).");
-                return GetRootVariant(supervariantIndex);
-            }
-        }
-
-        Data::Asset<ShaderVariantAsset> ShaderAsset::GetRootVariant(SupervariantIndex supervariantIndex) const
-        {
-            auto supervariant = GetSupervariant(supervariantIndex);
-            if (!supervariant)
-            {
-                return Data::Asset<ShaderVariantAsset>();
-            }
-            return supervariant->m_rootShaderVariantAsset;
-        }
-
-        const RHI::Ptr<RHI::ShaderResourceGroupLayout>& ShaderAsset::FindShaderResourceGroupLayout(
-            const Name& shaderResourceGroupName, SupervariantIndex supervariantIndex) const
-        {
-            auto supervariant = GetSupervariant(supervariantIndex);
-            if (!supervariant)
-            {
-                return RHI::NullSrgLayout;
-            }
-            const auto& srgLayoutList = supervariant->m_srgLayoutList;
-            const auto findIt = AZStd::find_if(srgLayoutList.begin(), srgLayoutList.end(), [&](const RHI::Ptr<RHI::ShaderResourceGroupLayout>& layout)
-                {
-                    return layout->GetName() == shaderResourceGroupName;
+                return GetRootVariant();
+            }
+        }
+
+        Data::Asset<ShaderVariantAsset> ShaderAsset::GetRootVariant() const
+        {
+            return GetCurrentShaderApiData().m_rootShaderVariantAsset;
+        }
+
+        const Data::Asset<ShaderResourceGroupAsset>& ShaderAsset::FindShaderResourceGroupAsset(const Name& shaderResourceGroupName) const
+        {
+            const auto findIt = AZStd::find_if(m_shaderResourceGroupAssets.begin(), m_shaderResourceGroupAssets.end(), [&](const Data::Asset<ShaderResourceGroupAsset>& asset)
+                {
+                    return asset->GetName() == shaderResourceGroupName;
                 });
 
-            if (findIt != srgLayoutList.end())
+            if (findIt != m_shaderResourceGroupAssets.end())
             {
                 return *findIt;
             }
 
-            return RHI::NullSrgLayout;
-        }
-
-        const RHI::Ptr<RHI::ShaderResourceGroupLayout>& ShaderAsset::FindShaderResourceGroupLayout(
-            uint32_t bindingSlot, SupervariantIndex supervariantIndex) const
-        {
-            auto supervariant = GetSupervariant(supervariantIndex);
-            if (!supervariant)
-            {
-                return RHI::NullSrgLayout;
-            }
-            const auto& srgLayoutList = supervariant->m_srgLayoutList;
-            const auto findIt =
-                AZStd::find_if(srgLayoutList.begin(), srgLayoutList.end(), [&](const RHI::Ptr<RHI::ShaderResourceGroupLayout>& layout)
-                {
+            static const Data::Asset<ShaderResourceGroupAsset> s_nullAsset;
+            return s_nullAsset;
+        }
+
+        const Data::Asset<ShaderResourceGroupAsset>& ShaderAsset::FindShaderResourceGroupAsset(uint32_t bindingSlot) const
+        {
+            const auto findIt = AZStd::find_if(m_shaderResourceGroupAssets.begin(), m_shaderResourceGroupAssets.end(), [&](const Data::Asset<ShaderResourceGroupAsset>& asset)
+                {
+                    const auto layout = asset->GetLayout();
                     return layout && layout->GetBindingSlot() == bindingSlot;
                 });
 
-            if (findIt != srgLayoutList.end())
+            if (findIt != m_shaderResourceGroupAssets.end())
             {
                 return *findIt;
             }
 
-            return RHI::NullSrgLayout;
-        }
-
-        const RHI::Ptr<RHI::ShaderResourceGroupLayout>& ShaderAsset::FindFallbackShaderResourceGroupLayout(
-            SupervariantIndex supervariantIndex) const
-        {
-            auto supervariant = GetSupervariant(supervariantIndex);
-            if (!supervariant)
-            {
-                return RHI::NullSrgLayout;
-            }
-            const auto& srgLayoutList = supervariant->m_srgLayoutList;
-            const auto findIt =
-                AZStd::find_if(srgLayoutList.begin(), srgLayoutList.end(), [&](const RHI::Ptr<RHI::ShaderResourceGroupLayout>& layout)
-                {
+            static const Data::Asset<ShaderResourceGroupAsset> s_nullAsset;
+            return s_nullAsset;
+        }
+
+        const Data::Asset<ShaderResourceGroupAsset>& ShaderAsset::FindFallbackShaderResourceGroupAsset() const
+        {
+            const auto findIt = AZStd::find_if(m_shaderResourceGroupAssets.begin(), m_shaderResourceGroupAssets.end(), [&](const Data::Asset<ShaderResourceGroupAsset>& asset)
+                {
+                    const auto layout = asset->GetLayout();
                     return layout && layout->HasShaderVariantKeyFallbackEntry();
                 });
 
-            if (findIt != srgLayoutList.end())
+            if (findIt != m_shaderResourceGroupAssets.end())
             {
                 return *findIt;
             }
 
-            return RHI::NullSrgLayout;
-        }
-
-        AZStd::array_view<RHI::Ptr<RHI::ShaderResourceGroupLayout>> ShaderAsset::GetShaderResourceGroupLayouts(
-            SupervariantIndex supervariantIndex) const
-        {
-            auto supervariant = GetSupervariant(supervariantIndex);
-            if (!supervariant)
-            {
-                return {};
-            }
-            return supervariant->m_srgLayoutList;
-        }
-
-        
-        const RHI::Ptr<RHI::ShaderResourceGroupLayout>& ShaderAsset::GetDrawSrgLayout(SupervariantIndex supervariantIndex) const
-        {
-            return FindShaderResourceGroupLayout(SrgBindingSlot::Draw, supervariantIndex);
-        }
-
-        const ShaderInputContract& ShaderAsset::GetInputContract(SupervariantIndex supervariantIndex) const
-        {
-            auto supervariant = GetSupervariant(supervariantIndex);
-            return supervariant->m_inputContract;
-        }
-
-        const ShaderOutputContract& ShaderAsset::GetOutputContract(SupervariantIndex supervariantIndex) const
-        {
-            auto supervariant = GetSupervariant(supervariantIndex);
-            return supervariant->m_outputContract;
-        }
-
-        const RHI::RenderStates& ShaderAsset::GetRenderStates(SupervariantIndex supervariantIndex) const
-        {
-            auto supervariant = GetSupervariant(supervariantIndex);
-            return supervariant->m_renderStates;
-        }
-
-        const RHI::PipelineLayoutDescriptor* ShaderAsset::GetPipelineLayoutDescriptor(SupervariantIndex supervariantIndex) const
-        {
-            auto supervariant = GetSupervariant(supervariantIndex);
-            if (!supervariant)
-            {
-                return nullptr;
-            }
-            AZ_Assert(supervariant->m_pipelineLayoutDescriptor, "m_pipelineLayoutDescriptor is null");
-            return supervariant->m_pipelineLayoutDescriptor.get();
-        }
-
-        AZStd::optional<RHI::ShaderStageAttributeArguments> ShaderAsset::GetAttribute(const RHI::ShaderStage& shaderStage, const Name& attributeName,
-            SupervariantIndex supervariantIndex) const
-        {
-            auto supervariant = GetSupervariant(supervariantIndex);
-            if (!supervariant)
-            {
-                return AZStd::nullopt;
-            }
+            static const Data::Asset<ShaderResourceGroupAsset> s_nullAsset;
+            return s_nullAsset;
+        }
+
+        AZStd::array_view<Data::Asset<ShaderResourceGroupAsset>> ShaderAsset::GetShaderResourceGroupAssets() const
+        {
+            return m_shaderResourceGroupAssets;
+        }
+
+        RHI::PipelineStateType ShaderAsset::GetPipelineStateType() const
+        {
+            return m_pipelineStateType;
+        }
+
+        const RHI::PipelineLayoutDescriptor* ShaderAsset::GetPipelineLayoutDescriptor() const
+        {
+            AZ_Assert(GetCurrentShaderApiData().m_pipelineLayoutDescriptor, "m_pipelineLayoutDescriptor is null");
+            return GetCurrentShaderApiData().m_pipelineLayoutDescriptor.get();
+        }
+
+        const ShaderOptionGroupLayout* ShaderAsset::GetShaderOptionGroupLayout() const
+        {
+            AZ_Assert(m_shaderOptionGroupLayout, "m_shaderOptionGroupLayout is null");
+            return m_shaderOptionGroupLayout.get();
+        }
+
+        const AZ::Data::Asset<ShaderResourceGroupAsset>& ShaderAsset::GetDrawSrgAsset() const
+        {
+            return FindShaderResourceGroupAsset(SrgBindingSlot::Draw);
+        }
+
+        AZStd::optional<RHI::ShaderStageAttributeArguments> ShaderAsset::GetAttribute(const RHI::ShaderStage& shaderStage, const Name& attributeName) const
+        {
             const auto stageIndex = static_cast<uint32_t>(shaderStage);
             AZ_Assert(stageIndex < RHI::ShaderStageCount, "Invalid shader stage specified!");
 
-            const auto& attributeMaps = supervariant->m_attributeMaps;
+            const auto& attributeMaps = GetCurrentShaderApiData().m_attributeMaps;
             const auto& attrPair = attributeMaps[stageIndex].find(attributeName);
             if (attrPair == attributeMaps[stageIndex].end())
             {
@@ -410,6 +290,21 @@
             return attrPair->second;
         }
 
+        const Name& ShaderAsset::GetDrawListName() const
+        {
+            return m_drawListName;
+        }
+
+        AZStd::sys_time_t ShaderAsset::GetShaderAssetBuildTimestamp() const
+        {
+            return m_shaderAssetBuildTimestamp;
+        }
+
+        void ShaderAsset::SetReady()
+        {
+            m_status = AssetStatus::Ready;
+        }
+
         ShaderAsset::ShaderApiDataContainer& ShaderAsset::GetCurrentShaderApiData()
         {
             const size_t perApiShaderDataCount = m_perAPIShaderData.size();
@@ -437,43 +332,8 @@
             // We may only endup here when running in a Builder context.
             return m_perAPIShaderData[0];
         }
-<<<<<<< HEAD
-
-        ShaderAsset::Supervariant* ShaderAsset::GetSupervariant(SupervariantIndex supervariantIndex)
-        {
-            auto& supervariants = GetCurrentShaderApiData().m_supervariants;
-            auto index = supervariantIndex.GetIndex();
-            if (index >= supervariants.size())
-            {
-                AZ_Error(
-                    "ShaderAsset", false, "Supervariant index = %u is invalid because there are only %zu supervariants", index,
-                    supervariants.size());
-                return nullptr;
-            }
-
-            return &supervariants[index];
-        }
-
-        const ShaderAsset::Supervariant* ShaderAsset::GetSupervariant(SupervariantIndex supervariantIndex) const
-        {
-            const auto& supervariants = GetCurrentShaderApiData().m_supervariants;
-            auto index = supervariantIndex.GetIndex();
-            if (index >= supervariants.size())
-            {
-                AZ_Error(
-                    "ShaderAsset", false, "Supervariant index = %u is invalid because there are only %zu supervariants", index,
-                    supervariants.size());
-                return nullptr;
-            }
-
-            return &supervariants[index];
-        }
-
-        bool ShaderAsset::FinalizeAfterLoad()
-=======
         
         bool ShaderAsset::SelectShaderApiData()
->>>>>>> 35a7ca71
         {
             // Use the current RHI that is active to select which shader data to use.
             // We don't assert if the Factory is not available because this method could be called during build time,
@@ -503,15 +363,11 @@
             // Common finalize check
             for (const auto& shaderApiData : m_perAPIShaderData)
             {
-                const auto& supervariants = shaderApiData.m_supervariants;
-                for (const auto& supervariant : supervariants)
-                {
-                    bool beTrue = supervariant.m_attributeMaps.size() == RHI::ShaderStageCount;
-                    if (!beTrue)
-                    {
-                        AZ_Error("ShaderAsset", false, "Unexpected number of shader stages at supervariant with name [%s]!", supervariant.m_name.GetCStr());
-                        return false;
-                    }
+                bool beTrue = shaderApiData.m_attributeMaps.size() == RHI::ShaderStageCount;
+                if (!beTrue)
+                {
+                    AZ_Error("ShaderAsset", false, "Unexpected number of shader stages!");
+                    return false;
                 }
             }
 
@@ -541,17 +397,6 @@
         // AssetBus overrides...
         void ShaderAsset::OnAssetReloaded(Data::Asset<Data::AssetData> asset)
         {
-<<<<<<< HEAD
-            ShaderReloadDebugTracker::ScopedSection reloadSection("ShaderAsset::OnAssetReloaded %s", asset.GetHint().c_str());
-
-            Data::Asset<ShaderVariantAsset> shaderVariantAsset = { asset.GetAs<ShaderVariantAsset>(), AZ::Data::AssetLoadBehavior::PreLoad };
-            AZ_Assert(shaderVariantAsset->GetStableId() == RootShaderVariantStableId,
-                "Was expecting to update the root variant");
-            SupervariantIndex supervariantIndex = GetSupervariantIndexFromAssetId(asset.GetId());
-            GetCurrentShaderApiData().m_supervariants[supervariantIndex.GetIndex()].m_rootShaderVariantAsset = asset;
-
-            ShaderReloadNotificationBus::Event(GetId(), &ShaderReloadNotificationBus::Events::OnShaderAssetReinitialized, Data::Asset<ShaderAsset>{ this, AZ::Data::AssetLoadBehavior::PreLoad } );
-=======
             ShaderReloadDebugTracker::ScopedSection reloadSection("{%p}->ShaderAsset::OnAssetReloaded %s", this, asset.GetHint().c_str());
             ReinitializeRootShaderVariant(asset);
         }
@@ -568,7 +413,6 @@
 
             ShaderReloadDebugTracker::ScopedSection reloadSection("{%p}->ShaderAsset::OnAssetReady %s", this, asset.GetHint().c_str());
             ReinitializeRootShaderVariant(asset);
->>>>>>> 35a7ca71
         }
         ///////////////////////////////////////////////////////////////////////
         
