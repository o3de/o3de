--- conflicted
+++ resolved
@@ -240,20 +240,11 @@
 
                     if ((c->m_cullData.m_drawListMask & worklistData->m_view->GetDrawListMask()).none() ||
                         c->m_cullData.m_hideFlags & worklistData->m_view->GetUsageFlags() ||
-                        c->m_cullData.m_scene != worklistData->m_scene ||       //[GFX_TODO][ATOM-13796] once the IVisibilitySystem supports multiple octree scenes, remove this
                         c->m_isHidden)
                     {
                         continue;
                     }
 
-<<<<<<< HEAD
-                                if ((c->m_cullData.m_drawListMask & drawListMask).none() ||
-                                    c->m_cullData.m_hideFlags & viewFlags ||
-                                    c->m_isHidden)
-                                {
-                                    continue;
-                                }
-=======
                     if (!parentNodeContainedInFrustum)
                     {
                         IntersectResult res = ShapeIntersection::Classify(worklistData->m_frustum, c->m_cullData.m_boundingSphere);
@@ -263,7 +254,6 @@
                             continue;
                         }
                     }
->>>>>>> 6c4c07f8
 
 #if AZ_TRAIT_MASKED_OCCLUSION_CULLING_SUPPORTED
                     if (TestOcclusionCulling(worklistData, visibleEntry) == MaskedOcclusionCulling::CullingResult::VISIBLE)
@@ -296,14 +286,7 @@
                         if (visibleEntry->m_typeFlags & AzFramework::VisibilityEntry::TYPE_RPI_Cullable)
                         {
                             Cullable* c = static_cast<Cullable*>(visibleEntry->m_userData);
-<<<<<<< HEAD
-
-                            if ((c->m_cullData.m_drawListMask & drawListMask).none() ||
-                                c->m_cullData.m_hideFlags & viewFlags ||
-                                c->m_isHidden)
-=======
                             if (worklistData->m_debugCtx->m_drawBoundingBoxes)
->>>>>>> 6c4c07f8
                             {
                                 auxGeomPtr->DrawObb(c->m_cullData.m_boundingObb, Matrix3x4::Identity(),
                                     parentNodeContainedInFrustum ? Colors::Lime : Colors::Yellow, AuxGeomDraw::DrawStyle::Line);
