/*
 * Copyright (c) Contributors to the Open 3D Engine Project.
 * For complete copyright and license terms please see the LICENSE at the root of this distribution.
 *
 * SPDX-License-Identifier: Apache-2.0 OR MIT
 *
 */

#include <Atom/RPI.Public/AuxGeom/AuxGeomDraw.h>
#include <Atom/RPI.Public/AuxGeom/AuxGeomFeatureProcessorInterface.h>
#include <Atom/RPI.Public/Culling.h>
#include <Atom/RPI.Public/Model/ModelLodUtils.h>
#include <Atom/RPI.Public/RPISystemInterface.h>
#include <Atom/RPI.Public/RenderPipeline.h>
#include <Atom/RPI.Public/Scene.h>
#include <Atom/RPI.Public/View.h>

#include <AzCore/Casting/numeric_cast.h>
#include <AzCore/Jobs/Job.h>
#include <AzCore/Jobs/JobFunction.h>
#include <AzCore/Math/MatrixUtils.h>
#include <AzCore/Math/ShapeIntersection.h>
#include <AzCore/Task/TaskGraph.h>
#include <AzCore/std/parallel/lock.h>
#include <AzCore/std/smart_ptr/unique_ptr.h>
#include <AzFramework/Visibility/OcclusionBus.h>

#include <Atom_RPI_Traits_Platform.h>

#if AZ_TRAIT_MASKED_OCCLUSION_CULLING_SUPPORTED
#include <MaskedOcclusionCulling/MaskedOcclusionCulling.h>
#endif

//Enables more inner-loop profiling scopes (can create high overhead in telemetry if there are many-many objects in a scene)
//#define AZ_CULL_PROFILE_DETAILED

//Enables more detailed profiling descriptions within the culling system, but adds some performance overhead.
//Enable this to more easily see which jobs are associated with which view.
//#define AZ_CULL_PROFILE_VERBOSE

namespace AZ
{
    namespace RPI
    {
        // Entry work lists
        AZ_CVAR(bool, r_useEntryWorkListsForCulling, false, nullptr, AZ::ConsoleFunctorFlags::Null, "Use entity work lists instead of node work lists for job distribution");
        AZ_CVAR(uint32_t, r_numEntriesPerCullingJob, 750, nullptr, AZ::ConsoleFunctorFlags::Null, "Controls amount of entries to collect for jobs when using entry work lists");

        // Node work lists using entry count
        AZ_CVAR(bool, r_useEntryCountForNodeJobs, true, nullptr, AZ::ConsoleFunctorFlags::Null, "Use entity count instead of node count when checking whether to spawn job for node work list");
        AZ_CVAR(uint32_t, r_maxNodesWhenUsingEntryCount, 100, nullptr, AZ::ConsoleFunctorFlags::Null, "Controls max amount of nodes to collect when using entry count");

        // Node work lists using node count
        AZ_CVAR(uint32_t, r_numNodesPerCullingJob, 25, nullptr, AZ::ConsoleFunctorFlags::Null, "Controls amount of nodes to collect for jobs when not using the entry count");

        // This value dictates the amount to extrude the octree node OBB when doing a frustum intersection test against the camera frustum to help cut draw calls for shadow cascade passes.
        // Default is set to -1 as this is optimization needs to be triggered by the content developer by setting a reasonable non-negative value applicable for their content. 
        AZ_CVAR(int, r_shadowCascadeExtrusionAmount, -1, nullptr, AZ::ConsoleFunctorFlags::Null, "The amount of meters to extrude the Obb towards light direction when doing frustum overlap test against camera frustum");


#ifdef AZ_CULL_DEBUG_ENABLED
        void DebugDrawWorldCoordinateAxes(AuxGeomDraw* auxGeom)
        {
            auxGeom->DrawCylinder(Vector3(.5, .0, .0), Vector3(1, 0, 0), 0.02f, 1.0f, Colors::Red, AuxGeomDraw::DrawStyle::Solid, AuxGeomDraw::DepthTest::Off);
            auxGeom->DrawCylinder(Vector3(.0, .5, .0), Vector3(0, 1, 0), 0.02f, 1.0f, Colors::Green, AuxGeomDraw::DrawStyle::Solid, AuxGeomDraw::DepthTest::Off);
            auxGeom->DrawCylinder(Vector3(.0, .0, .5), Vector3(0, 0, 1), 0.02f, 1.0f, Colors::Blue, AuxGeomDraw::DrawStyle::Solid, AuxGeomDraw::DepthTest::Off);

            Vector3 axisVerts[] =
            {
                Vector3(0.f, 0.f , 0.f), Vector3(10000.f, 0.f, 0.f),
                Vector3(0.f, 0.f , 0.f), Vector3(0.f, 10000.f, 0.f),
                Vector3(0.f, 0.f , 0.f), Vector3(0.f, 0.f, 10000.f)
            };
            Color colors[] =
            {
                Colors::Red, Colors::Red,
                Colors::Green, Colors::Green,
                Colors::Blue, Colors::Blue
            };
            AuxGeomDraw::AuxGeomDynamicDrawArguments lineArgs;
            lineArgs.m_verts = axisVerts;
            lineArgs.m_vertCount = 6;
            lineArgs.m_colors = colors;
            lineArgs.m_colorCount = lineArgs.m_vertCount;
            lineArgs.m_depthTest = AuxGeomDraw::DepthTest::Off;
            auxGeom->DrawLines(lineArgs);
        }
#endif //AZ_CULL_DEBUG_ENABLED

        CullingDebugContext::~CullingDebugContext()
        {
            AZStd::lock_guard<AZStd::mutex> lock(m_perViewCullStatsMutex);
            for (auto& iter : m_perViewCullStats)
            {
                delete iter.second;
                iter.second = nullptr;
            }
        }

        CullingDebugContext::CullStats& CullingDebugContext::GetCullStatsForView(View* view)
        {
            AZStd::lock_guard<AZStd::mutex> lock(m_perViewCullStatsMutex);
            auto iter = m_perViewCullStats.find(view);
            if (iter != m_perViewCullStats.end())
            {
                AZ_Assert(iter->second->m_name == view->GetName(), "stored view name does not match");
                return *iter->second;
            }
            else
            {
                m_perViewCullStats[view] = aznew CullStats(view->GetName());
                return *m_perViewCullStats[view];
            }
        }

        void CullingDebugContext::ResetCullStats()
        {
            m_numCullablesInScene = 0;

            AZStd::lock_guard<AZStd::mutex> lockCullStats(m_perViewCullStatsMutex);
            for (auto& cullStatsPair : m_perViewCullStats)
            {
                cullStatsPair.second->Reset();
            }
        }

        void CullingScene::RegisterOrUpdateCullable(Cullable& cullable)
        {
            // Multiple threads can call RegisterOrUpdateCullable at the same time
            // since the underlying visScene is thread safe, but if you're inserting or
            // updating between BeginCulling and EndCulling, you'll get non-deterministic
            // results depending on a race condition if you happen to update before or after
            // the culling system starts Enumerating, so use soft_lock_shared here
            m_cullDataConcurrencyCheck.soft_lock_shared();
            m_visScene->InsertOrUpdateEntry(cullable.m_cullData.m_visibilityEntry);
            m_cullDataConcurrencyCheck.soft_unlock_shared();
        }

        void CullingScene::UnregisterCullable(Cullable& cullable)
        {
            // Multiple threads can call RegisterOrUpdateCullable at the same time
            // since the underlying visScene is thread safe, but if you're inserting or
            // updating between BeginCulling and EndCulling, you'll get non-deterministic
            // results depending on a race condition if you happen to update before or after
            // the culling system starts Enumerating, so use soft_lock_shared here
            m_cullDataConcurrencyCheck.soft_lock_shared();
            m_visScene->RemoveEntry(cullable.m_cullData.m_visibilityEntry);
            m_cullDataConcurrencyCheck.soft_unlock_shared();
        }

        uint32_t CullingScene::GetNumCullables() const
        {
            return m_visScene->GetEntryCount();
        }

        CullingDebugContext& CullingScene::GetDebugContext()
        {
            return m_debugCtx;
        }

        const AzFramework::IVisibilityScene* CullingScene::GetVisibilityScene() const
        {
            return m_visScene;
        }

        // Search for and return the entity context ID associated with the scene and connected to OcclusionRequestBus. If there is no
        // matching scene, return a null ID.
        static AzFramework::EntityContextId GetEntityContextIdForOcclusion(const AZ::RPI::Scene* scene)
        {
            // Active RPI scenes are registered with the AzFramework::SceneSystem using unique names.
            auto sceneSystem = AzFramework::SceneSystemInterface::Get();
            AZ_Assert(sceneSystem, "Attempting to retrieve the entity context ID for a scene before the scene system interface is ready.");

            AzFramework::EntityContextId resultId = AzFramework::EntityContextId::CreateNull();

            // Enumerate all scenes registered with the AzFramework::SceneSystem
            sceneSystem->IterateActiveScenes(
                [&](const AZStd::shared_ptr<AzFramework::Scene>& azScene)
                {
                    // AzFramework::Scene uses "subsystems" bind arbitrary data. This is generally used to maintain an association between
                    // AzFramework::Scene and AZ::RPI::Scene. We search for the AzFramework::Scene scene with a subsystem matching the input
                    // scene pointer.
                    AZ::RPI::ScenePtr* rpiScene = azScene->FindSubsystemInScene<AZ::RPI::ScenePtr>();
                    if (rpiScene && (*rpiScene).get() == scene)
                    {
                        // Each scene should only be bound to one entity context for entities that will appear in the scene.
                        AzFramework::EntityContext** entityContext =
                            azScene->FindSubsystemInScene<AzFramework::EntityContext::SceneStorageType>();
                        if (entityContext)
                        {
                            // Return if the entity context is valid and connected to OcclusionRequestBus
                            const AzFramework::EntityContextId contextId = (*entityContext)->GetContextId();
                            if (AzFramework::OcclusionRequestBus::HasHandlers(contextId))
                            {
                                resultId = contextId;
                                return false; // Result found, returning
                            }
                        }
                    }

                    return true; // No match, continuing to search for containing scene.
                });
            return resultId;
        }

        struct WorklistData
        {
            CullingDebugContext* m_debugCtx = nullptr;
            const Scene* m_scene = nullptr;
            AzFramework::EntityContextId m_sceneEntityContextId;
            View* m_view = nullptr;
            Frustum m_frustum;
            Frustum m_cameraFrustum;
            Frustum m_excludeFrustum;
            AZ::Job* m_parentJob = nullptr;
            AZ::TaskGraphEvent* m_taskGraphEvent = nullptr;
            bool m_hasExcludeFrustum = false;
            bool m_applyCameraFrustumIntersectionTest = false;
#ifdef AZ_CULL_DEBUG_ENABLED

            AuxGeomDrawPtr GetAuxGeomPtr()
            {
                if (m_debugCtx->m_debugDraw && (m_view->GetName() == m_debugCtx->m_currentViewSelectionName))
                {
                    return AuxGeomFeatureProcessorInterface::GetDrawQueueForScene(m_scene);
                }
                return nullptr;
            }
#endif
        };

        static AZStd::shared_ptr<WorklistData> MakeWorklistData(
            CullingDebugContext& debugCtx,
            const Scene& scene,
            View& view,
            Frustum& frustum,
            AZ::Job* parentJob,
            AZ::TaskGraphEvent* taskGraphEvent)
        {
            AZStd::shared_ptr<WorklistData> worklistData = AZStd::make_shared<WorklistData>();
            worklistData->m_debugCtx = &debugCtx;
            worklistData->m_scene = &scene;
            worklistData->m_sceneEntityContextId = GetEntityContextIdForOcclusion(&scene);
            worklistData->m_view = &view;
            worklistData->m_frustum = frustum;
            worklistData->m_parentJob = parentJob;
            worklistData->m_taskGraphEvent = taskGraphEvent;
            return worklistData;
        }

        // Used to accumulate NodeData into lists to be handed off to jobs for processing
        struct WorkListType
        {
            void Init()
            {
                m_entryCount = 0;
                u32 reserveCount = r_useEntryCountForNodeJobs ? r_maxNodesWhenUsingEntryCount : r_numNodesPerCullingJob;
                m_nodes.reserve(reserveCount);
            }

            u32 m_entryCount = 0;
            AZStd::vector<AzFramework::IVisibilityScene::NodeData> m_nodes;
        };

        // Used to accumulate VisibilityEntry into lists to be handed off to jobs for processing
        struct EntryListType
        {
            AZStd::vector<AzFramework::VisibilityEntry*> m_entries;
        };

        static bool TestOcclusionCulling(
            const AZStd::shared_ptr<WorklistData>& worklistData, const AzFramework::VisibilityEntry* visibleEntry);

        static void ProcessEntrylist(
            const AZStd::shared_ptr<WorklistData>& worklistData,
            const AZStd::vector<AzFramework::VisibilityEntry*>& entries,
            bool parentNodeContainedInFrustum = false,
            s32 startIdx = 0,
            s32 endIdx = -1)
        {
#ifdef AZ_CULL_DEBUG_ENABLED
            // These variable are only used for the gathering of debug information.
            uint32_t numDrawPackets = 0;
            uint32_t numVisibleCullables = 0;
#endif
            endIdx = (endIdx == -1) ? s32(entries.size()) : endIdx;

            for (s32 i = startIdx; i < endIdx; ++i)
            {
                AzFramework::VisibilityEntry* visibleEntry = entries[i];

                if (visibleEntry->m_typeFlags & AzFramework::VisibilityEntry::TYPE_RPI_Cullable ||
                    visibleEntry->m_typeFlags & AzFramework::VisibilityEntry::TYPE_RPI_VisibleObjectList)
                {
                    Cullable* c = static_cast<Cullable*>(visibleEntry->m_userData);

                    if ((c->m_cullData.m_drawListMask & worklistData->m_view->GetDrawListMask()).none() ||
                        c->m_cullData.m_hideFlags & worklistData->m_view->GetUsageFlags() ||
                        c->m_isHidden)
                    {
                        continue;
                    }

                    if (!parentNodeContainedInFrustum)
                    {
                        IntersectResult res = ShapeIntersection::Classify(worklistData->m_frustum, c->m_cullData.m_boundingSphere);
                        bool entryInFrustum = (res != IntersectResult::Exterior) && (res == IntersectResult::Interior || ShapeIntersection::Overlaps(worklistData->m_frustum, c->m_cullData.m_boundingObb));
                        if (!entryInFrustum)
                        {
                            continue;
                        }
                    }

                    if (worklistData->m_hasExcludeFrustum &&
                        ShapeIntersection::Classify(worklistData->m_excludeFrustum, c->m_cullData.m_boundingSphere) == IntersectResult::Interior)
                    {
                        // Skip item contained in exclude frustum.
                        continue;
                    }

                    if (TestOcclusionCulling(worklistData, visibleEntry))
                    {
                        // There are ways to write this without [[maybe_unused]], but they are brittle.
                        // For example, using #else could cause a bug where the function's parameter
                        // is changed in #ifdef but not in #else.
                        [[maybe_unused]] const uint32_t drawPacketCount = AddLodDataToView(
                            c->m_cullData.m_boundingSphere.GetCenter(), c->m_lodData, *worklistData->m_view, visibleEntry->m_typeFlags);
                        c->m_isVisible = true;
                        worklistData->m_view->ApplyFlags(c->m_flags);

#ifdef AZ_CULL_DEBUG_ENABLED
                        ++numVisibleCullables;
                        numDrawPackets += drawPacketCount;
#endif
                    }
                }
            }

#ifdef AZ_CULL_DEBUG_ENABLED
            AuxGeomDrawPtr auxGeomPtr = worklistData->GetAuxGeomPtr();
            if (auxGeomPtr)
            {
                //Draw bounds on individual objects
                if (worklistData->m_debugCtx->m_drawBoundingBoxes || worklistData->m_debugCtx->m_drawBoundingSpheres || worklistData->m_debugCtx->m_drawLodRadii)
                {
                    for (AzFramework::VisibilityEntry* visibleEntry : entries)
                    {
                        if (visibleEntry->m_typeFlags & AzFramework::VisibilityEntry::TYPE_RPI_Cullable ||
                            visibleEntry->m_typeFlags & AzFramework::VisibilityEntry::TYPE_RPI_VisibleObjectList)
                        {
                            Cullable* c = static_cast<Cullable*>(visibleEntry->m_userData);
                            if (worklistData->m_debugCtx->m_drawBoundingBoxes)
                            {
                                auxGeomPtr->DrawObb(c->m_cullData.m_boundingObb, Matrix3x4::Identity(),
                                    parentNodeContainedInFrustum ? Colors::Lime : Colors::Yellow, AuxGeomDraw::DrawStyle::Line);
                            }

                            if (worklistData->m_debugCtx->m_drawBoundingSpheres)
                            {
                                auxGeomPtr->DrawSphere(c->m_cullData.m_boundingSphere.GetCenter(), c->m_cullData.m_boundingSphere.GetRadius(),
                                    Color(0.5f, 0.5f, 0.5f, 0.3f), AuxGeomDraw::DrawStyle::Shaded);
                            }

                            if (worklistData->m_debugCtx->m_drawLodRadii)
                            {
                                auxGeomPtr->DrawSphere(c->m_cullData.m_boundingSphere.GetCenter(),
                                    c->m_lodData.m_lodSelectionRadius,
                                    Color(1.0f, 0.5f, 0.0f, 0.3f), RPI::AuxGeomDraw::DrawStyle::Shaded);
                            }
                        }
                    }
                }
            }
            if (worklistData->m_debugCtx->m_enableStats)
            {
                CullingDebugContext::CullStats& cullStats = worklistData->m_debugCtx->GetCullStatsForView(worklistData->m_view);

                //no need for mutex here since these are all atomics
                cullStats.m_numVisibleDrawPackets += numDrawPackets;
                cullStats.m_numVisibleCullables += numVisibleCullables;
                ++cullStats.m_numJobs;
            }
#endif
        }

        static void ProcessVisibilityNode(const AZStd::shared_ptr<WorklistData>& worklistData, const AzFramework::IVisibilityScene::NodeData& nodeData)
        {
            bool nodeIsContainedInFrustum = !worklistData->m_debugCtx->m_enableFrustumCulling || ShapeIntersection::Contains(worklistData->m_frustum, nodeData.m_bounds);

            s32 startIdx = 0, size = s32(nodeData.m_entries.size());
            const AZStd::vector<AzFramework::VisibilityEntry*>& entries = nodeData.m_entries;

            if (worklistData->m_taskGraphEvent)
            {
                static const AZ::TaskDescriptor descriptor{ "AZ::RPI::ProcessWorklist", "Graphics" };

                AZ::TaskGraph taskGraph{ "ProcessCullableEntries" };
                AZ::TaskGraphEvent taskGraphEvent{ "ProcessCullableEntries Wait" };

                while (r_useEntryCountForNodeJobs && (size - startIdx) > s32(r_numEntriesPerCullingJob))
                {
                    taskGraph.AddTask(descriptor, [=, &entries]() -> void
                        {
                            ProcessEntrylist(worklistData, entries, nodeIsContainedInFrustum, startIdx, startIdx + r_numEntriesPerCullingJob);
                        });
                    startIdx += s32(r_numEntriesPerCullingJob);
                }

                if (!taskGraph.IsEmpty())
                {
                    taskGraph.Detach();
                    taskGraph.Submit(worklistData->m_taskGraphEvent);
                }

                ProcessEntrylist(worklistData, nodeData.m_entries, nodeIsContainedInFrustum, startIdx, size);
            }
            else    // Use job system
            {
                while (r_useEntryCountForNodeJobs && (size - startIdx) > s32(r_numEntriesPerCullingJob))
                {
                    auto processEntries = [=, &entries]() -> void
                    {
                        ProcessEntrylist(worklistData, entries, nodeIsContainedInFrustum, startIdx, startIdx + r_numEntriesPerCullingJob);
                    };

                    AZ::Job* job = AZ::CreateJobFunction(AZStd::move(processEntries), true);
                    worklistData->m_parentJob->SetContinuation(job);
                    job->Start();

                    startIdx += s32(r_numEntriesPerCullingJob);
                }

                ProcessEntrylist(worklistData, nodeData.m_entries, nodeIsContainedInFrustum, startIdx, size);
            }

#ifdef AZ_CULL_DEBUG_ENABLED

            //Draw the node bounds
            // "Fully visible" nodes are nodes that are fully inside the frustum. "Partially visible" nodes intersect the edges of the frustum.
            // Since the nodes of an octree have lots of overlapping boxes with coplanar edges, it's easier to view these separately, so
            // we have a few debug booleans to toggle which ones to draw.

            AuxGeomDrawPtr auxGeomPtr = worklistData->GetAuxGeomPtr();
            if (auxGeomPtr)
            {
                if (nodeIsContainedInFrustum && worklistData->m_debugCtx->m_drawFullyVisibleNodes)
                {
                    auxGeomPtr->DrawAabb(nodeData.m_bounds, Colors::Lime, RPI::AuxGeomDraw::DrawStyle::Line, RPI::AuxGeomDraw::DepthTest::Off);
                }
                else if (!nodeIsContainedInFrustum && worklistData->m_debugCtx->m_drawPartiallyVisibleNodes)
                {
                    auxGeomPtr->DrawAabb(nodeData.m_bounds, Colors::Yellow, RPI::AuxGeomDraw::DrawStyle::Line, RPI::AuxGeomDraw::DepthTest::Off);
                }
            }
#endif
        }

        static void ProcessWorklist(const AZStd::shared_ptr<WorklistData>& worklistData, const WorkListType& worklist)
        {
            AZ_PROFILE_SCOPE(RPI, "Culling: ProcessWorklist");

            AZ_Assert(worklist.m_nodes.size() > 0, "Received empty worklist in ProcessWorklist");

            for (const AzFramework::IVisibilityScene::NodeData& nodeData : worklist.m_nodes)
            {
                ProcessVisibilityNode(worklistData, nodeData);
            }
        }

        static bool TestOcclusionCulling(
            const AZStd::shared_ptr<WorklistData>& worklistData, const AzFramework::VisibilityEntry* visibleEntry)
        {
<<<<<<< HEAD
            if (!worklistData->m_maskedOcclusionCulling || !worklistData->m_view->GetMaskedOcclusionCullingDirty())
            {
                return MaskedOcclusionCulling::CullingResult::VISIBLE;
            }

=======
>>>>>>> 5295397a
#ifdef AZ_CULL_PROFILE_VERBOSE
            AZ_PROFILE_SCOPE(RPI, "TestOcclusionCulling");
#endif

            if (visibleEntry->m_boundingVolume.Contains(worklistData->m_view->GetCameraTransform().GetTranslation()))
            {
                // camera is inside bounding volume
                return true;
            }

            // Perform occlusion tests using OcclusionRequestBus if it is connected to the entity context ID for this scene.
            if (!worklistData->m_sceneEntityContextId.IsNull())
            {
                AzFramework::OcclusionState state = AzFramework::OcclusionState::Unknown;
                const auto& viewName = worklistData->m_view->GetName();

                AzFramework::OcclusionRequestBus::Event(
                    worklistData->m_sceneEntityContextId,
                    [&](AzFramework::OcclusionRequestBus::Events* handler)
                    {
                        // An occlusion culling system might precompute visibility data for static objects or entities in a scene. If the
                        // system that implements OcclusionRequestBus supports that behavior then we want to perform an initial visibility
                        // test using the entity ID. This can avoid potentially more expensive dynamic tests, like those against an
                        // occlusion buffer.
                        if (visibleEntry->m_typeFlags & AzFramework::VisibilityEntry::TYPE_RPI_Cullable)
                        {
                            auto cullable = static_cast<RPI::Cullable*>(visibleEntry->m_userData);
                            if (cullable && cullable->m_cullData.m_entityId.IsValid())
                            {
                                state = handler->GetOcclusionViewEntityVisibility(viewName, cullable->m_cullData.m_entityId);
                            }
                        }

                        // Entries that don't meet the above criteria or return an inconclusive or partially visible state will perform a
                        // dynamic, bounding box visibility test. One entity can have multiple visibility entries that may need to be tested
                        // individually. If the entire entity is hidden, no further testing is required.
                        if (state != AzFramework::OcclusionState::Hidden)
                        {
                            state = handler->GetOcclusionViewAabbVisibility(viewName, visibleEntry->m_boundingVolume);
                        }
                    });

                // Return immediately to bypass MaskedOcclusionCulling
                return state != AzFramework::OcclusionState::Hidden;
            }

#if AZ_TRAIT_MASKED_OCCLUSION_CULLING_SUPPORTED
            MaskedOcclusionCulling* maskedOcclusionCulling = worklistData->m_view->GetMaskedOcclusionCulling();
            if (!maskedOcclusionCulling || !worklistData->m_view->GetMaskedOcclusionCullingDirty())
            {
                return true;
            }

            const Vector3& minBound = visibleEntry->m_boundingVolume.GetMin();
            const Vector3& maxBound = visibleEntry->m_boundingVolume.GetMax();

            // compute bounding volume corners
            Vector4 corners[8];
            corners[0] = worklistData->m_view->GetWorldToClipMatrix() * Vector4(minBound.GetX(), minBound.GetY(), minBound.GetZ(), 1.0f);
            corners[1] = worklistData->m_view->GetWorldToClipMatrix() * Vector4(minBound.GetX(), minBound.GetY(), maxBound.GetZ(), 1.0f);
            corners[2] = worklistData->m_view->GetWorldToClipMatrix() * Vector4(maxBound.GetX(), minBound.GetY(), maxBound.GetZ(), 1.0f);
            corners[3] = worklistData->m_view->GetWorldToClipMatrix() * Vector4(maxBound.GetX(), minBound.GetY(), minBound.GetZ(), 1.0f);
            corners[4] = worklistData->m_view->GetWorldToClipMatrix() * Vector4(minBound.GetX(), maxBound.GetY(), minBound.GetZ(), 1.0f);
            corners[5] = worklistData->m_view->GetWorldToClipMatrix() * Vector4(minBound.GetX(), maxBound.GetY(), maxBound.GetZ(), 1.0f);
            corners[6] = worklistData->m_view->GetWorldToClipMatrix() * Vector4(maxBound.GetX(), maxBound.GetY(), maxBound.GetZ(), 1.0f);
            corners[7] = worklistData->m_view->GetWorldToClipMatrix() * Vector4(maxBound.GetX(), maxBound.GetY(), minBound.GetZ(), 1.0f);

            // find min clip-space depth and NDC min/max
            float minDepth = FLT_MAX;
            float ndcMinX = FLT_MAX;
            float ndcMinY = FLT_MAX;
            float ndcMaxX = -FLT_MAX;
            float ndcMaxY = -FLT_MAX;
            for (uint32_t index = 0; index < 8; ++index)
            {
                minDepth = AZStd::min(minDepth, corners[index].GetW());
                if (minDepth < 0.00000001f)
                {
                    return true;
                }

                // convert to NDC
                corners[index] /= corners[index].GetW();

                ndcMinX = AZStd::min(ndcMinX, corners[index].GetX());
                ndcMinY = AZStd::min(ndcMinY, corners[index].GetY());
                ndcMaxX = AZStd::max(ndcMaxX, corners[index].GetX());
                ndcMaxY = AZStd::max(ndcMaxY, corners[index].GetY());
            }

            // test against the occlusion buffer, which contains only the manually placed occlusion planes
            if (maskedOcclusionCulling->TestRect(ndcMinX, ndcMinY, ndcMaxX, ndcMaxY, minDepth) !=
                MaskedOcclusionCulling::CullingResult::VISIBLE)
            {
                return false;
            }
#endif
            return true;
        }

        void CullingScene::ProcessCullablesCommon(
            const Scene& scene,
            View& view,
            AZ::Frustum& frustum [[maybe_unused]])
        {
            AZ_PROFILE_SCOPE(RPI, "CullingScene::ProcessCullablesCommon() - %s", view.GetName().GetCStr());

#ifdef AZ_CULL_DEBUG_ENABLED
            if (m_debugCtx.m_freezeFrustums)
            {
                AZStd::lock_guard<AZStd::mutex> lock(m_debugCtx.m_frozenFrustumsMutex);
                auto iter = m_debugCtx.m_frozenFrustums.find(&view);
                if (iter != m_debugCtx.m_frozenFrustums.end())
                {
                    frustum = iter->second;
                }
            }

            if (m_debugCtx.m_debugDraw && m_debugCtx.m_drawViewFrustum && view.GetName() == m_debugCtx.m_currentViewSelectionName)
            {
                AuxGeomDrawPtr auxGeomPtr = AuxGeomFeatureProcessorInterface::GetDrawQueueForScene(&scene);
                if (auxGeomPtr)
                {
                    auxGeomPtr->DrawFrustum(frustum, AZ::Colors::White);
                }
            }

            if (m_debugCtx.m_enableStats)
            {
                CullingDebugContext::CullStats& cullStats = m_debugCtx.GetCullStatsForView(&view);
                cullStats.m_cameraViewToWorld = view.GetViewToWorldMatrix();
            }
#endif //AZ_CULL_DEBUG_ENABLED

            // If connected, update the occlusion views for this scene and view combination.
            if (const auto& entityContextId = GetEntityContextIdForOcclusion(&scene); !entityContextId.IsNull())
            {
                AzFramework::OcclusionRequestBus::Event(
                    entityContextId,
                    &AzFramework::OcclusionRequestBus::Events::UpdateOcclusionView,
                    view.GetName(),
                    view.GetCameraTransform().GetTranslation(),
                    view.GetWorldToClipMatrix());

                // Return immediately to bypass MaskedOcclusionCulling
                return;
            }

#if AZ_TRAIT_MASKED_OCCLUSION_CULLING_SUPPORTED
            // setup occlusion culling, if necessary
            MaskedOcclusionCulling* maskedOcclusionCulling = view.GetMaskedOcclusionCulling();
            if (maskedOcclusionCulling && !m_occlusionPlanes.empty())
            {
                // frustum cull occlusion planes
                using VisibleOcclusionPlane = AZStd::pair<OcclusionPlane, float>;
                AZStd::vector<VisibleOcclusionPlane> visibleOccluders;
                visibleOccluders.reserve(m_occlusionPlanes.size());
                for (const auto& occlusionPlane : m_occlusionPlanes)
                {
                    if (ShapeIntersection::Overlaps(frustum, occlusionPlane.m_aabb))
                    {
                        // occluder is visible, compute view space distance and add to list
                        float depth = (view.GetWorldToViewMatrix() * occlusionPlane.m_aabb.GetMin()).GetZ();
                        depth = AZStd::min(depth, (view.GetWorldToViewMatrix() * occlusionPlane.m_aabb.GetMax()).GetZ());

                        visibleOccluders.emplace_back(occlusionPlane, depth);
                    }
                }

                // sort the occlusion planes by view space distance, front-to-back
                AZStd::sort(visibleOccluders.begin(), visibleOccluders.end(), [](const VisibleOcclusionPlane& LHS, const VisibleOcclusionPlane& RHS)
                {
                    return LHS.second > RHS.second;
                });

                bool anyVisible = false;
                for (const VisibleOcclusionPlane& occlusionPlane : visibleOccluders)
                {
                    // convert to clip-space
                    const Vector4 projectedBL = view.GetWorldToClipMatrix() * Vector4(occlusionPlane.first.m_cornerBL);
                    const Vector4 projectedTL = view.GetWorldToClipMatrix() * Vector4(occlusionPlane.first.m_cornerTL);
                    const Vector4 projectedTR = view.GetWorldToClipMatrix() * Vector4(occlusionPlane.first.m_cornerTR);
                    const Vector4 projectedBR = view.GetWorldToClipMatrix() * Vector4(occlusionPlane.first.m_cornerBR);

                    // store to float array
                    float verts[16];
                    projectedBL.StoreToFloat4(&verts[0]);
                    projectedTL.StoreToFloat4(&verts[4]);
                    projectedTR.StoreToFloat4(&verts[8]);
                    projectedBR.StoreToFloat4(&verts[12]);

                    static constexpr const uint32_t indices[6] = { 0, 1, 2, 2, 3, 0 };

                    // render into the occlusion buffer, specifying BACKFACE_NONE so it functions as a double-sided occluder
                    if (static_cast<MaskedOcclusionCulling*>(maskedOcclusionCulling)
                            ->RenderTriangles(verts, indices, 2, nullptr, MaskedOcclusionCulling::BACKFACE_NONE) ==
                        MaskedOcclusionCulling::CullingResult::VISIBLE)
                    {
                        anyVisible = true;
                    }
                }

                if (anyVisible)
                {
                    view.SetMaskedOcclusionCullingDirty(true);
                }
            }
#endif
        }

        void CullingScene::ProcessCullables(const Scene& scene, View& view, AZ::Job* parentJob, AZ::TaskGraph* taskGraph, AZ::TaskGraphEvent* taskGraphEvent)
        {
            AZ_PROFILE_SCOPE(RPI, "CullingScene::ProcessCullables() - %s", view.GetName().GetCStr());

            AZ_Assert(parentJob != nullptr || taskGraph != nullptr, "ProcessCullables must have either a valid parent job or a valid task graph");

            const Matrix4x4& worldToClip = view.GetWorldToClipMatrix();
            AZ::Frustum frustum = Frustum::CreateFromMatrixColumnMajor(worldToClip);

            ProcessCullablesCommon(scene, view, frustum);

            AZStd::shared_ptr<WorkListType> worklist = AZStd::make_shared<WorkListType>();
            worklist->Init();
            AZStd::shared_ptr<WorklistData> worklistData = MakeWorklistData(m_debugCtx, scene, view, frustum, parentJob, taskGraphEvent);
            static const AZ::TaskDescriptor descriptor{ "AZ::RPI::ProcessWorklist", "Graphics" };

            if (const Matrix4x4* worldToClipExclude = view.GetWorldToClipExcludeMatrix())
            {
                worklistData->m_hasExcludeFrustum = true;
                worklistData->m_excludeFrustum = Frustum::CreateFromMatrixColumnMajor(*worldToClipExclude);

                // Get the render pipeline associated with the shadow pass of the given view
                RenderPipelinePtr renderPipeline = scene.GetRenderPipeline(view.GetShadowPassRenderPipelineId());             
                //Only apply this optimization if you only have one view available.
                if (renderPipeline && renderPipeline->GetViews(renderPipeline->GetMainViewTag()).size() == 1)
                {
                    RPI::ViewPtr cameraView = renderPipeline->GetDefaultView();
                    const Matrix4x4& cameraWorldToClip = cameraView->GetWorldToClipMatrix();
                    worklistData->m_cameraFrustum = Frustum::CreateFromMatrixColumnMajor(cameraWorldToClip);
                    worklistData->m_applyCameraFrustumIntersectionTest = true;
                }
            }
            
            auto nodeVisitorLambda = [worklistData, taskGraph, parentJob, &worklist](const AzFramework::IVisibilityScene::NodeData& nodeData) -> void
            {
                // For shadow cascades that are greater than index 0 we can do another check to see if we can reject any Octree node that do not
                // intersect with the camera frustum. We do this by checking for an overlap between the camera frustum and the Obb created
                // from the node's AABB but rotated and extended towards light direction. This optimization is only activated when someone sets
                // a non-negative extrusion value (i.e r_shadowCascadeExtrusionAmount) for their given content.
                if (r_shadowCascadeExtrusionAmount >= 0 && worklistData->m_applyCameraFrustumIntersectionTest && worklistData->m_hasExcludeFrustum)
                {
                    // Build an Obb from the Octree node's aabb
                    AZ::Obb extrudedBounds = AZ::Obb::CreateFromAabb(nodeData.m_bounds);

                    // Rotate the Obb in the direction of the light
                    AZ::Quaternion directionalLightRot = worklistData->m_view->GetCameraTransform().GetRotation();
                    extrudedBounds.SetRotation(directionalLightRot);
                    
                    AZ::Vector3 halfLength = 0.5f * nodeData.m_bounds.GetExtents();
                    // After converting AABB to OBB we apply a rotation and this can incorrectly fail intersection test. If you have an OBB cube built from an octree node,
                    // rotating it can cause it to not encapsulate meshes it encapsulated beforehand. The type of shape we want here is essentially a capsule that starts from the
                    // light and wraps the aabb of the octree node cube and extends towards light direction. This capsule's diameter needs to the size of the body diagonal
                    // of the cube. Since using capsule shape will make intersection test expensive we simply expand the Obb to have each side be at least the size of the body diagonal
                    // which is sqrt(3) * side size. Hence we expand the Obb by 73%. Since this is half length, we expand it by 73% / 2, or 36.5%.
                    halfLength *= Vector3(1.365f);
                    
                    // Next we extrude the Obb in the direction of the light in order to ensure we capture meshes that are behind the camera but cast a shadow within it's frustum
                    halfLength.SetY(halfLength.GetY() + r_shadowCascadeExtrusionAmount);
                    extrudedBounds.SetHalfLengths(halfLength);
                    if (!AZ::ShapeIntersection::Overlaps(worklistData->m_cameraFrustum, extrudedBounds))
                    {
                        return;
                    }
                }

                auto entriesInNode = nodeData.m_entries.size();
                AZ_Assert(entriesInNode > 0, "should not get called with 0 entries");

                // Check job spawn condition for entries
                bool spawnJob = r_useEntryCountForNodeJobs && (worklist->m_entryCount > 0) &&
                    ((worklist->m_entryCount + entriesInNode) > r_numEntriesPerCullingJob);

                // Check job spawn condition for nodes
                spawnJob = spawnJob || (worklist->m_nodes.size() == worklist->m_nodes.capacity());

                if (spawnJob)
                {
                    // capture worklistData & worklist by value
                    auto processWorklist = [worklistData, worklist]()
                    {
                        ProcessWorklist(worklistData, *worklist);
                    };

                    if (taskGraph != nullptr)
                    {
                        taskGraph->AddTask(descriptor, [worklistData, worklist]()
                            {
                                ProcessWorklist(worklistData, *worklist);
                            });
                    }
                    else
                    {
                        //Kick off a job to process the (full) worklist
                        AZ::Job* job = AZ::CreateJobFunction(processWorklist, true);
                        parentJob->SetContinuation(job);
                        job->Start();
                    }
                    worklist = AZStd::make_shared<WorkListType>();
                    worklist->Init();
                }

                worklist->m_nodes.emplace_back(AZStd::move(nodeData));
                worklist->m_entryCount += u32(entriesInNode);
            };

            if (m_debugCtx.m_enableFrustumCulling)
            {
                if (worklistData->m_hasExcludeFrustum)
                {
                    m_visScene->Enumerate(frustum, worklistData->m_excludeFrustum, nodeVisitorLambda);
                }
                else
                {
                    m_visScene->Enumerate(frustum, nodeVisitorLambda);
                }
            }
            else
            {
                m_visScene->EnumerateNoCull(nodeVisitorLambda);
            }

            if (worklist->m_nodes.size() > 0)
            {
                // capture worklistData & worklist by value
                auto processWorklist = [worklistData, worklist]()
                {
                    ProcessWorklist(worklistData, *worklist);
                };

                if (taskGraph != nullptr)
                {
                    taskGraph->AddTask(descriptor, AZStd::move(processWorklist));
                }
                else
                {
                    //Kick off a job to process the (full) worklist
                    AZ::Job* job = AZ::CreateJobFunction(AZStd::move(processWorklist), true);
                    parentJob->SetContinuation(job);
                    job->Start();
                }
            }
        }

        // Fastest of the three functions: ProcessCullablesJobsEntries, ProcessCullablesJobsNodes, ProcessCullablesTG
        void CullingScene::ProcessCullablesJobsEntries(const Scene& scene, View& view, AZ::Job* parentJob)
        {
            AZ_PROFILE_SCOPE(RPI, "CullingScene::ProcessCullablesJobsEntries() - %s", view.GetName().GetCStr());

            const Matrix4x4& worldToClip = view.GetWorldToClipMatrix();
            AZ::Frustum frustum = Frustum::CreateFromMatrixColumnMajor(worldToClip);

            ProcessCullablesCommon(scene, view, frustum);

            // Note 1: Cannot do unique_ptr here because compilation error (auto-deletes function from lambda which the job code complains about) 
            // Note 2: Having this be a pointer (even a shared pointer) is faster than just having this live on the stack like:
            // EntryListType entryList;
            // Why isn't immediately clear (did profile several times and noticed the difference of ~0.2-0.3ms, seems making it a stack variable
            // increases the runtime for this function, which runs on a single thread and spawns other jobs).
            AZStd::shared_ptr<EntryListType> entryList = AZStd::make_shared<EntryListType>();
            entryList->m_entries.reserve(r_numEntriesPerCullingJob);
            AZStd::shared_ptr<WorklistData> worklistData = MakeWorklistData(m_debugCtx, scene, view, frustum, parentJob, nullptr);

            if (const Matrix4x4* worldToClipExclude = view.GetWorldToClipExcludeMatrix())
            {
                worklistData->m_hasExcludeFrustum = true;
                worklistData->m_excludeFrustum = Frustum::CreateFromMatrixColumnMajor(*worldToClipExclude);
            }

            auto nodeVisitorLambda = [worklistData, parentJob, &entryList](const AzFramework::IVisibilityScene::NodeData& nodeData) -> void
            {
                AZ_Assert(nodeData.m_entries.size() > 0, "should not get called with 0 entries");
                AZ_Assert(entryList->m_entries.size() < entryList->m_entries.capacity(), "we should always have room to push a node on the queue");

                u32 remainingCount = u32(nodeData.m_entries.size());
                u32 current = 0;
                while (remainingCount > 0)
                {
                    u32 availableCount = u32(entryList->m_entries.capacity() - entryList->m_entries.size());
                    u32 addCount = AZStd::min(availableCount, remainingCount);

                    for (u32 i = 0; i < addCount; ++i)
                    {
                        entryList->m_entries.push_back(nodeData.m_entries[current++]);
                    }
                    remainingCount -= addCount;

                    if (entryList->m_entries.size() == entryList->m_entries.capacity())
                    {
                        auto processWorklist = [worklistData, entryList = AZStd::move(entryList)]()
                        {
                            ProcessEntrylist(worklistData, entryList->m_entries);
                        };

                        AZ::Job* job = AZ::CreateJobFunction(processWorklist, true);
                        entryList = AZStd::make_shared<EntryListType>();
                        entryList->m_entries.reserve(r_numEntriesPerCullingJob);

                        parentJob->SetContinuation(job);
                        job->Start();
                    }
                }
            };

            if (m_debugCtx.m_enableFrustumCulling)
            {
                m_visScene->Enumerate(frustum, nodeVisitorLambda);
            }
            else
            {
                m_visScene->EnumerateNoCull(nodeVisitorLambda);
            }

            if (entryList->m_entries.size() > 0)
            {
                auto processWorklist = [worklistData, entryList = AZStd::move(entryList)]()
                {
                    ProcessEntrylist(worklistData, entryList->m_entries);
                };

                AZ::Job* job = AZ::CreateJobFunction(processWorklist, true);
                parentJob->SetContinuation(job);
                job->Start();
            }
        }

        void CullingScene::ProcessCullablesJobs(const Scene& scene, View& view, AZ::Job& parentJob)
        {
            if (r_useEntryWorkListsForCulling)
            {
                ProcessCullablesJobsEntries(scene, view, &parentJob);
            }
            else
            {
                ProcessCullables(scene, view, &parentJob, nullptr);
            }
        }

        void CullingScene::ProcessCullablesTG(const Scene& scene, View& view, AZ::TaskGraph& taskGraph, AZ::TaskGraphEvent& taskGraphEvent)
        {
            ProcessCullables(scene, view, nullptr, &taskGraph, &taskGraphEvent);
        }

        uint32_t AddLodDataToView(
            const Vector3& pos, const Cullable::LodData& lodData, RPI::View& view, AzFramework::VisibilityEntry::TypeFlags typeFlags)
        {
#ifdef AZ_CULL_PROFILE_DETAILED
            AZ_PROFILE_SCOPE(RPI, "AddLodDataToView");
#endif

            uint32_t numVisibleDrawPackets = 0;

            auto addLodToDrawPacket = [&](const Cullable::LodData::Lod& lod)
            {
#ifdef AZ_CULL_PROFILE_VERBOSE
                AZ_PROFILE_SCOPE(RPI, "add draw packets: %zu", lod.m_drawPackets.size());
#endif
                numVisibleDrawPackets += static_cast<uint32_t>(lod.m_drawPackets.size());   //don't want to pay the cost of aznumeric_cast<> here so using static_cast<> instead
                if (typeFlags & AzFramework::VisibilityEntry::TYPE_RPI_VisibleObjectList)
                {
                    view.AddVisibleObject(lod.m_visibleObjectUserData, pos);
                }
                else if (typeFlags & AzFramework::VisibilityEntry::TYPE_RPI_Cullable)
                {
                    for (const RHI::DrawPacket* drawPacket : lod.m_drawPackets)
                    {
                        view.AddDrawPacket(drawPacket, pos);
                    }
                }
                else
                {
                    AZ_Assert(false, "Invalid cullable type flags.")
                }
            };

            switch (lodData.m_lodConfiguration.m_lodType)
            {
                case Cullable::LodType::SpecificLod:
                    if (lodData.m_lodConfiguration.m_lodOverride < lodData.m_lods.size())
                    {
                    addLodToDrawPacket(
                        lodData.m_lods.at(lodData.m_lodConfiguration.m_lodOverride));
                    }
                    break;
                case Cullable::LodType::ScreenCoverage:
                default:
                {
                    const Matrix4x4& viewToClip = view.GetViewToClipMatrix();
                    // the [1][1] element of a perspective projection matrix stores cot(FovY/2) (equal to
                    // 2*nearPlaneDistance/nearPlaneHeight), which is used to determine the (vertical) projected size in screen space
                    const float yScale = viewToClip.GetElement(1, 1);
                    const bool isPerspective = viewToClip.GetElement(3, 3) == 0.f;
                    const Vector3 cameraPos = view.GetViewToWorldMatrix().GetTranslation();

                    const float approxScreenPercentage =
                        ModelLodUtils::ApproxScreenPercentage(pos, lodData.m_lodSelectionRadius, cameraPos, yScale, isPerspective);

                    for (uint32_t lodIndex = 0; lodIndex < static_cast<uint32_t>(lodData.m_lods.size()); ++lodIndex)
                    {
                        const Cullable::LodData::Lod& lod = lodData.m_lods[lodIndex];
                        // Note that this supports overlapping lod ranges (to support cross-fading lods, for example)
                        if (approxScreenPercentage >= lod.m_screenCoverageMin && approxScreenPercentage <= lod.m_screenCoverageMax)
                        {
                            addLodToDrawPacket(lod);
                        }
                    }
                    break;
                }
            }

            return numVisibleDrawPackets;
        }

        void CullingScene::Activate(const Scene* parentScene)
        {
            m_parentScene = parentScene;
            m_visScene = parentScene->GetVisibilityScene();

            m_taskGraphActive = AZ::Interface<AZ::TaskGraphActiveInterface>::Get();

            if (auto* console = AZ::Interface<AZ::IConsole>::Get(); console != nullptr)
            {
                // Start with default value
                int shadowCascadeExtrusionAmount = r_shadowCascadeExtrusionAmount;
                // Get the cvar value from settings registry
                console->GetCvarValue("r_shadowCascadeExtrusionAmount", shadowCascadeExtrusionAmount);
                // push the cvars value so anything in this dll can access it directly.
                console->PerformCommand(
                    AZStd::string::format("r_shadowCascadeExtrusionAmount %i", shadowCascadeExtrusionAmount).c_str());
            }

#ifdef AZ_CULL_DEBUG_ENABLED
            AZ_Assert(CountObjectsInScene() == 0, "The culling system should start with 0 entries in this scene.");
#endif
        }

        void CullingScene::Deactivate()
        {
#ifdef AZ_CULL_DEBUG_ENABLED
            AZ_Assert(CountObjectsInScene() == 0, "All culling entries must be removed from the scene before shutdown.");
#endif
            m_visScene = nullptr;
        }

        void CullingScene::BeginCullingTaskGraph(const Scene& scene, AZStd::span<const ViewPtr> views)
        {
            AZ::TaskGraph taskGraph{ "RPI::Culling" };
            AZ::TaskDescriptor beginCullingDescriptor{ "RPI_CullingScene_BeginCullingView", "Graphics" };

            const auto& entityContextId = GetEntityContextIdForOcclusion(&scene);
            for (auto& view : views)
            {
                taskGraph.AddTask(
                    beginCullingDescriptor,
                    [&]()
                    {
                        AZ_PROFILE_SCOPE(RPI, "CullingScene: BeginCullingTaskGraph");
                        view->BeginCulling();
                        AzFramework::OcclusionRequestBus::Event(
                            entityContextId, &AzFramework::OcclusionRequestBus::Events::CreateOcclusionView, view->GetName());
                    });
            }

            if (!taskGraph.IsEmpty())
            {
                AZ::TaskGraphEvent waitForCompletion{ "RPI::Culling Wait" };
                taskGraph.Submit(&waitForCompletion);
                waitForCompletion.Wait();
            }
        }

        void CullingScene::BeginCullingJobs(const Scene& scene, AZStd::span<const ViewPtr> views)
        {
            AZ::JobCompletion beginCullingCompletion;

            const auto& entityContextId = GetEntityContextIdForOcclusion(&scene);
            for (auto& view : views)
            {
                const auto cullingLambda = [&]()
                {
                    AZ_PROFILE_SCOPE(RPI, "CullingScene: BeginCullingJob");
                    view->BeginCulling();
                    AzFramework::OcclusionRequestBus::Event(
                        entityContextId, &AzFramework::OcclusionRequestBus::Events::CreateOcclusionView, view->GetName());
                };

                AZ::Job* cullingJob = AZ::CreateJobFunction(AZStd::move(cullingLambda), true, nullptr);
                cullingJob->SetDependent(&beginCullingCompletion);
                cullingJob->Start();
            }

            beginCullingCompletion.StartAndWaitForCompletion();
        }

        void CullingScene::BeginCulling(const Scene& scene, AZStd::span<const ViewPtr> views)
        {
            AZ_PROFILE_SCOPE(RPI, "CullingScene: BeginCulling");
            m_cullDataConcurrencyCheck.soft_lock();

            m_debugCtx.ResetCullStats();
            m_debugCtx.m_numCullablesInScene = GetNumCullables();

            m_taskGraphActive = AZ::Interface<AZ::TaskGraphActiveInterface>::Get();

            // Remove any debug artifacts from the previous occlusion culling session.
            const auto& entityContextId = GetEntityContextIdForOcclusion(&scene);
            AzFramework::OcclusionRequestBus::Event(
                entityContextId, &AzFramework::OcclusionRequestBus::Events::ClearOcclusionViewDebugInfo);

            if (views.size() == 1) // avoid job overhead when only 1 job
            {
                views[0]->BeginCulling();
                AzFramework::OcclusionRequestBus::Event(
                    entityContextId, &AzFramework::OcclusionRequestBus::Events::CreateOcclusionView, views[0]->GetName());
            }
            else if (m_taskGraphActive && m_taskGraphActive->IsTaskGraphActive())
            {
                BeginCullingTaskGraph(scene, views);
            }
            else
            {
                BeginCullingJobs(scene, views);
            }

#ifdef AZ_CULL_DEBUG_ENABLED
            AuxGeomDrawPtr auxGeom;
            if (m_debugCtx.m_debugDraw)
            {
                auxGeom = AuxGeomFeatureProcessorInterface::GetDrawQueueForScene(m_parentScene);
                AZ_Assert(auxGeom, "Invalid AuxGeomFeatureProcessorInterface");

                if (m_debugCtx.m_drawWorldCoordinateAxes)
                {
                    DebugDrawWorldCoordinateAxes(auxGeom.get());
                }
            }

            {
                AZStd::lock_guard<AZStd::mutex> lockFrozenFrustums(m_debugCtx.m_frozenFrustumsMutex);
                if (m_debugCtx.m_freezeFrustums)
                {
                    for (const ViewPtr& viewPtr : views)
                    {
                        auto iter = m_debugCtx.m_frozenFrustums.find(viewPtr.get());
                        if (iter == m_debugCtx.m_frozenFrustums.end())
                        {
                            const Matrix4x4& worldToClip = viewPtr->GetWorldToClipMatrix();
                            Frustum frustum = Frustum::CreateFromMatrixColumnMajor(worldToClip, Frustum::ReverseDepth::True);
                            m_debugCtx.m_frozenFrustums.insert({ viewPtr.get(), frustum });
                        }
                    }
                }
                else if(m_debugCtx.m_frozenFrustums.size() > 0)
                {
                    m_debugCtx.m_frozenFrustums.clear();
                }
            }
#endif
        }

        void CullingScene::EndCulling(const Scene& scene, AZStd::span<const ViewPtr> views)
        {
            m_cullDataConcurrencyCheck.soft_unlock();

            // When culling has completed, destroy all of the occlusion views.
            if (const auto& entityContextId = GetEntityContextIdForOcclusion(&scene); !entityContextId.IsNull())
            {
                for (auto& view : views)
                {
                    AzFramework::OcclusionRequestBus::Event(
                        entityContextId, &AzFramework::OcclusionRequestBus::Events::DestroyOcclusionView, view->GetName());
                }
            }
        }

        size_t CullingScene::CountObjectsInScene()
        {
            size_t numObjects = 0;
            m_visScene->EnumerateNoCull(
                [&numObjects](const AzFramework::IVisibilityScene::NodeData& nodeData)
                {
                    for (AzFramework::VisibilityEntry* visibleEntry : nodeData.m_entries)
                    {
                        if (visibleEntry->m_typeFlags & AzFramework::VisibilityEntry::TYPE_RPI_Cullable ||
                            visibleEntry->m_typeFlags & AzFramework::VisibilityEntry::TYPE_RPI_VisibleObjectList)
                        {
                            ++numObjects;
                        }
                    }
                }
            );

            return numObjects;
        }

    } // namespace RPI
} // namespace AZ<|MERGE_RESOLUTION|>--- conflicted
+++ resolved
@@ -470,14 +470,6 @@
         static bool TestOcclusionCulling(
             const AZStd::shared_ptr<WorklistData>& worklistData, const AzFramework::VisibilityEntry* visibleEntry)
         {
-<<<<<<< HEAD
-            if (!worklistData->m_maskedOcclusionCulling || !worklistData->m_view->GetMaskedOcclusionCullingDirty())
-            {
-                return MaskedOcclusionCulling::CullingResult::VISIBLE;
-            }
-
-=======
->>>>>>> 5295397a
 #ifdef AZ_CULL_PROFILE_VERBOSE
             AZ_PROFILE_SCOPE(RPI, "TestOcclusionCulling");
 #endif
