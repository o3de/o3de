--- conflicted
+++ resolved
@@ -23,16 +23,6 @@
     namespace RPI
     {
         bool ShaderVariant::Init(
-<<<<<<< HEAD
-            const ShaderAsset& shaderAsset,
-            Data::Asset<ShaderVariantAsset> shaderVariantAsset,
-            SupervariantIndex supervariantIndex)
-        {            
-            m_pipelineStateType = shaderAsset.GetPipelineStateType();
-            m_pipelineLayoutDescriptor = shaderAsset.GetPipelineLayoutDescriptor(supervariantIndex);
-            m_shaderVariantAsset = shaderVariantAsset;
-            m_renderStates = &shaderAsset.GetRenderStates(supervariantIndex);
-=======
             const Data::Asset<ShaderAsset>& shaderAsset,
             const Data::Asset<ShaderVariantAsset>& shaderVariantAsset)
         {
@@ -45,7 +35,6 @@
             m_pipelineLayoutDescriptor = shaderAsset->GetPipelineLayoutDescriptor();
             m_shaderVariantAsset = shaderVariantAsset;
 
->>>>>>> 35a7ca71
             return true;
         }
 
@@ -63,12 +52,11 @@
             case RHI::PipelineStateType::Draw:
             {
                 AZ_Assert(m_pipelineStateType == RHI::PipelineStateType::Draw, "ShaderVariant is not intended for the raster pipeline.");
-                AZ_Assert(m_renderStates, "Invalid RenderStates");
                 RHI::PipelineStateDescriptorForDraw& descriptorForDraw = static_cast<RHI::PipelineStateDescriptorForDraw&>(descriptor);
                 descriptorForDraw.m_vertexFunction = m_shaderVariantAsset->GetShaderStageFunction(RHI::ShaderStage::Vertex);
                 descriptorForDraw.m_tessellationFunction = m_shaderVariantAsset->GetShaderStageFunction(RHI::ShaderStage::Tessellation);
                 descriptorForDraw.m_fragmentFunction = m_shaderVariantAsset->GetShaderStageFunction(RHI::ShaderStage::Fragment);
-                descriptorForDraw.m_renderStates = *m_renderStates;
+                descriptorForDraw.m_renderStates = m_shaderVariantAsset->GetRenderStates();
                 break;
             }
 
@@ -94,8 +82,6 @@
             }
         }
 
-<<<<<<< HEAD
-=======
         const ShaderInputContract& ShaderVariant::GetInputContract() const
         {
             return m_shaderVariantAsset->GetInputContract();
@@ -125,6 +111,5 @@
             }
         }
 
->>>>>>> 35a7ca71
     } // namespace RPI
 } // namespace AZ