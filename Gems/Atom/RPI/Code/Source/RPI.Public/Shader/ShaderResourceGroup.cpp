/*
 * Copyright (c) Contributors to the Open 3D Engine Project.
 * For complete copyright and license terms please see the LICENSE at the root of this distribution.
 *
 * SPDX-License-Identifier: Apache-2.0 OR MIT
 *
 */

#include <Atom/RHI.Reflect/ShaderDataMappings.h>

#include <Atom/RPI.Public/Shader/ShaderResourceGroup.h>

#include <AtomCore/Instance/InstanceDatabase.h>

namespace AZ
{
    namespace RPI
    {
        const Data::Instance<Image> ShaderResourceGroup::s_nullImage;
        const Data::Instance<Buffer> ShaderResourceGroup::s_nullBuffer;

        Data::InstanceId ShaderResourceGroup::MakeSrgPoolInstanceId(
            const Data::Asset<ShaderAsset>& shaderAsset, const SupervariantIndex& supervariantIndex, const AZ::Name& srgName)
        {
            AZ_Assert(!srgName.IsEmpty(), "Invalid ShaderResourceGroup name");

            // Let's find the srg layout with the given name, because it contains the azsl file path of origin
            // which is essential to uniquely identify an SRG and avoid redundant copies in memory.
            auto srgLayout = shaderAsset->FindShaderResourceGroupLayout(srgName, supervariantIndex);
            AZ_Assert(
                srgLayout != nullptr,
                "Failed to find SRG with name %s, using supervariantIndex %u from shaderAsset %s",
                srgName.GetCStr(),
                supervariantIndex.GetIndex(),
                shaderAsset.GetHint().c_str());

            // Create the InstanceId by combining data from the SRG name and layout. This value does not need to be unique between
            // asset IDs because the data can be shared as long as the names and layouts match.
            const AZ::Uuid instanceUuid = AZ::Uuid::CreateName(srgLayout->GetUniqueId()) + AZ::Uuid::CreateName(srgName.GetStringView());

            // Create a union to split the 64 bit layout hash into 32 bit unsigned integers for use as instance ID sub IDs 
            union {
                AZ::HashValue64 hash64;
                struct
                {
                    uint32_t x;
                    uint32_t y;
                };
            } hashUnion;
            hashUnion.hash64 = srgLayout->GetHash();

            // Use the supervariantIndex and layout hash as the subIds for the InstanceId
            return Data::InstanceId::CreateUuid(instanceUuid, { supervariantIndex.GetIndex(), hashUnion.x, hashUnion.y });
        }

        Data::Instance<ShaderResourceGroup> ShaderResourceGroup::Create(
            const Data::Asset<ShaderAsset>& shaderAsset, const AZ::Name& srgName)
        {
            // retrieve the supervariantIndex by searching for the default supervariant name, this will
            // allow the shader asset to properly handle the RPI::ShaderSystem supervariant
            SupervariantIndex supervariantIndex = shaderAsset->GetSupervariantIndex(AZ::Name(""));

            SrgInitParams initParams{ supervariantIndex, srgName };
            auto anyInitParams = AZStd::any(initParams);
            return Data::InstanceDatabase<ShaderResourceGroup>::Instance().Create(shaderAsset, &anyInitParams);
        }

        Data::Instance<ShaderResourceGroup> ShaderResourceGroup::Create(
            const Data::Asset<ShaderAsset>& shaderAsset, const SupervariantIndex& supervariantIndex, const AZ::Name& srgName)
        {
            SrgInitParams initParams{ supervariantIndex, srgName };
            auto anyInitParams = AZStd::any(initParams);
            return Data::InstanceDatabase<ShaderResourceGroup>::Instance().Create(shaderAsset, &anyInitParams);
        }

        Data::Instance<ShaderResourceGroup> ShaderResourceGroup::CreateInternal(ShaderAsset& shaderAsset, const AZStd::any* anySrgInitParams)
        {
            AZ_Assert(anySrgInitParams, "Invalid SrgInitParams");
            auto srgInitParams = AZStd::any_cast<SrgInitParams>(*anySrgInitParams);

            Data::Instance<ShaderResourceGroup> srg = aznew ShaderResourceGroup();
            const RHI::ResultCode resultCode = srg->Init(shaderAsset, srgInitParams.m_supervariantIndex, srgInitParams.m_srgName);
            if (resultCode != RHI::ResultCode::Success)
            {
                return nullptr;
            }

            return srg;
        }

        RHI::ResultCode ShaderResourceGroup::Init(ShaderAsset& shaderAsset, const SupervariantIndex& supervariantIndex, const AZ::Name& srgName)
        {
            const auto& lay = shaderAsset.FindShaderResourceGroupLayout(srgName, supervariantIndex);
            m_layout = lay.get();

            if (!m_layout)
            {
                AZ_Assert(false, "ShaderResourceGroup cannot be initialized due to invalid ShaderResourceGroupLayout");
                return RHI::ResultCode::Fail;
            }

            m_pool = ShaderResourceGroupPool::FindOrCreate(
                AZ::Data::Asset<ShaderAsset>(&shaderAsset, AZ::Data::AssetLoadBehavior::PreLoad), supervariantIndex, srgName);
            AZ_Assert(m_layout->GetHash() == m_pool->GetRHIPool()->GetLayout()->GetHash(), "This can happen if two shaders are including the same partial srg from different .azsl shader files and adding more custom entries to the srg. Recommendation is to just make a bigger SRG that can be shared between the two shaders.");
            
            if (!m_pool)
            {
                return RHI::ResultCode::Fail;
            }

            m_shaderResourceGroup = m_pool->CreateRHIShaderResourceGroup();
            if (!m_shaderResourceGroup)
            {
                return RHI::ResultCode::Fail;
            }
            m_shaderResourceGroup->SetName(m_pool->GetRHIPool()->GetName());
            m_data = RHI::ShaderResourceGroupData(RHI::MultiDevice::AllDevices, m_layout);
            m_asset = { &shaderAsset, AZ::Data::AssetLoadBehavior::PreLoad };
            m_supervariantIndex = supervariantIndex;

            // The RPI groups match the same dimensions as the RHI group.
            m_imageGroup.resize(m_layout->GetGroupSizeForImages());
            m_bufferGroup.resize(m_layout->GetGroupSizeForBuffers());

            m_isInitialized = true;

            return RHI::ResultCode::Success;
        }

        void ShaderResourceGroup::Compile()
        {
            m_shaderResourceGroup->Compile(m_data);

            //Mask is passed to RHI in the Compile call so we can reset it here
            m_data.ResetUpdateMask();
        }

        bool ShaderResourceGroup::IsQueuedForCompile() const
        {
            return m_shaderResourceGroup->IsQueuedForCompile();
        }

        RHI::ShaderInputBufferIndex ShaderResourceGroup::FindShaderInputBufferIndex(const Name& name) const
        {
            return m_layout->FindShaderInputBufferIndex(name);
        }

        RHI::ShaderInputImageIndex ShaderResourceGroup::FindShaderInputImageIndex(const Name& name) const
        {
            return m_layout->FindShaderInputImageIndex(name);
        }

        RHI::ShaderInputSamplerIndex ShaderResourceGroup::FindShaderInputSamplerIndex(const Name& name) const
        {
            return m_layout->FindShaderInputSamplerIndex(name);
        }

        RHI::ShaderInputConstantIndex ShaderResourceGroup::FindShaderInputConstantIndex(const Name& name) const
        {
            return m_layout->FindShaderInputConstantIndex(name);
        }

        RHI::ShaderInputBufferUnboundedArrayIndex ShaderResourceGroup::FindShaderInputBufferUnboundedArrayIndex(const Name& name) const
        {
            return m_layout->FindShaderInputBufferUnboundedArrayIndex(name);
        }

        RHI::ShaderInputImageUnboundedArrayIndex  ShaderResourceGroup::FindShaderInputImageUnboundedArrayIndex(const Name& name) const
        {
            return m_layout->FindShaderInputImageUnboundedArrayIndex(name);
        }

        const RHI::ShaderResourceGroupLayout* ShaderResourceGroup::GetLayout() const
        {
            return m_layout;
        }

        RHI::ShaderResourceGroup* ShaderResourceGroup::GetRHIShaderResourceGroup()
        {
            return m_shaderResourceGroup.get();
        }

        bool ShaderResourceGroup::SetShaderVariantKeyFallbackValue(const ShaderVariantKey& shaderKey)
        {
            uint32_t keySize = GetLayout()->GetShaderVariantKeyFallbackSize();
            if (keySize == 0)
            {
                return false;
            }

            auto shaderFallbackIndex = GetLayout()->GetShaderVariantKeyFallbackConstantIndex();
            if (!shaderFallbackIndex.IsValid())
            {
                return false;
            }

            return SetConstantRaw(shaderFallbackIndex, shaderKey.data(), 0, AZStd::min(keySize, (uint32_t) ShaderVariantKeyBitCount) / 8);
        }

        bool ShaderResourceGroup::HasShaderVariantKeyFallbackEntry() const
        {
            return GetLayout()->HasShaderVariantKeyFallbackEntry();
        }

        bool ShaderResourceGroup::SetImage(RHI::ShaderInputNameIndex& inputIndex, const Data::Instance<Image>& image, uint32_t arrayIndex)
        {
            if (inputIndex.ValidateOrFindImageIndex(GetLayout()))
            {
                return SetImage(inputIndex.GetImageIndex(), image, arrayIndex);
            }
            return false;
        }

        bool ShaderResourceGroup::SetImage(RHI::ShaderInputImageIndex inputIndex, const Data::Instance<Image>& image, uint32_t arrayIndex)
        {
            const RHI::ImageView* imageView = image ? image->GetImageView() : nullptr;

            if (m_data.SetImageView(inputIndex, imageView, arrayIndex))
            {
                const RHI::Interval interval = m_layout->GetGroupInterval(inputIndex);

                // Track the RPI image entry at the same slot.
                m_imageGroup[interval.m_min + arrayIndex] = image;

                return true;
            }

            return false;
        }

        bool ShaderResourceGroup::SetImageArray(RHI::ShaderInputNameIndex& inputIndex, AZStd::span<const Data::Instance<Image>> images, uint32_t arrayIndex)
        {
            if (inputIndex.ValidateOrFindImageIndex(GetLayout()))
            {
                return SetImageArray(inputIndex.GetImageIndex(), images, arrayIndex);
            }
            return false;
        }

        bool ShaderResourceGroup::SetImageArray(RHI::ShaderInputImageIndex inputIndex, AZStd::span<const Data::Instance<Image>> images, uint32_t arrayIndex)
        {
            if (GetLayout()->ValidateAccess(inputIndex, arrayIndex + static_cast<uint32_t>(images.size()) - 1))
            {
                bool isValidAll = true;
                for (size_t i = 0; i < images.size(); ++i)
                {
                    isValidAll &= SetImage(inputIndex, images[i], static_cast<uint32_t>(arrayIndex + i));
                }
                return isValidAll;
            }
            return false;
        }

        const Data::Instance<Image>& ShaderResourceGroup::GetImage(RHI::ShaderInputNameIndex& inputIndex, uint32_t arrayIndex) const
        {
            if (inputIndex.ValidateOrFindImageIndex(GetLayout()))
            {
                return GetImage(inputIndex.GetImageIndex(), arrayIndex);
            }
            return s_nullImage;
        }

        const Data::Instance<Image>& ShaderResourceGroup::GetImage(RHI::ShaderInputImageIndex inputIndex, uint32_t arrayIndex) const
        {
            if (m_layout->ValidateAccess(inputIndex, arrayIndex))
            {
                const RHI::Interval interval = m_layout->GetGroupInterval(inputIndex);
                return m_imageGroup[interval.m_min + arrayIndex];
            }
            return s_nullImage;
        }

        AZStd::span<const Data::Instance<Image>> ShaderResourceGroup::GetImageArray(RHI::ShaderInputNameIndex& inputIndex) const
        {
            if (inputIndex.ValidateOrFindImageIndex(GetLayout()))
            {
                return GetImageArray(inputIndex.GetImageIndex());
            }
            return {};
        }

        AZStd::span<const Data::Instance<Image>> ShaderResourceGroup::GetImageArray(RHI::ShaderInputImageIndex inputIndex) const
        {
            if (m_layout->ValidateAccess(inputIndex, 0))
            {
                const RHI::Interval interval = m_layout->GetGroupInterval(inputIndex);
                return AZStd::span<const Data::Instance<Image>>(&m_imageGroup[interval.m_min], interval.m_max - interval.m_min);
            }
            return {};
        }

        bool ShaderResourceGroup::SetImageView(RHI::ShaderInputNameIndex& inputIndex, const RHI::ImageView* imageView, uint32_t arrayIndex)
        {
            if (inputIndex.ValidateOrFindImageIndex(GetLayout()))
            {
                return SetImageView(inputIndex.GetImageIndex(), imageView, arrayIndex);
            }
            return false;
        }

        bool ShaderResourceGroup::SetImageView(RHI::ShaderInputImageIndex inputIndex, const RHI::ImageView* imageView, uint32_t arrayIndex)
        {
            if (m_data.SetImageView(inputIndex, imageView, arrayIndex))
            {
                const RHI::Interval interval = m_layout->GetGroupInterval(inputIndex);

                // Reset the RPI image entry, since an RHI version now takes precedence.
                m_imageGroup[interval.m_min + arrayIndex] = nullptr;

                return true;
            }
            return false;
        }

        bool ShaderResourceGroup::SetImageViewArray(RHI::ShaderInputNameIndex& inputIndex, AZStd::span<const RHI::ImageView* const> imageViews, uint32_t arrayIndex)
        {
            if (inputIndex.ValidateOrFindImageIndex(GetLayout()))
            {
                return SetImageViewArray(inputIndex.GetImageIndex(), imageViews, arrayIndex);
            }
            return false;
        }

        bool ShaderResourceGroup::SetImageViewArray(RHI::ShaderInputImageIndex inputIndex, AZStd::span<const RHI::ImageView * const> imageViews, uint32_t arrayIndex)
        {
            if (GetLayout()->ValidateAccess(inputIndex, arrayIndex + static_cast<uint32_t>(imageViews.size()) - 1))
            {
                bool isValidAll = true;
                for (size_t i = 0; i < imageViews.size(); ++i)
                {
                    isValidAll &= SetImageView(inputIndex, imageViews[i], static_cast<uint32_t>(arrayIndex + i));
                }
                return isValidAll;
            }
            return false;
        }

        bool ShaderResourceGroup::SetImageViewUnboundedArray(RHI::ShaderInputImageUnboundedArrayIndex inputIndex, AZStd::span<const RHI::ImageView* const> imageViews)
        {
            return m_data.SetImageViewUnboundedArray(inputIndex, imageViews);
        }

        bool ShaderResourceGroup::SetBufferView(RHI::ShaderInputNameIndex& inputIndex, const RHI::BufferView *bufferView, uint32_t arrayIndex)
        {
            if (inputIndex.ValidateOrFindBufferIndex(GetLayout()))
            {
                return SetBufferView(inputIndex.GetBufferIndex(), bufferView, arrayIndex);
            }
            return false;
        }

        bool ShaderResourceGroup::SetBufferView(RHI::ShaderInputBufferIndex inputIndex, const RHI::BufferView *bufferView, uint32_t arrayIndex)
        {
            if (m_data.SetBufferView(inputIndex, bufferView, arrayIndex))
            {
                const RHI::Interval interval = m_layout->GetGroupInterval(inputIndex);

                // Reset the RPI image entry, since an RHI version now takes precedence.
                m_bufferGroup[interval.m_min + arrayIndex] = nullptr;

                return true;
            }
            return false;
        }

        bool ShaderResourceGroup::SetBufferViewArray(RHI::ShaderInputNameIndex& inputIndex, AZStd::span<const RHI::BufferView* const> bufferViews, uint32_t arrayIndex)
        {
            if (inputIndex.ValidateOrFindBufferIndex(GetLayout()))
            {
                return SetBufferViewArray(inputIndex.GetBufferIndex(), bufferViews, arrayIndex);
            }
            return false;
        }

        bool ShaderResourceGroup::SetBufferViewArray(RHI::ShaderInputBufferIndex inputIndex, AZStd::span<const RHI::BufferView * const> bufferViews, uint32_t arrayIndex)
        {
            if (GetLayout()->ValidateAccess(inputIndex, arrayIndex + static_cast<uint32_t>(bufferViews.size()) - 1))
            {
                bool isValidAll = true;
                for (size_t i = 0; i < bufferViews.size(); ++i)
                {
                    isValidAll &= SetBufferView(inputIndex, bufferViews[i], static_cast<uint32_t>(arrayIndex + i));
                }
                return isValidAll;
            }
            return false;
        }

        bool ShaderResourceGroup::SetBufferViewUnboundedArray(RHI::ShaderInputBufferUnboundedArrayIndex inputIndex, AZStd::span<const RHI::BufferView * const> bufferViews)
        {
            return m_data.SetBufferViewUnboundedArray(inputIndex, bufferViews);
        }

        bool ShaderResourceGroup::SetSampler(RHI::ShaderInputNameIndex& inputIndex, const RHI::SamplerState& sampler, uint32_t arrayIndex)
        {
            if (inputIndex.ValidateOrFindSamplerIndex(GetLayout()))
            {
                return SetSampler(inputIndex.GetSamplerIndex(), sampler, arrayIndex);
            }
            return false;
        }

        bool ShaderResourceGroup::SetSampler(RHI::ShaderInputSamplerIndex inputIndex, const RHI::SamplerState& sampler, uint32_t arrayIndex)
        {
            return m_data.SetSampler(inputIndex, sampler, arrayIndex);
        }

        bool ShaderResourceGroup::SetSamplerArray(RHI::ShaderInputNameIndex& inputIndex, AZStd::span<const RHI::SamplerState> samplers, uint32_t arrayIndex)
        {
            if (inputIndex.ValidateOrFindSamplerIndex(GetLayout()))
            {
                return SetSamplerArray(inputIndex.GetSamplerIndex(), samplers, arrayIndex);
            }
            return false;
        }

        bool ShaderResourceGroup::SetSamplerArray(RHI::ShaderInputSamplerIndex inputIndex, AZStd::span<const RHI::SamplerState> samplers, uint32_t arrayIndex)
        {
            return m_data.SetSamplerArray(inputIndex, samplers, arrayIndex);
        }

        bool ShaderResourceGroup::SetConstantRaw(RHI::ShaderInputNameIndex& inputIndex, const void* bytes, uint32_t byteCount)
        {
            if (inputIndex.ValidateOrFindConstantIndex(GetLayout()))
            {
                return SetConstantRaw(inputIndex.GetConstantIndex(), bytes, byteCount);
            }
            return false;
        }

        bool ShaderResourceGroup::SetConstantRaw(RHI::ShaderInputConstantIndex inputIndex, const void* bytes, uint32_t byteCount)
        {
            return m_data.SetConstantRaw(inputIndex, bytes, byteCount);
        }

        bool ShaderResourceGroup::SetConstantRaw(RHI::ShaderInputNameIndex& inputIndex, const void* bytes, uint32_t byteOffset, uint32_t byteCount)
        {
            if (inputIndex.ValidateOrFindConstantIndex(GetLayout()))
            {
                return SetConstantRaw(inputIndex.GetConstantIndex(), bytes, byteOffset, byteCount);
            }
            return false;
        }

        bool ShaderResourceGroup::SetConstantRaw(RHI::ShaderInputConstantIndex inputIndex, const void* bytes, uint32_t byteOffset, uint32_t byteCount)
        {
            return m_data.SetConstantRaw(inputIndex, bytes, byteOffset, byteCount);
        }

        bool ShaderResourceGroup::ApplyDataMappings(const RHI::ShaderDataMappings& mappings)
        {
            bool success = true;

            success = success && ApplyDataMappingArray(mappings.m_colorMappings);
            success = success && ApplyDataMappingArray(mappings.m_uintMappings);
            success = success && ApplyDataMappingArray(mappings.m_floatMappings);
            success = success && ApplyDataMappingArray(mappings.m_float2Mappings);
            success = success && ApplyDataMappingArray(mappings.m_float3Mappings);
            success = success && ApplyDataMappingArray(mappings.m_float4Mappings);
            success = success && ApplyDataMappingArray(mappings.m_matrix3x3Mappings);
            success = success && ApplyDataMappingArray(mappings.m_matrix4x4Mappings);

            return success;
        }

        const RHI::ConstPtr<RHI::ImageView>& ShaderResourceGroup::GetImageView(
            RHI::ShaderInputNameIndex& inputIndex, uint32_t arrayIndex) const
        {
            inputIndex.ValidateOrFindImageIndex(GetLayout());
            return GetImageView(inputIndex.GetImageIndex(), arrayIndex);
        }

        const RHI::ConstPtr<RHI::ImageView>& ShaderResourceGroup::GetImageView(RHI::ShaderInputImageIndex inputIndex, uint32_t arrayIndex) const
        {
            return m_data.GetImageView(inputIndex, arrayIndex);
        }

        AZStd::span<const RHI::ConstPtr<RHI::ImageView>> ShaderResourceGroup::GetImageViewArray(
            RHI::ShaderInputNameIndex& inputIndex) const
        {
            inputIndex.ValidateOrFindImageIndex(GetLayout());
            return GetImageViewArray(inputIndex.GetImageIndex());
        }

        AZStd::span<const RHI::ConstPtr<RHI::ImageView>> ShaderResourceGroup::GetImageViewArray(RHI::ShaderInputImageIndex inputIndex) const
        {
            return m_data.GetImageViewArray(inputIndex);
        }

        const RHI::ConstPtr<RHI::BufferView>& ShaderResourceGroup::GetBufferView(
            RHI::ShaderInputNameIndex& inputIndex, uint32_t arrayIndex) const
        {
            inputIndex.ValidateOrFindBufferIndex(GetLayout());
            return GetBufferView(inputIndex.GetBufferIndex(), arrayIndex);
        }

        const RHI::ConstPtr<RHI::BufferView>& ShaderResourceGroup::GetBufferView(RHI::ShaderInputBufferIndex inputIndex, uint32_t arrayIndex) const
        {
            return m_data.GetBufferView(inputIndex, arrayIndex);
        }

        AZStd::span<const RHI::ConstPtr<RHI::BufferView>> ShaderResourceGroup::GetBufferViewArray(
            RHI::ShaderInputNameIndex& inputIndex) const
        {
            inputIndex.ValidateOrFindBufferIndex(GetLayout());
            return GetBufferViewArray(inputIndex.GetBufferIndex());
        }

        AZStd::span<const RHI::ConstPtr<RHI::BufferView>> ShaderResourceGroup::GetBufferViewArray(RHI::ShaderInputBufferIndex inputIndex) const
        {
            return m_data.GetBufferViewArray(inputIndex);
        }

        bool ShaderResourceGroup::SetBuffer(RHI::ShaderInputNameIndex& inputIndex, const Data::Instance<Buffer>& buffer, uint32_t arrayIndex)
        {
            if (inputIndex.ValidateOrFindBufferIndex(GetLayout()))
            {
                return SetBuffer(inputIndex.GetBufferIndex(), buffer, arrayIndex);
            }
            return false;
        }

        bool ShaderResourceGroup::SetBuffer(RHI::ShaderInputBufferIndex inputIndex, const Data::Instance<Buffer>& buffer, uint32_t arrayIndex)
        {
            const auto bufferView =
                buffer ? buffer->GetBufferView() : nullptr;

            if (m_data.SetBufferView(inputIndex, bufferView, arrayIndex))
            {
                const RHI::Interval interval = m_layout->GetGroupInterval(inputIndex);

                // Track the RPI buffer entry at the same slot.
                m_bufferGroup[interval.m_min + arrayIndex] = buffer;

                return true;
            }

            return false;
        }

        bool ShaderResourceGroup::SetBufferArray(RHI::ShaderInputNameIndex& inputIndex, AZStd::span<const Data::Instance<Buffer>> buffers, uint32_t arrayIndex)
        {
            if (inputIndex.ValidateOrFindBufferIndex(GetLayout()))
            {
                return SetBufferArray(inputIndex.GetBufferIndex(), buffers, arrayIndex);
            }
            return false;
        }

        bool ShaderResourceGroup::SetBufferArray(RHI::ShaderInputBufferIndex inputIndex, AZStd::span<const Data::Instance<Buffer>> buffers, uint32_t arrayIndex)
        {
            if (GetLayout()->ValidateAccess(inputIndex, arrayIndex + static_cast<uint32_t>(buffers.size()) - 1))
            {
                bool isValidAll = true;
                for (size_t i = 0; i < buffers.size(); ++i)
                {
                    isValidAll &= SetBuffer(inputIndex, buffers[i], static_cast<uint32_t>(arrayIndex + i));
                }
                return isValidAll;
            }
            return false;
        }

        const Data::Instance<Buffer>& ShaderResourceGroup::GetBuffer(RHI::ShaderInputNameIndex& inputIndex, uint32_t arrayIndex) const
        {
            if (inputIndex.ValidateOrFindBufferIndex(GetLayout()))
            {
                return GetBuffer(inputIndex.GetBufferIndex(), arrayIndex);
            }
            return s_nullBuffer;
        }

        const Data::Instance<Buffer>& ShaderResourceGroup::GetBuffer(RHI::ShaderInputBufferIndex inputIndex, uint32_t arrayIndex) const
        {
            if (m_layout->ValidateAccess(inputIndex, arrayIndex))
            {
                const RHI::Interval interval = m_layout->GetGroupInterval(inputIndex);
                return m_bufferGroup[interval.m_min + arrayIndex];
            }
            return s_nullBuffer;
        }

        AZStd::span<const Data::Instance<Buffer>> ShaderResourceGroup::GetBufferArray(RHI::ShaderInputNameIndex& inputIndex) const
        {
            if (inputIndex.ValidateOrFindBufferIndex(GetLayout()))
            {
                return GetBufferArray(inputIndex.GetBufferIndex());
            }
            return {};
        }

        AZStd::span<const Data::Instance<Buffer>> ShaderResourceGroup::GetBufferArray(RHI::ShaderInputBufferIndex inputIndex) const
        {
            if (m_layout->ValidateAccess(inputIndex, 0))
            {
                const RHI::Interval interval = m_layout->GetGroupInterval(inputIndex);
                return AZStd::span<const Data::Instance<Buffer>>(&m_bufferGroup[interval.m_min], interval.m_max - interval.m_min);
            }
            return {};
        }

        void ShaderResourceGroup::ResetViews()
        {
            m_data.ResetViews();
        }

        const RHI::SamplerState& ShaderResourceGroup::GetSampler(RHI::ShaderInputNameIndex& inputIndex, uint32_t arrayIndex) const
        {
            inputIndex.ValidateOrFindSamplerIndex(GetLayout());
            return GetSampler(inputIndex.GetSamplerIndex(), arrayIndex);
        }

        const RHI::SamplerState& ShaderResourceGroup::GetSampler(RHI::ShaderInputSamplerIndex inputIndex, uint32_t arrayIndex) const
        {
            return m_data.GetSampler(inputIndex, arrayIndex);
        }

        AZStd::span<const RHI::SamplerState> ShaderResourceGroup::GetSamplerArray(RHI::ShaderInputNameIndex& inputIndex) const
        {
            inputIndex.ValidateOrFindSamplerIndex(GetLayout());
            return GetSamplerArray(inputIndex.GetSamplerIndex());
        }

        AZStd::span<const RHI::SamplerState> ShaderResourceGroup::GetSamplerArray(RHI::ShaderInputSamplerIndex inputIndex) const
        {
            return m_data.GetSamplerArray(inputIndex);
        }

        AZStd::span<const uint8_t> ShaderResourceGroup::GetConstantRaw(RHI::ShaderInputNameIndex& inputIndex) const
        {
            inputIndex.ValidateOrFindConstantIndex(GetLayout());
            return GetConstantRaw(inputIndex.GetConstantIndex());
        }

        AZStd::span<const uint8_t> ShaderResourceGroup::GetConstantRaw(RHI::ShaderInputConstantIndex inputIndex) const
        {
            return m_data.GetConstantRaw(inputIndex);
        }

        bool ShaderResourceGroup::CopyShaderResourceGroupData(const ShaderResourceGroup& other)
        {
            bool isFullCopy = true;
            // Copy Buffer Shader Inputs
            for (const RHI::ShaderInputBufferDescriptor& desc : m_layout->GetShaderInputListForBuffers())
            {
                RHI::ShaderInputBufferIndex otherIndex = other.m_layout->FindShaderInputBufferIndex(desc.m_name);
                if (!otherIndex.IsValid())
                {
                    isFullCopy = false;
                    continue;
                }

                [[maybe_unused]] const RHI::ShaderInputBufferDescriptor& otherDesc = other.m_layout->GetShaderInput(otherIndex);
                AZ_Error(
                    "ShaderResourceGroup",
                    desc.m_access == otherDesc.m_access && desc.m_count == otherDesc.m_count &&
                        desc.m_strideSize == otherDesc.m_strideSize && desc.m_type == otherDesc.m_type,
                    "ShaderInputBuffer %s does not match when copying shader resource group data",
                    desc.m_name.GetCStr());

                RHI::ShaderInputBufferIndex index = m_layout->FindShaderInputBufferIndex(desc.m_name);
                auto bufferViewArray = other.GetBufferViewArray(otherIndex);
                auto bufferArray = other.GetBufferArray(otherIndex);
                AZ_Assert(bufferViewArray.size() == bufferArray.size(), "Different size between buffers and buffer views");
                for (uint32_t i = 0; i < bufferViewArray.size(); ++i)
                {
                    if (bufferArray[i])
                    {
                        SetBuffer(index, bufferArray[i], i);
                    }
                    else
                    {
                        SetBufferView(index, bufferViewArray[i].get(), i);
                    }
                }
            }

            // Copy Image Shader Inputs
            for (const RHI::ShaderInputImageDescriptor& desc : m_layout->GetShaderInputListForImages())
            {
                RHI::ShaderInputImageIndex otherIndex = other.m_layout->FindShaderInputImageIndex(desc.m_name);
                if (!otherIndex.IsValid())
                {
                    isFullCopy = false;
                    continue;
                }

                [[maybe_unused]] const RHI::ShaderInputImageDescriptor& otherDesc = other.m_layout->GetShaderInput(otherIndex);
                AZ_Error(
                    "ShaderResourceGroup",
                    desc.m_access == otherDesc.m_access && desc.m_count == otherDesc.m_count &&
                        desc.m_type == otherDesc.m_type,
                    "ShaderInputImage %s does not match when copying shader resource group data",
                    desc.m_name.GetCStr());

                RHI::ShaderInputImageIndex index = m_layout->FindShaderInputImageIndex(desc.m_name);
                auto imageViewArray = other.GetImageViewArray(otherIndex);
                auto imageArray = other.GetImageArray(otherIndex);
                AZ_Assert(imageViewArray.size() == imageArray.size(), "Different size between image and image views");
                for (uint32_t i = 0; i < imageViewArray.size(); ++i)
                {
                    if (imageArray[i])
                    {
                        SetImage(index, imageArray[i].get(), i);
                    }
                    else
                    {
                        SetImageView(index, imageViewArray[i].get(), i);
                    }
                }
            }

            // Copy Sample Shader Inputs
            for (const RHI::ShaderInputSamplerDescriptor& desc : m_layout->GetShaderInputListForSamplers())
            {
                RHI::ShaderInputSamplerIndex otherIndex = other.m_layout->FindShaderInputSamplerIndex(desc.m_name);
                if (!otherIndex.IsValid())
                {
                    isFullCopy = false;
                    continue;
                }

                [[maybe_unused]] const RHI::ShaderInputSamplerDescriptor& otherDesc = other.m_layout->GetShaderInput(otherIndex);
                AZ_Error(
                    "ShaderResourceGroup",
                    desc.m_count == otherDesc.m_count,
                    "ShaderInputSampler %s does not match when copying shader resource group data",
                    desc.m_name.GetCStr());

                AZStd::span<const RHI::SamplerState> samplerViewArray = other.m_data.GetSamplerArray(otherIndex);
                SetSamplerArray(m_layout->FindShaderInputSamplerIndex(desc.m_name), samplerViewArray);
            }

            // Copy Constants Shader Inputs
            for (const RHI::ShaderInputConstantDescriptor& desc : m_layout->GetShaderInputListForConstants())
            {
                RHI::ShaderInputConstantIndex otherIndex = other.m_layout->FindShaderInputConstantIndex(desc.m_name);
                if (!otherIndex.IsValid())
                {
                    isFullCopy = false;
                    continue;
                }

                [[maybe_unused]] const RHI::ShaderInputConstantDescriptor& otherDesc = other.m_layout->GetShaderInput(otherIndex);
                AZ_Error(
                    "ShaderResourceGroup",
                    desc.m_constantByteCount == otherDesc.m_constantByteCount,
                    "ShaderInputConstant %s does not match when copying shader resource group data",
                    desc.m_name.GetCStr());

                AZStd::span<const uint8_t> constantRaw = other.m_data.GetConstantRaw(otherIndex);
                SetConstantRaw(m_layout->FindShaderInputConstantIndex(desc.m_name), constantRaw.data(), static_cast<uint32_t>(constantRaw.size()));
            }

            // Copy Unbound Buffer Array Inputs
            AZStd::vector<const RHI::BufferView*> bufferViewPtrArray;
            for (const RHI::ShaderInputBufferUnboundedArrayDescriptor& desc : m_layout->GetShaderInputListForBufferUnboundedArrays())
            {
                RHI::ShaderInputBufferUnboundedArrayIndex otherIndex =
                    other.m_layout->FindShaderInputBufferUnboundedArrayIndex(desc.m_name);
                if (!otherIndex.IsValid())
                {
                    isFullCopy = false;
                    continue;
                }

                [[maybe_unused]] const RHI::ShaderInputBufferUnboundedArrayDescriptor& otherDesc =
                    other.m_layout->GetShaderInput(otherIndex);
                AZ_Error(
                    "ShaderResourceGroup",
                    desc.m_type == otherDesc.m_type && desc.m_access == otherDesc.m_access,
                    "ShaderInputBufferUnboundedArray %s does not match when copying shader resource group data",
                    desc.m_name.GetCStr());

                AZStd::span<const RHI::ConstPtr<RHI::BufferView>> bufferViewArray = other.m_data.GetBufferViewUnboundedArray(otherIndex);
                bufferViewPtrArray.resize(bufferViewArray.size());
                AZStd::transform(
                    bufferViewArray.begin(),
                    bufferViewArray.end(),
                    bufferViewPtrArray.begin(),
                    [](auto& item)
                    {
                        return item.get();
                    });
                SetBufferViewUnboundedArray(m_layout->FindShaderInputBufferUnboundedArrayIndex(desc.m_name), bufferViewPtrArray);
            }

            // Copy Unbound Image Array Inputs
            AZStd::vector<const RHI::ImageView*> imageViewPtrArray;
            for (const RHI::ShaderInputImageUnboundedArrayDescriptor& desc : m_layout->GetShaderInputListForImageUnboundedArrays())
            {
                RHI::ShaderInputImageUnboundedArrayIndex otherIndex = other.m_layout->FindShaderInputImageUnboundedArrayIndex(desc.m_name);
                if (!otherIndex.IsValid())
                {
                    isFullCopy = false;
                    continue;
                }

                [[maybe_unused]] const RHI::ShaderInputImageUnboundedArrayDescriptor& otherDesc =
                    other.m_layout->GetShaderInput(otherIndex);
                AZ_Error(
                    "ShaderResourceGroup",
                    desc.m_type == otherDesc.m_type && desc.m_access == otherDesc.m_access,
                    "ShaderInputImageUnboundedArray %s does not match when copying shader resource group data",
                    desc.m_name.GetCStr());

                AZStd::span<const RHI::ConstPtr<RHI::ImageView>> imageViewArray = other.m_data.GetImageViewUnboundedArray(otherIndex);
                imageViewPtrArray.resize(imageViewArray.size());
                AZStd::transform(
                    imageViewArray.begin(),
                    imageViewArray.end(),
                    imageViewPtrArray.begin(),
                    [](auto& item)
                    {
                        return item.get();
                    });
                SetImageViewUnboundedArray(m_layout->FindShaderInputImageUnboundedArrayIndex(desc.m_name), imageViewPtrArray);
            }

            // Copy Bindless Inputs
            AZStd::vector<bool> isReadOnlyBuffer;
            AZStd::vector<bool> isReadOnlyImage;
            for (const auto& entry : other.m_data.GetBindlessResourceViews())
            {
                RHI::ShaderInputBufferIndex otherIndirectResourceBufferIndex = entry.first.first;
                const RHI::ConstPtr<RHI::BufferView>& indirectResourceBuffer = other.GetBufferView(otherIndirectResourceBufferIndex);
                RHI::ShaderInputBufferDescriptor otherIndirectResourceBufferDesc =
                    other.m_layout->GetShaderInput(otherIndirectResourceBufferIndex);

                RHI::ShaderInputBufferIndex indirectResourceBufferIndex =
                    FindShaderInputBufferIndex(otherIndirectResourceBufferDesc.m_name);

                if (!indirectResourceBufferIndex.IsValid())
                {
                    continue;
                }

                size_t maxSize = entry.second.m_bindlessResources.size();
                bufferViewPtrArray.clear();
                bufferViewPtrArray.reserve(maxSize);
                imageViewPtrArray.clear();
                imageViewPtrArray.reserve(maxSize);
                isReadOnlyBuffer.clear();
                isReadOnlyBuffer.reserve(maxSize);
                isReadOnlyImage.clear();
                isReadOnlyImage.reserve(maxSize);
                for (ConstPtr<RHI::ResourceView> resourceView : entry.second.m_bindlessResources)
                {
                    RHI::BindlessResourceType type = entry.second.m_bindlessResourceType;
                    switch (type)
                    {
                    case RHI::BindlessResourceType::m_ByteAddressBuffer:
                    case RHI::BindlessResourceType::m_RWByteAddressBuffer:
                        bufferViewPtrArray.push_back(static_cast<const RHI::BufferView*>(resourceView.get()));
                        isReadOnlyBuffer.push_back(type != RHI::BindlessResourceType::m_RWByteAddressBuffer);
                        break;
                    case RHI::BindlessResourceType::m_Texture2D:
                    case RHI::BindlessResourceType::m_RWTexture2D:
                    case RHI::BindlessResourceType::m_TextureCube:
                        imageViewPtrArray.push_back(static_cast<const RHI::ImageView*>(resourceView.get()));
                        isReadOnlyBuffer.push_back(type != RHI::BindlessResourceType::m_RWTexture2D);
                        break;
                    default:
                        AZ_Assert(false, "Invalid RHI::BindlessResourceType %d", type);
                        continue;
                    }
                }

                if (!bufferViewPtrArray.empty())
                {
                    SetBindlessViews(
                        indirectResourceBufferIndex,
                        indirectResourceBuffer.get(),
                        bufferViewPtrArray,
<<<<<<< HEAD
                        nullptr,
=======
                        {},
>>>>>>> a95c5e18
                        isReadOnlyBuffer,
                        entry.first.second);
                }

                if (!imageViewPtrArray.empty())
                {
                    SetBindlessViews(
                        indirectResourceBufferIndex,
                        indirectResourceBuffer.get(),
                        imageViewPtrArray,
<<<<<<< HEAD
                        nullptr,
=======
                        {},
>>>>>>> a95c5e18
                        isReadOnlyImage,
                        entry.first.second);
                }
            }

            return isFullCopy;
        }
<<<<<<< HEAD
    
=======

        const Data::Asset<ShaderAsset>& ShaderResourceGroup::GetShaderAsset() const
        {
            return m_asset;
        }

        SupervariantIndex ShaderResourceGroup::GetSupervariantIndex() const
        {
            return m_supervariantIndex;
        }

>>>>>>> a95c5e18
        void ShaderResourceGroup::SetBindlessViews(
            RHI::ShaderInputBufferIndex indirectResourceBufferIndex,
            const RHI::BufferView* indirectResourceBuffer,
            AZStd::span<const RHI::ImageView* const> imageViews,
            AZStd::unordered_map<int, uint32_t*> outIndices,
            AZStd::span<bool> isViewReadOnly,
            uint32_t arrayIndex)
        {
            m_data.SetBindlessViews(
                indirectResourceBufferIndex, indirectResourceBuffer, imageViews, outIndices, isViewReadOnly, arrayIndex);
        }

        void ShaderResourceGroup::SetBindlessViews(
            RHI::ShaderInputBufferIndex indirectResourceBufferIndex,
            const RHI::BufferView* indirectResourceBuffer,
            AZStd::span<const RHI::BufferView* const> bufferViews,
            AZStd::unordered_map<int, uint32_t*> outIndices,
            AZStd::span<bool> isViewReadOnly,
            uint32_t arrayIndex)
        {
            m_data.SetBindlessViews(indirectResourceBufferIndex, indirectResourceBuffer,
                                    bufferViews, outIndices, isViewReadOnly, arrayIndex);
        }

    } // namespace RPI
} // namespace AZ<|MERGE_RESOLUTION|>--- conflicted
+++ resolved
@@ -872,11 +872,7 @@
                         indirectResourceBufferIndex,
                         indirectResourceBuffer.get(),
                         bufferViewPtrArray,
-<<<<<<< HEAD
-                        nullptr,
-=======
                         {},
->>>>>>> a95c5e18
                         isReadOnlyBuffer,
                         entry.first.second);
                 }
@@ -887,11 +883,7 @@
                         indirectResourceBufferIndex,
                         indirectResourceBuffer.get(),
                         imageViewPtrArray,
-<<<<<<< HEAD
-                        nullptr,
-=======
                         {},
->>>>>>> a95c5e18
                         isReadOnlyImage,
                         entry.first.second);
                 }
@@ -899,9 +891,6 @@
 
             return isFullCopy;
         }
-<<<<<<< HEAD
-    
-=======
 
         const Data::Asset<ShaderAsset>& ShaderResourceGroup::GetShaderAsset() const
         {
@@ -913,7 +902,6 @@
             return m_supervariantIndex;
         }
 
->>>>>>> a95c5e18
         void ShaderResourceGroup::SetBindlessViews(
             RHI::ShaderInputBufferIndex indirectResourceBufferIndex,
             const RHI::BufferView* indirectResourceBuffer,
