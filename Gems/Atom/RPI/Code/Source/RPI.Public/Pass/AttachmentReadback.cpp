--- conflicted
+++ resolved
@@ -380,29 +380,6 @@
             }
 
             uint32_t readbackBufferCurrentIndex = m_readbackBufferCurrentIndex;
-<<<<<<< HEAD
-            m_fence->WaitOnCpuAsync(
-                [this, readbackBufferCurrentIndex]()
-                {
-                    if (m_state == ReadbackState::Reading)
-                    {
-                        if (CopyBufferData(readbackBufferCurrentIndex))
-                        {
-                            m_state = ReadbackState::Success;
-                        }
-                        else
-                        {
-                            m_state = ReadbackState::Failed;
-                        }
-                    }
-                    if (m_callback)
-                    {
-                        m_callback(GetReadbackResult());
-                    }
-
-                    Reset();
-                });
-=======
             auto deviceIndex = context.GetDeviceIndex();
             m_fence->GetDeviceFence(deviceIndex)
                 ->WaitOnCpuAsync(
@@ -426,7 +403,6 @@
 
                         Reset();
                     });
->>>>>>> a95c5e18
         }
 
         void AttachmentReadback::Reset()
