--- conflicted
+++ resolved
@@ -85,11 +85,7 @@
 
         void SwapChainPass::BuildInternal()
         {
-<<<<<<< HEAD
             if (m_windowContext->GetSwapChainsSize() == 0)
-=======
-            if (m_windowContext->GetSwapChain(m_swapChainMode) == nullptr)
->>>>>>> a2a6cabe
             {
                 return;
             }
