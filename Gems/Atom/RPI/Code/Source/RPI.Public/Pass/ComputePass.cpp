--- conflicted
+++ resolved
@@ -249,7 +249,19 @@
             LoadShader();
         }
 
-<<<<<<< HEAD
+        void ComputePass::SetComputeShaderReloadedCallback(ComputeShaderReloadedCallback callback)
+        {
+            m_shaderReloadedCallback = callback;
+        }
+
+        void ComputePass::OnShaderReloadedInternal()
+        {
+            if (m_shaderReloadedCallback)
+            {
+                m_shaderReloadedCallback(this);
+            }
+        }
+
         void ComputePass::UpdateShaderOptions(const ShaderVariantId& shaderVariantId)
         {
             const ShaderVariant& shaderVariant = m_shader->GetVariant(shaderVariantId);
@@ -260,18 +272,6 @@
             if (m_drawSrg && shaderVariant.UseKeyFallback())
             {
                 m_drawSrg->SetShaderVariantKeyFallbackValue(shaderVariantId.m_key);
-=======
-        void ComputePass::SetComputeShaderReloadedCallback(ComputeShaderReloadedCallback callback)
-        {
-            m_shaderReloadedCallback = callback;
-        }
-
-        void ComputePass::OnShaderReloadedInternal()
-        {
-            if (m_shaderReloadedCallback)
-            {
-                m_shaderReloadedCallback(this);
->>>>>>> 5295397a
             }
         }
 
