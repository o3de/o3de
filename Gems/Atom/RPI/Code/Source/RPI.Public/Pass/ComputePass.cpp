--- conflicted
+++ resolved
@@ -147,15 +147,11 @@
             ShaderOptionGroup options = m_shader->GetDefaultShaderOptions();
             m_shader->GetDefaultVariant().ConfigurePipelineState(pipelineStateDescriptor, options);
 
-<<<<<<< HEAD
-            m_dispatchItem.m_pipelineState = m_shader->AcquirePipelineState(pipelineStateDescriptor);
+            m_dispatchItem.SetPipelineState(m_shader->AcquirePipelineState(pipelineStateDescriptor));
             if (m_drawSrg && m_shader->GetDefaultVariant().UseKeyFallback())
             {
                 m_drawSrg->SetShaderVariantKeyFallbackValue(options.GetShaderVariantKeyFallbackValue());
             }
-=======
-            m_dispatchItem.SetPipelineState(m_shader->AcquirePipelineState(pipelineStateDescriptor));
->>>>>>> 00274d4f
 
             OnShaderReloadedInternal();
 
