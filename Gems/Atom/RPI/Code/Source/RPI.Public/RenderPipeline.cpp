/*
 * Copyright (c) Contributors to the Open 3D Engine Project.
 * For complete copyright and license terms please see the LICENSE at the root of this distribution.
 *
 * SPDX-License-Identifier: Apache-2.0 OR MIT
 *
 */


#include <Atom/RHI/DrawListTagRegistry.h>

#include <Atom/RPI.Public/Pass/PassSystem.h>
#include <Atom/RPI.Public/Pass/Specific/SwapChainPass.h>
#include <Atom/RPI.Public/RenderPipeline.h>
#include <Atom/RHI/RHISystemInterface.h>
#include <Atom/RPI.Public/Scene.h>
#include <Atom/RPI.Public/SceneBus.h>
#include <Atom/RPI.Public/Shader/ShaderResourceGroup.h>
#include <Atom/RPI.Public/View.h>
#include <Atom/RPI.Public/ViewProviderBus.h>
#include <Atom/RPI.Public/WindowContext.h>

#include <Atom/RPI.Reflect/System/AnyAsset.h>

namespace AZ
{
    namespace RPI
    {
        RenderPipelinePtr RenderPipeline::CreateRenderPipeline(const RenderPipelineDescriptor& desc)
        {
            PassSystemInterface* passSystem = PassSystemInterface::Get();
            RenderPipeline* pipeline = aznew RenderPipeline();

            Name passName{ desc.m_name };
            if (!desc.m_rootPassTemplate.empty())
            {
                // Create pass from asset if there is a valid one
                PassRequest rootRequest;
                rootRequest.m_passName = passName;
                rootRequest.m_templateName = desc.m_rootPassTemplate;

                Ptr<Pass> rootPass = passSystem->CreatePassFromRequest(&rootRequest);
                AZ_Assert(rootPass != nullptr && rootPass->AsParent() != nullptr, "Error creating root pass for pipeline!");
                pipeline->m_rootPass = rootPass->AsParent();
            }
            else
            {
                // Otherwise create an empty root pass with pipeline name
                pipeline->m_rootPass = passSystem->CreatePass<ParentPass>(passName);
            }

            InitializeRenderPipeline(pipeline, desc);

            return RenderPipelinePtr(pipeline);
        }

        RenderPipelinePtr RenderPipeline::CreateRenderPipelineFromAsset(Data::Asset<AnyAsset> pipelineAsset)
        {
            const RenderPipelineDescriptor* renderPipelineDescriptor = GetDataFromAnyAsset<RenderPipelineDescriptor>(pipelineAsset);
            if (renderPipelineDescriptor == nullptr)
            {
                return nullptr;
            }

            RenderPipelinePtr pipeline = RenderPipeline::CreateRenderPipeline(*renderPipelineDescriptor);
            if (pipeline == nullptr)
            {
                AZ_Error("RPISystem", false, "Failed to create render pipeline from asset %s", pipelineAsset.GetHint().c_str());
                return nullptr;
            }

            return pipeline;
        }

        RenderPipelinePtr RenderPipeline::CreateRenderPipelineForWindow(Data::Asset<AnyAsset> pipelineAsset, const WindowContext& windowContext)
        {
            const RenderPipelineDescriptor* renderPipelineDescriptor = GetDataFromAnyAsset<RenderPipelineDescriptor>(pipelineAsset);
            if (renderPipelineDescriptor == nullptr)
            {
                return nullptr;
            }
            return CreateRenderPipelineForWindow(*renderPipelineDescriptor, windowContext);
        }

        RenderPipelinePtr RenderPipeline::CreateRenderPipelineForWindow(const RenderPipelineDescriptor& desc, const WindowContext& windowContext)
        {
            RenderPipeline* pipeline = aznew RenderPipeline();

            PassDescriptor swapChainDescriptor(Name(desc.m_name));
            pipeline->m_rootPass = aznew SwapChainPass(swapChainDescriptor, &windowContext, Name(desc.m_rootPassTemplate.c_str()));
            pipeline->m_windowHandle = windowContext.GetWindowHandle();

            InitializeRenderPipeline(pipeline, desc);

            return RenderPipelinePtr(pipeline);
        }

        void RenderPipeline::InitializeRenderPipeline(RenderPipeline* pipeline, const RenderPipelineDescriptor& desc)
        {
            pipeline->m_mainViewTag = Name(desc.m_mainViewTagName);
            pipeline->m_nameId = desc.m_name.data();
            pipeline->m_executeOnce = desc.m_executeOnce;
            pipeline->m_originalRenderSettings = desc.m_renderSettings;
            pipeline->m_activeRenderSettings = desc.m_renderSettings;
            pipeline->m_rootPass->SetRenderPipeline(pipeline);
            pipeline->m_rootPass->ManualPipelineBuildAndInitialize();
        }

        RenderPipeline::~RenderPipeline()
        {
            if (m_rootPass)
            {
                m_rootPass->SetRenderPipeline(nullptr);
            }
        }

        void RenderPipeline::BuildPipelineViews()
        {
            if (m_rootPass == nullptr)
            {
                return;
            }

            // Get view tags from all passes.
            SortedPipelineViewTags viewTags;
            m_rootPass->GetPipelineViewTags(viewTags);

            // Use a new list for building pipeline views since we may need information from the previous list in m_views in the process
            PipelineViewMap newViewsByTag;

            for (const auto& tag : viewTags)
            {
                PipelineViews pipelineViews;
                if (m_pipelineViewsByTag.find(tag) != m_pipelineViewsByTag.end())
                {
                    // Copy the content from existing if it already exists
                    pipelineViews = m_pipelineViewsByTag[tag];
                    pipelineViews.m_drawListMask.reset();
                    if (pipelineViews.m_type == PipelineViewType::Transient)
                    {
                        pipelineViews.m_views.clear();
                    }
                }
                else
                {
                    pipelineViews.m_viewTag = tag;
                    pipelineViews.m_type = PipelineViewType::Unknown;
                }
                newViewsByTag[tag] = pipelineViews;
                CollectDrawListMaskForViews(newViewsByTag[tag]);
            }

            m_pipelineViewsByTag = AZStd::move(newViewsByTag);
        }

        void RenderPipeline::CollectDrawListMaskForViews(PipelineViews& views)
        {
            views.m_drawListMask.reset();
            views.m_passesByDrawList.clear();
            m_rootPass->GetViewDrawListInfo(views.m_drawListMask, views.m_passesByDrawList, views.m_viewTag);
        }

        void RenderPipeline::SetPersistentView(const PipelineViewTag& viewTag, ViewPtr view)
        {
            auto viewItr = m_pipelineViewsByTag.find(viewTag);
            if (viewItr != m_pipelineViewsByTag.end())
            {
                PipelineViews& pipelineViews = viewItr->second;

                if (pipelineViews.m_type == PipelineViewType::Transient)
                {
                    AZ_Assert(false, "View [%s] was set as transient view. Use AddTransientView function to add a view for this tag.", viewTag.GetCStr());
                    return;
                }
                if (pipelineViews.m_type == PipelineViewType::Unknown)
                {
                    pipelineViews.m_type = PipelineViewType::Persistent;
                    pipelineViews.m_views.resize(1);
                }
                ViewPtr previousView = pipelineViews.m_views[0];
                if (view)
                {
                    view->OnAddToRenderPipeline();
                }
                pipelineViews.m_views[0] = view;

                if (previousView)
                {
                    previousView->SetPassesByDrawList(nullptr);
                }

                if (m_scene)
                {
                    SceneNotificationBus::Event(m_scene->GetId(), &SceneNotification::OnRenderPipelinePersistentViewChanged, this, viewTag, view, previousView);
                }
            }
            else
            {
                AZ_Assert(false, "View [%s] doesn't exist in render pipeline [%s]", viewTag.GetCStr(), m_nameId.GetCStr());
            }
        }

        void RenderPipeline::SetDefaultView(ViewPtr view)
        {
            SetPersistentView(m_mainViewTag, view);
        }

        ViewPtr RenderPipeline::GetDefaultView()
        {
            ViewPtr defaultView;
            const AZStd::vector<ViewPtr>& views = GetViews(m_mainViewTag);
            if (!views.empty())
            {
                defaultView = views[0];
            }
            return defaultView;
        }

        void RenderPipeline::SetDefaultViewFromEntity(EntityId entityId)
        {
            ViewPtr cameraView;
            ViewProviderBus::EventResult(cameraView, entityId, &ViewProvider::GetView);
            if (cameraView)
            {
                SetDefaultView(cameraView);
            }
        }

        void RenderPipeline::AddTransientView(const PipelineViewTag& viewTag, ViewPtr view)
        {
            auto viewItr = m_pipelineViewsByTag.find(viewTag);
            if (viewItr != m_pipelineViewsByTag.end())
            {
                PipelineViews& pipelineViews = viewItr->second;
                if (pipelineViews.m_type == PipelineViewType::Persistent)
                {
                    AZ_Assert(false, "View [%s] was set as persistent view. Use SetPersistentView function to set a view for this tag", viewTag.GetCStr());
                    return;
                }
                if (pipelineViews.m_type == PipelineViewType::Unknown)
                {
                    pipelineViews.m_type = PipelineViewType::Transient;
                }
                view->SetPassesByDrawList(&pipelineViews.m_passesByDrawList);
                view->OnAddToRenderPipeline();
                pipelineViews.m_views.push_back(view);
            }
        }

        bool RenderPipeline::HasViewTag(const PipelineViewTag& viewTag) const
        {
            return m_pipelineViewsByTag.find(viewTag) != m_pipelineViewsByTag.end();
        }

        PipelineViewTag RenderPipeline::GetMainViewTag() const
        {
            return m_mainViewTag;
        }

        const AZStd::vector<ViewPtr>& RenderPipeline::GetViews(const PipelineViewTag& viewTag) const
        {
            auto viewItr = m_pipelineViewsByTag.find(viewTag);
            if (viewItr != m_pipelineViewsByTag.end())
            {
                return viewItr->second.m_views;
            }
            static AZStd::vector<ViewPtr> emptyList;
            return emptyList;
        }

        const RHI::DrawListMask& RenderPipeline::GetDrawListMask(const PipelineViewTag& viewTag) const
        {
            auto viewItr = m_pipelineViewsByTag.find(viewTag);
            if (viewItr != m_pipelineViewsByTag.end())
            {
                return viewItr->second.m_drawListMask;
            }
            static RHI::DrawListMask emptyMask;
            return emptyMask;
        }

        const RenderPipeline::PipelineViewMap& RenderPipeline::GetPipelineViews() const
        {
            return m_pipelineViewsByTag;
        }

        void RenderPipeline::OnAddedToScene(Scene* scene)
        {
            AZ_Assert(m_scene == nullptr, "Pipeline was added to another scene");
            m_scene = scene;
            PassSystemInterface::Get()->GetRootPass()->AddChild(m_rootPass);
            if (m_renderMode != RenderMode::NoRender)
            {
                m_rootPass->SetEnabled(true);
            }
        }

        void RenderPipeline::OnRemovedFromScene([[maybe_unused]] Scene* scene)
        {
            AZ_Assert(m_scene == scene, "Pipeline isn't added to the specified scene");
            m_scene = nullptr;
            m_rootPass->SetEnabled(false);
            m_rootPass->QueueForRemoval();

            m_drawFilterTag.Reset();
            m_drawFilterMask = 0;
        }

        void RenderPipeline::OnPassModified()
        {
            if (m_needsPassRecreate)
            {
                PassSystemInterface* passSystem = PassSystemInterface::Get();

                // Process any queued changes before we attempt to reload the pipeline
                passSystem->ProcessQueuedChanges();

                passSystem->SetHotReloading(true);

                // Attempt to re-create hierarchy under root pass
                Ptr<ParentPass> newRoot = m_rootPass->Recreate();
                newRoot->SetRenderPipeline(this);

                // Manually build the pipeline
                newRoot->ManualPipelineBuildAndInitialize();

                // Validate the new root
                PassValidationResults validation;
                newRoot->Validate(validation);
                if (validation.IsValid())
                {
                    // Remove old pass
                    m_rootPass->SetRenderPipeline(nullptr);
                    m_rootPass->QueueForRemoval();

                    // Set new root
                    m_rootPass = newRoot;
                    passSystem->GetRootPass()->AddChild(m_rootPass);

                    m_wasPassModified = true;
                }
                else
                {
                    AZ_Printf("PassSystem", "\n>> Pass validation failed after hot reloading pas assets. Reverting to previously valid render pipeline.\n");
                    validation.PrintValidationIfError();
#if AZ_RPI_ENABLE_PASS_DEBUGGING
                    AZ_Printf("PassSystem", "\nConstructed pass hierarchy with validation errors is as follows:\n");
                    newRoot->DebugPrint();
#endif
                }
                passSystem->SetHotReloading(false);
                m_needsPassRecreate = false;
            }

            if (m_wasPassModified)
            {
                m_rootPass->SetRenderPipeline(this);
                BuildPipelineViews();
                m_wasPassModified = false;
                if (m_scene)
                {
                    SceneNotificationBus::Event(m_scene->GetId(), &SceneNotification::OnRenderPipelinePassesChanged, this);
                }
            }
        }

        bool RenderPipeline::IsExecuteOnce()
        {
            return m_executeOnce;
        }

        void RenderPipeline::RemoveFromScene()
        {
            if (m_scene == nullptr)
            {
                AZ_Assert(false, "Pipeline isn't added to the any scene");
                return;
            }

            m_scene->RemoveRenderPipeline(m_nameId);
        }

<<<<<<< HEAD
        void RenderPipeline::OnStartFrame(const TickTimeInfo& tick)
        {
            AZ_PROFILE_SCOPE(RPI, "RenderPipeline: OnStartFrame");

            m_lastRenderStartTime = tick.m_currentGameTime;

=======
        void RenderPipeline::OnStartFrame([[maybe_unused]] float time)
        {
            AZ_PROFILE_SCOPE(RPI, "RenderPipeline: OnStartFrame");

>>>>>>> 7100d48e
            OnPassModified();

            for (auto& viewItr : m_pipelineViewsByTag)
            {
                PipelineViews& pipelineViews = viewItr.second;

                if (pipelineViews.m_type == PipelineViewType::Transient)
                {
                    // Clear transient views
                    pipelineViews.m_views.clear();
                }
                else if (pipelineViews.m_type == PipelineViewType::Persistent)
                {
                    // Reset persistent view: clean draw list mask and draw lists
                    pipelineViews.m_views[0]->Reset();
                    pipelineViews.m_views[0]->SetPassesByDrawList(&pipelineViews.m_passesByDrawList);
                }
            }
        }

        void RenderPipeline::OnFrameEnd()
        {
            if (m_renderMode == RenderMode::RenderOnce)
            {
                RemoveFromRenderTick();
            }
        }

        void RenderPipeline::CollectPersistentViews(AZStd::map<ViewPtr, RHI::DrawListMask>& outViewMasks) const
        {
            for (auto& viewItr : m_pipelineViewsByTag)
            {
                const PipelineViews& pipelineViews = viewItr.second;

                if (pipelineViews.m_type == PipelineViewType::Persistent)
                {
                    ViewPtr view = pipelineViews.m_views[0];
                    if (outViewMasks.find(view) == outViewMasks.end())
                    {
                        // Add the view to the map with its DrawListMask if the view isn't in the list
                        outViewMasks[view] = pipelineViews.m_drawListMask;
                    }
                    else
                    {
                        // Combine the DrawListMask with the existing one if the view already exist.
                        outViewMasks[view] |= pipelineViews.m_drawListMask;
                    }
                }
            }
        }

        RenderPipelineId RenderPipeline::GetId() const
        {
            return m_nameId;
        }

        const Ptr<ParentPass>& RenderPipeline::GetRootPass() const
        {
            return m_rootPass;
        }

        void RenderPipeline::SetPassModified()
        {
            m_wasPassModified = true;
        }

        void RenderPipeline::SetPassNeedsRecreate()
        {
            m_needsPassRecreate = true;
        }

        Scene* RenderPipeline::GetScene() const
        {
            return m_scene;
        }

        AzFramework::NativeWindowHandle RenderPipeline::GetWindowHandle() const
        {
            return m_windowHandle;
        }

        PipelineRenderSettings& RenderPipeline::GetRenderSettings()
        {
            return m_activeRenderSettings;
        }

        const PipelineRenderSettings& RenderPipeline::GetRenderSettings() const
        {
            return m_activeRenderSettings;
        }

        void RenderPipeline::RevertRenderSettings()
        {
            m_activeRenderSettings = m_originalRenderSettings;
        }

        void RenderPipeline::AddToRenderTickOnce()
        {
            m_rootPass->SetEnabled(true);
            m_renderMode = RenderMode::RenderOnce;
        }

        void RenderPipeline::AddToRenderTick()
        {
            m_rootPass->SetEnabled(true);
            m_renderMode = RenderMode::RenderEveryTick;
        }

        void RenderPipeline::RemoveFromRenderTick()
        {
            m_renderMode = RenderMode::NoRender;
            m_rootPass->SetEnabled(false);
        }

        RenderPipeline::RenderMode RenderPipeline::GetRenderMode() const
        {
            return m_renderMode;
        }
        
        bool RenderPipeline::NeedsRender() const
        {
            return m_renderMode != RenderMode::NoRender;
        }

        RHI::DrawFilterTag RenderPipeline::GetDrawFilterTag() const
        {
            return m_drawFilterTag;
        }

        RHI::DrawFilterMask RenderPipeline::GetDrawFilterMask() const
        {
            return m_drawFilterMask;
        }

        void RenderPipeline::SetDrawFilterTag(RHI::DrawFilterTag tag)
        {
            m_drawFilterTag = tag;
            if (m_drawFilterTag.IsValid())
            {
                m_drawFilterMask = 1 << tag.GetIndex();
            }
            else
            {
                m_drawFilterMask = 0;
            }
        }
    }
}<|MERGE_RESOLUTION|>--- conflicted
+++ resolved
@@ -380,19 +380,10 @@
             m_scene->RemoveRenderPipeline(m_nameId);
         }
 
-<<<<<<< HEAD
-        void RenderPipeline::OnStartFrame(const TickTimeInfo& tick)
+        void RenderPipeline::OnStartFrame([[maybe_unused]] float time)
         {
             AZ_PROFILE_SCOPE(RPI, "RenderPipeline: OnStartFrame");
 
-            m_lastRenderStartTime = tick.m_currentGameTime;
-
-=======
-        void RenderPipeline::OnStartFrame([[maybe_unused]] float time)
-        {
-            AZ_PROFILE_SCOPE(RPI, "RenderPipeline: OnStartFrame");
-
->>>>>>> 7100d48e
             OnPassModified();
 
             for (auto& viewItr : m_pipelineViewsByTag)
