--- conflicted
+++ resolved
@@ -535,17 +535,6 @@
             if (asset.GetId() == GetAssetId())
             {
                 StreamingImageAsset* imageAsset = azrtti_cast<StreamingImageAsset*>(asset.GetData());
-<<<<<<< HEAD
-
-                // Release the loaded mipchain assets from both current asset and new asset since they are coming from old asset
-                // This is due to we have to use PreLoad dependency load behavior for streaming image asset
-                // before we can switch load behavior at runtime.
-                // [GFX TODO] [ATOM-14467] Remove unnecessary code in StreamingImage::OnAssetReloaded when runtime switching dependency load behavior is supported
-                m_imageAsset->ReleaseMipChainAssets();
-                imageAsset->ReleaseMipChainAssets();
-
-=======
->>>>>>> 6b50bea7
                 // Re-initialize the image.
                 Shutdown();
                 [[maybe_unused]] RHI::ResultCode resultCode = Init(*imageAsset);
