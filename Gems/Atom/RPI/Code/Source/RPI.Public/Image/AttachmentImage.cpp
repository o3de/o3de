/*
 * Copyright (c) Contributors to the Open 3D Engine Project.
 * For complete copyright and license terms please see the LICENSE at the root of this distribution.
 *
 * SPDX-License-Identifier: Apache-2.0 OR MIT
 *
 */

#include <Atom/RPI.Public/Image/AttachmentImage.h>
#include <Atom/RPI.Public/Image/AttachmentImagePool.h>
#include <Atom/RPI.Public/Image/ImageSystemInterface.h>

#include <Atom/RPI.Reflect/Base.h>
#include <Atom/RPI.Reflect/Image/AttachmentImageAsset.h>
#include <Atom/RPI.Reflect/Image/AttachmentImageAssetCreator.h>

#include <Atom/RHI/Factory.h>
#include <Atom/RHI/ImagePool.h>

#include <AtomCore/Instance/InstanceDatabase.h>

namespace AZ
{
    namespace RPI
    {
        Data::Instance<AttachmentImage> AttachmentImage::FindOrCreate(const Data::Asset<AttachmentImageAsset>& imageAsset)
        {
            return Data::InstanceDatabase<AttachmentImage>::Instance().FindOrCreate(
                Data::InstanceId::CreateFromAssetId(imageAsset.GetId()), imageAsset);
        }

        Data::Instance<AttachmentImage> AttachmentImage::Create(
            const AttachmentImagePool& imagePool,
            const RHI::ImageDescriptor& imageDescriptor,
            const Name& imageName,
            const RHI::ClearValue* optimizedClearValue,
            const RHI::ImageViewDescriptor* imageViewDescriptor)
        {
            CreateAttachmentImageRequest createImageRequest;
            createImageRequest.m_imagePool = &imagePool;
            createImageRequest.m_imageDescriptor = imageDescriptor;
            createImageRequest.m_imageName = imageName;
            createImageRequest.m_isUniqueName = false;
            createImageRequest.m_optimizedClearValue = optimizedClearValue;
            createImageRequest.m_imageViewDescriptor = imageViewDescriptor;
            return Create(createImageRequest);
        }
                    
        Data::Instance<AttachmentImage> AttachmentImage::Create(const CreateAttachmentImageRequest& createImageRequest)
        {
            Data::Asset<AttachmentImageAsset> imageAsset;

<<<<<<< HEAD
            Data::InstanceId instanceId;
            if (createImageRequest.m_isUniqueName)
            {
                instanceId = Data::InstanceId::CreateName(createImageRequest.m_imageName.GetCStr());
                if (Data::InstanceDatabase<AttachmentImage>::Instance().Find(instanceId))
                {
                    AZ_Error("AttchmentImage", false, "AttachmentImage with an unique name '%s' was already created", createImageRequest.m_imageName.GetCStr());
                    return nullptr;
                }
            }
            else
            {
                instanceId = Data::InstanceId::CreateRandom();
=======
            Data::AssetId assetId;
            if (createImageRequest.m_isUniqueName)
            {
                assetId = AZ::Uuid::CreateName(createImageRequest.m_imageName.GetCStr());
            }
            else
            {
                assetId = AZ::Uuid::CreateRandom();
>>>>>>> 5295397a
            }

            Data::InstanceId instanceId = Data::InstanceId::CreateFromAssetId(assetId);

            AttachmentImageAssetCreator imageAssetCreator;
<<<<<<< HEAD
            imageAssetCreator.Begin(instanceId.GetGuid());
=======
            imageAssetCreator.Begin(assetId);
>>>>>>> 5295397a
            imageAssetCreator.SetImageDescriptor(createImageRequest.m_imageDescriptor);
            imageAssetCreator.SetPoolAsset({createImageRequest.m_imagePool->GetAssetId(), azrtti_typeid<ResourcePoolAsset>()});
            imageAssetCreator.SetName(createImageRequest.m_imageName, createImageRequest.m_isUniqueName);

            if (createImageRequest.m_imageViewDescriptor)
            {
                imageAssetCreator.SetImageViewDescriptor(*createImageRequest.m_imageViewDescriptor);
            }

            if (createImageRequest.m_optimizedClearValue)
            {
                imageAssetCreator.SetOptimizedClearValue(*createImageRequest.m_optimizedClearValue);
            }

            if (imageAssetCreator.End(imageAsset))
            {
                return Data::InstanceDatabase<AttachmentImage>::Instance().FindOrCreate(instanceId, imageAsset);
            }

            return nullptr;
        }

        Data::Instance<AttachmentImage> AttachmentImage::FindByUniqueName(const Name& uniqueAttachmentName)
        {            
            return ImageSystemInterface::Get()->FindRegisteredAttachmentImage(uniqueAttachmentName);
        }

        Data::Instance<AttachmentImage> AttachmentImage::CreateInternal(AttachmentImageAsset& imageAsset)
        {
            Data::Instance<AttachmentImage> image = aznew AttachmentImage();
            auto result = image->Init(imageAsset);

            if (result == RHI::ResultCode::Success)
            {
                image->m_imageAsset = { &imageAsset, AZ::Data::AssetLoadBehavior::PreLoad };
                return image;
            }

            return nullptr;
        }
        
        AttachmentImage::~AttachmentImage()
        {
            Shutdown(); 
        }

        RHI::ResultCode AttachmentImage::Init(const AttachmentImageAsset& imageAsset)
        {
            Data::Instance<AttachmentImagePool> pool;
            if (imageAsset.GetPoolAsset().GetId().IsValid())
            {
                pool = AttachmentImagePool::FindOrCreate(imageAsset.GetPoolAsset());
            }
            else
            {
                pool = ImageSystemInterface::Get()->GetSystemAttachmentPool();
            }

            if (!pool)
            {
                AZ_Error("AttachmentImage", false, "Failed to acquire the attachment image pool instance.");
                return RHI::ResultCode::Fail;
            }

            RHI::ImagePool* rhiPool = pool->GetRHIPool();

            RHI::ImageInitRequest initRequest;
            initRequest.m_image = GetRHIImage();
            initRequest.m_descriptor = imageAsset.GetImageDescriptor();
            initRequest.m_optimizedClearValue = imageAsset.GetOptimizedClearValue();

            RHI::ResultCode resultCode = rhiPool->InitImage(initRequest);
            if (resultCode == RHI::ResultCode::Success)
            {
                m_imagePool = pool;
                m_imageView = m_image->GetImageView(imageAsset.GetImageViewDescriptor());
                if(!m_imageView.get())
                {
                    AZ_Error("AttachmentImage", false, "AttachmentImage::Init() failed to initialize RHI image view.");
                    return RHI::ResultCode::Fail;
                }
                
                m_image->SetName(imageAsset.GetName());
                m_attachmentId = imageAsset.GetAttachmentId();

                if (imageAsset.HasUniqueName())
                {
                    ImageSystemInterface::Get()->RegisterAttachmentImage(this);
                }

                return RHI::ResultCode::Success;
            }

            AZ_Error("AttachmentImage", false, "AttachmentImage::Init() failed to initialize RHI image [%d].", resultCode);
            return resultCode;
        }
        
        const RHI::AttachmentId& AttachmentImage::GetAttachmentId() const
        {
            return m_attachmentId;
        }
        
        void AttachmentImage::Shutdown()
        {
            if (m_imageAsset && m_imageAsset->HasUniqueName())
            {
                ImageSystemInterface::Get()->UnregisterAttachmentImage(this);
            }
        }
    }
}<|MERGE_RESOLUTION|>--- conflicted
+++ resolved
@@ -50,21 +50,6 @@
         {
             Data::Asset<AttachmentImageAsset> imageAsset;
 
-<<<<<<< HEAD
-            Data::InstanceId instanceId;
-            if (createImageRequest.m_isUniqueName)
-            {
-                instanceId = Data::InstanceId::CreateName(createImageRequest.m_imageName.GetCStr());
-                if (Data::InstanceDatabase<AttachmentImage>::Instance().Find(instanceId))
-                {
-                    AZ_Error("AttchmentImage", false, "AttachmentImage with an unique name '%s' was already created", createImageRequest.m_imageName.GetCStr());
-                    return nullptr;
-                }
-            }
-            else
-            {
-                instanceId = Data::InstanceId::CreateRandom();
-=======
             Data::AssetId assetId;
             if (createImageRequest.m_isUniqueName)
             {
@@ -73,17 +58,12 @@
             else
             {
                 assetId = AZ::Uuid::CreateRandom();
->>>>>>> 5295397a
             }
 
             Data::InstanceId instanceId = Data::InstanceId::CreateFromAssetId(assetId);
 
             AttachmentImageAssetCreator imageAssetCreator;
-<<<<<<< HEAD
-            imageAssetCreator.Begin(instanceId.GetGuid());
-=======
             imageAssetCreator.Begin(assetId);
->>>>>>> 5295397a
             imageAssetCreator.SetImageDescriptor(createImageRequest.m_imageDescriptor);
             imageAssetCreator.SetPoolAsset({createImageRequest.m_imagePool->GetAssetId(), azrtti_typeid<ResourcePoolAsset>()});
             imageAssetCreator.SetName(createImageRequest.m_imageName, createImageRequest.m_isUniqueName);
