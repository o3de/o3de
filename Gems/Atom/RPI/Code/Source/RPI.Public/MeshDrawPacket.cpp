/*
 * Copyright (c) Contributors to the Open 3D Engine Project.
 * For complete copyright and license terms please see the LICENSE at the root of this distribution.
 *
 * SPDX-License-Identifier: Apache-2.0 OR MIT
 *
 */

#include <Atom/RPI.Public/MeshDrawPacket.h>
#include <Atom/RPI.Public/RPIUtils.h>
#include <Atom/RPI.Public/Shader/ShaderResourceGroup.h>
#include <Atom/RPI.Public/Shader/ShaderSystemInterface.h>
#include <Atom/RPI.Public/Scene.h>
#include <Atom/RPI.Reflect/Material/MaterialFunctor.h>
#include <Atom/RHI/DrawPacketBuilder.h>
#include <Atom/RHI/RHISystemInterface.h>
#include <AzCore/Console/Console.h>
#include <Atom/RPI.Public/Shader/ShaderReloadDebugTracker.h>

namespace AZ
{
    namespace RPI
    {
        AZ_CVAR(bool,
            r_forceRootShaderVariantUsage,
            false,
            [](const bool&) { AZ::Interface<AZ::IConsole>::Get()->PerformCommand("MeshFeatureProcessor.ForceRebuildDrawPackets"); },
            ConsoleFunctorFlags::Null,
            "(For Testing) Forces usage of root shader variant in the mesh draw packet level, ignoring any other shader variants that may exist."
        );

        MeshDrawPacket::MeshDrawPacket(
            ModelLod& modelLod,
            size_t modelLodMeshIndex,
            Data::Instance<Material> materialOverride,
            Data::Instance<ShaderResourceGroup> objectSrg,
            const MaterialModelUvOverrideMap& materialModelUvMap
        )
            : m_modelLod(&modelLod)
            , m_modelLodMeshIndex(modelLodMeshIndex)
            , m_objectSrg(objectSrg)
            , m_material(materialOverride)
            , m_materialModelUvMap(materialModelUvMap)
        {
            if (!m_material)
            {
                m_material = GetMesh().m_material;
            }

            // set to all true so no items would be skipped
            m_drawListFilter.set();
        }

        Data::Instance<Material> MeshDrawPacket::GetMaterial() const
        {
            return m_material;
        }

        const ModelLod::Mesh& MeshDrawPacket::GetMesh() const
        {
            AZ_Assert(m_modelLodMeshIndex < m_modelLod->GetMeshes().size(), "m_modelLodMeshIndex %zu is out of range %zu", m_modelLodMeshIndex, m_modelLod->GetMeshes().size());
            return m_modelLod->GetMeshes()[m_modelLodMeshIndex];
        }

        void MeshDrawPacket::ForValidShaderOptionName(const Name& shaderOptionName, const AZStd::function<bool(const ShaderCollection::Item&, ShaderOptionIndex)>& callback)
        {
            m_material->ForAllShaderItems(
                [&](const Name&, const ShaderCollection::Item& shaderItem)
                {
                    const ShaderOptionGroupLayout* layout = shaderItem.GetShaderOptions()->GetShaderOptionLayout();
                    ShaderOptionIndex index = layout->FindShaderOptionIndex(shaderOptionName);
                    if (index.IsValid())
                    {
                        bool shouldContinue = callback(shaderItem, index);
                        if (!shouldContinue)
                        {
                            return false;
                        }
                    }
                    return true;
                });
        }

        void MeshDrawPacket::SetStencilRef(uint8_t stencilRef)
        {
            if (m_stencilRef != stencilRef)
            {
                m_needUpdate = true;
                m_stencilRef = stencilRef;
            }
        }

        void MeshDrawPacket::SetSortKey(RHI::DrawItemSortKey sortKey)
        {
            if (m_sortKey != sortKey)
            {
                m_needUpdate = true;
                m_sortKey = sortKey;
            }
        }

        bool MeshDrawPacket::SetShaderOption(const Name& shaderOptionName, ShaderOptionValue value)
        {
            // check if the material owns this option in any of its shaders, if so it can't be set externally
            if (m_material->MaterialOwnsShaderOption(shaderOptionName))
            {
                return false;
            }

            // Try to find an existing option entry in the list
            for (ShaderOptionPair& shaderOptionPair : m_shaderOptions)
            {
                if (shaderOptionPair.first == shaderOptionName)
                {
                    shaderOptionPair.second = value;
                    m_needUpdate = true;
                    return true;
                }
            }

            // Shader option isn't on the list, look to see if it's even valid for at least one shader item, and if so, add it.
            ForValidShaderOptionName(shaderOptionName,
                [&]([[maybe_unused]] const ShaderCollection::Item& shaderItem, [[maybe_unused]] ShaderOptionIndex index)
                {
                    // Store the option name and value, they will be used in DoUpdate() to select the appropriate shader variant
                    m_shaderOptions.push_back({ shaderOptionName, value });
                    return false; // stop checking other shader items.
                }
            );

            m_needUpdate = true;
            return true;
        }

        bool MeshDrawPacket::UnsetShaderOption(const Name& shaderOptionName)
        {
            // try to find an existing option entry in the list, then remove it by swapping it with the back.
            for (ShaderOptionPair& shaderOptionPair : m_shaderOptions)
            {
                if (shaderOptionPair.first == shaderOptionName)
                {
                    shaderOptionPair = m_shaderOptions.back();
                    m_shaderOptions.pop_back();
                    m_needUpdate = true;
                    return true;
                }
            }
            return false;
        }

        void MeshDrawPacket::ClearShaderOptions()
        {
            m_needUpdate = m_shaderOptions.size() > 0;
            m_shaderOptions.clear();
        }

        void MeshDrawPacket::SetEnableDraw(RHI::DrawListTag drawListTag, bool enableDraw)
        {
            if (drawListTag.IsNull())
            {
                return;
            }

            uint8_t index = drawListTag.GetIndex();
            if (m_drawListFilter[index] != enableDraw)
            {
                m_needUpdate = true;
                m_drawListFilter[index] = enableDraw;
            }
        }

        RHI::DrawListMask MeshDrawPacket::GetDrawListFilter()
        {
            return m_drawListFilter;
        }

        void MeshDrawPacket::ClearDrawListFilter()
        {
            m_drawListFilter.set();
            m_needUpdate = true;
        }

        bool MeshDrawPacket::Update(const Scene& parentScene, bool forceUpdate /*= false*/)
        {
            // Setup the Shader variant handler when update this MeshDrawPacket the first time .
            // This is because the MeshDrawPacket data can be copied or moved right after it's created.
            // The m_shaderVariantHandler won't be copied correctly due to the capture of 'this' pointer.
            // Instead of override all the copy and move operators, this might be a better solution.
            if (!m_shaderVariantHandler.IsConnected())
            {
                m_shaderVariantHandler = Material::OnMaterialShaderVariantReadyEvent::Handler(
                    [this]()
                    {
                        this->m_needUpdate = true;
                    });
                m_material->ConnectEvent(m_shaderVariantHandler);
            }

            // Why we need to check "!m_material->NeedsCompile()"...
            //    Frame A:
            //      - Material::SetPropertyValue("foo",...). This bumps the material's CurrentChangeId()
            //      - Material::Compile() updates all the material's outputs (SRG data, shader selection, shader options, etc).
            //      - Material::SetPropertyValue("bar",...). This bumps the materials' CurrentChangeId() again.
            //      - We do not process Material::Compile() a second time because you can only call SRG::Compile() once per frame. Material::Compile()
            //        will be processed on the next frame. (See implementation of Material::Compile())
            //      - MeshDrawPacket::Update() is called. It runs DoUpdate() to rebuild the draw packet, but everything is still in the state when "foo" was
            //        set. The "bar" changes haven't been applied yet. It also sets m_materialChangeId to GetCurrentChangeId(), which corresponds to "bar" not "foo".
            //    Frame B:
            //      - Something calls Material::Compile(). This finally updates the material's outputs with the latest data corresponding to "bar".
            //      - MeshDrawPacket::Update() is called. But since the GetCurrentChangeId() hasn't changed since last time, DoUpdate() is not called.
            //      - The mesh continues rendering with only the "foo" change applied, indefinitely.

            if (forceUpdate || (!m_material->NeedsCompile() && m_materialChangeId != m_material->GetCurrentChangeId())
                || m_needUpdate)
            {
                DoUpdate(parentScene);
                m_materialChangeId = m_material->GetCurrentChangeId();
                m_needUpdate = false;

                DebugOutputShaderVariants();
                return true;
            }

            return false;
        }

        static bool HasRootConstants(const RHI::ConstantsLayout* rootConstantsLayout)
        {
            return rootConstantsLayout && rootConstantsLayout->GetDataSize() > 0;
        }

        void MeshDrawPacket::DebugOutputShaderVariants()
        {
#ifdef DEBUG_MESH_SHADERVARIANTS
            uint32_t index = 0;

            AZ::Data::AssetInfo assetInfo;
            AZ::Data::AssetCatalogRequestBus::BroadcastResult(assetInfo, &AZ::Data::AssetCatalogRequestBus::Events::GetAssetInfoById, m_modelLod->GetAssetId());

            AZ_TracePrintf("MeshDrawPacket", "Mesh: %s", assetInfo.m_relativePath.data());
            for (const auto& variant : m_shaderVariantNames)
            {
                AZ_TracePrintf("MeshDrawPacket", "%d: %s", index++, variant.data());
            }
#endif
        }

        bool MeshDrawPacket::DoUpdate(const Scene& parentScene)
        {
            auto meshes = m_modelLod->GetMeshes();
            ModelLod::Mesh& mesh = meshes[m_modelLodMeshIndex];

            if (!m_material)
            {
                AZ_Warning("MeshDrawPacket", false, "No material provided for mesh. Skipping.");
                return false;
            }

            ShaderReloadDebugTracker::ScopedSection reloadSection("MeshDrawPacket::DoUpdate");

            RHI::DrawPacketBuilder drawPacketBuilder{RHI::MultiDevice::AllDevices};
            drawPacketBuilder.Begin(nullptr);
<<<<<<< HEAD
            drawPacketBuilder.SetGeometryView(&mesh);
=======

            drawPacketBuilder.SetDrawArguments(mesh.m_drawArguments);
            drawPacketBuilder.SetIndexBufferView(mesh.m_indexBufferView  );
>>>>>>> 1c020c6c
            drawPacketBuilder.AddShaderResourceGroup(m_objectSrg->GetRHIShaderResourceGroup());
            drawPacketBuilder.AddShaderResourceGroup(m_material->GetRHIShaderResourceGroup());

            // We build the list of used shaders in a local list rather than m_activeShaders so that
            // if DoUpdate() fails it won't modify any member data.
            MeshDrawPacket::ShaderList shaderList;
            shaderList.reserve(m_activeShaders.size());

            // The root constants are shared by all draw items in the draw packet. We must populate them with default values.
            // The draw packet builder needs to know where the data is coming from during appendShader, but it's not actually read
            // until drawPacketBuilder.End(), so store the default data out here.
            AZStd::vector<uint8_t> rootConstants;
            bool isFirstShaderItem = true;

            m_perDrawSrgs.clear();

#ifdef DEBUG_MESH_SHADERVARIANTS
            m_shaderVariantNames.clear();
#endif

            auto appendShader = [&](const ShaderCollection::Item& shaderItem, const Name& materialPipelineName)
            {
                // Skip the shader item without creating the shader instance
                // if the mesh is not going to be rendered based on the draw tag
                RHI::RHISystemInterface* rhiSystem = RHI::RHISystemInterface::Get();
                RHI::DrawListTagRegistry* drawListTagRegistry = rhiSystem->GetDrawListTagRegistry();

                // Use the explicit draw list override if exists.
                RHI::DrawListTag drawListTag = shaderItem.GetDrawListTagOverride();

                if (drawListTag.IsNull())
                {
                    Data::Asset<RPI::ShaderAsset> shaderAsset = shaderItem.GetShaderAsset();
                    if (!shaderAsset.IsReady())
                    {
                        // The shader asset needs to be loaded before we can check the draw tag.
                        // If it's not loaded yet, the instance database will do a blocking load
                        // when we create the instance below, so might as well load it now.
                        shaderAsset.QueueLoad();

                        if (shaderAsset.IsLoading())
                        {
                            shaderAsset.BlockUntilLoadComplete();
                        }
                    }

                    drawListTag = drawListTagRegistry->FindTag(shaderAsset->GetDrawListName());
                }

                // draw list tag is filtered out. skip this item
                if (drawListTag.IsNull() || !m_drawListFilter[drawListTag.GetIndex()])
                {
                    return false;
                }

                if (!parentScene.HasOutputForPipelineState(drawListTag))
                {
                    // drawListTag not found in this scene, so don't render this item
                    return false;
                }

                Data::Instance<Shader> shader = RPI::Shader::FindOrCreate(shaderItem.GetShaderAsset());
                if (!shader)
                {
                    AZ_Error("MeshDrawPacket", false, "Shader '%s'. Failed to find or create instance", shaderItem.GetShaderAsset()->GetName().GetCStr());
                    return false;
                }

                RPI::ShaderOptionGroup shaderOptions = *shaderItem.GetShaderOptions();

                // Set all unspecified shader options to default values, so that we get the most specialized variant possible.
                // (because FindVariantStableId treats unspecified options as a request specifically for a variant that doesn't specify those options)
                // [GFX TODO][ATOM-3883] We should consider updating the FindVariantStableId algorithm to handle default values for us, and remove this step here.
                // This might not be necessary anymore though, since ShaderAsset::GetDefaultShaderOptions() does this when the material type builder is creating the ShaderCollection.
                shaderOptions.SetUnspecifiedToDefaultValues();

                // [GFX_TODO][ATOM-14476]: according to this usage, we should make the shader input contract uniform across all shader variants.
                m_modelLod->CheckOptionalStreams(
                    shaderOptions,
                    shader->GetInputContract(),
                    m_modelLodMeshIndex,
                    m_materialModelUvMap,
                    m_material->GetAsset()->GetMaterialTypeAsset()->GetUvNameMap());

                // apply shader options from this draw packet to the ShaderItem
                for (auto& meshShaderOption : m_shaderOptions)
                {
                    Name& name = meshShaderOption.first;
                    RPI::ShaderOptionValue& value = meshShaderOption.second;

                    ShaderOptionIndex index = shaderOptions.FindShaderOptionIndex(name);

                    // Shader options will be applied to any shader item that supports it, even if
                    // not all the shader items in the draw packet support it
                    if (index.IsValid())
                    {
                        shaderOptions.SetValue(name, value);
                    }
                }

                const ShaderVariantId requestedVariantId = shaderOptions.GetShaderVariantId();
                const ShaderVariant& variant = r_forceRootShaderVariantUsage ? shader->GetRootVariant() : shader->GetVariant(requestedVariantId);

#ifdef DEBUG_MESH_SHADERVARIANTS
                m_shaderVariantNames.push_back(variant.GetShaderVariantAsset().GetHint());
#endif

                RHI::PipelineStateDescriptorForDraw pipelineStateDescriptor;
                variant.ConfigurePipelineState(pipelineStateDescriptor, shaderOptions);

                // Render states need to merge the runtime variation.
                // This allows materials to customize the render states that the shader uses.
                const RHI::RenderStates& renderStatesOverlay = *shaderItem.GetRenderStatesOverlay();
                RHI::MergeStateInto(renderStatesOverlay, pipelineStateDescriptor.m_renderStates);

                UvStreamTangentBitmask uvStreamTangentBitmask;
                RHI::GeometryView::StreamBufferIndices streamIndices;

                if (!m_modelLod->GetStreamsForMesh(
                    pipelineStateDescriptor.m_inputStreamLayout,
                    streamIndices,
                    &uvStreamTangentBitmask,
                    shader->GetInputContract(),
                    m_modelLodMeshIndex,
                    m_materialModelUvMap,
                    m_material->GetAsset()->GetMaterialTypeAsset()->GetUvNameMap()))
                {
                    return false;
                }

                Data::Instance<ShaderResourceGroup> drawSrg = shader->CreateDrawSrgForShaderVariant(shaderOptions, false);
                if (drawSrg)
                {
                    // Pass UvStreamTangentBitmask to the shader if the draw SRG has it.

                    AZ::Name shaderUvStreamTangentBitmask = AZ::Name(UvStreamTangentBitmask::SrgName);
                    auto index = drawSrg->FindShaderInputConstantIndex(shaderUvStreamTangentBitmask);

                    if (index.IsValid())
                    {
                        drawSrg->SetConstant(index, uvStreamTangentBitmask.GetFullTangentBitmask());
                    }

                    drawSrg->Compile();
                }

                parentScene.ConfigurePipelineState(drawListTag, pipelineStateDescriptor);

                const RHI::PipelineState* pipelineState = shader->AcquirePipelineState(pipelineStateDescriptor);
                if (!pipelineState)
                {
                    AZ_Error("MeshDrawPacket", false, "Shader '%s'. Failed to acquire default pipeline state", shaderItem.GetShaderAsset()->GetName().GetCStr());
                    return false;
                }

                const RHI::ConstantsLayout* rootConstantsLayout =
                    pipelineStateDescriptor.m_pipelineLayoutDescriptor->GetRootConstantsLayout();
                if(isFirstShaderItem)
                {
                    if (HasRootConstants(rootConstantsLayout))
                    {
                        m_rootConstantsLayout = rootConstantsLayout;
                        rootConstants.resize(m_rootConstantsLayout->GetDataSize());
                        drawPacketBuilder.SetRootConstants(rootConstants);
                    }

                    isFirstShaderItem = false;
                }
                else
                {
                    AZ_Error(
                        "MeshDrawPacket",
                        (!m_rootConstantsLayout && !HasRootConstants(rootConstantsLayout)) ||
                        (m_rootConstantsLayout && rootConstantsLayout && m_rootConstantsLayout->GetHash() == rootConstantsLayout->GetHash()),
                        "Shader %s has mis-matched root constant layout in material %s. "
                        "All draw items in a draw packet need to share the same root constants layout. This means that each pass "
                        "(e.g. Depth, Shadows, Forward, MotionVectors) for a given materialtype should use the same layout.",
                        shaderItem.GetShaderAsset()->GetName().GetCStr(),
                        m_material->GetAsset().ToString<AZStd::string>().c_str());
                }

                RHI::DrawPacketBuilder::DrawRequest drawRequest;
                drawRequest.m_listTag = drawListTag;
                drawRequest.m_pipelineState = pipelineState;
                drawRequest.m_streamIndices = streamIndices;
                drawRequest.m_stencilRef = m_stencilRef;
                drawRequest.m_sortKey = m_sortKey;
                if (drawSrg)
                {
                    drawRequest.m_uniqueShaderResourceGroup = drawSrg->GetRHIShaderResourceGroup();
                    // Hold on to a reference to the drawSrg so the refcount doesn't drop to zero
                    m_perDrawSrgs.push_back(drawSrg);
                }

                if (materialPipelineName != MaterialPipelineNone)
                {
                    RHI::DrawFilterTag pipelineTag = parentScene.GetDrawFilterTagRegistry()->AcquireTag(materialPipelineName);
                    AZ_Assert(pipelineTag.IsValid(), "Could not acquire pipeline filter tag '%s'.", materialPipelineName.GetCStr());
                    drawRequest.m_drawFilterMask = 1 << pipelineTag.GetIndex();
                }

                drawPacketBuilder.AddDrawItem(drawRequest);

                ShaderData shaderData;
                shaderData.m_shader = AZStd::move(shader);
                shaderData.m_materialPipelineName = materialPipelineName;
                shaderData.m_shaderTag = shaderItem.GetShaderTag();
                shaderData.m_requestedShaderVariantId = requestedVariantId;
                shaderData.m_activeShaderVariantId = variant.GetShaderVariantId();
                shaderData.m_activeShaderVariantStableId = variant.GetStableId();
                shaderList.emplace_back(AZStd::move(shaderData));

                return true;
            };

            m_material->ApplyGlobalShaderOptions();

            // TODO(MaterialPipeline): We might want to detect duplicate ShaderItem objects here, and merge them to avoid redundant RHI DrawItems.
            m_material->ForAllShaderItems(
                [&](const Name& materialPipelineName, const ShaderCollection::Item& shaderItem)
                {
                    if (shaderItem.IsEnabled())
                    {
                        if (shaderList.size() == RHI::DrawPacketBuilder::DrawItemCountMax)
                        {
                            AZ_Error("MeshDrawPacket", false, "Material has more than the limit of %d active shader items.", RHI::DrawPacketBuilder::DrawItemCountMax);
                            return false;
                        }

                        appendShader(shaderItem, materialPipelineName);
                    }

                    return true;
                });

            m_drawPacket = drawPacketBuilder.End();

            if (m_drawPacket)
            {
                m_activeShaders = shaderList;
                m_materialSrg = m_material->GetRHIShaderResourceGroup();
                return true;
            }
            else
            {
                return false;
            }
        }

        const RHI::ConstPtr<RHI::ConstantsLayout> MeshDrawPacket::GetRootConstantsLayout() const
        {
            return m_rootConstantsLayout;
        }
    } // namespace RPI
} // namespace AZ
<|MERGE_RESOLUTION|>--- conflicted
+++ resolved
@@ -260,13 +260,7 @@
 
             RHI::DrawPacketBuilder drawPacketBuilder{RHI::MultiDevice::AllDevices};
             drawPacketBuilder.Begin(nullptr);
-<<<<<<< HEAD
             drawPacketBuilder.SetGeometryView(&mesh);
-=======
-
-            drawPacketBuilder.SetDrawArguments(mesh.m_drawArguments);
-            drawPacketBuilder.SetIndexBufferView(mesh.m_indexBufferView  );
->>>>>>> 1c020c6c
             drawPacketBuilder.AddShaderResourceGroup(m_objectSrg->GetRHIShaderResourceGroup());
             drawPacketBuilder.AddShaderResourceGroup(m_material->GetRHIShaderResourceGroup());
 
