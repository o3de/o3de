--- conflicted
+++ resolved
@@ -1089,26 +1089,6 @@
                         RPI::ModelAssetHelpers::AlignStreamBuffer(normals, vertexCount, NormalFormat, SkinnedMeshBufferAlignment);
                         RPI::ModelAssetHelpers::AlignStreamBuffer(tangents, vertexCount, TangentFormat, SkinnedMeshBufferAlignment);
                         RPI::ModelAssetHelpers::AlignStreamBuffer(bitangents, vertexCount, BitangentFormat, SkinnedMeshBufferAlignment);
-<<<<<<< HEAD
-                        
-                        const size_t totalVertexInfluences = productMesh.m_influencesPerVertex * vertexCount;
-                        RPI::ModelAssetHelpers::AlignStreamBuffer(
-                            skinJointIndices, totalVertexInfluences, SkinIndicesFormat, SkinnedMeshBufferAlignment);
-                        RPI::ModelAssetHelpers::AlignStreamBuffer(
-                            skinWeights, totalVertexInfluences, SkinWeightFormat, SkinnedMeshBufferAlignment);
-
-                        if (AZ::SceneAPI::Utilities::IsDebugEnabled())
-                        {
-                            AZ_Info(s_builderName, "  Aligning Buffers for mesh '%s' with vertexCount %zu\n", productMesh.m_name.GetCStr(), vertexCount);
-                            AZ_Info(AZ::SceneAPI::Utilities::LogWindow, "  After:       %zu positions\n", positions.size());
-                            AZ_Info(AZ::SceneAPI::Utilities::LogWindow, "               %zu normals\n", normals.size());
-                            AZ_Info(AZ::SceneAPI::Utilities::LogWindow, "               %zu tangents\n", tangents.size());
-                            AZ_Info(AZ::SceneAPI::Utilities::LogWindow, "               %zu bitangents\n", bitangents.size());
-                            AZ_Info(AZ::SceneAPI::Utilities::LogWindow, "               %zu skinJointIndices\n", skinJointIndices.size());
-                            AZ_Info(AZ::SceneAPI::Utilities::LogWindow, "               %zu skinWeights\n", skinWeights.size());
-                        }
-                        
-=======
 
                         if (hasSkinData)
                         {
@@ -1134,7 +1114,6 @@
                                 AZ_Info(AZ::SceneAPI::Utilities::LogWindow, "               %zu skinWeights\n", skinWeights.size());
                             }
                         }
->>>>>>> a95c5e18
                     }
 
                     // A morph target that only influenced one source mesh might be split over multiple product meshes
