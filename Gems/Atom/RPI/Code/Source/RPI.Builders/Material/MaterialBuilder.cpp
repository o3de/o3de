/*
 * Copyright (c) Contributors to the Open 3D Engine Project.
 * For complete copyright and license terms please see the LICENSE at the root of this distribution.
 *
 * SPDX-License-Identifier: Apache-2.0 OR MIT
 *
 */

#include "MaterialBuilder.h"
#include "MaterialTypeBuilder.h"
#include <Material/MaterialBuilderUtils.h>

#include <Atom/RPI.Edit/Material/MaterialUtils.h>
#include <Atom/RPI.Edit/Common/AssetUtils.h>
#include <Atom/RPI.Edit/Common/JsonUtils.h>
#include <AzCore/Serialization/Json/JsonUtils.h>
#include <AssetBuilderSDK/SerializationDependencies.h>
#include <AzCore/Settings/SettingsRegistry.h>

namespace AZ
{
    namespace RPI
    {
        namespace
        {
            [[maybe_unused]] static constexpr char const MaterialBuilderName[] = "MaterialBuilder";
        }

        const char* MaterialBuilder::JobKey = "Material Builder";

        AZStd::string MaterialBuilder::GetBuilderSettingsFingerprint() const
        {
            return AZStd::string::format(
                "[%s %s]", MaterialBuilderName, ShouldReportMaterialAssetWarningsAsErrors() ? "WarningsAsErrorsOn" : "WarningsAsErrorsOff");
        }

        void MaterialBuilder::RegisterBuilder()
        {
            AssetBuilderSDK::AssetBuilderDesc materialBuilderDescriptor;
            materialBuilderDescriptor.m_name = JobKey;
            materialBuilderDescriptor.m_version = 141; // Replaced possible dependency utility function with explicit and wildcard job dependencies
            materialBuilderDescriptor.m_patterns.push_back(AssetBuilderSDK::AssetBuilderPattern("*.material", AssetBuilderSDK::AssetBuilderPattern::PatternType::Wildcard));
            materialBuilderDescriptor.m_busId = azrtti_typeid<MaterialBuilder>();
            materialBuilderDescriptor.m_createJobFunction = AZStd::bind(&MaterialBuilder::CreateJobs, this, AZStd::placeholders::_1, AZStd::placeholders::_2);
            materialBuilderDescriptor.m_processJobFunction = AZStd::bind(&MaterialBuilder::ProcessJob, this, AZStd::placeholders::_1, AZStd::placeholders::_2);
            materialBuilderDescriptor.m_analysisFingerprint = GetBuilderSettingsFingerprint();

            BusConnect(materialBuilderDescriptor.m_busId);

            AssetBuilderSDK::AssetBuilderBus::Broadcast(&AssetBuilderSDK::AssetBuilderBus::Handler::RegisterBuilderInformation, materialBuilderDescriptor);
        }

        MaterialBuilder::~MaterialBuilder()
        {
            BusDisconnect();
        }

        bool MaterialBuilder::ShouldReportMaterialAssetWarningsAsErrors() const
        {
            bool warningsAsErrors = false;
            if (auto settingsRegistry = AZ::SettingsRegistry::Get(); settingsRegistry != nullptr)
            {
                settingsRegistry->Get(warningsAsErrors, "/O3DE/Atom/RPI/MaterialBuilder/WarningsAsErrors");
            }
            return warningsAsErrors;
        }

        void MaterialBuilder::CreateJobs(
            const AssetBuilderSDK::CreateJobsRequest& request, AssetBuilderSDK::CreateJobsResponse& response) const
        {
            if (m_isShuttingDown)
            {
                response.m_result = AssetBuilderSDK::CreateJobsResultCode::ShuttingDown;
                return;
            }

            // We'll build up this one JobDescriptor and reuse it to register each of the platforms
            AssetBuilderSDK::JobDescriptor outputJobDescriptor;
            outputJobDescriptor.m_jobKey = JobKey;
            outputJobDescriptor.m_additionalFingerprintInfo = GetBuilderSettingsFingerprint();

            AZStd::string materialSourcePath;
            AzFramework::StringFunc::Path::ConstructFull(request.m_watchFolder.c_str(), request.m_sourceFile.c_str(), materialSourcePath, true);

            // Rather than just reading the JSON document, we read the material source data structure because we need access
            // to material type, parent material, and all of the properties to enumerate images and other dependencies.
            const auto materialSourceDataOutcome = MaterialUtils::LoadMaterialSourceData(materialSourcePath);
            if (!materialSourceDataOutcome)
            {
                AZ_Error(MaterialBuilderName, false, "Failed to load material source data: %s", materialSourcePath.c_str());
                return;
            }

            MaterialBuilderUtils::AddFingerprintForDependency(materialSourcePath, outputJobDescriptor);

            const auto& materialSourceData = materialSourceDataOutcome.GetValue();

            if (!materialSourceData.m_parentMaterial.empty())
            {
                // Register dependency on the parent material source file so we can load and use its data to build this material.
                MaterialBuilderUtils::AddJobDependency(
                    outputJobDescriptor,
                    AssetUtils::ResolvePathReference(materialSourcePath, materialSourceData.m_parentMaterial),
                    JobKey,
                    {},
                    { 0 });
            }

            // Note that parentMaterialPath may have registered a dependency above, and the parent material reports dependency on the
            // material type as well, so there is a chain that propagates automatically, at least in some cases. However, that isn't
            // sufficient for all cases and a direct dependency on the material type is needed, because ProcessJob loads the parent material
            // and the material type independent of each other. Otherwise, edge cases are possible, where the material type changes in some
            // way that does not impact the parent material asset's final data, yet it does impact the child material. See
            // https://github.com/o3de/o3de/issues/13766
            if (!materialSourceData.m_materialType.empty())
            {
                // We usually won't load file during CreateJob since we want to keep the function fast. But here we have to load the
                // material type data to find the exact material type format so we could create an accurate source dependency.
<<<<<<< HEAD
                const auto& resolvedMaterialTypePath =
                    AssetUtils::ResolvePathReference(materialSourcePath, materialSourceData.m_materialType);
=======
                const auto materialResolvedPath = AssetUtils::ResolvePathReference(materialSourcePath, materialSourceData.m_materialType);
                const auto resolvedMaterialTypePath = MaterialUtils::PredictOriginalMaterialTypeSourcePath(materialResolvedPath);

                AZ_Warning(
                    MaterialBuilderName,
                    AZ::StringFunc::Equal(materialResolvedPath, resolvedMaterialTypePath),
                    "Material type is referencing an asset in the intermediate or cache folder. Please update it with the proper path %s",
                    resolvedMaterialTypePath.c_str());
>>>>>>> b08fd45f

                const auto& materialTypeSourceDataOutcome = MaterialUtils::LoadMaterialTypeSourceData(resolvedMaterialTypePath);
                if (!materialTypeSourceDataOutcome)
                {
                    AZ_Error(MaterialBuilderName, false, "Failed to load material type source data: %s", resolvedMaterialTypePath.c_str());
                    return;
                }

                const auto& materialTypeSourceData = materialTypeSourceDataOutcome.GetValue();
                const MaterialTypeSourceData::Format materialTypeFormat = materialTypeSourceData.GetFormat();

                // If the material uses the "Direct" format, then there will need to be a dependency on that file. If it uses the "Abstract"
                // format, then there will be an intermediate .materialtype and there needs to be a dependency on that file instead.
                if (materialTypeFormat == MaterialTypeSourceData::Format::Direct)
                {
                    MaterialBuilderUtils::AddJobDependency(
                        outputJobDescriptor, resolvedMaterialTypePath, MaterialTypeBuilder::FinalStageJobKey, {}, { 0 });

                    for (const auto& shader : materialTypeSourceData.GetShaderReferences())
                    {
                        MaterialBuilderUtils::AddJobDependency(
                            outputJobDescriptor,
                            AssetUtils::ResolvePathReference(resolvedMaterialTypePath, shader.m_shaderFilePath),
                            "Shader Asset");
                    }
                }
                else if (materialTypeFormat == MaterialTypeSourceData::Format::Abstract)
                {
                    // Create a dependency on the abstract, pipeline, version of the material type and its products. The pipeline based
                    // material type builder uses the 'common' asset platform ID because it produces immediate assets. The sub ID filter
                    // should remain empty to observe all produced intermediate assets.
                    MaterialBuilderUtils::AddJobDependency(
                        outputJobDescriptor,
                        resolvedMaterialTypePath,
                        MaterialTypeBuilder::PipelineStageJobKey,
                        AssetBuilderSDK::CommonPlatformName);

                    // The abstract, pipeline material type will generate a direct material type as an intermediate source asset. This
                    // attempts to predict where that source asset will be located in the intermediate asset folder then maps it as a
                    // product dependency if it exists or a source dependency if it is to be created in the future.
                    const auto& intermediateMaterialTypePath =
                        MaterialUtils::PredictIntermediateMaterialTypeSourcePath(resolvedMaterialTypePath);
                    if (!intermediateMaterialTypePath.empty())
                    {
                        // Add the ordered product dependency for the intermediate material type source file so that the material cannot be
                        // processed before it's complete
                        MaterialBuilderUtils::AddJobDependency(
                            outputJobDescriptor, intermediateMaterialTypePath, MaterialTypeBuilder::FinalStageJobKey, {}, { 0 });

                        // Add a wild card job dependency for any of the shaders generated with the material type so the material will only
                        // be processed after they are complete
                        auto& jobDependency = MaterialBuilderUtils::AddJobDependency(
                            outputJobDescriptor, intermediateMaterialTypePath, "Shader Asset", {}, {}, false);
                        jobDependency.m_sourceFile.m_sourceDependencyType = AssetBuilderSDK::SourceFileDependency::SourceFileDependencyType::Wildcards;
                        AZ::StringFunc::Replace(jobDependency.m_sourceFile.m_sourceFileDependencyPath, "_generated.materialtype", "*.shader");
                    }
                }
            }

            // Assign dependencies from image properties
            for (const auto& [propertyId, propertyValue] : materialSourceData.GetPropertyValues())
            {
                AZ_UNUSED(propertyId);

                if (MaterialUtils::LooksLikeImageFileReference(propertyValue))
                {
                    MaterialBuilderUtils::AddPossibleImageDependencies(
                        materialSourcePath, propertyValue.GetValue<AZStd::string>(), outputJobDescriptor);
                }
            }

            // Create the output jobs for each platform
            for (const AssetBuilderSDK::PlatformInfo& platformInfo : request.m_enabledPlatforms)
            {
                outputJobDescriptor.SetPlatformIdentifier(platformInfo.m_identifier.c_str());

                for (auto& jobDependency : outputJobDescriptor.m_jobDependencyList)
                {
                    if (jobDependency.m_platformIdentifier.empty())
                    {
                        jobDependency.m_platformIdentifier = platformInfo.m_identifier;
                    }
                }

                response.m_createJobOutputs.push_back(outputJobDescriptor);
            }

            response.m_result = AssetBuilderSDK::CreateJobsResultCode::Success;
        }

        void MaterialBuilder::ProcessJob(
            const AssetBuilderSDK::ProcessJobRequest& request, AssetBuilderSDK::ProcessJobResponse& response) const
        {
            AssetBuilderSDK::JobCancelListener jobCancelListener(request.m_jobId);

            if (jobCancelListener.IsCancelled())
            {
                response.m_resultCode = AssetBuilderSDK::ProcessJobResult_Cancelled;
                return;
            }

            if (m_isShuttingDown)
            {
                response.m_resultCode = AssetBuilderSDK::ProcessJobResult_Cancelled;
                return;
            }

            AZStd::string materialSourcePath;
            AzFramework::StringFunc::Path::ConstructFull(
                request.m_watchFolder.c_str(), request.m_sourceFile.c_str(), materialSourcePath, true);

            const auto& materialSourceDataOutcome = MaterialUtils::LoadMaterialSourceData(materialSourcePath);
            if (!materialSourceDataOutcome)
            {
                AZ_Error(MaterialBuilderName, false, "Failed to load material source data: %s", materialSourcePath.c_str());
                return;
            }

            const auto& materialSourceData = materialSourceDataOutcome.GetValue();

            // Load the material file and create the MaterialAsset object
            const auto& materialAssetOutcome = materialSourceData.CreateMaterialAsset(
                Uuid::CreateRandom(), materialSourcePath, ShouldReportMaterialAssetWarningsAsErrors());
            if (!materialAssetOutcome)
            {
                AZ_Error(MaterialBuilderName, false, "Failed to create material asset from source data: %s", materialSourcePath.c_str());
                return;
            }

            const auto& materialAsset = materialAssetOutcome.GetValue();
            if (!materialAsset)
            {
                // Errors will have been reported above
                return;
            }

            AZStd::string materialProductPath;
            AZStd::string fileName;
            AzFramework::StringFunc::Path::GetFileName(materialSourcePath.c_str(), fileName);
            AzFramework::StringFunc::Path::ReplaceExtension(fileName, MaterialAsset::Extension);
            AzFramework::StringFunc::Path::ConstructFull(request.m_tempDirPath.c_str(), fileName.c_str(), materialProductPath, true);

            if (!AZ::Utils::SaveObjectToFile(materialProductPath, AZ::DataStream::ST_BINARY, materialAsset.Get()))
            {
                AZ_Error(MaterialBuilderName, false, "Failed to save material to file '%s'!", materialProductPath.c_str());
                return;
            }

            AssetBuilderSDK::JobProduct jobProduct;
            if (!AssetBuilderSDK::OutputObject(
                    materialAsset.Get(), materialProductPath, azrtti_typeid<RPI::MaterialAsset>(), 0, jobProduct))
            {
                AZ_Error(MaterialBuilderName, false, "Failed to output product dependencies.");
                return;
            }

            response.m_outputProducts.emplace_back(AZStd::move(jobProduct));

            response.m_resultCode = AssetBuilderSDK::ProcessJobResult_Success;
        }

        void MaterialBuilder::ShutDown()
        {
            m_isShuttingDown = true;
        }
    } // namespace RPI
} // namespace AZ<|MERGE_RESOLUTION|>--- conflicted
+++ resolved
@@ -116,10 +116,6 @@
             {
                 // We usually won't load file during CreateJob since we want to keep the function fast. But here we have to load the
                 // material type data to find the exact material type format so we could create an accurate source dependency.
-<<<<<<< HEAD
-                const auto& resolvedMaterialTypePath =
-                    AssetUtils::ResolvePathReference(materialSourcePath, materialSourceData.m_materialType);
-=======
                 const auto materialResolvedPath = AssetUtils::ResolvePathReference(materialSourcePath, materialSourceData.m_materialType);
                 const auto resolvedMaterialTypePath = MaterialUtils::PredictOriginalMaterialTypeSourcePath(materialResolvedPath);
 
@@ -128,7 +124,6 @@
                     AZ::StringFunc::Equal(materialResolvedPath, resolvedMaterialTypePath),
                     "Material type is referencing an asset in the intermediate or cache folder. Please update it with the proper path %s",
                     resolvedMaterialTypePath.c_str());
->>>>>>> b08fd45f
 
                 const auto& materialTypeSourceDataOutcome = MaterialUtils::LoadMaterialTypeSourceData(resolvedMaterialTypePath);
                 if (!materialTypeSourceDataOutcome)
