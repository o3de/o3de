--- conflicted
+++ resolved
@@ -55,30 +55,9 @@
             MaterialSourceData::Property* property = reinterpret_cast<MaterialSourceData::Property*>(outputValue);
             AZ_Assert(property, "Output value for JsonMaterialPropertyValueSerializer can't be null.");
 
-<<<<<<< HEAD
-            const MaterialTypeSourceData* materialType = context.GetMetadata().Find<MaterialTypeSourceData>();
-            if (!materialType)
-            {
-                AZ_Assert(false, "Material type reference not found");
-                return context.Report(JsonSerializationResult::Tasks::ReadField, JsonSerializationResult::Outcomes::Catastrophic, "Material type reference not found.");
-            }
-
-            // Construct the full property name (groupName.propertyName) by parsing it from the JSON path string.
-            // Note we don't yet support full nested property sets, but eventually this should not be limited to just one group with one list of properties...
-            size_t startPropertyName = context.GetPath().Get().rfind('/');
-            size_t startGroupName = context.GetPath().Get().rfind('/', startPropertyName-1);
-            AZStd::string_view groupName = context.GetPath().Get().substr(startGroupName + 1, startPropertyName - startGroupName - 1);
-            AZStd::string_view propertyName = context.GetPath().Get().substr(startPropertyName + 1);
-
-            JSR::ResultCode result(JSR::Tasks::ReadField);
-
-            auto propertyDefinition = materialType->FindProperty(MaterialPropertyId{groupName, propertyName}.GetStringView());
-            if (!propertyDefinition)
-=======
             JSR::ResultCode result(JSR::Tasks::ReadField);
 
             if (inputValue.IsBool())
->>>>>>> ea55c6d5
             {
                 result.Combine(LoadVariant<bool>(property->m_value, false, inputValue, context));
             }
