--- conflicted
+++ resolved
@@ -62,11 +62,8 @@
                 return context.Report(JsonSerializationResult::Tasks::ReadField, JsonSerializationResult::Outcomes::Catastrophic, "Material type reference not found.");
             }
 
-<<<<<<< HEAD
-=======
             const JsonMaterialPropertyValueSerializer::LoadContext* loadContext = context.GetMetadata().Find<JsonMaterialPropertyValueSerializer::LoadContext>();
 
->>>>>>> 7100d48e
             // Construct the full property name (groupName.propertyName) by parsing it from the JSON path string.
             size_t startPropertyName = context.GetPath().Get().rfind('/');
             size_t startGroupName = context.GetPath().Get().rfind('/', startPropertyName-1);
@@ -75,11 +72,7 @@
 
             JSR::ResultCode result(JSR::Tasks::ReadField);
 
-<<<<<<< HEAD
-            auto propertyDefinition = materialType->FindProperty(groupName, propertyName);
-=======
             auto propertyDefinition = materialType->FindProperty(groupName, propertyName, loadContext->m_materialTypeVersion);
->>>>>>> 7100d48e
             if (!propertyDefinition)
             {
                 AZStd::string message = AZStd::string::format("Property '%.*s.%.*s' not found in material type.", AZ_STRING_ARG(groupName), AZ_STRING_ARG(propertyName));
