/*
 * Copyright (c) Contributors to the Open 3D Engine Project.
 * For complete copyright and license terms please see the LICENSE at the root of this distribution.
 *
 * SPDX-License-Identifier: Apache-2.0 OR MIT
 *
 */

#include <Atom/Feature/DisplayMapper/DisplayMapperPass.h>
#include <ACES/Aces.h>
#include <Atom/Feature/ACES/AcesDisplayMapperFeatureProcessor.h>
#include <Atom/RPI.Public/Pass/FullscreenTrianglePass.h>
#include <Atom/RPI.Public/Pass/PassFilter.h>
#include <Atom/RPI.Public/Pass/PassFactory.h>
#include <Atom/RPI.Public/Pass/PassSystemInterface.h>
#include <Atom/RPI.Public/Pass/PassUtils.h>
#include <Atom/RPI.Public/Pass/Specific/SwapChainPass.h>
#include <Atom/RPI.Public/RenderPipeline.h>
#include <Atom/RPI.Public/RPIUtils.h>
#include <Atom/RPI.Public/Scene.h>
#include <Atom/RPI.Public/View.h>
#include <Atom/RPI.Reflect/Pass/ComputePassData.h>
#include <Atom/RPI.Reflect/Pass/FullscreenTrianglePassData.h>
#include <Atom/RPI.Reflect/Asset/AssetUtils.h>

#include <Atom/RHI/Factory.h>
#include <Atom/RHI/FrameScheduler.h>
#include <Atom/RHI/DevicePipelineState.h>

#include <AzCore/Asset/AssetCommon.h>
#include <AzCore/Asset/AssetManagerBus.h>

namespace AZ
{
    namespace Render
    {
        RPI::Ptr<DisplayMapperPass> DisplayMapperPass::Create(const RPI::PassDescriptor& descriptor)
        {
            RPI::Ptr<DisplayMapperPass> pass = aznew DisplayMapperPass(descriptor);
            return pass;
        }

        DisplayMapperPass::DisplayMapperPass(const RPI::PassDescriptor& descriptor)
            : RPI::ParentPass(descriptor)
        {
            const DisplayMapperPassData* passData = RPI::PassUtils::GetPassData<DisplayMapperPassData>(descriptor);
            if (passData != nullptr)
            {
                m_defaultDisplayMapperConfigurationDescriptor = passData->m_config;
                m_mergeLdrGradingLut = passData->m_mergeLdrGradingLut;
                m_outputTransformOverrideShader = passData->m_outputTransformOverride;
            }
            else
            {
                AcesDisplayMapperFeatureProcessor::GetDefaultDisplayMapperConfiguration(m_defaultDisplayMapperConfigurationDescriptor);
            }

            UpdateDisplayMapperConfiguration();
        }

        void DisplayMapperPass::ConfigureDisplayParameters()
        {
            // [GFX TODO] [ATOM-2450] Logic determine the type of display attached and use it to drive the
            // display mapper parameters.
            if (m_pipelineOutput && m_pipelineOutput->GetAttachment())
            {
                m_displayBufferFormat = m_pipelineOutput->GetAttachment()->m_descriptor.m_image.m_format;
            }

            if (m_displayBufferFormat != RHI::Format::Unknown)
            {
                if (m_acesOutputTransformPass)
                {
                    m_acesOutputTransformPass->SetAcesParameterOverrides(m_displayMapperConfigurationDescriptor.m_acesParameterOverrides);
                    m_acesOutputTransformPass->SetDisplayBufferFormat(m_displayBufferFormat);
                }
                if (m_bakeAcesOutputTransformLutPass)
                {
                    m_bakeAcesOutputTransformLutPass->SetDisplayBufferFormat(m_displayBufferFormat);
                    AZ_Assert(m_acesOutputTransformLutPass != nullptr, "AcesOutputTransformLutPass should be created when baking ACES LUTs.");
                    m_acesOutputTransformLutPass->SetShaperParams(m_bakeAcesOutputTransformLutPass->GetShaperParams());
                }
                if (m_outputTransformPass)
                {
                    if (m_displayMapperConfigurationDescriptor.m_operationType == DisplayMapperOperationType::Reinhard ||
                        m_displayMapperConfigurationDescriptor.m_operationType == DisplayMapperOperationType::AcesFitted ||
                        m_displayMapperConfigurationDescriptor.m_operationType == DisplayMapperOperationType::AcesFilmic)
                    {
                        // When using Reinhard tonemapper, a gamma of 2.2 for the transfer function is used for LDR display,
                        // and PQ is used for HDR.
                        if (m_displayBufferFormat == RHI::Format::R8G8B8A8_UNORM ||
                            m_displayBufferFormat == RHI::Format::B8G8R8A8_UNORM)
                        {
                            m_outputTransformPass->SetTransferFunctionType(TransferFunctionType::Gamma22);
                        }
                        else
                        {
                            m_outputTransformPass->SetTransferFunctionType(TransferFunctionType::PerceptualQuantizer);
                        }
                    }
                    else if (m_displayMapperConfigurationDescriptor.m_operationType == DisplayMapperOperationType::Filmic)
                    {
                        m_outputTransformPass->SetTransferFunctionType(TransferFunctionType::None);
                    }

                    m_outputTransformPass->SetDisplayBufferFormat(m_displayBufferFormat);
                }
            }
        }

        void DisplayMapperPass::BuildInternal()
        {
            const Name outputName = Name{ "Output" };
            Name inputPass = Name{ "Parent" };
            Name inputPassAttachment = Name{ "Input" };

            if (m_acesOutputTransformPass)
            {
                m_acesOutputTransformPass->SetInputReferencePassName(inputPass);
                m_acesOutputTransformPass->SetInputReferenceAttachmentName(inputPassAttachment);
                inputPass = m_acesOutputTransformPassName;
                inputPassAttachment = outputName;
            }
            else if (m_acesOutputTransformLutPass)
            {
                m_acesOutputTransformLutPass->SetInputReferencePassName(inputPass);
                m_acesOutputTransformLutPass->SetInputReferenceAttachmentName(inputPassAttachment);
                inputPass = m_acesOutputTransformLutPassName;
                inputPassAttachment = outputName;
            }
            else if (m_displayMapperPassthroughPass)
            {
                m_displayMapperPassthroughPass->SetInputReferencePassName(inputPass);
                m_displayMapperPassthroughPass->SetInputReferenceAttachmentName(inputPassAttachment);
                inputPass = m_displayMapperPassthroughPassName;
                inputPassAttachment = outputName;
            }
            else if (m_displayMapperSRGBPass)
            {
                m_displayMapperSRGBPass->SetInputReferencePassName(inputPass);
                m_displayMapperSRGBPass->SetInputReferenceAttachmentName(inputPassAttachment);
                inputPass = m_displayMapperSRGBPassName;
                inputPassAttachment = outputName;
            }
            else if (m_outputTransformPass)
            {
                m_outputTransformPass->SetInputReferencePassName(inputPass);
                m_outputTransformPass->SetInputReferenceAttachmentName(inputPassAttachment);
                inputPass = m_outputTransformPassName;
                inputPassAttachment = outputName;
            }

            if (m_ldrGradingLookupTablePass)
            {
                m_ldrGradingLookupTablePass->SetInputReferencePassName(inputPass);
                m_ldrGradingLookupTablePass->SetInputReferenceAttachmentName(inputPassAttachment);
            }

            m_pipelineOutput = FindAttachmentBinding(Name("PipelineOutput"));

            ParentPass::BuildInternal();
        }

        void DisplayMapperPass::InitializeInternal()
        {
            // Force update on bindings because children of display mapper pass have their outputs connect to
            // their parent's output, which is a non-conventional and non-standard workflow. Parent outputs are
            // updated after child outputs, so post-build the child outputs do not yet point to the attachments on
            // the parent bindings they are connected to. Forcing this refresh sets the attachment on the child output.
            for (const RPI::Ptr<Pass>& child : m_children)
            {
                child->UpdateConnectedBindings();
            }

            RPI::ParentPass::InitializeInternal();
        }

        void DisplayMapperPass::FrameBeginInternal(FramePrepareParams params)
        {
            ConfigureDisplayParameters();
            ParentPass::FrameBeginInternal(params);
        }

        void DisplayMapperPass::FrameEndInternal()
        {
            UpdateDisplayMapperConfiguration();
            ParentPass::FrameEndInternal();
        }

        void DisplayMapperPass::CreateChildPassesInternal()
        {
            ClearChildren();
            BuildGradingLutTemplate();
            CreateGradingAndAcesPasses();
        }

        AZStd::shared_ptr<RPI::PassTemplate> CreatePassTemplateHelper(
            const Name& templateName, const Name& passClass, bool renderToOwnedImage, const Name& ownedImageName, const char* shaderFilePath)
        {
            auto passTemplate = AZStd::make_shared<RPI::PassTemplate>();
            passTemplate->m_name = templateName;
            passTemplate->m_passClass = passClass;

            // Slots
            passTemplate->m_slots.resize(2);
            RPI::PassSlot& inSlot = passTemplate->m_slots[0];
            inSlot.m_name = "Input";
            inSlot.m_slotType = RPI::PassSlotType::Input;
            inSlot.m_scopeAttachmentUsage = RHI::ScopeAttachmentUsage::SubpassInput;
<<<<<<< HEAD
=======
            inSlot.m_loadStoreAction.m_loadAction = RHI::AttachmentLoadAction::Load;
>>>>>>> 1141f569

            RPI::PassSlot& outSlot = passTemplate->m_slots[1];
            outSlot.m_name = "Output";
            outSlot.m_slotType = RPI::PassSlotType::Output;
            outSlot.m_scopeAttachmentUsage = RHI::ScopeAttachmentUsage::RenderTarget;

            passTemplate->m_connections.resize(1);
            RPI::PassConnection& outConnection = passTemplate->m_connections[0];
            if (renderToOwnedImage)
            {
                // If rendering to it's own image attachment
                passTemplate->m_imageAttachments.resize(1);
                RPI::PassImageAttachmentDesc& imageAttachment = passTemplate->m_imageAttachments[0];
                imageAttachment.m_name = ownedImageName;
                imageAttachment.m_sizeSource.m_source.m_pass = "This";
                imageAttachment.m_sizeSource.m_source.m_attachment = "Input";
                imageAttachment.m_formatSource.m_pass = "This";
                imageAttachment.m_formatSource.m_attachment = "Input";
                imageAttachment.m_imageDescriptor.m_bindFlags = RHI::ImageBindFlags::CopyRead | RHI::ImageBindFlags::Color | RHI::ImageBindFlags::ShaderReadWrite;

                outConnection.m_localSlot = "Output";
                outConnection.m_attachmentRef.m_pass = "This";
                outConnection.m_attachmentRef.m_attachment = ownedImageName;
            }
            else
            {
                // Output connection will be the parent's output
                outConnection.m_localSlot = "Output";
                outConnection.m_attachmentRef.m_pass = "Parent";
                outConnection.m_attachmentRef.m_attachment = "Output";
            }

            AZStd::string azshaderPath = shaderFilePath;
            AZ::StringFunc::Path::ReplaceExtension(azshaderPath, "azshader");

            Data::AssetId shaderAssetId;
            Data::AssetCatalogRequestBus::BroadcastResult(
                shaderAssetId, &Data::AssetCatalogRequestBus::Events::GetAssetIdByPath,
                azshaderPath.c_str(), azrtti_typeid<RPI::ShaderAsset>(), false);
            if (!shaderAssetId.IsValid())
            {
                AZ_Assert(false, "[DisplayMapperPass] Unable to obtain asset id for %s.", shaderFilePath);
                return nullptr;
            }

            AZStd::shared_ptr<RPI::FullscreenTrianglePassData> passData = AZStd::make_shared<RPI::FullscreenTrianglePassData>();
            passData->m_shaderAsset.m_filePath = shaderFilePath;
            passData->m_shaderAsset.m_assetId = shaderAssetId;
            passTemplate->m_passData = AZStd::move(passData);

            return passTemplate;
        }

        AZStd::shared_ptr<RPI::PassTemplate> CreateBakeAcesLutPassTemplateHelper(
            const Name& templateName, const Name& passClass, const char* shaderFilePath)
        {
            auto passTemplate = AZStd::make_shared<RPI::PassTemplate>();
            passTemplate->m_name = templateName;
            passTemplate->m_passClass = passClass;

            // Slots
            passTemplate->m_slots.resize(1);
            RPI::PassSlot& outSlot = passTemplate->m_slots[0];
            outSlot.m_name = "Output";
            outSlot.m_slotType = RPI::PassSlotType::Output;
            outSlot.m_scopeAttachmentUsage = RHI::ScopeAttachmentUsage::Shader;
            outSlot.m_loadStoreAction.m_loadAction = RHI::AttachmentLoadAction::Clear;

            Data::AssetId shaderAssetId;
            Data::AssetCatalogRequestBus::BroadcastResult(
                shaderAssetId, &Data::AssetCatalogRequestBus::Events::GetAssetIdByPath,
                shaderFilePath, azrtti_typeid<RPI::ShaderAsset>(), false);
            if (!shaderAssetId.IsValid())
            {
                AZ_Assert(false, "[DisplayMapperPass] Unable to obtain asset id for %s.", shaderFilePath);
                return nullptr;
            }

            AZStd::shared_ptr<RPI::ComputePassData> passData = AZStd::make_shared<RPI::ComputePassData>();
            passData->m_totalNumberOfThreadsX = 32;
            passData->m_totalNumberOfThreadsY = 32;
            passData->m_totalNumberOfThreadsZ = 32;
            passData->m_shaderReference.m_filePath = shaderFilePath;
            passData->m_shaderReference.m_assetId = shaderAssetId;
            passTemplate->m_passData = AZStd::move(passData);

            return passTemplate;
        }

        /**
         * Create a pass templates for HDR and LDR grading passes, and the output transform passes.
         */
        void DisplayMapperPass::BuildGradingLutTemplate()
        {
            // Pass template names
            const Name acesOutputTransformTemplateName = Name{ "AcesOutputTransformTemplate" };
            const Name acesOutputTransformLutTemplateName = Name{ "AcesOutputTransformLutTemplate" };
            const Name bakeAcesOutputTransformLutTemplateName = Name{ "BakeAcesOutputTransformLutTemplate" };
            const Name displayMapperPassthroughTemplateName = Name{ "DisplayMapperPassthroughTemplate" };
            const Name displayMapperSRGBTemplateName = Name{ "DisplayMapperSRGBTemplate" };
            const Name hdrGradingLutTemplateName = Name{ "HdrGradingLutTemplate" };
            const Name ldrGradingLutTemplateName = Name{ "LdrGradingLutTemplate" };
            const Name outputTransformTemplateName = Name{ "OutputTransformTemplate" };

            // Pass classes 
            const Name acesOutputTransformPassClassName = Name{ "AcesOutputTransformPass" };
            const Name acesOutputTransformLutPassClassName = Name{ "AcesOutputTransformLutPass" };
            const Name bakeAcesOutputTransformLutPassClassName = Name{ "BakeAcesOutputTransformLutPass" };
            const Name displayMapperFullScreenPassClassName = Name{ "DisplayMapperFullScreenPass" };
            const Name applyShaperLookupTablePassClassName = Name{ "ApplyShaperLookupTablePass" };
            const Name outputTransformPassClassName = Name{ "OutputTransformPass" };

            // Names of owned image attachments that may be used
            const Name hdrGradingImageName = Name{ "HdrGradingImage" };
            const Name outputTransformImageName = Name{ "OutputTransformImage" };

            const char* acesOuputTransformShaderPath = "Shaders/PostProcessing/DisplayMapper.azshader";
            const char* acesOuputTransformLutShaderPath = "Shaders/PostProcessing/AcesOutputTransformLut.azshader";
            const char* bakeAcesOuputTransformLutShaderPath = "Shaders/PostProcessing/BakeAcesOutputTransformLutCS.azshader";
            const char* passthroughShaderPath = "Shaders/PostProcessing/FullscreenCopy.azshader";
            const char* sRGBShaderPath = "Shaders/PostProcessing/DisplayMapperSRGB.azshader";
            const char* applyShaperLookupTableShaderFilePath = "Shaders/PostProcessing/ApplyShaperLookupTable.azshader";
            const char* outputTransformShaderPath = m_outputTransformOverrideShader.m_assetId.IsValid()
                ? m_outputTransformOverrideShader.m_filePath.c_str()
                : "Shaders/PostProcessing/OutputTransform.azshader";

            // Output transform templates. If there is no LDR grading LUT pass, then the output transform pass is the final pass
            // and will render to the DisplayMapper's output attachment. Otherwise, it renders to its own attachment image.
            bool useSeparateLdrGradingLutPass = UsesLdrGradingLutPass();
            // ACES
            m_acesOutputTransformTemplate.reset();
            m_acesOutputTransformTemplate = CreatePassTemplateHelper(
                acesOutputTransformTemplateName,
                acesOutputTransformPassClassName,
                useSeparateLdrGradingLutPass,
                outputTransformImageName,
                acesOuputTransformShaderPath);
            // ACES LUT
            m_acesOutputTransformLutTemplate.reset();
            m_acesOutputTransformLutTemplate = CreatePassTemplateHelper(
                acesOutputTransformLutTemplateName,
                acesOutputTransformLutPassClassName,
                useSeparateLdrGradingLutPass,
                outputTransformImageName,
                acesOuputTransformLutShaderPath);
            // Bake ACES LUT
            m_bakeAcesOutputTransformLutTemplate.reset();
            m_bakeAcesOutputTransformLutTemplate = CreateBakeAcesLutPassTemplateHelper(
                bakeAcesOutputTransformLutTemplateName,
                bakeAcesOutputTransformLutPassClassName,
                bakeAcesOuputTransformLutShaderPath);
            // Passthrough
            m_passthroughTemplate.reset();
            m_passthroughTemplate = CreatePassTemplateHelper(
                displayMapperPassthroughTemplateName,
                displayMapperFullScreenPassClassName,
                useSeparateLdrGradingLutPass,
                outputTransformImageName,
                passthroughShaderPath);
            // sRGB
            m_sRGBTemplate.reset();
            m_sRGBTemplate = CreatePassTemplateHelper(
                displayMapperSRGBTemplateName,
                displayMapperFullScreenPassClassName,
                useSeparateLdrGradingLutPass,
                outputTransformImageName,
                sRGBShaderPath);
            // Output Transform
            m_outputTransformTemplate.reset();
            m_outputTransformTemplate = CreatePassTemplateHelper(
                outputTransformTemplateName,
                outputTransformPassClassName,
                useSeparateLdrGradingLutPass,
                outputTransformImageName,
                outputTransformShaderPath);

            // LDR grading LUT pass, if enabled, is the final pass and so it will render into the DisplayMapper's output attachment.
            m_ldrGradingLookupTableTemplate.reset();
            m_ldrGradingLookupTableTemplate = CreatePassTemplateHelper(
                ldrGradingLutTemplateName, applyShaperLookupTablePassClassName,
                false, Name{ "" }, applyShaperLookupTableShaderFilePath);
        }

        template<typename PassType>
            RPI::Ptr<PassType> CreatePassHelper(RPI::PassSystemInterface* passSystem, AZStd::shared_ptr<RPI::PassTemplate> passTemplate, const Name& passName)
        {
            RPI::Ptr<RPI::Pass> pass = passSystem->CreatePassFromTemplate(passTemplate, passName);
            if (!pass)
            {
                AZ_Assert(false, "[DisplayMapperPass] Unable to create %s.", passName.GetCStr());
                return nullptr;
            }

            RPI::Ptr<PassType> returnPass = static_cast<PassType*>(pass.get());
            return AZStd::move(returnPass);
        }

        void DisplayMapperPass::CreateGradingAndAcesPasses()
        {
            RPI::PassSystemInterface* passSystem = RPI::PassSystemInterface::Get();

            if (m_displayMapperConfigurationDescriptor.m_operationType == DisplayMapperOperationType::Aces)
            {
                // ACES path
                m_acesOutputTransformPass = CreatePassHelper<AcesOutputTransformPass>(passSystem, m_acesOutputTransformTemplate, m_acesOutputTransformPassName);
            }
            else if (m_displayMapperConfigurationDescriptor.m_operationType == DisplayMapperOperationType::AcesLut)
            {
                // Aces LUT path
                m_bakeAcesOutputTransformLutPass = CreatePassHelper<BakeAcesOutputTransformLutPass>(passSystem, m_bakeAcesOutputTransformLutTemplate, m_bakeAcesOutputTransformLutPassName);
                m_acesOutputTransformLutPass = CreatePassHelper<AcesOutputTransformLutPass>(passSystem, m_acesOutputTransformLutTemplate, m_acesOutputTransformLutPassName);
            }
            else if (m_displayMapperConfigurationDescriptor.m_operationType == DisplayMapperOperationType::Passthrough)
            {
                // Passthrough
                // [GFX TODO][ATOM-4189] Optimize the passthrough function in the DisplayMapper
                // Only need to create this if LDR grading LUT pass is not used.
                if (!UsesLdrGradingLutPass())
                {
                    m_displayMapperPassthroughPass = CreatePassHelper<DisplayMapperFullScreenPass>(passSystem, m_passthroughTemplate, m_displayMapperPassthroughPassName);
                }
            }
            else if (m_displayMapperConfigurationDescriptor.m_operationType == DisplayMapperOperationType::GammaSRGB)
            {
                m_displayMapperSRGBPass = CreatePassHelper<DisplayMapperFullScreenPass>(passSystem, m_sRGBTemplate, m_displayMapperSRGBPassName);
            }
            else if (UsesOutputTransformPass())
            {
                m_outputTransformPass = CreatePassHelper<OutputTransformPass>(passSystem, m_outputTransformTemplate, m_outputTransformPassName);
                ToneMapperType type = ToneMapperType::None;
                switch (m_displayMapperConfigurationDescriptor.m_operationType)
                {
                case DisplayMapperOperationType::Reinhard:
                    type = ToneMapperType::Reinhard;
                    break;
                case DisplayMapperOperationType::AcesFitted:
                    type = ToneMapperType::AcesFitted;
                    break;
                case DisplayMapperOperationType::AcesFilmic:
                    type = ToneMapperType::AcesFilmic;
                    break;
                case DisplayMapperOperationType::Filmic:
                    type = ToneMapperType::Filmic;
                    break;
                default:
                    AZ_Assert(false, "Invalid tonemapper type %d", m_displayMapperConfigurationDescriptor.m_operationType);
                    break;
                }
                m_outputTransformPass->SetToneMapperType(type);
                if (m_displayMapperConfigurationDescriptor.m_ldrGradingLutEnabled &&
                    m_mergeLdrGradingLut &&
                    m_displayMapperConfigurationDescriptor.m_ldrColorGradingLut.GetId().IsValid())
                {
                    m_outputTransformPass->SetLutAssetId(m_displayMapperConfigurationDescriptor.m_ldrColorGradingLut.GetId());
                }
            }

            if (UsesLdrGradingLutPass())
            {
                // ID should be valid, maybe no need to check again here.
                if (m_displayMapperConfigurationDescriptor.m_ldrColorGradingLut.GetId().IsValid())
                {
                    // For LDR tonemapping, no need to set the shaper function as the default identity shaper is assumed.
                    m_ldrGradingLookupTablePass = CreatePassHelper<ApplyShaperLookupTablePass>(passSystem, m_ldrGradingLookupTableTemplate, m_ldrGradingLookupTablePassName);
                    m_ldrGradingLookupTablePass->SetLutAssetId(m_displayMapperConfigurationDescriptor.m_ldrColorGradingLut.GetId());
                }
            }

            // Add the children as necessary
            if (m_acesOutputTransformPass)
            {
                AddChild(m_acesOutputTransformPass);
            }
            if (m_bakeAcesOutputTransformLutPass)
            {
                AddChild(m_bakeAcesOutputTransformLutPass);
            }
            if (m_acesOutputTransformLutPass)
            {
                AddChild(m_acesOutputTransformLutPass);
            }
            if (m_displayMapperPassthroughPass)
            {
                AddChild(m_displayMapperPassthroughPass);
            }
            if (m_displayMapperSRGBPass)
            {
                AddChild(m_displayMapperSRGBPass);
            }
            if (m_outputTransformPass)
            {
                AddChild(m_outputTransformPass);
            }
            if (m_ldrGradingLookupTablePass)
            {
                AddChild(m_ldrGradingLookupTablePass);
            }
        }

        void DisplayMapperPass::UpdateDisplayMapperConfiguration()
        {
            // If no configuration is found, then use the default value that was set for the pass.
            DisplayMapperConfigurationDescriptor desc = m_defaultDisplayMapperConfigurationDescriptor;
            AZ::RPI::Scene* scene = GetScene();
            if (scene)
            {
                AcesDisplayMapperFeatureProcessor* fp = scene->GetFeatureProcessor<AcesDisplayMapperFeatureProcessor>();
                if (fp)
                {
                    auto fpDesc = fp->GetDisplayMapperConfiguration();
                    if (fpDesc)
                    {
                        desc = *fpDesc;
                        // Check to ensure that a valid LUT has been set
                        if (desc.m_ldrGradingLutEnabled)
                        {
                            if (!desc.m_ldrColorGradingLut.GetId().IsValid())
                            {
                                desc.m_ldrGradingLutEnabled = false;
                            }
                        }
                    }
                }
            }

            if (desc.m_operationType != m_displayMapperConfigurationDescriptor.m_operationType ||
                desc.m_ldrGradingLutEnabled != m_displayMapperConfigurationDescriptor.m_ldrGradingLutEnabled ||
                desc.m_ldrColorGradingLut != m_displayMapperConfigurationDescriptor.m_ldrColorGradingLut ||
                desc.m_acesParameterOverrides.m_overrideDefaults !=
                    m_displayMapperConfigurationDescriptor.m_acesParameterOverrides.m_overrideDefaults)
            {
                m_flags.m_createChildren = true;
                QueueForBuildAndInitialization();
            }
            m_displayMapperConfigurationDescriptor = desc;
        }

        void DisplayMapperPass::ClearChildren()
        {
            RemoveChildren();

            m_acesOutputTransformPass = nullptr;
            m_bakeAcesOutputTransformLutPass = nullptr;
            m_acesOutputTransformLutPass = nullptr;
            m_displayMapperPassthroughPass = nullptr;
            m_displayMapperSRGBPass = nullptr;
            m_ldrGradingLookupTablePass = nullptr;
            m_outputTransformPass = nullptr;
        }

        bool DisplayMapperPass::UsesLdrGradingLutPass() const
        {
            // Merging the ldr color grading is only supported for the OutputTransform pass at the moment.
            return m_displayMapperConfigurationDescriptor.m_ldrGradingLutEnabled && !(m_mergeLdrGradingLut && UsesOutputTransformPass());
        }

        bool DisplayMapperPass::UsesOutputTransformPass() const
        {
            return m_displayMapperConfigurationDescriptor.m_operationType == DisplayMapperOperationType::Reinhard ||
                m_displayMapperConfigurationDescriptor.m_operationType == DisplayMapperOperationType::AcesFitted ||
                m_displayMapperConfigurationDescriptor.m_operationType == DisplayMapperOperationType::Filmic ||
                m_displayMapperConfigurationDescriptor.m_operationType == DisplayMapperOperationType::AcesFilmic;
        }
    }   // namespace Render
}   // namespace AZ<|MERGE_RESOLUTION|>--- conflicted
+++ resolved
@@ -207,10 +207,6 @@
             inSlot.m_name = "Input";
             inSlot.m_slotType = RPI::PassSlotType::Input;
             inSlot.m_scopeAttachmentUsage = RHI::ScopeAttachmentUsage::SubpassInput;
-<<<<<<< HEAD
-=======
-            inSlot.m_loadStoreAction.m_loadAction = RHI::AttachmentLoadAction::Load;
->>>>>>> 1141f569
 
             RPI::PassSlot& outSlot = passTemplate->m_slots[1];
             outSlot.m_name = "Output";
