/*
 * Copyright (c) Contributors to the Open 3D Engine Project.
 * For complete copyright and license terms please see the LICENSE at the root of this distribution.
 *
 * SPDX-License-Identifier: Apache-2.0 OR MIT
 *
 */

#include <CoreLights/SimpleSpotLightFeatureProcessor.h>
#include <CoreLights/SpotLightUtils.h>
#include <Atom/Feature/CoreLights/CoreLightsConstants.h>
#include <Atom/Feature/Mesh/MeshFeatureProcessor.h>
#include <Atom/RHI/Factory.h>
#include <Atom/RPI.Public/ColorManagement/TransformColor.h>
#include <Atom/RPI.Public/RenderPipeline.h>
#include <Atom/RPI.Public/RPISystemInterface.h>
#include <Atom/RPI.Public/Scene.h>
#include <Atom/RPI.Public/View.h>
#include <AzCore/Math/Color.h>
#include <AzCore/Math/MatrixUtils.h>
#include <AzCore/Math/Vector3.h>
#include <numeric>

//! If modified, ensure that r_maxVisibleSpotLights is equal to or lower than ENABLE_SIMPLE_SPOTLIGHTS_CAP which is the limit set by the shader on GPU.
AZ_CVAR(int, r_maxVisibleSpotLights, -1, nullptr, AZ::ConsoleFunctorFlags::DontReplicate, "Maximum number of visible spot lights to use when culling is not available. -1 means no limit");

namespace AZ
{
    namespace Render
    {
        void SimpleSpotLightFeatureProcessor::Reflect(ReflectContext* context)
        {
            if (auto * serializeContext = azrtti_cast<SerializeContext*>(context))
            {
                serializeContext
                    ->Class<SimpleSpotLightFeatureProcessor, FeatureProcessor>()
                    ->Version(0);
            }
        }

        SimpleSpotLightFeatureProcessor::SimpleSpotLightFeatureProcessor()
            : SimpleSpotLightFeatureProcessorInterface()
        {
        }

        void SimpleSpotLightFeatureProcessor::Activate()
        {
            GpuBufferHandler::Descriptor desc;
            desc.m_bufferName = "SimpleSpotLightBuffer";
            desc.m_bufferSrgName = "m_simpleSpotLights";
            desc.m_elementCountSrgName = "m_simpleSpotLightCount";
            desc.m_elementSize = sizeof(SimpleSpotLightData);
            desc.m_srgLayout = RPI::RPISystemInterface::Get()->GetViewSrgLayout().get();

            m_lightBufferHandler = GpuBufferHandler(desc);
            m_shadowFeatureProcessor = GetParentScene()->GetFeatureProcessor<ProjectedShadowFeatureProcessor>();
            MeshFeatureProcessor* meshFeatureProcessor = GetParentScene()->GetFeatureProcessor<MeshFeatureProcessor>();
            if (meshFeatureProcessor)
            {
                m_lightMeshFlag = meshFeatureProcessor->GetShaderOptionFlagRegistry()->AcquireTag(AZ::Name("o_enableSimpleSpotLights"));
                m_shadowMeshFlag = meshFeatureProcessor->GetShaderOptionFlagRegistry()->AcquireTag(AZ::Name("o_enableSimpleSpotLightShadows"));
            }
            EnableSceneNotification();
        }

        void SimpleSpotLightFeatureProcessor::Deactivate()
        {
            DisableSceneNotification();
            m_lightData.Clear();
            m_lightBufferHandler.Release();
            for (auto& handler : m_visibleSpotLightsBufferHandlers)
            {
                handler.Release();
            }
            m_visibleSpotLightsBufferHandlers.clear();
        }

        SimpleSpotLightFeatureProcessor::LightHandle SimpleSpotLightFeatureProcessor::AcquireLight()
        {
            uint16_t id = m_lightData.GetFreeSlotIndex();

            if (id == IndexedDataVector<SimpleSpotLightData>::NoFreeSlot)
            {
                return LightHandle::Null;
            }
            else
            {
                m_deviceBufferNeedsUpdate = true;
                m_goboArrayChanged = true;
                return LightHandle(id);
            }
        }

        bool SimpleSpotLightFeatureProcessor::ReleaseLight(LightHandle& handle)
        {
            if (handle.IsValid())
            {
                SpotLightUtils::ShadowId shadowId = SpotLightUtils::ShadowId(m_lightData.GetData<0>(handle.GetIndex()).m_shadowIndex);
                if (shadowId.IsValid())
                {
                    m_shadowFeatureProcessor->ReleaseShadow(shadowId);
                }
                m_lightData.RemoveIndex(handle.GetIndex());
                m_deviceBufferNeedsUpdate = true;
                m_goboArrayChanged = true;
                handle.Reset();
                return true;
            }
            return false;
        }

        SimpleSpotLightFeatureProcessor::LightHandle SimpleSpotLightFeatureProcessor::CloneLight(LightHandle sourceLightHandle)
        {
            AZ_Assert(sourceLightHandle.IsValid(), "Invalid LightHandle passed to SimpleSpotLightFeatureProcessor::CloneLight().");

            LightHandle handle = AcquireLight();
            if (handle.IsValid())
            {
                // Get a reference to the new light
                auto& light = m_lightData.GetData<0>(handle.GetIndex());
                // Copy data from the source light on top of it.
                light = m_lightData.GetData<0>(sourceLightHandle.GetIndex());
                m_lightData.GetData<1>(handle.GetIndex()) = m_lightData.GetData<1>(sourceLightHandle.GetIndex());

                SpotLightUtils::ShadowId shadowId = SpotLightUtils::ShadowId(light.m_shadowIndex);
                if (shadowId.IsValid())
                {
                    // Since the source light has a valid shadow, a new shadow must be generated for the cloned light.
                    ProjectedShadowFeatureProcessorInterface::ProjectedShadowDescriptor originalDesc =
                        m_shadowFeatureProcessor->GetShadowProperties(shadowId);
                    SpotLightUtils::ShadowId cloneShadow = m_shadowFeatureProcessor->AcquireShadow();
                    light.m_shadowIndex = cloneShadow.GetIndex();
                    m_shadowFeatureProcessor->SetShadowProperties(cloneShadow, originalDesc);
                }
                m_deviceBufferNeedsUpdate = true;
            }
            return handle;
        }

        void SimpleSpotLightFeatureProcessor::Simulate(const FeatureProcessor::SimulatePacket& packet)
        {
            AZ_PROFILE_SCOPE(RPI, "SimpleSpotLightFeatureProcessor: Simulate");
            AZ_UNUSED(packet);

            if (m_deviceBufferNeedsUpdate)
            {
                if (m_goboArrayChanged)
                {
                    // collect all gobo textures and assign index for each spot light
                    AZStd::unordered_map<AZ::Data::Instance<AZ::RPI::Image>, uint32_t> gobosTextures;
                    m_goboTextures.clear();

                    m_lightData.ForEach([&](uint16_t idx) -> bool
                        {
                            auto& lightData = m_lightData.GetData<0>(idx);
                            auto image = m_lightData.GetData<1>(idx).m_goboTexture;
                            if (image)
                            {
                                if (gobosTextures.find(image) == gobosTextures.end())
                                {
                                    uint32_t index = aznumeric_cast<uint32_t>(gobosTextures.size());
                                    gobosTextures[image] = index;
                                    m_goboTextures.push_back(image);
                                }
                                lightData.m_goboTextureIndex = gobosTextures[image];
                            }
                            else
                            {
                                lightData.m_goboTextureIndex = MaxGoboTextureCount;
                            }
                            return true; // continue to next light
                        });

                    m_goboArrayChanged = false;
                }

                m_lightBufferHandler.UpdateBuffer(m_lightData.GetDataVector<0>());
                m_deviceBufferNeedsUpdate = false;
            }

            if (r_enablePerMeshShaderOptionFlags)
            {
                const uint32_t lightAndShadow = m_lightMeshFlag.GetIndex() | m_shadowMeshFlag.GetIndex();
                const uint32_t lightOnly = m_lightMeshFlag.GetIndex();

                AZStd::vector<MeshCommon::BoundsVariant> lightsWithShadow;
                AZStd::vector<MeshCommon::BoundsVariant> lightsWithoutShadow;

                m_lightData.ForEach([&](uint16_t idx) -> bool
                    {
                        const auto& lightData = m_lightData.GetData<0>(idx);
                        const auto& extraData = m_lightData.GetData<1>(idx);

                        SpotLightUtils::ShadowId shadowId = SpotLightUtils::ShadowId(lightData.m_shadowIndex);
                        if (shadowId.IsValid())
                        {
                            lightsWithShadow.push_back(extraData.m_boundsVariant);
                        }
                        else
                        {
                            lightsWithoutShadow.push_back(extraData.m_boundsVariant);
                        }
                        return true; // continue to next light
                    });

                MeshCommon::MarkMeshesWithFlag(GetParentScene(), AZStd::span(lightsWithoutShadow), lightOnly);
                MeshCommon::MarkMeshesWithFlag(GetParentScene(), AZStd::span(lightsWithShadow), lightAndShadow);
            }
        }

        void SimpleSpotLightFeatureProcessor::Render(const SimpleSpotLightFeatureProcessor::RenderPacket& packet)
        {
            AZ_PROFILE_SCOPE(RPI, "SimpleSpotLightFeatureProcessor: Render");
            m_visibleSpotLightsBufferUsedCount = 0;

            uint64_t count = m_goboTextures.size();
            if (count > MaxGoboTextureCount)
            {
                AZ_WarningOnce("SimpleSpotLight", false, "There are more than %d (MaxGoboTextureCount) gobo textures used in the level.", MaxGoboTextureCount);
                count = MaxGoboTextureCount;
            }

            for (const RPI::ViewPtr& view : packet.m_views)
            {
                m_lightBufferHandler.UpdateSrg(view->GetShaderResourceGroup().get());
                if (count > 0)
                {
                    view->GetShaderResourceGroup()->SetImageArray(m_goboTexturesIndex, AZStd::span(m_goboTextures.begin(), m_goboTextures.begin() + count));
                    
                }
                CullLights(view);
            }
        }

        void SimpleSpotLightFeatureProcessor::SetRgbIntensity(LightHandle handle, const PhotometricColor<PhotometricUnitType>& lightRgbIntensity)
        {
            AZ_Assert(handle.IsValid(), "Invalid LightHandle passed to SimpleSpotLightFeatureProcessor::SetRgbIntensity().");

            auto transformedColor = AZ::RPI::TransformColor(lightRgbIntensity, AZ::RPI::ColorSpaceId::LinearSRGB, AZ::RPI::ColorSpaceId::ACEScg);

            AZStd::array<float, 3>& rgbIntensity = m_lightData.GetData<0>(handle.GetIndex()).m_rgbIntensity;
            rgbIntensity[0] = transformedColor.GetR();
            rgbIntensity[1] = transformedColor.GetG();
            rgbIntensity[2] = transformedColor.GetB();

            m_deviceBufferNeedsUpdate = true;
        }

        void SimpleSpotLightFeatureProcessor::SetTransform(LightHandle handle, const AZ::Transform& transform)
        {
            AZ_Assert(handle.IsValid(), "Invalid LightHandle passed to SimpleSpotLightFeatureProcessor::SetTransform().");

            m_lightData.GetData<1>(handle.GetIndex()).m_transform = transform;

            auto newDirection = transform.GetBasisZ();
            auto newPosition = transform.GetTranslation();

            auto& lightData = m_lightData.GetData<0>(handle.GetIndex());

            AZStd::array<float, 3>& direction = lightData.m_direction;
            newDirection.GetNormalized().StoreToFloat3(direction.data());
            AZStd::array<float, 3>& position = lightData.m_position;
            newPosition.StoreToFloat3(position.data());

            UpdateBounds(handle);
            UpdateShadow(handle);
            UpdateViewProjectionMatrix(handle);

            m_deviceBufferNeedsUpdate = true;
        }

        void SimpleSpotLightFeatureProcessor::SetConeAngles(LightHandle handle, float innerRadians, float outerRadians)
        {
            auto& light = m_lightData.GetData<0>(handle.GetIndex());
            SpotLightUtils::ValidateAndSetConeAngles(light, innerRadians, outerRadians);

            UpdateShadow(handle);
            UpdateViewProjectionMatrix(handle);

            m_deviceBufferNeedsUpdate = true;
        }

        void SimpleSpotLightFeatureProcessor::SetAttenuationRadius(LightHandle handle, float attenuationRadius)
        {
            AZ_Assert(handle.IsValid(), "Invalid LightHandle passed to SimpleSpotLightFeatureProcessor::SetAttenuationRadius().");

            attenuationRadius = AZStd::max<float>(attenuationRadius, 0.001f); // prevent divide by zero.
            auto& light = m_lightData.GetData<0>(handle.GetIndex());
            light.m_invAttenuationRadiusSquared = 1.0f / (attenuationRadius * attenuationRadius);

            UpdateBounds(handle);
            UpdateViewProjectionMatrix(handle);

            // Update the shadow near far planes if necessary
            SpotLightUtils::ShadowId shadowId = SpotLightUtils::ShadowId(light.m_shadowIndex);
            if (shadowId.IsValid())
            {
                m_shadowFeatureProcessor->SetNearFarPlanes(SpotLightUtils::ShadowId(light.m_shadowIndex), 0, attenuationRadius);
            }
            m_deviceBufferNeedsUpdate = true;
        }

        void SimpleSpotLightFeatureProcessor::SetAffectsGI(LightHandle handle, bool affectsGI)
        {
            AZ_Assert(handle.IsValid(), "Invalid LightHandle passed to SimpleSpotLightFeatureProcessor::SetAffectsGI().");

            m_lightData.GetData<0>(handle.GetIndex()).m_affectsGI = affectsGI;
            m_deviceBufferNeedsUpdate = true;
        }

        void SimpleSpotLightFeatureProcessor::SetAffectsGIFactor(LightHandle handle, float affectsGIFactor)
        {
            AZ_Assert(handle.IsValid(), "Invalid LightHandle passed to SimpleSpotLightFeatureProcessor::SetAffectsGIFactor().");

            m_lightData.GetData<0>(handle.GetIndex()).m_affectsGIFactor = affectsGIFactor;
<<<<<<< HEAD
=======
            m_deviceBufferNeedsUpdate = true;
        }

        void SimpleSpotLightFeatureProcessor::SetGoboTexture(LightHandle handle, AZ::Data::Instance<AZ::RPI::Image> goboTexture)
        {
            m_lightData.GetData<1>(handle.GetIndex()).m_goboTexture = goboTexture;
            m_deviceBufferNeedsUpdate = true;
            m_goboArrayChanged = true;
        }

        void SimpleSpotLightFeatureProcessor::SetShadowsEnabled(LightHandle handle, bool enabled)
        {
            auto& light = m_lightData.GetData<0>(handle.GetIndex());
            SpotLightUtils::ShadowId shadowId = SpotLightUtils::ShadowId(light.m_shadowIndex);
            if (shadowId.IsValid() && enabled == false)
            {
                // Disable shadows
                m_shadowFeatureProcessor->ReleaseShadow(shadowId);
                shadowId.Reset();
                light.m_shadowIndex = shadowId.GetIndex();
                m_deviceBufferNeedsUpdate = true;
            }
            else if (shadowId.IsNull() && enabled == true)
            {
                // Enable shadows
                light.m_shadowIndex = m_shadowFeatureProcessor->AcquireShadow().GetIndex();

                // It's possible the cone angles aren't set, or are too wide for casting shadows. This makes sure they're set to reasonable
                // limits. This function expects radians, so the cos stored in the actual data needs to be undone.
                SpotLightUtils::ValidateAndSetConeAngles(light, acosf(light.m_cosInnerConeAngle), acosf(light.m_cosOuterConeAngle));

                UpdateShadow(handle);
                m_deviceBufferNeedsUpdate = true;
            }
        }

        void SimpleSpotLightFeatureProcessor::SetLightingChannelMask(LightHandle handle, uint32_t lightingChannelMask)
        {
            AZ_Assert(handle.IsValid(), "Invalid LightHandle passed to SimpleSpotLightFeatureProcessor::SetLightingChannelMask().");

            m_lightData.GetData<0>(handle.GetIndex()).m_lightingChannelMask = lightingChannelMask;
>>>>>>> 5295397a
            m_deviceBufferNeedsUpdate = true;
        }

        void SimpleSpotLightFeatureProcessor::SetGoboTexture(LightHandle handle, AZ::Data::Instance<AZ::RPI::Image> goboTexture)
        {
            m_lightData.GetData<1>(handle.GetIndex()).m_goboTexture = goboTexture;
            m_deviceBufferNeedsUpdate = true;
            m_goboArrayChanged = true;
        }

        void SimpleSpotLightFeatureProcessor::SetShadowsEnabled(LightHandle handle, bool enabled)
        {
            auto& light = m_lightData.GetData<0>(handle.GetIndex());
            SpotLightUtils::ShadowId shadowId = SpotLightUtils::ShadowId(light.m_shadowIndex);
            if (shadowId.IsValid() && enabled == false)
            {
                // Disable shadows
                m_shadowFeatureProcessor->ReleaseShadow(shadowId);
                shadowId.Reset();
                light.m_shadowIndex = shadowId.GetIndex();
                m_deviceBufferNeedsUpdate = true;
            }
            else if (shadowId.IsNull() && enabled == true)
            {
                // Enable shadows
                light.m_shadowIndex = m_shadowFeatureProcessor->AcquireShadow().GetIndex();

                // It's possible the cone angles aren't set, or are too wide for casting shadows. This makes sure they're set to reasonable
                // limits. This function expects radians, so the cos stored in the actual data needs to be undone.
                SpotLightUtils::ValidateAndSetConeAngles(light, acosf(light.m_cosInnerConeAngle), acosf(light.m_cosOuterConeAngle));

                UpdateShadow(handle);
                m_deviceBufferNeedsUpdate = true;
            }
        }

        const Data::Instance<RPI::Buffer> SimpleSpotLightFeatureProcessor::GetLightBuffer() const
        {
            return m_lightBufferHandler.GetBuffer();
        }

        uint32_t SimpleSpotLightFeatureProcessor::GetLightCount() const
        {
            return m_lightBufferHandler.GetElementCount();
        }

        void SimpleSpotLightFeatureProcessor::UpdateBounds(LightHandle handle)
        {
            const SimpleSpotLightData& data = m_lightData.GetData<0>(handle.GetIndex());
            m_lightData.GetData<1>(handle.GetIndex()).m_boundsVariant = SpotLightUtils::BuildBounds(data);
        }

        void SimpleSpotLightFeatureProcessor::UpdateViewProjectionMatrix(LightHandle handle)
        {
            auto& lightData = m_lightData.GetData<0>(handle.GetIndex());

            AZ::Matrix4x4 viewToClipMatrix;
            float halfFov = acosf(lightData.m_cosOuterConeAngle);
            float attenuationRadius = LightCommon::GetRadiusFromInvRadiusSquared(lightData.m_invAttenuationRadiusSquared);
            attenuationRadius = AZStd::max(0.02f, attenuationRadius);
            MakePerspectiveFovMatrixRH(viewToClipMatrix, halfFov * 2.0f, 1.0f, 0.01f, attenuationRadius, false);

            auto& extraData = m_lightData.GetData<1>(handle.GetIndex());
            AZ::Matrix4x4 worldMatrix = AZ::Matrix4x4::CreateFromTransform(extraData.m_transform).GetInverseFast();
            AZ::Matrix4x4 worldToClip = viewToClipMatrix * worldMatrix;
            worldToClip.StoreToRowMajorFloat16(lightData.m_viewProjectionMatrix.data());
        }

        void SimpleSpotLightFeatureProcessor::UpdateShadow(LightHandle handle)
        {
            const auto& lightData = m_lightData.GetData<0>(handle.GetIndex());
            SpotLightUtils::ShadowId shadowId = SpotLightUtils::ShadowId(lightData.m_shadowIndex);
            if (shadowId.IsNull())
            {
                // Early out if shadows are disabled.
                return;
            }

            ProjectedShadowFeatureProcessorInterface::ProjectedShadowDescriptor desc =
                m_shadowFeatureProcessor->GetShadowProperties(shadowId);

            SpotLightUtils::UpdateShadowDescriptor(lightData, desc);
            m_shadowFeatureProcessor->SetShadowProperties(shadowId, desc);
        }

        template<typename Functor, typename ParamType>
        void SimpleSpotLightFeatureProcessor::SetShadowSetting(LightHandle handle, Functor&& functor, ParamType&& param)
        {
            AZ_Assert(handle.IsValid(), "Invalid LightHandle passed to SimpleSpotLightFeatureProcessor::SetShadowSetting().");

            auto& light = m_lightData.GetData<0>(handle.GetIndex());
            SpotLightUtils::ShadowId shadowId = SpotLightUtils::ShadowId(light.m_shadowIndex);

            AZ_Assert(shadowId.IsValid(), "Attempting to set a shadow property when shadows are not enabled.");
            if (shadowId.IsValid())
            {
                AZStd::invoke(AZStd::forward<Functor>(functor), m_shadowFeatureProcessor, shadowId, AZStd::forward<ParamType>(param));
            }
        }

        void SimpleSpotLightFeatureProcessor::SetShadowBias(LightHandle handle, float bias)
        {
            SetShadowSetting(handle, &ProjectedShadowFeatureProcessor::SetShadowBias, bias);
        }

        void SimpleSpotLightFeatureProcessor::SetNormalShadowBias(LightHandle handle, float bias)
        {
            SetShadowSetting(handle, &ProjectedShadowFeatureProcessor::SetNormalShadowBias, bias);
        }

        void SimpleSpotLightFeatureProcessor::SetShadowmapMaxResolution(LightHandle handle, ShadowmapSize shadowmapSize)
        {
            SetShadowSetting(handle, &ProjectedShadowFeatureProcessor::SetShadowmapMaxResolution, shadowmapSize);
        }

        void SimpleSpotLightFeatureProcessor::SetShadowFilterMethod(LightHandle handle, ShadowFilterMethod method)
        {
            SetShadowSetting(handle, &ProjectedShadowFeatureProcessor::SetShadowFilterMethod, method);
        }

        void SimpleSpotLightFeatureProcessor::SetFilteringSampleCount(LightHandle handle, uint16_t count)
        {
            SetShadowSetting(handle, &ProjectedShadowFeatureProcessor::SetFilteringSampleCount, count);
        }

        void SimpleSpotLightFeatureProcessor::SetEsmExponent(LightHandle handle, float exponent)
        {
            SetShadowSetting(handle, &ProjectedShadowFeatureProcessor::SetEsmExponent, exponent);
        }

        void SimpleSpotLightFeatureProcessor::SetUseCachedShadows(LightHandle handle, bool useCachedShadows)
        {
            SetShadowSetting(handle, &ProjectedShadowFeatureProcessor::SetUseCachedShadows, useCachedShadows);
        }

        void SimpleSpotLightFeatureProcessor::OnRenderPipelinePersistentViewChanged(
            RPI::RenderPipeline* renderPipeline,
            [[maybe_unused]] RPI::PipelineViewTag viewTag,
            RPI::ViewPtr newView,
            RPI::ViewPtr previousView)
        {
<<<<<<< HEAD
            Render::LightCommon::CacheGPUCullingPipelineInfo(
                renderPipeline,
                newView, previousView, m_hasGPUCulling);
=======
            Render::LightCommon::CacheCPUCulledPipelineInfo(
                renderPipeline,
                newView, previousView, m_cpuCulledPipelinesPerView);
>>>>>>> 5295397a
        }

        void SimpleSpotLightFeatureProcessor::CullLights(const RPI::ViewPtr& view)
        {
            if (!AZ::RHI::CheckBitsAll(view->GetUsageFlags(), RPI::View::UsageFlags::UsageCamera) ||
<<<<<<< HEAD
                Render::LightCommon::HasGPUCulling(GetParentScene(), view, m_hasGPUCulling))
=======
                !Render::LightCommon::NeedsCPUCulling(view, m_cpuCulledPipelinesPerView))
>>>>>>> 5295397a
            {
                return;
            }

            const auto& dataVector = m_lightData.GetDataVector<0>();
            size_t numVisibleLights =
                r_maxVisibleSpotLights < 0 ? dataVector.size() : AZStd::min(dataVector.size(), static_cast<size_t>(r_maxVisibleSpotLights));
            AZStd::vector<uint32_t> sortedLights(dataVector.size());
            // Initialize with all the simple spot light indices
            std::iota(sortedLights.begin(), sortedLights.end(), 0);
            // Only sort if we are going to limit the number of visible decals
            if (numVisibleLights < dataVector.size())
            {
                AZ::Vector3 viewPos = view->GetViewToWorldMatrix().GetTranslation();
                AZStd::sort(
                    sortedLights.begin(),
                    sortedLights.end(),
                    [&dataVector, &viewPos](uint32_t lhs, uint32_t rhs)
                    {
                        float d1 = (AZ::Vector3::CreateFromFloat3(dataVector[lhs].m_position.data()) - viewPos).GetLengthSq();
                        float d2 = (AZ::Vector3::CreateFromFloat3(dataVector[rhs].m_position.data()) - viewPos).GetLengthSq();
                        return d1 < d2;
                    });
            }

            const AZ::Frustum viewFrustum = AZ::Frustum::CreateFromMatrixColumnMajor(view->GetWorldToClipMatrix());
            AZStd::vector<uint32_t> visibilityBuffer;
            visibilityBuffer.reserve(numVisibleLights);
            for (uint32_t i = 0; i < sortedLights.size() && visibilityBuffer.size() < numVisibleLights; ++i)
            {
                uint32_t dataIndex = sortedLights[i];
                const auto& lightData = dataVector[dataIndex];
                float radius = LightCommon::GetRadiusFromInvRadiusSquared(abs(lightData.m_invAttenuationRadiusSquared));
                AZ::Vector3 position = AZ::Vector3::CreateFromFloat3(lightData.m_position.data());
                
                // Do the actual culling per light and only add the indices for the visible ones.
                // We cull based on a sphere around the whole spot light as that is easier and faster and good enough.
                // This can be improved by doing frustum-frustum and frustum-hemisphere intersection.
                if (AZ::ShapeIntersection::Overlaps(viewFrustum, AZ::Sphere(position, radius)))
                {
                    visibilityBuffer.push_back(dataIndex);
                }
            }

            //Create the appropriate buffer handlers for the visibility data
            Render::LightCommon::UpdateVisibleBuffers(
                "SimpleSpotLightVisibilityBuffer",
                "m_visibleSimpleSpotLightIndices",
                "m_visibleSimpleSpotLightCount",
                m_visibleSpotLightsBufferUsedCount,
                m_visibleSpotLightsBufferHandlers);

            // Update buffer and View SRG
            GpuBufferHandler& bufferHandler = m_visibleSpotLightsBufferHandlers[m_visibleSpotLightsBufferUsedCount++];
            bufferHandler.UpdateBuffer(visibilityBuffer);
            bufferHandler.UpdateSrg(view->GetShaderResourceGroup().get());
        }
    } // namespace Render
} // namespace AZ<|MERGE_RESOLUTION|>--- conflicted
+++ resolved
@@ -313,8 +313,6 @@
             AZ_Assert(handle.IsValid(), "Invalid LightHandle passed to SimpleSpotLightFeatureProcessor::SetAffectsGIFactor().");
 
             m_lightData.GetData<0>(handle.GetIndex()).m_affectsGIFactor = affectsGIFactor;
-<<<<<<< HEAD
-=======
             m_deviceBufferNeedsUpdate = true;
         }
 
@@ -356,41 +354,7 @@
             AZ_Assert(handle.IsValid(), "Invalid LightHandle passed to SimpleSpotLightFeatureProcessor::SetLightingChannelMask().");
 
             m_lightData.GetData<0>(handle.GetIndex()).m_lightingChannelMask = lightingChannelMask;
->>>>>>> 5295397a
-            m_deviceBufferNeedsUpdate = true;
-        }
-
-        void SimpleSpotLightFeatureProcessor::SetGoboTexture(LightHandle handle, AZ::Data::Instance<AZ::RPI::Image> goboTexture)
-        {
-            m_lightData.GetData<1>(handle.GetIndex()).m_goboTexture = goboTexture;
-            m_deviceBufferNeedsUpdate = true;
-            m_goboArrayChanged = true;
-        }
-
-        void SimpleSpotLightFeatureProcessor::SetShadowsEnabled(LightHandle handle, bool enabled)
-        {
-            auto& light = m_lightData.GetData<0>(handle.GetIndex());
-            SpotLightUtils::ShadowId shadowId = SpotLightUtils::ShadowId(light.m_shadowIndex);
-            if (shadowId.IsValid() && enabled == false)
-            {
-                // Disable shadows
-                m_shadowFeatureProcessor->ReleaseShadow(shadowId);
-                shadowId.Reset();
-                light.m_shadowIndex = shadowId.GetIndex();
-                m_deviceBufferNeedsUpdate = true;
-            }
-            else if (shadowId.IsNull() && enabled == true)
-            {
-                // Enable shadows
-                light.m_shadowIndex = m_shadowFeatureProcessor->AcquireShadow().GetIndex();
-
-                // It's possible the cone angles aren't set, or are too wide for casting shadows. This makes sure they're set to reasonable
-                // limits. This function expects radians, so the cos stored in the actual data needs to be undone.
-                SpotLightUtils::ValidateAndSetConeAngles(light, acosf(light.m_cosInnerConeAngle), acosf(light.m_cosOuterConeAngle));
-
-                UpdateShadow(handle);
-                m_deviceBufferNeedsUpdate = true;
-            }
+            m_deviceBufferNeedsUpdate = true;
         }
 
         const Data::Instance<RPI::Buffer> SimpleSpotLightFeatureProcessor::GetLightBuffer() const
@@ -498,25 +462,15 @@
             RPI::ViewPtr newView,
             RPI::ViewPtr previousView)
         {
-<<<<<<< HEAD
-            Render::LightCommon::CacheGPUCullingPipelineInfo(
-                renderPipeline,
-                newView, previousView, m_hasGPUCulling);
-=======
             Render::LightCommon::CacheCPUCulledPipelineInfo(
                 renderPipeline,
                 newView, previousView, m_cpuCulledPipelinesPerView);
->>>>>>> 5295397a
         }
 
         void SimpleSpotLightFeatureProcessor::CullLights(const RPI::ViewPtr& view)
         {
             if (!AZ::RHI::CheckBitsAll(view->GetUsageFlags(), RPI::View::UsageFlags::UsageCamera) ||
-<<<<<<< HEAD
-                Render::LightCommon::HasGPUCulling(GetParentScene(), view, m_hasGPUCulling))
-=======
                 !Render::LightCommon::NeedsCPUCulling(view, m_cpuCulledPipelinesPerView))
->>>>>>> 5295397a
             {
                 return;
             }
