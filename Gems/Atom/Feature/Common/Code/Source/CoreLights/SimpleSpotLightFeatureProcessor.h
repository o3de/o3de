--- conflicted
+++ resolved
@@ -25,11 +25,7 @@
 
     namespace Render
     {
-<<<<<<< HEAD
-        static const uint8_t MaxGoboTextureCount = 4;
-=======
         static const uint8_t MaxGoboTextureCount = 5;
->>>>>>> 5295397a
 
         struct alignas(16) SimpleSpotLightData
         {
@@ -45,10 +41,7 @@
             uint32_t m_goboTextureIndex = MaxGoboTextureCount; // index for m_goboTextures.
             float m_affectsGIFactor = 1.0f;
             bool m_affectsGI = true;
-<<<<<<< HEAD
-=======
             uint32_t m_lightingChannelMask = 1;
->>>>>>> 5295397a
         };
 
         class SimpleSpotLightFeatureProcessor final
@@ -79,10 +72,7 @@
             void SetAttenuationRadius(LightHandle handle, float attenuationRadius) override;
             void SetAffectsGI(LightHandle handle, bool affectsGI) override;
             void SetAffectsGIFactor(LightHandle handle, float affectsGIFactor) override;
-<<<<<<< HEAD
-=======
             void SetLightingChannelMask(LightHandle handle, uint32_t lightingChannelMask) override;
->>>>>>> 5295397a
             void SetShadowsEnabled(LightHandle handle, bool enabled) override;
             void SetShadowBias(LightHandle handle, float bias) override;
             void SetNormalShadowBias(LightHandle handle, float bias) override;
@@ -145,11 +135,7 @@
             // Number of buffers being used for visibility in the current frame.
             uint32_t m_visibleSpotLightsBufferUsedCount = 0;
             // Views that have a GPU culling pass per render pipeline.
-<<<<<<< HEAD
-            AZStd::unordered_set<AZStd::pair<const RPI::RenderPipeline*, const RPI::View*>> m_hasGPUCulling;
-=======
             AZStd::unordered_map<const RPI::View*, AZStd::vector<const RPI::RenderPipeline*>> m_cpuCulledPipelinesPerView;
->>>>>>> 5295397a
         };
     } // namespace Render
 } // namespace AZ