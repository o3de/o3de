--- conflicted
+++ resolved
@@ -598,8 +598,6 @@
             m_shadowBufferNeedsUpdate = true;
         }
 
-<<<<<<< HEAD
-=======
         void DirectionalLightFeatureProcessor::SetNormalShadowBias(LightHandle handle, float normalShadowBias)
         {
             for (auto& it : m_shadowData)
@@ -609,7 +607,6 @@
             m_shadowBufferNeedsUpdate = true;
         }
 
->>>>>>> 363a778c
         void DirectionalLightFeatureProcessor::OnRenderPipelineAdded(RPI::RenderPipelinePtr pipeline)
         {
             PrepareForChangingRenderPipelineAndCameraView();
