/*
 * Copyright (c) Contributors to the Open 3D Engine Project.
 * For complete copyright and license terms please see the LICENSE at the root of this distribution.
 *
 * SPDX-License-Identifier: Apache-2.0 OR MIT
 *
 */

#include <Atom/Feature/Material/MaterialAssignment.h>
#include <Atom/RPI.Reflect/Model/ModelAsset.h>
#include <AzCore/Asset/AssetSerializer.h>
#include <AzCore/RTTI/BehaviorContext.h>
#include <AzCore/Serialization/Json/RegistrationContext.h>
#include <AzCore/Serialization/SerializeContext.h>
#include <Material/MaterialAssignmentSerializer.h>

namespace AZ
{
    namespace Render
    {
        void MaterialAssignment::Reflect(ReflectContext* context)
        {
            MaterialAssignmentId::Reflect(context);

            if (auto jsonContext = azrtti_cast<JsonRegistrationContext*>(context))
            {
                jsonContext->Serializer<JsonMaterialAssignmentSerializer>()->HandlesType<MaterialAssignment>();
            }

            if (auto serializeContext = azrtti_cast<AZ::SerializeContext*>(context))
            {
                serializeContext->RegisterGenericType<MaterialAssignmentMap>();
                serializeContext->RegisterGenericType<MaterialPropertyOverrideMap>();

                serializeContext->Class<MaterialAssignment>()
                    ->Version(1)
                    ->Field("MaterialAsset", &MaterialAssignment::m_materialAsset)
                    ->Field("PropertyOverrides", &MaterialAssignment::m_propertyOverrides);
            }

            if (auto behaviorContext = azrtti_cast<AZ::BehaviorContext*>(context))
            {
                behaviorContext->Class<MaterialAssignment>("MaterialAssignment")
                    ->Attribute(AZ::Script::Attributes::Scope, AZ::Script::Attributes::ScopeFlags::Common)
                    ->Attribute(AZ::Script::Attributes::Category, "render")
                    ->Attribute(AZ::Script::Attributes::Module, "render")
                    ->Constructor()
                    ->Constructor<const MaterialAssignment&>()
                    ->Constructor<const AZ::Data::AssetId&>()
                    ->Constructor<const Data::Asset<RPI::MaterialAsset>&>()
                    ->Constructor<const Data::Asset<RPI::MaterialAsset>&, const Data::Instance<RPI::Material>&>()
                    ->Method("ToString", &MaterialAssignment::ToString)
                    ->Property("materialAsset", BehaviorValueProperty(&MaterialAssignment::m_materialAsset))
                    ->Property("propertyOverrides", BehaviorValueProperty(&MaterialAssignment::m_propertyOverrides));

                behaviorContext->ConstantProperty("DefaultMaterialAssignment", BehaviorConstant(DefaultMaterialAssignment))
                    ->Attribute(AZ::Script::Attributes::Scope, AZ::Script::Attributes::ScopeFlags::Common)
                    ->Attribute(AZ::Script::Attributes::Category, "render")
                    ->Attribute(AZ::Script::Attributes::Module, "render");

                behaviorContext->ConstantProperty("DefaultMaterialAssignmentId", BehaviorConstant(DefaultMaterialAssignmentId))
                    ->Attribute(AZ::Script::Attributes::Scope, AZ::Script::Attributes::ScopeFlags::Common)
                    ->Attribute(AZ::Script::Attributes::Category, "render")
                    ->Attribute(AZ::Script::Attributes::Module, "render");

                behaviorContext->ConstantProperty("DefaultMaterialAssignmentMap", BehaviorConstant(DefaultMaterialAssignmentMap))
                    ->Attribute(AZ::Script::Attributes::Scope, AZ::Script::Attributes::ScopeFlags::Common)
                    ->Attribute(AZ::Script::Attributes::Category, "render")
                    ->Attribute(AZ::Script::Attributes::Module, "render");
            }
        }

        MaterialAssignment::MaterialAssignment(const AZ::Data::AssetId& materialAssetId)
            : m_materialAsset(materialAssetId, AZ::AzTypeInfo<AZ::RPI::MaterialAsset>::Uuid())
            , m_materialInstance()
        {
        }

        MaterialAssignment::MaterialAssignment(const Data::Asset<RPI::MaterialAsset>& asset)
            : m_materialAsset(asset)
            , m_materialInstance()
        {
        }

        MaterialAssignment::MaterialAssignment(const Data::Asset<RPI::MaterialAsset>& asset, const Data::Instance<RPI::Material>& instance)
            : m_materialAsset(asset)
            , m_materialInstance(instance)
        {
        }

        void MaterialAssignment::RebuildInstance()
        {
            if (m_materialInstancePreCreated)
            {
                return;
            }

            if (m_materialAsset.IsReady())
            {
                m_materialInstance = m_propertyOverrides.empty() ? RPI::Material::FindOrCreate(m_materialAsset) : RPI::Material::Create(m_materialAsset);
                AZ_Error("MaterialAssignment", m_materialInstance, "Material instance not initialized");
            }
            else if (m_defaultMaterialAsset.IsReady())
            {
                m_materialInstance = m_propertyOverrides.empty() ? RPI::Material::FindOrCreate(m_defaultMaterialAsset) : RPI::Material::Create(m_defaultMaterialAsset);
                AZ_Error("MaterialAssignment", m_materialInstance, "Material instance not initialized");
            }
        }

        void MaterialAssignment::Release()
        {
            if (!m_materialInstancePreCreated)
            {
                m_materialInstance = nullptr;
            }
            m_materialAsset.Release();
            m_defaultMaterialAsset.Release();
        }

        bool MaterialAssignment::RequiresLoading() const
        {
            return
                !m_materialInstancePreCreated &&
                !m_materialAsset.IsReady() &&
                !m_materialAsset.IsLoading() &&
                !m_defaultMaterialAsset.IsReady() &&
                !m_defaultMaterialAsset.IsLoading();
        }

        bool MaterialAssignment::ApplyProperties()
        {
            // if there is no instance or no properties there's nothing to apply
            if (!m_materialInstance || m_propertyOverrides.empty())
            {
                return true;
            }

            if (m_materialInstance->CanCompile())
            {
                for (const auto& propertyPair : m_propertyOverrides)
                {
                    if (!propertyPair.second.empty())
                    {
<<<<<<< HEAD
                        const auto& materialPropertyIndex = m_materialInstance->FindPropertyIndex(propertyPair.first);
                        if (!materialPropertyIndex.IsNull())
                        {
                            m_materialInstance->SetPropertyValue(
                                materialPropertyIndex, AZ::RPI::MaterialPropertyValue::FromAny(propertyPair.second));
=======
                        bool wasRenamed = false;
                        Name newName;
                        RPI::MaterialPropertyIndex materialPropertyIndex =
                            m_materialInstance->FindPropertyIndex(propertyPair.first, &wasRenamed, &newName);

                        // FindPropertyIndex will have already reported a message about what the old and new names are. Here we just add
                        // some extra info to help the user resolve it.
                        AZ_Warning(
                            "MaterialAssignment", !wasRenamed,
                            "Consider running \"Apply Automatic Property Updates\" to use the latest property names.",
                            propertyPair.first.GetCStr(), newName.GetCStr());

                        if (wasRenamed && m_propertyOverrides.find(newName) != m_propertyOverrides.end())
                        {
                            materialPropertyIndex.Reset();

                            AZ_Warning(
                                "MaterialAssignment", false,
                                "Material property '%s' has been renamed to '%s', and a property override exists for both. The one with "
                                "the old name will be ignored.",
                                propertyPair.first.GetCStr(), newName.GetCStr());
                        }

                        if (!materialPropertyIndex.IsNull())
                        {
                            const auto propertyDescriptor =
                                m_materialInstance->GetMaterialPropertiesLayout()->GetPropertyDescriptor(materialPropertyIndex);

                            m_materialInstance->SetPropertyValue(
                                materialPropertyIndex, ConvertMaterialPropertyValueFromScript(propertyDescriptor, propertyPair.second));
>>>>>>> 7100d48e
                        }
                    }
                }

                return m_materialInstance->Compile();
            }

            return false;
        }

        AZStd::string MaterialAssignment::ToString() const
        {
            AZStd::string assetPathString;
            AZ::Data::AssetCatalogRequestBus::BroadcastResult(
                assetPathString, &AZ::Data::AssetCatalogRequests::GetAssetPathById, m_materialAsset.GetId());
            return assetPathString;
        }

        const MaterialAssignment& GetMaterialAssignmentFromMap(const MaterialAssignmentMap& materials, const MaterialAssignmentId& id)
        {
            const auto& materialItr = materials.find(id);
            return materialItr != materials.end() ? materialItr->second : DefaultMaterialAssignment;
        }

        const MaterialAssignment& GetMaterialAssignmentFromMapWithFallback(
            const MaterialAssignmentMap& materials, const MaterialAssignmentId& id)
        {
            const MaterialAssignment& lodAssignment = GetMaterialAssignmentFromMap(materials, id);
            if (lodAssignment.m_materialInstance.get())
            {
                return lodAssignment;
            }

            const MaterialAssignment& assetAssignment =
                GetMaterialAssignmentFromMap(materials, MaterialAssignmentId::CreateFromStableIdOnly(id.m_materialSlotStableId));
            if (assetAssignment.m_materialInstance.get())
            {
                return assetAssignment;
            }

            const MaterialAssignment& defaultAssignment = GetMaterialAssignmentFromMap(materials, DefaultMaterialAssignmentId);
            if (defaultAssignment.m_materialInstance.get())
            {
                return defaultAssignment;
            }

            return DefaultMaterialAssignment;
        }

        MaterialAssignmentMap GetMaterialAssignmentsFromModel(Data::Instance<AZ::RPI::Model> model)
        {
            MaterialAssignmentMap materials;
            materials[DefaultMaterialAssignmentId] = MaterialAssignment();

            if (model)
            {
                size_t lodIndex = 0;
                for (const Data::Instance<AZ::RPI::ModelLod>& lod : model->GetLods())
                {
                    for (const AZ::RPI::ModelLod::Mesh& mesh : lod->GetMeshes())
                    {
                        if (mesh.m_material)
                        {
                            const MaterialAssignmentId generalId =
                                MaterialAssignmentId::CreateFromStableIdOnly(mesh.m_materialSlotStableId);
                            materials[generalId] = MaterialAssignment(mesh.m_material->GetAsset(), mesh.m_material);

                            const MaterialAssignmentId specificId =
                                MaterialAssignmentId::CreateFromLodAndStableId(lodIndex, mesh.m_materialSlotStableId);
                            materials[specificId] = MaterialAssignment(mesh.m_material->GetAsset(), mesh.m_material);
                        }
                    }
                    ++lodIndex;
                }
            }

            return materials;
        }

        MaterialAssignmentId FindMaterialAssignmentIdInLod(
            const Data::Instance<AZ::RPI::Model>& model,
            const Data::Instance<AZ::RPI::ModelLod>& lod,
            const MaterialAssignmentLodIndex lodIndex,
            const AZStd::string& labelFilter)
        {
            for (const AZ::RPI::ModelLod::Mesh& mesh : lod->GetMeshes())
            {
                const AZ::RPI::ModelMaterialSlot& slot = model->GetModelAsset()->FindMaterialSlot(mesh.m_materialSlotStableId);
                if (AZ::StringFunc::Contains(slot.m_displayName.GetCStr(), labelFilter, true))
                {
                    return MaterialAssignmentId::CreateFromLodAndStableId(lodIndex, mesh.m_materialSlotStableId);
                }
            }
            return MaterialAssignmentId();
        }

        MaterialAssignmentId FindMaterialAssignmentIdInModel(
            const Data::Instance<AZ::RPI::Model>& model, const MaterialAssignmentLodIndex lodFilter, const AZStd::string& labelFilter)
        {
            if (model && !labelFilter.empty())
            {
                if (lodFilter < model->GetLodCount())
                {
                    return FindMaterialAssignmentIdInLod(model, model->GetLods()[lodFilter], lodFilter, labelFilter);
                }

                for (size_t lodIndex = 0; lodIndex < model->GetLodCount(); ++lodIndex)
                {
                    const MaterialAssignmentId result =
                        FindMaterialAssignmentIdInLod(model, model->GetLods()[lodIndex], MaterialAssignmentId::NonLodIndex, labelFilter);
                    if (!result.IsDefault())
                    {
                        return result;
                    }
                }
            }

            return MaterialAssignmentId();
        }

        template<typename T>
        AZ::RPI::MaterialPropertyValue ConvertMaterialPropertyValueNumericType(const AZStd::any& value)
        {
            if (value.is<int32_t>())
            {
                return aznumeric_cast<T>(AZStd::any_cast<int32_t>(value));
            }
            if (value.is<uint32_t>())
            {
                return aznumeric_cast<T>(AZStd::any_cast<uint32_t>(value));
            }
            if (value.is<float>())
            {
                return aznumeric_cast<T>(AZStd::any_cast<float>(value));
            }
            if (value.is<double>())
            {
                return aznumeric_cast<T>(AZStd::any_cast<double>(value));
            }

            return AZ::RPI::MaterialPropertyValue::FromAny(value);
        }

        AZ::RPI::MaterialPropertyValue ConvertMaterialPropertyValueFromScript(
            const AZ::RPI::MaterialPropertyDescriptor* propertyDescriptor, const AZStd::any& value)
        {
            switch (propertyDescriptor->GetDataType())
            {
            case AZ::RPI::MaterialPropertyDataType::Enum:
                if (value.is<AZ::Name>())
                {
                    return propertyDescriptor->GetEnumValue(AZStd::any_cast<AZ::Name>(value));
                }
                if (value.is<AZStd::string>())
                {
                    return propertyDescriptor->GetEnumValue(AZ::Name(AZStd::any_cast<AZStd::string>(value)));
                }
                return ConvertMaterialPropertyValueNumericType<uint32_t>(value);
            case AZ::RPI::MaterialPropertyDataType::Int:
                return ConvertMaterialPropertyValueNumericType<int32_t>(value);
            case AZ::RPI::MaterialPropertyDataType::UInt:
                return ConvertMaterialPropertyValueNumericType<uint32_t>(value);
            case AZ::RPI::MaterialPropertyDataType::Float:
                return ConvertMaterialPropertyValueNumericType<float>(value);
            case AZ::RPI::MaterialPropertyDataType::Bool:
                return ConvertMaterialPropertyValueNumericType<bool>(value);
            default:
                break;
            }

            return AZ::RPI::MaterialPropertyValue::FromAny(value);
        }
    } // namespace Render
} // namespace AZ<|MERGE_RESOLUTION|>--- conflicted
+++ resolved
@@ -141,13 +141,6 @@
                 {
                     if (!propertyPair.second.empty())
                     {
-<<<<<<< HEAD
-                        const auto& materialPropertyIndex = m_materialInstance->FindPropertyIndex(propertyPair.first);
-                        if (!materialPropertyIndex.IsNull())
-                        {
-                            m_materialInstance->SetPropertyValue(
-                                materialPropertyIndex, AZ::RPI::MaterialPropertyValue::FromAny(propertyPair.second));
-=======
                         bool wasRenamed = false;
                         Name newName;
                         RPI::MaterialPropertyIndex materialPropertyIndex =
@@ -178,7 +171,6 @@
 
                             m_materialInstance->SetPropertyValue(
                                 materialPropertyIndex, ConvertMaterialPropertyValueFromScript(propertyDescriptor, propertyPair.second));
->>>>>>> 7100d48e
                         }
                     }
                 }
