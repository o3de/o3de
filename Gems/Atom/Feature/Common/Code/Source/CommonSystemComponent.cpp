--- conflicted
+++ resolved
@@ -360,18 +360,12 @@
                 AZ::RPI::FeatureProcessorFactory::Get()->UnregisterFeatureProcessor<OcclusionCullingPlaneFeatureProcessor>();
                 AZ::RPI::FeatureProcessorFactory::Get()->UnregisterFeatureProcessor<RenderDebugFeatureProcessor>();
                 AZ::RPI::FeatureProcessorFactory::Get()->UnregisterFeatureProcessor<SplashScreenFeatureProcessor>();
+                AZ::RPI::FeatureProcessorFactory::Get()->UnregisterFeatureProcessor<SilhouetteFeatureProcessor>();
             }
 
             AZ::RPI::FeatureProcessorFactory::Get()->UnregisterFeatureProcessor<MeshFeatureProcessor>();
             AZ::RPI::FeatureProcessorFactory::Get()->UnregisterFeatureProcessor<TransformServiceFeatureProcessor>();
             AZ::RPI::FeatureProcessorFactory::Get()->UnregisterFeatureProcessor<AuxGeomFeatureProcessor>();
-<<<<<<< HEAD
-            AZ::RPI::FeatureProcessorFactory::Get()->UnregisterFeatureProcessor<OcclusionCullingPlaneFeatureProcessor>();
-            AZ::RPI::FeatureProcessorFactory::Get()->UnregisterFeatureProcessor<RenderDebugFeatureProcessor>();
-            AZ::RPI::FeatureProcessorFactory::Get()->UnregisterFeatureProcessor<SplashScreenFeatureProcessor>();
-            AZ::RPI::FeatureProcessorFactory::Get()->UnregisterFeatureProcessor<SilhouetteFeatureProcessor>();
-=======
->>>>>>> 72a704ed
         }
 
         void CommonSystemComponent::LoadPassTemplateMappings()
