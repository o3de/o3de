--- conflicted
+++ resolved
@@ -366,13 +366,6 @@
             AZ::RPI::FeatureProcessorFactory::Get()->UnregisterFeatureProcessor<MeshFeatureProcessor>();
             AZ::RPI::FeatureProcessorFactory::Get()->UnregisterFeatureProcessor<TransformServiceFeatureProcessor>();
             AZ::RPI::FeatureProcessorFactory::Get()->UnregisterFeatureProcessor<AuxGeomFeatureProcessor>();
-<<<<<<< HEAD
-            AZ::RPI::FeatureProcessorFactory::Get()->UnregisterFeatureProcessor<OcclusionCullingPlaneFeatureProcessor>();
-            AZ::RPI::FeatureProcessorFactory::Get()->UnregisterFeatureProcessor<RenderDebugFeatureProcessor>();
-            AZ::RPI::FeatureProcessorFactory::Get()->UnregisterFeatureProcessor<SplashScreenFeatureProcessor>();
-            AZ::RPI::FeatureProcessorFactory::Get()->UnregisterFeatureProcessor<SilhouetteFeatureProcessor>();
-=======
->>>>>>> 5295397a
         }
 
         void CommonSystemComponent::LoadPassTemplateMappings()
