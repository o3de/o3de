/*
 * Copyright (c) Contributors to the Open 3D Engine Project.
 * For complete copyright and license terms please see the LICENSE at the root of this distribution.
 *
 * SPDX-License-Identifier: Apache-2.0 OR MIT
 *
 */

#include "FrameCaptureSystemComponent.h"

#include <Atom/RHI/RHIUtils.h>

#include <Atom/RPI.Public/Pass/PassSystemInterface.h>
#include <Atom/RPI.Public/Pass/PassFilter.h>
#include <Atom/RPI.Public/Pass/Specific/ImageAttachmentPreviewPass.h>
#include <Atom/RPI.Public/Pass/Specific/SwapChainPass.h>
#include <Atom/RPI.Public/ViewportContextManager.h>

#include <Atom/Utils/DdsFile.h>
#include <Atom/Utils/PpmFile.h>
#include <Atom/Utils/PngFile.h>

#include <AzCore/Serialization/Json/JsonUtils.h>
#include <AzCore/Jobs/JobFunction.h>
#include <AzCore/Jobs/JobCompletion.h>

#include <AzCore/IO/SystemFile.h>
#include <AzCore/RTTI/BehaviorContext.h>
#include <AzCore/Script/ScriptContextAttributes.h>
#include <AzCore/Serialization/SerializeContext.h>

#include <AzCore/Task/TaskGraph.h>

#include <AzFramework/IO/LocalFileIO.h>
#include <AzFramework/StringFunc/StringFunc.h>

#include <AzCore/Preprocessor/EnumReflectUtils.h>
#include <AzCore/Console/Console.h>

#include <tiffio.h>
namespace AZ
{
    namespace Render
    {
        AZ_ENUM_DEFINE_REFLECT_UTILITIES(FrameCaptureResult);

        AZ_CVAR(unsigned int,
            r_pngCompressionLevel,
            3, // A compression level of 3 seems like the best default in terms of file size and saving speeds
            nullptr,
            ConsoleFunctorFlags::Null,
            "Sets the compression level for saving png screenshots. Valid values are from 0 to 8"
        );

        AZ_CVAR(int,
            r_pngCompressionNumThreads,
            8, // Number of threads to use for the png r<->b channel data swap
            nullptr,
            ConsoleFunctorFlags::Null,
            "Sets the number of threads for saving png screenshots. Valid values are from 1 to 128, although less than or equal the number of hw threads is recommended"
        );


        FrameCaptureOutputResult PngFrameCaptureOutput(
            const AZStd::string& outputFilePath, const AZ::RPI::AttachmentReadback::ReadbackResult& readbackResult)
        {
            AZStd::shared_ptr<AZStd::vector<uint8_t>> buffer = readbackResult.m_dataBuffer;

            RHI::Format format = readbackResult.m_imageDescriptor.m_format;

            // convert bgra to rgba by swapping channels
            const int numChannels = AZ::RHI::GetFormatComponentCount(readbackResult.m_imageDescriptor.m_format);
            if (format == RHI::Format::B8G8R8A8_UNORM)
            {
                format = RHI::Format::R8G8B8A8_UNORM;

                buffer = AZStd::make_shared<AZStd::vector<uint8_t>>(readbackResult.m_dataBuffer->size());
                AZStd::copy(readbackResult.m_dataBuffer->begin(), readbackResult.m_dataBuffer->end(), buffer->begin());
                const int numThreads = r_pngCompressionNumThreads;
                const int numPixelsPerThread = static_cast<int>(buffer->size() / numChannels / numThreads);

                AZ::TaskGraphActiveInterface* taskGraphActiveInterface = AZ::Interface<AZ::TaskGraphActiveInterface>::Get();
                bool taskGraphActive = taskGraphActiveInterface && taskGraphActiveInterface->IsTaskGraphActive();

                if (taskGraphActive)
                {
                    static const AZ::TaskDescriptor pngTaskDescriptor{"PngWriteOutChannelSwap", "Graphics"};
                    AZ::TaskGraph taskGraph;
                    for (int i = 0; i < numThreads; ++i)
                    {
                        int startPixel = i * numPixelsPerThread;

                        taskGraph.AddTask(
                            pngTaskDescriptor,
                            [&, startPixel]()
                            {
                                for (int pixelOffset = 0; pixelOffset < numPixelsPerThread; ++pixelOffset)
                                {
                                    if (startPixel * numChannels + numChannels < buffer->size())
                                    {
                                        AZStd::swap(
                                            buffer->data()[(startPixel + pixelOffset) * numChannels],
                                            buffer->data()[(startPixel + pixelOffset) * numChannels + 2]
                                        );
                                    }
                                }
                            });
                    }
                    AZ::TaskGraphEvent taskGraphFinishedEvent;
                    taskGraph.Submit(&taskGraphFinishedEvent);
                    taskGraphFinishedEvent.Wait();
                }
                else
                {
                    AZ::JobCompletion jobCompletion;
                    for (int i = 0; i < numThreads; ++i)
                    {
                        int startPixel = i * numPixelsPerThread;

                        AZ::Job* job = AZ::CreateJobFunction(
                            [&, startPixel]()
                            {
                                for (int pixelOffset = 0; pixelOffset < numPixelsPerThread; ++pixelOffset)
                                {
                                    if (startPixel * numChannels + numChannels < buffer->size())
                                    {
                                        AZStd::swap(
                                            buffer->data()[(startPixel + pixelOffset) * numChannels],
                                            buffer->data()[(startPixel + pixelOffset) * numChannels + 2]
                                        );
                                    }
                                }
                            }, true, nullptr);

                        job->SetDependent(&jobCompletion);
                        job->Start();
                    }
                    jobCompletion.StartAndWaitForCompletion();
                }
            }

<<<<<<< HEAD
            Utils::PngFile image = Utils::PngFile::Create(readbackResult.m_imageDescriptor.m_size, readbackResult.m_imageDescriptor.m_format, *buffer);

            Utils::PngFile::SaveSettings saveSettings;
            saveSettings.m_compressionLevel = r_pngCompressionLevel;
            // We should probably strip alpha to save space, especially for automated test screenshots. Alpha is left in to maintain
            // prior behavior, changing this is out of scope for the current task. Note, it would have bit of a cascade effect where
            // AtomSampleViewer's ScriptReporter assumes an RGBA image.
            saveSettings.m_stripAlpha = false; 

            if(image && image.Save(outputFilePath.c_str(), saveSettings))
            {
                return FrameCaptureOutputResult{FrameCaptureResult::Success, AZStd::nullopt};
            }

            return FrameCaptureOutputResult{FrameCaptureResult::InternalError, "Unable to save frame capture output to '" + outputFilePath + "'"};
=======
            Utils::PngFile image = Utils::PngFile::Create(readbackResult.m_imageDescriptor.m_size, format, *buffer);

            Utils::PngFile::SaveSettings saveSettings;

            if (auto console = AZ::Interface<AZ::IConsole>::Get(); console != nullptr)
            {
                console->GetCvarValue("r_pngCompressionLevel", saveSettings.m_compressionLevel);
            }

            // We should probably strip alpha to save space, especially for automated test screenshots. Alpha is left in to maintain
            // prior behavior, changing this is out of scope for the current task. Note, it would have bit of a cascade effect where
            // AtomSampleViewer's ScriptReporter assumes an RGBA image.
            saveSettings.m_stripAlpha = false; 

            if(image && image.Save(outputFilePath.c_str(), saveSettings))
            {
                return FrameCaptureOutputResult{FrameCaptureResult::Success, AZStd::nullopt};
            }

            return FrameCaptureOutputResult{FrameCaptureResult::InternalError, "Unable to save frame capture output to '" + outputFilePath + "'"};
        }

        FrameCaptureOutputResult TiffFrameCaptureOutput(
            const AZStd::string& outputFilePath, const AZ::RPI::AttachmentReadback::ReadbackResult& readbackResult)
        {
            AZStd::shared_ptr<AZStd::vector<uint8_t>> buffer = readbackResult.m_dataBuffer;
            const uint32_t width = readbackResult.m_imageDescriptor.m_size.m_width;
            const uint32_t height = readbackResult.m_imageDescriptor.m_size.m_height;
            const uint32_t numChannels = AZ::RHI::GetFormatComponentCount(readbackResult.m_imageDescriptor.m_format);
            const uint32_t bytesPerChannel = AZ::RHI::GetFormatSize(readbackResult.m_imageDescriptor.m_format) / numChannels;
            const uint32_t bitsPerChannel = bytesPerChannel * 8;

            TIFF* out = TIFFOpen(outputFilePath.c_str(), "w");
            TIFFSetField(out, TIFFTAG_IMAGEWIDTH, width);
            TIFFSetField(out, TIFFTAG_IMAGELENGTH, height);
            TIFFSetField(out, TIFFTAG_SAMPLESPERPIXEL, numChannels);
            TIFFSetField(out, TIFFTAG_BITSPERSAMPLE, bitsPerChannel);
            TIFFSetField(out, TIFFTAG_COMPRESSION, COMPRESSION_NONE);
            TIFFSetField(out, TIFFTAG_ORIENTATION, ORIENTATION_TOPLEFT);
            TIFFSetField(out, TIFFTAG_PLANARCONFIG, PLANARCONFIG_CONTIG);
            TIFFSetField(out, TIFFTAG_PHOTOMETRIC, PHOTOMETRIC_RGB);
            TIFFSetField(out, TIFFTAG_SAMPLEFORMAT, SAMPLEFORMAT_IEEEFP);   // interpret each pixel as a float

            size_t pitch = width * numChannels * bytesPerChannel;
            AZ_Assert((pitch * height) == buffer->size(), "Image buffer does not match allocated bytes for tiff saving.")
            unsigned char* raster = (unsigned char*)_TIFFmalloc((tsize_t)(pitch * height));
            memcpy(raster, buffer->data(), pitch * height);
            bool success = true;
            for (uint32_t h = 0; h < height; ++h)
            {
                size_t offset = h * pitch;
                int err = TIFFWriteScanline(out, raster + offset, h, 0);
                if (err < 0)
                {
                    success = false;
                    break;
                }
            }
            _TIFFfree(raster);
            TIFFClose(out);
            return success ? FrameCaptureOutputResult{ FrameCaptureResult::Success, AZStd::nullopt }
                           : FrameCaptureOutputResult{ FrameCaptureResult::InternalError, "Unable to save tif frame capture output to " + outputFilePath };
>>>>>>> 7100d48e
        }

        FrameCaptureOutputResult DdsFrameCaptureOutput(
            const AZStd::string& outputFilePath, const AZ::RPI::AttachmentReadback::ReadbackResult& readbackResult)
        {
            // write the read back result of the image attachment to a dds file
            const auto outcome = AZ::DdsFile::WriteFile(
                outputFilePath,
                {readbackResult.m_imageDescriptor.m_size, readbackResult.m_imageDescriptor.m_format, readbackResult.m_dataBuffer.get()});

            return outcome.IsSuccess() ? FrameCaptureOutputResult{FrameCaptureResult::Success, AZStd::nullopt}
                                       : FrameCaptureOutputResult{FrameCaptureResult::InternalError, outcome.GetError().m_message};
        }

        FrameCaptureOutputResult PpmFrameCaptureOutput(
            const AZStd::string& outputFilePath, const AZ::RPI::AttachmentReadback::ReadbackResult& readbackResult)
        {
            // write the read back result of the image attachment to a buffer
            const AZStd::vector<uint8_t> outBuffer = Utils::PpmFile::CreatePpmFromImageBuffer(
                *readbackResult.m_dataBuffer.get(), readbackResult.m_imageDescriptor.m_size, readbackResult.m_imageDescriptor.m_format);

            // write the buffer to a ppm file
            if (IO::FileIOStream fileStream(outputFilePath.c_str(), IO::OpenMode::ModeWrite | IO::OpenMode::ModeCreatePath);
                fileStream.IsOpen())
            {
                fileStream.Write(outBuffer.size(), outBuffer.data());
                fileStream.Close();

                return FrameCaptureOutputResult{FrameCaptureResult::Success, AZStd::nullopt};
            }

            return FrameCaptureOutputResult{
                FrameCaptureResult::FileWriteError,
                AZStd::string::format("Failed to open file %s for writing", outputFilePath.c_str())};
        }

        class FrameCaptureNotificationBusHandler final
            : public FrameCaptureNotificationBus::Handler
            , public AZ::BehaviorEBusHandler
        {
        public:
            AZ_EBUS_BEHAVIOR_BINDER(FrameCaptureNotificationBusHandler, "{68D1D94C-7055-4D32-8E22-BEEEBA0940C4}", AZ::SystemAllocator, OnCaptureFinished);

            void OnCaptureFinished(FrameCaptureResult result, const AZStd::string& info) override
            {
                Call(FN_OnCaptureFinished, result, info);
            }

            static void Reflect(AZ::ReflectContext* context)
            {
                if (auto* serializeContext = azrtti_cast<SerializeContext*>(context))
                {
                    FrameCaptureResultReflect(*serializeContext);
                }

                if (AZ::BehaviorContext* behaviorContext = azrtti_cast<AZ::BehaviorContext*>(context))
                {
                    //[GFX_TODO][ATOM-13424] Replace this with a utility in AZ_ENUM_DEFINE_REFLECT_UTILITIES
                    behaviorContext->EnumProperty<static_cast<int>(FrameCaptureResult::None)>("FrameCaptureResult_None")
                        ->Attribute(AZ::Script::Attributes::Scope, AZ::Script::Attributes::ScopeFlags::Automation)
                        ->Attribute(AZ::Script::Attributes::Module, "atom");
                    behaviorContext->EnumProperty<static_cast<int>(FrameCaptureResult::Success)>("FrameCaptureResult_Success")
                        ->Attribute(AZ::Script::Attributes::Scope, AZ::Script::Attributes::ScopeFlags::Automation)
                        ->Attribute(AZ::Script::Attributes::Module, "atom");
                    behaviorContext->EnumProperty<static_cast<int>(FrameCaptureResult::FileWriteError)>("FrameCaptureResult_FileWriteError")
                        ->Attribute(AZ::Script::Attributes::Scope, AZ::Script::Attributes::ScopeFlags::Automation)
                        ->Attribute(AZ::Script::Attributes::Module, "atom");
                    behaviorContext->EnumProperty<static_cast<int>(FrameCaptureResult::InvalidArgument)>("FrameCaptureResult_InvalidArgument")
                        ->Attribute(AZ::Script::Attributes::Scope, AZ::Script::Attributes::ScopeFlags::Automation)
                        ->Attribute(AZ::Script::Attributes::Module, "atom");
                    behaviorContext->EnumProperty<static_cast<int>(FrameCaptureResult::UnsupportedFormat)>("FrameCaptureResult_UnsupportedFormat")
                        ->Attribute(AZ::Script::Attributes::Scope, AZ::Script::Attributes::ScopeFlags::Automation)
                        ->Attribute(AZ::Script::Attributes::Module, "atom");
                    behaviorContext->EnumProperty<static_cast<int>(FrameCaptureResult::InternalError)>("FrameCaptureResult_InternalError")
                        ->Attribute(AZ::Script::Attributes::Scope, AZ::Script::Attributes::ScopeFlags::Automation)
                        ->Attribute(AZ::Script::Attributes::Module, "atom");

                    behaviorContext->EBus<FrameCaptureNotificationBus>("FrameCaptureNotificationBus")
                        ->Attribute(AZ::Script::Attributes::Scope, AZ::Script::Attributes::ScopeFlags::Automation)
                        ->Attribute(AZ::Script::Attributes::Module, "atom")
                        ->Handler<FrameCaptureNotificationBusHandler>()
                        ;
                }
            }
        };

        void FrameCaptureSystemComponent::Reflect(AZ::ReflectContext* context)
        {
            if (auto serializeContext = azrtti_cast<AZ::SerializeContext*>(context))
            {
                serializeContext->Class<FrameCaptureSystemComponent, AZ::Component>()
                    ->Version(1)
                    ;
            }

            if (AZ::BehaviorContext* behaviorContext = azrtti_cast<AZ::BehaviorContext*>(context))
            {
                behaviorContext->EBus<FrameCaptureRequestBus>("FrameCaptureRequestBus")
                    ->Attribute(AZ::Script::Attributes::Scope, AZ::Script::Attributes::ScopeFlags::Automation)
                    ->Attribute(AZ::Script::Attributes::Module, "atom")
                    ->Event("CaptureScreenshot", &FrameCaptureRequestBus::Events::CaptureScreenshot)
                    ->Event("CaptureScreenshotWithPreview", &FrameCaptureRequestBus::Events::CaptureScreenshotWithPreview)
                    ->Event("CapturePassAttachment", &FrameCaptureRequestBus::Events::CapturePassAttachment)
                    ;

                FrameCaptureNotificationBusHandler::Reflect(context);
            }
        }

        void FrameCaptureSystemComponent::Activate()
        {
            FrameCaptureRequestBus::Handler::BusConnect();
        }

        void FrameCaptureSystemComponent::InitReadback()
        {
            if (!m_readback)
            {
                m_readback = AZStd::make_shared<AZ::RPI::AttachmentReadback>(AZ::RHI::ScopeId{ "FrameCapture" });
            }
            m_readback->SetCallback(AZStd::bind(&FrameCaptureSystemComponent::CaptureAttachmentCallback, this, AZStd::placeholders::_1));
        }

        void FrameCaptureSystemComponent::Deactivate()
        {
            m_readback = nullptr;
            FrameCaptureRequestBus::Handler::BusDisconnect();
        }

        AZStd::string FrameCaptureSystemComponent::ResolvePath(const AZStd::string& filePath)
        {
            AZ::IO::FileIOBase* fileIO = AZ::IO::FileIOBase::GetDirectInstance();
            char resolvedPath[AZ_MAX_PATH_LEN] = { 0 };
            fileIO->ResolvePath(filePath.c_str(), resolvedPath, AZ_MAX_PATH_LEN);

            return AZStd::string(resolvedPath);
        }

        bool FrameCaptureSystemComponent::CanCapture() const
        {
            return !AZ::RHI::IsNullRenderer();
        }

        bool FrameCaptureSystemComponent::CaptureScreenshotForWindow(const AZStd::string& filePath, AzFramework::NativeWindowHandle windowHandle)
        {
            if (!CanCapture())
            {
                return false;
            }

            InitReadback();

            if (m_state != State::Idle)
            {
                AZ_Warning("FrameCaptureSystemComponent", false, "Another capture has not finished yet");
                return false;
            }

            // Find SwapChainPass for the window handle
            RPI::SwapChainPass* pass = AZ::RPI::PassSystemInterface::Get()->FindSwapChainPass(windowHandle);
            if (!pass)
            {
                AZ_Warning("FrameCaptureSystemComponent", false, "Failed to find SwapChainPass for the window");
                return false;
            }

            if (!m_readback->IsReady())
            {
                AZ_Assert(false, "Failed to capture attachment since the readback is not ready");
                return false;
            }

            m_outputFilePath = ResolvePath(filePath);
            m_latestCaptureInfo.clear();
            m_state = State::Pending;
            m_result = FrameCaptureResult::None;
            SystemTickBus::Handler::BusConnect();
            pass->ReadbackSwapChain(m_readback);

            return true;
        }

        bool FrameCaptureSystemComponent::CaptureScreenshot(const AZStd::string& filePath)
        {
            AzFramework::NativeWindowHandle windowHandle = AZ::RPI::ViewportContextRequests::Get()->GetDefaultViewportContext()->GetWindowHandle();
            if (windowHandle)
            {
                return CaptureScreenshotForWindow(filePath, windowHandle);
            }

            return false;
        }

        bool FrameCaptureSystemComponent::CaptureScreenshotWithPreview(const AZStd::string& outputFilePath)
        {
            if (!CanCapture())
            {
                return false;
            }

            InitReadback();

            if (m_state != State::Idle)
            {
                AZ_Warning("FrameCaptureSystemComponent", false, "Another capture has not finished yet");
                return false;
            }

            if (!m_readback->IsReady())
            {
                AZ_Assert(false, "Failed to capture attachment since the readback is not ready");
                return false;
            }

            m_outputFilePath.clear();
            if (!outputFilePath.empty())
            {
                m_outputFilePath = ResolvePath(outputFilePath);
            }
            m_latestCaptureInfo.clear();

            RPI::PassFilter passFilter = RPI::PassFilter::CreateWithPassClass<RPI::ImageAttachmentPreviewPass>();
            AZ::RPI::ImageAttachmentPreviewPass* previewPass = azrtti_cast<AZ::RPI::ImageAttachmentPreviewPass*>(RPI::PassSystemInterface::Get()->FindFirstPass(passFilter));
            if (!previewPass)
            {
                AZ_Warning("FrameCaptureSystemComponent", false, "Failed to find an ImageAttachmentPreviewPass");
                return false;
            }

            bool result = previewPass->ReadbackOutput(m_readback);
            if (result)
            {
                m_state = State::Pending;
                m_result = FrameCaptureResult::None;
                SystemTickBus::Handler::BusConnect();
                return true;
            }

            AZ_Warning("FrameCaptureSystemComponent", false, "CaptureScreenshotWithPreview. Failed to readback output from the ImageAttachmentPreviewPass");
            return false;
        }

        bool FrameCaptureSystemComponent::CapturePassAttachment(const AZStd::vector<AZStd::string>& passHierarchy, const AZStd::string& slot,
            const AZStd::string& outputFilePath, RPI::PassAttachmentReadbackOption option)
        {
            if (!CanCapture())
            {
                return false;
            }

            if (passHierarchy.size() == 0)
            {                
                AZ_Warning("FrameCaptureSystemComponent", false, "Empty data in passHierarchy");
                return false;
            }

            InitReadback();

            if (m_state != State::Idle)
            {
                AZ_Warning("FrameCaptureSystemComponent", false, "Another capture has not finished yet");
                return false;
            }

            if (!m_readback->IsReady())
            {
                AZ_Assert(false, "Failed to capture attachment since the readback is not ready");
                return false;
            }

            m_outputFilePath.clear();
            if (!outputFilePath.empty())
            {
                m_outputFilePath = ResolvePath(outputFilePath);
            }
            m_latestCaptureInfo.clear();

            RPI::PassFilter passFilter = RPI::PassFilter::CreateWithPassHierarchy(passHierarchy);
            RPI::Pass* pass = RPI::PassSystemInterface::Get()->FindFirstPass(passFilter);

            if (!pass)
            {
                AZ_Warning("FrameCaptureSystemComponent", false, "Failed to find pass from %s", passHierarchy[0].c_str());
                return false;
            }

            if (pass->ReadbackAttachment(m_readback, Name(slot), option))
            {
                m_state = State::Pending;
                m_result = FrameCaptureResult::None;
                SystemTickBus::Handler::BusConnect();
                return true;
            }

            AZ_Warning("FrameCaptureSystemComponent", false, "Failed to readback the attachment bound to pass [%s] slot [%s]", pass->GetName().GetCStr(), slot.c_str());
            return false;
        }

        bool FrameCaptureSystemComponent::CapturePassAttachmentWithCallback(const AZStd::vector<AZStd::string>& passHierarchy, const AZStd::string& slotName
            , RPI::AttachmentReadback::CallbackFunction callback, RPI::PassAttachmentReadbackOption option)
        {
            if (!CanCapture())
            {
                return false;
            }

            bool result = CapturePassAttachment(passHierarchy, slotName, "", option);

            // Append state change to user provided call back
            AZ::RPI::AttachmentReadback::CallbackFunction callbackSetState = [&, callback](const AZ::RPI::AttachmentReadback::ReadbackResult& result)
            {
                callback(result);
                m_state = (result.m_state == AZ::RPI::AttachmentReadback::ReadbackState::Success) ? State::WasSuccess : State::WasFailure;
            };
            m_readback->SetCallback(callbackSetState);

            return result;
        }

        void FrameCaptureSystemComponent::OnSystemTick()
        {
            if (m_state == State::WasSuccess || m_state == State::WasFailure)
            {
                FrameCaptureNotificationBus::Broadcast(&FrameCaptureNotificationBus::Events::OnCaptureFinished, m_result, m_latestCaptureInfo.c_str());
                m_state = State::Idle;
                m_result = FrameCaptureResult::None;
                SystemTickBus::Handler::BusDisconnect();
            }
            else if (m_state != State::Pending)
            {
                AZ_Assert(false, "TickBus should not be connected when a readback is not Pending. Something is out of sync");
            }
        }

        void FrameCaptureSystemComponent::CaptureAttachmentCallback(const AZ::RPI::AttachmentReadback::ReadbackResult& readbackResult)
        {
            AZ_Assert(m_state == State::Pending, "Unexpected value for m_state");
            AZ_Assert(m_result == FrameCaptureResult::None, "Unexpected value for m_result");

            m_latestCaptureInfo = m_outputFilePath;
            if (readbackResult.m_state == AZ::RPI::AttachmentReadback::ReadbackState::Success)
            {
                if (readbackResult.m_attachmentType == AZ::RHI::AttachmentType::Buffer)
                {
                    // write buffer data to the data file
                    AZ::IO::FileIOStream fileStream(m_outputFilePath.c_str(), AZ::IO::OpenMode::ModeWrite | AZ::IO::OpenMode::ModeCreatePath);
                    if (fileStream.IsOpen())
                    {
                        fileStream.Write(readbackResult.m_dataBuffer->size(), readbackResult.m_dataBuffer->data());
                        m_result = FrameCaptureResult::Success;
                    }
                    else
                    {
                        m_latestCaptureInfo = AZStd::string::format("Failed to open file %s for writing", m_outputFilePath.c_str());
                        m_result = FrameCaptureResult::FileWriteError;
                    }
                }
                else if (readbackResult.m_attachmentType == AZ::RHI::AttachmentType::Image)
                {
                    AZStd::string extension;
                    AzFramework::StringFunc::Path::GetExtension(m_outputFilePath.c_str(), extension, false);
                    AZStd::to_lower(extension.begin(), extension.end());

                    if (extension == "ppm")
                    {
                        if (readbackResult.m_imageDescriptor.m_format == RHI::Format::R8G8B8A8_UNORM ||
                            readbackResult.m_imageDescriptor.m_format == RHI::Format::B8G8R8A8_UNORM)
                        {
                            const auto ppmFrameCapture = PpmFrameCaptureOutput(m_outputFilePath, readbackResult);
                            m_result = ppmFrameCapture.m_result;
                            m_latestCaptureInfo = ppmFrameCapture.m_errorMessage.value_or("");
                        }
                        else
                        {
                            m_latestCaptureInfo = AZStd::string::format(
                                "Can't save image with format %s to a ppm file", RHI::ToString(readbackResult.m_imageDescriptor.m_format));
                            m_result = FrameCaptureResult::UnsupportedFormat;
                        }
                    }
                    else if (extension == "dds")
                    {
                        const auto ddsFrameCapture = DdsFrameCaptureOutput(m_outputFilePath, readbackResult);
                        m_result = ddsFrameCapture.m_result;
                        m_latestCaptureInfo = ddsFrameCapture.m_errorMessage.value_or("");
                    }
                    else if (extension == "tiff" || extension == "tif")
                    {
                        const auto tifFrameCapture = TiffFrameCaptureOutput(m_outputFilePath, readbackResult);
                        m_result = tifFrameCapture.m_result;
                        m_latestCaptureInfo = tifFrameCapture.m_errorMessage.value_or("");
                    }
                    else if (extension == "png")
                    {
                        if (readbackResult.m_imageDescriptor.m_format == RHI::Format::R8G8B8A8_UNORM ||
                            readbackResult.m_imageDescriptor.m_format == RHI::Format::B8G8R8A8_UNORM)
                        {
                            AZStd::string folderPath;
                            AzFramework::StringFunc::Path::GetFolderPath(m_outputFilePath.c_str(), folderPath);
                            AZ::IO::SystemFile::CreateDir(folderPath.c_str());

                            const auto frameCaptureResult = PngFrameCaptureOutput(m_outputFilePath, readbackResult);
                            m_result = frameCaptureResult.m_result;
                            m_latestCaptureInfo = frameCaptureResult.m_errorMessage.value_or("");
                        }
                        else
                        {
                            m_latestCaptureInfo = AZStd::string::format(
                                "Can't save image with format %s to a png file", RHI::ToString(readbackResult.m_imageDescriptor.m_format));
                            m_result = FrameCaptureResult::UnsupportedFormat;
                        }
                    }
                    else
                    {
                        m_latestCaptureInfo = AZStd::string::format("Only supports saving image to ppm or dds files");
                        m_result = FrameCaptureResult::InvalidArgument;
                    }
                }
            }
            else
            {
                m_latestCaptureInfo = AZStd::string::format("Failed to read back attachment [%s]", readbackResult.m_name.GetCStr());
                m_result = FrameCaptureResult::InternalError;
            }


            if (m_result == FrameCaptureResult::Success)
            {
                m_state = State::WasSuccess;

                // Normalize the path so the slashes will be in the right direction for the local platform allowing easy copy/paste into file browsers.
                AZStd::string normalizedPath = m_outputFilePath;
                AzFramework::StringFunc::Path::Normalize(normalizedPath);
                AZ_Printf("FrameCaptureSystemComponent", "Attachment [%s] was saved to file %s\n", readbackResult.m_name.GetCStr(), normalizedPath.c_str());
            }
            else
            {
                m_state = State::WasFailure;
                AZ_Warning("FrameCaptureSystemComponent", false, "%s", m_latestCaptureInfo.c_str());
            }
        }
    }
}<|MERGE_RESOLUTION|>--- conflicted
+++ resolved
@@ -139,23 +139,6 @@
                 }
             }
 
-<<<<<<< HEAD
-            Utils::PngFile image = Utils::PngFile::Create(readbackResult.m_imageDescriptor.m_size, readbackResult.m_imageDescriptor.m_format, *buffer);
-
-            Utils::PngFile::SaveSettings saveSettings;
-            saveSettings.m_compressionLevel = r_pngCompressionLevel;
-            // We should probably strip alpha to save space, especially for automated test screenshots. Alpha is left in to maintain
-            // prior behavior, changing this is out of scope for the current task. Note, it would have bit of a cascade effect where
-            // AtomSampleViewer's ScriptReporter assumes an RGBA image.
-            saveSettings.m_stripAlpha = false; 
-
-            if(image && image.Save(outputFilePath.c_str(), saveSettings))
-            {
-                return FrameCaptureOutputResult{FrameCaptureResult::Success, AZStd::nullopt};
-            }
-
-            return FrameCaptureOutputResult{FrameCaptureResult::InternalError, "Unable to save frame capture output to '" + outputFilePath + "'"};
-=======
             Utils::PngFile image = Utils::PngFile::Create(readbackResult.m_imageDescriptor.m_size, format, *buffer);
 
             Utils::PngFile::SaveSettings saveSettings;
@@ -218,7 +201,6 @@
             TIFFClose(out);
             return success ? FrameCaptureOutputResult{ FrameCaptureResult::Success, AZStd::nullopt }
                            : FrameCaptureOutputResult{ FrameCaptureResult::InternalError, "Unable to save tif frame capture output to " + outputFilePath };
->>>>>>> 7100d48e
         }
 
         FrameCaptureOutputResult DdsFrameCaptureOutput(
