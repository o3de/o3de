/*
 * Copyright (c) Contributors to the Open 3D Engine Project.
 * For complete copyright and license terms please see the LICENSE at the root of this distribution.
 *
 * SPDX-License-Identifier: Apache-2.0 OR MIT
 *
 */

#include <Atom/Feature/CoreLights/PhotometricValue.h>
#include <Atom/Feature/Mesh/MeshCommon.h>
#include <Atom/Feature/Mesh/MeshFeatureProcessor.h>
#include <Atom/Feature/Mesh/ModelReloaderSystemInterface.h>
#include <Atom/Feature/RenderCommon.h>
#include <Atom/Feature/Utils/GpuBufferHandler.h>
#include <Atom/RHI.Reflect/InputStreamLayoutBuilder.h>
#include <Atom/RHI/RHISystemInterface.h>
#include <Atom/RHI/RHIUtils.h>
#include <Atom/RPI.Public/AssetQuality.h>
#include <Atom/RPI.Public/Culling.h>
#include <Atom/RPI.Public/Model/ModelLodUtils.h>
#include <Atom/RPI.Public/Model/ModelTagSystemComponent.h>
#include <Atom/RPI.Public/RPIUtils.h>
#include <Atom/RPI.Public/Scene.h>

#include <Material/ConvertEmissiveUnitFunctor.h>

#include <Atom/Utils/StableDynamicArray.h>
#include <ReflectionProbe/ReflectionProbeFeatureProcessor.h>

#include <Atom/RPI.Reflect/Model/ModelAssetCreator.h>

#include <AzFramework/Asset/AssetSystemBus.h>

#include <AtomCore/Instance/InstanceDatabase.h>

#include <AzCore/Asset/AssetCommon.h>
#include <AzCore/Console/IConsole.h>
#include <AzCore/Jobs/Algorithms.h>
#include <AzCore/Jobs/JobCompletion.h>
#include <AzCore/Jobs/JobFunction.h>
#include <AzCore/Math/ShapeIntersection.h>
#include <AzCore/Name/NameDictionary.h>
#include <AzCore/RTTI/RTTI.h>
#include <AzCore/RTTI/TypeInfo.h>
#include <AzCore/Serialization/SerializeContext.h>

#include <algorithm>

#if defined(CARBONATED)
#include <AzCore/Memory/MemoryMarker.h>
#endif

namespace AZ
{
    namespace Render
    {
        static AZ::Name s_o_meshUseForwardPassIBLSpecular_Name =
            AZ::Name::FromStringLiteral("o_meshUseForwardPassIBLSpecular", AZ::Interface<AZ::NameDictionary>::Get());
        static AZ::Name s_Manual_Name = AZ::Name::FromStringLiteral("Manual", AZ::Interface<AZ::NameDictionary>::Get());
        static AZ::Name s_Multiply_Name = AZ::Name::FromStringLiteral("Multiply", AZ::Interface<AZ::NameDictionary>::Get());
        static AZ::Name s_BaseColorTint_Name = AZ::Name::FromStringLiteral("BaseColorTint", AZ::Interface<AZ::NameDictionary>::Get());
        static AZ::Name s_BaseColor_Name = AZ::Name::FromStringLiteral("BaseColor", AZ::Interface<AZ::NameDictionary>::Get());
        static AZ::Name s_baseColor_color_Name = AZ::Name::FromStringLiteral("baseColor.color", AZ::Interface<AZ::NameDictionary>::Get());
        static AZ::Name s_baseColor_factor_Name = AZ::Name::FromStringLiteral("baseColor.factor", AZ::Interface<AZ::NameDictionary>::Get());
        static AZ::Name s_baseColor_useTexture_Name =
            AZ::Name::FromStringLiteral("baseColor.useTexture", AZ::Interface<AZ::NameDictionary>::Get());
        static AZ::Name s_metallic_factor_Name = AZ::Name::FromStringLiteral("metallic.factor", AZ::Interface<AZ::NameDictionary>::Get());
        static AZ::Name s_roughness_factor_Name = AZ::Name::FromStringLiteral("roughness.factor", AZ::Interface<AZ::NameDictionary>::Get());
        static AZ::Name s_emissive_enable_Name = AZ::Name::FromStringLiteral("emissive.enable", AZ::Interface<AZ::NameDictionary>::Get());
        static AZ::Name s_emissive_color_Name = AZ::Name::FromStringLiteral("emissive.color", AZ::Interface<AZ::NameDictionary>::Get());
        static AZ::Name s_emissive_intensity_Name =
            AZ::Name::FromStringLiteral("emissive.intensity", AZ::Interface<AZ::NameDictionary>::Get());
        static AZ::Name s_emissive_unit_Name = AZ::Name::FromStringLiteral("emissive.unit", AZ::Interface<AZ::NameDictionary>::Get());
        static AZ::Name s_baseColor_textureMap_Name =
            AZ::Name::FromStringLiteral("baseColor.textureMap", AZ::Interface<AZ::NameDictionary>::Get());
        static AZ::Name s_normal_textureMap_Name =
            AZ::Name::FromStringLiteral("normal.textureMap", AZ::Interface<AZ::NameDictionary>::Get());
        static AZ::Name s_metallic_textureMap_Name =
            AZ::Name::FromStringLiteral("metallic.textureMap", AZ::Interface<AZ::NameDictionary>::Get());
        static AZ::Name s_roughness_textureMap_Name =
            AZ::Name::FromStringLiteral("roughness.textureMap", AZ::Interface<AZ::NameDictionary>::Get());
        static AZ::Name s_irradiance_irradianceColorSource_Name =
            AZ::Name::FromStringLiteral("irradiance.irradianceColorSource", AZ::Interface<AZ::NameDictionary>::Get());
        static AZ::Name s_emissive_textureMap_Name =
            AZ::Name::FromStringLiteral("emissive.textureMap", AZ::Interface<AZ::NameDictionary>::Get());
        static AZ::Name s_irradiance_manualColor_Name =
            AZ::Name::FromStringLiteral("irradiance.manualColor", AZ::Interface<AZ::NameDictionary>::Get());
        static AZ::Name s_irradiance_color_Name = AZ::Name::FromStringLiteral("irradiance.color", AZ::Interface<AZ::NameDictionary>::Get());
        static AZ::Name s_baseColor_textureBlendMode_Name =
            AZ::Name::FromStringLiteral("baseColor.textureBlendMode", AZ::Interface<AZ::NameDictionary>::Get());
        static AZ::Name s_irradiance_factor_Name =
            AZ::Name::FromStringLiteral("irradiance.factor", AZ::Interface<AZ::NameDictionary>::Get());
        static AZ::Name s_opacity_mode_Name = AZ::Name::FromStringLiteral("opacity.mode", AZ::Interface<AZ::NameDictionary>::Get());
        static AZ::Name s_opacity_factor_Name = AZ::Name::FromStringLiteral("opacity.factor", AZ::Interface<AZ::NameDictionary>::Get());
        static AZ::Name s_m_rootConstantInstanceDataOffset_Name =
            AZ::Name::FromStringLiteral("m_rootConstantInstanceDataOffset", AZ::Interface<AZ::NameDictionary>::Get());
        static AZ::Name s_o_meshInstancingIsEnabled_Name =
            AZ::Name::FromStringLiteral("o_meshInstancingIsEnabled", AZ::Interface<AZ::NameDictionary>::Get());
        static AZ::Name s_transparent_Name = AZ::Name::FromStringLiteral("transparent", AZ::Interface<AZ::NameDictionary>::Get());
        static AZ::Name s_block_silhouette_Name = AZ::Name::FromStringLiteral("silhouette.blockSilhouette", AZ::Interface<AZ::NameDictionary>::Get());

        static void CacheRootConstantInterval(MeshInstanceGroupData& meshInstanceGroupData)
        {
            meshInstanceGroupData.m_drawRootConstantOffset = 0;

            RHI::ConstPtr<RHI::ConstantsLayout> rootConstantsLayout = meshInstanceGroupData.m_drawPacket.GetRootConstantsLayout();
            if (rootConstantsLayout)
            {
                // Get the root constant layout
                RHI::ShaderInputConstantIndex shaderInputIndex =
                    rootConstantsLayout->FindShaderInputIndex(s_m_rootConstantInstanceDataOffset_Name);

                if (shaderInputIndex.IsValid())
                {
                    RHI::Interval interval = rootConstantsLayout->GetInterval(shaderInputIndex);
                    meshInstanceGroupData.m_drawRootConstantOffset = interval.m_min;
                }
            }
        }

        void MeshFeatureProcessor::Reflect(ReflectContext* context)
        {
            if (auto* serializeContext = azrtti_cast<SerializeContext*>(context))
            {
                serializeContext->Class<MeshFeatureProcessor, FeatureProcessor>()->Version(1);
            }
        }

        void MeshFeatureProcessor::Activate()
        {
            m_transformService = GetParentScene()->GetFeatureProcessor<TransformServiceFeatureProcessor>();
            AZ_Assert(m_transformService, "MeshFeatureProcessor requires a TransformServiceFeatureProcessor on its parent scene.");

            m_rayTracingFeatureProcessor = GetParentScene()->GetFeatureProcessor<RayTracingFeatureProcessor>();
            m_reflectionProbeFeatureProcessor = GetParentScene()->GetFeatureProcessor<ReflectionProbeFeatureProcessor>();
            m_handleGlobalShaderOptionUpdate = RPI::ShaderSystemInterface::GlobalShaderOptionUpdatedEvent::Handler
            {
                [this](const AZ::Name&, RPI::ShaderOptionValue) { m_forceRebuildDrawPackets = true; }
            };
            RPI::ShaderSystemInterface::Get()->Connect(m_handleGlobalShaderOptionUpdate);
            EnableSceneNotification();

            // Must read cvar from AZ::Console due to static variable in multiple libraries, see ghi-5537
            bool enablePerMeshShaderOptionFlagsCvar = false;
            if (auto* console = AZ::Interface<AZ::IConsole>::Get(); console != nullptr)
            {
                console->GetCvarValue("r_enablePerMeshShaderOptionFlags", enablePerMeshShaderOptionFlagsCvar);

                // push the cvars value so anything in this dll can access it directly.
                console->PerformCommand(AZStd::string::format("r_enablePerMeshShaderOptionFlags %s", enablePerMeshShaderOptionFlagsCvar ? "true" : "false").c_str());
            }

            m_meshMovedFlag = GetParentScene()->GetViewTagBitRegistry().AcquireTag(MeshCommon::MeshMovedName);
            m_meshMotionDrawListTag = AZ::RHI::RHISystemInterface::Get()->GetDrawListTagRegistry()->AcquireTag(MeshCommon::MotionDrawListTagName);
            m_transparentDrawListTag = AZ::RHI::RHISystemInterface::Get()->GetDrawListTagRegistry()->AcquireTag(s_transparent_Name);
            
            if (auto* console = AZ::Interface<AZ::IConsole>::Get(); console != nullptr)
            {
                console->GetCvarValue("r_meshInstancingEnabled", m_enableMeshInstancing);

                // push the cvars value so anything in this dll can access it directly.
                console->PerformCommand(
                    AZStd::string::format("r_meshInstancingEnabled %s", m_enableMeshInstancing ? "true" : "false")
                        .c_str());

                console->GetCvarValue("r_meshInstancingEnabledForTransparentObjects", m_enableMeshInstancingForTransparentObjects);

                // push the cvars value so anything in this dll can access it directly.
                console->PerformCommand(
                    AZStd::string::format(
                        "r_meshInstancingEnabledForTransparentObjects %s", m_enableMeshInstancingForTransparentObjects ? "true" : "false")
                        .c_str());

                size_t meshInstancingBucketSortScatterBatchSize;
                console->GetCvarValue("r_meshInstancingBucketSortScatterBatchSize", meshInstancingBucketSortScatterBatchSize);

                // push the cvars value so anything in this dll can access it directly.
                console->PerformCommand(
                    AZStd::string::format(
                        "r_meshInstancingBucketSortScatterBatchSize %zu", meshInstancingBucketSortScatterBatchSize)
                        .c_str());
            }
        }

        void MeshFeatureProcessor::Deactivate()
        {
            m_flagRegistry.reset();

            m_handleGlobalShaderOptionUpdate.Disconnect();

            DisableSceneNotification();
            AZ_Warning("MeshFeatureProcessor", m_modelData.size() == 0,
                "Deactivating the MeshFeatureProcessor, but there are still outstanding mesh handles.\n"
            );
            m_transformService = nullptr;
            m_rayTracingFeatureProcessor = nullptr;
            m_reflectionProbeFeatureProcessor = nullptr;
            m_forceRebuildDrawPackets = false;

            GetParentScene()->GetViewTagBitRegistry().ReleaseTag(m_meshMovedFlag);
            RHI::RHISystemInterface::Get()->GetDrawListTagRegistry()->ReleaseTag(m_meshMotionDrawListTag);
            RHI::RHISystemInterface::Get()->GetDrawListTagRegistry()->ReleaseTag(m_transparentDrawListTag);
        }

        TransformServiceFeatureProcessorInterface::ObjectId MeshFeatureProcessor::GetObjectId(const MeshHandle& meshHandle) const
        {
            if (meshHandle.IsValid())
            {
                return meshHandle->m_objectId;
            }

            return TransformServiceFeatureProcessorInterface::ObjectId::Null;
        }

        void MeshFeatureProcessor::Simulate(const FeatureProcessor::SimulatePacket& packet)
        {
            AZ_PROFILE_SCOPE(RPI, "MeshFeatureProcessor: Simulate");

            AZ::Job* parentJob = packet.m_parentJob;
            AZStd::concurrency_check_scope scopeCheck(m_meshDataChecker);

            // If the instancing cvar has changed, we need to re-initalize the ModelDataInstances
            CheckForInstancingCVarChange();

            AZStd::vector<Job*> initJobQueue = CreateInitJobQueue();
            AZStd::vector<Job*> updateCullingJobQueue = CreateUpdateCullingJobQueue();

            if (!r_meshInstancingEnabled)
            {
                // There's no need for all the init jobs to finish before any of the update culling jobs are run.
                // Any update culling job can run once it's corresponding init job is done. So instead of separating the jobs
                // entirely, use individual job dependencies to synchronize them. This performs better than having a big sync between them
                ExecuteCombinedJobQueue(initJobQueue, updateCullingJobQueue, parentJob);
            }
            else
            {

                ExecuteSimulateJobQueue(initJobQueue, parentJob);
                // Per-InstanceGroup work must be done after the Init jobs are complete, because the init jobs will determine which instance
                // group each mesh belongs to and populate those instance groups
                // Note: the Per-InstanceGroup jobs need to be created after init jobs because it's possible new instance groups are created in init jobs
                AZStd::vector<Job*> perInstanceGroupJobQueue = CreatePerInstanceGroupJobQueue();
                ExecuteSimulateJobQueue(perInstanceGroupJobQueue, parentJob);
                // Updating the culling scene must happen after the per-instance group work is done
                // because the per-instance group work will update the draw packets.
                ExecuteSimulateJobQueue(updateCullingJobQueue, parentJob);
            }

            m_forceRebuildDrawPackets = false;
        }

        void MeshFeatureProcessor::CheckForInstancingCVarChange()
        {
            if (m_enableMeshInstancing != r_meshInstancingEnabled || m_enableMeshInstancingForTransparentObjects != r_meshInstancingEnabledForTransparentObjects)
            {
                // DeInit and re-init every object
                for (auto& modelDataInstance : m_modelData)
                {
                    modelDataInstance.ReInit(this);
                }
                m_enableMeshInstancing = r_meshInstancingEnabled;
                m_enableMeshInstancingForTransparentObjects = r_meshInstancingEnabledForTransparentObjects;
            }
        }

        AZStd::vector<Job*> MeshFeatureProcessor::CreatePerInstanceGroupJobQueue()
        {
#if defined(CARBONATED)
            MEMORY_TAG(Mesh);
#endif
            const auto instanceManagerRanges = m_meshInstanceManager.GetParallelRanges();
            AZStd::vector<Job*> perInstanceGroupJobQueue;
            perInstanceGroupJobQueue.reserve(instanceManagerRanges.size());
            RPI::Scene* scene = GetParentScene();
            for (const auto& iteratorRange : instanceManagerRanges)
            {
                const auto perInstanceGroupJobLambda = [this, scene, iteratorRange]() -> void
                {
                    AZ_PROFILE_SCOPE(AzRender, "MeshFeatureProcessor: Simulate: PerInstanceGroupUpdate");

#if defined(CARBONATED)
                    MEMORY_TAG(Mesh);
#endif
                    for (auto instanceGroupDataIter = iteratorRange.m_begin; instanceGroupDataIter != iteratorRange.m_end;
                         ++instanceGroupDataIter)
                    {
                        if (instanceGroupDataIter->UpdateDrawPacket(*scene, m_forceRebuildDrawPackets))
                        {
                            // We're going to need an interval for the root constant data that we update every frame for each draw item, so
                            // cache that here
                            CacheRootConstantInterval(*instanceGroupDataIter);
                        }
                    }
                };
                Job* executePerInstanceGroupJob =
                    aznew JobFunction<decltype(perInstanceGroupJobLambda)>(perInstanceGroupJobLambda, true, nullptr); // Auto-deletes
                perInstanceGroupJobQueue.push_back(executePerInstanceGroupJob);
            }
            return perInstanceGroupJobQueue;
        }

        AZStd::vector<Job*> MeshFeatureProcessor::CreateInitJobQueue()
        {
#if defined(CARBONATED)
            MEMORY_TAG(Mesh);
#endif
            const auto iteratorRanges = m_modelData.GetParallelRanges();
            AZStd::vector<Job*> initJobQueue;
            initJobQueue.reserve(iteratorRanges.size());
            bool removePerMeshShaderOptionFlags = !r_enablePerMeshShaderOptionFlags && m_enablePerMeshShaderOptionFlags;
            for (const auto& iteratorRange : iteratorRanges)
            {
                const auto initJobLambda = [this, iteratorRange, removePerMeshShaderOptionFlags]() -> void
                {
                    AZ_PROFILE_SCOPE(AzRender, "MeshFeatureProcessor: Simulate: Init");
#if defined(CARBONATED)
                    MEMORY_TAG(Mesh);
#endif
                    for (auto meshDataIter = iteratorRange.m_begin; meshDataIter != iteratorRange.m_end; ++meshDataIter)
                    {
                        if (!meshDataIter->m_model)
                        {
                            continue; // model not loaded yet
                        }

                        if (!meshDataIter->m_flags.m_visible)
                        {
                            continue;
                        }

                        if (meshDataIter->m_flags.m_needsInit)
                        {
                            meshDataIter->Init(this);
                        }

                        if (meshDataIter->m_flags.m_objectSrgNeedsUpdate)
                        {
                            meshDataIter->UpdateObjectSrg(this);
                        }

                        if (meshDataIter->m_flags.m_needsSetRayTracingData)
                        {
                            meshDataIter->SetRayTracingData(this);
                        }

                        // If instancing is enabled, the draw packets will be updated by the per-instance group jobs,
                        // so they don't need to be updated here
                        if (!r_meshInstancingEnabled)
                        {
                            // Unset per mesh shader options 
                            if (removePerMeshShaderOptionFlags)
                            {
                                for (RPI::MeshDrawPacketList& drawPacketList : meshDataIter->m_drawPacketListsByLod)
                                {
                                    for (RPI::MeshDrawPacket& drawPacket : drawPacketList)
                                    {
                                        m_flagRegistry->VisitTags(
                                            [&](AZ::Name shaderOption, [[maybe_unused]] FlagRegistry::TagType tag)
                                            {
                                                drawPacket.UnsetShaderOption(shaderOption);
                                            });
                                    }
                                }

                                meshDataIter->m_cullable.m_shaderOptionFlags = 0;
                                meshDataIter->m_cullable.m_prevShaderOptionFlags = 0;
                            }

                            // [GFX TODO] [ATOM-1357] Currently all of the draw packets have to be checked for material ID changes because
                            // material properties can impact which actual shader is used, which impacts the SRG in the draw packet.
                            // This is scheduled to be optimized so the work is only done on draw packets that need it instead of having
                            // to check every one.
                            meshDataIter->UpdateDrawPackets(m_forceRebuildDrawPackets);
                        }
                    }
                };
                Job* executeInitJob = aznew JobFunction<decltype(initJobLambda)>(initJobLambda, true, nullptr); // Auto-deletes
                initJobQueue.push_back(executeInitJob);
            }
            return initJobQueue;
        }

        AZStd::vector<Job*> MeshFeatureProcessor::CreateUpdateCullingJobQueue()
        {
#if defined(CARBONATED)
            MEMORY_TAG(Mesh);
#endif
            const auto iteratorRanges = m_modelData.GetParallelRanges();
            AZStd::vector<Job*> updateCullingJobQueue;
            updateCullingJobQueue.reserve(iteratorRanges.size());

            for (const auto& iteratorRange : iteratorRanges)
            {
                const auto updateCullingJobLambda = [this, iteratorRange]() -> void
                {
                    AZ_PROFILE_SCOPE(AzRender, "MeshFeatureProcessor: Simulate: UpdateCulling");
#if defined(CARBONATED)
                    MEMORY_TAG(Mesh);
#endif
                    for (auto meshDataIter = iteratorRange.m_begin; meshDataIter != iteratorRange.m_end; ++meshDataIter)
                    {
                        if (!meshDataIter->m_model)
                        {
                            continue; // model not loaded yet
                        }

                        if (meshDataIter->m_flags.m_cullableNeedsRebuild)
                        {
                            meshDataIter->BuildCullable();
                        }

                        if (meshDataIter->m_flags.m_cullBoundsNeedsUpdate)
                        {
                            meshDataIter->UpdateCullBounds(this);
                        }
                    }
                };
                Job* executeUpdateGroupJob =
                    aznew JobFunction<decltype(updateCullingJobLambda)>(updateCullingJobLambda, true, nullptr); // Auto-deletes
                updateCullingJobQueue.push_back(executeUpdateGroupJob);
            }
            return updateCullingJobQueue;
        }

        void MeshFeatureProcessor::ExecuteCombinedJobQueue(AZStd::span<Job*> initQueue, AZStd::span<Job*> updateCullingQueue, Job* parentJob)
        {
#if defined(CARBONATED)
            MEMORY_TAG(Mesh);
#endif
            AZ::JobCompletion jobCompletion;
            for (size_t i = 0; i < initQueue.size(); ++i)
            {
                // Update Culling work should happen after Init is done
                initQueue[i]->SetDependent(updateCullingQueue[i]);

                // FeatureProcessor::Simulate is optionally run with a parent job.
                if (parentJob)
                {
                    // When a parent job is used, we set dependencies on it and use WaitForChildren to wait for them to finish executing
                    parentJob->StartAsChild(updateCullingQueue[i]);
                    initQueue[i]->Start();
                }
                else
                {
                    // When a parent job is not used, we use a job completion to synchronize
                    updateCullingQueue[i]->SetDependent(&jobCompletion);
                    initQueue[i]->Start();
                    updateCullingQueue[i]->Start();
                }
            }

            if (parentJob)
            {
                parentJob->WaitForChildren();
            }
            else
            {
                jobCompletion.StartAndWaitForCompletion();
            }
        }

        void MeshFeatureProcessor::ExecuteSimulateJobQueue(AZStd::span<Job*> jobQueue, Job* parentJob)
        {
#if defined(CARBONATED)
            MEMORY_TAG(Mesh);
#endif
            AZ::JobCompletion jobCompletion;
            for (Job* childJob : jobQueue)
            {
                // FeatureProcessor::Simulate is optionally run with a parent job.
                if (parentJob)
                {
                    // When a parent job is used, we set dependencies on it and use WaitForChildren to wait for them to finish executing
                    parentJob->StartAsChild(childJob);
                }
                else
                {
                    // When a parent job is not used, we use a job completion to synchronize
                    childJob->SetDependent(&jobCompletion);
                    childJob->Start();
                }
            }

            if (parentJob)
            {
                parentJob->WaitForChildren();
            }
            else
            {
                jobCompletion.StartAndWaitForCompletion();
            }
        }

        void MeshFeatureProcessor::OnEndCulling(const MeshFeatureProcessor::RenderPacket& packet)
        {
#if defined(CARBONATED)
            MEMORY_TAG(Mesh);
#endif
            if (r_meshInstancingEnabled)
            {
                AZ_PROFILE_SCOPE(RPI, "MeshFeatureProcessor: OnEndCulling");

                // If necessary, allocate memory up front for the work that needs to be done this frame
                ResizePerViewInstanceVectors(packet.m_views.size());

                {
                    // Iterate over all of the visible objects for each view, and perform the first stage of the bucket sort
                    // where each visible object is sorted into its bucket
                    AZ_PROFILE_SCOPE(RPI, "MeshFeatureProcessor: Add Visible Objects to Buckets");
                    AZ::TaskGraphEvent addVisibleObjectsToBucketsTGEvent{ "AddVisibleObjectsToBuckets Wait" };
                    AZ::TaskGraph addVisibleObjectsToBucketsTG{ "AddVisibleObjectsToBuckets" };
                    for (size_t viewIndex = 0; viewIndex < packet.m_views.size(); ++viewIndex)
                    {
                        AddVisibleObjectsToBuckets(addVisibleObjectsToBucketsTG, viewIndex, packet.m_views[viewIndex]);
                    }

                    addVisibleObjectsToBucketsTG.Submit(&addVisibleObjectsToBucketsTGEvent);
                    addVisibleObjectsToBucketsTGEvent.Wait();
                }

                {
                    // Now that the buckets have been filled, create a task for each bucket to sort each individual bucket in parallel
                    AZ_PROFILE_SCOPE(RPI, "MeshFeatureProcessor: Sort Buckets");
                    AZ::TaskGraphEvent sortInstanceBufferBucketsTGEvent{ "SortInstanceBufferBuckets Wait" };
                    AZ::TaskGraph sortInstanceBufferBucketsTG{ "SortInstanceBufferBuckets" };
                    for (size_t viewIndex = 0; viewIndex < packet.m_views.size(); ++viewIndex)
                    {
                        SortInstanceBufferBuckets(sortInstanceBufferBucketsTG, viewIndex);
                    }

                    // submit the tasks
                    sortInstanceBufferBucketsTG.Submit(&sortInstanceBufferBucketsTGEvent);
                    sortInstanceBufferBucketsTGEvent.Wait();
                }

                {
                    // For each bucket, create a task to iterate over the instance buffer to calculate the offset and count
                    // to use with each instanced draw call, and add the draw calls to the view.
                    AZ_PROFILE_SCOPE(RPI, "MeshFeatureProcessor: Build Instance Buffer and Draw Calls");
                    AZ::TaskGraphEvent buildInstanceBufferTGEvent{ "BuildInstanceBuffer Wait" };
                    AZ::TaskGraph buildInstanceBufferTG{ "BuildInstanceBuffer" };
                    for (size_t viewIndex = 0; viewIndex < packet.m_views.size(); ++viewIndex)
                    {
                        BuildInstanceBufferAndDrawCalls(buildInstanceBufferTG, viewIndex, packet.m_views[viewIndex]);
                    }

                    // submit the tasks
                    buildInstanceBufferTG.Submit(&buildInstanceBufferTGEvent);
                    buildInstanceBufferTGEvent.Wait();
                }

                for (size_t viewIndex = 0; viewIndex < packet.m_views.size(); ++viewIndex)
                {
                    // Now that the per-view instance buffers are up to date on the CPU, update them on the GPU
                    UpdateGPUInstanceBufferForView(viewIndex, packet.m_views[viewIndex]);
                }
            }
        }
        
        void MeshFeatureProcessor::ResizePerViewInstanceVectors(size_t viewCount)
        {
#if defined(CARBONATED)
            MEMORY_TAG(Mesh);
#endif
            AZ_PROFILE_SCOPE(RPI, "MeshFeatureProcessor: ResizePerInstanceVectors");
            // Initialize the instance data if it hasn't been created yet
            if (m_perViewInstanceData.size() <= viewCount)
            {
                m_perViewInstanceData.resize(
                    viewCount, AZStd::vector<TransformServiceFeatureProcessorInterface::ObjectId>());
            }

            if (m_perViewInstanceGroupBuckets.size() <= viewCount)
            {
                m_perViewInstanceGroupBuckets.resize(viewCount, AZStd::vector<InstanceGroupBucket>());
            }

            // Initialize the buffer handler if it hasn't been created yet
            if (m_perViewInstanceDataBufferHandlers.size() <= viewCount)
            {
                GpuBufferHandler::Descriptor desc;
                desc.m_bufferName = "MeshInstanceDataBuffer";
                desc.m_bufferSrgName = "m_instanceData";
                desc.m_elementSize = sizeof(uint32_t);
                desc.m_srgLayout = RPI::RPISystemInterface::Get()->GetViewSrgLayout().get();

                m_perViewInstanceDataBufferHandlers.reserve(viewCount);
                while (m_perViewInstanceDataBufferHandlers.size() < viewCount)
                {
                    // We construct and add these one at a time instead of a single call to resize
                    // because copying a GpuBufferHandler will result in a new one that refers to the same buffer,
                    // and we want a unique GpuBufferHandler referring to a unique buffer for each view.
                    m_perViewInstanceDataBufferHandlers.push_back(GpuBufferHandler(desc));
                }
            }

            AZStd::vector<uint32_t> perBucketInstanceCounts;
            const auto instanceManagerRanges = m_meshInstanceManager.GetParallelRanges();
            if (instanceManagerRanges.size() > 0)
            {
                // Resize the per-bucket data vectors for every view
                for (AZStd::vector<InstanceGroupBucket>& perViewInstanceGroupBuckets : m_perViewInstanceGroupBuckets)
                {
                    // Get the max page index (bucket count) by looking at the index of the very last page
                    // This is slightly conservative, as the StableDynamicArray in the MeshInstanceManager will always
                    // increment the page count to get the index of a new page, but it will never decrement the page count
                    // it or re-use the index of and existing page after it is freed, so that could result in some extra buckets
                    // here that are ultimately unused. But the MeshInstanceManager is never releasing unused pages, so that won't
                    // be an issue.
                    uint32_t bucketCount = static_cast<uint32_t>(instanceManagerRanges.back().m_begin.GetPageIndex()) + 1;
                    perViewInstanceGroupBuckets.resize(bucketCount);
                    perBucketInstanceCounts.resize(bucketCount, 0);
                    for (InstanceGroupBucket& instanceGroupBucket : perViewInstanceGroupBuckets)
                    {
                        instanceGroupBucket.m_currentElementIndex = 0;
                        instanceGroupBucket.m_sortInstanceData.clear();
                    }
                }
            }
            else
            {
                // If there are no buckets, clear them
                for (AZStd::vector<InstanceGroupBucket>& perViewInstanceGroupBuckets : m_perViewInstanceGroupBuckets)
                {
                    perViewInstanceGroupBuckets.clear();
                }
            }

            for (const auto& iteratorRange : instanceManagerRanges)
            {
                uint32_t maxPossibleInstanceCountForGroup = 0;
                for (auto instanceGroupDataIter = iteratorRange.m_begin; instanceGroupDataIter != iteratorRange.m_end;
                     ++instanceGroupDataIter)
                {
                    // Resize the cloned draw packet vector so that there is a unique drawItem for each view
                    instanceGroupDataIter->m_perViewDrawPackets.resize(viewCount);
                    maxPossibleInstanceCountForGroup += instanceGroupDataIter->m_count;
                }
                perBucketInstanceCounts[iteratorRange.m_begin.GetPageIndex()] = maxPossibleInstanceCountForGroup;
            }

            // Resize the per-bucket data vectors for every view to allow for all possible objects to be visible
            for (size_t viewIndex = 0; viewIndex < viewCount; ++viewIndex)
            {
                AZStd::vector<InstanceGroupBucket>& currentViewInstanceGroupBuckets = m_perViewInstanceGroupBuckets[viewIndex];
                for (size_t bucketIndex = 0; bucketIndex < currentViewInstanceGroupBuckets.size(); ++bucketIndex)
                {
                    // Reserve enough memory to handle the case where all of the objects are visible
                    // We use resize_no_construct instead of reserve + push_back so that we can use an
                    // atomic index to insert the data lock-free from multiple threads.
                    uint32_t maxPossibleObjects = perBucketInstanceCounts[bucketIndex];
                    currentViewInstanceGroupBuckets[bucketIndex].m_sortInstanceData.resize_no_construct(maxPossibleObjects);
                }
            }
        }


        void MeshFeatureProcessor::SetLightingChannelMask(const MeshHandle& meshHandle, uint32_t lightingChannelMask)
        {
            if (meshHandle.IsValid())
            {
                meshHandle->SetLightingChannelMask(lightingChannelMask);
            }
        }

        uint32_t MeshFeatureProcessor::GetLightingChannelMask(const MeshHandle& meshHandle) const
        {
            if (meshHandle.IsValid())
            {
                return meshHandle->GetLightingChannelMask();
            }
            else
            {
                AZ_Assert(false, "Invalid mesh handle");
                return 1;
            }
        }        


        void MeshFeatureProcessor::AddVisibleObjectsToBuckets(
            TaskGraph& addVisibleObjectsToBucketsTG, size_t viewIndex, const RPI::ViewPtr& view)
        {
            AZ_PROFILE_SCOPE(RPI, "MeshFeatureProcessor: AddVisibleObjectsToBuckets");
            size_t visibleObjectCount = view->GetVisibleObjectList().size();
#if defined(CARBONATED)
            MEMORY_TAG(Mesh);
#endif
            AZStd::vector<TransformServiceFeatureProcessorInterface::ObjectId>& perViewInstanceData = m_perViewInstanceData[viewIndex];
            if (visibleObjectCount > 0)
            {
                perViewInstanceData.clear();

                static const AZ::TaskDescriptor addVisibleObjectsToBucketsTaskDescriptor{
                    "AZ::Render::MeshFeatureProcessor::OnEndCulling - AddVisibleObjectsToBuckets", "Graphics"
                };

                size_t batchSize = r_meshInstancingBucketSortScatterBatchSize;
                size_t batchCount = AZ::DivideAndRoundUp(visibleObjectCount, batchSize);

                for (size_t batchIndex = 0; batchIndex < batchCount; ++batchIndex)
                {
                    size_t batchStart = batchIndex * batchSize;
                    // If we're in the last batch, we just get the remaining objects
                    size_t currentBatchCount = batchIndex == batchCount - 1 ? visibleObjectCount - batchStart : batchSize;

                    addVisibleObjectsToBucketsTG.AddTask(
                        addVisibleObjectsToBucketsTaskDescriptor,
                        // Don't capture the shared_ptr because that causes incorrect ref counting when copying/moving the lambda
                        [this, viewPtr = view.get(), viewIndex, batchStart, currentBatchCount]()
                        {
                            RPI::VisibleObjectListView visibilityList = viewPtr->GetVisibleObjectList();
                            AZStd::vector<InstanceGroupBucket>& currentViewInstanceGroupBuckets = m_perViewInstanceGroupBuckets[viewIndex];
                            for (size_t i = batchStart; i < batchStart + currentBatchCount; ++i)
                            {
                                const RPI::VisibleObjectProperties& visibleObject = visibilityList[i];
                                const ModelDataInstance::PostCullingInstanceDataList* postCullingInstanceDataList =
                                    static_cast<const ModelDataInstance::PostCullingInstanceDataList*>(visibleObject.m_userData);

                                for (const ModelDataInstance::PostCullingInstanceData& postCullingData : *postCullingInstanceDataList)
                                {
                                    SortInstanceData instanceData;
                                    instanceData.m_instanceGroupHandle = postCullingData.m_instanceGroupHandle;
                                    instanceData.m_objectId = postCullingData.m_objectId;
                                    instanceData.m_depth = visibleObject.m_depth;

                                    // Sort transparent objects in reverse by making their depths negative.
                                    if (instanceData.m_instanceGroupHandle->m_isTransparent)
                                    {
                                        instanceData.m_depth *= -1.0f;
                                    }

                                    // Add the sort data to the bucket
                                    InstanceGroupBucket& instanceGroupBucket =
                                        currentViewInstanceGroupBuckets[postCullingData.m_instanceGroupPageIndex];
                                    // Use an atomic operation to determine where to insert this sort data
                                    uint32_t currentIndex = instanceGroupBucket.m_currentElementIndex++;
                                    instanceGroupBucket.m_sortInstanceData[currentIndex] = instanceData;
                                }
                            }
                        });
                }
            }
        }

        void MeshFeatureProcessor::SortInstanceBufferBuckets(TaskGraph& sortInstanceBufferBucketsTG, size_t viewIndex)
        {
            AZ_PROFILE_SCOPE(RPI, "MeshFeatureProcessor: SortInstanceBufferBuckets");
            AZStd::vector<InstanceGroupBucket>& currentViewInstanceGroupBuckets = m_perViewInstanceGroupBuckets[viewIndex];

            // Populate a task graph where each task is responsible for sorting a bucket.
            static const AZ::TaskDescriptor sortInstanceBufferBucketsTaskDescriptor{
                "AZ::Render::MeshFeatureProcessor::OnEndCulling - sort instance data buckets", "Graphics"
            };

            for (InstanceGroupBucket& instanceGroupBucket : currentViewInstanceGroupBuckets)
            {
                // We're creating one task per bucket here. That is ideal when the buckets are all close to the same size,
                // but it can lead to an imperfect distribution of work if one bucket has more objects than any of the others.
                // If this becomes a performance bottleneck, it could be alleviated by adding an heuristic to sort any overfull
                // buckets using a parallel std sort rather than using a single task, or by breaking it up into smaller buckets.
                sortInstanceBufferBucketsTG.AddTask(
                    sortInstanceBufferBucketsTaskDescriptor,
                    [&instanceGroupBucket]()
                    {
                        // Note: we've previously resized m_sortInstanceData to conservatively fit all possible visible meshes for the bucket,
                        // which allowed us to use an atomic index for parallel lock free insertion.
                        // As a result, m_sortInstanceData it has a greater size than the actual count.
                        // We only care about the real visible objects, so cut off the last unused elements here
                        instanceGroupBucket.m_sortInstanceData.resize(instanceGroupBucket.m_currentElementIndex);

                        // Sort within the bucket
                        std::sort(instanceGroupBucket.m_sortInstanceData.begin(), instanceGroupBucket.m_sortInstanceData.end());
                    });
            }
        }

        static void AddInstancedDrawPacketToView(
            const RPI::ViewPtr& view,
            size_t viewIndex,
            ModelDataInstance::InstanceGroupHandle instanceGroupHandle,
            float accumulatedDepth,
            uint32_t instanceGroupBeginIndex,
            uint32_t instanceGroupEndNonInclusiveIndex)
        {
#if defined(CARBONATED)
            MEMORY_TAG(Mesh);
#endif
            MeshInstanceGroupData& instanceGroup = *instanceGroupHandle;

            // Each task is working on a page of instance groups, but
            // there is also one task per-view. So there may be multiple
            // threads accessing the intance group here, so we must use a lock to protect it.
            // We could potentially handle all views for a given bucket of instance groups
            // In a single task, which would negate the need to lock here
            if (instanceGroup.m_perViewDrawPackets.size() <= viewIndex)
            {
                AZStd::scoped_lock meshDataLock(instanceGroup.m_eventLock);
                instanceGroup.m_perViewDrawPackets.resize(viewIndex + 1);
            }

            // Cache a cloned drawpacket here
            if (!instanceGroup.m_perViewDrawPackets[viewIndex])
            {
                // Since there is only one task that will operate both on this view index and on the bucket with this instance group,
                // there is no need to lock here.
                RHI::DrawPacketBuilder drawPacketBuilder;
                instanceGroup.m_perViewDrawPackets[viewIndex] = drawPacketBuilder.Clone(instanceGroup.m_drawPacket.GetRHIDrawPacket());
            }

            // Now that we have a valid cloned draw packet, update it with the latest offset + count
            RHI::Ptr<RHI::DrawPacket> clonedDrawPacket = instanceGroup.m_perViewDrawPackets[viewIndex];

            // Set the instance data offset
            AZStd::span<uint8_t> data{ reinterpret_cast<uint8_t*>(&instanceGroupBeginIndex), sizeof(uint32_t) };
            clonedDrawPacket->SetRootConstant(instanceGroup.m_drawRootConstantOffset, data);

            // instanceGroupEndNonInclusiveIndex is the first index after the current group ends.
            uint32_t instanceCount = instanceGroupEndNonInclusiveIndex - instanceGroupBeginIndex;

            // Set the cloned draw packet instance count
            clonedDrawPacket->SetInstanceCount(instanceCount);

            float averageDepth = accumulatedDepth / static_cast<float>(instanceCount);

            // Depth values from the camera are always positive.
            // However, we use negative values to sort by reverse depth for transparent objects
            // If the average depth is negative (this instance group is transparent), make it positive to get the real average depth for the group
            averageDepth = AZStd::abs(averageDepth);

            // Submit the draw packet
            view->AddDrawPacket(clonedDrawPacket.get(), averageDepth);
        }

        void MeshFeatureProcessor::BuildInstanceBufferAndDrawCalls(
            TaskGraph& buildInstanceBufferTG, size_t viewIndex, const RPI::ViewPtr& view)
        {
#if defined(CARBONATED)
            MEMORY_TAG(Mesh);
#endif
            AZStd::vector<TransformServiceFeatureProcessorInterface::ObjectId>& perViewInstanceData = m_perViewInstanceData[viewIndex];
            AZStd::vector<InstanceGroupBucket>& currentViewInstanceGroupBuckets = m_perViewInstanceGroupBuckets[viewIndex];

            uint32_t currentBatchStart = 0;
            for (InstanceGroupBucket& instanceGroupBucket : currentViewInstanceGroupBuckets)
            {
                if (instanceGroupBucket.m_currentElementIndex > 0)
                {
                    static const AZ::TaskDescriptor buildInstanceBufferTaskDescriptor{
                        "AZ::Render::MeshFeatureProcessor::OnEndCulling - process instance data", "Graphics"
                    };
                    // Process data up to but not including actualEndOffset
                    buildInstanceBufferTG.AddTask(
                        buildInstanceBufferTaskDescriptor,
                        [currentBatchStart,
                        viewIndex,
                        &view,
                        &perViewInstanceData, &instanceGroupBucket]()
                        {
                            ModelDataInstance::InstanceGroupHandle currentInstanceGroup =
                                instanceGroupBucket.m_sortInstanceData.begin()->m_instanceGroupHandle;
                            uint32_t instanceDataOffset = currentBatchStart;
                            float accumulatedDepth = 0.0f;
                            uint32_t instanceDataIndex = currentBatchStart;
                            for (SortInstanceData& sortInstanceData : instanceGroupBucket.m_sortInstanceData)
                            {
                                // Anytime the instance group changes, submit a draw for the previous group
                                if (sortInstanceData.m_instanceGroupHandle != currentInstanceGroup)
                                {
                                    AddInstancedDrawPacketToView(
                                        view, viewIndex, currentInstanceGroup, accumulatedDepth, instanceDataOffset, instanceDataIndex);

                                    // Update the loop trackers
                                    accumulatedDepth = 0.0f;
                                    instanceDataOffset = instanceDataIndex;
                                    currentInstanceGroup = sortInstanceData.m_instanceGroupHandle;
                                }
                                perViewInstanceData[instanceDataIndex] = sortInstanceData.m_objectId;
                                accumulatedDepth += sortInstanceData.m_depth;
                                instanceDataIndex++;
                            }

                            // Submit the last instance group
                            {
                                AddInstancedDrawPacketToView(
                                    view, viewIndex, currentInstanceGroup, accumulatedDepth, instanceDataOffset, instanceDataIndex);
                            }
                        });

                    // At this point, inserting into the bucket is already complete, so m_currentElementIndex represents the count of all visible meshes in this bucket.
                    currentBatchStart += instanceGroupBucket.m_currentElementIndex;
                }
            }

            // currentBatchStart now represents the total count of visible instances in this view.
            // Re-size the instance data buffer so that we can fill it with the tasks created above
            perViewInstanceData.resize_no_construct(currentBatchStart);
        }

        void MeshFeatureProcessor::UpdateGPUInstanceBufferForView(size_t viewIndex, const RPI::ViewPtr& view)
        {
            AZ_PROFILE_SCOPE(RPI, "MeshFeatureProcessor: UpdateGPUInstanceBufferForView");
#if defined(CARBONATED)
            MEMORY_TAG(Mesh);
#endif
            // Use the correct srg for the view
            GpuBufferHandler& instanceDataBufferHandler = m_perViewInstanceDataBufferHandlers[viewIndex];
            instanceDataBufferHandler.UpdateSrg(view->GetShaderResourceGroup().get());

            // Now that we have all of our instance data, we need to create the buffer and bind it to the view srgs
            // Eventually, this could be a transient buffer

            // create output buffer descriptors
            AZStd::vector<TransformServiceFeatureProcessorInterface::ObjectId>& perViewInstanceData = m_perViewInstanceData[viewIndex];
            instanceDataBufferHandler.UpdateBuffer(perViewInstanceData.data(), static_cast<uint32_t>(perViewInstanceData.size()));
        }
        
        void MeshFeatureProcessor::OnBeginPrepareRender()
        {
#if defined(CARBONATED)
            MEMORY_TAG(Mesh);
#endif
            m_meshDataChecker.soft_lock();
                        
            // The per-mesh shader option flags are set in feature processors' simulate function
            // So we want to process the flags here to update the draw packets if needed.
            // Update MeshDrawPacket's shader options if PerMeshShaderOption is enabled
            if (r_enablePerMeshShaderOptionFlags || m_enablePerMeshShaderOptionFlags)
            {
                // For mesh instance groups when r_meshInstancingEnabled is enabled
                AZStd::vector<ModelDataInstance::InstanceGroupHandle> instanceGroupsNeedUpdate;

                // Per mesh shader option flags was on, but now turned off, so reset all the shader options.
                for (auto& modelHandle : m_modelData)
                {
                    if (modelHandle.m_cullable.m_prevShaderOptionFlags != modelHandle.m_cullable.m_shaderOptionFlags)
                    {
                        // skip if the model need to be initialized
                        if (modelHandle.m_flags.m_needsInit)
                        {
                            continue;
                        }

#if defined (CARBONATED)
                        if (!modelHandle.m_model)
                        {
                            continue; // model not loaded yet
                        }
#endif

                        if (!r_meshInstancingEnabled)
                        {
                            for (RPI::MeshDrawPacketList& drawPacketList : modelHandle.m_drawPacketListsByLod)
                            {
                                for (RPI::MeshDrawPacket& drawPacket : drawPacketList)
                                {
                                    m_flagRegistry->VisitTags(
                                        [&](AZ::Name shaderOption, FlagRegistry::TagType tag)
                                        {
                                            bool shaderOptionValue = (modelHandle.m_cullable.m_shaderOptionFlags & tag.GetIndex()) > 0;
                                            drawPacket.SetShaderOption(shaderOption, AZ::RPI::ShaderOptionValue(shaderOptionValue));
                                        });
                                    drawPacket.Update(*GetParentScene(), true);
                                }
                            }

                            modelHandle.m_flags.m_cullableNeedsRebuild = true;
                            // [GHI-13619]
                            // Update the draw packets on the cullable, since we just set a shader item.
                            // BuildCullable is a bit overkill here, this could be reduced to just updating the drawPacket specific info
                            // It's also going to cause m_cullableNeedsUpdate to be set, which will execute next frame, which we don't need
                            modelHandle.BuildCullable();
                        }
                        else
                        {
                            // mark the instance groups which need to update their shader options
                            for (size_t lodIndex = 0; lodIndex < modelHandle.m_postCullingInstanceDataByLod.size(); ++lodIndex)
                            {
                                ModelDataInstance::PostCullingInstanceDataList& postCullingInstanceDataList =
                                    modelHandle.m_postCullingInstanceDataByLod[lodIndex];
                                for (const ModelDataInstance::PostCullingInstanceData& postCullingData : postCullingInstanceDataList)
                                {
                                    instanceGroupsNeedUpdate.push_back(postCullingData.m_instanceGroupHandle);
                                }
                            }
                        }
                    }
                }

                if (r_meshInstancingEnabled)
                {
                    for (auto& instanceGroupDataIter : instanceGroupsNeedUpdate)
                    {
                        // default values for when r_enablePerMeshShaderOptionFlags was set from true to false
                        bool shaderOptionFlagsChanged = true;
                        uint32_t shaderOptionFlagMask = 0; // 0 means disable all shader options

                        if (r_enablePerMeshShaderOptionFlags)
                        {
                            shaderOptionFlagsChanged = instanceGroupDataIter->UpdateShaderOptionFlags();
                            shaderOptionFlagMask = instanceGroupDataIter->m_shaderOptionFlagMask;
                        }

                        if (shaderOptionFlagsChanged)
                        {
                            // Set shader options here
                            m_flagRegistry->VisitTags(
                                [&](AZ::Name shaderOption, FlagRegistry::TagType tag)
                                {
                                    if ((shaderOptionFlagMask & tag.GetIndex()) > 0)
                                    {
                                        bool shaderOptionValue = (instanceGroupDataIter->m_shaderOptionFlags & tag.GetIndex()) > 0;
                                        instanceGroupDataIter->m_drawPacket.SetShaderOption(
                                            shaderOption, AZ::RPI::ShaderOptionValue(shaderOptionValue));
                                    }
                                    else
                                    {
                                        instanceGroupDataIter->m_drawPacket.UnsetShaderOption(shaderOption); 
                                    }
                                });
                            instanceGroupDataIter->UpdateDrawPacket(*GetParentScene(), true);

                            // Note, we don't need to call CacheRootConstantInterval() here because the root constant layout won't change
                            // when we switch shader variants.
                        }
                    }
                }
            }

            m_enablePerMeshShaderOptionFlags = r_enablePerMeshShaderOptionFlags;
        }

        void MeshFeatureProcessor::OnEndPrepareRender()
        {
            m_meshDataChecker.soft_unlock();

            if (m_reportShaderOptionFlags)
            {
                m_reportShaderOptionFlags = false;
                PrintShaderOptionFlags();
            }
            for (auto& model : m_modelData)
            {
                model.m_cullable.m_prevShaderOptionFlags = model.m_cullable.m_shaderOptionFlags.exchange(0);
                model.m_cullable.m_flags = model.m_flags.m_isAlwaysDynamic ? m_meshMovedFlag.GetIndex() : 0;
            }
        }

        MeshFeatureProcessor::MeshHandle MeshFeatureProcessor::AcquireMesh(const MeshHandleDescriptor& descriptor)
        {
            AZ_PROFILE_SCOPE(AzRender, "MeshFeatureProcessor: AcquireMesh");
#if defined(CARBONATED)
            MEMORY_TAG(Mesh);
#endif
            // don't need to check the concurrency during emplace() because the StableDynamicArray won't move the other elements during
            // insertion
            MeshHandle meshDataHandle = m_modelData.emplace();

            meshDataHandle->m_descriptor = descriptor;
            meshDataHandle->m_descriptor.m_modelChangedEventHandler.Connect(meshDataHandle->m_modelChangedEvent);
            meshDataHandle->m_descriptor.m_objectSrgCreatedHandler.Connect(meshDataHandle->m_objectSrgCreatedEvent);
            meshDataHandle->m_scene = GetParentScene();
            meshDataHandle->m_objectId = m_transformService->ReserveObjectId();
            meshDataHandle->m_rayTracingUuid = AZ::Uuid::CreateRandom();
            meshDataHandle->m_originalModelAsset = descriptor.m_modelAsset;
            meshDataHandle->m_flags.m_keepBufferAssetsInMemory = descriptor.m_supportRayIntersection; // Note: the MeshLoader may need to read this flag. so it needs to be assigned because meshloader is created
            meshDataHandle->m_meshLoader = AZStd::make_shared<ModelDataInstance::MeshLoader>(descriptor.m_modelAsset, &*meshDataHandle);
            meshDataHandle->m_flags.m_isAlwaysDynamic = descriptor.m_isAlwaysDynamic;
            meshDataHandle->m_flags.m_isDrawMotion = descriptor.m_isAlwaysDynamic;

            if (descriptor.m_excludeFromReflectionCubeMaps)
            {
                meshDataHandle->m_cullable.m_cullData.m_hideFlags |= RPI::View::UsageReflectiveCubeMap;
            }

            return meshDataHandle;
        }

        bool MeshFeatureProcessor::ReleaseMesh(MeshHandle& meshHandle)
        {
            if (meshHandle.IsValid())
            {
                meshHandle->m_meshLoader.reset();
                meshHandle->DeInit(this);
                m_transformService->ReleaseObjectId(meshHandle->m_objectId);

                AZStd::concurrency_check_scope scopeCheck(m_meshDataChecker);
                m_modelData.erase(meshHandle);

                return true;
            }
            return false;
        }

        void MeshFeatureProcessor::SetDrawItemEnabled(const MeshHandle& meshHandle, RHI::DrawListTag drawListTag, bool enabled)
        {
            AZ::RPI::MeshDrawPacketLods& drawPacketListByLod = meshHandle.IsValid() && !r_meshInstancingEnabled ? meshHandle->m_drawPacketListsByLod : m_emptyDrawPacketLods;

            for (AZ::RPI::MeshDrawPacketList& drawPacketList : drawPacketListByLod)
            {
                for (AZ::RPI::MeshDrawPacket& meshDrawPacket : drawPacketList)
                {
                    RHI::DrawPacket* drawPacket = meshDrawPacket.GetRHIDrawPacket();

                    if (drawPacket != nullptr)
                    {
                        size_t drawItemCount = drawPacket->GetDrawItemCount();

                        for (size_t idx = 0; idx < drawItemCount; ++idx)
                        {
                            // Ensure that the draw item belongs to the specified tag
                            if (drawPacket->GetDrawListTag(idx) == drawListTag)
                            {
                                drawPacket->GetDrawItem(idx)->m_enabled = enabled;
                            }
                        }
                    }
                }
            }
        }

        void MeshFeatureProcessor::PrintDrawPacketInfo(const MeshHandle& meshHandle)
        {
            AZStd::string stringOutput = "\n------- MESH INFO -------\n";

            AZ::RPI::MeshDrawPacketLods& drawPacketListByLod = meshHandle.IsValid() && !r_meshInstancingEnabled ? meshHandle->m_drawPacketListsByLod : m_emptyDrawPacketLods;

            u32 lodCounter = 0;
            for (AZ::RPI::MeshDrawPacketList& drawPacketList : drawPacketListByLod)
            {
                stringOutput += AZStd::string::format("--- Mesh Lod %u ---\n", lodCounter++);
                u32 drawPacketCounter = 0;
                for (AZ::RPI::MeshDrawPacket& meshDrawPacket : drawPacketList)
                {
                    RHI::DrawPacket* drawPacket = meshDrawPacket.GetRHIDrawPacket();
                    if (drawPacket)
                    {
                        size_t numDrawItems = drawPacket->GetDrawItemCount();
                        stringOutput += AZStd::string::format("-- Draw Packet %u (%zu Draw Items) --\n", drawPacketCounter++, numDrawItems);

                        for (size_t drawItemIdx = 0; drawItemIdx < numDrawItems; ++drawItemIdx)
                        {
                            RHI::DrawItem* drawItem = drawPacket->GetDrawItem(drawItemIdx);
                            RHI::DrawListTag tag = drawPacket->GetDrawListTag(drawItemIdx);
                            stringOutput += AZStd::string::format("Item %zu | ", drawItemIdx);
                            stringOutput += drawItem->m_enabled ? "Enabled  | " : "Disabled | ";
                            stringOutput += AZStd::string::format("%s Tag\n", RHI::GetDrawListName(tag).GetCStr());
                        }

                    }
                }
            }
            stringOutput += "\n";
            AZ_Printf("MeshFeatureProcessor", stringOutput.c_str());
        }

        MeshFeatureProcessor::MeshHandle MeshFeatureProcessor::CloneMesh(const MeshHandle& meshHandle)
        {
            if (meshHandle.IsValid())
            {
                return AcquireMesh(meshHandle->m_descriptor);
            }
            return MeshFeatureProcessor::MeshHandle();
        }

        Data::Instance<RPI::Model> MeshFeatureProcessor::GetModel(const MeshHandle& meshHandle) const
        {
            return meshHandle.IsValid() ? meshHandle->m_model : nullptr;
        }

        Data::Asset<RPI::ModelAsset> MeshFeatureProcessor::GetModelAsset(const MeshHandle& meshHandle) const
        {
            if (meshHandle.IsValid())
            {
                return meshHandle->m_originalModelAsset;
            }

            return {};
        }
        
        const RPI::MeshDrawPacketLods& MeshFeatureProcessor::GetDrawPackets(const MeshHandle& meshHandle) const
        {
            // This function is being deprecated. It's currently used to get draw packets so that we can print some
            // debug information about the draw packets in an imgui menu. But the ownership model for draw packets is changing.
            // We can no longer assume a meshHandle directly keeps a copy of all of its draw packets.

            return meshHandle.IsValid() && !r_meshInstancingEnabled ? meshHandle->m_drawPacketListsByLod : m_emptyDrawPacketLods;
        }

        const AZStd::vector<Data::Instance<RPI::ShaderResourceGroup>>& MeshFeatureProcessor::GetObjectSrgs(const MeshHandle& meshHandle) const
        {
            static AZStd::vector<Data::Instance<RPI::ShaderResourceGroup>> staticEmptyList;
            return meshHandle.IsValid() ? meshHandle->m_objectSrgList : staticEmptyList;
        }

        void MeshFeatureProcessor::QueueObjectSrgForCompile(const MeshHandle& meshHandle) const
        {
            if (meshHandle.IsValid())
            {
                meshHandle->m_flags.m_objectSrgNeedsUpdate = true;
            }
        }

        void MeshFeatureProcessor::SetCustomMaterials(const MeshHandle& meshHandle, const Data::Instance<RPI::Material>& material)
        {
            Render::CustomMaterialMap materials;
            materials[AZ::Render::DefaultCustomMaterialId] = { material };
            return SetCustomMaterials(meshHandle, materials);
        }

        void MeshFeatureProcessor::SetCustomMaterials(const MeshHandle& meshHandle, const CustomMaterialMap& materials)
        {
#if defined(CARBONATED)
            MEMORY_TAG(Mesh);
#endif
            if (meshHandle.IsValid())
            {
                meshHandle->m_descriptor.m_customMaterials = materials;
                if (meshHandle->m_model)
                {
                    meshHandle->ReInit(this);
                }

                meshHandle->m_flags.m_objectSrgNeedsUpdate = true;
            }
        }

        const CustomMaterialMap& MeshFeatureProcessor::GetCustomMaterials(const MeshHandle& meshHandle) const
        {
            return meshHandle.IsValid() ? meshHandle->m_descriptor.m_customMaterials : DefaultCustomMaterialMap;
        }

        void MeshFeatureProcessor::SetTransform(const MeshHandle& meshHandle, const AZ::Transform& transform, const AZ::Vector3& nonUniformScale)
        {
            if (meshHandle.IsValid())
            {
                ModelDataInstance& modelData = *meshHandle;
                modelData.m_flags.m_cullBoundsNeedsUpdate = true;
                modelData.m_flags.m_objectSrgNeedsUpdate = true;
                modelData.m_cullable.m_flags = modelData.m_cullable.m_flags | m_meshMovedFlag.GetIndex();

                // Only set m_dynamic flag if the model instance is initialized.
                if (!modelData.m_flags.m_dynamic)
                {
                    modelData.m_flags.m_dynamic = (modelData.m_model && !modelData.m_flags.m_needsInit) ? true : false;

                    // Enable draw motion for all the DrawPacket referenced by this model
                    if (r_meshInstancingEnabled && modelData.m_flags.m_dynamic)
                    {
                        for (size_t lodIndex = 0; lodIndex < modelData.m_postCullingInstanceDataByLod.size(); ++lodIndex)
                        {
                            ModelDataInstance::PostCullingInstanceDataList& postCullingInstanceDataList =
                                modelData.m_postCullingInstanceDataByLod[lodIndex];
                            for (const ModelDataInstance::PostCullingInstanceData& postCullingData : postCullingInstanceDataList)
                            {
                                AZStd::scoped_lock<AZStd::mutex> scopedLock(postCullingData.m_instanceGroupHandle->m_eventLock);
                                if (!postCullingData.m_instanceGroupHandle->m_isDrawMotion)
                                {
                                    postCullingData.m_instanceGroupHandle->m_isDrawMotion = true;
                                    postCullingData.m_instanceGroupHandle->m_drawPacket.SetEnableDraw(m_meshMotionDrawListTag, true);
                                }
                            }
                        }
                    }
                }

                m_transformService->SetTransformForId(meshHandle->m_objectId, transform, nonUniformScale);

                // ray tracing data needs to be updated with the new transform
                if (m_rayTracingFeatureProcessor)
                {
                    m_rayTracingFeatureProcessor->SetMeshTransform(meshHandle->m_rayTracingUuid, transform, nonUniformScale);
                }
            }
        }

        void MeshFeatureProcessor::SetLocalAabb(const MeshHandle& meshHandle, const AZ::Aabb& localAabb)
        {
            if (meshHandle.IsValid())
            {
                ModelDataInstance& modelData = *meshHandle;
                modelData.m_aabb = localAabb;
                modelData.m_flags.m_cullBoundsNeedsUpdate = true;
                modelData.m_flags.m_objectSrgNeedsUpdate = true;
            }
        };

        AZ::Aabb MeshFeatureProcessor::GetLocalAabb(const MeshHandle& meshHandle) const
        {
            if (meshHandle.IsValid())
            {
                return meshHandle->m_aabb;
            }
            else
            {
                AZ_Assert(false, "Invalid mesh handle");
                return Aabb::CreateNull();
            }
        }

        Transform MeshFeatureProcessor::GetTransform(const MeshHandle& meshHandle)
        {
            if (meshHandle.IsValid())
            {
                return m_transformService->GetTransformForId(meshHandle->m_objectId);
            }
            else
            {
                AZ_Assert(false, "Invalid mesh handle");
                return Transform::CreateIdentity();
            }
        }

        Vector3 MeshFeatureProcessor::GetNonUniformScale(const MeshHandle& meshHandle)
        {
            if (meshHandle.IsValid())
            {
                return m_transformService->GetNonUniformScaleForId(meshHandle->m_objectId);
            }
            else
            {
                AZ_Assert(false, "Invalid mesh handle");
                return Vector3::CreateOne();
            }
        }

        void MeshFeatureProcessor::SetSortKey(const MeshHandle& meshHandle, RHI::DrawItemSortKey sortKey)
        {
            if (meshHandle.IsValid())
            {
                meshHandle->SetSortKey(this, sortKey);
            }
        }

        RHI::DrawItemSortKey MeshFeatureProcessor::GetSortKey(const MeshHandle& meshHandle) const
        {
            if (meshHandle.IsValid())
            {
                return meshHandle->GetSortKey();
            }
            else
            {
                AZ_Assert(false, "Invalid mesh handle");
                return 0;
            }
        }

        void ModelDataInstance::SetLightingChannelMask(uint32_t lightingChannelMask)
        {
            m_lightingChannelMask = lightingChannelMask;
        }

        void MeshFeatureProcessor::SetMeshLodConfiguration(const MeshHandle& meshHandle, const RPI::Cullable::LodConfiguration& meshLodConfig)
        {
            if (meshHandle.IsValid())
            {
                meshHandle->SetMeshLodConfiguration(meshLodConfig);
            }
        }

        RPI::Cullable::LodConfiguration MeshFeatureProcessor::GetMeshLodConfiguration(const MeshHandle& meshHandle) const
        {
            if (meshHandle.IsValid())
            {
                return meshHandle->GetMeshLodConfiguration();
            }
            else
            {
                AZ_Assert(false, "Invalid mesh handle");
                return { RPI::Cullable::LodType::Default, 0, 0.0f, 0.0f };
            }
        }

        void MeshFeatureProcessor::SetIsAlwaysDynamic(const MeshHandle & meshHandle, bool isAlwaysDynamic)
        {
            if (meshHandle.IsValid())
            {
                meshHandle->m_flags.m_isAlwaysDynamic = isAlwaysDynamic;
            }
        }

        bool MeshFeatureProcessor::GetIsAlwaysDynamic(const MeshHandle& meshHandle) const
        {
            if (!meshHandle.IsValid())
            {
                AZ_Assert(false, "Invalid mesh handle");
                return false;
            }
            return meshHandle->m_flags.m_isAlwaysDynamic;
        }

        void MeshFeatureProcessor::SetExcludeFromReflectionCubeMaps(const MeshHandle& meshHandle, bool excludeFromReflectionCubeMaps)
        {
            if (meshHandle.IsValid())
            {
                meshHandle->m_descriptor.m_excludeFromReflectionCubeMaps = excludeFromReflectionCubeMaps;
                if (excludeFromReflectionCubeMaps)
                {
                    meshHandle->m_cullable.m_cullData.m_hideFlags |= RPI::View::UsageReflectiveCubeMap;
                }
                else
                {
                    meshHandle->m_cullable.m_cullData.m_hideFlags &= ~RPI::View::UsageReflectiveCubeMap;
                }
            }
        }

        bool MeshFeatureProcessor::GetExcludeFromReflectionCubeMaps(const MeshHandle& meshHandle) const
        {
            if (meshHandle.IsValid())
            {
                return meshHandle->m_descriptor.m_excludeFromReflectionCubeMaps;
            }
            return false;
        }

        void MeshFeatureProcessor::SetRayTracingEnabled(const MeshHandle& meshHandle, bool enabled)
        {
            if (meshHandle.IsValid())
            {
                // update the ray tracing data based on the current state and the new state
                if (enabled && !meshHandle->m_descriptor.m_isRayTracingEnabled)
                {
                    // add to ray tracing
                    meshHandle->m_flags.m_needsSetRayTracingData = true;
                }
                else if (!enabled && meshHandle->m_descriptor.m_isRayTracingEnabled)
                {
                    // remove from ray tracing
                    if (m_rayTracingFeatureProcessor)
                    {
                        m_rayTracingFeatureProcessor->RemoveMesh(meshHandle->m_rayTracingUuid);
                    }
                }

                // set new state
                meshHandle->m_descriptor.m_isRayTracingEnabled = enabled;
            }
        }

        bool MeshFeatureProcessor::GetRayTracingEnabled(const MeshHandle& meshHandle) const
        {
            if (meshHandle.IsValid())
            {
                return meshHandle->m_descriptor.m_isRayTracingEnabled;
            }
            else
            {
                AZ_Assert(false, "Invalid mesh handle");
                return false;
            }
        }

        bool MeshFeatureProcessor::GetVisible(const MeshHandle& meshHandle) const
        {
            if (meshHandle.IsValid())
            {
                return meshHandle->m_flags.m_visible;
            }
            return false;
        }

        void MeshFeatureProcessor::SetVisible(const MeshHandle& meshHandle, bool visible)
        {
            if (meshHandle.IsValid())
            {
                meshHandle->SetVisible(visible);

                if (m_rayTracingFeatureProcessor && meshHandle->m_descriptor.m_isRayTracingEnabled)
                {
                    // always remove from ray tracing first
                    m_rayTracingFeatureProcessor->RemoveMesh(meshHandle->m_rayTracingUuid);

                    // now add if it's visible
                    if (visible)
                    {
                        meshHandle->m_flags.m_needsSetRayTracingData = true;
                    }
                }
            }
        }

        void MeshFeatureProcessor::SetUseForwardPassIblSpecular(const MeshHandle& meshHandle, bool useForwardPassIblSpecular)
        {
            if (meshHandle.IsValid())
            {
#if defined(CARBONATED)
                MEMORY_TAG(Mesh);
#endif
                meshHandle->m_descriptor.m_useForwardPassIblSpecular = useForwardPassIblSpecular;
                meshHandle->m_flags.m_objectSrgNeedsUpdate = true;

                if (meshHandle->m_model)
                {
                    const size_t modelLodCount = meshHandle->m_model->GetLodCount();
                    for (size_t modelLodIndex = 0; modelLodIndex < modelLodCount; ++modelLodIndex)
                    {
                        meshHandle->BuildDrawPacketList(this, modelLodIndex);
                    }
                }
            }
        }

        void MeshFeatureProcessor::SetRayTracingDirty(const MeshHandle& meshHandle)
        {
            if (meshHandle.IsValid())
            {
                meshHandle->m_flags.m_needsSetRayTracingData = true;
            }
        }

        RHI::Ptr<MeshFeatureProcessor::FlagRegistry> MeshFeatureProcessor::GetShaderOptionFlagRegistry()
        {
            if (m_flagRegistry == nullptr)
            {
                m_flagRegistry = FlagRegistry::Create();
            }
            return m_flagRegistry;
        };

        void MeshFeatureProcessor::ForceRebuildDrawPackets([[maybe_unused]] const AZ::ConsoleCommandContainer& arguments)
        {
            m_forceRebuildDrawPackets = true;
        }

        void MeshFeatureProcessor::OnRenderPipelineChanged([[maybe_unused]] RPI::RenderPipeline* pipeline,
            [[maybe_unused]] RPI::SceneNotification::RenderPipelineChangeType changeType)
        {
            m_forceRebuildDrawPackets = true;
        }

        void MeshFeatureProcessor::UpdateMeshReflectionProbes()
        {
#if defined(CARBONATED)
            MEMORY_TAG(Mesh);
#endif
            for (auto& meshInstance : m_modelData)
            {
                // we need to rebuild the Srg for any meshes that are using the forward pass IBL specular option
                if (meshInstance.m_descriptor.m_useForwardPassIblSpecular)
                {
                    meshInstance.m_flags.m_objectSrgNeedsUpdate = true;
                }

                // update the raytracing reflection probe data if necessary
                RayTracingFeatureProcessor::Mesh::ReflectionProbe reflectionProbe;
                bool currentHasRayTracingReflectionProbe = meshInstance.m_flags.m_hasRayTracingReflectionProbe;
                meshInstance.SetRayTracingReflectionProbeData(this, reflectionProbe);

                if (meshInstance.m_flags.m_hasRayTracingReflectionProbe ||
                    (currentHasRayTracingReflectionProbe != meshInstance.m_flags.m_hasRayTracingReflectionProbe))
                {
                    m_rayTracingFeatureProcessor->SetMeshReflectionProbe(meshInstance.m_rayTracingUuid, reflectionProbe);
                }
            }
        }

        void MeshFeatureProcessor::ReportShaderOptionFlags([[maybe_unused]] const AZ::ConsoleCommandContainer& arguments)
        {
            m_reportShaderOptionFlags = true;
        }

        RayTracingFeatureProcessor* MeshFeatureProcessor::GetRayTracingFeatureProcessor() const
        {
            return m_rayTracingFeatureProcessor;
        }

        ReflectionProbeFeatureProcessor* MeshFeatureProcessor::GetReflectionProbeFeatureProcessor() const
        {
            return m_reflectionProbeFeatureProcessor;
        }

        TransformServiceFeatureProcessor* MeshFeatureProcessor::GetTransformServiceFeatureProcessor() const
        {
            return m_transformService;
        }

        RHI::DrawListTag MeshFeatureProcessor::GetTransparentDrawListTag() const
        {
            return m_transparentDrawListTag;
        }

        MeshInstanceManager& MeshFeatureProcessor::GetMeshInstanceManager()
        {
            return m_meshInstanceManager;
        }

        bool MeshFeatureProcessor::IsMeshInstancingEnabled() const
        {
            return m_enableMeshInstancing;
        }

        void MeshFeatureProcessor::PrintShaderOptionFlags()
        {
            AZStd::map<FlagRegistry::TagType, AZ::Name> tags;
            AZStd::string registeredFoundMessage = "Registered flags: ";

            auto gatherTags = [&](const Name& name, FlagRegistry::TagType tag)
            {
                tags[tag] = name;
                registeredFoundMessage.append(name.GetCStr() + AZStd::string(", "));
            };

            m_flagRegistry->VisitTags(gatherTags);

            registeredFoundMessage.erase(registeredFoundMessage.end() - 2);

            AZ_Printf("MeshFeatureProcessor", registeredFoundMessage.c_str());

            AZStd::map<uint32_t, uint32_t> flagStats;

            for (auto& model : m_modelData)
            {
                ++flagStats[model.m_cullable.m_shaderOptionFlags.load()];
            }

            for (auto [flag, references] : flagStats)
            {
                AZStd::string flagList;

                if (flag == 0)
                {
                    flagList = "(None)";
                }
                else
                {
                    for (auto [tag, name] : tags)
                    {
                        if ((tag.GetIndex() & flag) > 0)
                        {
                            flagList.append(name.GetCStr());
                            flagList.append(", ");
                        }
                    }
                    flagList.erase(flagList.end() - 2);
                }

                AZ_Printf("MeshFeatureProcessor", "Found %u references to [%s]", references, flagList.c_str());
            }
        }

        // ModelDataInstance::MeshLoader...
        ModelDataInstance::MeshLoader::MeshLoader(const Data::Asset<RPI::ModelAsset>& modelAsset, ModelDataInstance* parent)
            : m_modelAsset(modelAsset)
            , m_parent(parent)
        {
            if (!m_modelAsset.GetId().IsValid())
            {
                AZ_Error("ModelDataInstance::MeshLoader", false, "Invalid model asset Id.");
                return;
            }

            m_modelAsset.QueueLoad();
            Data::AssetBus::Handler::BusConnect(m_modelAsset.GetId());
            AzFramework::AssetCatalogEventBus::Handler::BusConnect();
        }

        ModelDataInstance::MeshLoader::~MeshLoader()
        {
            AzFramework::AssetCatalogEventBus::Handler::BusDisconnect();
            Data::AssetBus::Handler::BusDisconnect();
            SystemTickBus::Handler::BusDisconnect();
        }

        void ModelDataInstance::MeshLoader::OnSystemTick()
        {
<<<<<<< HEAD
#if defined(CARBONATED)
            MEMORY_TAG(Mesh);
#endif
            Data::Asset<RPI::ModelAsset> modelAsset = asset;

            // Update our model asset reference to contain the latest loaded version.
            m_modelAsset = asset;
=======
            SystemTickBus::Handler::BusDisconnect();
>>>>>>> b3e0ecca

            // Assign the fully loaded asset back to the mesh handle to not only hold asset id, but the actual data as well.
            m_parent->m_originalModelAsset = m_modelAsset;

            if (const auto& modelTags = m_modelAsset->GetTags(); !modelTags.empty())
            {
                RPI::AssetQuality highestLodBias = RPI::AssetQualityLowest;
                for (const AZ::Name& tag : modelTags)
                {
                    RPI::AssetQuality tagQuality = RPI::AssetQualityHighest;
                    RPI::ModelTagBus::BroadcastResult(tagQuality, &RPI::ModelTagBus::Events::GetQuality, tag);

                    highestLodBias = AZStd::min(highestLodBias, tagQuality);
                }

                if (highestLodBias >= m_modelAsset->GetLodCount())
                {
                    highestLodBias = aznumeric_caster(m_modelAsset->GetLodCount() - 1);
                }

                m_parent->m_lodBias = highestLodBias;

                for (const AZ::Name& tag : modelTags)
                {
                    RPI::ModelTagBus::Broadcast(&RPI::ModelTagBus::Events::RegisterAsset, tag, m_modelAsset->GetId());
                }
            }
            else
            {
                m_parent->m_lodBias = 0;
            }

            Data::Instance<RPI::Model> model;
            // Check if a requires cloning callback got set and if so check if cloning the model asset is requested.
            if (m_parent->m_descriptor.m_requiresCloneCallback && m_parent->m_descriptor.m_requiresCloneCallback(m_modelAsset))
            {
                // Clone the model asset to force create another model instance.
                AZ::Data::AssetId newId(AZ::Uuid::CreateRandom(), /*subId=*/0);
                Data::Asset<RPI::ModelAsset> clonedAsset;
                // Assume cloned models will involve some kind of geometry deformation
                m_parent->m_flags.m_isAlwaysDynamic = true;
                if (AZ::RPI::ModelAssetCreator::Clone(m_modelAsset, clonedAsset, newId))
                {
                    model = RPI::Model::FindOrCreate(clonedAsset);
                }
                else
                {
                    AZ_Error("ModelDataInstance", false, "Cannot clone model for '%s'. Cloth simulation results won't be individual per entity.", m_modelAsset->GetName().GetCStr());
                    model = RPI::Model::FindOrCreate(m_modelAsset);
                }
            }
            else
            {
                // Static mesh, no cloth buffer present.
                model = RPI::Model::FindOrCreate(m_modelAsset);
            }

            if (model)
            {
                RayTracingFeatureProcessor* rayTracingFeatureProcessor =
                    m_parent->m_scene->GetFeatureProcessor<RayTracingFeatureProcessor>();
                m_parent->RemoveRayTracingData(rayTracingFeatureProcessor);
                m_parent->QueueInit(model);
                m_parent->m_modelChangedEvent.Signal(AZStd::move(model));

                // we always start out with a refcount of 1
                model->GetModelAsset()->AddRefBufferAssets();

                // if we don't want to keep them, this will drop the refcount to 0.
                if (!m_parent->m_flags.m_keepBufferAssetsInMemory)
                {
                    model->GetModelAsset()->ReleaseRefBufferAssets();
                }
            }
            else
            {
                // when running with null renderer, the RPI::Model::FindOrCreate(...) is expected to return nullptr, so suppress this error.
                AZ_Error("ModelDataInstance::OnAssetReady", RHI::IsNullRHI(), "Failed to create model instance for '%s'", m_modelAsset.GetHint().c_str());
            }
        }

        //! AssetBus::Handler overrides...
        void ModelDataInstance::MeshLoader::OnAssetReady(Data::Asset<Data::AssetData> asset)
        {
            // Update our model asset reference to contain the latest loaded version.
            m_modelAsset = asset;

            // The mesh loader queues the model asset to be loaded then connects to the asset bus. If the asset is already loaded
            // OnAssetReady will be called before returning from the acquire function. Many callers connect handlers for model change
            // events. Some of the handlers attempt to access their stored mesh handle member, which will not be up to date if the acquire
            // function hasn't returned. This postpones sending the event until the next tick, allowing the acquire function to return and
            // update and he stored mesh handles.
            SystemTickBus::Handler::BusConnect();
        }

        void ModelDataInstance::MeshLoader::OnModelReloaded(Data::Asset<Data::AssetData> asset)
        {
            OnAssetReady(asset);
        }

        void ModelDataInstance::MeshLoader::OnAssetError(Data::Asset<Data::AssetData> asset)
        {
            // Note: m_modelAsset and asset represents same asset, but only m_modelAsset contains the file path in its hint from serialization
            AZ_Error(
                "ModelDataInstance::MeshLoader", false, "Failed to load asset %s. It may be missing, or not be finished processing",
                m_modelAsset.GetHint().c_str());

            AzFramework::AssetSystemRequestBus::Broadcast(
                &AzFramework::AssetSystem::AssetSystemRequests::EscalateAssetByUuid, m_modelAsset.GetId().m_guid);
        }

        void ModelDataInstance::MeshLoader::OnCatalogAssetRemoved(
            const AZ::Data::AssetId& assetId, [[maybe_unused]] const AZ::Data::AssetInfo& assetInfo)
        {
            OnCatalogAssetChanged(assetId);
        }

        void ModelDataInstance::MeshLoader::OnCatalogAssetAdded(const AZ::Data::AssetId& assetId)
        {
            // If the asset didn't exist in the catalog when it first attempted to load, we need to try loading it again
            OnCatalogAssetChanged(assetId);
        }

        void ModelDataInstance::MeshLoader::OnCatalogAssetChanged(const AZ::Data::AssetId& assetId)
        {
            if (assetId == m_modelAsset.GetId())
            {
                Data::Asset<RPI::ModelAsset> modelAssetReference = m_modelAsset;

                // If the asset was modified, reload it. This will also cause a model to change back to the default missing
                // asset if it was removed, and it will replace the default missing asset with the real asset if it was added.
                AZ::SystemTickBus::QueueFunction(
                    [=, meshLoader = m_parent->m_meshLoader]() mutable
                    {
                        // Only trigger the reload if the meshLoader is still being used by something other than the lambda.
                        // If the lambda is the only owner, it will get destroyed after this queued call, so there's no point
                        // in reloading the model.
                        if (meshLoader.use_count() > 1)
                        {
#if defined(CARBONATED)
                            MEMORY_TAG(Mesh);
#endif
                            ModelReloaderSystemInterface::Get()->ReloadModel(modelAssetReference, m_modelReloadedEventHandler);
                        }
                    });
            }
        }

        ModelDataInstance::ModelDataInstance()
        {
            m_flags.m_cullBoundsNeedsUpdate = false;
            m_flags.m_cullableNeedsRebuild = false;
            m_flags.m_needsInit = false;
            m_flags.m_objectSrgNeedsUpdate = true;
            m_flags.m_isAlwaysDynamic = false;
            m_flags.m_dynamic = false;
            m_flags.m_isDrawMotion = false;
            m_flags.m_visible = true;
            m_flags.m_useForwardPassIblSpecular = false;
            m_flags.m_hasForwardPassIblSpecularMaterial = false;
            m_flags.m_needsSetRayTracingData = false;
            m_flags.m_hasRayTracingReflectionProbe = false;
        }

        void ModelDataInstance::DeInit(MeshFeatureProcessor* meshFeatureProcessor)
        {
            RayTracingFeatureProcessor* rayTracingFeatureProcessor = meshFeatureProcessor->GetRayTracingFeatureProcessor();
            m_scene->GetCullingScene()->UnregisterCullable(m_cullable);

            RemoveRayTracingData(rayTracingFeatureProcessor);

            // We're intentionally using the MeshFeatureProcessor's value instead of using the cvar directly here,
            // because DeInit might be called after the cvar changes, but we want to do the de-initialization based
            // on what the setting was before (when the resources were initialized). The MeshFeatureProcessor will still have the cached
            // value in that case
            if (!meshFeatureProcessor->IsMeshInstancingEnabled())
            {
                m_drawPacketListsByLod.clear();
            }
            else
            {
                // Remove all the meshes from the MeshInstanceManager
                MeshInstanceManager& meshInstanceManager = meshFeatureProcessor->GetMeshInstanceManager();

                for (size_t lodIndex = 0; lodIndex < m_postCullingInstanceDataByLod.size(); ++lodIndex)
                {
                    PostCullingInstanceDataList& postCullingInstanceDataList = m_postCullingInstanceDataByLod[lodIndex];
                    for (PostCullingInstanceData& postCullingData : postCullingInstanceDataList)
                    {
                        postCullingData.m_instanceGroupHandle->RemoveAssociatedInstance(this);
                        
                        // Remove instance will decrement the use-count of the instance group, and only release the instance group
                        // if nothing else is referring to it.
                        meshInstanceManager.RemoveInstance(postCullingData.m_instanceGroupHandle);
                    }
                    postCullingInstanceDataList.clear();
                }
                m_postCullingInstanceDataByLod.clear();
            }

            m_descriptor.m_customMaterials.clear();
            m_objectSrgList = {};
            m_model = {};
        }

        void ModelDataInstance::ReInit(MeshFeatureProcessor* meshFeatureProcessor)
        {
            CustomMaterialMap customMaterials = m_descriptor.m_customMaterials;
            const Data::Instance<RPI::Model> model = m_model;
            DeInit(meshFeatureProcessor);
            m_descriptor.m_customMaterials = customMaterials;
            m_model = model;
            QueueInit(m_model);
        }

        void ModelDataInstance::QueueInit(const Data::Instance<RPI::Model>& model)
        {
            m_model = model;
            m_flags.m_needsInit = true;
            m_aabb = m_model->GetModelAsset()->GetAabb();
        }

        void ModelDataInstance::Init(MeshFeatureProcessor* meshFeatureProcessor)
        {
#if defined(CARBONATED)
            MEMORY_TAG(Mesh);
#endif
            const size_t modelLodCount = m_model->GetLodCount();

            if (!r_meshInstancingEnabled)
            {
                m_drawPacketListsByLod.resize(modelLodCount);
            }
            else
            {
                m_postCullingInstanceDataByLod.resize(modelLodCount);
            }
            
            for (size_t modelLodIndex = 0; modelLodIndex < modelLodCount; ++modelLodIndex)
            {
                BuildDrawPacketList(meshFeatureProcessor, modelLodIndex);
            }

            for (auto& objectSrg : m_objectSrgList)
            {
                // Set object Id once since it never changes
                RHI::ShaderInputNameIndex objectIdIndex = "m_objectId";
                objectSrg->SetConstant(objectIdIndex, m_objectId.GetIndex());
                objectIdIndex.AssertValid();
            }

            if (m_flags.m_visible && m_descriptor.m_isRayTracingEnabled)
            {
                m_flags.m_needsSetRayTracingData = true;
            }

            m_flags.m_cullableNeedsRebuild = true;
            m_flags.m_cullBoundsNeedsUpdate = true;
            m_flags.m_objectSrgNeedsUpdate = true;
            m_flags.m_needsInit = false;
        }

        struct MeshInstancingSupport
        {
            bool m_canSupportInstancing = false;
            bool m_isTransparent = false;
        };

        static MeshInstancingSupport CanSupportInstancing(
            Data::Instance<RPI::Material> material, bool useForwardPassIbleSpecular, const RHI::DrawListTag& transparentDrawListTag)
        {
            MeshInstancingSupport result;
            if (useForwardPassIbleSpecular)
            {
                // Forward pass ibl specular uses the ObjectSrg to set the closest reflection probe data
                // Since all instances from a single instanced draw call share a single ObjectSrg, this
                // will not work with instancing unless they happen to all share the same closes probe.
                // In the future, we could make that part of the MeshInstanceGroupKey, but that impacts
                // the initalization logic since at Init time we don't yet know the closest reflection probe.
                // So initially we treat that case as not supporting instancing, and eventually we can re-order
                // the logic in MeshFeatureProcessor::Simulate such that we know the up-to-date ObjectSrg data
                // before this point
                result.m_canSupportInstancing = false;
                return result;
            }

            bool shadersSupportInstancing = true;
            bool isTransparent = false;
            material->ForAllShaderItems(
                [&](const Name&, const RPI::ShaderCollection::Item& shaderItem)
                {
                    if (shaderItem.IsEnabled())
                    {
                        // Check to see if the shaderItem has the o_meshInstancingEnabled option. All shader items in the draw packet must
                        // support this option
                        RPI::ShaderOptionIndex index = shaderItem.GetShaderOptionGroup().GetShaderOptionLayout()->FindShaderOptionIndex(
                            s_o_meshInstancingIsEnabled_Name);
                        if (!index.IsValid())
                        {
                            shadersSupportInstancing = false;
                            return false; // break
                        }

                        // Get the DrawListTag. Use the explicit draw list override if exists.
                        AZ::RHI::DrawListTag drawListTag = shaderItem.GetDrawListTagOverride();

                        if (drawListTag.IsNull())
                        {
                            drawListTag = RHI::RHISystemInterface::Get()->GetDrawListTagRegistry()->FindTag(
                                shaderItem.GetShaderAsset()->GetDrawListName());
                        }

                        // Check to see if the shaderItem is for a transparent pass. If any of the active shader items
                        // are for a transparent pass, we still support instancing, but we mark it as transparent so that
                        // we can sort by reverse-depth
                        if (drawListTag == transparentDrawListTag)
                        {
                            isTransparent = true;
                            if (!r_meshInstancingEnabledForTransparentObjects)
                            {
                                shadersSupportInstancing = false;
                                return false; // break
                            }
                        }
                    }

                    return true; // continue
                });

            result.m_canSupportInstancing = shadersSupportInstancing;
            result.m_isTransparent = isTransparent;
            return result;
        }

        void ModelDataInstance::BuildDrawPacketList(MeshFeatureProcessor* meshFeatureProcessor, size_t modelLodIndex)
        {
#if defined(CARBONATED)
            MEMORY_TAG(Mesh);
#endif
            RPI::ModelLod& modelLod = *m_model->GetLods()[modelLodIndex];
            const size_t meshCount = modelLod.GetMeshes().size();
            MeshInstanceManager& meshInstanceManager = meshFeatureProcessor->GetMeshInstanceManager();

            if (!r_meshInstancingEnabled)
            {
                RPI::MeshDrawPacketList& drawPacketListOut = m_drawPacketListsByLod[modelLodIndex];
                drawPacketListOut.clear();
                drawPacketListOut.reserve(meshCount);
            }

            auto meshMotionDrawListTag = AZ::RHI::RHISystemInterface::Get()->GetDrawListTagRegistry()->FindTag(MeshCommon::MotionDrawListTagName);
            
            for (size_t meshIndex = 0; meshIndex < meshCount; ++meshIndex)
            {
                const auto meshes = modelLod.GetMeshes();
                const RPI::ModelLod::Mesh& mesh = meshes[meshIndex];

                // Determine if there is a custom material specified for this submission
                const CustomMaterialId customMaterialId(aznumeric_cast<AZ::u64>(modelLodIndex), mesh.m_materialSlotStableId);
                const auto& customMaterialInfo = GetCustomMaterialWithFallback(customMaterialId);
                const auto& material = customMaterialInfo.m_material ? customMaterialInfo.m_material : mesh.m_material;

                if (!material)
                {
                    AZ_Warning("MeshFeatureProcessor", false, "No material provided for mesh. Skipping.");
                    continue;
                }

                auto& objectSrgLayout = material->GetAsset()->GetObjectSrgLayout();

                if (!objectSrgLayout)
                {
                    AZ_Warning("MeshFeatureProcessor", false, "No per-object ShaderResourceGroup found.");
                    continue;
                }

                Data::Instance<RPI::ShaderResourceGroup> meshObjectSrg;

                // See if the object SRG for this mesh is already in our list of object SRGs
                for (auto& objectSrgIter : m_objectSrgList)
                {
                    if (objectSrgIter->GetLayout()->GetHash() == objectSrgLayout->GetHash())
                    {
                        meshObjectSrg = objectSrgIter;
                    }
                }

                // If the object SRG for this mesh was not already in the list, create it and add it to the list
                if (!meshObjectSrg)
                {
                    auto& shaderAsset = material->GetAsset()->GetMaterialTypeAsset()->GetShaderAssetForObjectSrg();
                    meshObjectSrg = RPI::ShaderResourceGroup::Create(shaderAsset, objectSrgLayout->GetName());
                    if (!meshObjectSrg)
                    {
                        AZ_Warning("MeshFeatureProcessor", false, "Failed to create a new shader resource group, skipping.");
                        continue;
                    }
                    m_objectSrgCreatedEvent.Signal(meshObjectSrg);
                    m_objectSrgList.push_back(meshObjectSrg);
                }

                bool materialRequiresForwardPassIblSpecular = MaterialRequiresForwardPassIblSpecular(material);

                // Track whether any materials in this mesh require ForwardPassIblSpecular, we need this information when the ObjectSrg is
                // updated
                m_flags.m_hasForwardPassIblSpecularMaterial |= materialRequiresForwardPassIblSpecular;

                MeshInstanceManager::InsertResult instanceGroupInsertResult{ MeshInstanceManager::Handle{}, 0 };

                MeshInstancingSupport instancingSupport;
                if (r_meshInstancingEnabled)
                {
                    // Get the instance index for referencing the draw packet
                    MeshInstanceGroupKey key{};

                    // Only meshes from the same model and lod with a matching material instance can be instanced
                    key.m_modelId = m_model->GetId();
                    key.m_lodIndex = static_cast<uint32_t>(modelLodIndex);
                    key.m_meshIndex = static_cast<uint32_t>(meshIndex);
                    key.m_materialId = material->GetId();

                    // Two meshes that could otherwise be instanced but have manually specified sort keys will not be instanced together
                    key.m_sortKey = m_sortKey;

                    instancingSupport = CanSupportInstancing(
                        material, m_flags.m_hasForwardPassIblSpecularMaterial, meshFeatureProcessor->GetTransparentDrawListTag());

                    if (instancingSupport.m_canSupportInstancing && !r_meshInstancingDebugForceUniqueObjectsForProfiling)
                    {
                        // If this object can be instanced, it gets a null uuid that will match other objects that can be instanced with it
                        key.m_forceInstancingOff = Uuid::CreateNull();
                    }
                    else
                    {
                        // When instancing is enabled, everything goes down the instancing path, including this object
                        // However, using a random uuid here will give it its own unique instance group, with it's own unique ObjectSrg,
                        // so it will end up as an instanced draw call with a count of 1

                        // We also use this path when r_meshInstancingDebugForceUniqueObjectsForProfiling is true, which makes meshes that
                        // would otherwise be instanced end up in a unique group. This is helpful for performance profiling to test the
                        // worst case scenario of lots of objects that don't actually end up getting instanced but still go down the
                        // instancing path
                        key.m_forceInstancingOff = Uuid::CreateRandom();
                    }

                    instanceGroupInsertResult = meshInstanceManager.AddInstance(key);
                    PostCullingInstanceData postCullingData;
                    postCullingData.m_instanceGroupHandle = instanceGroupInsertResult.m_handle;
                    postCullingData.m_instanceGroupPageIndex = instanceGroupInsertResult.m_pageIndex;
                    postCullingData.m_objectId = m_objectId;
                    // Mark the group as transparent so that the depth can be sorted in reverse
                    postCullingData.m_instanceGroupHandle->m_isTransparent = instancingSupport.m_isTransparent;
                    m_postCullingInstanceDataByLod[modelLodIndex].push_back(postCullingData);

                    // The instaceGroup needs to keep a reference of this ModelDataInstance so it can
                    // notify the ModelDataInstance when the MeshDrawPacket is changed or get the cullable's flags 
                    instanceGroupInsertResult.m_handle->AddAssociatedInstance(this);
                }

                // If this condition is true, we're dealing with a new, uninitialized draw packet, either because instancing is disabled
                // or because this was the first object in the instance group. So we need to initialize it
                if (!r_meshInstancingEnabled || instanceGroupInsertResult.m_instanceCount == 1)
                {
                    // setup the mesh draw packet
                    RPI::MeshDrawPacket drawPacket(modelLod, meshIndex, material, meshObjectSrg, customMaterialInfo.m_uvMapping);

                    // set the shader option to select forward pass IBL specular if necessary
                    if (!drawPacket.SetShaderOption(s_o_meshUseForwardPassIBLSpecular_Name, AZ::RPI::ShaderOptionValue{ m_descriptor.m_useForwardPassIblSpecular }))
                    {
                        AZ_Warning("MeshDrawPacket", false, "Failed to set o_meshUseForwardPassIBLSpecular on mesh draw packet");
                    }

                    if (instancingSupport.m_canSupportInstancing)
                    {
                        drawPacket.SetShaderOption(s_o_meshInstancingIsEnabled_Name, AZ::RPI::ShaderOptionValue{ true });
                    }

                    bool blockSilhouettes = false;
                    if (auto index = material->FindPropertyIndex(s_block_silhouette_Name); index.IsValid())
                    {
                        blockSilhouettes = material->GetPropertyValue<bool>(index);
                    }

                    // stencil bits
                    uint8_t stencilRef = m_descriptor.m_useForwardPassIblSpecular || materialRequiresForwardPassIblSpecular
                        ? Render::StencilRefs::None
                        : Render::StencilRefs::UseIBLSpecularPass;
                    stencilRef |= Render::StencilRefs::UseDiffuseGIPass;
                    stencilRef |= blockSilhouettes ? Render::StencilRefs::BlockSilhouettes : 0;

                    drawPacket.SetStencilRef(stencilRef);
                    drawPacket.SetSortKey(m_sortKey);
                    drawPacket.SetEnableDraw(meshMotionDrawListTag, m_flags.m_isDrawMotion);
                    // Note: do not add drawPacket.Update() here. It's not needed.It may cause issue with m_shaderVariantHandler which captures 'this' pointer. 

                    if (!r_meshInstancingEnabled)
                    {
                        m_drawPacketListsByLod[modelLodIndex].emplace_back(AZStd::move(drawPacket));
                    }
                    else
                    {
                        MeshInstanceGroupData& instanceGroupData = meshInstanceManager[instanceGroupInsertResult.m_handle];
                        instanceGroupData.m_drawPacket = AZStd::move(drawPacket);
                        instanceGroupData.m_isDrawMotion = m_flags.m_isDrawMotion;

                        // We're going to need an interval for the root constant data that we update every frame for each draw item, so cache that here
                        CacheRootConstantInterval(instanceGroupData);
                    }
                }

                // For mesh instancing only
                // If this model needs to draw motion, enable draw motion vector for the DrawPacket.
                // This means any mesh instances which are using this draw packet would draw motion vector too. This is fine, just not optimized. 
                if (r_meshInstancingEnabled && m_flags.m_isDrawMotion)
                {
                    MeshInstanceGroupData& instanceGroupData = meshInstanceManager[instanceGroupInsertResult.m_handle];
                    if (!instanceGroupData.m_isDrawMotion)
                    {
                        instanceGroupData.m_isDrawMotion = true;
                        instanceGroupData.m_drawPacket.SetEnableDraw(meshMotionDrawListTag, true);
                    }
                }
            }
        }

        void ModelDataInstance::SetRayTracingData(MeshFeatureProcessor* meshFeatureProcessor)
        {
#if defined(CARBONATED)
            MEMORY_TAG(Mesh);
#endif
            RayTracingFeatureProcessor* rayTracingFeatureProcessor = meshFeatureProcessor->GetRayTracingFeatureProcessor();
            TransformServiceFeatureProcessor* transformServiceFeatureProcessor =
                meshFeatureProcessor->GetTransformServiceFeatureProcessor();
            RemoveRayTracingData(rayTracingFeatureProcessor);

            if (!m_model)
            {
                return;
            }

            if (!rayTracingFeatureProcessor)
            {
                return;
            }

            const AZStd::span<const Data::Instance<RPI::ModelLod>>& modelLods = m_model->GetLods();
            if (modelLods.empty())
            {
                return;
            }

            // use the lowest LOD for raytracing
            uint32_t rayTracingLod = aznumeric_cast<uint32_t>(modelLods.size() - 1);
            const Data::Instance<RPI::ModelLod>& modelLod = modelLods[rayTracingLod];

            // setup a stream layout and shader input contract for the vertex streams
            static const char* PositionSemantic = "POSITION";
            static const char* NormalSemantic = "NORMAL";
            static const char* TangentSemantic = "TANGENT";
            static const char* BitangentSemantic = "BITANGENT";
            static const char* UVSemantic = "UV";
            static const RHI::Format PositionStreamFormat = RHI::Format::R32G32B32_FLOAT;
            static const RHI::Format NormalStreamFormat = RHI::Format::R32G32B32_FLOAT;
            static const RHI::Format TangentStreamFormat = RHI::Format::R32G32B32A32_FLOAT;
            static const RHI::Format BitangentStreamFormat = RHI::Format::R32G32B32_FLOAT;
            static const RHI::Format UVStreamFormat = RHI::Format::R32G32_FLOAT;

            RHI::InputStreamLayoutBuilder layoutBuilder;
            layoutBuilder.AddBuffer()->Channel(PositionSemantic, PositionStreamFormat);
            layoutBuilder.AddBuffer()->Channel(NormalSemantic, NormalStreamFormat);
            layoutBuilder.AddBuffer()->Channel(UVSemantic, UVStreamFormat);
            layoutBuilder.AddBuffer()->Channel(TangentSemantic, TangentStreamFormat);
            layoutBuilder.AddBuffer()->Channel(BitangentSemantic, BitangentStreamFormat);
            RHI::InputStreamLayout inputStreamLayout = layoutBuilder.End();

            RPI::ShaderInputContract::StreamChannelInfo positionStreamChannelInfo;
            positionStreamChannelInfo.m_semantic = RHI::ShaderSemantic(AZ::Name(PositionSemantic));
            positionStreamChannelInfo.m_componentCount = RHI::GetFormatComponentCount(PositionStreamFormat);

            RPI::ShaderInputContract::StreamChannelInfo normalStreamChannelInfo;
            normalStreamChannelInfo.m_semantic = RHI::ShaderSemantic(AZ::Name(NormalSemantic));
            normalStreamChannelInfo.m_componentCount = RHI::GetFormatComponentCount(NormalStreamFormat);

            RPI::ShaderInputContract::StreamChannelInfo tangentStreamChannelInfo;
            tangentStreamChannelInfo.m_semantic = RHI::ShaderSemantic(AZ::Name(TangentSemantic));
            tangentStreamChannelInfo.m_componentCount = RHI::GetFormatComponentCount(TangentStreamFormat);
            tangentStreamChannelInfo.m_isOptional = true;

            RPI::ShaderInputContract::StreamChannelInfo bitangentStreamChannelInfo;
            bitangentStreamChannelInfo.m_semantic = RHI::ShaderSemantic(AZ::Name(BitangentSemantic));
            bitangentStreamChannelInfo.m_componentCount = RHI::GetFormatComponentCount(BitangentStreamFormat);
            bitangentStreamChannelInfo.m_isOptional = true;

            RPI::ShaderInputContract::StreamChannelInfo uvStreamChannelInfo;
            uvStreamChannelInfo.m_semantic = RHI::ShaderSemantic(AZ::Name(UVSemantic));
            uvStreamChannelInfo.m_componentCount = RHI::GetFormatComponentCount(UVStreamFormat);
            uvStreamChannelInfo.m_isOptional = true;

            RPI::ShaderInputContract shaderInputContract;
            shaderInputContract.m_streamChannels.emplace_back(positionStreamChannelInfo);
            shaderInputContract.m_streamChannels.emplace_back(normalStreamChannelInfo);
            shaderInputContract.m_streamChannels.emplace_back(tangentStreamChannelInfo);
            shaderInputContract.m_streamChannels.emplace_back(bitangentStreamChannelInfo);
            shaderInputContract.m_streamChannels.emplace_back(uvStreamChannelInfo);

            // setup the raytracing data for each sub-mesh
            const size_t meshCount = modelLod->GetMeshes().size();
            RayTracingFeatureProcessor::SubMeshVector subMeshes;
            for (uint32_t meshIndex = 0; meshIndex < meshCount; ++meshIndex)
            {
                const auto meshes = modelLod->GetMeshes();
                const RPI::ModelLod::Mesh& mesh = meshes[meshIndex];

                // retrieve the material
                const CustomMaterialId customMaterialId(rayTracingLod, mesh.m_materialSlotStableId);
                const auto& customMaterialInfo = GetCustomMaterialWithFallback(customMaterialId);
                const auto& material = customMaterialInfo.m_material ? customMaterialInfo.m_material : mesh.m_material;

                if (!material)
                {
                    AZ_Warning("MeshFeatureProcessor", false, "No material provided for mesh. Skipping.");
                    continue;
                }

                // retrieve vertex/index buffers
                RPI::ModelLod::StreamBufferViewList streamBufferViews;
                [[maybe_unused]] bool result = modelLod->GetStreamsForMesh(
                    inputStreamLayout,
                    streamBufferViews,
                    nullptr,
                    shaderInputContract,
                    meshIndex,
                    customMaterialInfo.m_uvMapping,
                    material->GetAsset()->GetMaterialTypeAsset()->GetUvNameMap());
                AZ_Assert(result, "Failed to retrieve mesh stream buffer views");

                // The code below expects streams for positions, normals, tangents, bitangents, and uvs.
                constexpr size_t NumExpectedStreams = 5;
                if (streamBufferViews.size() < NumExpectedStreams)
                {
                    AZ_Warning("MeshFeatureProcessor", false, "Model is missing one or more expected streams "
                        "(positions, normals, tangents, bitangents, uvs), skipping the raytracing data generation.");
                    continue;
                }

                // note that the element count is the size of the entire buffer, even though this mesh may only
                // occupy a portion of the vertex buffer.  This is necessary since we are accessing it using
                // a ByteAddressBuffer in the raytracing shaders and passing the byte offset to the shader in a constant buffer.
                uint32_t positionBufferByteCount = static_cast<uint32_t>(const_cast<RHI::Buffer*>(streamBufferViews[0].GetBuffer())->GetDescriptor().m_byteCount);
                RHI::BufferViewDescriptor positionBufferDescriptor = RHI::BufferViewDescriptor::CreateRaw(0, positionBufferByteCount);

                uint32_t normalBufferByteCount = static_cast<uint32_t>(const_cast<RHI::Buffer*>(streamBufferViews[1].GetBuffer())->GetDescriptor().m_byteCount);
                RHI::BufferViewDescriptor normalBufferDescriptor = RHI::BufferViewDescriptor::CreateRaw(0, normalBufferByteCount);

                uint32_t tangentBufferByteCount = static_cast<uint32_t>(const_cast<RHI::Buffer*>(streamBufferViews[2].GetBuffer())->GetDescriptor().m_byteCount);
                RHI::BufferViewDescriptor tangentBufferDescriptor = RHI::BufferViewDescriptor::CreateRaw(0, tangentBufferByteCount);

                uint32_t bitangentBufferByteCount = static_cast<uint32_t>(const_cast<RHI::Buffer*>(streamBufferViews[3].GetBuffer())->GetDescriptor().m_byteCount);
                RHI::BufferViewDescriptor bitangentBufferDescriptor = RHI::BufferViewDescriptor::CreateRaw(0, bitangentBufferByteCount);

                uint32_t uvBufferByteCount = static_cast<uint32_t>(const_cast<RHI::Buffer*>(streamBufferViews[4].GetBuffer())->GetDescriptor().m_byteCount);
                RHI::BufferViewDescriptor uvBufferDescriptor = RHI::BufferViewDescriptor::CreateRaw(0, uvBufferByteCount);

                const RHI::IndexBufferView& indexBufferView = mesh.m_indexBufferView;
                uint32_t indexElementSize = indexBufferView.GetIndexFormat() == RHI::IndexFormat::Uint16 ? 2 : 4;
                uint32_t indexElementCount = (uint32_t)indexBufferView.GetBuffer()->GetDescriptor().m_byteCount / indexElementSize;
                RHI::BufferViewDescriptor indexBufferDescriptor;
                indexBufferDescriptor.m_elementOffset = 0;
                indexBufferDescriptor.m_elementCount = indexElementCount;
                indexBufferDescriptor.m_elementSize = indexElementSize;
                indexBufferDescriptor.m_elementFormat = indexBufferView.GetIndexFormat() == RHI::IndexFormat::Uint16 ? RHI::Format::R16_UINT : RHI::Format::R32_UINT;

                // set the SubMesh data to pass to the RayTracingFeatureProcessor, starting with vertex/index data
                RayTracingFeatureProcessor::SubMesh subMesh;
                RayTracingFeatureProcessor::SubMeshMaterial& subMeshMaterial = subMesh.m_material;
                subMesh.m_positionFormat = PositionStreamFormat;
                subMesh.m_positionVertexBufferView = streamBufferViews[0];
                subMesh.m_positionShaderBufferView = const_cast<RHI::Buffer*>(streamBufferViews[0].GetBuffer())->GetBufferView(positionBufferDescriptor);

                subMesh.m_normalFormat = NormalStreamFormat;
                subMesh.m_normalVertexBufferView = streamBufferViews[1];
                subMesh.m_normalShaderBufferView = const_cast<RHI::Buffer*>(streamBufferViews[1].GetBuffer())->GetBufferView(normalBufferDescriptor);

                if (tangentBufferByteCount > 0)
                {
                    subMesh.m_bufferFlags |= RayTracingSubMeshBufferFlags::Tangent;
                    subMesh.m_tangentFormat = TangentStreamFormat;
                    subMesh.m_tangentVertexBufferView = streamBufferViews[2];
                    subMesh.m_tangentShaderBufferView = const_cast<RHI::Buffer*>(streamBufferViews[2].GetBuffer())->GetBufferView(tangentBufferDescriptor);
                }

                if (bitangentBufferByteCount > 0)
                {
                    subMesh.m_bufferFlags |= RayTracingSubMeshBufferFlags::Bitangent;
                    subMesh.m_bitangentFormat = BitangentStreamFormat;
                    subMesh.m_bitangentVertexBufferView = streamBufferViews[3];
                    subMesh.m_bitangentShaderBufferView = const_cast<RHI::Buffer*>(streamBufferViews[3].GetBuffer())->GetBufferView(bitangentBufferDescriptor);
                }

                if (uvBufferByteCount > 0)
                {
                    subMesh.m_bufferFlags |= RayTracingSubMeshBufferFlags::UV;
                    subMesh.m_uvFormat = UVStreamFormat;
                    subMesh.m_uvVertexBufferView = streamBufferViews[4];
                    subMesh.m_uvShaderBufferView = const_cast<RHI::Buffer*>(streamBufferViews[4].GetBuffer())->GetBufferView(uvBufferDescriptor);
                }

                subMesh.m_indexBufferView = mesh.m_indexBufferView;
                subMesh.m_indexShaderBufferView = const_cast<RHI::Buffer*>(mesh.m_indexBufferView.GetBuffer())->GetBufferView(indexBufferDescriptor);

                // add material data
                if (material)
                {
                    RPI::MaterialPropertyIndex propertyIndex;

                    // base color
                    propertyIndex = material->FindPropertyIndex(s_baseColor_color_Name);
                    if (propertyIndex.IsValid())
                    {
                        subMeshMaterial.m_baseColor = material->GetPropertyValue<AZ::Color>(propertyIndex);
                    }

                    propertyIndex = material->FindPropertyIndex(s_baseColor_factor_Name);
                    if (propertyIndex.IsValid())
                    {
                        subMeshMaterial.m_baseColor *= material->GetPropertyValue<float>(propertyIndex);
                    }

                    // metallic
                    propertyIndex = material->FindPropertyIndex(s_metallic_factor_Name);
                    if (propertyIndex.IsValid())
                    {
                        subMeshMaterial.m_metallicFactor = material->GetPropertyValue<float>(propertyIndex);
                    }

                    // roughness
                    propertyIndex = material->FindPropertyIndex(s_roughness_factor_Name);
                    if (propertyIndex.IsValid())
                    {
                        subMeshMaterial.m_roughnessFactor = material->GetPropertyValue<float>(propertyIndex);
                    }

                    // emissive color
                    propertyIndex = material->FindPropertyIndex(s_emissive_enable_Name);
                    if (propertyIndex.IsValid())
                    {
                        if (material->GetPropertyValue<bool>(propertyIndex))
                        {
                            propertyIndex = material->FindPropertyIndex(s_emissive_color_Name);
                            if (propertyIndex.IsValid())
                            {
                                subMeshMaterial.m_emissiveColor = material->GetPropertyValue<AZ::Color>(propertyIndex);
                            }

                            // When we have an emissive intensity, the unit of the intensity is defined in the material settings.
                            // For non-raytracing materials, the intensity is converted, and set in the shader, by a Functor.
                            // This (and the other) Functors are normally called in the Compile function of the Material
                            // We can't use the Compile function here, because the raytracing material behaves bit differently
                            // Therefor we need to look for the right Functor to convert the intensity here
                            propertyIndex = material->FindPropertyIndex(s_emissive_intensity_Name);
                            if (propertyIndex.IsValid())
                            {
                                auto unitPropertyIndex = material->FindPropertyIndex(s_emissive_unit_Name);
                                AZ_WarningOnce(
                                    "MeshFeatureProcessor",
                                    propertyIndex.IsValid(),
                                    "Emissive intensity property missing in material %s. Materials with an emissive intensity need a unit for the intensity.",
                                    material->GetAsset()->GetId().ToFixedString().c_str());
                                if (unitPropertyIndex.IsValid())
                                {
                                    auto intensity = material->GetPropertyValue<float>(propertyIndex);
                                    auto unit = material->GetPropertyValue<uint32_t>(unitPropertyIndex);
                                    bool foundEmissiveUnitFunctor = false;
                                    for (const auto& functor : material->GetAsset()->GetMaterialFunctors())
                                    {
                                        auto emissiveFunctor = azdynamic_cast<ConvertEmissiveUnitFunctor*>(functor);
                                        if (emissiveFunctor != nullptr)
                                        {
                                            intensity = emissiveFunctor->GetProcessedValue(intensity, unit);
                                            foundEmissiveUnitFunctor = true;
                                            break;
                                        }
                                    }
                                    AZ_WarningOnce(
                                        "MeshFeatureProcessor",
                                        foundEmissiveUnitFunctor,
                                        "Could not find ConvertEmissiveUnitFunctor for material %s",
                                        material->GetAsset()->GetId().ToFixedString().c_str());
                                    if (foundEmissiveUnitFunctor)
                                    {
                                        subMeshMaterial.m_emissiveColor *= intensity;
                                    }
                                }
                            }
                        }
                    }

                    // textures
                    Data::Instance<RPI::Image> baseColorImage; // can be used for irradiance color below
                    propertyIndex = material->FindPropertyIndex(s_baseColor_textureMap_Name);
                    if (propertyIndex.IsValid())
                    {
                        Data::Instance<RPI::Image> image = material->GetPropertyValue<Data::Instance<RPI::Image>>(propertyIndex);
                        if (image.get())
                        {
                            subMeshMaterial.m_textureFlags |= RayTracingSubMeshTextureFlags::BaseColor;
                            subMeshMaterial.m_baseColorImageView = image->GetImageView();
                            baseColorImage = image;
                        }
                    }

                    propertyIndex = material->FindPropertyIndex(s_normal_textureMap_Name);
                    if (propertyIndex.IsValid())
                    {
                        Data::Instance<RPI::Image> image = material->GetPropertyValue<Data::Instance<RPI::Image>>(propertyIndex);
                        if (image.get())
                        {
                            subMeshMaterial.m_textureFlags |= RayTracingSubMeshTextureFlags::Normal;
                            subMeshMaterial.m_normalImageView = image->GetImageView();
                        }
                    }

                    propertyIndex = material->FindPropertyIndex(s_metallic_textureMap_Name);
                    if (propertyIndex.IsValid())
                    {
                        Data::Instance<RPI::Image> image = material->GetPropertyValue<Data::Instance<RPI::Image>>(propertyIndex);
                        if (image.get())
                        {
                            subMeshMaterial.m_textureFlags |= RayTracingSubMeshTextureFlags::Metallic;
                            subMeshMaterial.m_metallicImageView = image->GetImageView();
                        }
                    }

                    propertyIndex = material->FindPropertyIndex(s_roughness_textureMap_Name);
                    if (propertyIndex.IsValid())
                    {
                        Data::Instance<RPI::Image> image = material->GetPropertyValue<Data::Instance<RPI::Image>>(propertyIndex);
                        if (image.get())
                        {
                            subMeshMaterial.m_textureFlags |= RayTracingSubMeshTextureFlags::Roughness;
                            subMeshMaterial.m_roughnessImageView = image->GetImageView();
                        }
                    }

                    propertyIndex = material->FindPropertyIndex(s_emissive_textureMap_Name);
                    if (propertyIndex.IsValid())
                    {
                        Data::Instance<RPI::Image> image = material->GetPropertyValue<Data::Instance<RPI::Image>>(propertyIndex);
                        if (image.get())
                        {
                            subMeshMaterial.m_textureFlags |= RayTracingSubMeshTextureFlags::Emissive;
                            subMeshMaterial.m_emissiveImageView = image->GetImageView();
                        }
                    }

                    // irradiance color
                    SetIrradianceData(subMesh, material, baseColorImage);
                }

                subMeshes.push_back(subMesh);
            }

            // setup the RayTracing Mesh
            RayTracingFeatureProcessor::Mesh rayTracingMesh;
            rayTracingMesh.m_assetId = m_model->GetModelAsset()->GetId();
            rayTracingMesh.m_transform = transformServiceFeatureProcessor->GetTransformForId(m_objectId);
            rayTracingMesh.m_nonUniformScale = transformServiceFeatureProcessor->GetNonUniformScaleForId(m_objectId);
            rayTracingMesh.m_isSkinnedMesh = m_descriptor.m_isSkinnedMesh;
            rayTracingMesh.m_instanceMask |= (rayTracingMesh.m_isSkinnedMesh)
                ? static_cast<uint32_t>(AZ::RHI::RayTracingAccelerationStructureInstanceInclusionMask::SKINNED_MESH)
                : static_cast<uint32_t>(AZ::RHI::RayTracingAccelerationStructureInstanceInclusionMask::STATIC_MESH);

            // setup the reflection probe data, and track if this mesh is currently affected by a reflection probe
            SetRayTracingReflectionProbeData(meshFeatureProcessor, rayTracingMesh.m_reflectionProbe);

            // add the mesh
            rayTracingFeatureProcessor->AddMesh(m_rayTracingUuid, rayTracingMesh, subMeshes);
            m_flags.m_needsSetRayTracingData = false;
        }

        void ModelDataInstance::SetIrradianceData(
            RayTracingFeatureProcessor::SubMesh& subMesh,
            const Data::Instance<RPI::Material> material,
            const Data::Instance<RPI::Image> baseColorImage)
        {
#if defined(CARBONATED)
            MEMORY_TAG(Mesh);
#endif
            RPI::MaterialPropertyIndex propertyIndex = material->FindPropertyIndex(s_irradiance_irradianceColorSource_Name);
            if (!propertyIndex.IsValid())
            {
                return;
            }

            uint32_t enumVal = material->GetPropertyValue<uint32_t>(propertyIndex);
            AZ::Name irradianceColorSource = material->GetMaterialPropertiesLayout()->GetPropertyDescriptor(propertyIndex)->GetEnumName(enumVal);
            RayTracingFeatureProcessor::SubMeshMaterial& subMeshMaterial = subMesh.m_material;

            if (irradianceColorSource.IsEmpty() || irradianceColorSource == s_Manual_Name)
            {
                propertyIndex = material->FindPropertyIndex(s_irradiance_manualColor_Name);
                if (propertyIndex.IsValid())
                {
                    subMeshMaterial.m_irradianceColor = material->GetPropertyValue<AZ::Color>(propertyIndex);
                }
                else
                {
                    // Couldn't find irradiance.manualColor -> check for an irradiance.color in case the material type
                    // doesn't have the concept of manual vs. automatic irradiance color, allow a simpler property name
                    propertyIndex = material->FindPropertyIndex(s_irradiance_color_Name);
                    if (propertyIndex.IsValid())
                    {
                        subMeshMaterial.m_irradianceColor = material->GetPropertyValue<AZ::Color>(propertyIndex);
                    }
                    else
                    {
                        AZ_Warning(
                            "MeshFeatureProcessor", false,
                            "No irradiance.manualColor or irradiance.color field found. Defaulting to 1.0f.");
                        subMeshMaterial.m_irradianceColor = AZ::Colors::White;
                    }
                }
            }
            else if (irradianceColorSource == s_BaseColorTint_Name)
            {
                // Use only the baseColor, no texture on top of it
                subMeshMaterial.m_irradianceColor = subMeshMaterial.m_baseColor;
            }
            else if (irradianceColorSource == s_BaseColor_Name)
            {
                // Check if texturing is enabled
                bool useTexture;
                propertyIndex = material->FindPropertyIndex(s_baseColor_useTexture_Name);
                if (propertyIndex.IsValid())
                {
                    useTexture = material->GetPropertyValue<bool>(propertyIndex);
                }
                else
                {
                    // No explicit baseColor.useTexture switch found, assuming the user wants to use
                    // a texture if a texture was found.
                    useTexture = true;
                }

                // If texturing was requested: check if we found a texture and use it
                if (useTexture && baseColorImage.get())
                {
                    // Currently GetAverageColor() is only implemented for a StreamingImage
                    auto baseColorStreamingImg = azdynamic_cast<RPI::StreamingImage*>(baseColorImage.get());
                    if (baseColorStreamingImg)
                    {
                        // Note: there are quite a few hidden assumptions in using the average
                        // texture color. For instance, (1) it assumes that every texel in the
                        // texture actually gets mapped to the surface (or non-mapped regions are
                        // colored with a meaningful 'average' color, or have zero opacity); (2) it
                        // assumes that the mapping from uv space to the mesh surface is
                        // (approximately) area-preserving to get a properly weighted average; and
                        // mostly, (3) it assumes that a single 'average color' is a meaningful
                        // characterisation of the full material.
                        Color avgColor = baseColorStreamingImg->GetAverageColor();

                        // We do a simple 'multiply' blend with the base color
                        // Note: other blend modes are currently not supported
                        subMeshMaterial.m_irradianceColor = avgColor * subMeshMaterial.m_baseColor;
                    }
                    else
                    {
                        AZ_Warning("MeshFeatureProcessor", false, "Using BaseColor as irradianceColorSource "
                                "is currently only supported for textures of type StreamingImage");
                        // Default to the flat base color
                        subMeshMaterial.m_irradianceColor = subMeshMaterial.m_baseColor;
                    }
                }
                else
                {
                    // No texture, simply copy the baseColor
                    subMeshMaterial.m_irradianceColor = subMeshMaterial.m_baseColor;
                }
            }
            else
            {
                AZ_Warning("MeshFeatureProcessor", false, "Unknown irradianceColorSource value: %s, "
                        "defaulting to 1.0f.", irradianceColorSource.GetCStr());
                subMeshMaterial.m_irradianceColor = AZ::Colors::White;
            }


            // Overall scale factor
            propertyIndex = material->FindPropertyIndex(s_irradiance_factor_Name);
            if (propertyIndex.IsValid())
            {
                subMeshMaterial.m_irradianceColor *= material->GetPropertyValue<float>(propertyIndex);
            }

            // set the raytracing transparency from the material opacity factor
            float opacity = 1.0f;
            propertyIndex = material->FindPropertyIndex(s_opacity_mode_Name);
            if (propertyIndex.IsValid())
            {
                // only query the opacity factor if it's a non-Opaque mode
                uint32_t mode = material->GetPropertyValue<uint32_t>(propertyIndex);
                if (mode > 0)
                {
                    propertyIndex = material->FindPropertyIndex(s_opacity_factor_Name);
                    if (propertyIndex.IsValid())
                    {
                        opacity = material->GetPropertyValue<float>(propertyIndex);
                    }
                }
            }

            subMeshMaterial.m_irradianceColor.SetA(opacity);
        }

        void ModelDataInstance::SetRayTracingReflectionProbeData(
            MeshFeatureProcessor* meshFeatureProcessor,
            RayTracingFeatureProcessor::Mesh::ReflectionProbe& reflectionProbe)
        {
#if defined(CARBONATED)
            MEMORY_TAG(Mesh);
#endif
            TransformServiceFeatureProcessor* transformServiceFeatureProcessor =
                meshFeatureProcessor->GetTransformServiceFeatureProcessor();
            ReflectionProbeFeatureProcessor* reflectionProbeFeatureProcessor = meshFeatureProcessor->GetReflectionProbeFeatureProcessor();
            AZ::Transform transform = transformServiceFeatureProcessor->GetTransformForId(m_objectId);

            // retrieve reflection probes
            Aabb aabbWS = m_aabb;
            aabbWS.ApplyTransform(transform);

            ReflectionProbeHandleVector reflectionProbeHandles;
            reflectionProbeFeatureProcessor->FindReflectionProbes(aabbWS, reflectionProbeHandles);

            m_flags.m_hasRayTracingReflectionProbe = !reflectionProbeHandles.empty();
            if (m_flags.m_hasRayTracingReflectionProbe)
            {
                // take the last handle from the list, which will be the smallest (most influential) probe
                ReflectionProbeHandle handle = reflectionProbeHandles.back();
                reflectionProbe.m_modelToWorld = reflectionProbeFeatureProcessor->GetTransform(handle);
                reflectionProbe.m_outerObbHalfLengths = reflectionProbeFeatureProcessor->GetOuterObbWs(handle).GetHalfLengths();
                reflectionProbe.m_innerObbHalfLengths = reflectionProbeFeatureProcessor->GetInnerObbWs(handle).GetHalfLengths();
                reflectionProbe.m_useParallaxCorrection = reflectionProbeFeatureProcessor->GetUseParallaxCorrection(handle);
                reflectionProbe.m_exposure = reflectionProbeFeatureProcessor->GetRenderExposure(handle);
                reflectionProbe.m_reflectionProbeCubeMap = reflectionProbeFeatureProcessor->GetCubeMap(handle);
            }
        }

        void ModelDataInstance::RemoveRayTracingData(RayTracingFeatureProcessor* rayTracingFeatureProcessor)
        {
            // remove from ray tracing
            if (rayTracingFeatureProcessor)
            {
                rayTracingFeatureProcessor->RemoveMesh(m_rayTracingUuid);
            }
        }

        void ModelDataInstance::SetSortKey(MeshFeatureProcessor* meshFeatureProcessor, RHI::DrawItemSortKey sortKey)
        {
            RHI::DrawItemSortKey previousSortKey = m_sortKey;
            m_sortKey = sortKey;
            if (previousSortKey != m_sortKey)
            {
                if (!r_meshInstancingEnabled)
                {
                    for (auto& drawPacketList : m_drawPacketListsByLod)
                    {
                        for (auto& drawPacket : drawPacketList)
                        {
                            drawPacket.SetSortKey(sortKey);
                        }
                    }
                }
                else
                {
                    // If the ModelDataInstance has already been initialized
                    if (m_model && !m_flags.m_needsInit)
                    {
                        // DeInit/ReInit is overkill (destroys and re-creates ray-tracing data)
                        // but it works for now since SetSortKey is infrequent
                        // Init needs to be called because that is where we determine what can be part of the same instance group,
                        // and the sort key is part of that.
                        ReInit(meshFeatureProcessor);
                    }
                }
            }
        }

        RHI::DrawItemSortKey ModelDataInstance::GetSortKey() const
        {
            return m_sortKey;
        }

        void ModelDataInstance::SetMeshLodConfiguration(RPI::Cullable::LodConfiguration meshLodConfig)
        {
            m_cullable.m_lodData.m_lodConfiguration = meshLodConfig;
        }

        RPI::Cullable::LodConfiguration ModelDataInstance::GetMeshLodConfiguration() const
        {
            return m_cullable.m_lodData.m_lodConfiguration;
        }

        void ModelDataInstance::UpdateDrawPackets(bool forceUpdate /*= false*/)
        {
            AZ_Assert(!r_meshInstancingEnabled, "If mesh instancing is enabled, the draw packet update should be going through the MeshInstanceManager.");
#if defined(CARBONATED)
            MEMORY_TAG(Mesh);
#endif
            // Only enable draw motion if model is dynamic and draw motion was disabled
            bool enableDrawMotion = !m_flags.m_isDrawMotion && m_flags.m_dynamic;
            RHI::DrawListTag meshMotionDrawListTag;
            if (enableDrawMotion)
            {
                meshMotionDrawListTag = AZ::RHI::RHISystemInterface::Get()->GetDrawListTagRegistry()->FindTag(MeshCommon::MotionDrawListTagName);
            }

            for (auto& drawPacketList : m_drawPacketListsByLod)
            {
                for (auto& drawPacket : drawPacketList)
                {
                    if (enableDrawMotion)
                    {
                        drawPacket.SetEnableDraw(meshMotionDrawListTag, true);
                    }
                    if (drawPacket.Update(*m_scene, forceUpdate))
                    {
                        m_flags.m_cullableNeedsRebuild = true;
                    }
                }
            }
        }

        void ModelDataInstance::BuildCullable()
        {
            AZ_Assert(m_flags.m_cullableNeedsRebuild, "This function only needs to be called if the cullable to be rebuilt");
            AZ_Assert(m_model, "The model has not finished loading yet");
#if defined(CARBONATED)
            MEMORY_TAG(Mesh);
#endif
            RPI::Cullable::CullData& cullData = m_cullable.m_cullData;
            RPI::Cullable::LodData& lodData = m_cullable.m_lodData;

            const Aabb& localAabb = m_aabb;
            lodData.m_lodSelectionRadius = 0.5f * localAabb.GetExtents().GetMaxElement();

            const size_t modelLodCount = m_model->GetLodCount();
            const auto& lodAssets = m_model->GetModelAsset()->GetLodAssets();
            AZ_Assert(lodAssets.size() == modelLodCount, "Number of asset lods must match number of model lods");
            AZ_Assert(m_lodBias <= modelLodCount - 1, "Incorrect lod bias");

            lodData.m_lods.resize(modelLodCount);
            cullData.m_drawListMask.reset();

            const size_t lodCount = lodAssets.size();

            for (size_t lodIndex = 0; lodIndex < lodCount; ++lodIndex)
            {
                //initialize the lod
                RPI::Cullable::LodData::Lod& lod = lodData.m_lods[lodIndex];
                // non-used lod (except if forced)
                if (lodIndex < m_lodBias)
                {
                    // set impossible screen coverage to disable it
                    lod.m_screenCoverageMax = 0.0f;
                    lod.m_screenCoverageMin = 1.0f;
                }
                else
                {
                    if (lodIndex == m_lodBias)
                    {
                        //first lod
                        lod.m_screenCoverageMax = 1.0f;
                    }
                    else
                    {
                        //every other lod: use the previous lod's min
                        lod.m_screenCoverageMax = AZStd::GetMax(lodData.m_lods[lodIndex - 1].m_screenCoverageMin, lodData.m_lodConfiguration.m_minimumScreenCoverage);
                    }

                    if (lodIndex < lodAssets.size() - 1)
                    {
                        //first and middle lods: compute a stepdown value for the min
                        lod.m_screenCoverageMin = AZStd::GetMax(lodData.m_lodConfiguration.m_qualityDecayRate * lod.m_screenCoverageMax, lodData.m_lodConfiguration.m_minimumScreenCoverage);
                    }
                    else
                    {
                        //last lod: use MinimumScreenCoverage for the min
                        lod.m_screenCoverageMin = lodData.m_lodConfiguration.m_minimumScreenCoverage;
                    }
                }

                lod.m_drawPackets.clear();
                if (!r_meshInstancingEnabled)
                {
                    const RPI::MeshDrawPacketList& drawPacketList = m_drawPacketListsByLod[lodIndex + m_lodBias];
                    for (const RPI::MeshDrawPacket& drawPacket : drawPacketList)
                    {
                        // If mesh instancing is disabled, get the draw packets directly from this ModelDataInstance
                        const RHI::DrawPacket* rhiDrawPacket = drawPacket.GetRHIDrawPacket();

                        if (rhiDrawPacket)
                        {
                            // OR-together all the drawListMasks (so we know which views to cull against)
                            cullData.m_drawListMask |= rhiDrawPacket->GetDrawListMask();

                            lod.m_drawPackets.push_back(rhiDrawPacket);
                        }
                    }
                }
                else
                {
#if defined(CARBONATED)
                    const size_t index = lodIndex + m_lodBias;
                    if (index < m_postCullingInstanceDataByLod.size())
                    {
                        const PostCullingInstanceDataList& postCullingInstanceDataList = m_postCullingInstanceDataByLod[index];
                        for (const ModelDataInstance::PostCullingInstanceData& postCullingData : postCullingInstanceDataList)
                        {
                            // If mesh instancing is enabled, get the draw packet from the MeshInstanceManager
                            const RHI::DrawPacket* rhiDrawPacket = postCullingData.m_instanceGroupHandle->m_drawPacket.GetRHIDrawPacket();
                            
                            if (rhiDrawPacket)
                            {
                                // OR-together all the drawListMasks (so we know which views to cull against)
                                cullData.m_drawListMask |= rhiDrawPacket->GetDrawListMask();
                            }
                            
                            // Set the user data for the cullable lod to reference the instance group handles for the lod
                            lod.m_visibleObjectUserData = static_cast<void*>(&m_postCullingInstanceDataByLod[lodIndex + m_lodBias]);
                        }
                    }
                    else
                    {
                        AZ_Error("BuildCullable", false, "m_postCullingInstanceDataByLod index %lu out of range", static_cast<unsigned int>(index));
                    }
#else
                    const PostCullingInstanceDataList& postCullingInstanceDataList = m_postCullingInstanceDataByLod[lodIndex + m_lodBias];
                    for (const ModelDataInstance::PostCullingInstanceData& postCullingData : postCullingInstanceDataList)
                    {
                        // If mesh instancing is enabled, get the draw packet from the MeshInstanceManager
                        const RHI::DrawPacket* rhiDrawPacket = postCullingData.m_instanceGroupHandle->m_drawPacket.GetRHIDrawPacket();

                        if (rhiDrawPacket)
                        {
                            // OR-together all the drawListMasks (so we know which views to cull against)
                            cullData.m_drawListMask |= rhiDrawPacket->GetDrawListMask();
                        }

                        // Set the user data for the cullable lod to reference the intance group handles for the lod
                        lod.m_visibleObjectUserData = static_cast<void*>(&m_postCullingInstanceDataByLod[lodIndex + m_lodBias]);
                    }
#endif
                }
            }

            cullData.m_hideFlags = RPI::View::UsageNone;
            if (m_descriptor.m_excludeFromReflectionCubeMaps)
            {
                cullData.m_hideFlags |= RPI::View::UsageReflectiveCubeMap;
            }

#ifdef AZ_CULL_DEBUG_ENABLED
            m_cullable.SetDebugName(AZ::Name(AZStd::string::format("%s - objectId: %u", m_model->GetModelAsset()->GetName().GetCStr(), m_objectId.GetIndex())));
#endif

            m_flags.m_cullableNeedsRebuild = false;
            m_flags.m_cullBoundsNeedsUpdate = true;
        }

        void ModelDataInstance::UpdateCullBounds(const MeshFeatureProcessor* meshFeatureProcessor)
        {
            AZ_Assert(m_flags.m_cullBoundsNeedsUpdate, "This function only needs to be called if the culling bounds need to be rebuilt");
            AZ_Assert(m_model, "The model has not finished loading yet");
            const TransformServiceFeatureProcessor* transformService = meshFeatureProcessor->GetTransformServiceFeatureProcessor();
            Transform localToWorld = transformService->GetTransformForId(m_objectId);
            Vector3 nonUniformScale = transformService->GetNonUniformScaleForId(m_objectId);

            Vector3 center;
            float radius;
            Aabb localAabb = m_aabb;
            localAabb.MultiplyByScale(nonUniformScale);

            localAabb.GetTransformedAabb(localToWorld).GetAsSphere(center, radius);

            m_cullable.m_lodData.m_lodSelectionRadius = 0.5f*localAabb.GetExtents().GetMaxElement();

            m_cullable.m_cullData.m_boundingSphere = Sphere(center, radius);
            m_cullable.m_cullData.m_boundingObb = localAabb.GetTransformedObb(localToWorld);
            m_cullable.m_cullData.m_visibilityEntry.m_boundingVolume = localAabb.GetTransformedAabb(localToWorld);
            m_cullable.m_cullData.m_visibilityEntry.m_userData = &m_cullable;
            m_cullable.m_cullData.m_entityId = m_descriptor.m_entityId;
            if (!r_meshInstancingEnabled)
            {
                m_cullable.m_cullData.m_visibilityEntry.m_typeFlags = AzFramework::VisibilityEntry::TYPE_RPI_Cullable;
            }
            else
            {
                m_cullable.m_cullData.m_visibilityEntry.m_typeFlags = AzFramework::VisibilityEntry::TYPE_RPI_VisibleObjectList;
            }
            m_scene->GetCullingScene()->RegisterOrUpdateCullable(m_cullable);

            m_flags.m_cullBoundsNeedsUpdate = false;
        }

        void ModelDataInstance::UpdateObjectSrg(MeshFeatureProcessor* meshFeatureProcessor)
        {
#if defined(CARBONATED)
            MEMORY_TAG(Mesh);
#endif
            ReflectionProbeFeatureProcessor* reflectionProbeFeatureProcessor = meshFeatureProcessor->GetReflectionProbeFeatureProcessor();
            TransformServiceFeatureProcessor* transformServiceFeatureProcessor = meshFeatureProcessor->GetTransformServiceFeatureProcessor();
            for (auto& objectSrg : m_objectSrgList)
            {
                if (reflectionProbeFeatureProcessor && (m_descriptor.m_useForwardPassIblSpecular || m_flags.m_hasForwardPassIblSpecularMaterial))
                {
                    // retrieve probe constant indices
                    AZ::RHI::ShaderInputConstantIndex modelToWorldConstantIndex = objectSrg->FindShaderInputConstantIndex(Name("m_reflectionProbeData.m_modelToWorld"));
                    AZ_Error("ModelDataInstance", modelToWorldConstantIndex.IsValid(), "Failed to find ReflectionProbe constant index");

                    AZ::RHI::ShaderInputConstantIndex modelToWorldInverseConstantIndex = objectSrg->FindShaderInputConstantIndex(Name("m_reflectionProbeData.m_modelToWorldInverse"));
                    AZ_Error("ModelDataInstance", modelToWorldInverseConstantIndex.IsValid(), "Failed to find ReflectionProbe constant index");

                    AZ::RHI::ShaderInputConstantIndex outerObbHalfLengthsConstantIndex = objectSrg->FindShaderInputConstantIndex(Name("m_reflectionProbeData.m_outerObbHalfLengths"));
                    AZ_Error("ModelDataInstance", outerObbHalfLengthsConstantIndex.IsValid(), "Failed to find ReflectionProbe constant index");

                    AZ::RHI::ShaderInputConstantIndex innerObbHalfLengthsConstantIndex = objectSrg->FindShaderInputConstantIndex(Name("m_reflectionProbeData.m_innerObbHalfLengths"));
                    AZ_Error("ModelDataInstance", innerObbHalfLengthsConstantIndex.IsValid(), "Failed to find ReflectionProbe constant index");

                    AZ::RHI::ShaderInputConstantIndex useReflectionProbeConstantIndex = objectSrg->FindShaderInputConstantIndex(Name("m_reflectionProbeData.m_useReflectionProbe"));
                    AZ_Error("ModelDataInstance", useReflectionProbeConstantIndex.IsValid(), "Failed to find ReflectionProbe constant index");

                    AZ::RHI::ShaderInputConstantIndex useParallaxCorrectionConstantIndex = objectSrg->FindShaderInputConstantIndex(Name("m_reflectionProbeData.m_useParallaxCorrection"));
                    AZ_Error("ModelDataInstance", useParallaxCorrectionConstantIndex.IsValid(), "Failed to find ReflectionProbe constant index");

                    AZ::RHI::ShaderInputConstantIndex exposureConstantIndex = objectSrg->FindShaderInputConstantIndex(Name("m_reflectionProbeData.m_exposure"));
                    AZ_Error("ModelDataInstance", exposureConstantIndex.IsValid(), "Failed to find ReflectionProbe constant index");

                    // retrieve probe cubemap index
                    Name reflectionCubeMapImageName = Name("m_reflectionProbeCubeMap");
                    RHI::ShaderInputImageIndex reflectionCubeMapImageIndex = objectSrg->FindShaderInputImageIndex(reflectionCubeMapImageName);
                    AZ_Error("ModelDataInstance", reflectionCubeMapImageIndex.IsValid(), "Failed to find shader image index [%s]", reflectionCubeMapImageName.GetCStr());

                    // retrieve the list of probes that overlap the mesh bounds
                    Transform transform = transformServiceFeatureProcessor->GetTransformForId(m_objectId);

                    Aabb aabbWS = m_aabb;
                    aabbWS.ApplyTransform(transform);

                    ReflectionProbeHandleVector reflectionProbeHandles;
                    reflectionProbeFeatureProcessor->FindReflectionProbes(aabbWS, reflectionProbeHandles);

                    if (!reflectionProbeHandles.empty())
                    {
                        // take the last handle from the list, which will be the smallest (most influential) probe
                        ReflectionProbeHandle handle = reflectionProbeHandles.back();

                        objectSrg->SetConstant(modelToWorldConstantIndex, Matrix3x4::CreateFromTransform(reflectionProbeFeatureProcessor->GetTransform(handle)));
                        objectSrg->SetConstant(modelToWorldInverseConstantIndex, Matrix3x4::CreateFromTransform(reflectionProbeFeatureProcessor->GetTransform(handle)).GetInverseFull());
                        objectSrg->SetConstant(outerObbHalfLengthsConstantIndex, reflectionProbeFeatureProcessor->GetOuterObbWs(handle).GetHalfLengths());
                        objectSrg->SetConstant(innerObbHalfLengthsConstantIndex, reflectionProbeFeatureProcessor->GetInnerObbWs(handle).GetHalfLengths());
                        objectSrg->SetConstant(useReflectionProbeConstantIndex, true);
                        objectSrg->SetConstant(useParallaxCorrectionConstantIndex, reflectionProbeFeatureProcessor->GetUseParallaxCorrection(handle));
                        objectSrg->SetConstant(exposureConstantIndex, reflectionProbeFeatureProcessor->GetRenderExposure(handle));

                        objectSrg->SetImage(reflectionCubeMapImageIndex, reflectionProbeFeatureProcessor->GetCubeMap(handle));
                    }
                    else
                    {
                        objectSrg->SetConstant(useReflectionProbeConstantIndex, false);
                    }
                }

                RHI::ShaderInputConstantIndex lightingChannelMaskIndex = objectSrg->FindShaderInputConstantIndex(AZ::Name("m_lightingChannelMask"));
                if (lightingChannelMaskIndex.IsValid())
                {
                    objectSrg->SetConstant(lightingChannelMaskIndex, m_lightingChannelMask);
                }

                objectSrg->Compile();
            }

            // Set m_objectSrgNeedsUpdate to false if there are object SRGs in the list
            m_flags.m_objectSrgNeedsUpdate = m_flags.m_objectSrgNeedsUpdate && (m_objectSrgList.size() == 0);
        }

        bool ModelDataInstance::MaterialRequiresForwardPassIblSpecular(Data::Instance<RPI::Material> material) const
        {
            bool requiresForwardPassIbl = false;

            // look for a shader that has the o_materialUseForwardPassIBLSpecular option set
            // Note: this should be changed to have the material automatically set the forwardPassIBLSpecular
            // property and look for that instead of the shader option.
            // [GFX TODO][ATOM-5040] Address Property Metadata Feedback Loop
            material->ForAllShaderItems(
                [&](const Name&, const RPI::ShaderCollection::Item& shaderItem)
                {
                    if (shaderItem.IsEnabled())
                    {
                        RPI::ShaderOptionIndex index = shaderItem.GetShaderOptionGroup().GetShaderOptionLayout()->FindShaderOptionIndex(Name{"o_materialUseForwardPassIBLSpecular"});
                        if (index.IsValid())
                        {
                            RPI::ShaderOptionValue value = shaderItem.GetShaderOptionGroup().GetValue(Name{"o_materialUseForwardPassIBLSpecular"});
                            if (value.GetIndex() == 1)
                            {
                                requiresForwardPassIbl = true;
                                return false; // break
                            }
                        }
                    }

                    return true; // continue
                });

            return requiresForwardPassIbl;
        }

        void ModelDataInstance::SetVisible(bool isVisible)
        {
            m_flags.m_visible = isVisible;
            m_cullable.m_isHidden = !isVisible;
        }

        CustomMaterialInfo ModelDataInstance::GetCustomMaterialWithFallback(const CustomMaterialId& id) const
        {
            const CustomMaterialId ignoreLodId(DefaultCustomMaterialLodIndex, id.second);
            for (const auto& currentId : { id, ignoreLodId, DefaultCustomMaterialId })
            {
                if (auto itr = m_descriptor.m_customMaterials.find(currentId); itr != m_descriptor.m_customMaterials.end() && itr->second.m_material)
                {
                    return itr->second;
                }
            }
            return CustomMaterialInfo{};
        }

        void ModelDataInstance::HandleDrawPacketUpdate()
        {
            // When the drawpacket is updated, the cullable must be rebuilt to use the latest draw packet
            m_flags.m_cullableNeedsRebuild = true;
        }

    } // namespace Render
} // namespace AZ<|MERGE_RESOLUTION|>--- conflicted
+++ resolved
@@ -277,7 +277,6 @@
                 const auto perInstanceGroupJobLambda = [this, scene, iteratorRange]() -> void
                 {
                     AZ_PROFILE_SCOPE(AzRender, "MeshFeatureProcessor: Simulate: PerInstanceGroupUpdate");
-
 #if defined(CARBONATED)
                     MEMORY_TAG(Mesh);
 #endif
@@ -804,7 +803,8 @@
                 // Since there is only one task that will operate both on this view index and on the bucket with this instance group,
                 // there is no need to lock here.
                 RHI::DrawPacketBuilder drawPacketBuilder;
-                instanceGroup.m_perViewDrawPackets[viewIndex] = drawPacketBuilder.Clone(instanceGroup.m_drawPacket.GetRHIDrawPacket());
+                instanceGroup.m_perViewDrawPackets[viewIndex] =
+                    const_cast<RHI::DrawPacket*>(drawPacketBuilder.Clone(instanceGroup.m_drawPacket.GetRHIDrawPacket()));
             }
 
             // Now that we have a valid cloned draw packet, update it with the latest offset + count
@@ -1056,8 +1056,6 @@
             MeshHandle meshDataHandle = m_modelData.emplace();
 
             meshDataHandle->m_descriptor = descriptor;
-            meshDataHandle->m_descriptor.m_modelChangedEventHandler.Connect(meshDataHandle->m_modelChangedEvent);
-            meshDataHandle->m_descriptor.m_objectSrgCreatedHandler.Connect(meshDataHandle->m_objectSrgCreatedEvent);
             meshDataHandle->m_scene = GetParentScene();
             meshDataHandle->m_objectId = m_transformService->ReserveObjectId();
             meshDataHandle->m_rayTracingUuid = AZ::Uuid::CreateRandom();
@@ -1091,68 +1089,6 @@
             return false;
         }
 
-        void MeshFeatureProcessor::SetDrawItemEnabled(const MeshHandle& meshHandle, RHI::DrawListTag drawListTag, bool enabled)
-        {
-            AZ::RPI::MeshDrawPacketLods& drawPacketListByLod = meshHandle.IsValid() && !r_meshInstancingEnabled ? meshHandle->m_drawPacketListsByLod : m_emptyDrawPacketLods;
-
-            for (AZ::RPI::MeshDrawPacketList& drawPacketList : drawPacketListByLod)
-            {
-                for (AZ::RPI::MeshDrawPacket& meshDrawPacket : drawPacketList)
-                {
-                    RHI::DrawPacket* drawPacket = meshDrawPacket.GetRHIDrawPacket();
-
-                    if (drawPacket != nullptr)
-                    {
-                        size_t drawItemCount = drawPacket->GetDrawItemCount();
-
-                        for (size_t idx = 0; idx < drawItemCount; ++idx)
-                        {
-                            // Ensure that the draw item belongs to the specified tag
-                            if (drawPacket->GetDrawListTag(idx) == drawListTag)
-                            {
-                                drawPacket->GetDrawItem(idx)->m_enabled = enabled;
-                            }
-                        }
-                    }
-                }
-            }
-        }
-
-        void MeshFeatureProcessor::PrintDrawPacketInfo(const MeshHandle& meshHandle)
-        {
-            AZStd::string stringOutput = "\n------- MESH INFO -------\n";
-
-            AZ::RPI::MeshDrawPacketLods& drawPacketListByLod = meshHandle.IsValid() && !r_meshInstancingEnabled ? meshHandle->m_drawPacketListsByLod : m_emptyDrawPacketLods;
-
-            u32 lodCounter = 0;
-            for (AZ::RPI::MeshDrawPacketList& drawPacketList : drawPacketListByLod)
-            {
-                stringOutput += AZStd::string::format("--- Mesh Lod %u ---\n", lodCounter++);
-                u32 drawPacketCounter = 0;
-                for (AZ::RPI::MeshDrawPacket& meshDrawPacket : drawPacketList)
-                {
-                    RHI::DrawPacket* drawPacket = meshDrawPacket.GetRHIDrawPacket();
-                    if (drawPacket)
-                    {
-                        size_t numDrawItems = drawPacket->GetDrawItemCount();
-                        stringOutput += AZStd::string::format("-- Draw Packet %u (%zu Draw Items) --\n", drawPacketCounter++, numDrawItems);
-
-                        for (size_t drawItemIdx = 0; drawItemIdx < numDrawItems; ++drawItemIdx)
-                        {
-                            RHI::DrawItem* drawItem = drawPacket->GetDrawItem(drawItemIdx);
-                            RHI::DrawListTag tag = drawPacket->GetDrawListTag(drawItemIdx);
-                            stringOutput += AZStd::string::format("Item %zu | ", drawItemIdx);
-                            stringOutput += drawItem->m_enabled ? "Enabled  | " : "Disabled | ";
-                            stringOutput += AZStd::string::format("%s Tag\n", RHI::GetDrawListName(tag).GetCStr());
-                        }
-
-                    }
-                }
-            }
-            stringOutput += "\n";
-            AZ_Printf("MeshFeatureProcessor", stringOutput.c_str());
-        }
-
         MeshFeatureProcessor::MeshHandle MeshFeatureProcessor::CloneMesh(const MeshHandle& meshHandle)
         {
             if (meshHandle.IsValid())
@@ -1214,7 +1150,7 @@
 #endif
             if (meshHandle.IsValid())
             {
-                meshHandle->m_descriptor.m_customMaterials = materials;
+                meshHandle->m_customMaterials = materials;
                 if (meshHandle->m_model)
                 {
                     meshHandle->ReInit(this);
@@ -1649,8 +1585,12 @@
                 return;
             }
 
-            m_modelAsset.QueueLoad();
-            Data::AssetBus::Handler::BusConnect(m_modelAsset.GetId());
+            if (!m_modelAsset.IsReady())
+            {
+                m_modelAsset.QueueLoad();
+            }
+
+            Data::AssetBus::Handler::BusConnect(modelAsset.GetId());
             AzFramework::AssetCatalogEventBus::Handler::BusConnect();
         }
 
@@ -1663,20 +1603,14 @@
 
         void ModelDataInstance::MeshLoader::OnSystemTick()
         {
-<<<<<<< HEAD
 #if defined(CARBONATED)
             MEMORY_TAG(Mesh);
-#endif
-            Data::Asset<RPI::ModelAsset> modelAsset = asset;
-
-            // Update our model asset reference to contain the latest loaded version.
-            m_modelAsset = asset;
-=======
+#endif        	
             SystemTickBus::Handler::BusDisconnect();
->>>>>>> b3e0ecca
+            m_parent->m_originalModelAsset = m_modelAsset;
 
             // Assign the fully loaded asset back to the mesh handle to not only hold asset id, but the actual data as well.
-            m_parent->m_originalModelAsset = m_modelAsset;
+            m_parent->m_originalModelAsset = asset;
 
             if (const auto& modelTags = m_modelAsset->GetTags(); !modelTags.empty())
             {
@@ -1847,8 +1781,7 @@
 
             // We're intentionally using the MeshFeatureProcessor's value instead of using the cvar directly here,
             // because DeInit might be called after the cvar changes, but we want to do the de-initialization based
-            // on what the setting was before (when the resources were initialized). The MeshFeatureProcessor will still have the cached
-            // value in that case
+            // on what the setting was before (when the resources were initialized). The MeshFeatureProcessor will still have the cached value in that case
             if (!meshFeatureProcessor->IsMeshInstancingEnabled())
             {
                 m_drawPacketListsByLod.clear();
@@ -1902,7 +1835,7 @@
             MEMORY_TAG(Mesh);
 #endif
             const size_t modelLodCount = m_model->GetLodCount();
-
+            
             if (!r_meshInstancingEnabled)
             {
                 m_drawPacketListsByLod.resize(modelLodCount);
@@ -2075,6 +2008,7 @@
                     m_objectSrgList.push_back(meshObjectSrg);
                 }
 
+                
                 bool materialRequiresForwardPassIblSpecular = MaterialRequiresForwardPassIblSpecular(material);
 
                 // Track whether any materials in this mesh require ForwardPassIblSpecular, we need this information when the ObjectSrg is
@@ -2114,8 +2048,7 @@
 
                         // We also use this path when r_meshInstancingDebugForceUniqueObjectsForProfiling is true, which makes meshes that
                         // would otherwise be instanced end up in a unique group. This is helpful for performance profiling to test the
-                        // worst case scenario of lots of objects that don't actually end up getting instanced but still go down the
-                        // instancing path
+                        // worst case scenario of lots of objects that don't actually end up getting instanced but still go down the instancing path
                         key.m_forceInstancingOff = Uuid::CreateRandom();
                     }
 
@@ -2138,7 +2071,12 @@
                 if (!r_meshInstancingEnabled || instanceGroupInsertResult.m_instanceCount == 1)
                 {
                     // setup the mesh draw packet
-                    RPI::MeshDrawPacket drawPacket(modelLod, meshIndex, material, meshObjectSrg, customMaterialInfo.m_uvMapping);
+                    RPI::MeshDrawPacket drawPacket(
+                        modelLod,
+                        meshIndex,
+                        material,
+                        meshObjectSrg,
+                        customMaterialInfo.m_uvMapping);
 
                     // set the shader option to select forward pass IBL specular if necessary
                     if (!drawPacket.SetShaderOption(s_o_meshUseForwardPassIBLSpecular_Name, AZ::RPI::ShaderOptionValue{ m_descriptor.m_useForwardPassIblSpecular }))
@@ -2279,7 +2217,7 @@
             shaderInputContract.m_streamChannels.emplace_back(bitangentStreamChannelInfo);
             shaderInputContract.m_streamChannels.emplace_back(uvStreamChannelInfo);
 
-            // setup the raytracing data for each sub-mesh
+            // setup the raytracing data for each sub-mesh 
             const size_t meshCount = modelLod->GetMeshes().size();
             RayTracingFeatureProcessor::SubMeshVector subMeshes;
             for (uint32_t meshIndex = 0; meshIndex < meshCount; ++meshIndex)
@@ -2570,7 +2508,6 @@
 
             uint32_t enumVal = material->GetPropertyValue<uint32_t>(propertyIndex);
             AZ::Name irradianceColorSource = material->GetMaterialPropertiesLayout()->GetPropertyDescriptor(propertyIndex)->GetEnumName(enumVal);
-            RayTracingFeatureProcessor::SubMeshMaterial& subMeshMaterial = subMesh.m_material;
 
             if (irradianceColorSource.IsEmpty() || irradianceColorSource == s_Manual_Name)
             {
@@ -2779,9 +2716,7 @@
         void ModelDataInstance::UpdateDrawPackets(bool forceUpdate /*= false*/)
         {
             AZ_Assert(!r_meshInstancingEnabled, "If mesh instancing is enabled, the draw packet update should be going through the MeshInstanceManager.");
-#if defined(CARBONATED)
-            MEMORY_TAG(Mesh);
-#endif
+
             // Only enable draw motion if model is dynamic and draw motion was disabled
             bool enableDrawMotion = !m_flags.m_isDrawMotion && m_flags.m_dynamic;
             RHI::DrawListTag meshMotionDrawListTag;
@@ -2964,7 +2899,6 @@
             m_cullable.m_cullData.m_boundingObb = localAabb.GetTransformedObb(localToWorld);
             m_cullable.m_cullData.m_visibilityEntry.m_boundingVolume = localAabb.GetTransformedAabb(localToWorld);
             m_cullable.m_cullData.m_visibilityEntry.m_userData = &m_cullable;
-            m_cullable.m_cullData.m_entityId = m_descriptor.m_entityId;
             if (!r_meshInstancingEnabled)
             {
                 m_cullable.m_cullData.m_visibilityEntry.m_typeFlags = AzFramework::VisibilityEntry::TYPE_RPI_Cullable;
@@ -3046,12 +2980,6 @@
                     }
                 }
 
-                RHI::ShaderInputConstantIndex lightingChannelMaskIndex = objectSrg->FindShaderInputConstantIndex(AZ::Name("m_lightingChannelMask"));
-                if (lightingChannelMaskIndex.IsValid())
-                {
-                    objectSrg->SetConstant(lightingChannelMaskIndex, m_lightingChannelMask);
-                }
-
                 objectSrg->Compile();
             }
 
