/*
 * Copyright (c) Contributors to the Open 3D Engine Project.
 * For complete copyright and license terms please see the LICENSE at the root of this distribution.
 *
 * SPDX-License-Identifier: Apache-2.0 OR MIT
 *
 */

#include <Atom/Feature/CoreLights/PhotometricValue.h>
#include <Atom/Feature/Mesh/MeshCommon.h>
#include <Atom/Feature/Mesh/MeshFeatureProcessor.h>
#include <Atom/Feature/Mesh/ModelReloaderSystemInterface.h>
#include <Atom/Feature/RenderCommon.h>
#include <Atom/Feature/Utils/GpuBufferHandler.h>
#include <Atom/RHI.Reflect/InputStreamLayoutBuilder.h>
#include <Atom/RHI/RHISystemInterface.h>
#include <Atom/RHI/RHIUtils.h>
#include <Atom/RPI.Public/AssetQuality.h>
#include <Atom/RPI.Public/Culling.h>
#include <Atom/RPI.Public/Model/ModelLodUtils.h>
#include <Atom/RPI.Public/Model/ModelTagSystemComponent.h>
#include <Atom/RPI.Public/RPIUtils.h>
#include <Atom/RPI.Public/Scene.h>

#include <Material/ConvertEmissiveUnitFunctor.h>

#include <Atom/Utils/StableDynamicArray.h>
#include <ReflectionProbe/ReflectionProbeFeatureProcessor.h>

#include <Atom/RPI.Reflect/Model/ModelAssetCreator.h>

#include <AzFramework/Asset/AssetSystemBus.h>

#include <AtomCore/Instance/InstanceDatabase.h>

#include <AzCore/Asset/AssetCommon.h>
#include <AzCore/Console/IConsole.h>
#include <AzCore/Jobs/Algorithms.h>
#include <AzCore/Jobs/JobCompletion.h>
#include <AzCore/Jobs/JobFunction.h>
#include <AzCore/Math/ShapeIntersection.h>
#include <AzCore/Name/NameDictionary.h>
#include <AzCore/RTTI/RTTI.h>
#include <AzCore/RTTI/TypeInfo.h>
#include <AzCore/Serialization/SerializeContext.h>

#include <algorithm>

namespace AZ
{
    namespace Render
    {
        static AZ::Name s_o_meshUseForwardPassIBLSpecular_Name =
            AZ::Name::FromStringLiteral("o_meshUseForwardPassIBLSpecular", AZ::Interface<AZ::NameDictionary>::Get());
        static AZ::Name s_Manual_Name = AZ::Name::FromStringLiteral("Manual", AZ::Interface<AZ::NameDictionary>::Get());
        static AZ::Name s_Multiply_Name = AZ::Name::FromStringLiteral("Multiply", AZ::Interface<AZ::NameDictionary>::Get());
        static AZ::Name s_BaseColorTint_Name = AZ::Name::FromStringLiteral("BaseColorTint", AZ::Interface<AZ::NameDictionary>::Get());
        static AZ::Name s_BaseColor_Name = AZ::Name::FromStringLiteral("BaseColor", AZ::Interface<AZ::NameDictionary>::Get());
        static AZ::Name s_baseColor_color_Name = AZ::Name::FromStringLiteral("baseColor.color", AZ::Interface<AZ::NameDictionary>::Get());
        static AZ::Name s_baseColor_factor_Name = AZ::Name::FromStringLiteral("baseColor.factor", AZ::Interface<AZ::NameDictionary>::Get());
        static AZ::Name s_baseColor_useTexture_Name =
            AZ::Name::FromStringLiteral("baseColor.useTexture", AZ::Interface<AZ::NameDictionary>::Get());
        static AZ::Name s_metallic_factor_Name = AZ::Name::FromStringLiteral("metallic.factor", AZ::Interface<AZ::NameDictionary>::Get());
        static AZ::Name s_roughness_factor_Name = AZ::Name::FromStringLiteral("roughness.factor", AZ::Interface<AZ::NameDictionary>::Get());
        static AZ::Name s_emissive_enable_Name = AZ::Name::FromStringLiteral("emissive.enable", AZ::Interface<AZ::NameDictionary>::Get());
        static AZ::Name s_emissive_color_Name = AZ::Name::FromStringLiteral("emissive.color", AZ::Interface<AZ::NameDictionary>::Get());
        static AZ::Name s_emissive_intensity_Name =
            AZ::Name::FromStringLiteral("emissive.intensity", AZ::Interface<AZ::NameDictionary>::Get());
        static AZ::Name s_emissive_unit_Name = AZ::Name::FromStringLiteral("emissive.unit", AZ::Interface<AZ::NameDictionary>::Get());
        static AZ::Name s_baseColor_textureMap_Name =
            AZ::Name::FromStringLiteral("baseColor.textureMap", AZ::Interface<AZ::NameDictionary>::Get());
        static AZ::Name s_normal_textureMap_Name =
            AZ::Name::FromStringLiteral("normal.textureMap", AZ::Interface<AZ::NameDictionary>::Get());
        static AZ::Name s_metallic_textureMap_Name =
            AZ::Name::FromStringLiteral("metallic.textureMap", AZ::Interface<AZ::NameDictionary>::Get());
        static AZ::Name s_roughness_textureMap_Name =
            AZ::Name::FromStringLiteral("roughness.textureMap", AZ::Interface<AZ::NameDictionary>::Get());
        static AZ::Name s_irradiance_irradianceColorSource_Name =
            AZ::Name::FromStringLiteral("irradiance.irradianceColorSource", AZ::Interface<AZ::NameDictionary>::Get());
        static AZ::Name s_emissive_textureMap_Name =
            AZ::Name::FromStringLiteral("emissive.textureMap", AZ::Interface<AZ::NameDictionary>::Get());
        static AZ::Name s_irradiance_manualColor_Name =
            AZ::Name::FromStringLiteral("irradiance.manualColor", AZ::Interface<AZ::NameDictionary>::Get());
        static AZ::Name s_irradiance_color_Name = AZ::Name::FromStringLiteral("irradiance.color", AZ::Interface<AZ::NameDictionary>::Get());
        static AZ::Name s_baseColor_textureBlendMode_Name =
            AZ::Name::FromStringLiteral("baseColor.textureBlendMode", AZ::Interface<AZ::NameDictionary>::Get());
        static AZ::Name s_irradiance_factor_Name =
            AZ::Name::FromStringLiteral("irradiance.factor", AZ::Interface<AZ::NameDictionary>::Get());
        static AZ::Name s_opacity_mode_Name = AZ::Name::FromStringLiteral("opacity.mode", AZ::Interface<AZ::NameDictionary>::Get());
        static AZ::Name s_opacity_factor_Name = AZ::Name::FromStringLiteral("opacity.factor", AZ::Interface<AZ::NameDictionary>::Get());
        static AZ::Name s_m_rootConstantInstanceDataOffset_Name =
            AZ::Name::FromStringLiteral("m_rootConstantInstanceDataOffset", AZ::Interface<AZ::NameDictionary>::Get());
        static AZ::Name s_o_meshInstancingIsEnabled_Name =
            AZ::Name::FromStringLiteral("o_meshInstancingIsEnabled", AZ::Interface<AZ::NameDictionary>::Get());
        static AZ::Name s_transparent_Name = AZ::Name::FromStringLiteral("transparent", AZ::Interface<AZ::NameDictionary>::Get());
        static AZ::Name s_block_silhouette_Name = AZ::Name::FromStringLiteral("silhouette.blockSilhouette", AZ::Interface<AZ::NameDictionary>::Get());

        static void CacheRootConstantInterval(MeshInstanceGroupData& meshInstanceGroupData)
        {
            meshInstanceGroupData.m_drawRootConstantOffset = 0;

            RHI::ConstPtr<RHI::ConstantsLayout> rootConstantsLayout = meshInstanceGroupData.m_drawPacket.GetRootConstantsLayout();
            if (rootConstantsLayout)
            {
                // Get the root constant layout
                RHI::ShaderInputConstantIndex shaderInputIndex =
                    rootConstantsLayout->FindShaderInputIndex(s_m_rootConstantInstanceDataOffset_Name);

                if (shaderInputIndex.IsValid())
                {
                    RHI::Interval interval = rootConstantsLayout->GetInterval(shaderInputIndex);
                    meshInstanceGroupData.m_drawRootConstantOffset = interval.m_min;
                }
            }
        }

        void MeshFeatureProcessor::Reflect(ReflectContext* context)
        {
            if (auto* serializeContext = azrtti_cast<SerializeContext*>(context))
            {
                serializeContext->Class<MeshFeatureProcessor, FeatureProcessor>()->Version(1);
            }
        }

        void MeshFeatureProcessor::Activate()
        {
            m_transformService = GetParentScene()->GetFeatureProcessor<TransformServiceFeatureProcessor>();
            AZ_Assert(m_transformService, "MeshFeatureProcessor requires a TransformServiceFeatureProcessor on its parent scene.");

            m_rayTracingFeatureProcessor = GetParentScene()->GetFeatureProcessor<RayTracingFeatureProcessor>();
            m_reflectionProbeFeatureProcessor = GetParentScene()->GetFeatureProcessor<ReflectionProbeFeatureProcessor>();
            m_handleGlobalShaderOptionUpdate = RPI::ShaderSystemInterface::GlobalShaderOptionUpdatedEvent::Handler
            {
                [this](const AZ::Name&, RPI::ShaderOptionValue) { m_forceRebuildDrawPackets = true; }
            };
            RPI::ShaderSystemInterface::Get()->Connect(m_handleGlobalShaderOptionUpdate);
            EnableSceneNotification();

            // Must read cvar from AZ::Console due to static variable in multiple libraries, see ghi-5537
            bool enablePerMeshShaderOptionFlagsCvar = false;
            if (auto* console = AZ::Interface<AZ::IConsole>::Get(); console != nullptr)
            {
                console->GetCvarValue("r_enablePerMeshShaderOptionFlags", enablePerMeshShaderOptionFlagsCvar);

                // push the cvars value so anything in this dll can access it directly.
                console->PerformCommand(AZStd::string::format("r_enablePerMeshShaderOptionFlags %s", enablePerMeshShaderOptionFlagsCvar ? "true" : "false").c_str());
            }

            m_meshMovedFlag = GetParentScene()->GetViewTagBitRegistry().AcquireTag(MeshCommon::MeshMovedName);
            m_meshMotionDrawListTag = AZ::RHI::RHISystemInterface::Get()->GetDrawListTagRegistry()->AcquireTag(MeshCommon::MotionDrawListTagName);
            m_transparentDrawListTag = AZ::RHI::RHISystemInterface::Get()->GetDrawListTagRegistry()->AcquireTag(s_transparent_Name);
            
            if (auto* console = AZ::Interface<AZ::IConsole>::Get(); console != nullptr)
            {
                console->GetCvarValue("r_meshInstancingEnabled", m_enableMeshInstancing);

                // push the cvars value so anything in this dll can access it directly.
                console->PerformCommand(
                    AZStd::string::format("r_meshInstancingEnabled %s", m_enableMeshInstancing ? "true" : "false")
                        .c_str());

                console->GetCvarValue("r_meshInstancingEnabledForTransparentObjects", m_enableMeshInstancingForTransparentObjects);

                // push the cvars value so anything in this dll can access it directly.
                console->PerformCommand(
                    AZStd::string::format(
                        "r_meshInstancingEnabledForTransparentObjects %s", m_enableMeshInstancingForTransparentObjects ? "true" : "false")
                        .c_str());

                size_t meshInstancingBucketSortScatterBatchSize;
                console->GetCvarValue("r_meshInstancingBucketSortScatterBatchSize", meshInstancingBucketSortScatterBatchSize);

                // push the cvars value so anything in this dll can access it directly.
                console->PerformCommand(
                    AZStd::string::format(
                        "r_meshInstancingBucketSortScatterBatchSize %zu", meshInstancingBucketSortScatterBatchSize)
                        .c_str());
            }
        }

        void MeshFeatureProcessor::Deactivate()
        {
            m_flagRegistry.reset();

            m_handleGlobalShaderOptionUpdate.Disconnect();

            DisableSceneNotification();
            AZ_Warning("MeshFeatureProcessor", m_modelData.size() == 0,
                "Deactivating the MeshFeatureProcessor, but there are still outstanding mesh handles.\n"
            );
            m_transformService = nullptr;
            m_rayTracingFeatureProcessor = nullptr;
            m_reflectionProbeFeatureProcessor = nullptr;
            m_forceRebuildDrawPackets = false;

            GetParentScene()->GetViewTagBitRegistry().ReleaseTag(m_meshMovedFlag);
            RHI::RHISystemInterface::Get()->GetDrawListTagRegistry()->ReleaseTag(m_meshMotionDrawListTag);
            RHI::RHISystemInterface::Get()->GetDrawListTagRegistry()->ReleaseTag(m_transparentDrawListTag);
        }

        TransformServiceFeatureProcessorInterface::ObjectId MeshFeatureProcessor::GetObjectId(const MeshHandle& meshHandle) const
        {
            if (meshHandle.IsValid())
            {
                return meshHandle->m_objectId;
            }

            return TransformServiceFeatureProcessorInterface::ObjectId::Null;
        }

        void MeshFeatureProcessor::Simulate(const FeatureProcessor::SimulatePacket& packet)
        {
            AZ_PROFILE_SCOPE(RPI, "MeshFeatureProcessor: Simulate");

            AZ::Job* parentJob = packet.m_parentJob;
            AZStd::concurrency_check_scope scopeCheck(m_meshDataChecker);

            // If the instancing cvar has changed, we need to re-initalize the ModelDataInstances
            CheckForInstancingCVarChange();

            AZStd::vector<Job*> initJobQueue = CreateInitJobQueue();
            AZStd::vector<Job*> updateCullingJobQueue = CreateUpdateCullingJobQueue();

            if (!r_meshInstancingEnabled)
            {
                // There's no need for all the init jobs to finish before any of the update culling jobs are run.
                // Any update culling job can run once it's corresponding init job is done. So instead of separating the jobs
                // entirely, use individual job dependencies to synchronize them. This performs better than having a big sync between them
                ExecuteCombinedJobQueue(initJobQueue, updateCullingJobQueue, parentJob);
            }
            else
            {

                ExecuteSimulateJobQueue(initJobQueue, parentJob);
                // Per-InstanceGroup work must be done after the Init jobs are complete, because the init jobs will determine which instance
                // group each mesh belongs to and populate those instance groups
<<<<<<< HEAD
                // Note: the Per-InstanceGroup jobs need to be created after init jobs because it's possible new instance groups created in init jobs
=======
                // Note: the Per-InstanceGroup jobs need to be created after init jobs because it's possible new instance groups are created in init jobs
>>>>>>> 5295397a
                AZStd::vector<Job*> perInstanceGroupJobQueue = CreatePerInstanceGroupJobQueue();
                ExecuteSimulateJobQueue(perInstanceGroupJobQueue, parentJob);
                // Updating the culling scene must happen after the per-instance group work is done
                // because the per-instance group work will update the draw packets.
                ExecuteSimulateJobQueue(updateCullingJobQueue, parentJob);
            }

            m_forceRebuildDrawPackets = false;
        }

        void MeshFeatureProcessor::CheckForInstancingCVarChange()
        {
            if (m_enableMeshInstancing != r_meshInstancingEnabled || m_enableMeshInstancingForTransparentObjects != r_meshInstancingEnabledForTransparentObjects)
            {
                // DeInit and re-init every object
                for (auto& modelDataInstance : m_modelData)
                {
                    modelDataInstance.ReInit(this);
                }
                m_enableMeshInstancing = r_meshInstancingEnabled;
                m_enableMeshInstancingForTransparentObjects = r_meshInstancingEnabledForTransparentObjects;
            }
        }

        AZStd::vector<Job*> MeshFeatureProcessor::CreatePerInstanceGroupJobQueue()
        {
            const auto instanceManagerRanges = m_meshInstanceManager.GetParallelRanges();
            AZStd::vector<Job*> perInstanceGroupJobQueue;
            perInstanceGroupJobQueue.reserve(instanceManagerRanges.size());
            RPI::Scene* scene = GetParentScene();
            for (const auto& iteratorRange : instanceManagerRanges)
            {
                const auto perInstanceGroupJobLambda = [this, scene, iteratorRange]() -> void
                {
                    AZ_PROFILE_SCOPE(AzRender, "MeshFeatureProcessor: Simulate: PerInstanceGroupUpdate");
                    for (auto instanceGroupDataIter = iteratorRange.m_begin; instanceGroupDataIter != iteratorRange.m_end;
                         ++instanceGroupDataIter)
                    {
                        if (instanceGroupDataIter->UpdateDrawPacket(*scene, m_forceRebuildDrawPackets))
                        {
                            // We're going to need an interval for the root constant data that we update every frame for each draw item, so
                            // cache that here
                            CacheRootConstantInterval(*instanceGroupDataIter);
                        }
                    }
                };
                Job* executePerInstanceGroupJob =
                    aznew JobFunction<decltype(perInstanceGroupJobLambda)>(perInstanceGroupJobLambda, true, nullptr); // Auto-deletes
                perInstanceGroupJobQueue.push_back(executePerInstanceGroupJob);
            }
            return perInstanceGroupJobQueue;
        }

        AZStd::vector<Job*> MeshFeatureProcessor::CreateInitJobQueue()
        {
            const auto iteratorRanges = m_modelData.GetParallelRanges();
            AZStd::vector<Job*> initJobQueue;
            initJobQueue.reserve(iteratorRanges.size());
            bool removePerMeshShaderOptionFlags = !r_enablePerMeshShaderOptionFlags && m_enablePerMeshShaderOptionFlags;
            for (const auto& iteratorRange : iteratorRanges)
            {
                const auto initJobLambda = [this, iteratorRange, removePerMeshShaderOptionFlags]() -> void
                {
                    AZ_PROFILE_SCOPE(AzRender, "MeshFeatureProcessor: Simulate: Init");

                    for (auto meshDataIter = iteratorRange.m_begin; meshDataIter != iteratorRange.m_end; ++meshDataIter)
                    {
                        if (!meshDataIter->m_model)
                        {
                            continue; // model not loaded yet
                        }

                        if (!meshDataIter->m_flags.m_visible)
                        {
                            continue;
                        }

                        if (meshDataIter->m_flags.m_needsInit)
                        {
                            meshDataIter->Init(this);
                        }

                        if (meshDataIter->m_flags.m_objectSrgNeedsUpdate)
                        {
                            meshDataIter->UpdateObjectSrg(this);
                        }

                        if (meshDataIter->m_flags.m_needsSetRayTracingData)
                        {
                            meshDataIter->SetRayTracingData(this);
                        }

                        // If instancing is enabled, the draw packets will be updated by the per-instance group jobs,
                        // so they don't need to be updated here
                        if (!r_meshInstancingEnabled)
                        {
                            // Unset per mesh shader options 
                            if (removePerMeshShaderOptionFlags)
                            {
                                for (RPI::MeshDrawPacketList& drawPacketList : meshDataIter->m_drawPacketListsByLod)
                                {
                                    for (RPI::MeshDrawPacket& drawPacket : drawPacketList)
                                    {
                                        m_flagRegistry->VisitTags(
                                            [&](AZ::Name shaderOption, [[maybe_unused]] FlagRegistry::TagType tag)
                                            {
                                                drawPacket.UnsetShaderOption(shaderOption);
                                            });
                                    }
                                }

                                meshDataIter->m_cullable.m_shaderOptionFlags = 0;
                                meshDataIter->m_cullable.m_prevShaderOptionFlags = 0;
                            }

                            // [GFX TODO] [ATOM-1357] Currently all of the draw packets have to be checked for material ID changes because
                            // material properties can impact which actual shader is used, which impacts the SRG in the draw packet.
                            // This is scheduled to be optimized so the work is only done on draw packets that need it instead of having
                            // to check every one.
                            meshDataIter->UpdateDrawPackets(m_forceRebuildDrawPackets);
                        }
                    }
                };
                Job* executeInitJob = aznew JobFunction<decltype(initJobLambda)>(initJobLambda, true, nullptr); // Auto-deletes
                initJobQueue.push_back(executeInitJob);
            }
            return initJobQueue;
        }

        AZStd::vector<Job*> MeshFeatureProcessor::CreateUpdateCullingJobQueue()
        {
            const auto iteratorRanges = m_modelData.GetParallelRanges();
            AZStd::vector<Job*> updateCullingJobQueue;
            updateCullingJobQueue.reserve(iteratorRanges.size());

            for (const auto& iteratorRange : iteratorRanges)
            {
                const auto updateCullingJobLambda = [this, iteratorRange]() -> void
                {
                    AZ_PROFILE_SCOPE(AzRender, "MeshFeatureProcessor: Simulate: UpdateCulling");

                    for (auto meshDataIter = iteratorRange.m_begin; meshDataIter != iteratorRange.m_end; ++meshDataIter)
                    {
                        if (!meshDataIter->m_model)
                        {
                            continue; // model not loaded yet
                        }

                        if (meshDataIter->m_flags.m_cullableNeedsRebuild)
                        {
                            meshDataIter->BuildCullable();
                        }

                        if (meshDataIter->m_flags.m_cullBoundsNeedsUpdate)
                        {
                            meshDataIter->UpdateCullBounds(this);
                        }
                    }
                };
                Job* executeUpdateGroupJob =
                    aznew JobFunction<decltype(updateCullingJobLambda)>(updateCullingJobLambda, true, nullptr); // Auto-deletes
                updateCullingJobQueue.push_back(executeUpdateGroupJob);
            }
            return updateCullingJobQueue;
        }

        void MeshFeatureProcessor::ExecuteCombinedJobQueue(AZStd::span<Job*> initQueue, AZStd::span<Job*> updateCullingQueue, Job* parentJob)
        {
            AZ::JobCompletion jobCompletion;
            for (size_t i = 0; i < initQueue.size(); ++i)
            {
                // Update Culling work should happen after Init is done
                initQueue[i]->SetDependent(updateCullingQueue[i]);

                // FeatureProcessor::Simulate is optionally run with a parent job.
                if (parentJob)
                {
                    // When a parent job is used, we set dependencies on it and use WaitForChildren to wait for them to finish executing
                    parentJob->StartAsChild(updateCullingQueue[i]);
                    initQueue[i]->Start();
                }
                else
                {
                    // When a parent job is not used, we use a job completion to synchronize
                    updateCullingQueue[i]->SetDependent(&jobCompletion);
                    initQueue[i]->Start();
                    updateCullingQueue[i]->Start();
                }
            }

            if (parentJob)
            {
                parentJob->WaitForChildren();
            }
            else
            {
                jobCompletion.StartAndWaitForCompletion();
            }
        }

        void MeshFeatureProcessor::ExecuteSimulateJobQueue(AZStd::span<Job*> jobQueue, Job* parentJob)
        {
            AZ::JobCompletion jobCompletion;
            for (Job* childJob : jobQueue)
            {
                // FeatureProcessor::Simulate is optionally run with a parent job.
                if (parentJob)
                {
                    // When a parent job is used, we set dependencies on it and use WaitForChildren to wait for them to finish executing
                    parentJob->StartAsChild(childJob);
                }
                else
                {
                    // When a parent job is not used, we use a job completion to synchronize
                    childJob->SetDependent(&jobCompletion);
                    childJob->Start();
                }
            }

            if (parentJob)
            {
                parentJob->WaitForChildren();
            }
            else
            {
                jobCompletion.StartAndWaitForCompletion();
            }
        }

        void MeshFeatureProcessor::OnEndCulling(const MeshFeatureProcessor::RenderPacket& packet)
        {
            if (r_meshInstancingEnabled)
            {
                AZ_PROFILE_SCOPE(RPI, "MeshFeatureProcessor: OnEndCulling");

                // If necessary, allocate memory up front for the work that needs to be done this frame
                ResizePerViewInstanceVectors(packet.m_views.size());

                {
                    // Iterate over all of the visible objects for each view, and perform the first stage of the bucket sort
                    // where each visible object is sorted into its bucket
                    AZ_PROFILE_SCOPE(RPI, "MeshFeatureProcessor: Add Visible Objects to Buckets");
                    AZ::TaskGraphEvent addVisibleObjectsToBucketsTGEvent{ "AddVisibleObjectsToBuckets Wait" };
                    AZ::TaskGraph addVisibleObjectsToBucketsTG{ "AddVisibleObjectsToBuckets" };
                    for (size_t viewIndex = 0; viewIndex < packet.m_views.size(); ++viewIndex)
                    {
                        AddVisibleObjectsToBuckets(addVisibleObjectsToBucketsTG, viewIndex, packet.m_views[viewIndex]);
                    }

                    addVisibleObjectsToBucketsTG.Submit(&addVisibleObjectsToBucketsTGEvent);
                    addVisibleObjectsToBucketsTGEvent.Wait();
                }

                {
                    // Now that the buckets have been filled, create a task for each bucket to sort each individual bucket in parallel
                    AZ_PROFILE_SCOPE(RPI, "MeshFeatureProcessor: Sort Buckets");
                    AZ::TaskGraphEvent sortInstanceBufferBucketsTGEvent{ "SortInstanceBufferBuckets Wait" };
                    AZ::TaskGraph sortInstanceBufferBucketsTG{ "SortInstanceBufferBuckets" };
                    for (size_t viewIndex = 0; viewIndex < packet.m_views.size(); ++viewIndex)
                    {
                        SortInstanceBufferBuckets(sortInstanceBufferBucketsTG, viewIndex);
                    }

                    // submit the tasks
                    sortInstanceBufferBucketsTG.Submit(&sortInstanceBufferBucketsTGEvent);
                    sortInstanceBufferBucketsTGEvent.Wait();
                }

                {
                    // For each bucket, create a task to iterate over the instance buffer to calculate the offset and count
                    // to use with each instanced draw call, and add the draw calls to the view.
                    AZ_PROFILE_SCOPE(RPI, "MeshFeatureProcessor: Build Instance Buffer and Draw Calls");
                    AZ::TaskGraphEvent buildInstanceBufferTGEvent{ "BuildInstanceBuffer Wait" };
                    AZ::TaskGraph buildInstanceBufferTG{ "BuildInstanceBuffer" };
                    for (size_t viewIndex = 0; viewIndex < packet.m_views.size(); ++viewIndex)
                    {
                        BuildInstanceBufferAndDrawCalls(buildInstanceBufferTG, viewIndex, packet.m_views[viewIndex]);
                    }

                    // submit the tasks
                    buildInstanceBufferTG.Submit(&buildInstanceBufferTGEvent);
                    buildInstanceBufferTGEvent.Wait();
                }

                for (size_t viewIndex = 0; viewIndex < packet.m_views.size(); ++viewIndex)
                {
                    // Now that the per-view instance buffers are up to date on the CPU, update them on the GPU
                    UpdateGPUInstanceBufferForView(viewIndex, packet.m_views[viewIndex]);
                }
            }
        }
        
        void MeshFeatureProcessor::ResizePerViewInstanceVectors(size_t viewCount)
        {
            AZ_PROFILE_SCOPE(RPI, "MeshFeatureProcessor: ResizePerInstanceVectors");
            // Initialize the instance data if it hasn't been created yet
            if (m_perViewInstanceData.size() <= viewCount)
            {
                m_perViewInstanceData.resize(
                    viewCount, AZStd::vector<TransformServiceFeatureProcessorInterface::ObjectId>());
            }

            if (m_perViewInstanceGroupBuckets.size() <= viewCount)
            {
                m_perViewInstanceGroupBuckets.resize(viewCount, AZStd::vector<InstanceGroupBucket>());
            }

            // Initialize the buffer handler if it hasn't been created yet
            if (m_perViewInstanceDataBufferHandlers.size() <= viewCount)
            {
                GpuBufferHandler::Descriptor desc;
                desc.m_bufferName = "MeshInstanceDataBuffer";
                desc.m_bufferSrgName = "m_instanceData";
                desc.m_elementSize = sizeof(uint32_t);
                desc.m_srgLayout = RPI::RPISystemInterface::Get()->GetViewSrgLayout().get();

                m_perViewInstanceDataBufferHandlers.reserve(viewCount);
                while (m_perViewInstanceDataBufferHandlers.size() < viewCount)
                {
                    // We construct and add these one at a time instead of a single call to resize
                    // because copying a GpuBufferHandler will result in a new one that refers to the same buffer,
                    // and we want a unique GpuBufferHandler referring to a unique buffer for each view.
                    m_perViewInstanceDataBufferHandlers.push_back(GpuBufferHandler(desc));
                }
            }

            AZStd::vector<uint32_t> perBucketInstanceCounts;
            const auto instanceManagerRanges = m_meshInstanceManager.GetParallelRanges();
            if (instanceManagerRanges.size() > 0)
            {
                // Resize the per-bucket data vectors for every view
                for (AZStd::vector<InstanceGroupBucket>& perViewInstanceGroupBuckets : m_perViewInstanceGroupBuckets)
                {
                    // Get the max page index (bucket count) by looking at the index of the very last page
                    // This is slightly conservative, as the StableDynamicArray in the MeshInstanceManager will always
                    // increment the page count to get the index of a new page, but it will never decrement the page count
                    // it or re-use the index of and existing page after it is freed, so that could result in some extra buckets
                    // here that are ultimately unused. But the MeshInstanceManager is never releasing unused pages, so that won't
                    // be an issue.
                    uint32_t bucketCount = static_cast<uint32_t>(instanceManagerRanges.back().m_begin.GetPageIndex()) + 1;
                    perViewInstanceGroupBuckets.resize(bucketCount);
                    perBucketInstanceCounts.resize(bucketCount, 0);
                    for (InstanceGroupBucket& instanceGroupBucket : perViewInstanceGroupBuckets)
                    {
                        instanceGroupBucket.m_currentElementIndex = 0;
                        instanceGroupBucket.m_sortInstanceData.clear();
                    }
                }
            }
            else
            {
                // If there are no buckets, clear them
                for (AZStd::vector<InstanceGroupBucket>& perViewInstanceGroupBuckets : m_perViewInstanceGroupBuckets)
                {
                    perViewInstanceGroupBuckets.clear();
                }
            }

            for (const auto& iteratorRange : instanceManagerRanges)
            {
                uint32_t maxPossibleInstanceCountForGroup = 0;
                for (auto instanceGroupDataIter = iteratorRange.m_begin; instanceGroupDataIter != iteratorRange.m_end;
                     ++instanceGroupDataIter)
                {
                    // Resize the cloned draw packet vector so that there is a unique drawItem for each view
                    instanceGroupDataIter->m_perViewDrawPackets.resize(viewCount);
                    maxPossibleInstanceCountForGroup += instanceGroupDataIter->m_count;
                }
                perBucketInstanceCounts[iteratorRange.m_begin.GetPageIndex()] = maxPossibleInstanceCountForGroup;
            }

            // Resize the per-bucket data vectors for every view to allow for all possible objects to be visible
            for (size_t viewIndex = 0; viewIndex < viewCount; ++viewIndex)
            {
                AZStd::vector<InstanceGroupBucket>& currentViewInstanceGroupBuckets = m_perViewInstanceGroupBuckets[viewIndex];
                for (size_t bucketIndex = 0; bucketIndex < currentViewInstanceGroupBuckets.size(); ++bucketIndex)
                {
                    // Reserve enough memory to handle the case where all of the objects are visible
                    // We use resize_no_construct instead of reserve + push_back so that we can use an
                    // atomic index to insert the data lock-free from multiple threads.
                    uint32_t maxPossibleObjects = perBucketInstanceCounts[bucketIndex];
                    currentViewInstanceGroupBuckets[bucketIndex].m_sortInstanceData.resize_no_construct(maxPossibleObjects);
                }
            }
        }


        void MeshFeatureProcessor::SetLightingChannelMask(const MeshHandle& meshHandle, uint32_t lightingChannelMask)
        {
            if (meshHandle.IsValid())
            {
                meshHandle->SetLightingChannelMask(lightingChannelMask);
            }
        }

        uint32_t MeshFeatureProcessor::GetLightingChannelMask(const MeshHandle& meshHandle) const
        {
            if (meshHandle.IsValid())
            {
                return meshHandle->GetLightingChannelMask();
            }
            else
            {
                AZ_Assert(false, "Invalid mesh handle");
                return 1;
            }
        }        


        void MeshFeatureProcessor::AddVisibleObjectsToBuckets(
            TaskGraph& addVisibleObjectsToBucketsTG, size_t viewIndex, const RPI::ViewPtr& view)
        {
            AZ_PROFILE_SCOPE(RPI, "MeshFeatureProcessor: AddVisibleObjectsToBuckets");
            size_t visibleObjectCount = view->GetVisibleObjectList().size();

            AZStd::vector<TransformServiceFeatureProcessorInterface::ObjectId>& perViewInstanceData = m_perViewInstanceData[viewIndex];
            if (visibleObjectCount > 0)
            {
                perViewInstanceData.clear();

                static const AZ::TaskDescriptor addVisibleObjectsToBucketsTaskDescriptor{
                    "AZ::Render::MeshFeatureProcessor::OnEndCulling - AddVisibleObjectsToBuckets", "Graphics"
                };

                size_t batchSize = r_meshInstancingBucketSortScatterBatchSize;
                size_t batchCount = AZ::DivideAndRoundUp(visibleObjectCount, batchSize);

                for (size_t batchIndex = 0; batchIndex < batchCount; ++batchIndex)
                {
                    size_t batchStart = batchIndex * batchSize;
                    // If we're in the last batch, we just get the remaining objects
                    size_t currentBatchCount = batchIndex == batchCount - 1 ? visibleObjectCount - batchStart : batchSize;

                    addVisibleObjectsToBucketsTG.AddTask(
                        addVisibleObjectsToBucketsTaskDescriptor,
                        [this, view, viewIndex, batchStart, currentBatchCount]()
                        {
                            RPI::VisibleObjectListView visibilityList = view->GetVisibleObjectList();
                            AZStd::vector<InstanceGroupBucket>& currentViewInstanceGroupBuckets = m_perViewInstanceGroupBuckets[viewIndex];
                            for (size_t i = batchStart; i < batchStart + currentBatchCount; ++i)
                            {
                                const RPI::VisibleObjectProperties& visibleObject = visibilityList[i];
                                const ModelDataInstance::PostCullingInstanceDataList* postCullingInstanceDataList =
                                    static_cast<const ModelDataInstance::PostCullingInstanceDataList*>(visibleObject.m_userData);

                                for (const ModelDataInstance::PostCullingInstanceData& postCullingData : *postCullingInstanceDataList)
                                {
                                    SortInstanceData instanceData;
                                    instanceData.m_instanceGroupHandle = postCullingData.m_instanceGroupHandle;
                                    instanceData.m_objectId = postCullingData.m_objectId;
                                    instanceData.m_depth = visibleObject.m_depth;

                                    // Sort transparent objects in reverse by making their depths negative.
                                    if (instanceData.m_instanceGroupHandle->m_isTransparent)
                                    {
                                        instanceData.m_depth *= -1.0f;
                                    }

                                    // Add the sort data to the bucket
                                    InstanceGroupBucket& instanceGroupBucket =
                                        currentViewInstanceGroupBuckets[postCullingData.m_instanceGroupPageIndex];
                                    // Use an atomic operation to determine where to insert this sort data
                                    uint32_t currentIndex = instanceGroupBucket.m_currentElementIndex++;
                                    instanceGroupBucket.m_sortInstanceData[currentIndex] = instanceData;
                                }
                            }
                        });
                }
            }
        }

        void MeshFeatureProcessor::SortInstanceBufferBuckets(TaskGraph& sortInstanceBufferBucketsTG, size_t viewIndex)
        {
            AZ_PROFILE_SCOPE(RPI, "MeshFeatureProcessor: SortInstanceBufferBuckets");
            AZStd::vector<InstanceGroupBucket>& currentViewInstanceGroupBuckets = m_perViewInstanceGroupBuckets[viewIndex];

            // Populate a task graph where each task is responsible for sorting a bucket.
            static const AZ::TaskDescriptor sortInstanceBufferBucketsTaskDescriptor{
                "AZ::Render::MeshFeatureProcessor::OnEndCulling - sort instance data buckets", "Graphics"
            };

            for (InstanceGroupBucket& instanceGroupBucket : currentViewInstanceGroupBuckets)
            {
                // We're creating one task per bucket here. That is ideal when the buckets are all close to the same size,
                // but it can lead to an imperfect distribution of work if one bucket has more objects than any of the others.
                // If this becomes a performance bottleneck, it could be alleviated by adding an heuristic to sort any overfull
                // buckets using a parallel std sort rather than using a single task, or by breaking it up into smaller buckets.
                sortInstanceBufferBucketsTG.AddTask(
                    sortInstanceBufferBucketsTaskDescriptor,
                    [&instanceGroupBucket]()
                    {
                        // Note: we've previously resized m_sortInstanceData to conservatively fit all possible visible meshes for the bucket,
                        // which allowed us to use an atomic index for parallel lock free insertion.
                        // As a result, m_sortInstanceData it has a greater size than the actual count.
                        // We only care about the real visible objects, so cut off the last unused elements here
                        instanceGroupBucket.m_sortInstanceData.resize(instanceGroupBucket.m_currentElementIndex);

                        // Sort within the bucket
                        std::sort(instanceGroupBucket.m_sortInstanceData.begin(), instanceGroupBucket.m_sortInstanceData.end());
                    });
            }
        }

        static void AddInstancedDrawPacketToView(
            const RPI::ViewPtr& view,
            size_t viewIndex,
            ModelDataInstance::InstanceGroupHandle instanceGroupHandle,
            float accumulatedDepth,
            uint32_t instanceGroupBeginIndex,
            uint32_t instanceGroupEndNonInclusiveIndex)
        {
            MeshInstanceGroupData& instanceGroup = *instanceGroupHandle;

            // Each task is working on a page of instance groups, but
            // there is also one task per-view. So there may be multiple
            // threads accessing the intance group here, so we must use a lock to protect it.
            // We could potentially handle all views for a given bucket of instance groups
            // In a single task, which would negate the need to lock here
            if (instanceGroup.m_perViewDrawPackets.size() <= viewIndex)
            {
                AZStd::scoped_lock meshDataLock(instanceGroup.m_eventLock);
                instanceGroup.m_perViewDrawPackets.resize(viewIndex + 1);
            }

            // Cache a cloned drawpacket here
            if (!instanceGroup.m_perViewDrawPackets[viewIndex])
            {
                // Since there is only one task that will operate both on this view index and on the bucket with this instance group,
                // there is no need to lock here.
                RHI::DrawPacketBuilder drawPacketBuilder;
                instanceGroup.m_perViewDrawPackets[viewIndex] = drawPacketBuilder.Clone(instanceGroup.m_drawPacket.GetRHIDrawPacket());
            }

            // Now that we have a valid cloned draw packet, update it with the latest offset + count
            RHI::Ptr<RHI::DrawPacket> clonedDrawPacket = instanceGroup.m_perViewDrawPackets[viewIndex];

            // Set the instance data offset
            AZStd::span<uint8_t> data{ reinterpret_cast<uint8_t*>(&instanceGroupBeginIndex), sizeof(uint32_t) };
            clonedDrawPacket->SetRootConstant(instanceGroup.m_drawRootConstantOffset, data);

            // instanceGroupEndNonInclusiveIndex is the first index after the current group ends.
            uint32_t instanceCount = instanceGroupEndNonInclusiveIndex - instanceGroupBeginIndex;

            // Set the cloned draw packet instance count
            clonedDrawPacket->SetInstanceCount(instanceCount);

            float averageDepth = accumulatedDepth / static_cast<float>(instanceCount);

            // Depth values from the camera are always positive.
            // However, we use negative values to sort by reverse depth for transparent objects
            // If the average depth is negative (this instance group is transparent), make it positive to get the real average depth for the group
            averageDepth = AZStd::abs(averageDepth);

            // Submit the draw packet
            view->AddDrawPacket(clonedDrawPacket.get(), averageDepth);
        }

        void MeshFeatureProcessor::BuildInstanceBufferAndDrawCalls(
            TaskGraph& buildInstanceBufferTG, size_t viewIndex, const RPI::ViewPtr& view)
        {
            AZStd::vector<TransformServiceFeatureProcessorInterface::ObjectId>& perViewInstanceData = m_perViewInstanceData[viewIndex];
            AZStd::vector<InstanceGroupBucket>& currentViewInstanceGroupBuckets = m_perViewInstanceGroupBuckets[viewIndex];

            uint32_t currentBatchStart = 0;
            for (InstanceGroupBucket& instanceGroupBucket : currentViewInstanceGroupBuckets)
            {
                if (instanceGroupBucket.m_currentElementIndex > 0)
                {
                    static const AZ::TaskDescriptor buildInstanceBufferTaskDescriptor{
                        "AZ::Render::MeshFeatureProcessor::OnEndCulling - process instance data", "Graphics"
                    };
                    // Process data up to but not including actualEndOffset
                    buildInstanceBufferTG.AddTask(
                        buildInstanceBufferTaskDescriptor,
                        [currentBatchStart,
                        viewIndex,
                        &view,
                        &perViewInstanceData, &instanceGroupBucket]()
                        {
                            ModelDataInstance::InstanceGroupHandle currentInstanceGroup =
                                instanceGroupBucket.m_sortInstanceData.begin()->m_instanceGroupHandle;
                            uint32_t instanceDataOffset = currentBatchStart;
                            float accumulatedDepth = 0.0f;
                            uint32_t instanceDataIndex = currentBatchStart;
                            for (SortInstanceData& sortInstanceData : instanceGroupBucket.m_sortInstanceData)
                            {
                                // Anytime the instance group changes, submit a draw for the previous group
                                if (sortInstanceData.m_instanceGroupHandle != currentInstanceGroup)
                                {
                                    AddInstancedDrawPacketToView(
                                        view, viewIndex, currentInstanceGroup, accumulatedDepth, instanceDataOffset, instanceDataIndex);

                                    // Update the loop trackers
                                    accumulatedDepth = 0.0f;
                                    instanceDataOffset = instanceDataIndex;
                                    currentInstanceGroup = sortInstanceData.m_instanceGroupHandle;
                                }
                                perViewInstanceData[instanceDataIndex] = sortInstanceData.m_objectId;
                                accumulatedDepth += sortInstanceData.m_depth;
                                instanceDataIndex++;
                            }

                            // Submit the last instance group
                            {
                                AddInstancedDrawPacketToView(
                                    view, viewIndex, currentInstanceGroup, accumulatedDepth, instanceDataOffset, instanceDataIndex);
                            }
                        });

                    // At this point, inserting into the bucket is already complete, so m_currentElementIndex represents the count of all visible meshes in this bucket.
                    currentBatchStart += instanceGroupBucket.m_currentElementIndex;
                }
            }

            // currentBatchStart now represents the total count of visible instances in this view.
            // Re-size the instance data buffer so that we can fill it with the tasks created above
            perViewInstanceData.resize_no_construct(currentBatchStart);
        }

        void MeshFeatureProcessor::UpdateGPUInstanceBufferForView(size_t viewIndex, const RPI::ViewPtr& view)
        {
            AZ_PROFILE_SCOPE(RPI, "MeshFeatureProcessor: UpdateGPUInstanceBufferForView");
            // Use the correct srg for the view
            GpuBufferHandler& instanceDataBufferHandler = m_perViewInstanceDataBufferHandlers[viewIndex];
            instanceDataBufferHandler.UpdateSrg(view->GetShaderResourceGroup().get());

            // Now that we have all of our instance data, we need to create the buffer and bind it to the view srgs
            // Eventually, this could be a transient buffer

            // create output buffer descriptors
            AZStd::vector<TransformServiceFeatureProcessorInterface::ObjectId>& perViewInstanceData = m_perViewInstanceData[viewIndex];
            instanceDataBufferHandler.UpdateBuffer(perViewInstanceData.data(), static_cast<uint32_t>(perViewInstanceData.size()));
        }
        
        void MeshFeatureProcessor::OnBeginPrepareRender()
        {
            m_meshDataChecker.soft_lock();
                        
            // The per-mesh shader option flags are set in feature processors' simulate function
            // So we want to process the flags here to update the draw packets if needed.
            // Update MeshDrawPacket's shader options if PerMeshShaderOption is enabled
            if (r_enablePerMeshShaderOptionFlags || m_enablePerMeshShaderOptionFlags)
            {
                // For mesh instance groups when r_meshInstancingEnabled is enabled
                AZStd::vector<ModelDataInstance::InstanceGroupHandle> instanceGroupsNeedUpdate;

                // Per mesh shader option flags was on, but now turned off, so reset all the shader options.
                for (auto& modelHandle : m_modelData)
                {
                    if (modelHandle.m_cullable.m_prevShaderOptionFlags != modelHandle.m_cullable.m_shaderOptionFlags)
                    {
                        // skip if the model need to be initialized
                        if (modelHandle.m_flags.m_needsInit)
                        {
                            continue;
                        }

                        if (!r_meshInstancingEnabled)
                        {
                            for (RPI::MeshDrawPacketList& drawPacketList : modelHandle.m_drawPacketListsByLod)
                            {
                                for (RPI::MeshDrawPacket& drawPacket : drawPacketList)
                                {
                                    m_flagRegistry->VisitTags(
                                        [&](AZ::Name shaderOption, FlagRegistry::TagType tag)
                                        {
                                            bool shaderOptionValue = (modelHandle.m_cullable.m_shaderOptionFlags & tag.GetIndex()) > 0;
                                            drawPacket.SetShaderOption(shaderOption, AZ::RPI::ShaderOptionValue(shaderOptionValue));
                                        });
                                    drawPacket.Update(*GetParentScene(), true);
                                }
                            }

                            modelHandle.m_flags.m_cullableNeedsRebuild = true;
                            // [GHI-13619]
                            // Update the draw packets on the cullable, since we just set a shader item.
                            // BuildCullable is a bit overkill here, this could be reduced to just updating the drawPacket specific info
                            // It's also going to cause m_cullableNeedsUpdate to be set, which will execute next frame, which we don't need
                            modelHandle.BuildCullable();
                        }
                        else
                        {
                            // mark the instance groups which need to update their shader options
                            for (size_t lodIndex = 0; lodIndex < modelHandle.m_postCullingInstanceDataByLod.size(); ++lodIndex)
                            {
                                ModelDataInstance::PostCullingInstanceDataList& postCullingInstanceDataList =
                                    modelHandle.m_postCullingInstanceDataByLod[lodIndex];
                                for (const ModelDataInstance::PostCullingInstanceData& postCullingData : postCullingInstanceDataList)
                                {
                                    instanceGroupsNeedUpdate.push_back(postCullingData.m_instanceGroupHandle);
                                }
                            }
                        }
                    }
                }

                if (r_meshInstancingEnabled)
                {
                    for (auto& instanceGroupDataIter : instanceGroupsNeedUpdate)
                    {
                        // default values for when r_enablePerMeshShaderOptionFlags was set from true to false
                        bool shaderOptionFlagsChanged = true;
                        uint32_t shaderOptionFlagMask = 0; // 0 means disable all shader options

                        if (r_enablePerMeshShaderOptionFlags)
                        {
                            shaderOptionFlagsChanged = instanceGroupDataIter->UpdateShaderOptionFlags();
                            shaderOptionFlagMask = instanceGroupDataIter->m_shaderOptionFlagMask;
                        }

                        if (shaderOptionFlagsChanged)
                        {
                            // Set shader options here
                            m_flagRegistry->VisitTags(
                                [&](AZ::Name shaderOption, FlagRegistry::TagType tag)
                                {
                                    if ((shaderOptionFlagMask & tag.GetIndex()) > 0)
                                    {
                                        bool shaderOptionValue = (instanceGroupDataIter->m_shaderOptionFlags & tag.GetIndex()) > 0;
                                        instanceGroupDataIter->m_drawPacket.SetShaderOption(
                                            shaderOption, AZ::RPI::ShaderOptionValue(shaderOptionValue));
                                    }
                                    else
                                    {
                                        instanceGroupDataIter->m_drawPacket.UnsetShaderOption(shaderOption); 
                                    }
                                });
                            instanceGroupDataIter->UpdateDrawPacket(*GetParentScene(), true);

                            // Note, we don't need to call CacheRootConstantInterval() here because the root constant layout won't change
                            // when we switch shader variants.
                        }
                    }
                }
            }

            m_enablePerMeshShaderOptionFlags = r_enablePerMeshShaderOptionFlags;
        }

        void MeshFeatureProcessor::OnEndPrepareRender()
        {
            m_meshDataChecker.soft_unlock();

            if (m_reportShaderOptionFlags)
            {
                m_reportShaderOptionFlags = false;
                PrintShaderOptionFlags();
            }
            for (auto& model : m_modelData)
            {
                model.m_cullable.m_prevShaderOptionFlags = model.m_cullable.m_shaderOptionFlags.exchange(0);
                model.m_cullable.m_flags = model.m_flags.m_isAlwaysDynamic ? m_meshMovedFlag.GetIndex() : 0;
            }
        }

        MeshFeatureProcessor::MeshHandle MeshFeatureProcessor::AcquireMesh(const MeshHandleDescriptor& descriptor)
        {
            AZ_PROFILE_SCOPE(AzRender, "MeshFeatureProcessor: AcquireMesh");

            // don't need to check the concurrency during emplace() because the StableDynamicArray won't move the other elements during
            // insertion
            MeshHandle meshDataHandle = m_modelData.emplace();

            meshDataHandle->m_descriptor = descriptor;
            meshDataHandle->m_descriptor.m_modelChangedEventHandler.Connect(meshDataHandle->m_modelChangedEvent);
            meshDataHandle->m_descriptor.m_objectSrgCreatedHandler.Connect(meshDataHandle->m_objectSrgCreatedEvent);
            meshDataHandle->m_scene = GetParentScene();
            meshDataHandle->m_objectId = m_transformService->ReserveObjectId();
            meshDataHandle->m_rayTracingUuid = AZ::Uuid::CreateRandom();
            meshDataHandle->m_originalModelAsset = descriptor.m_modelAsset;
            meshDataHandle->m_flags.m_keepBufferAssetsInMemory = descriptor.m_supportRayIntersection; // Note: the MeshLoader may need to read this flag. so it needs to be assigned because meshloader is created
            meshDataHandle->m_meshLoader = AZStd::make_shared<ModelDataInstance::MeshLoader>(descriptor.m_modelAsset, &*meshDataHandle);
            meshDataHandle->m_flags.m_isAlwaysDynamic = descriptor.m_isAlwaysDynamic;
            meshDataHandle->m_flags.m_isDrawMotion = descriptor.m_isAlwaysDynamic;

            if (descriptor.m_excludeFromReflectionCubeMaps)
            {
                meshDataHandle->m_cullable.m_cullData.m_hideFlags |= RPI::View::UsageReflectiveCubeMap;
            }

            return meshDataHandle;
        }

        bool MeshFeatureProcessor::ReleaseMesh(MeshHandle& meshHandle)
        {
            if (meshHandle.IsValid())
            {
                meshHandle->m_meshLoader.reset();
                meshHandle->DeInit(this);
                m_transformService->ReleaseObjectId(meshHandle->m_objectId);

                AZStd::concurrency_check_scope scopeCheck(m_meshDataChecker);
                m_modelData.erase(meshHandle);

                return true;
            }
            return false;
        }

        void MeshFeatureProcessor::SetDrawItemEnabled(const MeshHandle& meshHandle, RHI::DrawListTag drawListTag, bool enabled)
        {
            AZ::RPI::MeshDrawPacketLods& drawPacketListByLod = meshHandle.IsValid() && !r_meshInstancingEnabled ? meshHandle->m_drawPacketListsByLod : m_emptyDrawPacketLods;

            for (AZ::RPI::MeshDrawPacketList& drawPacketList : drawPacketListByLod)
            {
                for (AZ::RPI::MeshDrawPacket& meshDrawPacket : drawPacketList)
                {
                    RHI::DrawPacket* drawPacket = meshDrawPacket.GetRHIDrawPacket();

                    if (drawPacket != nullptr)
                    {
                        size_t drawItemCount = drawPacket->GetDrawItemCount();

                        for (size_t idx = 0; idx < drawItemCount; ++idx)
                        {
                            // Ensure that the draw item belongs to the specified tag
                            if (drawPacket->GetDrawListTag(idx) == drawListTag)
                            {
                                drawPacket->GetDrawItem(idx)->m_enabled = enabled;
                            }
                        }
                    }
                }
            }
        }

        void MeshFeatureProcessor::PrintDrawPacketInfo(const MeshHandle& meshHandle)
        {
            AZStd::string stringOutput = "\n------- MESH INFO -------\n";

            AZ::RPI::MeshDrawPacketLods& drawPacketListByLod = meshHandle.IsValid() && !r_meshInstancingEnabled ? meshHandle->m_drawPacketListsByLod : m_emptyDrawPacketLods;

            u32 lodCounter = 0;
            for (AZ::RPI::MeshDrawPacketList& drawPacketList : drawPacketListByLod)
            {
                stringOutput += AZStd::string::format("--- Mesh Lod %u ---\n", lodCounter++);
                u32 drawPacketCounter = 0;
                for (AZ::RPI::MeshDrawPacket& meshDrawPacket : drawPacketList)
                {
                    RHI::DrawPacket* drawPacket = meshDrawPacket.GetRHIDrawPacket();
                    if (drawPacket)
                    {
                        size_t numDrawItems = drawPacket->GetDrawItemCount();
                        stringOutput += AZStd::string::format("-- Draw Packet %u (%zu Draw Items) --\n", drawPacketCounter++, numDrawItems);

                        for (size_t drawItemIdx = 0; drawItemIdx < numDrawItems; ++drawItemIdx)
                        {
                            RHI::DrawItem* drawItem = drawPacket->GetDrawItem(drawItemIdx);
                            RHI::DrawListTag tag = drawPacket->GetDrawListTag(drawItemIdx);
                            stringOutput += AZStd::string::format("Item %zu | ", drawItemIdx);
                            stringOutput += drawItem->m_enabled ? "Enabled  | " : "Disabled | ";
                            stringOutput += AZStd::string::format("%s Tag\n", RHI::GetDrawListName(tag).GetCStr());
                        }

                    }
                }
            }
            stringOutput += "\n";
            AZ_Printf("MeshFeatureProcessor", stringOutput.c_str());
        }

        MeshFeatureProcessor::MeshHandle MeshFeatureProcessor::CloneMesh(const MeshHandle& meshHandle)
        {
            if (meshHandle.IsValid())
            {
                return AcquireMesh(meshHandle->m_descriptor);
            }
            return MeshFeatureProcessor::MeshHandle();
        }

        Data::Instance<RPI::Model> MeshFeatureProcessor::GetModel(const MeshHandle& meshHandle) const
        {
            return meshHandle.IsValid() ? meshHandle->m_model : nullptr;
        }

        Data::Asset<RPI::ModelAsset> MeshFeatureProcessor::GetModelAsset(const MeshHandle& meshHandle) const
        {
            if (meshHandle.IsValid())
            {
                return meshHandle->m_originalModelAsset;
            }

            return {};
        }
        
        const RPI::MeshDrawPacketLods& MeshFeatureProcessor::GetDrawPackets(const MeshHandle& meshHandle) const
        {
            // This function is being deprecated. It's currently used to get draw packets so that we can print some
            // debug information about the draw packets in an imgui menu. But the ownership model for draw packets is changing.
            // We can no longer assume a meshHandle directly keeps a copy of all of its draw packets.

            return meshHandle.IsValid() && !r_meshInstancingEnabled ? meshHandle->m_drawPacketListsByLod : m_emptyDrawPacketLods;
        }

        const AZStd::vector<Data::Instance<RPI::ShaderResourceGroup>>& MeshFeatureProcessor::GetObjectSrgs(const MeshHandle& meshHandle) const
        {
            static AZStd::vector<Data::Instance<RPI::ShaderResourceGroup>> staticEmptyList;
            return meshHandle.IsValid() ? meshHandle->m_objectSrgList : staticEmptyList;
        }

        void MeshFeatureProcessor::QueueObjectSrgForCompile(const MeshHandle& meshHandle) const
        {
            if (meshHandle.IsValid())
            {
                meshHandle->m_flags.m_objectSrgNeedsUpdate = true;
            }
        }

        void MeshFeatureProcessor::SetCustomMaterials(const MeshHandle& meshHandle, const Data::Instance<RPI::Material>& material)
        {
            Render::CustomMaterialMap materials;
            materials[AZ::Render::DefaultCustomMaterialId] = { material };
            return SetCustomMaterials(meshHandle, materials);
        }

        void MeshFeatureProcessor::SetCustomMaterials(const MeshHandle& meshHandle, const CustomMaterialMap& materials)
        {
            if (meshHandle.IsValid())
            {
                meshHandle->m_descriptor.m_customMaterials = materials;
                if (meshHandle->m_model)
                {
                    meshHandle->ReInit(this);
                }

                meshHandle->m_flags.m_objectSrgNeedsUpdate = true;
            }
        }

        const CustomMaterialMap& MeshFeatureProcessor::GetCustomMaterials(const MeshHandle& meshHandle) const
        {
            return meshHandle.IsValid() ? meshHandle->m_descriptor.m_customMaterials : DefaultCustomMaterialMap;
        }

        void MeshFeatureProcessor::SetTransform(const MeshHandle& meshHandle, const AZ::Transform& transform, const AZ::Vector3& nonUniformScale)
        {
            if (meshHandle.IsValid())
            {
                ModelDataInstance& modelData = *meshHandle;
                modelData.m_flags.m_cullBoundsNeedsUpdate = true;
                modelData.m_flags.m_objectSrgNeedsUpdate = true;
                modelData.m_cullable.m_flags = modelData.m_cullable.m_flags | m_meshMovedFlag.GetIndex();

                // Only set m_dynamic flag if the model instance is initialized.
                if (!modelData.m_flags.m_dynamic)
                {
                    modelData.m_flags.m_dynamic = (modelData.m_model && !modelData.m_flags.m_needsInit) ? true : false;

                    // Enable draw motion for all the DrawPacket referenced by this model
                    if (r_meshInstancingEnabled && modelData.m_flags.m_dynamic)
                    {
                        for (size_t lodIndex = 0; lodIndex < modelData.m_postCullingInstanceDataByLod.size(); ++lodIndex)
                        {
                            ModelDataInstance::PostCullingInstanceDataList& postCullingInstanceDataList =
                                modelData.m_postCullingInstanceDataByLod[lodIndex];
                            for (const ModelDataInstance::PostCullingInstanceData& postCullingData : postCullingInstanceDataList)
                            {
                                AZStd::scoped_lock<AZStd::mutex> scopedLock(postCullingData.m_instanceGroupHandle->m_eventLock);
                                if (!postCullingData.m_instanceGroupHandle->m_isDrawMotion)
                                {
                                    postCullingData.m_instanceGroupHandle->m_isDrawMotion = true;
                                    postCullingData.m_instanceGroupHandle->m_drawPacket.SetEnableDraw(m_meshMotionDrawListTag, true);
                                }
                            }
                        }
                    }
                }

                m_transformService->SetTransformForId(meshHandle->m_objectId, transform, nonUniformScale);

                // ray tracing data needs to be updated with the new transform
                if (m_rayTracingFeatureProcessor)
                {
                    m_rayTracingFeatureProcessor->SetMeshTransform(meshHandle->m_rayTracingUuid, transform, nonUniformScale);
                }
            }
        }

        void MeshFeatureProcessor::SetLocalAabb(const MeshHandle& meshHandle, const AZ::Aabb& localAabb)
        {
            if (meshHandle.IsValid())
            {
                ModelDataInstance& modelData = *meshHandle;
                modelData.m_aabb = localAabb;
                modelData.m_flags.m_cullBoundsNeedsUpdate = true;
                modelData.m_flags.m_objectSrgNeedsUpdate = true;
            }
        };

        AZ::Aabb MeshFeatureProcessor::GetLocalAabb(const MeshHandle& meshHandle) const
        {
            if (meshHandle.IsValid())
            {
                return meshHandle->m_aabb;
            }
            else
            {
                AZ_Assert(false, "Invalid mesh handle");
                return Aabb::CreateNull();
            }
        }

        Transform MeshFeatureProcessor::GetTransform(const MeshHandle& meshHandle)
        {
            if (meshHandle.IsValid())
            {
                return m_transformService->GetTransformForId(meshHandle->m_objectId);
            }
            else
            {
                AZ_Assert(false, "Invalid mesh handle");
                return Transform::CreateIdentity();
            }
        }

        Vector3 MeshFeatureProcessor::GetNonUniformScale(const MeshHandle& meshHandle)
        {
            if (meshHandle.IsValid())
            {
                return m_transformService->GetNonUniformScaleForId(meshHandle->m_objectId);
            }
            else
            {
                AZ_Assert(false, "Invalid mesh handle");
                return Vector3::CreateOne();
            }
        }

        void MeshFeatureProcessor::SetSortKey(const MeshHandle& meshHandle, RHI::DrawItemSortKey sortKey)
        {
            if (meshHandle.IsValid())
            {
                meshHandle->SetSortKey(this, sortKey);
            }
        }

        RHI::DrawItemSortKey MeshFeatureProcessor::GetSortKey(const MeshHandle& meshHandle) const
        {
            if (meshHandle.IsValid())
            {
                return meshHandle->GetSortKey();
            }
            else
            {
                AZ_Assert(false, "Invalid mesh handle");
                return 0;
            }
        }

        void ModelDataInstance::SetLightingChannelMask(uint32_t lightingChannelMask)
        {
            m_lightingChannelMask = lightingChannelMask;
        }

        void MeshFeatureProcessor::SetMeshLodConfiguration(const MeshHandle& meshHandle, const RPI::Cullable::LodConfiguration& meshLodConfig)
        {
            if (meshHandle.IsValid())
            {
                meshHandle->SetMeshLodConfiguration(meshLodConfig);
            }
        }

        RPI::Cullable::LodConfiguration MeshFeatureProcessor::GetMeshLodConfiguration(const MeshHandle& meshHandle) const
        {
            if (meshHandle.IsValid())
            {
                return meshHandle->GetMeshLodConfiguration();
            }
            else
            {
                AZ_Assert(false, "Invalid mesh handle");
                return { RPI::Cullable::LodType::Default, 0, 0.0f, 0.0f };
            }
        }

        void MeshFeatureProcessor::SetIsAlwaysDynamic(const MeshHandle & meshHandle, bool isAlwaysDynamic)
        {
            if (meshHandle.IsValid())
            {
                meshHandle->m_flags.m_isAlwaysDynamic = isAlwaysDynamic;
            }
        }

        bool MeshFeatureProcessor::GetIsAlwaysDynamic(const MeshHandle& meshHandle) const
        {
            if (!meshHandle.IsValid())
            {
                AZ_Assert(false, "Invalid mesh handle");
                return false;
            }
            return meshHandle->m_flags.m_isAlwaysDynamic;
        }

        void MeshFeatureProcessor::SetExcludeFromReflectionCubeMaps(const MeshHandle& meshHandle, bool excludeFromReflectionCubeMaps)
        {
            if (meshHandle.IsValid())
            {
                meshHandle->m_descriptor.m_excludeFromReflectionCubeMaps = excludeFromReflectionCubeMaps;
                if (excludeFromReflectionCubeMaps)
                {
                    meshHandle->m_cullable.m_cullData.m_hideFlags |= RPI::View::UsageReflectiveCubeMap;
                }
                else
                {
                    meshHandle->m_cullable.m_cullData.m_hideFlags &= ~RPI::View::UsageReflectiveCubeMap;
                }
            }
        }

        bool MeshFeatureProcessor::GetExcludeFromReflectionCubeMaps(const MeshHandle& meshHandle) const
        {
            if (meshHandle.IsValid())
            {
                return meshHandle->m_descriptor.m_excludeFromReflectionCubeMaps;
            }
            return false;
        }

        void MeshFeatureProcessor::SetRayTracingEnabled(const MeshHandle& meshHandle, bool enabled)
        {
            if (meshHandle.IsValid())
            {
                // update the ray tracing data based on the current state and the new state
                if (enabled && !meshHandle->m_descriptor.m_isRayTracingEnabled)
                {
                    // add to ray tracing
                    meshHandle->m_flags.m_needsSetRayTracingData = true;
                }
                else if (!enabled && meshHandle->m_descriptor.m_isRayTracingEnabled)
                {
                    // remove from ray tracing
                    if (m_rayTracingFeatureProcessor)
                    {
                        m_rayTracingFeatureProcessor->RemoveMesh(meshHandle->m_rayTracingUuid);
                    }
                }

                // set new state
                meshHandle->m_descriptor.m_isRayTracingEnabled = enabled;
            }
        }

        bool MeshFeatureProcessor::GetRayTracingEnabled(const MeshHandle& meshHandle) const
        {
            if (meshHandle.IsValid())
            {
                return meshHandle->m_descriptor.m_isRayTracingEnabled;
            }
            else
            {
                AZ_Assert(false, "Invalid mesh handle");
                return false;
            }
        }

        bool MeshFeatureProcessor::GetVisible(const MeshHandle& meshHandle) const
        {
            if (meshHandle.IsValid())
            {
                return meshHandle->m_flags.m_visible;
            }
            return false;
        }

        void MeshFeatureProcessor::SetVisible(const MeshHandle& meshHandle, bool visible)
        {
            if (meshHandle.IsValid())
            {
                meshHandle->SetVisible(visible);

                if (m_rayTracingFeatureProcessor && meshHandle->m_descriptor.m_isRayTracingEnabled)
                {
                    // always remove from ray tracing first
                    m_rayTracingFeatureProcessor->RemoveMesh(meshHandle->m_rayTracingUuid);

                    // now add if it's visible
                    if (visible)
                    {
                        meshHandle->m_flags.m_needsSetRayTracingData = true;
                    }
                }
            }
        }

        void MeshFeatureProcessor::SetUseForwardPassIblSpecular(const MeshHandle& meshHandle, bool useForwardPassIblSpecular)
        {
            if (meshHandle.IsValid())
            {
                meshHandle->m_descriptor.m_useForwardPassIblSpecular = useForwardPassIblSpecular;
                meshHandle->m_flags.m_objectSrgNeedsUpdate = true;

                if (meshHandle->m_model)
                {
                    const size_t modelLodCount = meshHandle->m_model->GetLodCount();
                    for (size_t modelLodIndex = 0; modelLodIndex < modelLodCount; ++modelLodIndex)
                    {
                        meshHandle->BuildDrawPacketList(this, modelLodIndex);
                    }
                }
            }
        }

        void MeshFeatureProcessor::SetRayTracingDirty(const MeshHandle& meshHandle)
        {
            if (meshHandle.IsValid())
            {
                meshHandle->m_flags.m_needsSetRayTracingData = true;
            }
        }

        RHI::Ptr<MeshFeatureProcessor::FlagRegistry> MeshFeatureProcessor::GetShaderOptionFlagRegistry()
        {
            if (m_flagRegistry == nullptr)
            {
                m_flagRegistry = FlagRegistry::Create();
            }
            return m_flagRegistry;
        };

        void MeshFeatureProcessor::ForceRebuildDrawPackets([[maybe_unused]] const AZ::ConsoleCommandContainer& arguments)
        {
            m_forceRebuildDrawPackets = true;
        }

        void MeshFeatureProcessor::OnRenderPipelineChanged([[maybe_unused]] RPI::RenderPipeline* pipeline,
            [[maybe_unused]] RPI::SceneNotification::RenderPipelineChangeType changeType)
        {
            m_forceRebuildDrawPackets = true;
        }

        void MeshFeatureProcessor::UpdateMeshReflectionProbes()
        {
            for (auto& meshInstance : m_modelData)
            {
                // we need to rebuild the Srg for any meshes that are using the forward pass IBL specular option
                if (meshInstance.m_descriptor.m_useForwardPassIblSpecular)
                {
                    meshInstance.m_flags.m_objectSrgNeedsUpdate = true;
                }

                // update the raytracing reflection probe data if necessary
                RayTracingFeatureProcessor::Mesh::ReflectionProbe reflectionProbe;
                bool currentHasRayTracingReflectionProbe = meshInstance.m_flags.m_hasRayTracingReflectionProbe;
                meshInstance.SetRayTracingReflectionProbeData(this, reflectionProbe);

                if (meshInstance.m_flags.m_hasRayTracingReflectionProbe ||
                    (currentHasRayTracingReflectionProbe != meshInstance.m_flags.m_hasRayTracingReflectionProbe))
                {
                    m_rayTracingFeatureProcessor->SetMeshReflectionProbe(meshInstance.m_rayTracingUuid, reflectionProbe);
                }
            }
        }

        void MeshFeatureProcessor::ReportShaderOptionFlags([[maybe_unused]] const AZ::ConsoleCommandContainer& arguments)
        {
            m_reportShaderOptionFlags = true;
        }

        RayTracingFeatureProcessor* MeshFeatureProcessor::GetRayTracingFeatureProcessor() const
        {
            return m_rayTracingFeatureProcessor;
        }

        ReflectionProbeFeatureProcessor* MeshFeatureProcessor::GetReflectionProbeFeatureProcessor() const
        {
            return m_reflectionProbeFeatureProcessor;
        }

        TransformServiceFeatureProcessor* MeshFeatureProcessor::GetTransformServiceFeatureProcessor() const
        {
            return m_transformService;
        }

        RHI::DrawListTag MeshFeatureProcessor::GetTransparentDrawListTag() const
        {
            return m_transparentDrawListTag;
        }

        MeshInstanceManager& MeshFeatureProcessor::GetMeshInstanceManager()
        {
            return m_meshInstanceManager;
        }

        bool MeshFeatureProcessor::IsMeshInstancingEnabled() const
        {
            return m_enableMeshInstancing;
        }

        void MeshFeatureProcessor::PrintShaderOptionFlags()
        {
            AZStd::map<FlagRegistry::TagType, AZ::Name> tags;
            AZStd::string registeredFoundMessage = "Registered flags: ";

            auto gatherTags = [&](const Name& name, FlagRegistry::TagType tag)
            {
                tags[tag] = name;
                registeredFoundMessage.append(name.GetCStr() + AZStd::string(", "));
            };

            m_flagRegistry->VisitTags(gatherTags);

            registeredFoundMessage.erase(registeredFoundMessage.end() - 2);

            AZ_Printf("MeshFeatureProcessor", registeredFoundMessage.c_str());

            AZStd::map<uint32_t, uint32_t> flagStats;

            for (auto& model : m_modelData)
            {
                ++flagStats[model.m_cullable.m_shaderOptionFlags.load()];
            }

            for (auto [flag, references] : flagStats)
            {
                AZStd::string flagList;

                if (flag == 0)
                {
                    flagList = "(None)";
                }
                else
                {
                    for (auto [tag, name] : tags)
                    {
                        if ((tag.GetIndex() & flag) > 0)
                        {
                            flagList.append(name.GetCStr());
                            flagList.append(", ");
                        }
                    }
                    flagList.erase(flagList.end() - 2);
                }

                AZ_Printf("MeshFeatureProcessor", "Found %u references to [%s]", references, flagList.c_str());
            }
        }

        // ModelDataInstance::MeshLoader...
        ModelDataInstance::MeshLoader::MeshLoader(const Data::Asset<RPI::ModelAsset>& modelAsset, ModelDataInstance* parent)
            : m_modelAsset(modelAsset)
            , m_parent(parent)
        {
            if (!m_modelAsset.GetId().IsValid())
            {
                AZ_Error("ModelDataInstance::MeshLoader", false, "Invalid model asset Id.");
                return;
            }

            m_modelAsset.QueueLoad();
            Data::AssetBus::Handler::BusConnect(m_modelAsset.GetId());
            AzFramework::AssetCatalogEventBus::Handler::BusConnect();
        }

        ModelDataInstance::MeshLoader::~MeshLoader()
        {
            AzFramework::AssetCatalogEventBus::Handler::BusDisconnect();
            Data::AssetBus::Handler::BusDisconnect();
            SystemTickBus::Handler::BusDisconnect();
        }

        void ModelDataInstance::MeshLoader::OnSystemTick()
        {
            SystemTickBus::Handler::BusDisconnect();

            // Assign the fully loaded asset back to the mesh handle to not only hold asset id, but the actual data as well.
            m_parent->m_originalModelAsset = m_modelAsset;

            if (const auto& modelTags = m_modelAsset->GetTags(); !modelTags.empty())
            {
                RPI::AssetQuality highestLodBias = RPI::AssetQualityLowest;
                for (const AZ::Name& tag : modelTags)
                {
                    RPI::AssetQuality tagQuality = RPI::AssetQualityHighest;
                    RPI::ModelTagBus::BroadcastResult(tagQuality, &RPI::ModelTagBus::Events::GetQuality, tag);

                    highestLodBias = AZStd::min(highestLodBias, tagQuality);
                }

                if (highestLodBias >= m_modelAsset->GetLodCount())
                {
                    highestLodBias = aznumeric_caster(m_modelAsset->GetLodCount() - 1);
                }

                m_parent->m_lodBias = highestLodBias;

                for (const AZ::Name& tag : modelTags)
                {
                    RPI::ModelTagBus::Broadcast(&RPI::ModelTagBus::Events::RegisterAsset, tag, m_modelAsset->GetId());
                }
            }
            else
            {
                m_parent->m_lodBias = 0;
            }

            Data::Instance<RPI::Model> model;
            // Check if a requires cloning callback got set and if so check if cloning the model asset is requested.
            if (m_parent->m_descriptor.m_requiresCloneCallback && m_parent->m_descriptor.m_requiresCloneCallback(m_modelAsset))
            {
                // Clone the model asset to force create another model instance.
                AZ::Data::AssetId newId(AZ::Uuid::CreateRandom(), /*subId=*/0);
                Data::Asset<RPI::ModelAsset> clonedAsset;
                // Assume cloned models will involve some kind of geometry deformation
                m_parent->m_flags.m_isAlwaysDynamic = true;
                if (AZ::RPI::ModelAssetCreator::Clone(m_modelAsset, clonedAsset, newId))
                {
                    model = RPI::Model::FindOrCreate(clonedAsset);
                }
                else
                {
                    AZ_Error("ModelDataInstance", false, "Cannot clone model for '%s'. Cloth simulation results won't be individual per entity.", m_modelAsset->GetName().GetCStr());
                    model = RPI::Model::FindOrCreate(m_modelAsset);
                }
            }
            else
            {
                // Static mesh, no cloth buffer present.
                model = RPI::Model::FindOrCreate(m_modelAsset);
            }

            if (model)
            {
                RayTracingFeatureProcessor* rayTracingFeatureProcessor =
                    m_parent->m_scene->GetFeatureProcessor<RayTracingFeatureProcessor>();
                m_parent->RemoveRayTracingData(rayTracingFeatureProcessor);
                m_parent->QueueInit(model);
<<<<<<< HEAD
                m_modelChangedEvent.Signal(AZStd::move(model));

                if (m_parent->m_flags.m_keepBufferAssetsInMemory)
                {
                    model->GetModelAsset()->AddRefBufferAssets();
                }
                else
=======
                m_parent->m_modelChangedEvent.Signal(AZStd::move(model));

                // we always start out with a refcount of 1
                model->GetModelAsset()->AddRefBufferAssets();

                // if we don't want to keep them, this will drop the refcount to 0.
                if (!m_parent->m_flags.m_keepBufferAssetsInMemory)
>>>>>>> 5295397a
                {
                    model->GetModelAsset()->ReleaseRefBufferAssets();
                }
            }
            else
            {
                // when running with null renderer, the RPI::Model::FindOrCreate(...) is expected to return nullptr, so suppress this error.
                AZ_Error("ModelDataInstance::OnAssetReady", RHI::IsNullRHI(), "Failed to create model instance for '%s'", m_modelAsset.GetHint().c_str());
            }
        }

        //! AssetBus::Handler overrides...
        void ModelDataInstance::MeshLoader::OnAssetReady(Data::Asset<Data::AssetData> asset)
        {
            // Update our model asset reference to contain the latest loaded version.
            m_modelAsset = asset;

            // The mesh loader queues the model asset to be loaded then connects to the asset bus. If the asset is already loaded
            // OnAssetReady will be called before returning from the acquire function. Many callers connect handlers for model change
            // events. Some of the handlers attempt to access their stored mesh handle member, which will not be up to date if the acquire
            // function hasn't returned. This postpones sending the event until the next tick, allowing the acquire function to return and
            // update and he stored mesh handles.
            SystemTickBus::Handler::BusConnect();
        }

        void ModelDataInstance::MeshLoader::OnModelReloaded(Data::Asset<Data::AssetData> asset)
        {
            OnAssetReady(asset);
        }

        void ModelDataInstance::MeshLoader::OnAssetError(Data::Asset<Data::AssetData> asset)
        {
            // Note: m_modelAsset and asset represents same asset, but only m_modelAsset contains the file path in its hint from serialization
            AZ_Error(
                "ModelDataInstance::MeshLoader", false, "Failed to load asset %s. It may be missing, or not be finished processing",
                m_modelAsset.GetHint().c_str());

            AzFramework::AssetSystemRequestBus::Broadcast(
                &AzFramework::AssetSystem::AssetSystemRequests::EscalateAssetByUuid, m_modelAsset.GetId().m_guid);
        }

        void ModelDataInstance::MeshLoader::OnCatalogAssetRemoved(
            const AZ::Data::AssetId& assetId, [[maybe_unused]] const AZ::Data::AssetInfo& assetInfo)
        {
            OnCatalogAssetChanged(assetId);
        }

        void ModelDataInstance::MeshLoader::OnCatalogAssetAdded(const AZ::Data::AssetId& assetId)
        {
            // If the asset didn't exist in the catalog when it first attempted to load, we need to try loading it again
            OnCatalogAssetChanged(assetId);
        }

        void ModelDataInstance::MeshLoader::OnCatalogAssetChanged(const AZ::Data::AssetId& assetId)
        {
            if (assetId == m_modelAsset.GetId())
            {
                Data::Asset<RPI::ModelAsset> modelAssetReference = m_modelAsset;

                // If the asset was modified, reload it. This will also cause a model to change back to the default missing
                // asset if it was removed, and it will replace the default missing asset with the real asset if it was added.
                AZ::SystemTickBus::QueueFunction(
                    [=, meshLoader = m_parent->m_meshLoader]() mutable
                    {
                        // Only trigger the reload if the meshLoader is still being used by something other than the lambda.
                        // If the lambda is the only owner, it will get destroyed after this queued call, so there's no point
                        // in reloading the model.
                        if (meshLoader.use_count() > 1)
                        {
                            ModelReloaderSystemInterface::Get()->ReloadModel(modelAssetReference, m_modelReloadedEventHandler);
                        }
                    });
            }
        }

        ModelDataInstance::ModelDataInstance()
        {
            m_flags.m_cullBoundsNeedsUpdate = false;
            m_flags.m_cullableNeedsRebuild = false;
            m_flags.m_needsInit = false;
            m_flags.m_objectSrgNeedsUpdate = true;
            m_flags.m_isAlwaysDynamic = false;
            m_flags.m_dynamic = false;
            m_flags.m_isDrawMotion = false;
            m_flags.m_visible = true;
            m_flags.m_useForwardPassIblSpecular = false;
            m_flags.m_hasForwardPassIblSpecularMaterial = false;
            m_flags.m_needsSetRayTracingData = false;
            m_flags.m_hasRayTracingReflectionProbe = false;
        }

        void ModelDataInstance::DeInit(MeshFeatureProcessor* meshFeatureProcessor)
        {
            RayTracingFeatureProcessor* rayTracingFeatureProcessor = meshFeatureProcessor->GetRayTracingFeatureProcessor();
            m_scene->GetCullingScene()->UnregisterCullable(m_cullable);

            RemoveRayTracingData(rayTracingFeatureProcessor);

            // We're intentionally using the MeshFeatureProcessor's value instead of using the cvar directly here,
            // because DeInit might be called after the cvar changes, but we want to do the de-initialization based
            // on what the setting was before (when the resources were initialized). The MeshFeatureProcessor will still have the cached
            // value in that case
            if (!meshFeatureProcessor->IsMeshInstancingEnabled())
            {
                m_drawPacketListsByLod.clear();
            }
            else
            {
                // Remove all the meshes from the MeshInstanceManager
                MeshInstanceManager& meshInstanceManager = meshFeatureProcessor->GetMeshInstanceManager();

                for (size_t lodIndex = 0; lodIndex < m_postCullingInstanceDataByLod.size(); ++lodIndex)
                {
                    PostCullingInstanceDataList& postCullingInstanceDataList = m_postCullingInstanceDataByLod[lodIndex];
                    for (PostCullingInstanceData& postCullingData : postCullingInstanceDataList)
                    {
                        postCullingData.m_instanceGroupHandle->RemoveAssociatedInstance(this);
                        
                        // Remove instance will decrement the use-count of the instance group, and only release the instance group
                        // if nothing else is referring to it.
                        meshInstanceManager.RemoveInstance(postCullingData.m_instanceGroupHandle);
                    }
                    postCullingInstanceDataList.clear();
                }
                m_postCullingInstanceDataByLod.clear();
            }

            m_descriptor.m_customMaterials.clear();
            m_objectSrgList = {};
            m_model = {};
        }

        void ModelDataInstance::ReInit(MeshFeatureProcessor* meshFeatureProcessor)
        {
            CustomMaterialMap customMaterials = m_descriptor.m_customMaterials;
            const Data::Instance<RPI::Model> model = m_model;
            DeInit(meshFeatureProcessor);
            m_descriptor.m_customMaterials = customMaterials;
            m_model = model;
            QueueInit(m_model);
        }

        void ModelDataInstance::QueueInit(const Data::Instance<RPI::Model>& model)
        {
            m_model = model;
            m_flags.m_needsInit = true;
            m_aabb = m_model->GetModelAsset()->GetAabb();
        }

        void ModelDataInstance::Init(MeshFeatureProcessor* meshFeatureProcessor)
        {
            const size_t modelLodCount = m_model->GetLodCount();

            if (!r_meshInstancingEnabled)
            {
                m_drawPacketListsByLod.resize(modelLodCount);
            }
            else
            {
                m_postCullingInstanceDataByLod.resize(modelLodCount);
            }
            
            for (size_t modelLodIndex = 0; modelLodIndex < modelLodCount; ++modelLodIndex)
            {
                BuildDrawPacketList(meshFeatureProcessor, modelLodIndex);
            }

            for (auto& objectSrg : m_objectSrgList)
            {
                // Set object Id once since it never changes
                RHI::ShaderInputNameIndex objectIdIndex = "m_objectId";
                objectSrg->SetConstant(objectIdIndex, m_objectId.GetIndex());
                objectIdIndex.AssertValid();
            }

            if (m_flags.m_visible && m_descriptor.m_isRayTracingEnabled)
            {
                m_flags.m_needsSetRayTracingData = true;
            }

            m_flags.m_cullableNeedsRebuild = true;
            m_flags.m_cullBoundsNeedsUpdate = true;
            m_flags.m_objectSrgNeedsUpdate = true;
            m_flags.m_needsInit = false;
        }

        struct MeshInstancingSupport
        {
            bool m_canSupportInstancing = false;
            bool m_isTransparent = false;
        };

        static MeshInstancingSupport CanSupportInstancing(
            Data::Instance<RPI::Material> material, bool useForwardPassIbleSpecular, const RHI::DrawListTag& transparentDrawListTag)
        {
            MeshInstancingSupport result;
            if (useForwardPassIbleSpecular)
            {
                // Forward pass ibl specular uses the ObjectSrg to set the closest reflection probe data
                // Since all instances from a single instanced draw call share a single ObjectSrg, this
                // will not work with instancing unless they happen to all share the same closes probe.
                // In the future, we could make that part of the MeshInstanceGroupKey, but that impacts
                // the initalization logic since at Init time we don't yet know the closest reflection probe.
                // So initially we treat that case as not supporting instancing, and eventually we can re-order
                // the logic in MeshFeatureProcessor::Simulate such that we know the up-to-date ObjectSrg data
                // before this point
                result.m_canSupportInstancing = false;
                return result;
            }

            bool shadersSupportInstancing = true;
            bool isTransparent = false;
            material->ForAllShaderItems(
                [&](const Name&, const RPI::ShaderCollection::Item& shaderItem)
                {
                    if (shaderItem.IsEnabled())
                    {
                        // Check to see if the shaderItem has the o_meshInstancingEnabled option. All shader items in the draw packet must
                        // support this option
                        RPI::ShaderOptionIndex index = shaderItem.GetShaderOptionGroup().GetShaderOptionLayout()->FindShaderOptionIndex(
                            s_o_meshInstancingIsEnabled_Name);
                        if (!index.IsValid())
                        {
                            shadersSupportInstancing = false;
                            return false; // break
                        }

                        // Get the DrawListTag. Use the explicit draw list override if exists.
                        AZ::RHI::DrawListTag drawListTag = shaderItem.GetDrawListTagOverride();

                        if (drawListTag.IsNull())
                        {
                            drawListTag = RHI::RHISystemInterface::Get()->GetDrawListTagRegistry()->FindTag(
                                shaderItem.GetShaderAsset()->GetDrawListName());
                        }

                        // Check to see if the shaderItem is for a transparent pass. If any of the active shader items
                        // are for a transparent pass, we still support instancing, but we mark it as transparent so that
                        // we can sort by reverse-depth
                        if (drawListTag == transparentDrawListTag)
                        {
                            isTransparent = true;
                            if (!r_meshInstancingEnabledForTransparentObjects)
                            {
                                shadersSupportInstancing = false;
                                return false; // break
                            }
                        }
                    }

                    return true; // continue
                });

            result.m_canSupportInstancing = shadersSupportInstancing;
            result.m_isTransparent = isTransparent;
            return result;
        }

        void ModelDataInstance::BuildDrawPacketList(MeshFeatureProcessor* meshFeatureProcessor, size_t modelLodIndex)
        {
            RPI::ModelLod& modelLod = *m_model->GetLods()[modelLodIndex];
            const size_t meshCount = modelLod.GetMeshes().size();
            MeshInstanceManager& meshInstanceManager = meshFeatureProcessor->GetMeshInstanceManager();

            if (!r_meshInstancingEnabled)
            {
                RPI::MeshDrawPacketList& drawPacketListOut = m_drawPacketListsByLod[modelLodIndex];
                drawPacketListOut.clear();
                drawPacketListOut.reserve(meshCount);
            }

            auto meshMotionDrawListTag = AZ::RHI::RHISystemInterface::Get()->GetDrawListTagRegistry()->FindTag(MeshCommon::MotionDrawListTagName);
            
            for (size_t meshIndex = 0; meshIndex < meshCount; ++meshIndex)
            {
                const auto meshes = modelLod.GetMeshes();
                const RPI::ModelLod::Mesh& mesh = meshes[meshIndex];

                // Determine if there is a custom material specified for this submission
                const CustomMaterialId customMaterialId(aznumeric_cast<AZ::u64>(modelLodIndex), mesh.m_materialSlotStableId);
                const auto& customMaterialInfo = GetCustomMaterialWithFallback(customMaterialId);
                const auto& material = customMaterialInfo.m_material ? customMaterialInfo.m_material : mesh.m_material;

                if (!material)
                {
                    AZ_Warning("MeshFeatureProcessor", false, "No material provided for mesh. Skipping.");
                    continue;
                }

                auto& objectSrgLayout = material->GetAsset()->GetObjectSrgLayout();

                if (!objectSrgLayout)
                {
                    AZ_Warning("MeshFeatureProcessor", false, "No per-object ShaderResourceGroup found.");
                    continue;
                }

                Data::Instance<RPI::ShaderResourceGroup> meshObjectSrg;

                // See if the object SRG for this mesh is already in our list of object SRGs
                for (auto& objectSrgIter : m_objectSrgList)
                {
                    if (objectSrgIter->GetLayout()->GetHash() == objectSrgLayout->GetHash())
                    {
                        meshObjectSrg = objectSrgIter;
                    }
                }

                // If the object SRG for this mesh was not already in the list, create it and add it to the list
                if (!meshObjectSrg)
                {
                    auto& shaderAsset = material->GetAsset()->GetMaterialTypeAsset()->GetShaderAssetForObjectSrg();
                    meshObjectSrg = RPI::ShaderResourceGroup::Create(shaderAsset, objectSrgLayout->GetName());
                    if (!meshObjectSrg)
                    {
                        AZ_Warning("MeshFeatureProcessor", false, "Failed to create a new shader resource group, skipping.");
                        continue;
                    }
                    m_objectSrgCreatedEvent.Signal(meshObjectSrg);
                    m_objectSrgList.push_back(meshObjectSrg);
                }

                bool materialRequiresForwardPassIblSpecular = MaterialRequiresForwardPassIblSpecular(material);

                // Track whether any materials in this mesh require ForwardPassIblSpecular, we need this information when the ObjectSrg is
                // updated
                m_flags.m_hasForwardPassIblSpecularMaterial |= materialRequiresForwardPassIblSpecular;

                MeshInstanceManager::InsertResult instanceGroupInsertResult{ MeshInstanceManager::Handle{}, 0 };

                MeshInstancingSupport instancingSupport;
                if (r_meshInstancingEnabled)
                {
                    // Get the instance index for referencing the draw packet
                    MeshInstanceGroupKey key{};

                    // Only meshes from the same model and lod with a matching material instance can be instanced
                    key.m_modelId = m_model->GetId();
                    key.m_lodIndex = static_cast<uint32_t>(modelLodIndex);
                    key.m_meshIndex = static_cast<uint32_t>(meshIndex);
                    key.m_materialId = material->GetId();

                    // Two meshes that could otherwise be instanced but have manually specified sort keys will not be instanced together
                    key.m_sortKey = m_sortKey;

                    instancingSupport = CanSupportInstancing(
                        material, m_flags.m_hasForwardPassIblSpecularMaterial, meshFeatureProcessor->GetTransparentDrawListTag());

                    if (instancingSupport.m_canSupportInstancing && !r_meshInstancingDebugForceUniqueObjectsForProfiling)
                    {
                        // If this object can be instanced, it gets a null uuid that will match other objects that can be instanced with it
                        key.m_forceInstancingOff = Uuid::CreateNull();
                    }
                    else
                    {
                        // When instancing is enabled, everything goes down the instancing path, including this object
                        // However, using a random uuid here will give it its own unique instance group, with it's own unique ObjectSrg,
                        // so it will end up as an instanced draw call with a count of 1

                        // We also use this path when r_meshInstancingDebugForceUniqueObjectsForProfiling is true, which makes meshes that
                        // would otherwise be instanced end up in a unique group. This is helpful for performance profiling to test the
                        // worst case scenario of lots of objects that don't actually end up getting instanced but still go down the
                        // instancing path
                        key.m_forceInstancingOff = Uuid::CreateRandom();
                    }

                    instanceGroupInsertResult = meshInstanceManager.AddInstance(key);
                    PostCullingInstanceData postCullingData;
                    postCullingData.m_instanceGroupHandle = instanceGroupInsertResult.m_handle;
                    postCullingData.m_instanceGroupPageIndex = instanceGroupInsertResult.m_pageIndex;
                    postCullingData.m_objectId = m_objectId;
                    // Mark the group as transparent so that the depth can be sorted in reverse
                    postCullingData.m_instanceGroupHandle->m_isTransparent = instancingSupport.m_isTransparent;
                    m_postCullingInstanceDataByLod[modelLodIndex].push_back(postCullingData);

                    // The instaceGroup needs to keep a reference of this ModelDataInstance so it can
                    // notify the ModelDataInstance when the MeshDrawPacket is changed or get the cullable's flags 
                    instanceGroupInsertResult.m_handle->AddAssociatedInstance(this);
                }

                // If this condition is true, we're dealing with a new, uninitialized draw packet, either because instancing is disabled
                // or because this was the first object in the instance group. So we need to initialize it
                if (!r_meshInstancingEnabled || instanceGroupInsertResult.m_instanceCount == 1)
                {
                    // setup the mesh draw packet
                    RPI::MeshDrawPacket drawPacket(modelLod, meshIndex, material, meshObjectSrg, customMaterialInfo.m_uvMapping);

                    // set the shader option to select forward pass IBL specular if necessary
                    if (!drawPacket.SetShaderOption(s_o_meshUseForwardPassIBLSpecular_Name, AZ::RPI::ShaderOptionValue{ m_descriptor.m_useForwardPassIblSpecular }))
                    {
                        AZ_Warning("MeshDrawPacket", false, "Failed to set o_meshUseForwardPassIBLSpecular on mesh draw packet");
                    }

                    if (instancingSupport.m_canSupportInstancing)
                    {
                        drawPacket.SetShaderOption(s_o_meshInstancingIsEnabled_Name, AZ::RPI::ShaderOptionValue{ true });
                    }

                    bool blockSilhouettes = false;
                    if (auto index = material->FindPropertyIndex(s_block_silhouette_Name); index.IsValid())
                    {
                        blockSilhouettes = material->GetPropertyValue<bool>(index);
                    }

                    // stencil bits
                    uint8_t stencilRef = m_descriptor.m_useForwardPassIblSpecular || materialRequiresForwardPassIblSpecular
                        ? Render::StencilRefs::None
                        : Render::StencilRefs::UseIBLSpecularPass;
                    stencilRef |= Render::StencilRefs::UseDiffuseGIPass;
                    stencilRef |= blockSilhouettes ? Render::StencilRefs::BlockSilhouettes : 0;

                    drawPacket.SetStencilRef(stencilRef);
                    drawPacket.SetSortKey(m_sortKey);
                    drawPacket.SetEnableDraw(meshMotionDrawListTag, m_flags.m_isDrawMotion);
                    // Note: do not add drawPacket.Update() here. It's not needed.It may cause issue with m_shaderVariantHandler which captures 'this' pointer. 

                    if (!r_meshInstancingEnabled)
                    {
                        m_drawPacketListsByLod[modelLodIndex].emplace_back(AZStd::move(drawPacket));
                    }
                    else
                    {
                        MeshInstanceGroupData& instanceGroupData = meshInstanceManager[instanceGroupInsertResult.m_handle];
                        instanceGroupData.m_drawPacket = AZStd::move(drawPacket);
                        instanceGroupData.m_isDrawMotion = m_flags.m_isDrawMotion;

                        // We're going to need an interval for the root constant data that we update every frame for each draw item, so cache that here
                        CacheRootConstantInterval(instanceGroupData);
                    }
                }

                // For mesh instancing only
                // If this model needs to draw motion, enable draw motion vector for the DrawPacket.
                // This means any mesh instances which are using this draw packet would draw motion vector too. This is fine, just not optimized. 
                if (r_meshInstancingEnabled && m_flags.m_isDrawMotion)
                {
                    MeshInstanceGroupData& instanceGroupData = meshInstanceManager[instanceGroupInsertResult.m_handle];
                    if (!instanceGroupData.m_isDrawMotion)
                    {
                        instanceGroupData.m_isDrawMotion = true;
                        instanceGroupData.m_drawPacket.SetEnableDraw(meshMotionDrawListTag, true);
                    }
                }
            }
        }

        void ModelDataInstance::SetRayTracingData(MeshFeatureProcessor* meshFeatureProcessor)
        {
            RayTracingFeatureProcessor* rayTracingFeatureProcessor = meshFeatureProcessor->GetRayTracingFeatureProcessor();
            TransformServiceFeatureProcessor* transformServiceFeatureProcessor =
                meshFeatureProcessor->GetTransformServiceFeatureProcessor();
            RemoveRayTracingData(rayTracingFeatureProcessor);

            if (!m_model)
            {
                return;
            }

            if (!rayTracingFeatureProcessor)
            {
                return;
            }

            const AZStd::span<const Data::Instance<RPI::ModelLod>>& modelLods = m_model->GetLods();
            if (modelLods.empty())
            {
                return;
            }

            // use the lowest LOD for raytracing
            uint32_t rayTracingLod = aznumeric_cast<uint32_t>(modelLods.size() - 1);
            const Data::Instance<RPI::ModelLod>& modelLod = modelLods[rayTracingLod];

            // setup a stream layout and shader input contract for the vertex streams
            static const char* PositionSemantic = "POSITION";
            static const char* NormalSemantic = "NORMAL";
            static const char* TangentSemantic = "TANGENT";
            static const char* BitangentSemantic = "BITANGENT";
            static const char* UVSemantic = "UV";
            static const RHI::Format PositionStreamFormat = RHI::Format::R32G32B32_FLOAT;
            static const RHI::Format NormalStreamFormat = RHI::Format::R32G32B32_FLOAT;
            static const RHI::Format TangentStreamFormat = RHI::Format::R32G32B32A32_FLOAT;
            static const RHI::Format BitangentStreamFormat = RHI::Format::R32G32B32_FLOAT;
            static const RHI::Format UVStreamFormat = RHI::Format::R32G32_FLOAT;

            RHI::InputStreamLayoutBuilder layoutBuilder;
            layoutBuilder.AddBuffer()->Channel(PositionSemantic, PositionStreamFormat);
            layoutBuilder.AddBuffer()->Channel(NormalSemantic, NormalStreamFormat);
            layoutBuilder.AddBuffer()->Channel(UVSemantic, UVStreamFormat);
            layoutBuilder.AddBuffer()->Channel(TangentSemantic, TangentStreamFormat);
            layoutBuilder.AddBuffer()->Channel(BitangentSemantic, BitangentStreamFormat);
            RHI::InputStreamLayout inputStreamLayout = layoutBuilder.End();

            RPI::ShaderInputContract::StreamChannelInfo positionStreamChannelInfo;
            positionStreamChannelInfo.m_semantic = RHI::ShaderSemantic(AZ::Name(PositionSemantic));
            positionStreamChannelInfo.m_componentCount = RHI::GetFormatComponentCount(PositionStreamFormat);

            RPI::ShaderInputContract::StreamChannelInfo normalStreamChannelInfo;
            normalStreamChannelInfo.m_semantic = RHI::ShaderSemantic(AZ::Name(NormalSemantic));
            normalStreamChannelInfo.m_componentCount = RHI::GetFormatComponentCount(NormalStreamFormat);

            RPI::ShaderInputContract::StreamChannelInfo tangentStreamChannelInfo;
            tangentStreamChannelInfo.m_semantic = RHI::ShaderSemantic(AZ::Name(TangentSemantic));
            tangentStreamChannelInfo.m_componentCount = RHI::GetFormatComponentCount(TangentStreamFormat);
            tangentStreamChannelInfo.m_isOptional = true;

            RPI::ShaderInputContract::StreamChannelInfo bitangentStreamChannelInfo;
            bitangentStreamChannelInfo.m_semantic = RHI::ShaderSemantic(AZ::Name(BitangentSemantic));
            bitangentStreamChannelInfo.m_componentCount = RHI::GetFormatComponentCount(BitangentStreamFormat);
            bitangentStreamChannelInfo.m_isOptional = true;

            RPI::ShaderInputContract::StreamChannelInfo uvStreamChannelInfo;
            uvStreamChannelInfo.m_semantic = RHI::ShaderSemantic(AZ::Name(UVSemantic));
            uvStreamChannelInfo.m_componentCount = RHI::GetFormatComponentCount(UVStreamFormat);
            uvStreamChannelInfo.m_isOptional = true;

            RPI::ShaderInputContract shaderInputContract;
            shaderInputContract.m_streamChannels.emplace_back(positionStreamChannelInfo);
            shaderInputContract.m_streamChannels.emplace_back(normalStreamChannelInfo);
            shaderInputContract.m_streamChannels.emplace_back(tangentStreamChannelInfo);
            shaderInputContract.m_streamChannels.emplace_back(bitangentStreamChannelInfo);
            shaderInputContract.m_streamChannels.emplace_back(uvStreamChannelInfo);

            // setup the raytracing data for each sub-mesh
            const size_t meshCount = modelLod->GetMeshes().size();
            RayTracingFeatureProcessor::SubMeshVector subMeshes;
            for (uint32_t meshIndex = 0; meshIndex < meshCount; ++meshIndex)
            {
                const auto meshes = modelLod->GetMeshes();
                const RPI::ModelLod::Mesh& mesh = meshes[meshIndex];

                // retrieve the material
                const CustomMaterialId customMaterialId(rayTracingLod, mesh.m_materialSlotStableId);
                const auto& customMaterialInfo = GetCustomMaterialWithFallback(customMaterialId);
                const auto& material = customMaterialInfo.m_material ? customMaterialInfo.m_material : mesh.m_material;

                if (!material)
                {
                    AZ_Warning("MeshFeatureProcessor", false, "No material provided for mesh. Skipping.");
                    continue;
                }

                // retrieve vertex/index buffers
                RPI::ModelLod::StreamBufferViewList streamBufferViews;
                [[maybe_unused]] bool result = modelLod->GetStreamsForMesh(
                    inputStreamLayout,
                    streamBufferViews,
                    nullptr,
                    shaderInputContract,
                    meshIndex,
                    customMaterialInfo.m_uvMapping,
                    material->GetAsset()->GetMaterialTypeAsset()->GetUvNameMap());
                AZ_Assert(result, "Failed to retrieve mesh stream buffer views");

                // The code below expects streams for positions, normals, tangents, bitangents, and uvs.
                constexpr size_t NumExpectedStreams = 5;
                if (streamBufferViews.size() < NumExpectedStreams)
                {
                    AZ_Warning("MeshFeatureProcessor", false, "Model is missing one or more expected streams "
                        "(positions, normals, tangents, bitangents, uvs), skipping the raytracing data generation.");
                    continue;
                }

                // note that the element count is the size of the entire buffer, even though this mesh may only
                // occupy a portion of the vertex buffer.  This is necessary since we are accessing it using
                // a ByteAddressBuffer in the raytracing shaders and passing the byte offset to the shader in a constant buffer.
                uint32_t positionBufferByteCount = static_cast<uint32_t>(const_cast<RHI::Buffer*>(streamBufferViews[0].GetBuffer())->GetDescriptor().m_byteCount);
                RHI::BufferViewDescriptor positionBufferDescriptor = RHI::BufferViewDescriptor::CreateRaw(0, positionBufferByteCount);

                uint32_t normalBufferByteCount = static_cast<uint32_t>(const_cast<RHI::Buffer*>(streamBufferViews[1].GetBuffer())->GetDescriptor().m_byteCount);
                RHI::BufferViewDescriptor normalBufferDescriptor = RHI::BufferViewDescriptor::CreateRaw(0, normalBufferByteCount);

                uint32_t tangentBufferByteCount = static_cast<uint32_t>(const_cast<RHI::Buffer*>(streamBufferViews[2].GetBuffer())->GetDescriptor().m_byteCount);
                RHI::BufferViewDescriptor tangentBufferDescriptor = RHI::BufferViewDescriptor::CreateRaw(0, tangentBufferByteCount);

                uint32_t bitangentBufferByteCount = static_cast<uint32_t>(const_cast<RHI::Buffer*>(streamBufferViews[3].GetBuffer())->GetDescriptor().m_byteCount);
                RHI::BufferViewDescriptor bitangentBufferDescriptor = RHI::BufferViewDescriptor::CreateRaw(0, bitangentBufferByteCount);

                uint32_t uvBufferByteCount = static_cast<uint32_t>(const_cast<RHI::Buffer*>(streamBufferViews[4].GetBuffer())->GetDescriptor().m_byteCount);
                RHI::BufferViewDescriptor uvBufferDescriptor = RHI::BufferViewDescriptor::CreateRaw(0, uvBufferByteCount);

                const RHI::IndexBufferView& indexBufferView = mesh.m_indexBufferView;
                uint32_t indexElementSize = indexBufferView.GetIndexFormat() == RHI::IndexFormat::Uint16 ? 2 : 4;
                uint32_t indexElementCount = (uint32_t)indexBufferView.GetBuffer()->GetDescriptor().m_byteCount / indexElementSize;
                RHI::BufferViewDescriptor indexBufferDescriptor;
                indexBufferDescriptor.m_elementOffset = 0;
                indexBufferDescriptor.m_elementCount = indexElementCount;
                indexBufferDescriptor.m_elementSize = indexElementSize;
                indexBufferDescriptor.m_elementFormat = indexBufferView.GetIndexFormat() == RHI::IndexFormat::Uint16 ? RHI::Format::R16_UINT : RHI::Format::R32_UINT;

                // set the SubMesh data to pass to the RayTracingFeatureProcessor, starting with vertex/index data
                RayTracingFeatureProcessor::SubMesh subMesh;
                RayTracingFeatureProcessor::SubMeshMaterial& subMeshMaterial = subMesh.m_material;
                subMesh.m_positionFormat = PositionStreamFormat;
                subMesh.m_positionVertexBufferView = streamBufferViews[0];
                subMesh.m_positionShaderBufferView = const_cast<RHI::Buffer*>(streamBufferViews[0].GetBuffer())->GetBufferView(positionBufferDescriptor);

                subMesh.m_normalFormat = NormalStreamFormat;
                subMesh.m_normalVertexBufferView = streamBufferViews[1];
                subMesh.m_normalShaderBufferView = const_cast<RHI::Buffer*>(streamBufferViews[1].GetBuffer())->GetBufferView(normalBufferDescriptor);

                if (tangentBufferByteCount > 0)
                {
                    subMesh.m_bufferFlags |= RayTracingSubMeshBufferFlags::Tangent;
                    subMesh.m_tangentFormat = TangentStreamFormat;
                    subMesh.m_tangentVertexBufferView = streamBufferViews[2];
                    subMesh.m_tangentShaderBufferView = const_cast<RHI::Buffer*>(streamBufferViews[2].GetBuffer())->GetBufferView(tangentBufferDescriptor);
                }

                if (bitangentBufferByteCount > 0)
                {
                    subMesh.m_bufferFlags |= RayTracingSubMeshBufferFlags::Bitangent;
                    subMesh.m_bitangentFormat = BitangentStreamFormat;
                    subMesh.m_bitangentVertexBufferView = streamBufferViews[3];
                    subMesh.m_bitangentShaderBufferView = const_cast<RHI::Buffer*>(streamBufferViews[3].GetBuffer())->GetBufferView(bitangentBufferDescriptor);
                }

                if (uvBufferByteCount > 0)
                {
                    subMesh.m_bufferFlags |= RayTracingSubMeshBufferFlags::UV;
                    subMesh.m_uvFormat = UVStreamFormat;
                    subMesh.m_uvVertexBufferView = streamBufferViews[4];
                    subMesh.m_uvShaderBufferView = const_cast<RHI::Buffer*>(streamBufferViews[4].GetBuffer())->GetBufferView(uvBufferDescriptor);
                }

                subMesh.m_indexBufferView = mesh.m_indexBufferView;
                subMesh.m_indexShaderBufferView = const_cast<RHI::Buffer*>(mesh.m_indexBufferView.GetBuffer())->GetBufferView(indexBufferDescriptor);

                // add material data
                if (material)
                {
                    RPI::MaterialPropertyIndex propertyIndex;

                    // base color
                    propertyIndex = material->FindPropertyIndex(s_baseColor_color_Name);
                    if (propertyIndex.IsValid())
                    {
                        subMeshMaterial.m_baseColor = material->GetPropertyValue<AZ::Color>(propertyIndex);
                    }

                    propertyIndex = material->FindPropertyIndex(s_baseColor_factor_Name);
                    if (propertyIndex.IsValid())
                    {
                        subMeshMaterial.m_baseColor *= material->GetPropertyValue<float>(propertyIndex);
                    }

                    // metallic
                    propertyIndex = material->FindPropertyIndex(s_metallic_factor_Name);
                    if (propertyIndex.IsValid())
                    {
                        subMeshMaterial.m_metallicFactor = material->GetPropertyValue<float>(propertyIndex);
                    }

                    // roughness
                    propertyIndex = material->FindPropertyIndex(s_roughness_factor_Name);
                    if (propertyIndex.IsValid())
                    {
                        subMeshMaterial.m_roughnessFactor = material->GetPropertyValue<float>(propertyIndex);
                    }

                    // emissive color
                    propertyIndex = material->FindPropertyIndex(s_emissive_enable_Name);
                    if (propertyIndex.IsValid())
                    {
                        if (material->GetPropertyValue<bool>(propertyIndex))
                        {
                            propertyIndex = material->FindPropertyIndex(s_emissive_color_Name);
                            if (propertyIndex.IsValid())
                            {
                                subMeshMaterial.m_emissiveColor = material->GetPropertyValue<AZ::Color>(propertyIndex);
                            }

                            // When we have an emissive intensity, the unit of the intensity is defined in the material settings.
                            // For non-raytracing materials, the intensity is converted, and set in the shader, by a Functor.
                            // This (and the other) Functors are normally called in the Compile function of the Material
                            // We can't use the Compile function here, because the raytracing material behaves bit differently
                            // Therefor we need to look for the right Functor to convert the intensity here
                            propertyIndex = material->FindPropertyIndex(s_emissive_intensity_Name);
                            if (propertyIndex.IsValid())
                            {
                                auto unitPropertyIndex = material->FindPropertyIndex(s_emissive_unit_Name);
                                AZ_WarningOnce(
                                    "MeshFeatureProcessor",
                                    propertyIndex.IsValid(),
                                    "Emissive intensity property missing in material %s. Materials with an emissive intensity need a unit for the intensity.",
                                    material->GetAsset()->GetId().ToFixedString().c_str());
                                if (unitPropertyIndex.IsValid())
                                {
                                    auto intensity = material->GetPropertyValue<float>(propertyIndex);
                                    auto unit = material->GetPropertyValue<uint32_t>(unitPropertyIndex);
                                    bool foundEmissiveUnitFunctor = false;
                                    for (const auto& functor : material->GetAsset()->GetMaterialFunctors())
                                    {
                                        auto emissiveFunctor = azdynamic_cast<ConvertEmissiveUnitFunctor*>(functor);
                                        if (emissiveFunctor != nullptr)
                                        {
                                            intensity = emissiveFunctor->GetProcessedValue(intensity, unit);
                                            foundEmissiveUnitFunctor = true;
                                            break;
                                        }
                                    }
                                    AZ_WarningOnce(
                                        "MeshFeatureProcessor",
                                        foundEmissiveUnitFunctor,
                                        "Could not find ConvertEmissiveUnitFunctor for material %s",
                                        material->GetAsset()->GetId().ToFixedString().c_str());
                                    if (foundEmissiveUnitFunctor)
                                    {
                                        subMeshMaterial.m_emissiveColor *= intensity;
                                    }
                                }
                            }
                        }
                    }

                    // textures
                    Data::Instance<RPI::Image> baseColorImage; // can be used for irradiance color below
                    propertyIndex = material->FindPropertyIndex(s_baseColor_textureMap_Name);
                    if (propertyIndex.IsValid())
                    {
                        Data::Instance<RPI::Image> image = material->GetPropertyValue<Data::Instance<RPI::Image>>(propertyIndex);
                        if (image.get())
                        {
                            subMeshMaterial.m_textureFlags |= RayTracingSubMeshTextureFlags::BaseColor;
                            subMeshMaterial.m_baseColorImageView = image->GetImageView();
                            baseColorImage = image;
                        }
                    }

                    propertyIndex = material->FindPropertyIndex(s_normal_textureMap_Name);
                    if (propertyIndex.IsValid())
                    {
                        Data::Instance<RPI::Image> image = material->GetPropertyValue<Data::Instance<RPI::Image>>(propertyIndex);
                        if (image.get())
                        {
                            subMeshMaterial.m_textureFlags |= RayTracingSubMeshTextureFlags::Normal;
                            subMeshMaterial.m_normalImageView = image->GetImageView();
                        }
                    }

                    propertyIndex = material->FindPropertyIndex(s_metallic_textureMap_Name);
                    if (propertyIndex.IsValid())
                    {
                        Data::Instance<RPI::Image> image = material->GetPropertyValue<Data::Instance<RPI::Image>>(propertyIndex);
                        if (image.get())
                        {
                            subMeshMaterial.m_textureFlags |= RayTracingSubMeshTextureFlags::Metallic;
                            subMeshMaterial.m_metallicImageView = image->GetImageView();
                        }
                    }

                    propertyIndex = material->FindPropertyIndex(s_roughness_textureMap_Name);
                    if (propertyIndex.IsValid())
                    {
                        Data::Instance<RPI::Image> image = material->GetPropertyValue<Data::Instance<RPI::Image>>(propertyIndex);
                        if (image.get())
                        {
                            subMeshMaterial.m_textureFlags |= RayTracingSubMeshTextureFlags::Roughness;
                            subMeshMaterial.m_roughnessImageView = image->GetImageView();
                        }
                    }

                    propertyIndex = material->FindPropertyIndex(s_emissive_textureMap_Name);
                    if (propertyIndex.IsValid())
                    {
                        Data::Instance<RPI::Image> image = material->GetPropertyValue<Data::Instance<RPI::Image>>(propertyIndex);
                        if (image.get())
                        {
                            subMeshMaterial.m_textureFlags |= RayTracingSubMeshTextureFlags::Emissive;
                            subMeshMaterial.m_emissiveImageView = image->GetImageView();
                        }
                    }

                    // irradiance color
                    SetIrradianceData(subMesh, material, baseColorImage);
                }

                subMeshes.push_back(subMesh);
            }

            // setup the RayTracing Mesh
            RayTracingFeatureProcessor::Mesh rayTracingMesh;
            rayTracingMesh.m_assetId = m_model->GetModelAsset()->GetId();
            rayTracingMesh.m_transform = transformServiceFeatureProcessor->GetTransformForId(m_objectId);
            rayTracingMesh.m_nonUniformScale = transformServiceFeatureProcessor->GetNonUniformScaleForId(m_objectId);
            rayTracingMesh.m_isSkinnedMesh = m_descriptor.m_isSkinnedMesh;
            rayTracingMesh.m_instanceMask |= (rayTracingMesh.m_isSkinnedMesh)
                ? static_cast<uint32_t>(AZ::RHI::RayTracingAccelerationStructureInstanceInclusionMask::SKINNED_MESH)
                : static_cast<uint32_t>(AZ::RHI::RayTracingAccelerationStructureInstanceInclusionMask::STATIC_MESH);

            // setup the reflection probe data, and track if this mesh is currently affected by a reflection probe
            SetRayTracingReflectionProbeData(meshFeatureProcessor, rayTracingMesh.m_reflectionProbe);

            // add the mesh
            rayTracingFeatureProcessor->AddMesh(m_rayTracingUuid, rayTracingMesh, subMeshes);
            m_flags.m_needsSetRayTracingData = false;
        }

        void ModelDataInstance::SetIrradianceData(
            RayTracingFeatureProcessor::SubMesh& subMesh,
            const Data::Instance<RPI::Material> material,
            const Data::Instance<RPI::Image> baseColorImage)
        {
            RPI::MaterialPropertyIndex propertyIndex = material->FindPropertyIndex(s_irradiance_irradianceColorSource_Name);
            if (!propertyIndex.IsValid())
            {
                return;
            }

            uint32_t enumVal = material->GetPropertyValue<uint32_t>(propertyIndex);
            AZ::Name irradianceColorSource = material->GetMaterialPropertiesLayout()->GetPropertyDescriptor(propertyIndex)->GetEnumName(enumVal);
            RayTracingFeatureProcessor::SubMeshMaterial& subMeshMaterial = subMesh.m_material;

            if (irradianceColorSource.IsEmpty() || irradianceColorSource == s_Manual_Name)
            {
                propertyIndex = material->FindPropertyIndex(s_irradiance_manualColor_Name);
                if (propertyIndex.IsValid())
                {
                    subMeshMaterial.m_irradianceColor = material->GetPropertyValue<AZ::Color>(propertyIndex);
                }
                else
                {
                    // Couldn't find irradiance.manualColor -> check for an irradiance.color in case the material type
                    // doesn't have the concept of manual vs. automatic irradiance color, allow a simpler property name
                    propertyIndex = material->FindPropertyIndex(s_irradiance_color_Name);
                    if (propertyIndex.IsValid())
                    {
                        subMeshMaterial.m_irradianceColor = material->GetPropertyValue<AZ::Color>(propertyIndex);
                    }
                    else
                    {
                        AZ_Warning(
                            "MeshFeatureProcessor", false,
                            "No irradiance.manualColor or irradiance.color field found. Defaulting to 1.0f.");
                        subMeshMaterial.m_irradianceColor = AZ::Colors::White;
                    }
                }
            }
            else if (irradianceColorSource == s_BaseColorTint_Name)
            {
                // Use only the baseColor, no texture on top of it
                subMeshMaterial.m_irradianceColor = subMeshMaterial.m_baseColor;
            }
            else if (irradianceColorSource == s_BaseColor_Name)
            {
                // Check if texturing is enabled
                bool useTexture;
                propertyIndex = material->FindPropertyIndex(s_baseColor_useTexture_Name);
                if (propertyIndex.IsValid())
                {
                    useTexture = material->GetPropertyValue<bool>(propertyIndex);
                }
                else
                {
                    // No explicit baseColor.useTexture switch found, assuming the user wants to use
                    // a texture if a texture was found.
                    useTexture = true;
                }

                // If texturing was requested: check if we found a texture and use it
                if (useTexture && baseColorImage.get())
                {
                    // Currently GetAverageColor() is only implemented for a StreamingImage
                    auto baseColorStreamingImg = azdynamic_cast<RPI::StreamingImage*>(baseColorImage.get());
                    if (baseColorStreamingImg)
                    {
                        // Note: there are quite a few hidden assumptions in using the average
                        // texture color. For instance, (1) it assumes that every texel in the
                        // texture actually gets mapped to the surface (or non-mapped regions are
                        // colored with a meaningful 'average' color, or have zero opacity); (2) it
                        // assumes that the mapping from uv space to the mesh surface is
                        // (approximately) area-preserving to get a properly weighted average; and
                        // mostly, (3) it assumes that a single 'average color' is a meaningful
                        // characterisation of the full material.
                        Color avgColor = baseColorStreamingImg->GetAverageColor();

                        // We do a simple 'multiply' blend with the base color
                        // Note: other blend modes are currently not supported
                        subMeshMaterial.m_irradianceColor = avgColor * subMeshMaterial.m_baseColor;
                    }
                    else
                    {
                        AZ_Warning("MeshFeatureProcessor", false, "Using BaseColor as irradianceColorSource "
                                "is currently only supported for textures of type StreamingImage");
                        // Default to the flat base color
                        subMeshMaterial.m_irradianceColor = subMeshMaterial.m_baseColor;
                    }
                }
                else
                {
                    // No texture, simply copy the baseColor
                    subMeshMaterial.m_irradianceColor = subMeshMaterial.m_baseColor;
                }
            }
            else
            {
                AZ_Warning("MeshFeatureProcessor", false, "Unknown irradianceColorSource value: %s, "
                        "defaulting to 1.0f.", irradianceColorSource.GetCStr());
                subMeshMaterial.m_irradianceColor = AZ::Colors::White;
            }


            // Overall scale factor
            propertyIndex = material->FindPropertyIndex(s_irradiance_factor_Name);
            if (propertyIndex.IsValid())
            {
                subMeshMaterial.m_irradianceColor *= material->GetPropertyValue<float>(propertyIndex);
            }

            // set the raytracing transparency from the material opacity factor
            float opacity = 1.0f;
            propertyIndex = material->FindPropertyIndex(s_opacity_mode_Name);
            if (propertyIndex.IsValid())
            {
                // only query the opacity factor if it's a non-Opaque mode
                uint32_t mode = material->GetPropertyValue<uint32_t>(propertyIndex);
                if (mode > 0)
                {
                    propertyIndex = material->FindPropertyIndex(s_opacity_factor_Name);
                    if (propertyIndex.IsValid())
                    {
                        opacity = material->GetPropertyValue<float>(propertyIndex);
                    }
                }
            }

            subMeshMaterial.m_irradianceColor.SetA(opacity);
        }

        void ModelDataInstance::SetRayTracingReflectionProbeData(
            MeshFeatureProcessor* meshFeatureProcessor,
            RayTracingFeatureProcessor::Mesh::ReflectionProbe& reflectionProbe)
        {
            TransformServiceFeatureProcessor* transformServiceFeatureProcessor = meshFeatureProcessor->GetTransformServiceFeatureProcessor();
            ReflectionProbeFeatureProcessor* reflectionProbeFeatureProcessor = meshFeatureProcessor->GetReflectionProbeFeatureProcessor();
            AZ::Transform transform = transformServiceFeatureProcessor->GetTransformForId(m_objectId);

            // retrieve reflection probes
            Aabb aabbWS = m_aabb;
            aabbWS.ApplyTransform(transform);

            ReflectionProbeHandleVector reflectionProbeHandles;
            reflectionProbeFeatureProcessor->FindReflectionProbes(aabbWS, reflectionProbeHandles);

            m_flags.m_hasRayTracingReflectionProbe = !reflectionProbeHandles.empty();
            if (m_flags.m_hasRayTracingReflectionProbe)
            {
                // take the last handle from the list, which will be the smallest (most influential) probe
                ReflectionProbeHandle handle = reflectionProbeHandles.back();
                reflectionProbe.m_modelToWorld = reflectionProbeFeatureProcessor->GetTransform(handle);
                reflectionProbe.m_outerObbHalfLengths = reflectionProbeFeatureProcessor->GetOuterObbWs(handle).GetHalfLengths();
                reflectionProbe.m_innerObbHalfLengths = reflectionProbeFeatureProcessor->GetInnerObbWs(handle).GetHalfLengths();
                reflectionProbe.m_useParallaxCorrection = reflectionProbeFeatureProcessor->GetUseParallaxCorrection(handle);
                reflectionProbe.m_exposure = reflectionProbeFeatureProcessor->GetRenderExposure(handle);
                reflectionProbe.m_reflectionProbeCubeMap = reflectionProbeFeatureProcessor->GetCubeMap(handle);
            }
        }

        void ModelDataInstance::RemoveRayTracingData(RayTracingFeatureProcessor* rayTracingFeatureProcessor)
        {
            // remove from ray tracing
            if (rayTracingFeatureProcessor)
            {
                rayTracingFeatureProcessor->RemoveMesh(m_rayTracingUuid);
            }
        }

        void ModelDataInstance::SetSortKey(MeshFeatureProcessor* meshFeatureProcessor, RHI::DrawItemSortKey sortKey)
        {
            RHI::DrawItemSortKey previousSortKey = m_sortKey;
            m_sortKey = sortKey;
            if (previousSortKey != m_sortKey)
            {
                if (!r_meshInstancingEnabled)
                {
                    for (auto& drawPacketList : m_drawPacketListsByLod)
                    {
                        for (auto& drawPacket : drawPacketList)
                        {
                            drawPacket.SetSortKey(sortKey);
                        }
                    }
                }
                else
                {
                    // If the ModelDataInstance has already been initialized
                    if (m_model && !m_flags.m_needsInit)
                    {
                        // DeInit/ReInit is overkill (destroys and re-creates ray-tracing data)
                        // but it works for now since SetSortKey is infrequent
                        // Init needs to be called because that is where we determine what can be part of the same instance group,
                        // and the sort key is part of that.
                        ReInit(meshFeatureProcessor);
                    }
                }
            }
        }

        RHI::DrawItemSortKey ModelDataInstance::GetSortKey() const
        {
            return m_sortKey;
        }

        void ModelDataInstance::SetMeshLodConfiguration(RPI::Cullable::LodConfiguration meshLodConfig)
        {
            m_cullable.m_lodData.m_lodConfiguration = meshLodConfig;
        }

        RPI::Cullable::LodConfiguration ModelDataInstance::GetMeshLodConfiguration() const
        {
            return m_cullable.m_lodData.m_lodConfiguration;
        }

        void ModelDataInstance::UpdateDrawPackets(bool forceUpdate /*= false*/)
        {
            AZ_Assert(!r_meshInstancingEnabled, "If mesh instancing is enabled, the draw packet update should be going through the MeshInstanceManager.");

            // Only enable draw motion if model is dynamic and draw motion was disabled
            bool enableDrawMotion = !m_flags.m_isDrawMotion && m_flags.m_dynamic;
            RHI::DrawListTag meshMotionDrawListTag;
            if (enableDrawMotion)
            {
                meshMotionDrawListTag = AZ::RHI::RHISystemInterface::Get()->GetDrawListTagRegistry()->FindTag(MeshCommon::MotionDrawListTagName);
            }

            for (auto& drawPacketList : m_drawPacketListsByLod)
            {
                for (auto& drawPacket : drawPacketList)
                {
                    if (enableDrawMotion)
                    {
                        drawPacket.SetEnableDraw(meshMotionDrawListTag, true);
                    }
                    if (drawPacket.Update(*m_scene, forceUpdate))
                    {
                        m_flags.m_cullableNeedsRebuild = true;
                    }
                }
            }
        }

        void ModelDataInstance::BuildCullable()
        {
            AZ_Assert(m_flags.m_cullableNeedsRebuild, "This function only needs to be called if the cullable to be rebuilt");
            AZ_Assert(m_model, "The model has not finished loading yet");

            RPI::Cullable::CullData& cullData = m_cullable.m_cullData;
            RPI::Cullable::LodData& lodData = m_cullable.m_lodData;

            const Aabb& localAabb = m_aabb;
            lodData.m_lodSelectionRadius = 0.5f * localAabb.GetExtents().GetMaxElement();

            const size_t modelLodCount = m_model->GetLodCount();
            const auto& lodAssets = m_model->GetModelAsset()->GetLodAssets();
            AZ_Assert(lodAssets.size() == modelLodCount, "Number of asset lods must match number of model lods");
            AZ_Assert(m_lodBias <= modelLodCount - 1, "Incorrect lod bias");

            lodData.m_lods.resize(modelLodCount);
            cullData.m_drawListMask.reset();

            const size_t lodCount = lodAssets.size();

            for (size_t lodIndex = 0; lodIndex < lodCount; ++lodIndex)
            {
                //initialize the lod
                RPI::Cullable::LodData::Lod& lod = lodData.m_lods[lodIndex];
                // non-used lod (except if forced)
                if (lodIndex < m_lodBias)
                {
                    // set impossible screen coverage to disable it
                    lod.m_screenCoverageMax = 0.0f;
                    lod.m_screenCoverageMin = 1.0f;
                }
                else
                {
                    if (lodIndex == m_lodBias)
                    {
                        //first lod
                        lod.m_screenCoverageMax = 1.0f;
                    }
                    else
                    {
                        //every other lod: use the previous lod's min
                        lod.m_screenCoverageMax = AZStd::GetMax(lodData.m_lods[lodIndex - 1].m_screenCoverageMin, lodData.m_lodConfiguration.m_minimumScreenCoverage);
                    }

                    if (lodIndex < lodAssets.size() - 1)
                    {
                        //first and middle lods: compute a stepdown value for the min
                        lod.m_screenCoverageMin = AZStd::GetMax(lodData.m_lodConfiguration.m_qualityDecayRate * lod.m_screenCoverageMax, lodData.m_lodConfiguration.m_minimumScreenCoverage);
                    }
                    else
                    {
                        //last lod: use MinimumScreenCoverage for the min
                        lod.m_screenCoverageMin = lodData.m_lodConfiguration.m_minimumScreenCoverage;
                    }
                }

                lod.m_drawPackets.clear();
                if (!r_meshInstancingEnabled)
                {
                    const RPI::MeshDrawPacketList& drawPacketList = m_drawPacketListsByLod[lodIndex + m_lodBias];
                    for (const RPI::MeshDrawPacket& drawPacket : drawPacketList)
                    {
                        // If mesh instancing is disabled, get the draw packets directly from this ModelDataInstance
                        const RHI::DrawPacket* rhiDrawPacket = drawPacket.GetRHIDrawPacket();

                        if (rhiDrawPacket)
                        {
                            // OR-together all the drawListMasks (so we know which views to cull against)
                            cullData.m_drawListMask |= rhiDrawPacket->GetDrawListMask();

                            lod.m_drawPackets.push_back(rhiDrawPacket);
                        }
                    }
                }
                else
                {
#if defined(CARBONATED)
                    const size_t index = lodIndex + m_lodBias;
                    if (index < m_postCullingInstanceDataByLod.size())
                    {
                        const PostCullingInstanceDataList& postCullingInstanceDataList = m_postCullingInstanceDataByLod[index];
                        for (const ModelDataInstance::PostCullingInstanceData& postCullingData : postCullingInstanceDataList)
                        {
                            // If mesh instancing is enabled, get the draw packet from the MeshInstanceManager
                            const RHI::DrawPacket* rhiDrawPacket = postCullingData.m_instanceGroupHandle->m_drawPacket.GetRHIDrawPacket();
                            
                            if (rhiDrawPacket)
                            {
                                // OR-together all the drawListMasks (so we know which views to cull against)
                                cullData.m_drawListMask |= rhiDrawPacket->GetDrawListMask();
                            }
                            
                            // Set the user data for the cullable lod to reference the instance group handles for the lod
                            lod.m_visibleObjectUserData = static_cast<void*>(&m_postCullingInstanceDataByLod[lodIndex + m_lodBias]);
                        }
                    }
                    else
                    {
                        AZ_Error("BuildCullable", false, "m_postCullingInstanceDataByLod index %lu out of range", static_cast<unsigned int>(index));
                    }
#else
                    const PostCullingInstanceDataList& postCullingInstanceDataList = m_postCullingInstanceDataByLod[lodIndex + m_lodBias];
                    for (const ModelDataInstance::PostCullingInstanceData& postCullingData : postCullingInstanceDataList)
                    {
                        // If mesh instancing is enabled, get the draw packet from the MeshInstanceManager
                        const RHI::DrawPacket* rhiDrawPacket = postCullingData.m_instanceGroupHandle->m_drawPacket.GetRHIDrawPacket();

                        if (rhiDrawPacket)
                        {
                            // OR-together all the drawListMasks (so we know which views to cull against)
                            cullData.m_drawListMask |= rhiDrawPacket->GetDrawListMask();
                        }

                        // Set the user data for the cullable lod to reference the intance group handles for the lod
                        lod.m_visibleObjectUserData = static_cast<void*>(&m_postCullingInstanceDataByLod[lodIndex + m_lodBias]);
                    }
#endif
                }
            }

            cullData.m_hideFlags = RPI::View::UsageNone;
            if (m_descriptor.m_excludeFromReflectionCubeMaps)
            {
                cullData.m_hideFlags |= RPI::View::UsageReflectiveCubeMap;
            }

#ifdef AZ_CULL_DEBUG_ENABLED
            m_cullable.SetDebugName(AZ::Name(AZStd::string::format("%s - objectId: %u", m_model->GetModelAsset()->GetName().GetCStr(), m_objectId.GetIndex())));
#endif

            m_flags.m_cullableNeedsRebuild = false;
            m_flags.m_cullBoundsNeedsUpdate = true;
        }

        void ModelDataInstance::UpdateCullBounds(const MeshFeatureProcessor* meshFeatureProcessor)
        {
            AZ_Assert(m_flags.m_cullBoundsNeedsUpdate, "This function only needs to be called if the culling bounds need to be rebuilt");
            AZ_Assert(m_model, "The model has not finished loading yet");
            const TransformServiceFeatureProcessor* transformService = meshFeatureProcessor->GetTransformServiceFeatureProcessor();
            Transform localToWorld = transformService->GetTransformForId(m_objectId);
            Vector3 nonUniformScale = transformService->GetNonUniformScaleForId(m_objectId);

            Vector3 center;
            float radius;
            Aabb localAabb = m_aabb;
            localAabb.MultiplyByScale(nonUniformScale);

            localAabb.GetTransformedAabb(localToWorld).GetAsSphere(center, radius);

            m_cullable.m_lodData.m_lodSelectionRadius = 0.5f*localAabb.GetExtents().GetMaxElement();

            m_cullable.m_cullData.m_boundingSphere = Sphere(center, radius);
            m_cullable.m_cullData.m_boundingObb = localAabb.GetTransformedObb(localToWorld);
            m_cullable.m_cullData.m_visibilityEntry.m_boundingVolume = localAabb.GetTransformedAabb(localToWorld);
            m_cullable.m_cullData.m_visibilityEntry.m_userData = &m_cullable;
            m_cullable.m_cullData.m_entityId = m_descriptor.m_entityId;
            if (!r_meshInstancingEnabled)
            {
                m_cullable.m_cullData.m_visibilityEntry.m_typeFlags = AzFramework::VisibilityEntry::TYPE_RPI_Cullable;
            }
            else
            {
                m_cullable.m_cullData.m_visibilityEntry.m_typeFlags = AzFramework::VisibilityEntry::TYPE_RPI_VisibleObjectList;
            }
            m_scene->GetCullingScene()->RegisterOrUpdateCullable(m_cullable);

            m_flags.m_cullBoundsNeedsUpdate = false;
        }

        void ModelDataInstance::UpdateObjectSrg(MeshFeatureProcessor* meshFeatureProcessor)
        {
            ReflectionProbeFeatureProcessor* reflectionProbeFeatureProcessor = meshFeatureProcessor->GetReflectionProbeFeatureProcessor();
            TransformServiceFeatureProcessor* transformServiceFeatureProcessor = meshFeatureProcessor->GetTransformServiceFeatureProcessor();
            for (auto& objectSrg : m_objectSrgList)
            {
                if (reflectionProbeFeatureProcessor && (m_descriptor.m_useForwardPassIblSpecular || m_flags.m_hasForwardPassIblSpecularMaterial))
                {
                    // retrieve probe constant indices
                    AZ::RHI::ShaderInputConstantIndex modelToWorldConstantIndex = objectSrg->FindShaderInputConstantIndex(Name("m_reflectionProbeData.m_modelToWorld"));
                    AZ_Error("ModelDataInstance", modelToWorldConstantIndex.IsValid(), "Failed to find ReflectionProbe constant index");

                    AZ::RHI::ShaderInputConstantIndex modelToWorldInverseConstantIndex = objectSrg->FindShaderInputConstantIndex(Name("m_reflectionProbeData.m_modelToWorldInverse"));
                    AZ_Error("ModelDataInstance", modelToWorldInverseConstantIndex.IsValid(), "Failed to find ReflectionProbe constant index");

                    AZ::RHI::ShaderInputConstantIndex outerObbHalfLengthsConstantIndex = objectSrg->FindShaderInputConstantIndex(Name("m_reflectionProbeData.m_outerObbHalfLengths"));
                    AZ_Error("ModelDataInstance", outerObbHalfLengthsConstantIndex.IsValid(), "Failed to find ReflectionProbe constant index");

                    AZ::RHI::ShaderInputConstantIndex innerObbHalfLengthsConstantIndex = objectSrg->FindShaderInputConstantIndex(Name("m_reflectionProbeData.m_innerObbHalfLengths"));
                    AZ_Error("ModelDataInstance", innerObbHalfLengthsConstantIndex.IsValid(), "Failed to find ReflectionProbe constant index");

                    AZ::RHI::ShaderInputConstantIndex useReflectionProbeConstantIndex = objectSrg->FindShaderInputConstantIndex(Name("m_reflectionProbeData.m_useReflectionProbe"));
                    AZ_Error("ModelDataInstance", useReflectionProbeConstantIndex.IsValid(), "Failed to find ReflectionProbe constant index");

                    AZ::RHI::ShaderInputConstantIndex useParallaxCorrectionConstantIndex = objectSrg->FindShaderInputConstantIndex(Name("m_reflectionProbeData.m_useParallaxCorrection"));
                    AZ_Error("ModelDataInstance", useParallaxCorrectionConstantIndex.IsValid(), "Failed to find ReflectionProbe constant index");

                    AZ::RHI::ShaderInputConstantIndex exposureConstantIndex = objectSrg->FindShaderInputConstantIndex(Name("m_reflectionProbeData.m_exposure"));
                    AZ_Error("ModelDataInstance", exposureConstantIndex.IsValid(), "Failed to find ReflectionProbe constant index");

                    // retrieve probe cubemap index
                    Name reflectionCubeMapImageName = Name("m_reflectionProbeCubeMap");
                    RHI::ShaderInputImageIndex reflectionCubeMapImageIndex = objectSrg->FindShaderInputImageIndex(reflectionCubeMapImageName);
                    AZ_Error("ModelDataInstance", reflectionCubeMapImageIndex.IsValid(), "Failed to find shader image index [%s]", reflectionCubeMapImageName.GetCStr());

                    // retrieve the list of probes that overlap the mesh bounds
                    Transform transform = transformServiceFeatureProcessor->GetTransformForId(m_objectId);

                    Aabb aabbWS = m_aabb;
                    aabbWS.ApplyTransform(transform);

                    ReflectionProbeHandleVector reflectionProbeHandles;
                    reflectionProbeFeatureProcessor->FindReflectionProbes(aabbWS, reflectionProbeHandles);

                    if (!reflectionProbeHandles.empty())
                    {
                        // take the last handle from the list, which will be the smallest (most influential) probe
                        ReflectionProbeHandle handle = reflectionProbeHandles.back();

                        objectSrg->SetConstant(modelToWorldConstantIndex, Matrix3x4::CreateFromTransform(reflectionProbeFeatureProcessor->GetTransform(handle)));
                        objectSrg->SetConstant(modelToWorldInverseConstantIndex, Matrix3x4::CreateFromTransform(reflectionProbeFeatureProcessor->GetTransform(handle)).GetInverseFull());
                        objectSrg->SetConstant(outerObbHalfLengthsConstantIndex, reflectionProbeFeatureProcessor->GetOuterObbWs(handle).GetHalfLengths());
                        objectSrg->SetConstant(innerObbHalfLengthsConstantIndex, reflectionProbeFeatureProcessor->GetInnerObbWs(handle).GetHalfLengths());
                        objectSrg->SetConstant(useReflectionProbeConstantIndex, true);
                        objectSrg->SetConstant(useParallaxCorrectionConstantIndex, reflectionProbeFeatureProcessor->GetUseParallaxCorrection(handle));
                        objectSrg->SetConstant(exposureConstantIndex, reflectionProbeFeatureProcessor->GetRenderExposure(handle));

                        objectSrg->SetImage(reflectionCubeMapImageIndex, reflectionProbeFeatureProcessor->GetCubeMap(handle));
                    }
                    else
                    {
                        objectSrg->SetConstant(useReflectionProbeConstantIndex, false);
                    }
                }

                RHI::ShaderInputConstantIndex lightingChannelMaskIndex = objectSrg->FindShaderInputConstantIndex(AZ::Name("m_lightingChannelMask"));
                if (lightingChannelMaskIndex.IsValid())
                {
                    objectSrg->SetConstant(lightingChannelMaskIndex, m_lightingChannelMask);
                }

                objectSrg->Compile();
            }

            // Set m_objectSrgNeedsUpdate to false if there are object SRGs in the list
            m_flags.m_objectSrgNeedsUpdate = m_flags.m_objectSrgNeedsUpdate && (m_objectSrgList.size() == 0);
        }

        bool ModelDataInstance::MaterialRequiresForwardPassIblSpecular(Data::Instance<RPI::Material> material) const
        {
            bool requiresForwardPassIbl = false;

            // look for a shader that has the o_materialUseForwardPassIBLSpecular option set
            // Note: this should be changed to have the material automatically set the forwardPassIBLSpecular
            // property and look for that instead of the shader option.
            // [GFX TODO][ATOM-5040] Address Property Metadata Feedback Loop
            material->ForAllShaderItems(
                [&](const Name&, const RPI::ShaderCollection::Item& shaderItem)
                {
                    if (shaderItem.IsEnabled())
                    {
                        RPI::ShaderOptionIndex index = shaderItem.GetShaderOptionGroup().GetShaderOptionLayout()->FindShaderOptionIndex(Name{"o_materialUseForwardPassIBLSpecular"});
                        if (index.IsValid())
                        {
                            RPI::ShaderOptionValue value = shaderItem.GetShaderOptionGroup().GetValue(Name{"o_materialUseForwardPassIBLSpecular"});
                            if (value.GetIndex() == 1)
                            {
                                requiresForwardPassIbl = true;
                                return false; // break
                            }
                        }
                    }

                    return true; // continue
                });

            return requiresForwardPassIbl;
        }

        void ModelDataInstance::SetVisible(bool isVisible)
        {
            m_flags.m_visible = isVisible;
            m_cullable.m_isHidden = !isVisible;
        }

        CustomMaterialInfo ModelDataInstance::GetCustomMaterialWithFallback(const CustomMaterialId& id) const
        {
            const CustomMaterialId ignoreLodId(DefaultCustomMaterialLodIndex, id.second);
            for (const auto& currentId : { id, ignoreLodId, DefaultCustomMaterialId })
            {
                if (auto itr = m_descriptor.m_customMaterials.find(currentId); itr != m_descriptor.m_customMaterials.end() && itr->second.m_material)
                {
                    return itr->second;
                }
            }
            return CustomMaterialInfo{};
        }

        void ModelDataInstance::HandleDrawPacketUpdate()
        {
            // When the drawpacket is updated, the cullable must be rebuilt to use the latest draw packet
            m_flags.m_cullableNeedsRebuild = true;
        }

    } // namespace Render
} // namespace AZ<|MERGE_RESOLUTION|>--- conflicted
+++ resolved
@@ -234,11 +234,7 @@
                 ExecuteSimulateJobQueue(initJobQueue, parentJob);
                 // Per-InstanceGroup work must be done after the Init jobs are complete, because the init jobs will determine which instance
                 // group each mesh belongs to and populate those instance groups
-<<<<<<< HEAD
-                // Note: the Per-InstanceGroup jobs need to be created after init jobs because it's possible new instance groups created in init jobs
-=======
                 // Note: the Per-InstanceGroup jobs need to be created after init jobs because it's possible new instance groups are created in init jobs
->>>>>>> 5295397a
                 AZStd::vector<Job*> perInstanceGroupJobQueue = CreatePerInstanceGroupJobQueue();
                 ExecuteSimulateJobQueue(perInstanceGroupJobQueue, parentJob);
                 // Updating the culling scene must happen after the per-instance group work is done
@@ -1665,15 +1661,6 @@
                     m_parent->m_scene->GetFeatureProcessor<RayTracingFeatureProcessor>();
                 m_parent->RemoveRayTracingData(rayTracingFeatureProcessor);
                 m_parent->QueueInit(model);
-<<<<<<< HEAD
-                m_modelChangedEvent.Signal(AZStd::move(model));
-
-                if (m_parent->m_flags.m_keepBufferAssetsInMemory)
-                {
-                    model->GetModelAsset()->AddRefBufferAssets();
-                }
-                else
-=======
                 m_parent->m_modelChangedEvent.Signal(AZStd::move(model));
 
                 // we always start out with a refcount of 1
@@ -1681,7 +1668,6 @@
 
                 // if we don't want to keep them, this will drop the refcount to 0.
                 if (!m_parent->m_flags.m_keepBufferAssetsInMemory)
->>>>>>> 5295397a
                 {
                     model->GetModelAsset()->ReleaseRefBufferAssets();
                 }
