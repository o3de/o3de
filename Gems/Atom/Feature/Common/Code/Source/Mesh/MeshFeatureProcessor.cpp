--- conflicted
+++ resolved
@@ -139,9 +139,7 @@
             }
 
             m_meshMovedFlag = GetParentScene()->GetViewTagBitRegistry().AcquireTag(MeshCommon::MeshMovedName);
-<<<<<<< HEAD
             m_meshMotionDrawListTag = AZ::RHI::RHISystemInterface::Get()->GetDrawListTagRegistry()->AcquireTag(MeshCommon::MotionDrawListTagName);
-=======
             
             if (auto* console = AZ::Interface<AZ::IConsole>::Get(); console != nullptr)
             {
@@ -152,7 +150,6 @@
                     AZStd::string::format("r_meshInstancingEnabled %s", m_enableMeshInstancing ? "true" : "false")
                         .c_str());
             }
->>>>>>> 45b39689
         }
 
         void MeshFeatureProcessor::Deactivate()
@@ -449,22 +446,15 @@
                             drawPacket.Update(*GetParentScene(), true);
                         }
                     }
-<<<<<<< HEAD
-                    model.m_cullable.m_shaderOptionFlags = 0;
-                    model.m_cullable.m_prevShaderOptionFlags = 0;
-                    model.m_flags.m_cullableNeedsRebuild = true;
-                    model.BuildCullable();
-=======
                     modelHandle.m_cullable.m_shaderOptionFlags = 0;
                     modelHandle.m_cullable.m_prevShaderOptionFlags = 0;
-                    modelHandle.m_cullableNeedsRebuild = true;
+                    modelHandle.m_flags.m_cullableNeedsRebuild = true;
 
                     // [GHI-13619]
                     // Update the draw packets on the cullable, since we just set a shader item.
                     // BuildCullable is a bit overkill here, this could be reduced to just updating the drawPacket specific info
                     // It's also going to cause m_cullableNeedsUpdate to be set, which will execute next frame, which we don't need
                     modelHandle.BuildCullable(this);
->>>>>>> 45b39689
                 }
             }
 
@@ -491,18 +481,13 @@
                                 drawPacket.Update(*GetParentScene(), true);
                             }
                         }
-<<<<<<< HEAD
-                        model.m_flags.m_cullableNeedsRebuild = true;
-                        model.BuildCullable();
-=======
-                        modelHandle.m_cullableNeedsRebuild = true;
+                        modelHandle.m_flags.m_cullableNeedsRebuild = true;
 
                         // [GHI-13619]
                         // Update the draw packets on the cullable, since we just set a shader item.
                         // BuildCullable is a bit overkill here, this could be reduced to just updating the drawPacket specific info
                         // It's also going to cause m_cullableNeedsUpdate to be set, which will execute next frame, which we don't need
                         modelHandle.BuildCullable(this);
->>>>>>> 45b39689
                     }
                 }
             }
@@ -940,13 +925,8 @@
 
                 // update the raytracing reflection probe data if necessary
                 RayTracingFeatureProcessor::Mesh::ReflectionProbe reflectionProbe;
-<<<<<<< HEAD
                 bool currentHasRayTracingReflectionProbe = meshInstance.m_flags.m_hasRayTracingReflectionProbe;
-                meshInstance.SetRayTracingReflectionProbeData(m_transformService, m_reflectionProbeFeatureProcessor, reflectionProbe);
-=======
-                bool currentHasRayTracingReflectionProbe = meshInstance.m_hasRayTracingReflectionProbe;
                 meshInstance.SetRayTracingReflectionProbeData(this, reflectionProbe);
->>>>>>> 45b39689
 
                 if (meshInstance.m_flags.m_hasRayTracingReflectionProbe ||
                     (currentHasRayTracingReflectionProbe != meshInstance.m_flags.m_hasRayTracingReflectionProbe))
@@ -1193,7 +1173,6 @@
             }
         }
 
-<<<<<<< HEAD
         ModelDataInstance::ModelDataInstance()
         {
             m_flags.m_cullBoundsNeedsUpdate = false;
@@ -1208,12 +1187,7 @@
             m_flags.m_needsSetRayTracingData = false;
             m_flags.m_hasRayTracingReflectionProbe = false;
         }
-
-        void ModelDataInstance::DeInit(RayTracingFeatureProcessor* rayTracingFeatureProcessor)
-=======
-        // ModelDataInstance...
         void ModelDataInstance::DeInit(MeshFeatureProcessor* meshFeatureProcessor)
->>>>>>> 45b39689
         {
             RayTracingFeatureProcessor* rayTracingFeatureProcessor = meshFeatureProcessor->GetRayTracingFeatureProcessor();
             m_scene->GetCullingScene()->UnregisterCullable(m_cullable);
@@ -1327,18 +1301,7 @@
         {
             RPI::ModelLod& modelLod = *m_model->GetLods()[modelLodIndex];
             const size_t meshCount = modelLod.GetMeshes().size();
-<<<<<<< HEAD
-            
-            RPI::MeshDrawPacketList& drawPacketListOut = m_drawPacketListsByLod[modelLodIndex];
-            drawPacketListOut.clear();
-            drawPacketListOut.reserve(meshCount);
-
-            auto meshMotionDrawListTag = AZ::RHI::RHISystemInterface::Get()->GetDrawListTagRegistry()->FindTag(MeshCommon::MotionDrawListTagName);
-
-            m_flags.m_hasForwardPassIblSpecularMaterial = false;
-=======
             MeshInstanceManager& meshInstanceManager = meshFeatureProcessor->GetMeshInstanceManager();
->>>>>>> 45b39689
 
             if (!r_meshInstancingEnabled)
             {
@@ -1346,6 +1309,8 @@
                 drawPacketListOut.clear();
                 drawPacketListOut.reserve(meshCount);
             }
+
+            auto meshMotionDrawListTag = AZ::RHI::RHISystemInterface::Get()->GetDrawListTagRegistry()->FindTag(MeshCommon::MotionDrawListTagName);
             
             for (size_t meshIndex = 0; meshIndex < meshCount; ++meshIndex)
             {
@@ -1399,7 +1364,7 @@
 
                 // Track whether any materials in this mesh require ForwardPassIblSpecular, we need this information when the ObjectSrg is
                 // updated
-                m_hasForwardPassIblSpecularMaterial |= materialRequiresForwardPassIblSpecular;
+                m_flags.m_hasForwardPassIblSpecularMaterial |= materialRequiresForwardPassIblSpecular;
 
                 MeshInstanceManager::InsertResult instanceGroupInsertResult{ MeshInstanceManager::Handle{}, 0 };
 
@@ -1456,19 +1421,15 @@
                         AZ_Warning("MeshDrawPacket", false, "Failed to set o_meshUseForwardPassIBLSpecular on mesh draw packet");
                     }
 
-<<<<<<< HEAD
-                // track whether any materials in this mesh require ForwardPassIblSpecular, we need this information when the ObjectSrg is updated
-                m_flags.m_hasForwardPassIblSpecularMaterial |= materialRequiresForwardPassIblSpecular;
-=======
                     // stencil bits
                     uint8_t stencilRef = m_descriptor.m_useForwardPassIblSpecular || materialRequiresForwardPassIblSpecular
                         ? Render::StencilRefs::None
                         : Render::StencilRefs::UseIBLSpecularPass;
                     stencilRef |= Render::StencilRefs::UseDiffuseGIPass;
->>>>>>> 45b39689
 
                     drawPacket.SetStencilRef(stencilRef);
                     drawPacket.SetSortKey(m_sortKey);
+                    drawPacket.SetEnableDraw(meshMotionDrawListTag, m_flags.m_isDrawMotion);
                     drawPacket.Update(*m_scene, false);
 
                     if (!r_meshInstancingEnabled)
@@ -1480,18 +1441,10 @@
                         MeshInstanceGroupData& instanceGroupData = meshInstanceManager[instanceGroupInsertResult.m_handle];
                         instanceGroupData.m_drawPacket = drawPacket;
 
-<<<<<<< HEAD
-                drawPacket.SetStencilRef(stencilRef);
-                drawPacket.SetSortKey(m_sortKey);
-                drawPacket.SetEnableDraw(meshMotionDrawListTag, m_flags.m_isDrawMotion);
-                drawPacket.Update(*m_scene, false);
-                drawPacketListOut.emplace_back(AZStd::move(drawPacket));
-=======
                         // We're going to need an interval for the root constant data that we update every frame for each draw item, so cache that here
                         CacheRootConstantInterval(instanceGroupData);
                     }
                 }
->>>>>>> 45b39689
             }
         }
 
@@ -1984,7 +1937,7 @@
                 else
                 {
                     // If the ModelDataInstance has already been initialized
-                    if (m_model && !m_needsInit)
+                    if (m_model && !m_flags.m_needsInit)
                     {
                         // DeInit/ReInit is overkill (destroys and re-creates ray-tracing data)
                         // but it works for now since SetSortKey is infrequent
@@ -2013,16 +1966,14 @@
 
         void ModelDataInstance::UpdateDrawPackets(bool forceUpdate /*= false*/)
         {
-<<<<<<< HEAD
+            AZ_Assert(!r_meshInstancingEnabled, "If mesh instancing is enabled, the draw packet update should be going through the MeshInstanceManager.");
+
             bool enableDrawMotion = !m_flags.m_isDrawMotion && m_flags.m_moved;
             RHI::DrawListTag meshMotionDrawListTag;
             if (enableDrawMotion)
             {
                 meshMotionDrawListTag = AZ::RHI::RHISystemInterface::Get()->GetDrawListTagRegistry()->FindTag(MeshCommon::MotionDrawListTagName);
             }
-=======
-            AZ_Assert(!r_meshInstancingEnabled, "If mesh instancing is enabled, the draw packet update should be going through the MeshInstanceManager.");
->>>>>>> 45b39689
             for (auto& drawPacketList : m_drawPacketListsByLod)
             {
                 for (auto& drawPacket : drawPacketList)
@@ -2290,7 +2241,7 @@
         void ModelDataInstance::HandleDrawPacketUpdate()
         {
             // When the drawpacket is updated, the cullable must be rebuilt to use the latest draw packet
-            m_cullableNeedsRebuild = true;
+            m_flags.m_cullableNeedsRebuild = true;
         }
 
     } // namespace Render
