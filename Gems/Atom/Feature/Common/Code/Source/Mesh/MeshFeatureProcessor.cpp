--- conflicted
+++ resolved
@@ -114,7 +114,8 @@
                 console->PerformCommand(AZStd::string::format("r_enablePerMeshShaderOptionFlags %s", enablePerMeshShaderOptionFlagsCvar ? "true" : "false").c_str());
             }
 
-<<<<<<< HEAD
+            m_meshMovedFlag = GetParentScene()->GetViewTagBitRegistry().AcquireTag(MeshCommon::MeshMovedName);
+            
             bool enableHardwareInstancingFlagsCvar = false;
             if (auto* console = AZ::Interface<AZ::IConsole>::Get(); console != nullptr)
             {
@@ -125,9 +126,6 @@
                     AZStd::string::format("r_enableHardwareInstancing %s", enableHardwareInstancingFlagsCvar ? "true" : "false")
                         .c_str());
             }
-=======
-            m_meshMovedFlag = GetParentScene()->GetViewTagBitRegistry().AcquireTag(MeshCommon::MeshMovedName);
->>>>>>> 5b4e1483
         }
 
         void MeshFeatureProcessor::Deactivate()
@@ -373,11 +371,7 @@
             if (meshHandle.IsValid())
             {
                 meshHandle->m_meshLoader.reset();
-<<<<<<< HEAD
-                meshHandle->DeInit(m_meshInstanceManager);
-=======
-                meshHandle->DeInit(m_rayTracingFeatureProcessor);
->>>>>>> 5b4e1483
+                meshHandle->DeInit(m_meshInstanceManager, m_rayTracingFeatureProcessor);
                 m_transformService->ReleaseObjectId(meshHandle->m_objectId);
 
                 AZStd::concurrency_check_scope scopeCheck(m_meshDataChecker);
@@ -448,11 +442,7 @@
                 if (meshHandle->m_model)
                 {
                     Data::Instance<RPI::Model> model = meshHandle->m_model;
-<<<<<<< HEAD
-                    meshHandle->DeInit(m_meshInstanceManager);
-=======
-                    meshHandle->DeInit(m_rayTracingFeatureProcessor);
->>>>>>> 5b4e1483
+                    meshHandle->DeInit(m_meshInstanceManager, m_rayTracingFeatureProcessor);
                     meshHandle->m_materialAssignments = materials;
                     meshHandle->QueueInit(model);
                 }
@@ -926,11 +916,7 @@
             }
         }
 
-<<<<<<< HEAD
-        void ModelDataInstance::DeInit(MeshInstanceManager& meshInstanceManager)
-=======
-        void ModelDataInstance::DeInit(RayTracingFeatureProcessor* rayTracingFeatureProcessor)
->>>>>>> 5b4e1483
+        void ModelDataInstance::DeInit(MeshInstanceManager& meshInstanceManager, RayTracingFeatureProcessor* rayTracingFeatureProcessor)
         {
             m_scene->GetCullingScene()->UnregisterCullable(m_cullable);
 
