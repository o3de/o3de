/*
 * Copyright (c) Contributors to the Open 3D Engine Project.
 * For complete copyright and license terms please see the LICENSE at the root of this distribution.
 *
 * SPDX-License-Identifier: Apache-2.0 OR MIT
 *
 */

#include <Atom/RHI/RHIUtils.h>
#include <Atom/RHI.Reflect/InputStreamLayoutBuilder.h>
#include <Atom/Feature/RenderCommon.h>
#include <Atom/Feature/Mesh/MeshCommon.h>
#include <Atom/Feature/Mesh/MeshFeatureProcessor.h>
#include <Atom/Feature/Mesh/ModelReloaderSystemInterface.h>
#include <Atom/RPI.Public/Model/ModelLodUtils.h>
#include <Atom/RPI.Public/Model/ModelTagSystemComponent.h>
#include <Atom/RPI.Public/Scene.h>
#include <Atom/RPI.Public/Culling.h>
#include <Atom/RPI.Public/RPIUtils.h>
#include <Atom/RPI.Public/AssetQuality.h>

#include <Atom/Utils/StableDynamicArray.h>
#include <ReflectionProbe/ReflectionProbeFeatureProcessor.h>

#include <Atom/RPI.Reflect/Model/ModelAssetCreator.h>

#include <AzFramework/Asset/AssetSystemBus.h>

#include <AtomCore/Instance/InstanceDatabase.h>

#include <AzCore/Console/IConsole.h>
#include <AzCore/Jobs/Algorithms.h>
#include <AzCore/Jobs/JobCompletion.h>
#include <AzCore/Jobs/JobFunction.h>
#include <AzCore/Math/ShapeIntersection.h>
#include <AzCore/Name/NameDictionary.h>
#include <AzCore/RTTI/RTTI.h>
#include <AzCore/RTTI/TypeInfo.h>
#include <AzCore/Serialization/SerializeContext.h>
#include <AzCore/Asset/AssetCommon.h>
#include <AzCore/Name/NameDictionary.h>

namespace AZ
{
    namespace Render
    {
        static AZ::Name s_o_meshUseForwardPassIBLSpecular_Name =
            AZ::Name::FromStringLiteral("o_meshUseForwardPassIBLSpecular", AZ::Interface<AZ::NameDictionary>::Get());
        static AZ::Name s_Manual_Name = AZ::Name::FromStringLiteral("Manual", AZ::Interface<AZ::NameDictionary>::Get());
        static AZ::Name s_Multiply_Name = AZ::Name::FromStringLiteral("Multiply", AZ::Interface<AZ::NameDictionary>::Get());
        static AZ::Name s_BaseColorTint_Name = AZ::Name::FromStringLiteral("BaseColorTint", AZ::Interface<AZ::NameDictionary>::Get());
        static AZ::Name s_BaseColor_Name = AZ::Name::FromStringLiteral("BaseColor", AZ::Interface<AZ::NameDictionary>::Get());
        static AZ::Name s_baseColor_color_Name = AZ::Name::FromStringLiteral("baseColor.color", AZ::Interface<AZ::NameDictionary>::Get());
        static AZ::Name s_baseColor_factor_Name = AZ::Name::FromStringLiteral("baseColor.factor", AZ::Interface<AZ::NameDictionary>::Get());
        static AZ::Name s_baseColor_useTexture_Name =
            AZ::Name::FromStringLiteral("baseColor.useTexture", AZ::Interface<AZ::NameDictionary>::Get());
        static AZ::Name s_metallic_factor_Name = AZ::Name::FromStringLiteral("metallic.factor", AZ::Interface<AZ::NameDictionary>::Get());
        static AZ::Name s_roughness_factor_Name = AZ::Name::FromStringLiteral("roughness.factor", AZ::Interface<AZ::NameDictionary>::Get());
        static AZ::Name s_emissive_enable_Name = AZ::Name::FromStringLiteral("emissive.enable", AZ::Interface<AZ::NameDictionary>::Get());
        static AZ::Name s_emissive_color_Name = AZ::Name::FromStringLiteral("emissive.color", AZ::Interface<AZ::NameDictionary>::Get());
        static AZ::Name s_emissive_intensity_Name =
            AZ::Name::FromStringLiteral("emissive.intensity", AZ::Interface<AZ::NameDictionary>::Get());
        static AZ::Name s_baseColor_textureMap_Name =
            AZ::Name::FromStringLiteral("baseColor.textureMap", AZ::Interface<AZ::NameDictionary>::Get());
        static AZ::Name s_normal_textureMap_Name =
            AZ::Name::FromStringLiteral("normal.textureMap", AZ::Interface<AZ::NameDictionary>::Get());
        static AZ::Name s_metallic_textureMap_Name =
            AZ::Name::FromStringLiteral("metallic.textureMap", AZ::Interface<AZ::NameDictionary>::Get());
        static AZ::Name s_roughness_textureMap_Name =
            AZ::Name::FromStringLiteral("roughness.textureMap", AZ::Interface<AZ::NameDictionary>::Get());
        static AZ::Name s_irradiance_irradianceColorSource_Name =
            AZ::Name::FromStringLiteral("irradiance.irradianceColorSource", AZ::Interface<AZ::NameDictionary>::Get());
        static AZ::Name s_emissive_textureMap_Name =
            AZ::Name::FromStringLiteral("emissive.textureMap", AZ::Interface<AZ::NameDictionary>::Get());
        static AZ::Name s_irradiance_manualColor_Name =
            AZ::Name::FromStringLiteral("irradiance.manualColor", AZ::Interface<AZ::NameDictionary>::Get());
        static AZ::Name s_irradiance_color_Name = AZ::Name::FromStringLiteral("irradiance.color", AZ::Interface<AZ::NameDictionary>::Get());
        static AZ::Name s_baseColor_textureBlendMode_Name =
            AZ::Name::FromStringLiteral("baseColor.textureBlendMode", AZ::Interface<AZ::NameDictionary>::Get());
        static AZ::Name s_irradiance_factor_Name =
            AZ::Name::FromStringLiteral("irradiance.factor", AZ::Interface<AZ::NameDictionary>::Get());
        static AZ::Name s_opacity_mode_Name = AZ::Name::FromStringLiteral("opacity.mode", AZ::Interface<AZ::NameDictionary>::Get());
        static AZ::Name s_opacity_factor_Name = AZ::Name::FromStringLiteral("opacity.factor", AZ::Interface<AZ::NameDictionary>::Get());
        static AZ::Name s_m_rootConstantInstanceDataOffset_Name =
            AZ::Name::FromStringLiteral("m_rootConstantInstanceDataOffset", AZ::Interface<AZ::NameDictionary>::Get());

        static void CacheRootConstantInterval(MeshInstanceGroupData& meshInstanceGroupData)
        {
            meshInstanceGroupData.m_drawRootConstantInterval = RHI::Interval{};

            RHI::ConstPtr<RHI::ConstantsLayout> rootConstantsLayout = meshInstanceGroupData.m_drawPacket.GetRootConstantsLayout();
            if (rootConstantsLayout)
            {
                // Get the root constant layout
                RHI::ShaderInputConstantIndex shaderInputIndex =
                    rootConstantsLayout->FindShaderInputIndex(s_m_rootConstantInstanceDataOffset_Name);

                if (shaderInputIndex.IsValid())
                {
                    RHI::Interval interval = rootConstantsLayout->GetInterval(shaderInputIndex);
                    meshInstanceGroupData.m_drawRootConstantInterval = interval;
                }
            }
        }

        void MeshFeatureProcessor::Reflect(ReflectContext* context)
        {
            if (auto* serializeContext = azrtti_cast<SerializeContext*>(context))
            {
                serializeContext
                    ->Class<MeshFeatureProcessor, FeatureProcessor>()
                    ->Version(1);
            }
        }

        void MeshFeatureProcessor::Activate()
        {
            m_transformService = GetParentScene()->GetFeatureProcessor<TransformServiceFeatureProcessor>();
            AZ_Assert(m_transformService, "MeshFeatureProcessor requires a TransformServiceFeatureProcessor on its parent scene.");

            m_rayTracingFeatureProcessor = GetParentScene()->GetFeatureProcessor<RayTracingFeatureProcessor>();
            m_reflectionProbeFeatureProcessor = GetParentScene()->GetFeatureProcessor<ReflectionProbeFeatureProcessor>();
            m_handleGlobalShaderOptionUpdate = RPI::ShaderSystemInterface::GlobalShaderOptionUpdatedEvent::Handler
            {
                [this](const AZ::Name&, RPI::ShaderOptionValue) { m_forceRebuildDrawPackets = true; }
            };
            RPI::ShaderSystemInterface::Get()->Connect(m_handleGlobalShaderOptionUpdate);
            EnableSceneNotification();

            // Must read cvar from AZ::Console due to static variable in multiple libraries, see ghi-5537
            bool enablePerMeshShaderOptionFlagsCvar = false;
            if (auto* console = AZ::Interface<AZ::IConsole>::Get(); console != nullptr)
            {
                console->GetCvarValue("r_enablePerMeshShaderOptionFlags", enablePerMeshShaderOptionFlagsCvar);

                // push the cvars value so anything in this dll can access it directly.
                console->PerformCommand(AZStd::string::format("r_enablePerMeshShaderOptionFlags %s", enablePerMeshShaderOptionFlagsCvar ? "true" : "false").c_str());
            }

            m_meshMovedFlag = GetParentScene()->GetViewTagBitRegistry().AcquireTag(MeshCommon::MeshMovedName);
            
            if (auto* console = AZ::Interface<AZ::IConsole>::Get(); console != nullptr)
            {
                console->GetCvarValue("r_meshInstancingEnabled", m_enableMeshInstancing);

                // push the cvars value so anything in this dll can access it directly.
                console->PerformCommand(
                    AZStd::string::format("r_meshInstancingEnabled %s", m_enableMeshInstancing ? "true" : "false")
                        .c_str());
            }
        }

        void MeshFeatureProcessor::Deactivate()
        {
            m_flagRegistry.reset();

            m_handleGlobalShaderOptionUpdate.Disconnect();

            DisableSceneNotification();
            AZ_Warning("MeshFeatureProcessor", m_modelData.size() == 0,
                "Deactivating the MeshFeatureProcessor, but there are still outstanding mesh handles.\n"
            );
            m_transformService = nullptr;
            m_rayTracingFeatureProcessor = nullptr;
            m_reflectionProbeFeatureProcessor = nullptr;
            m_forceRebuildDrawPackets = false;

            GetParentScene()->GetViewTagBitRegistry().ReleaseTag(m_meshMovedFlag);
        }

        TransformServiceFeatureProcessorInterface::ObjectId MeshFeatureProcessor::GetObjectId(const MeshHandle& meshHandle) const
        {
            if (meshHandle.IsValid())
            {
                return meshHandle->m_objectId;
            }

            return TransformServiceFeatureProcessorInterface::ObjectId::Null;
        }

        void MeshFeatureProcessor::Simulate(const FeatureProcessor::SimulatePacket& packet)
        {
            AZ_PROFILE_SCOPE(RPI, "MeshFeatureProcessor: Simulate");

            AZ::Job* parentJob = packet.m_parentJob;
            AZStd::concurrency_check_scope scopeCheck(m_meshDataChecker);

            // If the instancing cvar has changed, we need to re-initalize the ModelDataInstances
            CheckForInstancingCVarChange();

            AZStd::vector<Job*> initJobQueue = CreateInitJobQueue();
            AZStd::vector<Job*> perInstanceGroupJobQueue = CreatePerInstanceGroupJobQueue();
            AZStd::vector<Job*> updateCullingJobQueue = CreateUpdateCullingJobQueue();

            if (!r_meshInstancingEnabled)
            {
                // There's no need for all the init jobs to finish before any of the update culling jobs are run.
                // Any update culling job can run once it's corresponding init job is done. So instead of separating the jobs
                // entirely, use individual job dependencies to synchronize them. This performs better than having a big sync between them
                ExecuteCombinedJobQueue(initJobQueue, updateCullingJobQueue, parentJob);
            }
            else
            {
                ExecuteSimulateJobQueue(initJobQueue, parentJob);
                // Per-InstanceGroup work must be done after the Init jobs are complete, because the init jobs will determine which instance
                // group each mesh belongs to and populate those instance groups
                ExecuteSimulateJobQueue(perInstanceGroupJobQueue, parentJob);
                // Updating the culling scene must happen after the per-instance group work is done
                // because the per-instance group work will update the draw packets.
                ExecuteSimulateJobQueue(updateCullingJobQueue, parentJob);
            }

            m_forceRebuildDrawPackets = false;
        }

        void MeshFeatureProcessor::CheckForInstancingCVarChange()
        {
            if (m_enableMeshInstancing != r_meshInstancingEnabled)
            {
                // DeInit and re-init every object
                for (auto& modelDataInstance : m_modelData)
                {
                    modelDataInstance.ReInit(this);
                }
                m_enableMeshInstancing = r_meshInstancingEnabled;
            }
        }

        AZStd::vector<Job*> MeshFeatureProcessor::CreatePerInstanceGroupJobQueue()
        {
            const auto instanceManagerRanges = m_meshInstanceManager.GetParallelRanges();
            AZStd::vector<Job*> perInstanceGroupJobQueue;
            perInstanceGroupJobQueue.reserve(instanceManagerRanges.size());
            RPI::Scene* scene = GetParentScene();
            for (const auto& iteratorRange : instanceManagerRanges)
            {
                const auto perInstanceGroupJobLambda = [this, scene, iteratorRange]() -> void
                {
                    AZ_PROFILE_SCOPE(AzRender, "MeshFeatureProcessor: Simulate: PerInstanceGroupUpdate");
                    for (auto instanceGroupDataIter = iteratorRange.m_begin; instanceGroupDataIter != iteratorRange.m_end;
                         ++instanceGroupDataIter)
                    {
                        RPI::MeshDrawPacket& drawPacket = instanceGroupDataIter->m_drawPacket;
                        if (drawPacket.Update(*scene, m_forceRebuildDrawPackets))
                        {
                            // Clear any cached draw packets, since they need to be re-created
                            instanceGroupDataIter->m_perViewDrawPackets.clear();

                            // We're going to need an interval for the root constant data that we update every frame for each draw item, so
                            // cache that here
                            CacheRootConstantInterval(*instanceGroupDataIter);

                            instanceGroupDataIter->m_updateDrawPacketEvent.Signal();
                        }
                    }
                };
                Job* executePerInstanceGroupJob =
                    aznew JobFunction<decltype(perInstanceGroupJobLambda)>(perInstanceGroupJobLambda, true, nullptr); // Auto-deletes
                perInstanceGroupJobQueue.push_back(executePerInstanceGroupJob);
            }
            return perInstanceGroupJobQueue;
        }

        AZStd::vector<Job*> MeshFeatureProcessor::CreateInitJobQueue()
        {
            const auto iteratorRanges = m_modelData.GetParallelRanges();
            AZStd::vector<Job*> initJobQueue;
            initJobQueue.reserve(iteratorRanges.size());
            for (const auto& iteratorRange : iteratorRanges)
            {
                const auto initJobLambda = [this, iteratorRange]() -> void
                {
                    AZ_PROFILE_SCOPE(AzRender, "MeshFeatureProcessor: Simulate: Init");

                    for (auto meshDataIter = iteratorRange.m_begin; meshDataIter != iteratorRange.m_end; ++meshDataIter)
                    {
                        if (!meshDataIter->m_model)
                        {
                            continue; // model not loaded yet
                        }

                        if (!meshDataIter->m_visible)
                        {
                            continue;
                        }

                        if (meshDataIter->m_needsInit)
                        {
                            meshDataIter->Init(this);
                        }

                        if (meshDataIter->m_objectSrgNeedsUpdate)
                        {
                            meshDataIter->UpdateObjectSrg(this);
                        }

                        if (meshDataIter->m_needsSetRayTracingData)
                        {
                            meshDataIter->SetRayTracingData(this);
                        }

                        // If instancing is enabled, the draw packets will be updated by the per-instance group jobs,
                        // so they don't need to be updated here
                        if (!r_meshInstancingEnabled)
                        {
                            // [GFX TODO] [ATOM-1357] Currently all of the draw packets have to be checked for material ID changes because
                            // material properties can impact which actual shader is used, which impacts the SRG in the draw packet.
                            // This is scheduled to be optimized so the work is only done on draw packets that need it instead of having
                            // to check every one.
                            meshDataIter->UpdateDrawPackets(m_forceRebuildDrawPackets);
                        }
                    }
                };
                Job* executeInitJob = aznew JobFunction<decltype(initJobLambda)>(initJobLambda, true, nullptr); // Auto-deletes
                initJobQueue.push_back(executeInitJob);
            }
            return initJobQueue;
        }

        AZStd::vector<Job*> MeshFeatureProcessor::CreateUpdateCullingJobQueue()
        {
            const auto iteratorRanges = m_modelData.GetParallelRanges();
            AZStd::vector<Job*> updateCullingJobQueue;
            updateCullingJobQueue.reserve(iteratorRanges.size());
            for (const auto& iteratorRange : iteratorRanges)
            {
                const auto updateCullingJobLambda = [this, iteratorRange]() -> void
                {
                    AZ_PROFILE_SCOPE(AzRender, "MeshFeatureProcessor: Simulate: UpdateCulling");

                    for (auto meshDataIter = iteratorRange.m_begin; meshDataIter != iteratorRange.m_end; ++meshDataIter)
                    {
                        if (!meshDataIter->m_model)
                        {
                            continue; // model not loaded yet
                        }

                        if (meshDataIter->m_cullableNeedsRebuild)
                        {
                            meshDataIter->BuildCullable(this);
                        }

                        if (meshDataIter->m_cullBoundsNeedsUpdate)
                        {
                            meshDataIter->UpdateCullBounds(this);
                        }
                    }
                };
                Job* executeUpdateGroupJob =
                    aznew JobFunction<decltype(updateCullingJobLambda)>(updateCullingJobLambda, true, nullptr); // Auto-deletes
                updateCullingJobQueue.push_back(executeUpdateGroupJob);
            }
            return updateCullingJobQueue;
        }

        void MeshFeatureProcessor::ExecuteCombinedJobQueue(AZStd::span<Job*> initQueue, AZStd::span<Job*> updateCullingQueue, Job* parentJob)
        {
            AZ::JobCompletion jobCompletion;
            for (size_t i = 0; i < initQueue.size(); ++i)
            {
                // Update Culling work should happen after Init is done
                initQueue[i]->SetDependent(updateCullingQueue[i]);

                // FeatureProcessor::Simulate is optionally run with a parent job.
                if (parentJob)
                {
                    // When a parent job is used, we set dependencies on it and use WaitForChildren to wait for them to finish executing
                    parentJob->StartAsChild(updateCullingQueue[i]);
                    initQueue[i]->Start();
                }
                else
                {
                    // When a parent job is not used, we use a job completion to synchronize
                    updateCullingQueue[i]->SetDependent(&jobCompletion);
                    initQueue[i]->Start();
                    updateCullingQueue[i]->Start();
                }
            }

            if (parentJob)
            {
                parentJob->WaitForChildren();
            }
            else
            {
                jobCompletion.StartAndWaitForCompletion();
            }
        }

        void MeshFeatureProcessor::ExecuteSimulateJobQueue(AZStd::span<Job*> jobQueue, Job* parentJob)
        {
            AZ::JobCompletion jobCompletion;
            for (Job* childJob : jobQueue)
            {
                // FeatureProcessor::Simulate is optionally run with a parent job.
                if (parentJob)
                {
                    // When a parent job is used, we set dependencies on it and use WaitForChildren to wait for them to finish executing
                    parentJob->StartAsChild(childJob);
                }
                else
                {
                    // When a parent job is not used, we use a job completion to synchronize
                    childJob->SetDependent(&jobCompletion);
                    childJob->Start();
                }
            }

            if (parentJob)
            {
                parentJob->WaitForChildren();
            }
            else
            {
                jobCompletion.StartAndWaitForCompletion();
            }
        }

        void MeshFeatureProcessor::OnBeginPrepareRender()
        {
            m_meshDataChecker.soft_lock();
            AZ_Error("MeshFeatureProcessor::OnBeginPrepareRender", !(r_enablePerMeshShaderOptionFlags && r_meshInstancingEnabled),
                "r_enablePerMeshShaderOptionFlags and r_meshInstancingEnabled are incompatible at this time. r_enablePerMeshShaderOptionFlags results "
                "in a unique shader permutation for a given object depending on which light types are in range of the object. This isn't known until "
                "immediately before rendering. Determining whether or not two meshes can be instanced happens when the object is first set up, and we don't "
                "want to update that instance map every frame, so if instancing is enabled we treat r_enablePerMeshShaderOptionFlags as disabled. "
                "This can be relaxed for static meshes in the future when we know they won't be moving. ");
            if (!r_enablePerMeshShaderOptionFlags && m_enablePerMeshShaderOptionFlags && !r_meshInstancingEnabled)
            {
                // Per mesh shader option flags was on, but now turned off, so reset all the shader options.
                for (auto& modelHandle : m_modelData)
                {
                    for (RPI::MeshDrawPacketList& drawPacketList : modelHandle.m_drawPacketListsByLod)
                    {
                        for (RPI::MeshDrawPacket& drawPacket : drawPacketList)
                        {
                            m_flagRegistry->VisitTags(
                                [&](AZ::Name shaderOption, [[maybe_unused]] FlagRegistry::TagType tag)
                                {
                                    drawPacket.UnsetShaderOption(shaderOption);
                                }
                            );
                            drawPacket.Update(*GetParentScene(), true);
                        }
                    }
                    modelHandle.m_cullable.m_shaderOptionFlags = 0;
                    modelHandle.m_cullable.m_prevShaderOptionFlags = 0;
                    modelHandle.m_cullableNeedsRebuild = true;

                    // [GHI-13619]
                    // Update the draw packets on the cullable, since we just set a shader item.
                    // BuildCullable is a bit overkill here, this could be reduced to just updating the drawPacket specific info
                    // It's also going to cause m_cullableNeedsUpdate to be set, which will execute next frame, which we don't need
                    modelHandle.BuildCullable(this);
                }
            }

            m_enablePerMeshShaderOptionFlags = r_enablePerMeshShaderOptionFlags && !r_meshInstancingEnabled;

            if (m_enablePerMeshShaderOptionFlags)
            {
                for (auto& modelHandle : m_modelData)
                {
                    if (modelHandle.m_cullable.m_prevShaderOptionFlags != modelHandle.m_cullable.m_shaderOptionFlags)
                    {
                        // Per mesh shader option flags have changed, so rebuild the draw packet with the new shader options.
                        for (RPI::MeshDrawPacketList& drawPacketList : modelHandle.m_drawPacketListsByLod)
                        {
                            for (RPI::MeshDrawPacket& drawPacket : drawPacketList)
                            {
                                m_flagRegistry->VisitTags(
                                    [&](AZ::Name shaderOption, FlagRegistry::TagType tag)
                                    {
                                        bool shaderOptionValue = (modelHandle.m_cullable.m_shaderOptionFlags & tag.GetIndex()) > 0;
                                        drawPacket.SetShaderOption(shaderOption, AZ::RPI::ShaderOptionValue(shaderOptionValue));
                                    }
                                );
                                drawPacket.Update(*GetParentScene(), true);
                            }
                        }
                        modelHandle.m_cullableNeedsRebuild = true;

                        // [GHI-13619]
                        // Update the draw packets on the cullable, since we just set a shader item.
                        // BuildCullable is a bit overkill here, this could be reduced to just updating the drawPacket specific info
                        // It's also going to cause m_cullableNeedsUpdate to be set, which will execute next frame, which we don't need
                        modelHandle.BuildCullable(this);
                    }
                }
            }

        }

        void MeshFeatureProcessor::OnEndPrepareRender()
        {
            m_meshDataChecker.soft_unlock();

            if (m_reportShaderOptionFlags)
            {
                m_reportShaderOptionFlags = false;
                PrintShaderOptionFlags();
            }
            for (auto& model : m_modelData)
            {
                model.m_cullable.m_prevShaderOptionFlags = model.m_cullable.m_shaderOptionFlags.exchange(0);
                model.m_cullable.m_flags = model.m_isAlwaysDynamic ? m_meshMovedFlag.GetIndex() : 0;
            }
        }

        MeshFeatureProcessor::MeshHandle MeshFeatureProcessor::AcquireMesh(
            const MeshHandleDescriptor& descriptor, const CustomMaterialMap& materials)
        {
            AZ_PROFILE_SCOPE(AzRender, "MeshFeatureProcessor: AcquireMesh");

            // don't need to check the concurrency during emplace() because the StableDynamicArray won't move the other elements during
            // insertion
            MeshHandle meshDataHandle = m_modelData.emplace();

            meshDataHandle->m_descriptor = descriptor;
            meshDataHandle->m_scene = GetParentScene();
            meshDataHandle->m_customMaterials = materials;
            meshDataHandle->m_objectId = m_transformService->ReserveObjectId();
            meshDataHandle->m_rayTracingUuid = AZ::Uuid::CreateRandom();
            meshDataHandle->m_originalModelAsset = descriptor.m_modelAsset;
            meshDataHandle->m_meshLoader = AZStd::make_unique<ModelDataInstance::MeshLoader>(descriptor.m_modelAsset, &*meshDataHandle);
            meshDataHandle->m_isAlwaysDynamic = descriptor.m_isAlwaysDynamic;

            if (descriptor.m_excludeFromReflectionCubeMaps)
            {
                meshDataHandle->m_cullable.m_cullData.m_hideFlags |= RPI::View::UsageReflectiveCubeMap;
            }

            return meshDataHandle;
        }

        MeshFeatureProcessor::MeshHandle MeshFeatureProcessor::AcquireMesh(
            const MeshHandleDescriptor& descriptor, const Data::Instance<RPI::Material>& material)
        {
            Render::CustomMaterialMap materials;
            if (material)
            {
                materials[AZ::Render::DefaultCustomMaterialId] = { material };
            }

            return AcquireMesh(descriptor, materials);
        }

        bool MeshFeatureProcessor::ReleaseMesh(MeshHandle& meshHandle)
        {
            if (meshHandle.IsValid())
            {
                meshHandle->m_meshLoader.reset();
                meshHandle->DeInit(this);
                m_transformService->ReleaseObjectId(meshHandle->m_objectId);

                AZStd::concurrency_check_scope scopeCheck(m_meshDataChecker);
                m_modelData.erase(meshHandle);

                return true;
            }
            return false;
        }

        MeshFeatureProcessor::MeshHandle MeshFeatureProcessor::CloneMesh(const MeshHandle& meshHandle)
        {
            if (meshHandle.IsValid())
            {
                return AcquireMesh(meshHandle->m_descriptor, meshHandle->m_customMaterials);
            }
            return MeshFeatureProcessor::MeshHandle();
        }

        Data::Instance<RPI::Model> MeshFeatureProcessor::GetModel(const MeshHandle& meshHandle) const
        {
            return meshHandle.IsValid() ? meshHandle->m_model : nullptr;
        }

        Data::Asset<RPI::ModelAsset> MeshFeatureProcessor::GetModelAsset(const MeshHandle& meshHandle) const
        {
            if (meshHandle.IsValid())
            {
                return meshHandle->m_originalModelAsset;
            }

            return {};
        }
        
        const RPI::MeshDrawPacketLods& MeshFeatureProcessor::GetDrawPackets(const MeshHandle& meshHandle) const
        {
            // This function is being deprecated. It's currently used to get draw packets so that we can print some
            // debug information about the draw packets in an imgui menu. But the ownership model for draw packets is changing.
            // We can no longer assume a meshHandle directly keeps a copy of all of its draw packets.

            return meshHandle.IsValid() && !r_meshInstancingEnabled ? meshHandle->m_drawPacketListsByLod : m_emptyDrawPacketLods;
        }

        const AZStd::vector<Data::Instance<RPI::ShaderResourceGroup>>& MeshFeatureProcessor::GetObjectSrgs(const MeshHandle& meshHandle) const
        {
            static AZStd::vector<Data::Instance<RPI::ShaderResourceGroup>> staticEmptyList;
            return meshHandle.IsValid() ? meshHandle->m_objectSrgList : staticEmptyList;
        }

        void MeshFeatureProcessor::QueueObjectSrgForCompile(const MeshHandle& meshHandle) const
        {
            if (meshHandle.IsValid())
            {
                meshHandle->m_objectSrgNeedsUpdate = true;
            }
        }

        void MeshFeatureProcessor::SetCustomMaterials(const MeshHandle& meshHandle, const Data::Instance<RPI::Material>& material)
        {
            Render::CustomMaterialMap materials;
            materials[AZ::Render::DefaultCustomMaterialId] = { material };
            return SetCustomMaterials(meshHandle, materials);
        }

        void MeshFeatureProcessor::SetCustomMaterials(const MeshHandle& meshHandle, const CustomMaterialMap& materials)
        {
            if (meshHandle.IsValid())
            {
                meshHandle->m_customMaterials = materials;
                if (meshHandle->m_model)
                {
                    meshHandle->->ReInit(this);
                }

                meshHandle->m_objectSrgNeedsUpdate = true;
            }
        }

        const CustomMaterialMap& MeshFeatureProcessor::GetCustomMaterials(const MeshHandle& meshHandle) const
        {
            return meshHandle.IsValid() ? meshHandle->m_customMaterials : DefaultCustomMaterialMap;
        }

        void MeshFeatureProcessor::ConnectModelChangeEventHandler(const MeshHandle& meshHandle, ModelChangedEvent::Handler& handler)
        {
            if (meshHandle.IsValid())
            {
                handler.Connect(meshHandle->m_meshLoader->GetModelChangedEvent());
            }
        }

        void MeshFeatureProcessor::SetTransform(const MeshHandle& meshHandle, const AZ::Transform& transform, const AZ::Vector3& nonUniformScale)
        {
            if (meshHandle.IsValid())
            {
                ModelDataInstance& modelData = *meshHandle;
                modelData.m_cullBoundsNeedsUpdate = true;
                modelData.m_objectSrgNeedsUpdate = true;
                modelData.m_cullable.m_flags = modelData.m_cullable.m_flags | m_meshMovedFlag.GetIndex();

                m_transformService->SetTransformForId(meshHandle->m_objectId, transform, nonUniformScale);

                // ray tracing data needs to be updated with the new transform
                if (m_rayTracingFeatureProcessor)
                {
                    m_rayTracingFeatureProcessor->SetMeshTransform(meshHandle->m_rayTracingUuid, transform, nonUniformScale);
                }
            }
        }

        void MeshFeatureProcessor::SetLocalAabb(const MeshHandle& meshHandle, const AZ::Aabb& localAabb)
        {
            if (meshHandle.IsValid())
            {
                ModelDataInstance& modelData = *meshHandle;
                modelData.m_aabb = localAabb;
                modelData.m_cullBoundsNeedsUpdate = true;
                modelData.m_objectSrgNeedsUpdate = true;
            }
        };

        AZ::Aabb MeshFeatureProcessor::GetLocalAabb(const MeshHandle& meshHandle) const
        {
            if (meshHandle.IsValid())
            {
                return meshHandle->m_aabb;
            }
            else
            {
                AZ_Assert(false, "Invalid mesh handle");
                return Aabb::CreateNull();
            }
        }

        Transform MeshFeatureProcessor::GetTransform(const MeshHandle& meshHandle)
        {
            if (meshHandle.IsValid())
            {
                return m_transformService->GetTransformForId(meshHandle->m_objectId);
            }
            else
            {
                AZ_Assert(false, "Invalid mesh handle");
                return Transform::CreateIdentity();
            }
        }

        Vector3 MeshFeatureProcessor::GetNonUniformScale(const MeshHandle& meshHandle)
        {
            if (meshHandle.IsValid())
            {
                return m_transformService->GetNonUniformScaleForId(meshHandle->m_objectId);
            }
            else
            {
                AZ_Assert(false, "Invalid mesh handle");
                return Vector3::CreateOne();
            }
        }

        void MeshFeatureProcessor::SetSortKey(const MeshHandle& meshHandle, RHI::DrawItemSortKey sortKey)
        {
            if (meshHandle.IsValid())
            {
                meshHandle->SetSortKey(this, sortKey);
            }
        }

        RHI::DrawItemSortKey MeshFeatureProcessor::GetSortKey(const MeshHandle& meshHandle) const
        {
            if (meshHandle.IsValid())
            {
                return meshHandle->GetSortKey();
            }
            else
            {
                AZ_Assert(false, "Invalid mesh handle");
                return 0;
            }
        }

        void MeshFeatureProcessor::SetMeshLodConfiguration(const MeshHandle& meshHandle, const RPI::Cullable::LodConfiguration& meshLodConfig)
        {
            if (meshHandle.IsValid())
            {
                meshHandle->SetMeshLodConfiguration(meshLodConfig);
            }
        }

        RPI::Cullable::LodConfiguration MeshFeatureProcessor::GetMeshLodConfiguration(const MeshHandle& meshHandle) const
        {
            if (meshHandle.IsValid())
            {
                return meshHandle->GetMeshLodConfiguration();
            }
            else
            {
                AZ_Assert(false, "Invalid mesh handle");
                return { RPI::Cullable::LodType::Default, 0, 0.0f, 0.0f };
            }
        }

        void MeshFeatureProcessor::SetIsAlwaysDynamic(const MeshHandle & meshHandle, bool isAlwaysDynamic)
        {
            if (meshHandle.IsValid())
            {
                meshHandle->m_isAlwaysDynamic = isAlwaysDynamic;
            }
        }

        bool MeshFeatureProcessor::GetIsAlwaysDynamic(const MeshHandle& meshHandle) const
        {
            if (!meshHandle.IsValid())
            {
                AZ_Assert(false, "Invalid mesh handle");
                return false;
            }
            return meshHandle->m_isAlwaysDynamic;
        }

        void MeshFeatureProcessor::SetExcludeFromReflectionCubeMaps(const MeshHandle& meshHandle, bool excludeFromReflectionCubeMaps)
        {
            if (meshHandle.IsValid())
            {
                meshHandle->m_descriptor.m_excludeFromReflectionCubeMaps = excludeFromReflectionCubeMaps;
                if (excludeFromReflectionCubeMaps)
                {
                    meshHandle->m_cullable.m_cullData.m_hideFlags |= RPI::View::UsageReflectiveCubeMap;
                }
                else
                {
                    meshHandle->m_cullable.m_cullData.m_hideFlags &= ~RPI::View::UsageReflectiveCubeMap;
                }
            }
        }

        bool MeshFeatureProcessor::GetExcludeFromReflectionCubeMaps(const MeshHandle& meshHandle) const
        {
            if (meshHandle.IsValid())
            {
                return meshHandle->m_descriptor.m_excludeFromReflectionCubeMaps;
            }
            return false;
        }

        void MeshFeatureProcessor::SetRayTracingEnabled(const MeshHandle& meshHandle, bool rayTracingEnabled)
        {
            if (meshHandle.IsValid())
            {
                // update the ray tracing data based on the current state and the new state
                if (rayTracingEnabled && !meshHandle->m_descriptor.m_isRayTracingEnabled)
                {
                    // add to ray tracing
                    meshHandle->m_needsSetRayTracingData = true;
                }
                else if (!rayTracingEnabled && meshHandle->m_descriptor.m_isRayTracingEnabled)
                {
                    // remove from ray tracing
                    if (m_rayTracingFeatureProcessor)
                    {
                        m_rayTracingFeatureProcessor->RemoveMesh(meshHandle->m_rayTracingUuid);
                    }
                }

                // set new state
                meshHandle->m_descriptor.m_isRayTracingEnabled = rayTracingEnabled;
            }
        }

        bool MeshFeatureProcessor::GetRayTracingEnabled(const MeshHandle& meshHandle) const
        {
            if (meshHandle.IsValid())
            {
                return meshHandle->m_descriptor.m_isRayTracingEnabled;
            }
            else
            {
                AZ_Assert(false, "Invalid mesh handle");
                return false;
            }
        }

        bool MeshFeatureProcessor::GetVisible(const MeshHandle& meshHandle) const
        {
            if (meshHandle.IsValid())
            {
                return meshHandle->m_visible;
            }
            return false;
        }

        void MeshFeatureProcessor::SetVisible(const MeshHandle& meshHandle, bool visible)
        {
            if (meshHandle.IsValid())
            {
                meshHandle->SetVisible(visible);

                if (m_rayTracingFeatureProcessor && meshHandle->m_descriptor.m_isRayTracingEnabled)
                {
                    // always remove from ray tracing first
                    m_rayTracingFeatureProcessor->RemoveMesh(meshHandle->m_rayTracingUuid);

                    // now add if it's visible
                    if (visible)
                    {
                        meshHandle->m_needsSetRayTracingData = true;
                    }
                }
            }
        }

        void MeshFeatureProcessor::SetUseForwardPassIblSpecular(const MeshHandle& meshHandle, bool useForwardPassIblSpecular)
        {
            if (meshHandle.IsValid())
            {
                meshHandle->m_descriptor.m_useForwardPassIblSpecular = useForwardPassIblSpecular;
                meshHandle->m_objectSrgNeedsUpdate = true;

                if (meshHandle->m_model)
                {
                    const size_t modelLodCount = meshHandle->m_model->GetLodCount();
                    for (size_t modelLodIndex = 0; modelLodIndex < modelLodCount; ++modelLodIndex)
                    {
                        meshHandle->BuildDrawPacketList(this, modelLodIndex);
                    }
                }
            }
        }

        void MeshFeatureProcessor::SetRayTracingDirty(const MeshHandle& meshHandle)
        {
            if (meshHandle.IsValid())
            {
                meshHandle->m_needsSetRayTracingData = true;
            }
        }

        RHI::Ptr<MeshFeatureProcessor::FlagRegistry> MeshFeatureProcessor::GetShaderOptionFlagRegistry()
        {
            if (m_flagRegistry == nullptr)
            {
                m_flagRegistry = FlagRegistry::Create();
            }
            return m_flagRegistry;
        };

        void MeshFeatureProcessor::ForceRebuildDrawPackets([[maybe_unused]] const AZ::ConsoleCommandContainer& arguments)
        {
            m_forceRebuildDrawPackets = true;
        }

        void MeshFeatureProcessor::OnRenderPipelineChanged([[maybe_unused]] RPI::RenderPipeline* pipeline,
            [[maybe_unused]] RPI::SceneNotification::RenderPipelineChangeType changeType)
        {
            m_forceRebuildDrawPackets = true;
        }

        void MeshFeatureProcessor::UpdateMeshReflectionProbes()
        {
            for (auto& meshInstance : m_modelData)
            {
                // we need to rebuild the Srg for any meshes that are using the forward pass IBL specular option
                if (meshInstance.m_descriptor.m_useForwardPassIblSpecular)
                {
                    meshInstance.m_objectSrgNeedsUpdate = true;
                }

                // update the raytracing reflection probe data if necessary
                RayTracingFeatureProcessor::Mesh::ReflectionProbe reflectionProbe;
                bool currentHasRayTracingReflectionProbe = meshInstance.m_hasRayTracingReflectionProbe;
                meshInstance.SetRayTracingReflectionProbeData(m_transformService, m_reflectionProbeFeatureProcessor, reflectionProbe);

                if (meshInstance.m_hasRayTracingReflectionProbe ||
                    (currentHasRayTracingReflectionProbe != meshInstance.m_hasRayTracingReflectionProbe))
                {
                    m_rayTracingFeatureProcessor->SetMeshReflectionProbe(meshInstance.m_rayTracingUuid, reflectionProbe);
                }
            }
        }

        void MeshFeatureProcessor::ReportShaderOptionFlags([[maybe_unused]] const AZ::ConsoleCommandContainer& arguments)
        {
            m_reportShaderOptionFlags = true;
        }

        RayTracingFeatureProcessor* MeshFeatureProcessor::GetRayTracingFeatureProcessor() const
        {
            return m_rayTracingFeatureProcessor;
        }

        ReflectionProbeFeatureProcessor* MeshFeatureProcessor::GetReflectionProbeFeatureProcessor() const
        {
            return m_reflectionProbeFeatureProcessor;
        }

        TransformServiceFeatureProcessor* MeshFeatureProcessor::GetTransformServiceFeatureProcessor() const
        {
            return m_transformService;
        }

        MeshInstanceManager& MeshFeatureProcessor::GetMeshInstanceManager()
        {
            return m_meshInstanceManager;
        }

        bool MeshFeatureProcessor::IsMeshInstancingEnabled() const
        {
            return m_enableMeshInstancing;
        }

        void MeshFeatureProcessor::PrintShaderOptionFlags()
        {
            AZStd::map<FlagRegistry::TagType, AZ::Name> tags;
            AZStd::string registeredFoundMessage = "Registered flags: ";

            auto gatherTags = [&](const Name& name, FlagRegistry::TagType tag)
            {
                tags[tag] = name;
                registeredFoundMessage.append(name.GetCStr() + AZStd::string(", "));
            };

            m_flagRegistry->VisitTags(gatherTags);

            registeredFoundMessage.erase(registeredFoundMessage.end() - 2);

            AZ_Printf("MeshFeatureProcessor", registeredFoundMessage.c_str());

            AZStd::map<uint32_t, uint32_t> flagStats;

            for (auto& model : m_modelData)
            {
                ++flagStats[model.m_cullable.m_shaderOptionFlags.load()];
            }

            for (auto [flag, references] : flagStats)
            {
                AZStd::string flagList;

                if (flag == 0)
                {
                    flagList = "(None)";
                }
                else
                {
                    for (auto [tag, name] : tags)
                    {
                        if ((tag.GetIndex() & flag) > 0)
                        {
                            flagList.append(name.GetCStr());
                            flagList.append(", ");
                        }
                    }
                    flagList.erase(flagList.end() - 2);
                }

                AZ_Printf("MeshFeatureProcessor", "Found %u references to [%s]", references, flagList.c_str());
            }
        }

        // ModelDataInstance::MeshLoader...

        MeshFeatureProcessorInterface::ModelChangedEvent& ModelDataInstance::MeshLoader::GetModelChangedEvent()
        {
            return m_modelChangedEvent;
        }

        ModelDataInstance::MeshLoader::MeshLoader(const Data::Asset<RPI::ModelAsset>& modelAsset, ModelDataInstance* parent)
            : m_modelAsset(modelAsset)
            , m_parent(parent)
        {
            if (!m_modelAsset.GetId().IsValid())
            {
                AZ_Error("ModelDataInstance::MeshLoader", false, "Invalid model asset Id.");
                return;
            }
            
            if (!m_modelAsset.IsReady())
            {
                m_modelAsset.QueueLoad();
            }

            Data::AssetBus::Handler::BusConnect(modelAsset.GetId());
            AzFramework::AssetCatalogEventBus::Handler::BusConnect();
        }

        ModelDataInstance::MeshLoader::~MeshLoader()
        {
            AzFramework::AssetCatalogEventBus::Handler::BusDisconnect();
            Data::AssetBus::Handler::BusDisconnect();
        }

        //! AssetBus::Handler overrides...
        void ModelDataInstance::MeshLoader::OnAssetReady(Data::Asset<Data::AssetData> asset)
        {
            Data::Asset<RPI::ModelAsset> modelAsset = asset;

            // Assign the fully loaded asset back to the mesh handle to not only hold asset id, but the actual data as well.
            m_parent->m_originalModelAsset = asset;

            if (const auto& modelTags = modelAsset->GetTags(); !modelTags.empty())
            {
                RPI::AssetQuality highestLodBias = RPI::AssetQualityLowest;
                for (const AZ::Name& tag : modelTags)
                {
                    RPI::AssetQuality tagQuality = RPI::AssetQualityHighest;
                    RPI::ModelTagBus::BroadcastResult(tagQuality, &RPI::ModelTagBus::Events::GetQuality, tag);

                    highestLodBias = AZStd::min(highestLodBias, tagQuality);
                }

                if (highestLodBias >= modelAsset->GetLodCount())
                {
                    highestLodBias = aznumeric_caster(modelAsset->GetLodCount() - 1);
                }

                m_parent->m_lodBias = highestLodBias;

                for (const AZ::Name& tag : modelTags)
                {
                    RPI::ModelTagBus::Broadcast(&RPI::ModelTagBus::Events::RegisterAsset, tag, modelAsset->GetId());
                }
            }
            else
            {
                m_parent->m_lodBias = 0;
            }

            Data::Instance<RPI::Model> model;
            // Check if a requires cloning callback got set and if so check if cloning the model asset is requested.
            if (m_parent->m_descriptor.m_requiresCloneCallback &&
                m_parent->m_descriptor.m_requiresCloneCallback(modelAsset))
            {
                // Clone the model asset to force create another model instance.
                AZ::Data::AssetId newId(AZ::Uuid::CreateRandom(), /*subId=*/0);
                Data::Asset<RPI::ModelAsset> clonedAsset;
                // Assume cloned models will involve some kind of geometry deformation
                m_parent->m_isAlwaysDynamic = true;
                if (AZ::RPI::ModelAssetCreator::Clone(modelAsset, clonedAsset, newId))
                {
                    model = RPI::Model::FindOrCreate(clonedAsset);
                }
                else
                {
                    AZ_Error("ModelDataInstance", false, "Cannot clone model for '%s'. Cloth simulation results won't be individual per entity.", modelAsset->GetName().GetCStr());
                    model = RPI::Model::FindOrCreate(modelAsset);
                }
            }
            else
            {
                // Static mesh, no cloth buffer present.
                model = RPI::Model::FindOrCreate(modelAsset);
            }
            
            if (model)
            {
                RayTracingFeatureProcessor* rayTracingFeatureProcessor =
                    m_parent->m_scene->GetFeatureProcessor<RayTracingFeatureProcessor>();
                m_parent->RemoveRayTracingData(rayTracingFeatureProcessor);
                m_parent->QueueInit(model);
                m_modelChangedEvent.Signal(AZStd::move(model));
            }
            else
            {
                //when running with null renderer, the RPI::Model::FindOrCreate(...) is expected to return nullptr, so suppress this error.
                AZ_Error(
                    "ModelDataInstance::OnAssetReady", RHI::IsNullRHI(), "Failed to create model instance for '%s'",
                    asset.GetHint().c_str());
            }
        }

        
        void ModelDataInstance::MeshLoader::OnModelReloaded(Data::Asset<Data::AssetData> asset)
        {
            OnAssetReady(asset);
        }

        void ModelDataInstance::MeshLoader::OnAssetError(Data::Asset<Data::AssetData> asset)
        {
            // Note: m_modelAsset and asset represents same asset, but only m_modelAsset contains the file path in its hint from serialization
            AZ_Error(
                "ModelDataInstance::MeshLoader", false, "Failed to load asset %s. It may be missing, or not be finished processing",
                m_modelAsset.GetHint().c_str());

            AzFramework::AssetSystemRequestBus::Broadcast(
                &AzFramework::AssetSystem::AssetSystemRequests::EscalateAssetByUuid, m_modelAsset.GetId().m_guid);
        }
        
        void ModelDataInstance::MeshLoader::OnCatalogAssetChanged(const AZ::Data::AssetId& assetId)
        {
            if (assetId == m_modelAsset.GetId())
            {
                Data::Asset<RPI::ModelAsset> modelAssetReference = m_modelAsset;

                // If the asset was modified, reload it
                AZ::SystemTickBus::QueueFunction(
                    [=]() mutable
                    {
                        ModelReloaderSystemInterface::Get()->ReloadModel(modelAssetReference, m_modelReloadedEventHandler);
                    });
            }
        }

        void ModelDataInstance::MeshLoader::OnCatalogAssetAdded(const AZ::Data::AssetId& assetId)
        {
            if (assetId == m_modelAsset.GetId())
            {
                Data::Asset<RPI::ModelAsset> modelAssetReference = m_modelAsset;
                
                // If the asset didn't exist in the catalog when it first attempted to load, we need to try loading it again
                AZ::SystemTickBus::QueueFunction(
                    [=]() mutable
                    {
                        ModelReloaderSystemInterface::Get()->ReloadModel(modelAssetReference, m_modelReloadedEventHandler);
                    });
            }
        }

        // ModelDataInstance...
        void ModelDataInstance::DeInit(MeshFeatureProcessor* meshFeatureProcessor)
        {
            RayTracingFeatureProcessor* rayTracingFeatureProcessor = meshFeatureProcessor->GetRayTracingFeatureProcessor();
            m_scene->GetCullingScene()->UnregisterCullable(m_cullable);

            RemoveRayTracingData(rayTracingFeatureProcessor);

            // We're intentionally using the MeshFeatureProcessor's value instead of using the cvar directly here,
            // because DeInit might be called after the cvar changes, but we want to do the de-initialization based
            // on what the setting was before (when the resources were initialized). The MeshFeatureProcessor will still have the cached value in that case
            if (!meshFeatureProcessor->IsMeshInstancingEnabled())
            {
                m_drawPacketListsByLod.clear();
            }
            else
            {
                // Remove all the meshes from the MeshInstanceManager
                MeshInstanceManager& meshInstanceManager = meshFeatureProcessor->GetMeshInstanceManager();
                AZ_Assert(
                    m_instanceGroupHandlesByLod.size() == m_updateDrawPacketEventHandlersByLod.size(),
                    "MeshFeatureProcessor: InstanceGroup handles and update draw packet event handlers do not match.");

                for (size_t lodIndex = 0; lodIndex < m_instanceGroupHandlesByLod.size(); ++lodIndex)
                {
                    InstanceGroupHandleList& instanceGroupHandles = m_instanceGroupHandlesByLod[lodIndex];
                    UpdateDrawPacketHandlerList& updateDrawPacketHandlers = m_updateDrawPacketEventHandlersByLod[lodIndex];
                    AZ_Assert(
                        instanceGroupHandles.size() == updateDrawPacketHandlers.size(),
                        "MeshFeatureProcessor: InstanceGroup handles and update draw packet event handlers do not match.");

                    for (size_t meshIndex = 0; meshIndex < instanceGroupHandles.size(); ++meshIndex)
                    {
                        {
                            // Disconnect the event handlers
                            AZStd::scoped_lock<AZStd::mutex> scopedLock(instanceGroupHandles[meshIndex]->m_eventLock);
                            updateDrawPacketHandlers[meshIndex].Disconnect();
                        }
                        
                        // Remove instance will decrement the use-count of the instance group, and only release the instance group
                        // if nothing else is referring to it.
                        meshInstanceManager.RemoveInstance(instanceGroupHandles[meshIndex]);
                    }
                    instanceGroupHandles.clear();
                    updateDrawPacketHandlers.clear();
                }
                m_instanceGroupHandlesByLod.clear();
                m_updateDrawPacketEventHandlersByLod.clear();
            }

            m_customMaterials.clear();
            m_objectSrgList = {};
            m_model = {};
        }

        void ModelDataInstance::ReInit(MeshFeatureProcessor* meshFeatureProcessor)
        {
            CustomMaterialMap customMaterials = m_customMaterials;
            const Data::Instance<RPI::Model> model = m_model;
            DeInit(meshFeatureProcessor);
            m_customMaterials = customMaterials;
            m_model = model;
            QueueInit(m_model);
        }

        void ModelDataInstance::QueueInit(const Data::Instance<RPI::Model>& model)
        {
            m_model = model;
            m_needsInit = true;
            m_aabb = m_model->GetModelAsset()->GetAabb();
        }

        void ModelDataInstance::Init(MeshFeatureProcessor* meshFeatureProcessor)
        {
            const size_t modelLodCount = m_model->GetLodCount();
            
            if (!r_meshInstancingEnabled)
            {
                m_drawPacketListsByLod.resize(modelLodCount);
            }
            else
            {
                m_instanceGroupHandlesByLod.resize(modelLodCount);
                m_updateDrawPacketEventHandlersByLod.resize(modelLodCount);
            }
            
            for (size_t modelLodIndex = 0; modelLodIndex < modelLodCount; ++modelLodIndex)
            {
                BuildDrawPacketList(meshFeatureProcessor, modelLodIndex);
            }

            for(auto& objectSrg : m_objectSrgList)
            {
                // Set object Id once since it never changes
                RHI::ShaderInputNameIndex objectIdIndex = "m_objectId";
                objectSrg->SetConstant(objectIdIndex, m_objectId.GetIndex());
                objectIdIndex.AssertValid();
            }

            if (m_visible && m_descriptor.m_isRayTracingEnabled)
            {
                m_needsSetRayTracingData = true;
            }

            m_cullableNeedsRebuild = true;
            m_cullBoundsNeedsUpdate = true;
            m_objectSrgNeedsUpdate = true;
            m_needsInit = false;
        }

        void ModelDataInstance::BuildDrawPacketList(MeshFeatureProcessor* meshFeatureProcessor, size_t modelLodIndex)
        {
            RPI::ModelLod& modelLod = *m_model->GetLods()[modelLodIndex];
            const size_t meshCount = modelLod.GetMeshes().size();
            MeshInstanceManager& meshInstanceManager = meshFeatureProcessor->GetMeshInstanceManager();

            if (!r_meshInstancingEnabled)
            {
                RPI::MeshDrawPacketList& drawPacketListOut = m_drawPacketListsByLod[modelLodIndex];
                drawPacketListOut.clear();
                drawPacketListOut.reserve(meshCount);
            }
            
            for (size_t meshIndex = 0; meshIndex < meshCount; ++meshIndex)
            {
                const RPI::ModelLod::Mesh& mesh = modelLod.GetMeshes()[meshIndex];

                // Determine if there is a custom material specified for this submission
                const CustomMaterialId customMaterialId(aznumeric_cast<AZ::u64>(modelLodIndex), mesh.m_materialSlotStableId);
                const auto& customMaterialInfo = GetCustomMaterialWithFallback(customMaterialId);
                const auto& material = customMaterialInfo.m_material ? customMaterialInfo.m_material : mesh.m_material;

                if (!material)
                {
                    AZ_Warning("MeshFeatureProcessor", false, "No material provided for mesh. Skipping.");
                    continue;
                }

                auto& objectSrgLayout = material->GetAsset()->GetObjectSrgLayout();

                if (!objectSrgLayout)
                {
                    AZ_Warning("MeshFeatureProcessor", false, "No per-object ShaderResourceGroup found.");
                    continue;
                }

                Data::Instance<RPI::ShaderResourceGroup> meshObjectSrg;

                // See if the object SRG for this mesh is already in our list of object SRGs
                for (auto& objectSrgIter : m_objectSrgList)
                {
                    if (objectSrgIter->GetLayout()->GetHash() == objectSrgLayout->GetHash())
                    {
                        meshObjectSrg = objectSrgIter;
                    }
                }

                // If the object SRG for this mesh was not already in the list, create it and add it to the list
                if (!meshObjectSrg)
                {
                    auto& shaderAsset = material->GetAsset()->GetMaterialTypeAsset()->GetShaderAssetForObjectSrg();
                    meshObjectSrg = RPI::ShaderResourceGroup::Create(shaderAsset, objectSrgLayout->GetName());
                    if (!meshObjectSrg)
                    {
                        AZ_Warning("MeshFeatureProcessor", false, "Failed to create a new shader resource group, skipping.");
                        continue;
                    }
                    m_objectSrgList.push_back(meshObjectSrg);
                }

                
                bool materialRequiresForwardPassIblSpecular = MaterialRequiresForwardPassIblSpecular(material);

                // Track whether any materials in this mesh require ForwardPassIblSpecular, we need this information when the ObjectSrg is
                // updated
                m_hasForwardPassIblSpecularMaterial |= materialRequiresForwardPassIblSpecular;

                MeshInstanceManager::InsertResult instanceGroupInsertResult{ MeshInstanceManager::Handle{}, 0 };

                if (r_meshInstancingEnabled)
                {
                    // Get the instance index for referencing the draw packet
                    MeshInstanceGroupKey key{};

                    // Only meshes from the same model and lod with a matching material instance can be instanced
                    key.m_modelId = m_model->GetId();
                    key.m_lodIndex = static_cast<uint32_t>(modelLodIndex);
                    key.m_meshIndex = static_cast<uint32_t>(meshIndex);
                    key.m_materialId = material->GetId();

                    // Two meshes that could otherwise be instanced but have manually specified sort keys will not be instanced together
                    key.m_sortKey = m_sortKey;

                    // Using a random uuid will force this mesh into it's own unique instance group, which is always done for now since
                    // no actual instancing is supported yet.
                    key.m_forceInstancingOff = Uuid::CreateRandom();

                    instanceGroupInsertResult = meshInstanceManager.AddInstance(key);
                    m_instanceGroupHandlesByLod[modelLodIndex].push_back(instanceGroupInsertResult.m_handle);

                    // Add an update draw packet event handler for the current mesh
                    m_updateDrawPacketEventHandlersByLod[modelLodIndex].push_back(AZ::Event<>::Handler{
                        [this]()
                        {
                            HandleDrawPacketUpdate();
                        }});
                    // Connect to the update draw packet event
                    {
                        AZStd::scoped_lock<AZStd::mutex> scopedLock(instanceGroupInsertResult.m_handle->m_eventLock);
                        m_updateDrawPacketEventHandlersByLod[modelLodIndex][meshIndex].Connect(
                            instanceGroupInsertResult.m_handle->m_updateDrawPacketEvent);
                    }
                }

                // If this condition is true, we're dealing with a new, uninitialized draw packet, either because instancing is disabled
                // or because this was the first object in the instance group. So we need to initialize it
                if (!r_meshInstancingEnabled || instanceGroupInsertResult.m_instanceCount == 1)
                {
                    // setup the mesh draw packet
                    RPI::MeshDrawPacket drawPacket(
                        modelLod,
                        meshIndex,
                        material,
                        meshObjectSrg,
                        customMaterialInfo.m_uvMapping);

                    // set the shader option to select forward pass IBL specular if necessary
                    if (!drawPacket.SetShaderOption(s_o_meshUseForwardPassIBLSpecular_Name, AZ::RPI::ShaderOptionValue{ m_descriptor.m_useForwardPassIblSpecular }))
                    {
                        AZ_Warning("MeshDrawPacket", false, "Failed to set o_meshUseForwardPassIBLSpecular on mesh draw packet");
                    }

                    // stencil bits
                    uint8_t stencilRef = m_descriptor.m_useForwardPassIblSpecular || materialRequiresForwardPassIblSpecular
                        ? Render::StencilRefs::None
                        : Render::StencilRefs::UseIBLSpecularPass;
                    stencilRef |= Render::StencilRefs::UseDiffuseGIPass;

                    drawPacket.SetStencilRef(stencilRef);
                    drawPacket.SetSortKey(m_sortKey);
                    drawPacket.Update(*m_scene, false);

                    if (!r_meshInstancingEnabled)
                    {
                        m_drawPacketListsByLod[modelLodIndex].emplace_back(AZStd::move(drawPacket));
                    }
                    else
                    {
                        MeshInstanceGroupData& instanceGroupData = meshInstanceManager[instanceGroupInsertResult.m_handle];
                        instanceGroupData.m_drawPacket = drawPacket;

                        // We're going to need an interval for the root constant data that we update every frame for each draw item, so cache that here
                        CacheRootConstantInterval(instanceGroupData);
                    }
                }
            }
        }

        void ModelDataInstance::SetRayTracingData(MeshFeatureProcessor* meshFeatureProcessor)
        {
            RayTracingFeatureProcessor* rayTracingFeatureProcessor = meshFeatureProcessor->GetRayTracingFeatureProcessor();
            TransformServiceFeatureProcessor* transformServiceFeatureProcessor =
                meshFeatureProcessor->GetTransformServiceFeatureProcessor();
            RemoveRayTracingData(rayTracingFeatureProcessor);

            if (!m_model)
            {
                return;
            }

            if (!rayTracingFeatureProcessor)
            {
                return;
            }

            const AZStd::span<const Data::Instance<RPI::ModelLod>>& modelLods = m_model->GetLods();
            if (modelLods.empty())
            {
                return;
            }

            // use the lowest LOD for raytracing
            uint32_t rayTracingLod = aznumeric_cast<uint32_t>(modelLods.size() - 1);
            const Data::Instance<RPI::ModelLod>& modelLod = modelLods[rayTracingLod];

            // setup a stream layout and shader input contract for the vertex streams
            static const char* PositionSemantic = "POSITION";
            static const char* NormalSemantic = "NORMAL";
            static const char* TangentSemantic = "TANGENT";
            static const char* BitangentSemantic = "BITANGENT";
            static const char* UVSemantic = "UV";
            static const RHI::Format PositionStreamFormat = RHI::Format::R32G32B32_FLOAT;
            static const RHI::Format NormalStreamFormat = RHI::Format::R32G32B32_FLOAT;
            static const RHI::Format TangentStreamFormat = RHI::Format::R32G32B32A32_FLOAT;
            static const RHI::Format BitangentStreamFormat = RHI::Format::R32G32B32_FLOAT;
            static const RHI::Format UVStreamFormat = RHI::Format::R32G32_FLOAT;

            RHI::InputStreamLayoutBuilder layoutBuilder;
            layoutBuilder.AddBuffer()->Channel(PositionSemantic, PositionStreamFormat);
            layoutBuilder.AddBuffer()->Channel(NormalSemantic, NormalStreamFormat);
            layoutBuilder.AddBuffer()->Channel(UVSemantic, UVStreamFormat);
            layoutBuilder.AddBuffer()->Channel(TangentSemantic, TangentStreamFormat);
            layoutBuilder.AddBuffer()->Channel(BitangentSemantic, BitangentStreamFormat);
            RHI::InputStreamLayout inputStreamLayout = layoutBuilder.End();

            RPI::ShaderInputContract::StreamChannelInfo positionStreamChannelInfo;
            positionStreamChannelInfo.m_semantic = RHI::ShaderSemantic(AZ::Name(PositionSemantic));
            positionStreamChannelInfo.m_componentCount = RHI::GetFormatComponentCount(PositionStreamFormat);

            RPI::ShaderInputContract::StreamChannelInfo normalStreamChannelInfo;
            normalStreamChannelInfo.m_semantic = RHI::ShaderSemantic(AZ::Name(NormalSemantic));
            normalStreamChannelInfo.m_componentCount = RHI::GetFormatComponentCount(NormalStreamFormat);

            RPI::ShaderInputContract::StreamChannelInfo tangentStreamChannelInfo;
            tangentStreamChannelInfo.m_semantic = RHI::ShaderSemantic(AZ::Name(TangentSemantic));
            tangentStreamChannelInfo.m_componentCount = RHI::GetFormatComponentCount(TangentStreamFormat);
            tangentStreamChannelInfo.m_isOptional = true;

            RPI::ShaderInputContract::StreamChannelInfo bitangentStreamChannelInfo;
            bitangentStreamChannelInfo.m_semantic = RHI::ShaderSemantic(AZ::Name(BitangentSemantic));
            bitangentStreamChannelInfo.m_componentCount = RHI::GetFormatComponentCount(BitangentStreamFormat);
            bitangentStreamChannelInfo.m_isOptional = true;

            RPI::ShaderInputContract::StreamChannelInfo uvStreamChannelInfo;
            uvStreamChannelInfo.m_semantic = RHI::ShaderSemantic(AZ::Name(UVSemantic));
            uvStreamChannelInfo.m_componentCount = RHI::GetFormatComponentCount(UVStreamFormat);
            uvStreamChannelInfo.m_isOptional = true;

            RPI::ShaderInputContract shaderInputContract;
            shaderInputContract.m_streamChannels.emplace_back(positionStreamChannelInfo);
            shaderInputContract.m_streamChannels.emplace_back(normalStreamChannelInfo);
            shaderInputContract.m_streamChannels.emplace_back(tangentStreamChannelInfo);
            shaderInputContract.m_streamChannels.emplace_back(bitangentStreamChannelInfo);
            shaderInputContract.m_streamChannels.emplace_back(uvStreamChannelInfo);

            // setup the raytracing data for each sub-mesh 
            const size_t meshCount = modelLod->GetMeshes().size();
            RayTracingFeatureProcessor::SubMeshVector subMeshes;
            for (uint32_t meshIndex = 0; meshIndex < meshCount; ++meshIndex)
            {
                const RPI::ModelLod::Mesh& mesh = modelLod->GetMeshes()[meshIndex];

                // retrieve the material
                const CustomMaterialId customMaterialId(rayTracingLod, mesh.m_materialSlotStableId);
                const auto& customMaterialInfo = GetCustomMaterialWithFallback(customMaterialId);
                const auto& material = customMaterialInfo.m_material ? customMaterialInfo.m_material : mesh.m_material;

                if (!material)
                {
                    AZ_Warning("MeshFeatureProcessor", false, "No material provided for mesh. Skipping.");
                    continue;
                }

                // retrieve vertex/index buffers
                RPI::ModelLod::StreamBufferViewList streamBufferViews;
                [[maybe_unused]] bool result = modelLod->GetStreamsForMesh(
                    inputStreamLayout,
                    streamBufferViews,
                    nullptr,
                    shaderInputContract,
                    meshIndex,
                    customMaterialInfo.m_uvMapping,
                    material->GetAsset()->GetMaterialTypeAsset()->GetUvNameMap());
                AZ_Assert(result, "Failed to retrieve mesh stream buffer views");

                // note that the element count is the size of the entire buffer, even though this mesh may only
                // occupy a portion of the vertex buffer.  This is necessary since we are accessing it using
                // a ByteAddressBuffer in the raytracing shaders and passing the byte offset to the shader in a constant buffer.
                uint32_t positionBufferByteCount = static_cast<uint32_t>(const_cast<RHI::Buffer*>(streamBufferViews[0].GetBuffer())->GetDescriptor().m_byteCount);
                RHI::BufferViewDescriptor positionBufferDescriptor = RHI::BufferViewDescriptor::CreateRaw(0, positionBufferByteCount);

                uint32_t normalBufferByteCount = static_cast<uint32_t>(const_cast<RHI::Buffer*>(streamBufferViews[1].GetBuffer())->GetDescriptor().m_byteCount);
                RHI::BufferViewDescriptor normalBufferDescriptor = RHI::BufferViewDescriptor::CreateRaw(0, normalBufferByteCount);

                uint32_t tangentBufferByteCount = static_cast<uint32_t>(const_cast<RHI::Buffer*>(streamBufferViews[2].GetBuffer())->GetDescriptor().m_byteCount);
                RHI::BufferViewDescriptor tangentBufferDescriptor = RHI::BufferViewDescriptor::CreateRaw(0, tangentBufferByteCount);

                uint32_t bitangentBufferByteCount = static_cast<uint32_t>(const_cast<RHI::Buffer*>(streamBufferViews[3].GetBuffer())->GetDescriptor().m_byteCount);
                RHI::BufferViewDescriptor bitangentBufferDescriptor = RHI::BufferViewDescriptor::CreateRaw(0, bitangentBufferByteCount);

                uint32_t uvBufferByteCount = static_cast<uint32_t>(const_cast<RHI::Buffer*>(streamBufferViews[4].GetBuffer())->GetDescriptor().m_byteCount);
                RHI::BufferViewDescriptor uvBufferDescriptor = RHI::BufferViewDescriptor::CreateRaw(0, uvBufferByteCount);

                const RHI::IndexBufferView& indexBufferView = mesh.m_indexBufferView;
                uint32_t indexElementSize = indexBufferView.GetIndexFormat() == RHI::IndexFormat::Uint16 ? 2 : 4;
                uint32_t indexElementCount = (uint32_t)indexBufferView.GetBuffer()->GetDescriptor().m_byteCount / indexElementSize;
                RHI::BufferViewDescriptor indexBufferDescriptor;
                indexBufferDescriptor.m_elementOffset = 0;
                indexBufferDescriptor.m_elementCount = indexElementCount;
                indexBufferDescriptor.m_elementSize = indexElementSize;
                indexBufferDescriptor.m_elementFormat = indexBufferView.GetIndexFormat() == RHI::IndexFormat::Uint16 ? RHI::Format::R16_UINT : RHI::Format::R32_UINT;

                // set the SubMesh data to pass to the RayTracingFeatureProcessor, starting with vertex/index data
                RayTracingFeatureProcessor::SubMesh subMesh;
                subMesh.m_positionFormat = PositionStreamFormat;
                subMesh.m_positionVertexBufferView = streamBufferViews[0];
                subMesh.m_positionShaderBufferView = const_cast<RHI::Buffer*>(streamBufferViews[0].GetBuffer())->GetBufferView(positionBufferDescriptor);

                subMesh.m_normalFormat = NormalStreamFormat;
                subMesh.m_normalVertexBufferView = streamBufferViews[1];
                subMesh.m_normalShaderBufferView = const_cast<RHI::Buffer*>(streamBufferViews[1].GetBuffer())->GetBufferView(normalBufferDescriptor);

                if (tangentBufferByteCount > 0)
                {
                    subMesh.m_bufferFlags |= RayTracingSubMeshBufferFlags::Tangent;
                    subMesh.m_tangentFormat = TangentStreamFormat;
                    subMesh.m_tangentVertexBufferView = streamBufferViews[2];
                    subMesh.m_tangentShaderBufferView = const_cast<RHI::Buffer*>(streamBufferViews[2].GetBuffer())->GetBufferView(tangentBufferDescriptor);
                }

                if (bitangentBufferByteCount > 0)
                {
                    subMesh.m_bufferFlags |= RayTracingSubMeshBufferFlags::Bitangent;
                    subMesh.m_bitangentFormat = BitangentStreamFormat;
                    subMesh.m_bitangentVertexBufferView = streamBufferViews[3];
                    subMesh.m_bitangentShaderBufferView = const_cast<RHI::Buffer*>(streamBufferViews[3].GetBuffer())->GetBufferView(bitangentBufferDescriptor);
                }

                if (uvBufferByteCount > 0)
                {
                    subMesh.m_bufferFlags |= RayTracingSubMeshBufferFlags::UV;
                    subMesh.m_uvFormat = UVStreamFormat;
                    subMesh.m_uvVertexBufferView = streamBufferViews[4];
                    subMesh.m_uvShaderBufferView = const_cast<RHI::Buffer*>(streamBufferViews[4].GetBuffer())->GetBufferView(uvBufferDescriptor);
                }

                subMesh.m_indexBufferView = mesh.m_indexBufferView;
                subMesh.m_indexShaderBufferView = const_cast<RHI::Buffer*>(mesh.m_indexBufferView.GetBuffer())->GetBufferView(indexBufferDescriptor);

                // add material data
                if (material)
                {
                    RPI::MaterialPropertyIndex propertyIndex;

                    // base color
                    propertyIndex = material->FindPropertyIndex(s_baseColor_color_Name);
                    if (propertyIndex.IsValid())
                    {
                        subMesh.m_baseColor = material->GetPropertyValue<AZ::Color>(propertyIndex);
                    }

                    propertyIndex = material->FindPropertyIndex(s_baseColor_factor_Name);
                    if (propertyIndex.IsValid())
                    {
                        subMesh.m_baseColor *= material->GetPropertyValue<float>(propertyIndex);
                    }

                    // metallic
                    propertyIndex = material->FindPropertyIndex(s_metallic_factor_Name);
                    if (propertyIndex.IsValid())
                    {
                        subMesh.m_metallicFactor = material->GetPropertyValue<float>(propertyIndex);
                    }

                    // roughness
                    propertyIndex = material->FindPropertyIndex(s_roughness_factor_Name);
                    if (propertyIndex.IsValid())
                    {
                        subMesh.m_roughnessFactor = material->GetPropertyValue<float>(propertyIndex);
                    }

                    // emissive color
                    propertyIndex = material->FindPropertyIndex(s_emissive_enable_Name);
                    if (propertyIndex.IsValid())
                    {
                        if (material->GetPropertyValue<bool>(propertyIndex))
                        {
                            propertyIndex = material->FindPropertyIndex(s_emissive_color_Name);
                            if (propertyIndex.IsValid())
                            {
                                subMesh.m_emissiveColor = material->GetPropertyValue<AZ::Color>(propertyIndex);
                            }

                            propertyIndex = material->FindPropertyIndex(s_emissive_intensity_Name);
                            if (propertyIndex.IsValid())
                            {
                                subMesh.m_emissiveColor *= material->GetPropertyValue<float>(propertyIndex);
                            }
                        }
                    }

                    // textures
                    Data::Instance<RPI::Image> baseColorImage; // can be used for irradiance color below
                    propertyIndex = material->FindPropertyIndex(s_baseColor_textureMap_Name);
                    if (propertyIndex.IsValid())
                    {
                        Data::Instance<RPI::Image> image = material->GetPropertyValue<Data::Instance<RPI::Image>>(propertyIndex);
                        if (image.get())
                        {
                            subMesh.m_textureFlags |= RayTracingSubMeshTextureFlags::BaseColor;
                            subMesh.m_baseColorImageView = image->GetImageView();
                            baseColorImage = image;
                        }
                    }

                    propertyIndex = material->FindPropertyIndex(s_normal_textureMap_Name);
                    if (propertyIndex.IsValid())
                    {
                        Data::Instance<RPI::Image> image = material->GetPropertyValue<Data::Instance<RPI::Image>>(propertyIndex);
                        if (image.get())
                        {
                            subMesh.m_textureFlags |= RayTracingSubMeshTextureFlags::Normal;
                            subMesh.m_normalImageView = image->GetImageView();
                        }
                    }

                    propertyIndex = material->FindPropertyIndex(s_metallic_textureMap_Name);
                    if (propertyIndex.IsValid())
                    {
                        Data::Instance<RPI::Image> image = material->GetPropertyValue<Data::Instance<RPI::Image>>(propertyIndex);
                        if (image.get())
                        {
                            subMesh.m_textureFlags |= RayTracingSubMeshTextureFlags::Metallic;
                            subMesh.m_metallicImageView = image->GetImageView();
                        }
                    }

                    propertyIndex = material->FindPropertyIndex(s_roughness_textureMap_Name);
                    if (propertyIndex.IsValid())
                    {
                        Data::Instance<RPI::Image> image = material->GetPropertyValue<Data::Instance<RPI::Image>>(propertyIndex);
                        if (image.get())
                        {
                            subMesh.m_textureFlags |= RayTracingSubMeshTextureFlags::Roughness;
                            subMesh.m_roughnessImageView = image->GetImageView();
                        }
                    }

                    propertyIndex = material->FindPropertyIndex(s_emissive_textureMap_Name);
                    if (propertyIndex.IsValid())
                    {
                        Data::Instance<RPI::Image> image = material->GetPropertyValue<Data::Instance<RPI::Image>>(propertyIndex);
                        if (image.get())
                        {
                            subMesh.m_textureFlags |= RayTracingSubMeshTextureFlags::Emissive;
                            subMesh.m_emissiveImageView = image->GetImageView();
                        }
                    }

                    // irradiance color
                    SetIrradianceData(subMesh, material, baseColorImage);
                }

                subMeshes.push_back(subMesh);
            }

            // setup the RayTracing Mesh
            RayTracingFeatureProcessor::Mesh rayTracingMesh;
            rayTracingMesh.m_assetId = m_model->GetModelAsset()->GetId();
            rayTracingMesh.m_transform = transformServiceFeatureProcessor->GetTransformForId(m_objectId);
            rayTracingMesh.m_nonUniformScale = transformServiceFeatureProcessor->GetNonUniformScaleForId(m_objectId);

            // setup the reflection probe data, and track if this mesh is currently affected by a reflection probe
            ReflectionProbeFeatureProcessor* reflectionProbeFeatureProcessor = m_scene->GetFeatureProcessor<ReflectionProbeFeatureProcessor>();
            SetRayTracingReflectionProbeData(transformServiceFeatureProcessor, reflectionProbeFeatureProcessor, rayTracingMesh.m_reflectionProbe);

            // add the mesh
            rayTracingFeatureProcessor->AddMesh(m_rayTracingUuid, rayTracingMesh, subMeshes);
            m_needsSetRayTracingData = false;
        }

        void ModelDataInstance::SetIrradianceData(
            RayTracingFeatureProcessor::SubMesh& subMesh,
            const Data::Instance<RPI::Material> material,
            const Data::Instance<RPI::Image> baseColorImage)
        {
            RPI::MaterialPropertyIndex propertyIndex = material->FindPropertyIndex(s_irradiance_irradianceColorSource_Name);
            if (!propertyIndex.IsValid())
            {
                return;
            }

            uint32_t enumVal = material->GetPropertyValue<uint32_t>(propertyIndex);
            AZ::Name irradianceColorSource = material->GetMaterialPropertiesLayout()->GetPropertyDescriptor(propertyIndex)->GetEnumName(enumVal);

            if (irradianceColorSource.IsEmpty() || irradianceColorSource == s_Manual_Name)
            {
                propertyIndex = material->FindPropertyIndex(s_irradiance_manualColor_Name);
                if (propertyIndex.IsValid())
                {
                    subMesh.m_irradianceColor = material->GetPropertyValue<AZ::Color>(propertyIndex);
                }
                else
                {
                    // Couldn't find irradiance.manualColor -> check for an irradiance.color in case the material type
                    // doesn't have the concept of manual vs. automatic irradiance color, allow a simpler property name
                    propertyIndex = material->FindPropertyIndex(s_irradiance_color_Name);
                    if (propertyIndex.IsValid())
                    {
                        subMesh.m_irradianceColor = material->GetPropertyValue<AZ::Color>(propertyIndex);
                    }
                    else
                    {
                        AZ_Warning(
                            "MeshFeatureProcessor", false,
                            "No irradiance.manualColor or irradiance.color field found. Defaulting to 1.0f.");
                        subMesh.m_irradianceColor = AZ::Colors::White;
                    }
                }
            }
            else if (irradianceColorSource == s_BaseColorTint_Name)
            {
                // Use only the baseColor, no texture on top of it
                subMesh.m_irradianceColor = subMesh.m_baseColor;
            }
            else if (irradianceColorSource == s_BaseColor_Name)
            {
                // Check if texturing is enabled
                bool useTexture;
                propertyIndex = material->FindPropertyIndex(s_baseColor_useTexture_Name);
                if (propertyIndex.IsValid())
                {
                    useTexture = material->GetPropertyValue<bool>(propertyIndex);
                }
                else
                {
                    // No explicit baseColor.useTexture switch found, assuming the user wants to use
                    // a texture if a texture was found.
                    useTexture = true;
                }

                // If texturing was requested: check if we found a texture and use it
                if (useTexture && baseColorImage.get())
                {
                    // Currently GetAverageColor() is only implemented for a StreamingImage
                    auto baseColorStreamingImg = azdynamic_cast<RPI::StreamingImage*>(baseColorImage.get());
                    if (baseColorStreamingImg)
                    {
                        // Note: there are quite a few hidden assumptions in using the average
                        // texture color. For instance, (1) it assumes that every texel in the
                        // texture actually gets mapped to the surface (or non-mapped regions are
                        // colored with a meaningful 'average' color, or have zero opacity); (2) it
                        // assumes that the mapping from uv space to the mesh surface is
                        // (approximately) area-preserving to get a properly weighted average; and
                        // mostly, (3) it assumes that a single 'average color' is a meaningful
                        // characterisation of the full material.
                        Color avgColor = baseColorStreamingImg->GetAverageColor();

                        // We do a simple 'multiply' blend with the base color
                        // Note: other blend modes are currently not supported
                        subMesh.m_irradianceColor = avgColor * subMesh.m_baseColor;
                    }
                    else
                    {
                        AZ_Warning("MeshFeatureProcessor", false, "Using BaseColor as irradianceColorSource "
                                "is currently only supported for textures of type StreamingImage");
                        // Default to the flat base color
                        subMesh.m_irradianceColor = subMesh.m_baseColor;
                    }
                }
                else
                {
                    // No texture, simply copy the baseColor
                    subMesh.m_irradianceColor = subMesh.m_baseColor;
                }
            }
            else
            {
                AZ_Warning("MeshFeatureProcessor", false, "Unknown irradianceColorSource value: %s, "
                        "defaulting to 1.0f.", irradianceColorSource.GetCStr());
                subMesh.m_irradianceColor = AZ::Colors::White;
            }


            // Overall scale factor
            propertyIndex = material->FindPropertyIndex(s_irradiance_factor_Name);
            if (propertyIndex.IsValid())
            {
                subMesh.m_irradianceColor *= material->GetPropertyValue<float>(propertyIndex);
            }

            // set the raytracing transparency from the material opacity factor
            float opacity = 1.0f;
            propertyIndex = material->FindPropertyIndex(s_opacity_mode_Name);
            if (propertyIndex.IsValid())
            {
                // only query the opacity factor if it's a non-Opaque mode
                uint32_t mode = material->GetPropertyValue<uint32_t>(propertyIndex);
                if (mode > 0)
                {
                    propertyIndex = material->FindPropertyIndex(s_opacity_factor_Name);
                    if (propertyIndex.IsValid())
                    {
                        opacity = material->GetPropertyValue<float>(propertyIndex);
                    }
                }
            }

            subMesh.m_irradianceColor.SetA(opacity);
        }

        void ModelDataInstance::SetRayTracingReflectionProbeData(
            TransformServiceFeatureProcessor* transformServiceFeatureProcessor,
            ReflectionProbeFeatureProcessor* reflectionProbeFeatureProcessor,
            RayTracingFeatureProcessor::Mesh::ReflectionProbe& reflectionProbe)
        {
            AZ::Transform transform = transformServiceFeatureProcessor->GetTransformForId(m_objectId);

            // retrieve reflection probes
            Aabb aabbWS = m_aabb;
            aabbWS.ApplyTransform(transform);

            ReflectionProbeHandleVector reflectionProbeHandles;
            reflectionProbeFeatureProcessor->FindReflectionProbes(aabbWS, reflectionProbeHandles);

            m_hasRayTracingReflectionProbe = !reflectionProbeHandles.empty();
            if (m_hasRayTracingReflectionProbe)
            {
                // take the last handle from the list, which will be the smallest (most influential) probe
                ReflectionProbeHandle handle = reflectionProbeHandles.back();
                reflectionProbe.m_modelToWorld = reflectionProbeFeatureProcessor->GetTransform(handle);
                reflectionProbe.m_outerObbHalfLengths = reflectionProbeFeatureProcessor->GetOuterObbWs(handle).GetHalfLengths();
                reflectionProbe.m_innerObbHalfLengths = reflectionProbeFeatureProcessor->GetInnerObbWs(handle).GetHalfLengths();
                reflectionProbe.m_useParallaxCorrection = reflectionProbeFeatureProcessor->GetUseParallaxCorrection(handle);
                reflectionProbe.m_exposure = reflectionProbeFeatureProcessor->GetRenderExposure(handle);
                reflectionProbe.m_reflectionProbeCubeMap = reflectionProbeFeatureProcessor->GetCubeMap(handle);
            }
        }

        void ModelDataInstance::RemoveRayTracingData(RayTracingFeatureProcessor* rayTracingFeatureProcessor)
        {
            // remove from ray tracing
            if (rayTracingFeatureProcessor)
            {
                rayTracingFeatureProcessor->RemoveMesh(m_rayTracingUuid);
            }
        }

        void ModelDataInstance::SetSortKey(MeshFeatureProcessor* meshFeatureProcessor, RHI::DrawItemSortKey sortKey)
        {
            RHI::DrawItemSortKey previousSortKey = m_sortKey;
            m_sortKey = sortKey;
            if (previousSortKey != m_sortKey)
            {
                if (!r_meshInstancingEnabled)
                {
                    for (auto& drawPacketList : m_drawPacketListsByLod)
                    {
                        for (auto& drawPacket : drawPacketList)
                        {
                            drawPacket.SetSortKey(sortKey);
                        }
                    }
                }
                else
                {
                    // If the ModelDataInstance has already been initialized
                    if (m_model && !m_needsInit)
                    {
                        // DeInit/ReInit is overkill (destroys and re-creates ray-tracing data)
                        // but it works for now since SetSortKey is infrequent
                        // Init needs to be called because that is where we determine what can be part of the same instance group,
                        // and the sort key is part of that.
                        ReInit(meshFeatureProcessor);
                    }
                }
            }
        }

        RHI::DrawItemSortKey ModelDataInstance::GetSortKey() const
        {
            return m_sortKey;
        }

        void ModelDataInstance::SetMeshLodConfiguration(RPI::Cullable::LodConfiguration meshLodConfig)
        {
            m_cullable.m_lodData.m_lodConfiguration = meshLodConfig;
        }

        RPI::Cullable::LodConfiguration ModelDataInstance::GetMeshLodConfiguration() const
        {
            return m_cullable.m_lodData.m_lodConfiguration;
        }

        void ModelDataInstance::UpdateDrawPackets(bool forceUpdate /*= false*/)
        {
            AZ_Assert(!r_meshInstancingEnabled, "If mesh instancing is enabled, the draw packet update should be going through the MeshInstanceManager.");
            for (auto& drawPacketList : m_drawPacketListsByLod)
            {
                for (auto& drawPacket : drawPacketList)
                {
                    if (drawPacket.Update(*m_scene, forceUpdate))
                    {
                        m_cullableNeedsRebuild = true;
                    }
                }
            }
        }

        void ModelDataInstance::BuildCullable(MeshFeatureProcessor* meshFeatureProcessor)
        {
            AZ_Assert(m_cullableNeedsRebuild, "This function only needs to be called if the cullable to be rebuilt");
            AZ_Assert(m_model, "The model has not finished loading yet");

            RPI::Cullable::CullData& cullData = m_cullable.m_cullData;
            RPI::Cullable::LodData& lodData = m_cullable.m_lodData;
            MeshInstanceManager& meshInstanceManager = meshFeatureProcessor->GetMeshInstanceManager();

            const Aabb& localAabb = m_aabb;
            lodData.m_lodSelectionRadius = 0.5f*localAabb.GetExtents().GetMaxElement();

            const size_t modelLodCount = m_model->GetLodCount();
            const auto& lodAssets = m_model->GetModelAsset()->GetLodAssets();
            AZ_Assert(lodAssets.size() == modelLodCount, "Number of asset lods must match number of model lods");
            AZ_Assert(m_lodBias <= modelLodCount - 1, "Incorrect lod bias");

            lodData.m_lods.resize(modelLodCount);
            cullData.m_drawListMask.reset();

            const size_t lodCount = lodAssets.size();

            for (size_t lodIndex = 0; lodIndex < lodCount; ++lodIndex)
            {
                //initialize the lod
                RPI::Cullable::LodData::Lod& lod = lodData.m_lods[lodIndex];
                // non-used lod (except if forced)
                if (lodIndex < m_lodBias)
                {
                    // set impossible screen coverage to disable it
                    lod.m_screenCoverageMax = 0.0f;
                    lod.m_screenCoverageMin = 1.0f;
                }
                else
                {
                    if (lodIndex == m_lodBias)
                    {
                        //first lod
                        lod.m_screenCoverageMax = 1.0f;
                    }
                    else
                    {
                        //every other lod: use the previous lod's min
                        lod.m_screenCoverageMax = AZStd::GetMax(lodData.m_lods[lodIndex - 1].m_screenCoverageMin, lodData.m_lodConfiguration.m_minimumScreenCoverage);
                    }

                    if (lodIndex < lodAssets.size() - 1)
                    {
                        //first and middle lods: compute a stepdown value for the min
                        lod.m_screenCoverageMin = AZStd::GetMax(lodData.m_lodConfiguration.m_qualityDecayRate * lod.m_screenCoverageMax, lodData.m_lodConfiguration.m_minimumScreenCoverage);
                    }
                    else
                    {
                        //last lod: use MinimumScreenCoverage for the min
                        lod.m_screenCoverageMin = lodData.m_lodConfiguration.m_minimumScreenCoverage;
                    }
                }

                lod.m_drawPackets.clear();
<<<<<<< HEAD
                size_t meshCount = lodAssets[lodIndex]->GetMeshes().size();
                for (size_t meshIndex = 0; meshIndex < meshCount; ++meshIndex)
=======
                for (const RPI::MeshDrawPacket& meshDrawPacket : m_drawPacketListsByLod[lodIndex + m_lodBias])
>>>>>>> 3e849148
                {
                    const RHI::DrawPacket* rhiDrawPacket = nullptr;
                    if (!r_meshInstancingEnabled)
                    {
                        // If mesh instancing is disabled, get the draw packets directly from this ModelDataInstance
                        rhiDrawPacket = m_drawPacketListsByLod[lodIndex][meshIndex].GetRHIDrawPacket();
                    }
                    else
                    {
                        // If mesh instancing is enabled, get the draw packets from the mesh instance manager
                        InstanceGroupHandle& instanceGroupHandle = m_instanceGroupHandlesByLod[lodIndex][meshIndex];
                        rhiDrawPacket = meshInstanceManager[instanceGroupHandle].m_drawPacket.GetRHIDrawPacket();
                    }

                    if (rhiDrawPacket)
                    {
                        //OR-together all the drawListMasks (so we know which views to cull against)
                        cullData.m_drawListMask |= rhiDrawPacket->GetDrawListMask();

                        lod.m_drawPackets.push_back(rhiDrawPacket);
                    }
                }
            }

            cullData.m_hideFlags = RPI::View::UsageNone;
            if (m_descriptor.m_excludeFromReflectionCubeMaps)
            {
                cullData.m_hideFlags |= RPI::View::UsageReflectiveCubeMap;
            }

#ifdef AZ_CULL_DEBUG_ENABLED
            m_cullable.SetDebugName(AZ::Name(AZStd::string::format("%s - objectId: %u", m_model->GetModelAsset()->GetName().GetCStr(), m_objectId.GetIndex())));
#endif

            m_cullableNeedsRebuild = false;
            m_cullBoundsNeedsUpdate = true;
        }

        void ModelDataInstance::UpdateCullBounds(const MeshFeatureProcessor* meshFeatureProcessor)
        {
            AZ_Assert(m_cullBoundsNeedsUpdate, "This function only needs to be called if the culling bounds need to be rebuilt");
            AZ_Assert(m_model, "The model has not finished loading yet");
            const TransformServiceFeatureProcessor* transformService = meshFeatureProcessor->GetTransformServiceFeatureProcessor();
            Transform localToWorld = transformService->GetTransformForId(m_objectId);
            Vector3 nonUniformScale = transformService->GetNonUniformScaleForId(m_objectId);

            Vector3 center;
            float radius;
            Aabb localAabb = m_aabb;
            localAabb.MultiplyByScale(nonUniformScale);

            localAabb.GetTransformedAabb(localToWorld).GetAsSphere(center, radius);

            m_cullable.m_lodData.m_lodSelectionRadius = 0.5f*localAabb.GetExtents().GetMaxElement();

            m_cullable.m_cullData.m_boundingSphere = Sphere(center, radius);
            m_cullable.m_cullData.m_boundingObb = localAabb.GetTransformedObb(localToWorld);
            m_cullable.m_cullData.m_visibilityEntry.m_boundingVolume = localAabb.GetTransformedAabb(localToWorld);
            m_cullable.m_cullData.m_visibilityEntry.m_userData = &m_cullable;
            m_cullable.m_cullData.m_visibilityEntry.m_typeFlags = AzFramework::VisibilityEntry::TYPE_RPI_Cullable;
            m_scene->GetCullingScene()->RegisterOrUpdateCullable(m_cullable);

            m_cullBoundsNeedsUpdate = false;
        }

        void ModelDataInstance::UpdateObjectSrg(MeshFeatureProcessor* meshFeatureProcessor)
        {
            ReflectionProbeFeatureProcessor* reflectionProbeFeatureProcessor = meshFeatureProcessor->GetReflectionProbeFeatureProcessor();
            TransformServiceFeatureProcessor* transformServiceFeatureProcessor =
                meshFeatureProcessor->GetTransformServiceFeatureProcessor();
            for (auto& objectSrg : m_objectSrgList)
            {
                if (reflectionProbeFeatureProcessor && (m_descriptor.m_useForwardPassIblSpecular || m_hasForwardPassIblSpecularMaterial))
                {
                    // retrieve probe constant indices
                    AZ::RHI::ShaderInputConstantIndex modelToWorldConstantIndex = objectSrg->FindShaderInputConstantIndex(Name("m_reflectionProbeData.m_modelToWorld"));
                    AZ_Error("ModelDataInstance", modelToWorldConstantIndex.IsValid(), "Failed to find ReflectionProbe constant index");

                    AZ::RHI::ShaderInputConstantIndex modelToWorldInverseConstantIndex = objectSrg->FindShaderInputConstantIndex(Name("m_reflectionProbeData.m_modelToWorldInverse"));
                    AZ_Error("ModelDataInstance", modelToWorldInverseConstantIndex.IsValid(), "Failed to find ReflectionProbe constant index");

                    AZ::RHI::ShaderInputConstantIndex outerObbHalfLengthsConstantIndex = objectSrg->FindShaderInputConstantIndex(Name("m_reflectionProbeData.m_outerObbHalfLengths"));
                    AZ_Error("ModelDataInstance", outerObbHalfLengthsConstantIndex.IsValid(), "Failed to find ReflectionProbe constant index");

                    AZ::RHI::ShaderInputConstantIndex innerObbHalfLengthsConstantIndex = objectSrg->FindShaderInputConstantIndex(Name("m_reflectionProbeData.m_innerObbHalfLengths"));
                    AZ_Error("ModelDataInstance", innerObbHalfLengthsConstantIndex.IsValid(), "Failed to find ReflectionProbe constant index");

                    AZ::RHI::ShaderInputConstantIndex useReflectionProbeConstantIndex = objectSrg->FindShaderInputConstantIndex(Name("m_reflectionProbeData.m_useReflectionProbe"));
                    AZ_Error("ModelDataInstance", useReflectionProbeConstantIndex.IsValid(), "Failed to find ReflectionProbe constant index");

                    AZ::RHI::ShaderInputConstantIndex useParallaxCorrectionConstantIndex = objectSrg->FindShaderInputConstantIndex(Name("m_reflectionProbeData.m_useParallaxCorrection"));
                    AZ_Error("ModelDataInstance", useParallaxCorrectionConstantIndex.IsValid(), "Failed to find ReflectionProbe constant index");

                    AZ::RHI::ShaderInputConstantIndex exposureConstantIndex = objectSrg->FindShaderInputConstantIndex(Name("m_reflectionProbeData.m_exposure"));
                    AZ_Error("ModelDataInstance", exposureConstantIndex.IsValid(), "Failed to find ReflectionProbe constant index");

                    // retrieve probe cubemap index
                    Name reflectionCubeMapImageName = Name("m_reflectionProbeCubeMap");
                    RHI::ShaderInputImageIndex reflectionCubeMapImageIndex = objectSrg->FindShaderInputImageIndex(reflectionCubeMapImageName);
                    AZ_Error("ModelDataInstance", reflectionCubeMapImageIndex.IsValid(), "Failed to find shader image index [%s]", reflectionCubeMapImageName.GetCStr());

                    // retrieve the list of probes that overlap the mesh bounds
                    Transform transform = transformServiceFeatureProcessor->GetTransformForId(m_objectId);

                    Aabb aabbWS = m_aabb;
                    aabbWS.ApplyTransform(transform);

                    ReflectionProbeHandleVector reflectionProbeHandles;
                    reflectionProbeFeatureProcessor->FindReflectionProbes(aabbWS, reflectionProbeHandles);

                    if (!reflectionProbeHandles.empty())
                    {
                        // take the last handle from the list, which will be the smallest (most influential) probe
                        ReflectionProbeHandle handle = reflectionProbeHandles.back();

                        objectSrg->SetConstant(modelToWorldConstantIndex, Matrix3x4::CreateFromTransform(reflectionProbeFeatureProcessor->GetTransform(handle)));
                        objectSrg->SetConstant(modelToWorldInverseConstantIndex, Matrix3x4::CreateFromTransform(reflectionProbeFeatureProcessor->GetTransform(handle)).GetInverseFull());
                        objectSrg->SetConstant(outerObbHalfLengthsConstantIndex, reflectionProbeFeatureProcessor->GetOuterObbWs(handle).GetHalfLengths());
                        objectSrg->SetConstant(innerObbHalfLengthsConstantIndex, reflectionProbeFeatureProcessor->GetInnerObbWs(handle).GetHalfLengths());
                        objectSrg->SetConstant(useReflectionProbeConstantIndex, true);
                        objectSrg->SetConstant(useParallaxCorrectionConstantIndex, reflectionProbeFeatureProcessor->GetUseParallaxCorrection(handle));
                        objectSrg->SetConstant(exposureConstantIndex, reflectionProbeFeatureProcessor->GetRenderExposure(handle));

                        objectSrg->SetImage(reflectionCubeMapImageIndex, reflectionProbeFeatureProcessor->GetCubeMap(handle));
                    }
                    else
                    {
                        objectSrg->SetConstant(useReflectionProbeConstantIndex, false);
                    }
                }

                objectSrg->Compile();
            }

            // Set m_objectSrgNeedsUpdate to false if there are object SRGs in the list
            m_objectSrgNeedsUpdate = m_objectSrgNeedsUpdate && (m_objectSrgList.size() == 0);
        }

        bool ModelDataInstance::MaterialRequiresForwardPassIblSpecular(Data::Instance<RPI::Material> material) const
        {
            bool requiresForwardPassIbl = false;

            // look for a shader that has the o_materialUseForwardPassIBLSpecular option set
            // Note: this should be changed to have the material automatically set the forwardPassIBLSpecular
            // property and look for that instead of the shader option.
            // [GFX TODO][ATOM-5040] Address Property Metadata Feedback Loop
            material->ForAllShaderItems(
                [&](const Name&, const RPI::ShaderCollection::Item& shaderItem)
                {
                    if (shaderItem.IsEnabled())
                    {
                        RPI::ShaderOptionIndex index = shaderItem.GetShaderOptionGroup().GetShaderOptionLayout()->FindShaderOptionIndex(Name{"o_materialUseForwardPassIBLSpecular"});
                        if (index.IsValid())
                        {
                            RPI::ShaderOptionValue value = shaderItem.GetShaderOptionGroup().GetValue(Name{"o_materialUseForwardPassIBLSpecular"});
                            if (value.GetIndex() == 1)
                            {
                                requiresForwardPassIbl = true;
                                return false; // break
                            }
                        }
                    }

                    return true; // continue
                });

            return requiresForwardPassIbl;
        }

        void ModelDataInstance::SetVisible(bool isVisible)
        {
            m_visible = isVisible;
            m_cullable.m_isHidden = !isVisible;
        }

        CustomMaterialInfo ModelDataInstance::GetCustomMaterialWithFallback(const CustomMaterialId& id) const
        {
            const CustomMaterialId ignoreLodId(DefaultCustomMaterialLodIndex, id.second);
            for (const auto& currentId : { id, ignoreLodId, DefaultCustomMaterialId })
            {
                if (auto itr = m_customMaterials.find(currentId); itr != m_customMaterials.end() && itr->second.m_material)
                {
                    return itr->second;
                }
            }
            return CustomMaterialInfo{};
        }
        void ModelDataInstance::HandleDrawPacketUpdate()
        {
            // When the drawpacket is updated, the cullable must be rebuilt to use the latest draw packet
            m_cullableNeedsRebuild = true;
        }

    } // namespace Render
} // namespace AZ<|MERGE_RESOLUTION|>--- conflicted
+++ resolved
@@ -1721,8 +1721,7 @@
             rayTracingMesh.m_nonUniformScale = transformServiceFeatureProcessor->GetNonUniformScaleForId(m_objectId);
 
             // setup the reflection probe data, and track if this mesh is currently affected by a reflection probe
-            ReflectionProbeFeatureProcessor* reflectionProbeFeatureProcessor = m_scene->GetFeatureProcessor<ReflectionProbeFeatureProcessor>();
-            SetRayTracingReflectionProbeData(transformServiceFeatureProcessor, reflectionProbeFeatureProcessor, rayTracingMesh.m_reflectionProbe);
+            SetRayTracingReflectionProbeData(this, rayTracingMesh.m_reflectionProbe);
 
             // add the mesh
             rayTracingFeatureProcessor->AddMesh(m_rayTracingUuid, rayTracingMesh, subMeshes);
@@ -1860,10 +1859,11 @@
         }
 
         void ModelDataInstance::SetRayTracingReflectionProbeData(
-            TransformServiceFeatureProcessor* transformServiceFeatureProcessor,
-            ReflectionProbeFeatureProcessor* reflectionProbeFeatureProcessor,
+            MeshFeatureProcessor* meshFeatureProcessor,
             RayTracingFeatureProcessor::Mesh::ReflectionProbe& reflectionProbe)
         {
+            TransformServiceFeatureProcessor* transformServiceFeatureProcessor = meshFeatureProcessor->GetTransformServiceFeatureProcessor();
+            ReflectionProbeFeatureProcessor* reflectionProbeFeatureProcessor = meshFeatureProcessor->GetReflectionProbeFeatureProcessor();
             AZ::Transform transform = transformServiceFeatureProcessor->GetTransformForId(m_objectId);
 
             // retrieve reflection probes
@@ -2016,23 +2016,19 @@
                 }
 
                 lod.m_drawPackets.clear();
-<<<<<<< HEAD
-                size_t meshCount = lodAssets[lodIndex]->GetMeshes().size();
+                size_t meshCount = lodAssets[lodIndex + m_lodBias]->GetMeshes().size();
                 for (size_t meshIndex = 0; meshIndex < meshCount; ++meshIndex)
-=======
-                for (const RPI::MeshDrawPacket& meshDrawPacket : m_drawPacketListsByLod[lodIndex + m_lodBias])
->>>>>>> 3e849148
                 {
                     const RHI::DrawPacket* rhiDrawPacket = nullptr;
                     if (!r_meshInstancingEnabled)
                     {
                         // If mesh instancing is disabled, get the draw packets directly from this ModelDataInstance
-                        rhiDrawPacket = m_drawPacketListsByLod[lodIndex][meshIndex].GetRHIDrawPacket();
+                        rhiDrawPacket = m_drawPacketListsByLod[lodIndex + m_lodBias][meshIndex].GetRHIDrawPacket();
                     }
                     else
                     {
                         // If mesh instancing is enabled, get the draw packets from the mesh instance manager
-                        InstanceGroupHandle& instanceGroupHandle = m_instanceGroupHandlesByLod[lodIndex][meshIndex];
+                        InstanceGroupHandle& instanceGroupHandle = m_instanceGroupHandlesByLod[lodIndex + m_lodBias][meshIndex];
                         rhiDrawPacket = meshInstanceManager[instanceGroupHandle].m_drawPacket.GetRHIDrawPacket();
                     }
 
@@ -2090,8 +2086,7 @@
         void ModelDataInstance::UpdateObjectSrg(MeshFeatureProcessor* meshFeatureProcessor)
         {
             ReflectionProbeFeatureProcessor* reflectionProbeFeatureProcessor = meshFeatureProcessor->GetReflectionProbeFeatureProcessor();
-            TransformServiceFeatureProcessor* transformServiceFeatureProcessor =
-                meshFeatureProcessor->GetTransformServiceFeatureProcessor();
+            TransformServiceFeatureProcessor* transformServiceFeatureProcessor = meshFeatureProcessor->GetTransformServiceFeatureProcessor();
             for (auto& objectSrg : m_objectSrgList)
             {
                 if (reflectionProbeFeatureProcessor && (m_descriptor.m_useForwardPassIblSpecular || m_hasForwardPassIblSpecularMaterial))
@@ -2209,6 +2204,7 @@
             }
             return CustomMaterialInfo{};
         }
+
         void ModelDataInstance::HandleDrawPacketUpdate()
         {
             // When the drawpacket is updated, the cullable must be rebuilt to use the latest draw packet
