/*
* All or portions of this file Copyright (c) Amazon.com, Inc. or its affiliates or
* its licensors.
*
* For complete copyright and license terms please see the LICENSE at the root of this
* distribution (the "License"). All use of this software is governed by the License,
* or, if provided, by the license below or the license accompanying this file. Do not
* remove or modify any license notices. This file is distributed on an "AS IS" BASIS,
* WITHOUT WARRANTIES OR CONDITIONS OF ANY KIND, either express or implied.
*
*/

#include <RenderCommon.h>

#include <Atom/RHI/CpuProfiler.h>
#include <Atom/RHI.Reflect/InputStreamLayoutBuilder.h>
#include <Atom/Feature/Mesh/MeshFeatureProcessor.h>
#include <Atom/Feature/ReflectionProbe/ReflectionProbeFeatureProcessor.h>
#include <Atom/RPI.Public/Model/ModelLodUtils.h>
#include <Atom/RPI.Public/Scene.h>
#include <Atom/RPI.Public/Culling.h>
#include <Atom/Utils/StableDynamicArray.h>

#include <Atom/RPI.Reflect/Model/ModelAssetCreator.h>

#include <AtomCore/Instance/InstanceDatabase.h>

#include <AzCore/Console/IConsole.h>
#include <AzCore/Debug/EventTrace.h>
#include <AzCore/Jobs/Algorithms.h>
#include <AzCore/Jobs/JobCompletion.h>
#include <AzCore/Jobs/JobFunction.h>
#include <AzCore/Math/ShapeIntersection.h>
#include <AzCore/RTTI/TypeInfo.h>
#include <AzCore/Serialization/SerializeContext.h>
#include <AzCore/Asset/AssetCommon.h>

namespace AZ
{
    namespace Render
    {
        void MeshFeatureProcessor::Reflect(ReflectContext* context)
        {
            if (auto* serializeContext = azrtti_cast<SerializeContext*>(context))
            {
                serializeContext
                    ->Class<MeshFeatureProcessor, FeatureProcessor>()
                    ->Version(0);
            }
        }

        void MeshFeatureProcessor::Activate()
        {
            m_transformService = GetParentScene()->GetFeatureProcessor<TransformServiceFeatureProcessor>();
            AZ_Assert(m_transformService, "MeshFeatureProcessor requires a TransformServiceFeatureProcessor on its parent scene.");

            m_rayTracingFeatureProcessor = GetParentScene()->GetFeatureProcessor<RayTracingFeatureProcessor>();

            m_handleGlobalShaderOptionUpdate = RPI::ShaderSystemInterface::GlobalShaderOptionUpdatedEvent::Handler
            {
                [this](const AZ::Name&, RPI::ShaderOptionValue) { m_forceRebuildDrawPackets = true; }
            };
            RPI::ShaderSystemInterface::Get()->Connect(m_handleGlobalShaderOptionUpdate);
            EnableSceneNotification();
        }

        void MeshFeatureProcessor::Deactivate()
        {
            m_handleGlobalShaderOptionUpdate.Disconnect();

            DisableSceneNotification();
            AZ_Warning("MeshFeatureProcessor", m_meshData.size() == 0,
                "Deactivaing the MeshFeatureProcessor, but there are still outstanding mesh handles.\n"
            );
            m_transformService = nullptr;
            m_forceRebuildDrawPackets = false;
        }

        void MeshFeatureProcessor::Simulate(const FeatureProcessor::SimulatePacket& packet)
        {
            AZ_PROFILE_FUNCTION(Debug::ProfileCategory::AzRender);
            AZ_ATOM_PROFILE_FUNCTION("RPI", "MeshFeatureProcessor: Simulate");
            AZ_UNUSED(packet);

            AZStd::concurrency_check_scope scopeCheck(m_meshDataChecker);

            const auto iteratorRanges = m_meshData.GetParallelRanges();
            AZ::JobCompletion jobCompletion;
            for (const auto& iteratorRange : iteratorRanges)
            {
                const auto jobLambda = [&]() -> void
                {
                    AZ_PROFILE_SCOPE(Debug::ProfileCategory::AzRender, "MeshFP::Simulate() Lambda");
                    for (auto meshDataIter = iteratorRange.first; meshDataIter != iteratorRange.second; ++meshDataIter)
                    {
                        if (!meshDataIter->m_model)
                        {
                            continue;   // model not loaded yet
                        }

                        if (!meshDataIter->m_visible)
                        {
                            continue;
                        }

                        if (meshDataIter->m_objectSrgNeedsUpdate)
                        {
                            meshDataIter->UpdateObjectSrg();
                        }

                        // [GFX TODO] [ATOM-1357] Currently all of the draw packets have to be checked for material ID changes because
                        // material properties can impact which actual shader is used, which impacts the SRG in the draw packet.
                        // This is scheduled to be optimized so the work is only done on draw packets that need it instead of having
                        // to check every one.
                        meshDataIter->UpdateDrawPackets(m_forceRebuildDrawPackets);

                        if (meshDataIter->m_cullableNeedsRebuild)
                        {
                            meshDataIter->BuildCullable();
                        }
                    }
                };
                Job* executeGroupJob = aznew JobFunction<decltype(jobLambda)>(jobLambda, true, nullptr); // Auto-deletes
                executeGroupJob->SetDependent(&jobCompletion);
                executeGroupJob->Start();
            }
            jobCompletion.StartAndWaitForCompletion();

            m_forceRebuildDrawPackets = false;

            // CullingSystem::RegisterOrUpdateCullable() is not threadsafe, so need to do those updates in a single thread
            for (MeshDataInstance& meshDataInstance : m_meshData)
            {
                if (meshDataInstance.m_model && meshDataInstance.m_cullBoundsNeedsUpdate)
                {
                    meshDataInstance.UpdateCullBounds(m_transformService);
                }
            }
        }

        void MeshFeatureProcessor::OnBeginPrepareRender()
        {
            m_meshDataChecker.soft_lock();
        }

        void MeshFeatureProcessor::OnEndPrepareRender()
        {
            m_meshDataChecker.soft_unlock();
        }

        MeshFeatureProcessor::MeshHandle MeshFeatureProcessor::AcquireMesh(
            const MeshHandleDescriptor& descriptor,
            const MaterialAssignmentMap& materials)
        {
            AZ_PROFILE_FUNCTION(Debug::ProfileCategory::AzRender);

            // don't need to check the concurrency during emplace() because the StableDynamicArray won't move the other elements during insertion
            MeshHandle meshDataHandle = m_meshData.emplace();

<<<<<<< HEAD
            // set ray tracing flag, but always disable on skinned meshes
=======
            meshDataHandle->m_descriptor = descriptor;

            // Always disable ray tracing flag on skinned meshes
>>>>>>> db92dffb
            // [GFX TODO][ATOM-13067] Enable raytracing on skinned meshes
            meshDataHandle->m_descriptor.m_isRayTracingEnabled &= !descriptor.m_isSkinnedMeshWithMotion;

            meshDataHandle->m_scene = GetParentScene();
            meshDataHandle->m_materialAssignments = materials;
            meshDataHandle->m_objectId = m_transformService->ReserveObjectId();
            meshDataHandle->m_originalModelAsset = descriptor.m_modelAsset;
            meshDataHandle->m_meshLoader = AZStd::make_unique<MeshDataInstance::MeshLoader>(descriptor.m_modelAsset, &*meshDataHandle);

            return meshDataHandle;
        }

        MeshFeatureProcessor::MeshHandle MeshFeatureProcessor::AcquireMesh(
            const MeshHandleDescriptor& descriptor,
            const Data::Instance<RPI::Material>& material)
        {
            Render::MaterialAssignmentMap materials;
            Render::MaterialAssignment& defaultMaterial = materials[AZ::Render::DefaultMaterialAssignmentId];
            defaultMaterial.m_materialInstance = material;

            return AcquireMesh(descriptor, materials);
        }

        bool MeshFeatureProcessor::ReleaseMesh(MeshHandle& meshHandle)
        {
            if (meshHandle.IsValid())
            {
                meshHandle->DeInit();
                m_transformService->ReleaseObjectId(meshHandle->m_objectId);

                AZStd::concurrency_check_scope scopeCheck(m_meshDataChecker);
                m_meshData.erase(meshHandle);

                return true;
            }
            return false;
        }

        MeshFeatureProcessor::MeshHandle MeshFeatureProcessor::CloneMesh(const MeshHandle& meshHandle)
        {
            if (meshHandle.IsValid())
            {
                MeshHandle clone = AcquireMesh(meshHandle->m_descriptor, meshHandle->m_materialAssignments);
                return clone;
            }
            return MeshFeatureProcessor::MeshHandle();
        }

        Data::Instance<RPI::Model> MeshFeatureProcessor::GetModel(const MeshHandle& meshHandle) const
        {
            return meshHandle.IsValid() ? meshHandle->m_model : nullptr;
        }

        Data::Asset<RPI::ModelAsset> MeshFeatureProcessor::GetModelAsset(const MeshHandle& meshHandle) const
        {
            if (meshHandle.IsValid())
            {
                return meshHandle->m_originalModelAsset;
            }

            return {};
        }

        Data::Instance<RPI::ShaderResourceGroup> MeshFeatureProcessor::GetObjectSrg(const MeshHandle& meshHandle) const
        {
            return meshHandle.IsValid() ? meshHandle->m_shaderResourceGroup : nullptr;
        }

        void MeshFeatureProcessor::QueueObjectSrgForCompile(const MeshHandle& meshHandle) const
        {
            if (meshHandle.IsValid())
            {
                meshHandle->m_objectSrgNeedsUpdate = true;
            }
        }

        void MeshFeatureProcessor::SetMaterialAssignmentMap(const MeshHandle& meshHandle, const Data::Instance<RPI::Material>& material)
        {
            Render::MaterialAssignmentMap materials;
            Render::MaterialAssignment& defaultMaterial = materials[AZ::Render::DefaultMaterialAssignmentId];
            defaultMaterial.m_materialInstance = material;

            return SetMaterialAssignmentMap(meshHandle, materials);
        }

        void MeshFeatureProcessor::SetMaterialAssignmentMap(const MeshHandle& meshHandle, const MaterialAssignmentMap& materials)
        {
            if (meshHandle.IsValid())
            {
                if (meshHandle->m_model)
                {
                    Data::Instance<RPI::Model> model = meshHandle->m_model;
                    meshHandle->DeInit();
                    meshHandle->m_materialAssignments = materials;
                    meshHandle->Init(model);
                }
                else
                {
                    meshHandle->m_materialAssignments = materials;
                }

                meshHandle->m_objectSrgNeedsUpdate = true;
            }
        }

        const MaterialAssignmentMap& MeshFeatureProcessor::GetMaterialAssignmentMap(const MeshHandle& meshHandle) const
        {
            return meshHandle.IsValid() ? meshHandle->m_materialAssignments : DefaultMaterialAssignmentMap;
        }

        void MeshFeatureProcessor::ConnectModelChangeEventHandler(const MeshHandle& meshHandle, ModelChangedEvent::Handler& handler)
        {
            if (meshHandle.IsValid())
            {
                handler.Connect(meshHandle->m_meshLoader->GetModelChangedEvent());
            }
        }

        void MeshFeatureProcessor::SetTransform(const MeshHandle& meshHandle, const AZ::Transform& transform, const AZ::Vector3& nonUniformScale)
        {
            if (meshHandle.IsValid())
            {
                MeshDataInstance& meshData = *meshHandle;
                meshData.m_cullBoundsNeedsUpdate = true;
                meshData.m_objectSrgNeedsUpdate = true;

                m_transformService->SetTransformForId(meshHandle->m_objectId, transform, nonUniformScale);

                // ray tracing data needs to be updated with the new transform
                if (m_rayTracingFeatureProcessor)
                {
                    m_rayTracingFeatureProcessor->SetMeshTransform(meshHandle->m_objectId, transform, nonUniformScale);
                }
            }
        }

        Transform MeshFeatureProcessor::GetTransform(const MeshHandle& meshHandle)
        {
            if (meshHandle.IsValid())
            {
                return m_transformService->GetTransformForId(meshHandle->m_objectId);
            }
            else
            {
                AZ_Assert(false, "Invalid mesh handle");
                return Transform::CreateIdentity();
            }
        }

        Vector3 MeshFeatureProcessor::GetNonUniformScale(const MeshHandle& meshHandle)
        {
            if (meshHandle.IsValid())
            {
                return m_transformService->GetNonUniformScaleForId(meshHandle->m_objectId);
            }
            else
            {
                AZ_Assert(false, "Invalid mesh handle");
                return Vector3::CreateOne();
            }
        }

        void MeshFeatureProcessor::SetSortKey(const MeshHandle& meshHandle, RHI::DrawItemSortKey sortKey)
        {
            if (meshHandle.IsValid())
            {
                meshHandle->SetSortKey(sortKey);
            }
        }

        RHI::DrawItemSortKey MeshFeatureProcessor::GetSortKey(const MeshHandle& meshHandle)
        {
            if (meshHandle.IsValid())
            {
                return meshHandle->GetSortKey();
            }
            else
            {
                AZ_Assert(false, "Invalid mesh handle");
                return 0;
            }
        }

        void MeshFeatureProcessor::SetLodOverride(const MeshHandle& meshHandle, RPI::Cullable::LodOverride lodOverride)
        {
            if (meshHandle.IsValid())
            {
                meshHandle->SetLodOverride(lodOverride);
            }
        }

        RPI::Cullable::LodOverride MeshFeatureProcessor::GetLodOverride(const MeshHandle& meshHandle)
        {
            if (meshHandle.IsValid())
            {
                return meshHandle->GetLodOverride();
            }
            else
            {
                AZ_Assert(false, "Invalid mesh handle");
                return 0;
            }
        }

        void MeshFeatureProcessor::SetExcludeFromReflectionCubeMaps(const MeshHandle& meshHandle, bool excludeFromReflectionCubeMaps)
        {
            if (meshHandle.IsValid())
            {
                meshHandle->m_excludeFromReflectionCubeMaps = excludeFromReflectionCubeMaps;
                if (excludeFromReflectionCubeMaps)
                {
                    meshHandle->m_cullable.m_cullData.m_hideFlags |= RPI::View::UsageReflectiveCubeMap;
                }
                else
                {
                    meshHandle->m_cullable.m_cullData.m_hideFlags &= ~RPI::View::UsageReflectiveCubeMap;
                }
            }
        }

        void MeshFeatureProcessor::SetRayTracingEnabled(const MeshHandle& meshHandle, bool rayTracingEnabled)
        {
            if (meshHandle.IsValid())
            {
                // update the ray tracing data based on the current state and the new state
                if (rayTracingEnabled && !meshHandle->m_descriptor.m_isRayTracingEnabled)
                {
                    // add to ray tracing
                    meshHandle->SetRayTracingData();
                }
                else if (!rayTracingEnabled && meshHandle->m_descriptor.m_isRayTracingEnabled)
                {
                    // remove from ray tracing
                    if (m_rayTracingFeatureProcessor)
                    {
                        m_rayTracingFeatureProcessor->RemoveMesh(meshHandle->m_objectId);
                    }
                }

                // set new state
                meshHandle->m_descriptor.m_isRayTracingEnabled = rayTracingEnabled;
            }
        }

        void MeshFeatureProcessor::SetVisible(const MeshHandle& meshHandle, bool visible)
        {
            if (meshHandle.IsValid())
            {
                meshHandle->m_visible = visible;
            }
        }

        void MeshFeatureProcessor::SetUseForwardPassIblSpecular(const MeshHandle& meshHandle, bool useForwardPassIblSpecular)
        {
            if (meshHandle.IsValid())
            {
                meshHandle->m_descriptor.m_useForwardPassIblSpecular = useForwardPassIblSpecular;
                meshHandle->m_objectSrgNeedsUpdate = true;

                if (meshHandle->m_model)
                {
                    const size_t modelLodCount = meshHandle->m_model->GetLodCount();
                    for (size_t modelLodIndex = 0; modelLodIndex < modelLodCount; ++modelLodIndex)
                    {
                        meshHandle->BuildDrawPacketList(modelLodIndex);
                    }
                }
            }
        }

        void MeshFeatureProcessor::ForceRebuildDrawPackets([[maybe_unused]] const AZ::ConsoleCommandContainer& arguments)
        {
            m_forceRebuildDrawPackets = true;
        }

        void MeshFeatureProcessor::OnRenderPipelineAdded(RPI::RenderPipelinePtr pipeline)
        {
            m_forceRebuildDrawPackets = true;;
        }

        void MeshFeatureProcessor::OnRenderPipelineRemoved([[maybe_unused]] RPI::RenderPipeline* pipeline)
        {
            m_forceRebuildDrawPackets = true;
        }

        void MeshFeatureProcessor::UpdateMeshReflectionProbes()
        {
            // we need to rebuild the Srg for any meshes that are using the forward pass IBL specular option
            for (auto& meshInstance : m_meshData)
            {
                if (meshInstance.m_descriptor.m_useForwardPassIblSpecular)
                {
                    meshInstance.m_objectSrgNeedsUpdate = true;
                }
            }
        }

        // MeshDataInstance::MeshLoader...
        MeshDataInstance::MeshLoader::MeshLoader(const Data::Asset<RPI::ModelAsset>& modelAsset, MeshDataInstance* parent)
            : m_modelAsset(modelAsset)
            , m_parent(parent)
        {
            AZ_PROFILE_FUNCTION(Debug::ProfileCategory::AzRender);

            if (!m_modelAsset.GetId().IsValid())
            {
                AZ_Error("MeshDataInstance::MeshLoader", false, "Invalid model asset Id.");
                return;
            }

            // Check if the model is in the instance database and skip the loading process in this case.
            // The model asset id is used as instance id to indicate that it is a static and shared.
            Data::Instance<RPI::Model> model = Data::InstanceDatabase<RPI::Model>::Instance().Find(Data::InstanceId::CreateFromAssetId(m_modelAsset.GetId()));
            if (model)
            {
                // In case the mesh asset requires instancing (e.g. when containing a cloth buffer), the model will always be cloned and there will not be a
                // model instance with the asset id as instance id as searched above.
                m_parent->Init(model);
                m_modelChangedEvent.Signal(AZStd::move(model));
                return;
            }

            m_modelAsset.QueueLoad();
            Data::AssetBus::Handler::BusConnect(modelAsset.GetId());
        }

        MeshDataInstance::MeshLoader::~MeshLoader()
        {
            Data::AssetBus::Handler::BusDisconnect();
        }

        MeshFeatureProcessorInterface::ModelChangedEvent& MeshDataInstance::MeshLoader::GetModelChangedEvent()
        {
            return m_modelChangedEvent;
        }

        //! AssetBus::Handler overrides...
        void MeshDataInstance::MeshLoader::OnAssetReady(Data::Asset<Data::AssetData> asset)
        {
            AZ_PROFILE_FUNCTION(Debug::ProfileCategory::AzRender);
            Data::Asset<RPI::ModelAsset> modelAsset = asset;

            // Assign the fully loaded asset back to the mesh handle to not only hold asset id, but the actual data as well.
            m_parent->m_originalModelAsset = asset;

            Data::Instance<RPI::Model> model;
            // Check if a requires cloning callback got set and if so check if cloning the model asset is requested.
            if (m_parent->m_descriptor.m_requiresCloneCallback &&
                m_parent->m_descriptor.m_requiresCloneCallback(modelAsset))
            {
                // Clone the model asset to force create another model instance.
                AZ::Data::AssetId newId(AZ::Uuid::CreateRandom(), /*subId=*/0);
                Data::Asset<RPI::ModelAsset> clonedAsset;
                if (AZ::RPI::ModelAssetCreator::Clone(modelAsset, clonedAsset, newId))
                {
                    model = RPI::Model::FindOrCreate(clonedAsset);
                }
                else
                {
                    AZ_Error("MeshDataInstance", false, "Cannot clone model for '%s'. Cloth simulation results won't be individual per entity.", modelAsset->GetName().GetCStr());
                    model = RPI::Model::FindOrCreate(modelAsset);
                }
            }
            else
            {
                // Static mesh, no cloth buffer present.
                model = RPI::Model::FindOrCreate(modelAsset);
            }
            
            if (model)
            {
                m_parent->Init(model);
                m_modelChangedEvent.Signal(AZStd::move(model));
            }
            else
            {
                AZ_Error("MeshDataInstance::OnAssetReady", false, "Failed to create model instance for '%s'", asset.GetHint().c_str());
            }
        }

        void MeshDataInstance::MeshLoader::OnAssetError(Data::Asset<Data::AssetData> asset)
        {
            // Note: m_modelAsset and asset represents same asset, but only m_modelAsset contains the file path in its hint from serialization
            AZ_Error("MeshDataInstance::MeshLoader", false, "Failed to load asset %s.", m_modelAsset.GetHint().c_str()); 
        }

        // MeshDataInstance...

        void MeshDataInstance::DeInit()
        {
            m_scene->GetCullingScene()->UnregisterCullable(m_cullable);

            // remove from ray tracing
            RayTracingFeatureProcessor* rayTracingFeatureProcessor = m_scene->GetFeatureProcessor<RayTracingFeatureProcessor>();
            if (rayTracingFeatureProcessor)
            {
                rayTracingFeatureProcessor->RemoveMesh(m_objectId);
            }

            m_meshLoader.reset();
            m_drawPacketListsByLod.clear();
            m_materialAssignments.clear();
            m_shaderResourceGroup = {};
            m_model = {};
        }

        void MeshDataInstance::Init(Data::Instance<RPI::Model> model)
        {
            AZ_PROFILE_FUNCTION(Debug::ProfileCategory::AzRender);

            auto modelAsset = model->GetModelAsset();
            for (const auto& modelLodAsset : modelAsset->GetLodAssets())
            {
                for (const auto& mesh : modelLodAsset->GetMeshes())
                {
                    if (mesh.GetMaterialAsset().GetStatus() != Data::AssetData::AssetStatus::Ready)
                    {

                    }
                }
            }

            m_model = model;
            const size_t modelLodCount = m_model->GetLodCount();
            m_drawPacketListsByLod.resize(modelLodCount);
            for (size_t modelLodIndex = 0; modelLodIndex < modelLodCount; ++modelLodIndex)
            {
                BuildDrawPacketList(modelLodIndex);
            }

            if (m_shaderResourceGroup)
            {
                // Set object Id once since it never changes
                RHI::ShaderInputNameIndex objectIdIndex = "m_objectId";
                m_shaderResourceGroup->SetConstant(objectIdIndex, m_objectId.GetIndex());
                objectIdIndex.AssertValid();
            }

            if (m_descriptor.m_isRayTracingEnabled)
            {
                SetRayTracingData();
            }

            m_cullableNeedsRebuild = true;
            m_cullBoundsNeedsUpdate = true;
            m_objectSrgNeedsUpdate = true;
        }

        void MeshDataInstance::BuildDrawPacketList(size_t modelLodIndex)
        {
            AZ_PROFILE_FUNCTION(Debug::ProfileCategory::AzRender);

            RPI::ModelLod& modelLod = *m_model->GetLods()[modelLodIndex];
            const size_t meshCount = modelLod.GetMeshes().size();

            MeshDataInstance::DrawPacketList& drawPacketListOut = m_drawPacketListsByLod[modelLodIndex];
            drawPacketListOut.clear();
            drawPacketListOut.reserve(meshCount);

            m_hasForwardPassIblSpecularMaterial = false;

            for (size_t meshIndex = 0; meshIndex < meshCount; ++meshIndex)
            {
                Data::Instance<RPI::Material> material = modelLod.GetMeshes()[meshIndex].m_material;

                // Determine if there is a material override specified for this sub mesh
                const MaterialAssignmentId materialAssignmentId(modelLodIndex, material ? material->GetAssetId() : AZ::Data::AssetId());
                const MaterialAssignment& materialAssignment = GetMaterialAssignmentFromMapWithFallback(m_materialAssignments, materialAssignmentId);
                if (materialAssignment.m_materialInstance.get())
                {
                    material = materialAssignment.m_materialInstance;
                }

                if (!material)
                {
                    AZ_Warning("MeshFeatureProcessor", false, "No material provided for mesh. Skipping.");
                    continue;
                }

                auto& objectSrgAsset = material->GetAsset()->GetObjectSrgAsset();

                if (!objectSrgAsset)
                {
                    AZ_Warning("MeshFeatureProcessor", false, "No per-object ShaderResourceGroup found.");
                    continue;
                }

                if (m_shaderResourceGroup && m_shaderResourceGroup->GetAsset() != objectSrgAsset)
                {
                    AZ_Warning("MeshFeatureProcessor", false, "All materials on a model must use the same per-object ShaderResourceGroup. Skipping.");
                    continue;
                }

                // The first time we find the per-surface SRG asset we create an instance and store it
                // in shaderResourceGroupInOut. All of the Model's draw packets will use this same instance.
                if (!m_shaderResourceGroup)
                {
                    m_shaderResourceGroup = RPI::ShaderResourceGroup::Create(objectSrgAsset);
                    if (!m_shaderResourceGroup)
                    {
                        AZ_Warning("MeshFeatureProcessor", false, "Failed to create a new shader resource group, skipping.");
                        continue;
                    }
                }

                // setup the mesh draw packet
                RPI::MeshDrawPacket drawPacket(modelLod, meshIndex, material, m_shaderResourceGroup, materialAssignment.m_matModUvOverrides);

                // set the shader option to select forward pass IBL specular if necessary
                if (!drawPacket.SetShaderOption(AZ::Name("o_meshUseForwardPassIBLSpecular"), AZ::RPI::ShaderOptionValue{ m_descriptor.m_useForwardPassIblSpecular }))
                {
                    AZ_Warning("MeshDrawPacket", false, "Failed to set o_meshUseForwardPassIBLSpecular on mesh draw packet");
                }

                bool materialRequiresForwardPassIblSpecular = MaterialRequiresForwardPassIblSpecular(material);

                // track whether any materials in this mesh require ForwardPassIblSpecular, we need this information when the ObjectSrg is updated
                m_hasForwardPassIblSpecularMaterial |= materialRequiresForwardPassIblSpecular;

                // stencil bits
                uint8_t stencilRef = m_descriptor.m_useForwardPassIblSpecular || materialRequiresForwardPassIblSpecular ? Render::StencilRefs::None : Render::StencilRefs::UseIBLSpecularPass;
                stencilRef |= Render::StencilRefs::UseDiffuseGIPass;

                drawPacket.SetStencilRef(stencilRef);
                drawPacket.SetSortKey(m_sortKey);
                drawPacket.Update(*m_scene, false);
                drawPacketListOut.emplace_back(AZStd::move(drawPacket));
            }
        }

        void MeshDataInstance::SetRayTracingData()
        {
            RayTracingFeatureProcessor* rayTracingFeatureProcessor = m_scene->GetFeatureProcessor<RayTracingFeatureProcessor>();
            if (rayTracingFeatureProcessor == nullptr)
            {
                return;
            }

            const AZStd::array_view<Data::Instance<RPI::ModelLod>>& modelLods = m_model->GetLods();
            if (modelLods.empty())
            {
                return;
            }

            // use the lowest LOD for raytracing
            uint32_t rayTracingLod = aznumeric_cast<uint32_t>(modelLods.size() - 1);
            const Data::Instance<RPI::ModelLod>& modelLod = modelLods[rayTracingLod];

            // setup a stream layout and shader input contract for the vertex streams
            static const char* PositionSemantic = "POSITION";
            static const char* NormalSemantic = "NORMAL";
            static const char* TangentSemantic = "TANGENT";
            static const char* BitangentSemantic = "BITANGENT";
            static const char* UVSemantic = "UV";
            static const RHI::Format PositionStreamFormat = RHI::Format::R32G32B32_FLOAT;
            static const RHI::Format NormalStreamFormat = RHI::Format::R32G32B32_FLOAT;
            static const RHI::Format TangentStreamFormat = RHI::Format::R32G32B32_FLOAT;
            static const RHI::Format BitangentStreamFormat = RHI::Format::R32G32B32_FLOAT;
            static const RHI::Format UVStreamFormat = RHI::Format::R32G32_FLOAT;

            RHI::InputStreamLayoutBuilder layoutBuilder;
            layoutBuilder.AddBuffer()->Channel(PositionSemantic, PositionStreamFormat);
            layoutBuilder.AddBuffer()->Channel(NormalSemantic, NormalStreamFormat);
            layoutBuilder.AddBuffer()->Channel(UVSemantic, UVStreamFormat);
            layoutBuilder.AddBuffer()->Channel(TangentSemantic, TangentStreamFormat);
            layoutBuilder.AddBuffer()->Channel(BitangentSemantic, BitangentStreamFormat);
            RHI::InputStreamLayout inputStreamLayout = layoutBuilder.End();

            RPI::ShaderInputContract::StreamChannelInfo positionStreamChannelInfo;
            positionStreamChannelInfo.m_semantic = RHI::ShaderSemantic(AZ::Name(PositionSemantic));
            positionStreamChannelInfo.m_componentCount = RHI::GetFormatComponentCount(PositionStreamFormat);

            RPI::ShaderInputContract::StreamChannelInfo normalStreamChannelInfo;
            normalStreamChannelInfo.m_semantic = RHI::ShaderSemantic(AZ::Name(NormalSemantic));
            normalStreamChannelInfo.m_componentCount = RHI::GetFormatComponentCount(NormalStreamFormat);

            RPI::ShaderInputContract::StreamChannelInfo tangentStreamChannelInfo;
            tangentStreamChannelInfo.m_semantic = RHI::ShaderSemantic(AZ::Name(TangentSemantic));
            tangentStreamChannelInfo.m_componentCount = RHI::GetFormatComponentCount(TangentStreamFormat);

            RPI::ShaderInputContract::StreamChannelInfo bitangentStreamChannelInfo;
            bitangentStreamChannelInfo.m_semantic = RHI::ShaderSemantic(AZ::Name(BitangentSemantic));
            bitangentStreamChannelInfo.m_componentCount = RHI::GetFormatComponentCount(BitangentStreamFormat);

            RPI::ShaderInputContract::StreamChannelInfo uvStreamChannelInfo;
            uvStreamChannelInfo.m_semantic = RHI::ShaderSemantic(AZ::Name(UVSemantic));
            uvStreamChannelInfo.m_componentCount = RHI::GetFormatComponentCount(UVStreamFormat);
            uvStreamChannelInfo.m_isOptional = true;

            RPI::ShaderInputContract shaderInputContract;
            shaderInputContract.m_streamChannels.emplace_back(positionStreamChannelInfo);
            shaderInputContract.m_streamChannels.emplace_back(normalStreamChannelInfo);
            shaderInputContract.m_streamChannels.emplace_back(tangentStreamChannelInfo);
            shaderInputContract.m_streamChannels.emplace_back(bitangentStreamChannelInfo);
            shaderInputContract.m_streamChannels.emplace_back(uvStreamChannelInfo);

            // setup the raytracing data for each sub-mesh 
            const size_t meshCount = modelLod->GetMeshes().size();
            RayTracingFeatureProcessor::SubMeshVector subMeshes;
            for (uint32_t meshIndex = 0; meshIndex < meshCount; ++meshIndex)
            {
                const RPI::ModelLod::Mesh& mesh = modelLod->GetMeshes()[meshIndex];

                // retrieve the material
                Data::Instance<RPI::Material> material = mesh.m_material;

                const MaterialAssignmentId materialAssignmentId(rayTracingLod, material ? material->GetAssetId() : AZ::Data::AssetId());
                const MaterialAssignment& materialAssignment = GetMaterialAssignmentFromMapWithFallback(m_materialAssignments, materialAssignmentId);
                if (materialAssignment.m_materialInstance.get())
                {
                    material = materialAssignment.m_materialInstance;
                }

                if (!material)
                {
                    AZ_Warning("MeshFeatureProcessor", false, "No material provided for mesh. Skipping.");
                    continue;
                }

                // retrieve vertex/index buffers
                RPI::ModelLod::StreamBufferViewList streamBufferViews;
                [[maybe_unused]] bool result = modelLod->GetStreamsForMesh(
                    inputStreamLayout,
                    streamBufferViews,
                    nullptr,
                    shaderInputContract,
                    meshIndex,
                    materialAssignment.m_matModUvOverrides,
                    material->GetAsset()->GetMaterialTypeAsset()->GetUvNameMap());
                AZ_Assert(result, "Failed to retrieve mesh stream buffer views");

                // note that the element count is the size of the entire buffer, even though this mesh may only
                // occupy a portion of the vertex buffer.  This is necessary since we are accessing it using
                // a ByteAddressBuffer in the raytracing shaders and passing the byte offset to the shader in a constant buffer.
                uint32_t positionBufferByteCount = const_cast<RHI::Buffer*>(streamBufferViews[0].GetBuffer())->GetDescriptor().m_byteCount;
                RHI::BufferViewDescriptor positionBufferDescriptor = RHI::BufferViewDescriptor::CreateRaw(0, positionBufferByteCount);

                uint32_t normalBufferByteCount = const_cast<RHI::Buffer*>(streamBufferViews[1].GetBuffer())->GetDescriptor().m_byteCount;
                RHI::BufferViewDescriptor normalBufferDescriptor = RHI::BufferViewDescriptor::CreateRaw(0, normalBufferByteCount);

                uint32_t tangentBufferByteCount = const_cast<RHI::Buffer*>(streamBufferViews[2].GetBuffer())->GetDescriptor().m_byteCount;
                RHI::BufferViewDescriptor tangentBufferDescriptor = RHI::BufferViewDescriptor::CreateRaw(0, tangentBufferByteCount);

                uint32_t bitangentBufferByteCount = const_cast<RHI::Buffer*>(streamBufferViews[3].GetBuffer())->GetDescriptor().m_byteCount;
                RHI::BufferViewDescriptor bitangentBufferDescriptor = RHI::BufferViewDescriptor::CreateRaw(0, bitangentBufferByteCount);

                uint32_t uvBufferByteCount = const_cast<RHI::Buffer*>(streamBufferViews[4].GetBuffer())->GetDescriptor().m_byteCount;
                RHI::BufferViewDescriptor uvBufferDescriptor = RHI::BufferViewDescriptor::CreateRaw(0, uvBufferByteCount);

                const RHI::IndexBufferView& indexBufferView = mesh.m_indexBufferView;
                uint32_t indexElementSize = indexBufferView.GetIndexFormat() == RHI::IndexFormat::Uint16 ? 2 : 4;
                uint32_t indexElementCount = (uint32_t)indexBufferView.GetBuffer()->GetDescriptor().m_byteCount / indexElementSize;
                RHI::BufferViewDescriptor indexBufferDescriptor;
                indexBufferDescriptor.m_elementOffset = 0;
                indexBufferDescriptor.m_elementCount = indexElementCount;
                indexBufferDescriptor.m_elementSize = indexElementSize;
                indexBufferDescriptor.m_elementFormat = indexBufferView.GetIndexFormat() == RHI::IndexFormat::Uint16 ? RHI::Format::R16_UINT : RHI::Format::R32_UINT;

                // set the SubMesh data to pass to the RayTracingFeatureProcessor, starting with vertex/index data
                RayTracingFeatureProcessor::SubMesh subMesh;
                subMesh.m_positionFormat = PositionStreamFormat;
                subMesh.m_positionVertexBufferView = streamBufferViews[0];
                subMesh.m_positionShaderBufferView = const_cast<RHI::Buffer*>(streamBufferViews[0].GetBuffer())->GetBufferView(positionBufferDescriptor);

                subMesh.m_normalFormat = NormalStreamFormat;
                subMesh.m_normalVertexBufferView = streamBufferViews[1];
                subMesh.m_normalShaderBufferView = const_cast<RHI::Buffer*>(streamBufferViews[1].GetBuffer())->GetBufferView(normalBufferDescriptor);

                subMesh.m_tangentFormat = TangentStreamFormat;
                subMesh.m_tangentVertexBufferView = streamBufferViews[2];
                subMesh.m_tangentShaderBufferView = const_cast<RHI::Buffer*>(streamBufferViews[2].GetBuffer())->GetBufferView(tangentBufferDescriptor);

                subMesh.m_bitangentFormat = BitangentStreamFormat;
                subMesh.m_bitangentVertexBufferView = streamBufferViews[3];
                subMesh.m_bitangentShaderBufferView = const_cast<RHI::Buffer*>(streamBufferViews[3].GetBuffer())->GetBufferView(bitangentBufferDescriptor);

                if (uvBufferByteCount > 0)
                {
                    subMesh.m_bufferFlags |= RayTracingSubMeshBufferFlags::UV;
                    subMesh.m_uvFormat = UVStreamFormat;
                    subMesh.m_uvVertexBufferView = streamBufferViews[4];
                    subMesh.m_uvShaderBufferView = const_cast<RHI::Buffer*>(streamBufferViews[4].GetBuffer())->GetBufferView(uvBufferDescriptor);
                }

                subMesh.m_indexBufferView = mesh.m_indexBufferView;
                subMesh.m_indexShaderBufferView = const_cast<RHI::Buffer*>(mesh.m_indexBufferView.GetBuffer())->GetBufferView(indexBufferDescriptor);

                // add material data
                if (material)
                {
                    // irradiance color
                    RPI::MaterialPropertyIndex propertyIndex = material->FindPropertyIndex(AZ::Name("irradiance.color"));
                    if (propertyIndex.IsValid())
                    {
                        subMesh.m_irradianceColor = material->GetPropertyValue<AZ::Color>(propertyIndex);
                    }

                    propertyIndex = material->FindPropertyIndex(AZ::Name("irradiance.factor"));
                    if (propertyIndex.IsValid())
                    {
                        subMesh.m_irradianceColor *= material->GetPropertyValue<float>(propertyIndex);
                    }

                    // base color
                    propertyIndex = material->FindPropertyIndex(AZ::Name("baseColor.color"));
                    if (propertyIndex.IsValid())
                    {
                        subMesh.m_baseColor = material->GetPropertyValue<AZ::Color>(propertyIndex);
                    }

                    propertyIndex = material->FindPropertyIndex(AZ::Name("baseColor.factor"));
                    if (propertyIndex.IsValid())
                    {
                        subMesh.m_baseColor *= material->GetPropertyValue<float>(propertyIndex);
                    }

                    // metallic
                    propertyIndex = material->FindPropertyIndex(AZ::Name("metallic.factor"));
                    if (propertyIndex.IsValid())
                    {
                        subMesh.m_metallicFactor = material->GetPropertyValue<float>(propertyIndex);
                    }

                    // roughness
                    propertyIndex = material->FindPropertyIndex(AZ::Name("roughness.factor"));
                    if (propertyIndex.IsValid())
                    {
                        subMesh.m_roughnessFactor = material->GetPropertyValue<float>(propertyIndex);
                    }

                    // textures
                    propertyIndex = material->FindPropertyIndex(AZ::Name("baseColor.textureMap"));
                    if (propertyIndex.IsValid())
                    {
                        Data::Instance<RPI::Image> image = material->GetPropertyValue<Data::Instance<RPI::Image>>(propertyIndex);
                        if (image.get())
                        {
                            subMesh.m_textureFlags |= RayTracingSubMeshTextureFlags::BaseColor;
                            subMesh.m_baseColorImageView = image->GetImageView();
                        }
                    }

                    propertyIndex = material->FindPropertyIndex(AZ::Name("normal.textureMap"));
                    if (propertyIndex.IsValid())
                    {
                        Data::Instance<RPI::Image> image = material->GetPropertyValue<Data::Instance<RPI::Image>>(propertyIndex);
                        if (image.get())
                        {
                            subMesh.m_textureFlags |= RayTracingSubMeshTextureFlags::Normal;
                            subMesh.m_normalImageView = image->GetImageView();
                        }
                    }

                    propertyIndex = material->FindPropertyIndex(AZ::Name("metallic.textureMap"));
                    if (propertyIndex.IsValid())
                    {
                        Data::Instance<RPI::Image> image = material->GetPropertyValue<Data::Instance<RPI::Image>>(propertyIndex);
                        if (image.get())
                        {
                            subMesh.m_textureFlags |= RayTracingSubMeshTextureFlags::Metallic;
                            subMesh.m_metallicImageView = image->GetImageView();
                        }
                    }

                    propertyIndex = material->FindPropertyIndex(AZ::Name("roughness.textureMap"));
                    if (propertyIndex.IsValid())
                    {
                        Data::Instance<RPI::Image> image = material->GetPropertyValue<Data::Instance<RPI::Image>>(propertyIndex);
                        if (image.get())
                        {
                            subMesh.m_textureFlags |= RayTracingSubMeshTextureFlags::Roughness;
                            subMesh.m_roughnessImageView = image->GetImageView();
                        }
                    }
                }

                subMeshes.push_back(subMesh);
            }

            rayTracingFeatureProcessor->SetMesh(m_objectId, subMeshes);
        }

        void MeshDataInstance::SetSortKey(RHI::DrawItemSortKey sortKey)
        {
            m_sortKey = sortKey;
            for (auto& drawPacketList : m_drawPacketListsByLod)
            {
                for (auto& drawPacket : drawPacketList)
                {
                    drawPacket.SetSortKey(sortKey);
                }
            }
        }

        RHI::DrawItemSortKey MeshDataInstance::GetSortKey()
        {
            return m_sortKey;
        }

        void MeshDataInstance::SetLodOverride(RPI::Cullable::LodOverride lodOverride)
        {
            m_cullable.m_lodData.m_lodOverride = lodOverride;
        }

        RPI::Cullable::LodOverride MeshDataInstance::GetLodOverride()
        {
            return m_cullable.m_lodData.m_lodOverride;
        }

        void MeshDataInstance::UpdateDrawPackets(bool forceUpdate /*= false*/)
        {
            AZ_PROFILE_FUNCTION(Debug::ProfileCategory::AzRender);
            for (auto& drawPacketList : m_drawPacketListsByLod)
            {
                for (auto& drawPacket : drawPacketList)
                {
                    if (drawPacket.Update(*m_scene, forceUpdate))
                    {
                        m_cullableNeedsRebuild = true;
                    }
                }
            }
        }

        void MeshDataInstance::BuildCullable()
        {
            AZ_PROFILE_FUNCTION(Debug::ProfileCategory::AzRender);
            AZ_Assert(m_cullableNeedsRebuild, "This function only needs to be called if the cullable to be rebuilt");
            AZ_Assert(m_model, "The model has not finished loading yet");

            RPI::Cullable::CullData& cullData = m_cullable.m_cullData;
            RPI::Cullable::LodData& lodData = m_cullable.m_lodData;

            const Aabb& localAabb = m_model->GetAabb();
            lodData.m_lodSelectionRadius = 0.5f*localAabb.GetExtents().GetMaxElement();

            const size_t modelLodCount = m_model->GetLodCount();
            const auto& lodAssets = m_model->GetModelAsset()->GetLodAssets();
            AZ_Assert(lodAssets.size() == modelLodCount, "Number of asset lods must match number of model lods");

            lodData.m_lods.resize(modelLodCount);
            cullData.m_drawListMask.reset();

            const size_t lodCount = lodAssets.size();
            for (size_t lodIndex = 0; lodIndex < lodCount; ++lodIndex)
            {
                //initialize the lod
                RPI::Cullable::LodData::Lod& lod = lodData.m_lods[lodIndex];
                //[GFX TODO][ATOM-5562] - Level of detail: override lod distances and add global lod multiplier(s)
                static const float MinimumScreenCoverage = 1.0f/1080.0f;        //mesh should cover at least a screen pixel at 1080p to be drawn
                static const float ReductionFactor = 0.5f;
                if (lodIndex == 0)
                {
                    //first lod
                    lod.m_screenCoverageMax = 1.0f;
                }
                else
                {
                    //every other lod: use the previous lod's min
                    lod.m_screenCoverageMax = AZStd::GetMax(lodData.m_lods[lodIndex-1].m_screenCoverageMin, MinimumScreenCoverage);
                }
                if (lodIndex < lodAssets.size() - 1)
                {
                    //first and middle lods: compute a stepdown value for the min
                    lod.m_screenCoverageMin = AZStd::GetMax(ReductionFactor * lod.m_screenCoverageMax, MinimumScreenCoverage);
                }
                else
                {
                    //last lod: use MinimumScreenCoverage for the min
                    lod.m_screenCoverageMin = MinimumScreenCoverage;
                }

                lod.m_drawPackets.clear();
                for (const RPI::MeshDrawPacket& meshDrawPacket : m_drawPacketListsByLod[lodIndex])
                {
                    const RHI::DrawPacket* rhiDrawPacket = meshDrawPacket.GetRHIDrawPacket();

                    if (rhiDrawPacket)
                    {
                        //OR-together all the drawListMasks (so we know which views to cull against)
                        cullData.m_drawListMask |= rhiDrawPacket->GetDrawListMask();

                        lod.m_drawPackets.push_back(rhiDrawPacket);
                    }
                }
            }

            cullData.m_hideFlags = RPI::View::UsageNone;
            if (m_excludeFromReflectionCubeMaps)
            {
                cullData.m_hideFlags |= RPI::View::UsageReflectiveCubeMap;
            }

            cullData.m_scene = m_scene;     //[GFX_TODO][ATOM-13796] once the IVisibilitySystem supports multiple octree scenes, remove this

#ifdef AZ_CULL_DEBUG_ENABLED
            m_cullable.SetDebugName(AZ::Name(AZStd::string::format("%s - objectId: %u", m_model->GetModelAsset()->GetName().GetCStr(), m_objectId.GetIndex())));
#endif

            m_cullableNeedsRebuild = false;
            m_cullBoundsNeedsUpdate = true;
        }

        void MeshDataInstance::UpdateCullBounds(const TransformServiceFeatureProcessor* transformService)
        {
            AZ_PROFILE_FUNCTION(Debug::ProfileCategory::AzRender);
            AZ_Assert(m_cullBoundsNeedsUpdate, "This function only needs to be called if the culling bounds need to be rebuilt");
            AZ_Assert(m_model, "The model has not finished loading yet");

            Transform localToWorld = transformService->GetTransformForId(m_objectId);
            Vector3 nonUniformScale = transformService->GetNonUniformScaleForId(m_objectId);

            Vector3 center;
            float radius;
            Aabb localAabb = m_model->GetAabb();
            localAabb.MultiplyByScale(nonUniformScale);

            localAabb.GetTransformedAabb(localToWorld).GetAsSphere(center, radius);

            m_cullable.m_cullData.m_boundingSphere = Sphere(center, radius);
            m_cullable.m_cullData.m_boundingObb = localAabb.GetTransformedObb(localToWorld);
            m_cullable.m_cullData.m_visibilityEntry.m_boundingVolume = localAabb.GetTransformedAabb(localToWorld);
            m_cullable.m_cullData.m_visibilityEntry.m_userData = &m_cullable;
            m_cullable.m_cullData.m_visibilityEntry.m_typeFlags = AzFramework::VisibilityEntry::TYPE_RPI_Cullable;
            m_scene->GetCullingScene()->RegisterOrUpdateCullable(m_cullable);

            m_cullBoundsNeedsUpdate = false;
        }

<<<<<<< HEAD
=======
        void MeshDataInstance::SelectMotionVectorShader(Data::Instance<RPI::Material> material)
        {
            // Two motion vector shaders are defined in the material for static mesh (only animated by transform matrix)
            // and skinned mesh (per vertex animation) respectively, it's because they have different input signatures
            // (skinned mesh needs two streaming channels while static mesh only needs one) that cannot be addressed by shader option
            // itself. Therefore this function is used to pick one to use and disable the other one depending on the type of the mesh
            // so it won't cause errors due to missing input streaming channel.

            //[GFX TODO][ATOM-4726] Replace this with a "isSkinnedMesh" external material property and a functor that enables/disables the appropriate shader
            for (auto& shaderItem : material->GetShaderCollection())
            {
                if (shaderItem.GetShaderAsset()->GetName() == Name{ "StaticMeshMotionVector" } && m_descriptor.m_isSkinnedMeshWithMotion)
                {
                    shaderItem.SetEnabled(false);
                }
                 
                if (shaderItem.GetShaderAsset()->GetName() == Name{ "SkinnedMeshMotionVector" } && (!m_descriptor.m_isSkinnedMeshWithMotion))
                {
                    shaderItem.SetEnabled(false);
                }
            }
        }

>>>>>>> db92dffb
        void MeshDataInstance::UpdateObjectSrg()
        {
            if (!m_shaderResourceGroup)
            {
                return;
            }

            ReflectionProbeFeatureProcessor* reflectionProbeFeatureProcessor = m_scene->GetFeatureProcessor<ReflectionProbeFeatureProcessor>();

            if (reflectionProbeFeatureProcessor && (m_descriptor.m_useForwardPassIblSpecular || m_hasForwardPassIblSpecularMaterial))
            {
                // retrieve probe constant indices
                AZ::RHI::ShaderInputConstantIndex posConstantIndex = m_shaderResourceGroup->FindShaderInputConstantIndex(Name("m_reflectionProbeData.m_aabbPos"));
                AZ_Error("MeshDataInstance", posConstantIndex.IsValid(), "Failed to find ReflectionProbe constant index");

                AZ::RHI::ShaderInputConstantIndex outerAabbMinConstantIndex = m_shaderResourceGroup->FindShaderInputConstantIndex(Name("m_reflectionProbeData.m_outerAabbMin"));
                AZ_Error("MeshDataInstance", outerAabbMinConstantIndex.IsValid(), "Failed to find ReflectionProbe constant index");

                AZ::RHI::ShaderInputConstantIndex outerAabbMaxConstantIndex = m_shaderResourceGroup->FindShaderInputConstantIndex(Name("m_reflectionProbeData.m_outerAabbMax"));
                AZ_Error("MeshDataInstance", outerAabbMaxConstantIndex.IsValid(), "Failed to find ReflectionProbe constant index");

                AZ::RHI::ShaderInputConstantIndex innerAabbMinConstantIndex = m_shaderResourceGroup->FindShaderInputConstantIndex(Name("m_reflectionProbeData.m_innerAabbMin"));
                AZ_Error("MeshDataInstance", innerAabbMinConstantIndex.IsValid(), "Failed to find ReflectionProbe constant index");

                AZ::RHI::ShaderInputConstantIndex innerAabbMaxConstantIndex = m_shaderResourceGroup->FindShaderInputConstantIndex(Name("m_reflectionProbeData.m_innerAabbMax"));
                AZ_Error("MeshDataInstance", innerAabbMaxConstantIndex.IsValid(), "Failed to find ReflectionProbe constant index");

                AZ::RHI::ShaderInputConstantIndex useReflectionProbeConstantIndex = m_shaderResourceGroup->FindShaderInputConstantIndex(Name("m_reflectionProbeData.m_useReflectionProbe"));
                AZ_Error("MeshDataInstance", useReflectionProbeConstantIndex.IsValid(), "Failed to find ReflectionProbe constant index");

                AZ::RHI::ShaderInputConstantIndex useParallaxCorrectionConstantIndex = m_shaderResourceGroup->FindShaderInputConstantIndex(Name("m_reflectionProbeData.m_useParallaxCorrection"));
                AZ_Error("MeshDataInstance", useParallaxCorrectionConstantIndex.IsValid(), "Failed to find ReflectionProbe constant index");

                // retrieve probe cubemap index
                Name reflectionCubeMapImageName = Name("m_reflectionProbeCubeMap");
                RHI::ShaderInputImageIndex reflectionCubeMapImageIndex = m_shaderResourceGroup->FindShaderInputImageIndex(reflectionCubeMapImageName);
                AZ_Error("MeshDataInstance", reflectionCubeMapImageIndex.IsValid(), "Failed to find shader image index [%s]", reflectionCubeMapImageName.GetCStr());

                // retrieve the list of probes that contain the centerpoint of the mesh
                TransformServiceFeatureProcessor* transformServiceFeatureProcessor = m_scene->GetFeatureProcessor<TransformServiceFeatureProcessor>();
                Transform transform = transformServiceFeatureProcessor->GetTransformForId(m_objectId);

                ReflectionProbeFeatureProcessor::ReflectionProbeVector reflectionProbes;
                reflectionProbeFeatureProcessor->FindReflectionProbes(transform.GetTranslation(), reflectionProbes);

                if (!reflectionProbes.empty() && reflectionProbes[0])
                {
                    m_shaderResourceGroup->SetConstant(posConstantIndex, reflectionProbes[0]->GetPosition());
                    m_shaderResourceGroup->SetConstant(outerAabbMinConstantIndex, reflectionProbes[0]->GetOuterAabbWs().GetMin());
                    m_shaderResourceGroup->SetConstant(outerAabbMaxConstantIndex, reflectionProbes[0]->GetOuterAabbWs().GetMax());
                    m_shaderResourceGroup->SetConstant(innerAabbMinConstantIndex, reflectionProbes[0]->GetInnerAabbWs().GetMin());
                    m_shaderResourceGroup->SetConstant(innerAabbMaxConstantIndex, reflectionProbes[0]->GetInnerAabbWs().GetMax());
                    m_shaderResourceGroup->SetConstant(useReflectionProbeConstantIndex, true);
                    m_shaderResourceGroup->SetConstant(useParallaxCorrectionConstantIndex, reflectionProbes[0]->GetUseParallaxCorrection());

                    m_shaderResourceGroup->SetImage(reflectionCubeMapImageIndex, reflectionProbes[0]->GetCubeMapImage());
                }
                else
                {
                    m_shaderResourceGroup->SetConstant(useReflectionProbeConstantIndex, false);
                }
            }

            m_shaderResourceGroup->Compile();
            m_objectSrgNeedsUpdate = false;
        }

        bool MeshDataInstance::MaterialRequiresForwardPassIblSpecular(Data::Instance<RPI::Material> material) const
        {
            // look for a shader that has the o_materialUseForwardPassIBLSpecular option set
            // Note: this should be changed to have the material automatically set the forwardPassIBLSpecular
            // property and look for that instead of the shader option.
            // [GFX TODO][ATOM-5040] Address Property Metadata Feedback Loop
            for (auto& shaderItem : material->GetShaderCollection())
            {
                if (shaderItem.IsEnabled())
                {
                    RPI::ShaderOptionIndex index = shaderItem.GetShaderOptionGroup().GetShaderOptionLayout()->FindShaderOptionIndex(Name{ "o_materialUseForwardPassIBLSpecular" });
                    if (index.IsValid())
                    {
                        RPI::ShaderOptionValue value = shaderItem.GetShaderOptionGroup().GetValue(Name{ "o_materialUseForwardPassIBLSpecular" });
                        if (value.GetIndex() == 1)
                        {
                            return true;
                        }
                    }

                }
            }

            return false;
        }
    } // namespace Render
} // namespace AZ<|MERGE_RESOLUTION|>--- conflicted
+++ resolved
@@ -157,13 +157,9 @@
             // don't need to check the concurrency during emplace() because the StableDynamicArray won't move the other elements during insertion
             MeshHandle meshDataHandle = m_meshData.emplace();
 
-<<<<<<< HEAD
-            // set ray tracing flag, but always disable on skinned meshes
-=======
             meshDataHandle->m_descriptor = descriptor;
 
             // Always disable ray tracing flag on skinned meshes
->>>>>>> db92dffb
             // [GFX TODO][ATOM-13067] Enable raytracing on skinned meshes
             meshDataHandle->m_descriptor.m_isRayTracingEnabled &= !descriptor.m_isSkinnedMeshWithMotion;
 
@@ -1093,32 +1089,6 @@
             m_cullBoundsNeedsUpdate = false;
         }
 
-<<<<<<< HEAD
-=======
-        void MeshDataInstance::SelectMotionVectorShader(Data::Instance<RPI::Material> material)
-        {
-            // Two motion vector shaders are defined in the material for static mesh (only animated by transform matrix)
-            // and skinned mesh (per vertex animation) respectively, it's because they have different input signatures
-            // (skinned mesh needs two streaming channels while static mesh only needs one) that cannot be addressed by shader option
-            // itself. Therefore this function is used to pick one to use and disable the other one depending on the type of the mesh
-            // so it won't cause errors due to missing input streaming channel.
-
-            //[GFX TODO][ATOM-4726] Replace this with a "isSkinnedMesh" external material property and a functor that enables/disables the appropriate shader
-            for (auto& shaderItem : material->GetShaderCollection())
-            {
-                if (shaderItem.GetShaderAsset()->GetName() == Name{ "StaticMeshMotionVector" } && m_descriptor.m_isSkinnedMeshWithMotion)
-                {
-                    shaderItem.SetEnabled(false);
-                }
-                 
-                if (shaderItem.GetShaderAsset()->GetName() == Name{ "SkinnedMeshMotionVector" } && (!m_descriptor.m_isSkinnedMeshWithMotion))
-                {
-                    shaderItem.SetEnabled(false);
-                }
-            }
-        }
-
->>>>>>> db92dffb
         void MeshDataInstance::UpdateObjectSrg()
         {
             if (!m_shaderResourceGroup)
