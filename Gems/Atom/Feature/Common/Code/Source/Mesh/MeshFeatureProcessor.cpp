/*
 * Copyright (c) Contributors to the Open 3D Engine Project.
 * For complete copyright and license terms please see the LICENSE at the root of this distribution.
 *
 * SPDX-License-Identifier: Apache-2.0 OR MIT
 *
 */

#include <Atom/RHI/RHIUtils.h>
#include <Atom/RHI.Reflect/InputStreamLayoutBuilder.h>
#include <Atom/Feature/RenderCommon.h>
#include <Atom/Feature/Mesh/MeshCommon.h>
#include <Atom/Feature/Mesh/MeshFeatureProcessor.h>
#include <Atom/Feature/Mesh/ModelReloaderSystemInterface.h>
#include <Atom/RPI.Public/Model/ModelLodUtils.h>
#include <Atom/RPI.Public/Scene.h>
#include <Atom/RPI.Public/Culling.h>
#include <Atom/RPI.Public/RPIUtils.h>
#include <Atom/Utils/StableDynamicArray.h>
#include <ReflectionProbe/ReflectionProbeFeatureProcessor.h>

#include <Atom/RPI.Reflect/Model/ModelAssetCreator.h>

#include <AzFramework/Asset/AssetSystemBus.h>

#include <AtomCore/Instance/InstanceDatabase.h>

#include <AzCore/Console/IConsole.h>
#include <AzCore/Jobs/Algorithms.h>
#include <AzCore/Jobs/JobCompletion.h>
#include <AzCore/Jobs/JobFunction.h>
#include <AzCore/Math/ShapeIntersection.h>
#include <AzCore/Name/NameDictionary.h>
#include <AzCore/RTTI/RTTI.h>
#include <AzCore/RTTI/TypeInfo.h>
#include <AzCore/Serialization/SerializeContext.h>
#include <AzCore/Asset/AssetCommon.h>
#include <AzCore/Name/NameDictionary.h>
#include <algorithm>
#include <execution>
#pragma optimize("", off)
namespace AZ
{
    namespace Render
    {
        static AZ::Name s_o_meshUseForwardPassIBLSpecular_Name =
            AZ::Name::FromStringLiteral("o_meshUseForwardPassIBLSpecular", AZ::Interface<AZ::NameDictionary>::Get());
        static AZ::Name s_Manual_Name = AZ::Name::FromStringLiteral("Manual", AZ::Interface<AZ::NameDictionary>::Get());
        static AZ::Name s_Multiply_Name = AZ::Name::FromStringLiteral("Multiply", AZ::Interface<AZ::NameDictionary>::Get());
        static AZ::Name s_BaseColorTint_Name = AZ::Name::FromStringLiteral("BaseColorTint", AZ::Interface<AZ::NameDictionary>::Get());
        static AZ::Name s_BaseColor_Name = AZ::Name::FromStringLiteral("BaseColor", AZ::Interface<AZ::NameDictionary>::Get());
        static AZ::Name s_baseColor_color_Name = AZ::Name::FromStringLiteral("baseColor.color", AZ::Interface<AZ::NameDictionary>::Get());
        static AZ::Name s_baseColor_factor_Name = AZ::Name::FromStringLiteral("baseColor.factor", AZ::Interface<AZ::NameDictionary>::Get());
        static AZ::Name s_baseColor_useTexture_Name =
            AZ::Name::FromStringLiteral("baseColor.useTexture", AZ::Interface<AZ::NameDictionary>::Get());
        static AZ::Name s_metallic_factor_Name = AZ::Name::FromStringLiteral("metallic.factor", AZ::Interface<AZ::NameDictionary>::Get());
        static AZ::Name s_roughness_factor_Name = AZ::Name::FromStringLiteral("roughness.factor", AZ::Interface<AZ::NameDictionary>::Get());
        static AZ::Name s_emissive_enable_Name = AZ::Name::FromStringLiteral("emissive.enable", AZ::Interface<AZ::NameDictionary>::Get());
        static AZ::Name s_emissive_color_Name = AZ::Name::FromStringLiteral("emissive.color", AZ::Interface<AZ::NameDictionary>::Get());
        static AZ::Name s_emissive_intensity_Name =
            AZ::Name::FromStringLiteral("emissive.intensity", AZ::Interface<AZ::NameDictionary>::Get());
        static AZ::Name s_baseColor_textureMap_Name =
            AZ::Name::FromStringLiteral("baseColor.textureMap", AZ::Interface<AZ::NameDictionary>::Get());
        static AZ::Name s_normal_textureMap_Name =
            AZ::Name::FromStringLiteral("normal.textureMap", AZ::Interface<AZ::NameDictionary>::Get());
        static AZ::Name s_metallic_textureMap_Name =
            AZ::Name::FromStringLiteral("metallic.textureMap", AZ::Interface<AZ::NameDictionary>::Get());
        static AZ::Name s_roughness_textureMap_Name =
            AZ::Name::FromStringLiteral("roughness.textureMap", AZ::Interface<AZ::NameDictionary>::Get());
        static AZ::Name s_irradiance_irradianceColorSource_Name =
            AZ::Name::FromStringLiteral("irradiance.irradianceColorSource", AZ::Interface<AZ::NameDictionary>::Get());
        static AZ::Name s_emissive_textureMap_Name =
            AZ::Name::FromStringLiteral("emissive.textureMap", AZ::Interface<AZ::NameDictionary>::Get());
        static AZ::Name s_irradiance_manualColor_Name =
            AZ::Name::FromStringLiteral("irradiance.manualColor", AZ::Interface<AZ::NameDictionary>::Get());
        static AZ::Name s_irradiance_color_Name = AZ::Name::FromStringLiteral("irradiance.color", AZ::Interface<AZ::NameDictionary>::Get());
        static AZ::Name s_baseColor_textureBlendMode_Name =
            AZ::Name::FromStringLiteral("baseColor.textureBlendMode", AZ::Interface<AZ::NameDictionary>::Get());
        static AZ::Name s_irradiance_factor_Name =
            AZ::Name::FromStringLiteral("irradiance.factor", AZ::Interface<AZ::NameDictionary>::Get());
        static AZ::Name s_opacity_mode_Name = AZ::Name::FromStringLiteral("opacity.mode", AZ::Interface<AZ::NameDictionary>::Get());
        static AZ::Name s_opacity_factor_Name = AZ::Name::FromStringLiteral("opacity.factor", AZ::Interface<AZ::NameDictionary>::Get());
        static AZ::Name s_m_rootConstantInstanceDataOffset_Name =
            AZ::Name::FromStringLiteral("m_rootConstantInstanceDataOffset", AZ::Interface<AZ::NameDictionary>::Get());
        static AZ::Name s_m_instanceDataOffset_Name =
            AZ::Name::FromStringLiteral("m_instanceDataOffset", AZ::Interface<AZ::NameDictionary>::Get());
        static AZ::Name s_m_instanceData_Name =
            AZ::Name::FromStringLiteral("m_instanceData", AZ::Interface<AZ::NameDictionary>::Get());

        void MeshFeatureProcessor::Reflect(ReflectContext* context)
        {
            if (auto* serializeContext = azrtti_cast<SerializeContext*>(context))
            {
                serializeContext
                    ->Class<MeshFeatureProcessor, FeatureProcessor>()
                    ->Version(1);
            }
        }

        void MeshFeatureProcessor::Activate()
        {
            m_transformService = GetParentScene()->GetFeatureProcessor<TransformServiceFeatureProcessor>();
            AZ_Assert(m_transformService, "MeshFeatureProcessor requires a TransformServiceFeatureProcessor on its parent scene.");

            m_rayTracingFeatureProcessor = GetParentScene()->GetFeatureProcessor<RayTracingFeatureProcessor>();
            m_reflectionProbeFeatureProcessor = GetParentScene()->GetFeatureProcessor<ReflectionProbeFeatureProcessor>();
            m_handleGlobalShaderOptionUpdate = RPI::ShaderSystemInterface::GlobalShaderOptionUpdatedEvent::Handler
            {
                [this](const AZ::Name&, RPI::ShaderOptionValue) { m_forceRebuildDrawPackets = true; }
            };
            RPI::ShaderSystemInterface::Get()->Connect(m_handleGlobalShaderOptionUpdate);
            EnableSceneNotification();

            // Must read cvar from AZ::Console due to static variable in multiple libraries, see ghi-5537
            bool enablePerMeshShaderOptionFlagsCvar = false;
            if (auto* console = AZ::Interface<AZ::IConsole>::Get(); console != nullptr)
            {
                console->GetCvarValue("r_enablePerMeshShaderOptionFlags", enablePerMeshShaderOptionFlagsCvar);

                // push the cvars value so anything in this dll can access it directly.
                console->PerformCommand(AZStd::string::format("r_enablePerMeshShaderOptionFlags %s", enablePerMeshShaderOptionFlagsCvar ? "true" : "false").c_str());
            }

            m_meshMovedFlag = GetParentScene()->GetViewTagBitRegistry().AcquireTag(MeshCommon::MeshMovedName);
            
            bool enableHardwareInstancingFlagsCvar = false;
            if (auto* console = AZ::Interface<AZ::IConsole>::Get(); console != nullptr)
            {
                console->GetCvarValue("r_enableHardwareInstancing", enableHardwareInstancingFlagsCvar);

                // push the cvars value so anything in this dll can access it directly.
                console->PerformCommand(
                    AZStd::string::format("r_enableHardwareInstancing %s", enableHardwareInstancingFlagsCvar ? "true" : "false")
                        .c_str());
            }

            RHI::FreeListAllocator::Descriptor allocatorDescriptor;
            allocatorDescriptor.m_alignmentInBytes = 1;
            // TODO: make this variable in some way
            allocatorDescriptor.m_capacityInBytes = 100000;
            allocatorDescriptor.m_policy = RHI::FreeListAllocatorPolicy::BestFit;
            allocatorDescriptor.m_garbageCollectLatency = 60;
            m_meshDataAllocator.Init(allocatorDescriptor);

            // Pre-allocate memory for mesh data
            m_meshData.resize(allocatorDescriptor.m_capacityInBytes);

            m_meshInstanceManager.SetAllocator(&m_postCullingPoolAllocator);
        }

        void MeshFeatureProcessor::Deactivate()
        {
            for (auto& bufferHandler : m_perViewInstanceDataBufferHandlers)
            {
                bufferHandler.Release();
            }
            m_perViewInstanceDataBufferHandlers.clear();
            m_perViewInstanceData.clear();

            m_flagRegistry.reset();

            m_handleGlobalShaderOptionUpdate.Disconnect();

            DisableSceneNotification();
            AZ_Warning("MeshFeatureProcessor", m_modelData.size() == 0,
                "Deactivating the MeshFeatureProcessor, but there are still outstanding mesh handles.\n"
            );
            m_transformService = nullptr;
            m_rayTracingFeatureProcessor = nullptr;
            m_reflectionProbeFeatureProcessor = nullptr;
            m_forceRebuildDrawPackets = false;

            GetParentScene()->GetViewTagBitRegistry().ReleaseTag(m_meshMovedFlag);
        }

        TransformServiceFeatureProcessorInterface::ObjectId MeshFeatureProcessor::GetObjectId(const MeshHandle& meshHandle) const
        {
            if (meshHandle.IsValid())
            {
                return m_modelData.GetData<ModelDataIndex::Instance>(meshHandle).m_objectId;
            }

            return TransformServiceFeatureProcessorInterface::ObjectId::Null;
        }

        void MeshFeatureProcessor::Simulate(const FeatureProcessor::SimulatePacket& packet)
        {
            AZ_PROFILE_SCOPE(RPI, "MeshFeatureProcessor: Simulate");

            AZ::Job* parentJob = packet.m_parentJob;
            AZStd::concurrency_check_scope scopeCheck(m_meshDataChecker);

            const auto instanceManagerRanges = m_meshInstanceManager.GetParallelRanges();
            AZStd::vector<Job*> perInstanceGroupJobQueue;
            for (const auto& iteratorRange : instanceManagerRanges)
            {
                RPI::Scene* scene = GetParentScene();
                // This is a really awful way to iterate over instance groups...
                const auto perInstanceGroupJobLambda = [&]() -> void
                {
                    for (auto instanceGroupDataIter = iteratorRange.first; instanceGroupDataIter != iteratorRange.second;
                         ++instanceGroupDataIter)
                    {
                        RPI::MeshDrawPacket& drawPacket = instanceGroupDataIter->m_drawPacket;
                        if (drawPacket.Update(*scene, m_forceRebuildDrawPackets))
                        {
                            // Clear any cached draw packets, since they need to be re-created
                            instanceGroupDataIter->m_perViewDrawPackets.clear();
                            instanceGroupDataIter->m_drawSrgInstanceDataIndices.clear();
                            // We're going to need an index for m_instanceOffset every frame for each draw item, so cache those here
                            for (auto& drawSrg : drawPacket.GetDrawSrgs())
                            {
                                RHI::ShaderInputConstantIndex drawSrgIndexInstanceOffsetIndex =
                                    drawSrg->FindShaderInputConstantIndex(s_m_instanceDataOffset_Name);

                                instanceGroupDataIter->m_drawSrgInstanceDataIndices.push_back(drawSrgIndexInstanceOffsetIndex);
                            }
                            const RPI::MeshDrawPacket::RootConstantsLayoutList& rootConstantsLayouts =
                                instanceGroupDataIter->m_drawPacket.GetRootConstantsLayouts();

                            if (!rootConstantsLayouts.empty())
                            {
                                // Get the root constant layout
                                RHI::ShaderInputConstantIndex shaderInputIndex =
                                    rootConstantsLayouts[0]->FindShaderInputIndex(s_m_rootConstantInstanceDataOffset_Name);

                                if (shaderInputIndex.IsValid())
                                {
                                    RHI::Interval interval = rootConstantsLayouts[0]->GetInterval(shaderInputIndex);
                                    instanceGroupDataIter->m_drawRootConstantInterval = interval;
                                }
                                else
                                {
                                    instanceGroupDataIter->m_drawRootConstantInterval = RHI::Interval{};
                                }
                            }
                        }
                    }
                };
                Job* executePerInstanceGroupJob =
                    aznew JobFunction<decltype(perInstanceGroupJobLambda)>(perInstanceGroupJobLambda, true, nullptr); // Auto-deletes
                perInstanceGroupJobQueue.push_back(executePerInstanceGroupJob);
            }

            const auto iteratorRanges = m_modelData.GetParallelRanges();
            AZ::JobCompletion jobCompletion;
            AZStd::vector<Job*> updateCullingJobQueue;
            for (const auto& iteratorRange : iteratorRanges)
            {
                const auto initJobLambda = [&]() -> void
                {
                    AZ_PROFILE_SCOPE(AzRender, "MeshFeatureProcessor: Simulate: Job");

                    for (auto meshDataIter = iteratorRange.first; meshDataIter != iteratorRange.second; ++meshDataIter)
                    {
                        ModelDataInstance* modelDataInstance = meshDataIter.GetItem<ModelDataIndex::Instance>();
                        MeshFP::EndCullingData* endCullingData = meshDataIter.GetItem<ModelDataIndex::EndCullingData>();
                        if (!modelDataInstance->m_model)
                        {
                            continue; // model not loaded yet
                        }

                        if (!modelDataInstance->m_visible)
                        {
                            continue;
                        }

                        if (modelDataInstance->m_needsInit)
                        {
                            modelDataInstance->Init(this, endCullingData, m_meshInstanceManager);
                        }

                        if (modelDataInstance->m_objectSrgNeedsUpdate)
                        {
                            modelDataInstance->UpdateObjectSrg(m_reflectionProbeFeatureProcessor, m_transformService);
                        }

                        if (modelDataInstance->m_needsSetRayTracingData)
                        {
                            modelDataInstance->SetRayTracingData(m_rayTracingFeatureProcessor, m_transformService);
                        }

                        if (!r_enableHardwareInstancing)
                        {
                            // [GFX TODO] [ATOM-1357] Currently all of the draw packets have to be checked for material ID changes because
                            // material properties can impact which actual shader is used, which impacts the SRG in the draw packet.
                            // This is scheduled to be optimized so the work is only done on draw packets that need it instead of having
                            // to check every one.
                            //modelDataInstance->UpdateDrawPackets(m_forceRebuildDrawPackets);
                        }
                    }
                };

                const auto updateCullingJobLambda = [&]() -> void
                {
                    AZ_PROFILE_SCOPE(AzRender, "MeshFeatureProcessor: Simulate: UpdateCulling");

                    for (auto meshDataIter = iteratorRange.first; meshDataIter != iteratorRange.second; ++meshDataIter)
                    {
                        ModelDataInstance* modelDataInstance = meshDataIter.GetItem<ModelDataIndex::Instance>();
                        MeshFP::EndCullingData* endCullingData = meshDataIter.GetItem<ModelDataIndex::EndCullingData>();

                        if (!modelDataInstance->m_model)
                        {
                            continue; // model not loaded yet
                        }

                        if (modelDataInstance->m_cullableNeedsRebuild)
                        {
                            modelDataInstance->BuildCullable(this, endCullingData, m_meshInstanceManager);
                        }

                        if (modelDataInstance->m_cullBoundsNeedsUpdate)
                        {
                            modelDataInstance->UpdateCullBounds(this, endCullingData, m_transformService);
                        }
                    }
                };
                Job* executeInitGroupJob = aznew JobFunction<decltype(initJobLambda)>(initJobLambda, true, nullptr); // Auto-deletes
                Job* executeUpdateGroupJob = aznew JobFunction<decltype(updateCullingJobLambda)>(updateCullingJobLambda, true, nullptr); // Auto-deletes
                updateCullingJobQueue.push_back(executeUpdateGroupJob);
                if (parentJob)
                {
                    parentJob->StartAsChild(executeInitGroupJob);
                }
                else
                {
                    executeUpdateGroupJob->SetDependent(&jobCompletion);
                    executeUpdateGroupJob->Start();
                }
            }
            {
                AZ_PROFILE_SCOPE(AzRender, "MeshFeatureProcessor: Simulate: WaitForChildren");
                if (parentJob)
                {
                    parentJob->WaitForChildren();
                }
                else
                {
                    jobCompletion.StartAndWaitForCompletion();
                }

                // Now that the init stage is complete, run the instance draw packet update
                // TODO: this needs to be going the parent job. Simulate is being called in a job already. If we create a new job here, and call StartAndWaitForCompletion, then this thread might try to steal work, and end up excuting something that is trying to do a blocking asset load.
                // And that blocking load will wait for the main thread to tick to load the asset. But the main thread is in RenderTick and waiting for this job to complete.
                // Although I'm not certain if utilizing the parent job will fix the problem. 
                AZ::JobCompletion perInstanceGroupJobCompletion;
                for (Job* perInstanceGroupJob : perInstanceGroupJobQueue)
                {
                    perInstanceGroupJob->SetDependent(&perInstanceGroupJobCompletion);
                    perInstanceGroupJob->Start();
                }
                perInstanceGroupJobCompletion.StartAndWaitForCompletion();

                // Now that that the per-instance group work is done, execute the update jobs
                AZ::JobCompletion updateCullingJobCompletion;
                for (Job* updateJob : updateCullingJobQueue)
                {
                    updateJob->SetDependent(&updateCullingJobCompletion);
                    updateJob->Start();
                }
                updateCullingJobCompletion.StartAndWaitForCompletion();
            }

            m_forceRebuildDrawPackets = false;
        }

        
        void MeshFeatureProcessor::OnEndCulling(const MeshFeatureProcessor::RenderPacket& packet)
        {
            if (r_enableHardwareInstancing)
            {
                ResizePerViewInstanceVectors(packet.m_views.size());
                AZ_PROFILE_SCOPE(RPI, "MeshFeatureProcessor: OnEndCulling");
                for (size_t viewIndex = 0; viewIndex < packet.m_views.size(); ++viewIndex)
                {
                    ProcessVisibilityListForView(viewIndex, packet.m_views[viewIndex]);
                }

                for (size_t viewIndex = 0; viewIndex < packet.m_views.size(); ++viewIndex)
                {
                    SortInstanceDataForView(viewIndex);
                }

                // Create the task graph;
                AZ::TaskGraphEvent buildInstanceBufferTGEvent{ "BuildInstanceBuffer Wait" };
                AZ::TaskGraph buildInstanceBufferTG{ "BuildInstanceBuffer" };
                for (size_t viewIndex = 0; viewIndex < packet.m_views.size(); ++viewIndex)
                {
                    AddInstancedDrawPacketsTasksForView(buildInstanceBufferTG, viewIndex, packet.m_views[viewIndex]);
                }

                // submit the tasks
                buildInstanceBufferTG.Submit(&buildInstanceBufferTGEvent);
                buildInstanceBufferTGEvent.Wait();

                for (size_t viewIndex = 0; viewIndex < packet.m_views.size(); ++viewIndex)
                {
                    UpdateGPUInstanceBufferForView(viewIndex, packet.m_views[viewIndex]);
                }
            }
        }

        void MeshFeatureProcessor::ResizePerViewInstanceVectors(size_t viewCount)
        {
            // Initialize the instance data if it hasn't been created yet
            if (m_perViewInstanceData.size() <= viewCount)
            {
                m_perViewInstanceData.resize(viewCount, AZStd::vector<uint32_t, AZStdIAllocator>(AZStdIAllocator(&m_postCullingPoolAllocator)));
            }

            if (m_perViewSortInstanceData.size() <= viewCount)
            {
                m_perViewSortInstanceData.resize(
                    viewCount,
                    AZStd::vector<SortInstanceData, AZStdIAllocator>(AZStdIAllocator(&m_postCullingPoolAllocator)));
            }

            // Initialize the buffer handler if it hasn't been created yet
            if (m_perViewInstanceDataBufferHandlers.size() <= viewCount)
            {
                GpuBufferHandler::Descriptor desc;
                desc.m_bufferName = "MeshInstanceDataBuffer";
                desc.m_bufferSrgName = "m_instanceData";
                desc.m_elementSize = sizeof(uint32_t);
                desc.m_srgLayout = RPI::RPISystemInterface::Get()->GetViewSrgLayout().get();

                m_perViewInstanceDataBufferHandlers.reserve(viewCount);
                while (m_perViewInstanceDataBufferHandlers.size() < viewCount)
                {
                    m_perViewInstanceDataBufferHandlers.push_back(GpuBufferHandler(desc));
                }
            }
        }

        void MeshFeatureProcessor::ProcessVisibilityListForView(size_t viewIndex, const RPI::ViewPtr& view)
        {
            RPI::VisibilityListView visibilityList = view->GetVisibilityList();
            size_t instanceBufferCount = visibilityList.size();

            AZStd::vector<uint32_t, AZStdIAllocator>& perViewInstanceData = m_perViewInstanceData[viewIndex];
            AZStd::vector<SortInstanceData, AZStdIAllocator>& perViewSortInstanceData = m_perViewSortInstanceData[viewIndex];

            if (instanceBufferCount > 0)
            {
                perViewInstanceData.clear();
                perViewSortInstanceData.clear();
            }

            for (const RPI::VisiblityEntryProperties& visibilityEntry : visibilityList)
            {
                const MeshData* meshData = reinterpret_cast<const MeshData*>(visibilityEntry.m_userData);
                // The metadata store offset in m_instanceGroupHandle_metaDataMeshOffset and count in m_objectId_metaDataMeshCount
                uint32_t meshOffset = (meshData + visibilityEntry.m_lodIndex)->m_instanceGroupHandle_metaDataMeshOffset;
                uint32_t meshCount = (meshData + visibilityEntry.m_lodIndex)->m_objectId_metaDataMeshCount;
                {
                    for (uint32_t meshDataIndex = meshOffset; meshDataIndex < meshOffset + meshCount; ++meshDataIndex)
                    {
                        SortInstanceData instanceData;
                        instanceData.m_instanceIndex = m_meshData[meshDataIndex].m_instanceGroupHandle_metaDataMeshOffset;
                        instanceData.m_objectId = m_meshData[meshDataIndex].m_objectId_metaDataMeshCount;
                        instanceData.m_depth = visibilityEntry.m_depth;

                        // TODO: this is not thread safe when using a shared pool allocator
                        perViewSortInstanceData.push_back(instanceData);
                    }
                }
            }
        }

        void MeshFeatureProcessor::SortInstanceDataForView(size_t viewIndex)
        {
            // TODO: We're sorting by depth front to back within the instanced data for a given instance group. This is valid for depth/shadow passes
            // but not for transparency. We need to either determine the sort order on the CPU side
            // (not sure that's possible, since that's a per-pass setting, so some items in the draw packet will have different sort orders)
            // Or update the shaders to read the data in the correct order (front to back vs back to front)
            // Sort key is irrelevant, only depth, in this scenario because everything in an instance group shares a common sort key
            // What do we do about depth-then-key sorting? The pass system will only see average depth, not true depth. Should we not support instancing here?
            AZStd::vector<SortInstanceData, AZStdIAllocator>& perViewSortInstanceData = m_perViewSortInstanceData[viewIndex];
            std::sort(std::execution::par_unseq, perViewSortInstanceData.begin(), perViewSortInstanceData.end());
        }

        void MeshFeatureProcessor::AddInstancedDrawPacketsTasksForView(
            TaskGraph& buildInstanceBufferTG, size_t viewIndex, const RPI::ViewPtr& view)
        {
            AZStd::vector<uint32_t, AZStdIAllocator>& perViewInstanceData = m_perViewInstanceData[viewIndex];
            AZStd::vector<SortInstanceData, AZStdIAllocator>& perViewSortInstanceData = m_perViewSortInstanceData[viewIndex];
            uint32_t totalVisibleInstanceCount = static_cast<uint32_t>(perViewSortInstanceData.size());
            if (totalVisibleInstanceCount > 0)
            {
                // Make space for the final data
                perViewInstanceData.resize_no_construct(perViewSortInstanceData.size());


                // Divy up the work into tasks
                constexpr uint32_t minimumBatchSize = 256;
                // If there are a lot of instances to iterate over, split them evenly among threads
                uint32_t taskCount = AZStd::thread::hardware_concurrency();
                uint32_t approximateBatchSize = totalVisibleInstanceCount / taskCount;
                // If there are not very many instances, split them into reasonably sized batches
                if (approximateBatchSize < minimumBatchSize)
                {
                    taskCount = (totalVisibleInstanceCount / minimumBatchSize) + 1;
                    approximateBatchSize = totalVisibleInstanceCount / taskCount;
                }

                uint32_t currentBatchStart = 0;
                uint32_t currentBatchEndNonInclusive = 0;
                // For each task, find the next boundary where the work needs to be split
                // TODO: find the boundary in the task itself? Would need to also find the correct starting point, instead of basing start
                // on the previous end
                for (uint32_t taskIndex = 0; taskIndex < taskCount; ++taskIndex)
                {
                    if (taskIndex < taskCount - 1)
                    {
                        // End location is roughly here
                        uint32_t approximateEndOffset = taskIndex * approximateBatchSize + approximateBatchSize;
                        uint32_t batchEndInstanceGroup = perViewSortInstanceData[approximateEndOffset].m_instanceIndex;
                        // TODO: validate what happens whenthe offset overruns the start of the next batch
                        if (approximateEndOffset < currentBatchStart)
                        {
                            // Skip this batch since the previous batch overran what would have been the start of this batch
                            continue;
                        }
                        for (uint32_t actualEndOffset = approximateEndOffset; actualEndOffset < approximateEndOffset + approximateBatchSize;
                             ++actualEndOffset)
                        {
                            if (perViewSortInstanceData[actualEndOffset].m_instanceIndex != batchEndInstanceGroup)
                            {
                                // We've found where the current batch ends
                                currentBatchEndNonInclusive = actualEndOffset;
                                break;
                            }
                        }
                    }
                    else
                    {
                        currentBatchEndNonInclusive = totalVisibleInstanceCount;
                    }

                    static const AZ::TaskDescriptor buildInstanceBufferTaskDescriptor{
                        "AZ::Render::MeshFeatureProcessor::OnEndCulling - process instance data", "Graphics"
                    };
                    // Process data up to but not including actualEndOffset
                    buildInstanceBufferTG.AddTask(
                        buildInstanceBufferTaskDescriptor,
                        [this,
                         currentBatchStart,
                         currentBatchEndNonInclusive,
                         viewIndex,
                         &view,
                         &perViewInstanceData,
                         &perViewSortInstanceData]()
                        {
                            uint32_t currentInstanceGroup = perViewSortInstanceData[currentBatchStart].m_instanceIndex;
                            uint32_t instanceDataOffset = currentBatchStart;
                            float depth = 0.0f;
                            for (uint32_t i = currentBatchStart; i < currentBatchEndNonInclusive; ++i)
                            {
                                perViewInstanceData[i] = perViewSortInstanceData[i].m_objectId;
                                depth += perViewSortInstanceData[i].m_depth;
                                // Anytime the instance group changes, submit a draw
                                if (perViewSortInstanceData[i].m_instanceIndex != currentInstanceGroup)
                                {
                                    // Submit a draw
                                    MeshInstanceData& instanceData = m_meshInstanceManager[currentInstanceGroup];

                                    if (instanceData.m_perViewDrawPackets.size() <= viewIndex)
                                    {
                                        AZStd::scoped_lock meshDataLock(m_meshDataMutex);
                                        instanceData.m_perViewDrawPackets.resize(viewIndex + 1);
                                    }

                                    // Cache a cloned drawpacket here
                                    if (!instanceData.m_perViewDrawPackets[viewIndex])
                                    {
                                        // Clone the draw packet
                                        RHI::DrawPacketBuilder drawPacketBuilder;
                                        instanceData.m_perViewDrawPackets[viewIndex] = const_cast<RHI::DrawPacket*>(
                                            drawPacketBuilder.Clone(instanceData.m_drawPacket.GetRHIDrawPacket()));
                                    }

                                    RHI::Ptr<RHI::DrawPacket> clonedDrawPacket = instanceData.m_perViewDrawPackets[viewIndex];

                                    // Get the root constant layout
                                    // TODO: Verify the validity of the root constant interval elsewhere
                                    // if (instanceData.m_drawRootConstantInterval.IsValid())
                                    {
                                        // Set the instance data offset
                                        AZStd::span<uint8_t> data{ reinterpret_cast<uint8_t*>(&instanceDataOffset), sizeof(uint32_t) };
                                        clonedDrawPacket->SetRootConstant(instanceData.m_drawRootConstantInterval, data);
                                    }
                                    /* else
                                    {
                                        AZ_Error(
                                            "MeshFeatureProcessor",
                                            false,
                                            "Trying to instance something that is missing s_m_rootConstantInstanceDataOffset_Name "
                                            "from its "
                                            "root constant layout.");
                                    }*/

                                    // This is the number of visible instances for this view
                                    uint32_t instanceCount = i - instanceDataOffset;

                                    // Set the cloned draw packet instance count
                                    clonedDrawPacket->SetInstanceCount(instanceCount);

                                    float averageDepth = depth / static_cast<float>(instanceCount);
                                    depth = 0;

                                    // Submit the draw packet
                                    // TODO: accumulate average depth and submit here
                                    view->AddDrawPacket(clonedDrawPacket.get(), averageDepth);

                                    // Update the loop trackers
                                    instanceDataOffset = i;
                                    currentInstanceGroup = perViewSortInstanceData[i].m_instanceIndex;
                                }
                            }

                            // submit the last instance group
                            {
                                // Submit a draw
                                MeshInstanceData& instanceData = m_meshInstanceManager[currentInstanceGroup];

                                RHI::Ptr<RHI::DrawPacket> clonedDrawPacket = nullptr;
                                // TODO: maybe resize every instance group in parallel in ResizePerViewInstanceVectors to make the threading simpler
                                if (instanceData.m_perViewDrawPackets.size() <= viewIndex)
                                {
                                    AZStd::scoped_lock meshDataLock(m_meshDataMutex);

                                    // Clone the draw packet
                                    RHI::DrawPacketBuilder drawPacketBuilder;
                                    clonedDrawPacket =
                                        const_cast<RHI::DrawPacket*>(drawPacketBuilder.Clone(instanceData.m_drawPacket.GetRHIDrawPacket()));

                                    instanceData.m_perViewDrawPackets.resize(viewIndex + 1);
                                    instanceData.m_perViewDrawPackets[viewIndex] = clonedDrawPacket;
                                }

                                // There is an off-chance we reach this point after the previous condition in another thread re-sized
                                // but before the previous condition assigned a valid draw packet
                                if (!instanceData.m_perViewDrawPackets[viewIndex])
                                {
                                    // Take a lock to wait for the other thread running the previous condition to finish
                                    AZStd::scoped_lock meshDataLock(m_meshDataMutex);

                                    // Check again to see if the other thread made an entry for this index or for a different one
                                    if (!instanceData.m_perViewDrawPackets[viewIndex])
                                    {
                                        // Clone the draw packet
                                        RHI::DrawPacketBuilder drawPacketBuilder;
                                        instanceData.m_perViewDrawPackets[viewIndex] = const_cast<RHI::DrawPacket*>(
                                            drawPacketBuilder.Clone(instanceData.m_drawPacket.GetRHIDrawPacket()));
                                    }
                                }

                                clonedDrawPacket = instanceData.m_perViewDrawPackets[viewIndex];

                                // Get the root constant layout
                                // TODO: Verify the validity of the root constant interval elsewhere
                                // if (instanceData.m_drawRootConstantInterval.IsValid())
                                {
                                    // Set the instance data offset
                                    AZStd::span<uint8_t> data{ reinterpret_cast<uint8_t*>(&instanceDataOffset), sizeof(uint32_t) };
                                    clonedDrawPacket->SetRootConstant(instanceData.m_drawRootConstantInterval, data);
                                }
                                /* else
                                {
                                    AZ_Error(
                                        "MeshFeatureProcessor",
                                        false,
                                        "Trying to instance something that is missing s_m_rootConstantInstanceDataOffset_Name "
                                        "from its "
                                        "root constant layout.");
                                }*/

                                // This is the number of visible instances for this view
                                uint32_t instanceCount = currentBatchEndNonInclusive - instanceDataOffset;
                                // Set the cloned draw packet instance count
                                clonedDrawPacket->SetInstanceCount(instanceCount);

                                // Submit the draw packet
                                view->AddDrawPacket(clonedDrawPacket.get(), 0.0f);
                            }
                        });

                    currentBatchStart = currentBatchEndNonInclusive;
                }
            }
        }

        void MeshFeatureProcessor::UpdateGPUInstanceBufferForView(size_t viewIndex, const RPI::ViewPtr& view)
        {
            // Use the correct srg for the view
            GpuBufferHandler& instanceDataBufferHandler = m_perViewInstanceDataBufferHandlers[viewIndex];
            instanceDataBufferHandler.UpdateSrg(view->GetShaderResourceGroup().get());

            // Now that we have all of our instance data, we need to create the buffer and bind it to the view srgs
            // Eventually, this could be a transient buffer

            // create output buffer descriptors
            AZStd::vector<uint32_t, AZStdIAllocator>& perViewInstanceData = m_perViewInstanceData[viewIndex];
            instanceDataBufferHandler.UpdateBuffer(perViewInstanceData.data(), static_cast<uint32_t>(perViewInstanceData.size()));
        }

        void MeshFeatureProcessor::OnBeginPrepareRender()
        {
            m_meshDataChecker.soft_lock();
            AZ_Error("MeshFeatureProcessor::OnBeginPrepareRender", !(r_enablePerMeshShaderOptionFlags && r_enableHardwareInstancing),
                "r_enablePerMeshShaderOptionFlags and r_enableHardwareInstancing are incompatible at this time. r_enablePerMeshShaderOptionFlags results "
                "in a unique shader permutation for a given object depending on which light types are in range of the object. This isn't known until "
                "immediately before rendering. Determining whether or not two meshes can be instanced happens when the object is first set up, and we don't "
                "want to update that instance map every frame, so if instancing is enabled we treat r_enablePerMeshShaderOptionFlags as disabled. "
                "This can be relaxed for static meshes in the future when we know they won't be moving. ");
            if (!r_enablePerMeshShaderOptionFlags && m_enablePerMeshShaderOptionFlags && !r_enableHardwareInstancing)
            {
                // Per mesh shader option flags was on, but now turned off, so reset all the shader options.
                for (auto modelHandle : m_modelData)
                {
                    ModelDataInstance* model = modelHandle.GetItem<ModelDataIndex::Instance>();
                    for (RPI::MeshDrawPacketList& drawPacketList : model->m_drawPacketListsByLod)
                    {
                        for (RPI::MeshDrawPacket& drawPacket : drawPacketList)
                        {
                            m_flagRegistry->VisitTags(
                                [&](AZ::Name shaderOption, [[maybe_unused]] FlagRegistry::TagType tag)
                                {
                                    drawPacket.UnsetShaderOption(shaderOption);
                                }
                            );
                            drawPacket.Update(*GetParentScene(), true);
                        }
                    }
                    model->m_cullable.m_shaderOptionFlags = 0;
                    model->m_cullable.m_prevShaderOptionFlags = 0;
                    model->m_cullableNeedsRebuild = true;

                    // [GHI-13619]
                    // Update the draw packets on the cullable, since we just set a shader item.
                    // BuildCullable is a bit overkill here, this could be reduced to just updating the drawPacket specific info
                    // It's also going to cause m_cullableNeedsUpdate to be set, which will execute next frame, which we don't need
                    MeshFP::EndCullingData* endCullingData = modelHandle.GetItem<ModelDataIndex::EndCullingData>();
                    model->BuildCullable(this, endCullingData,m_meshInstanceManager);
                }
            }

            m_enablePerMeshShaderOptionFlags = r_enablePerMeshShaderOptionFlags && !r_enableHardwareInstancing;

            if (m_enablePerMeshShaderOptionFlags)
            {
                for (auto modelHandle : m_modelData)
                {
                    ModelDataInstance* model = modelHandle.GetItem<ModelDataIndex::Instance>();
                    if (model->m_cullable.m_prevShaderOptionFlags != model->m_cullable.m_shaderOptionFlags)
                    {
                        // Per mesh shader option flags have changed, so rebuild the draw packet with the new shader options.
                        for (RPI::MeshDrawPacketList& drawPacketList : model->m_drawPacketListsByLod)
                        {
                            for (RPI::MeshDrawPacket& drawPacket : drawPacketList)
                            {
                                m_flagRegistry->VisitTags(
                                    [&](AZ::Name shaderOption, FlagRegistry::TagType tag)
                                    {
                                        bool shaderOptionValue = (model->m_cullable.m_shaderOptionFlags & tag.GetIndex()) > 0;
                                        drawPacket.SetShaderOption(shaderOption, AZ::RPI::ShaderOptionValue(shaderOptionValue));
                                    }
                                );
                                drawPacket.Update(*GetParentScene(), true);
                            }
                        }
                        model->m_cullableNeedsRebuild = true;

                        // [GHI-13619]
                        // Update the draw packets on the cullable, since we just set a shader item.
                        // BuildCullable is a bit overkill here, this could be reduced to just updating the drawPacket specific info
                        // It's also going to cause m_cullableNeedsUpdate to be set, which will execute next frame, which we don't need
                        MeshFP::EndCullingData* endCullingData = modelHandle.GetItem<ModelDataIndex::EndCullingData>();
                        model->BuildCullable(this, endCullingData, m_meshInstanceManager);
                    }
                }
            }

        }

        void MeshFeatureProcessor::OnEndPrepareRender()
        {
            m_meshDataChecker.soft_unlock();

            if (m_reportShaderOptionFlags)
            {
                m_reportShaderOptionFlags = false;
                PrintShaderOptionFlags();
            }
            for (auto modelHandle : m_modelData)
            {
                ModelDataInstance* model = modelHandle.GetItem<ModelDataIndex::Instance>();
                model->m_cullable.m_prevShaderOptionFlags = model->m_cullable.m_shaderOptionFlags.exchange(0);
                model->m_cullable.m_flags = model->m_isAlwaysDynamic ? m_meshMovedFlag.GetIndex() : 0;
            }
            m_meshDataAllocator.GarbageCollect();
        }


        MeshFeatureProcessor::MeshHandle MeshFeatureProcessor::AcquireMesh(
            const MeshHandleDescriptor& descriptor,
            const MaterialAssignmentMap& materials)
        {
            AZ_PROFILE_SCOPE(AzRender, "MeshFeatureProcessor: AcquireMesh");

            // don't need to check the concurrency during emplace() because the StableDynamicArray won't move the other elements during insertion
<<<<<<< HEAD
            MeshHandle meshDataHandle = m_modelData.emplace((int)0);
            ModelDataInstance& modelDataInstance = m_modelData.GetData<ModelDataIndex::Instance>(meshDataHandle);
            modelDataInstance.m_descriptor = descriptor;
            modelDataInstance.m_scene = GetParentScene();
            modelDataInstance.m_materialAssignments = materials;
            modelDataInstance.m_objectId = m_transformService->ReserveObjectId();
            modelDataInstance.m_rayTracingUuid = AZ::Uuid::CreateRandom();
            modelDataInstance.m_originalModelAsset = descriptor.m_modelAsset;
            modelDataInstance.m_meshLoader = AZStd::make_unique<ModelDataInstance::MeshLoader>(descriptor.m_modelAsset, &modelDataInstance);
            modelDataInstance.m_isAlwaysDynamic = descriptor.m_isAlwaysDynamic;

            modelDataInstance.UpdateMaterialChangeIds();

            MeshFP::EndCullingData& endCullingData = m_modelData.GetData<ModelDataIndex::EndCullingData>(meshDataHandle);
            endCullingData.m_objectId = modelDataInstance.m_objectId;
=======
            MeshHandle meshDataHandle = m_modelData.emplace();

            meshDataHandle->m_descriptor = descriptor;
            meshDataHandle->m_scene = GetParentScene();
            meshDataHandle->m_materialAssignments = materials;
            meshDataHandle->m_objectId = m_transformService->ReserveObjectId();
            meshDataHandle->m_rayTracingUuid = AZ::Uuid::CreateRandom();
            meshDataHandle->m_originalModelAsset = descriptor.m_modelAsset;
            meshDataHandle->m_meshLoader = AZStd::make_unique<ModelDataInstance::MeshLoader>(descriptor.m_modelAsset, &*meshDataHandle);
            meshDataHandle->m_isAlwaysDynamic = descriptor.m_isAlwaysDynamic;

            if (descriptor.m_excludeFromReflectionCubeMaps)
            {
                meshDataHandle->m_cullable.m_cullData.m_hideFlags |= RPI::View::UsageReflectiveCubeMap;
            }

            meshDataHandle->UpdateMaterialChangeIds();
>>>>>>> a388f526

            return meshDataHandle;
        }

        MeshFeatureProcessor::MeshHandle MeshFeatureProcessor::AcquireMesh(
            const MeshHandleDescriptor& descriptor,
            const Data::Instance<RPI::Material>& material)
        {
            Render::MaterialAssignmentMap materials;
            Render::MaterialAssignment& defaultMaterial = materials[AZ::Render::DefaultMaterialAssignmentId];
            defaultMaterial.m_materialInstance = material;

            return AcquireMesh(descriptor, materials);
        }

        bool MeshFeatureProcessor::ReleaseMesh(MeshHandle& meshHandle)
        {
            if (meshHandle.IsValid())
            {
                m_modelData.GetData<ModelDataIndex::Instance>(meshHandle).m_meshLoader.reset();
                m_modelData.GetData<ModelDataIndex::Instance>(meshHandle)
                    .DeInit(this, &m_modelData.GetData<ModelDataIndex::EndCullingData>(meshHandle), m_meshInstanceManager, m_rayTracingFeatureProcessor);
                m_transformService->ReleaseObjectId(m_modelData.GetData<ModelDataIndex::Instance>(meshHandle).m_objectId);

                AZStd::concurrency_check_scope scopeCheck(m_meshDataChecker);
                m_modelData.erase(meshHandle);

                return true;
            }
            return false;
        }

        MeshFeatureProcessor::MeshHandle MeshFeatureProcessor::CloneMesh(const MeshHandle& meshHandle)
        {
            if (meshHandle.IsValid())
            {
                MeshHandle clone = AcquireMesh(m_modelData.GetData<ModelDataIndex::Instance>(meshHandle).m_descriptor, m_modelData.GetData<ModelDataIndex::Instance>(meshHandle).m_materialAssignments);
                return clone;
            }
            return MeshFeatureProcessor::MeshHandle();
        }

        Data::Instance<RPI::Model> MeshFeatureProcessor::GetModel(const MeshHandle& meshHandle) const
        {
            return meshHandle.IsValid() ? m_modelData.GetData<ModelDataIndex::Instance>(meshHandle).m_model : nullptr;
        }

        Data::Asset<RPI::ModelAsset> MeshFeatureProcessor::GetModelAsset(const MeshHandle& meshHandle) const
        {
            if (meshHandle.IsValid())
            {
                return m_modelData.GetData<ModelDataIndex::Instance>(meshHandle).m_originalModelAsset;
            }

            return {};
        }
        
        const RPI::MeshDrawPacketLods& MeshFeatureProcessor::GetDrawPackets(const MeshHandle& meshHandle) const
        {
            return meshHandle.IsValid() ? m_modelData.GetData<ModelDataIndex::Instance>(meshHandle).m_drawPacketListsByLod : m_emptyDrawPacketLods;
        }

        const AZStd::vector<Data::Instance<RPI::ShaderResourceGroup>>& MeshFeatureProcessor::GetObjectSrgs(const MeshHandle& meshHandle) const
        {
            static AZStd::vector<Data::Instance<RPI::ShaderResourceGroup>> staticEmptyList;
            return meshHandle.IsValid() ? m_modelData.GetData<ModelDataIndex::Instance>(meshHandle).m_objectSrgList : staticEmptyList;
        }

        void MeshFeatureProcessor::QueueObjectSrgForCompile(const MeshHandle& meshHandle) const
        {
            if (meshHandle.IsValid())
            {
                m_modelData.GetData<ModelDataIndex::Instance>(meshHandle).m_objectSrgNeedsUpdate = true;
            }
        }

        void MeshFeatureProcessor::SetMaterialAssignmentMap(const MeshHandle& meshHandle, const Data::Instance<RPI::Material>& material)
        {
            Render::MaterialAssignmentMap materials;
            Render::MaterialAssignment& defaultMaterial = materials[AZ::Render::DefaultMaterialAssignmentId];
            defaultMaterial.m_materialInstance = material;

            return SetMaterialAssignmentMap(meshHandle, materials);
        }

        void MeshFeatureProcessor::SetMaterialAssignmentMap(const MeshHandle& meshHandle, const MaterialAssignmentMap& materials)
        {
            if (meshHandle.IsValid())
            {
                if (m_modelData.GetData<ModelDataIndex::Instance>(meshHandle).m_model)
                {
                    Data::Instance<RPI::Model> model = m_modelData.GetData<ModelDataIndex::Instance>(meshHandle).m_model;
                    m_modelData.GetData<ModelDataIndex::Instance>(meshHandle)
                        .DeInit(this,
                            &m_modelData.GetData<ModelDataIndex::EndCullingData>(meshHandle),
                            m_meshInstanceManager,
                            m_rayTracingFeatureProcessor);
                    m_modelData.GetData<ModelDataIndex::Instance>(meshHandle).m_materialAssignments = materials;
                    m_modelData.GetData<ModelDataIndex::Instance>(meshHandle).QueueInit(model);
                }
                else
                {
                    m_modelData.GetData<ModelDataIndex::Instance>(meshHandle).m_materialAssignments = materials;
                }

                m_modelData.GetData<ModelDataIndex::Instance>(meshHandle).UpdateMaterialChangeIds();

                m_modelData.GetData<ModelDataIndex::Instance>(meshHandle).m_objectSrgNeedsUpdate = true;
            }
        }

        const MaterialAssignmentMap& MeshFeatureProcessor::GetMaterialAssignmentMap(const MeshHandle& meshHandle) const
        {
            return meshHandle.IsValid() ? m_modelData.GetData<ModelDataIndex::Instance>(meshHandle).m_materialAssignments : DefaultMaterialAssignmentMap;
        }

        void MeshFeatureProcessor::ConnectModelChangeEventHandler(const MeshHandle& meshHandle, ModelChangedEvent::Handler& handler)
        {
            if (meshHandle.IsValid())
            {
                handler.Connect(m_modelData.GetData<ModelDataIndex::Instance>(meshHandle).m_meshLoader->GetModelChangedEvent());
            }
        }

        void MeshFeatureProcessor::SetTransform(const MeshHandle& meshHandle, const AZ::Transform& transform, const AZ::Vector3& nonUniformScale)
        {
            if (meshHandle.IsValid())
            {
                ModelDataInstance& modelData = m_modelData.GetData<ModelDataIndex::Instance>(meshHandle);
                modelData.m_cullBoundsNeedsUpdate = true;
                modelData.m_objectSrgNeedsUpdate = true;
                modelData.m_cullable.m_flags = modelData.m_cullable.m_flags | m_meshMovedFlag.GetIndex();

                m_transformService->SetTransformForId(m_modelData.GetData<ModelDataIndex::Instance>(meshHandle).m_objectId, transform, nonUniformScale);

                // ray tracing data needs to be updated with the new transform
                if (m_rayTracingFeatureProcessor)
                {
                    m_rayTracingFeatureProcessor->SetMeshTransform(m_modelData.GetData<ModelDataIndex::Instance>(meshHandle).m_rayTracingUuid, transform, nonUniformScale);
                }
            }
        }

        void MeshFeatureProcessor::SetLocalAabb(const MeshHandle& meshHandle, const AZ::Aabb& localAabb)
        {
            if (meshHandle.IsValid())
            {
                ModelDataInstance& modelData = m_modelData.GetData<ModelDataIndex::Instance>(meshHandle);
                modelData.m_aabb = localAabb;
                modelData.m_cullBoundsNeedsUpdate = true;
                modelData.m_objectSrgNeedsUpdate = true;
            }
        };

        AZ::Aabb MeshFeatureProcessor::GetLocalAabb(const MeshHandle& meshHandle) const
        {
            if (meshHandle.IsValid())
            {
                return m_modelData.GetData<ModelDataIndex::Instance>(meshHandle).m_aabb;
            }
            else
            {
                AZ_Assert(false, "Invalid mesh handle");
                return Aabb::CreateNull();
            }
        }

        Transform MeshFeatureProcessor::GetTransform(const MeshHandle& meshHandle)
        {
            if (meshHandle.IsValid())
            {
                return m_transformService->GetTransformForId(m_modelData.GetData<ModelDataIndex::Instance>(meshHandle).m_objectId);
            }
            else
            {
                AZ_Assert(false, "Invalid mesh handle");
                return Transform::CreateIdentity();
            }
        }

        Vector3 MeshFeatureProcessor::GetNonUniformScale(const MeshHandle& meshHandle)
        {
            if (meshHandle.IsValid())
            {
                return m_transformService->GetNonUniformScaleForId(m_modelData.GetData<ModelDataIndex::Instance>(meshHandle).m_objectId);
            }
            else
            {
                AZ_Assert(false, "Invalid mesh handle");
                return Vector3::CreateOne();
            }
        }

        void MeshFeatureProcessor::SetSortKey(const MeshHandle& meshHandle, RHI::DrawItemSortKey sortKey)
        {
            if (meshHandle.IsValid())
            {
                m_modelData.GetData<ModelDataIndex::Instance>(meshHandle)
                    .SetSortKey(this,
                        &m_modelData.GetData<ModelDataIndex::EndCullingData>(meshHandle),
                        m_meshInstanceManager,
                        m_rayTracingFeatureProcessor,
                        sortKey);
            }
        }

        RHI::DrawItemSortKey MeshFeatureProcessor::GetSortKey(const MeshHandle& meshHandle) const
        {
            if (meshHandle.IsValid())
            {
                return m_modelData.GetData<ModelDataIndex::Instance>(meshHandle).GetSortKey();
            }
            else
            {
                AZ_Assert(false, "Invalid mesh handle");
                return 0;
            }
        }

        void MeshFeatureProcessor::SetMeshLodConfiguration(const MeshHandle& meshHandle, const RPI::Cullable::LodConfiguration& meshLodConfig)
        {
            if (meshHandle.IsValid())
            {
                m_modelData.GetData<ModelDataIndex::Instance>(meshHandle).SetMeshLodConfiguration(meshLodConfig);
            }
        }

        RPI::Cullable::LodConfiguration MeshFeatureProcessor::GetMeshLodConfiguration(const MeshHandle& meshHandle) const
        {
            if (meshHandle.IsValid())
            {
                return m_modelData.GetData<ModelDataIndex::Instance>(meshHandle).GetMeshLodConfiguration();
            }
            else
            {
                AZ_Assert(false, "Invalid mesh handle");
                return {RPI::Cullable::LodType::Default, 0, 0.0f, 0.0f };
            }
        }

        void MeshFeatureProcessor::SetIsAlwaysDynamic(const MeshHandle & meshHandle, bool isAlwaysDynamic)
        {
            if (meshHandle.IsValid())
            {
                m_modelData.GetData<ModelDataIndex::Instance>(meshHandle).m_isAlwaysDynamic = isAlwaysDynamic;
            }
        }

        bool MeshFeatureProcessor::GetIsAlwaysDynamic(const MeshHandle& meshHandle) const
        {
            if (!meshHandle.IsValid())
            {
                AZ_Assert(false, "Invalid mesh handle");
                return false;
            }
            return m_modelData.GetData<ModelDataIndex::Instance>(meshHandle).m_isAlwaysDynamic;
        }

        void MeshFeatureProcessor::SetExcludeFromReflectionCubeMaps(const MeshHandle& meshHandle, bool excludeFromReflectionCubeMaps)
        {
            if (meshHandle.IsValid())
            {
<<<<<<< HEAD
                m_modelData.GetData<ModelDataIndex::Instance>(meshHandle).m_excludeFromReflectionCubeMaps = excludeFromReflectionCubeMaps;
=======
                meshHandle->m_descriptor.m_excludeFromReflectionCubeMaps = excludeFromReflectionCubeMaps;
>>>>>>> a388f526
                if (excludeFromReflectionCubeMaps)
                {
                    m_modelData.GetData<ModelDataIndex::Instance>(meshHandle).m_cullable.m_cullData.m_hideFlags |= RPI::View::UsageReflectiveCubeMap;
                }
                else
                {
                    m_modelData.GetData<ModelDataIndex::Instance>(meshHandle).m_cullable.m_cullData.m_hideFlags &= ~RPI::View::UsageReflectiveCubeMap;
                }
            }
        }

        bool MeshFeatureProcessor::GetExcludeFromReflectionCubeMaps(const MeshHandle& meshHandle) const
        {
            if (meshHandle.IsValid())
            {
                return meshHandle->m_descriptor.m_excludeFromReflectionCubeMaps;
            }
            return false;
        }

        void MeshFeatureProcessor::SetRayTracingEnabled(const MeshHandle& meshHandle, bool rayTracingEnabled)
        {
            if (meshHandle.IsValid())
            {
                // update the ray tracing data based on the current state and the new state
                if (rayTracingEnabled && !m_modelData.GetData<ModelDataIndex::Instance>(meshHandle).m_descriptor.m_isRayTracingEnabled)
                {
                    // add to ray tracing
                    m_modelData.GetData<ModelDataIndex::Instance>(meshHandle).m_needsSetRayTracingData = true;
                }
                else if (!rayTracingEnabled && m_modelData.GetData<ModelDataIndex::Instance>(meshHandle).m_descriptor.m_isRayTracingEnabled)
                {
                    // remove from ray tracing
                    if (m_rayTracingFeatureProcessor)
                    {
                        m_rayTracingFeatureProcessor->RemoveMesh(m_modelData.GetData<ModelDataIndex::Instance>(meshHandle).m_rayTracingUuid);
                    }
                }

                // set new state
                m_modelData.GetData<ModelDataIndex::Instance>(meshHandle).m_descriptor.m_isRayTracingEnabled = rayTracingEnabled;
            }
        }

        bool MeshFeatureProcessor::GetRayTracingEnabled(const MeshHandle& meshHandle) const
        {
            if (meshHandle.IsValid())
            {
                return m_modelData.GetData<ModelDataIndex::Instance>(meshHandle).m_descriptor.m_isRayTracingEnabled;
            }
            else
            {
                AZ_Assert(false, "Invalid mesh handle");
                return false;
            }
        }

        bool MeshFeatureProcessor::GetVisible(const MeshHandle& meshHandle) const
        {
            if (meshHandle.IsValid())
            {
                return m_modelData.GetData<ModelDataIndex::Instance>(meshHandle).m_visible;
            }
            return false;
        }

        void MeshFeatureProcessor::SetVisible(const MeshHandle& meshHandle, bool visible)
        {
            if (meshHandle.IsValid())
            {
                m_modelData.GetData<ModelDataIndex::Instance>(meshHandle).SetVisible(visible);

                if (m_rayTracingFeatureProcessor && m_modelData.GetData<ModelDataIndex::Instance>(meshHandle).m_descriptor.m_isRayTracingEnabled)
                {
                    // always remove from ray tracing first
                    m_rayTracingFeatureProcessor->RemoveMesh(m_modelData.GetData<ModelDataIndex::Instance>(meshHandle).m_rayTracingUuid);

                    // now add if it's visible
                    if (visible)
                    {
                        m_modelData.GetData<ModelDataIndex::Instance>(meshHandle).m_needsSetRayTracingData = true;
                    }
                }
            }
        }

        void MeshFeatureProcessor::SetUseForwardPassIblSpecular(const MeshHandle& meshHandle, bool useForwardPassIblSpecular)
        {
            if (meshHandle.IsValid())
            {
                m_modelData.GetData<ModelDataIndex::Instance>(meshHandle).m_descriptor.m_useForwardPassIblSpecular = useForwardPassIblSpecular;
                m_modelData.GetData<ModelDataIndex::Instance>(meshHandle).m_objectSrgNeedsUpdate = true;

                if (m_modelData.GetData<ModelDataIndex::Instance>(meshHandle).m_model)
                {
                    const size_t modelLodCount = m_modelData.GetData<ModelDataIndex::Instance>(meshHandle).m_model->GetLodCount();
                    for (size_t modelLodIndex = 0; modelLodIndex < modelLodCount; ++modelLodIndex)
                    {
                        m_modelData.GetData<ModelDataIndex::Instance>(meshHandle)
                            .BuildDrawPacketList(this,
                                &m_modelData.GetData<ModelDataIndex::EndCullingData>(meshHandle),
                                m_meshInstanceManager, modelLodIndex);
                    }
                }
            }
        }
        
        const RPI::Cullable* MeshFeatureProcessor::GetCullable(const MeshHandle& meshHandle)
        {
            if (meshHandle.IsValid())
            {
                return &m_modelData.GetData<ModelDataIndex::Instance>(meshHandle).m_cullable;
            }
            return nullptr;
        }

        RHI::Ptr<MeshFeatureProcessor::FlagRegistry> MeshFeatureProcessor::GetShaderOptionFlagRegistry()
        {
            if (m_flagRegistry == nullptr)
            {
                m_flagRegistry = FlagRegistry::Create();
            }
            return m_flagRegistry;
        };

        void MeshFeatureProcessor::ForceRebuildDrawPackets([[maybe_unused]] const AZ::ConsoleCommandContainer& arguments)
        {
            m_forceRebuildDrawPackets = true;
        }

        void MeshFeatureProcessor::OnRenderPipelineChanged([[maybe_unused]] RPI::RenderPipeline* pipeline,
            [[maybe_unused]] RPI::SceneNotification::RenderPipelineChangeType changeType)
        {
            m_forceRebuildDrawPackets = true;
        }

        void MeshFeatureProcessor::UpdateMeshReflectionProbes()
        {
            // we need to rebuild the Srg for any meshes that are using the forward pass IBL specular option
            for (auto meshHandle : m_modelData)
            {
                ModelDataInstance* meshInstance = meshHandle.GetItem<ModelDataIndex::Instance>();
                if (meshInstance->m_descriptor.m_useForwardPassIblSpecular)
                {
                    meshInstance->m_objectSrgNeedsUpdate = true;
                }
            }
        }

        void MeshFeatureProcessor::ReportShaderOptionFlags([[maybe_unused]] const AZ::ConsoleCommandContainer& arguments)
        {
            m_reportShaderOptionFlags = true;
        }

        MeshFP::MeshDataIndicesForLod MeshFeatureProcessor::AcquireMeshIndices(uint32_t lodCount, uint32_t meshCount)
        {
            AZStd::lock_guard<AZStd::mutex> guard(m_meshDataMutex);
            MeshFP::MeshDataIndicesForLod result;
            // We use lodCount + meshCount so that we can store the metadata for each lod before the mesh data
            result.m_startIndex = static_cast<uint32_t>(m_meshDataAllocator.Allocate(lodCount + meshCount, 1).m_ptr);
            result.m_count = meshCount;
            return result;
        }

        void MeshFeatureProcessor::ReleaseMeshIndices(MeshFP::MeshDataIndicesForLod meshDataIndices)
        {
            AZStd::lock_guard<AZStd::mutex> guard(m_meshDataMutex);
            m_meshDataAllocator.DeAllocate(RHI::VirtualAddress(static_cast<uintptr_t>(meshDataIndices.m_startIndex)));
        }

        void MeshFeatureProcessor::PrintShaderOptionFlags()
        {
            AZStd::map<FlagRegistry::TagType, AZ::Name> tags;
            AZStd::string registeredFoundMessage = "Registered flags: ";

            auto gatherTags = [&](const Name& name, FlagRegistry::TagType tag)
            {
                tags[tag] = name;
                registeredFoundMessage.append(name.GetCStr() + AZStd::string(", "));
            };

            m_flagRegistry->VisitTags(gatherTags);

            registeredFoundMessage.erase(registeredFoundMessage.end() - 2);

            AZ_Printf("MeshFeatureProcessor", registeredFoundMessage.c_str());

            AZStd::map<uint32_t, uint32_t> flagStats;

            for (auto modelHandle : m_modelData)
            {
                ModelDataInstance* model = modelHandle.GetItem<ModelDataIndex::Instance>();
                ++flagStats[model->m_cullable.m_shaderOptionFlags.load()];
            }

            for (auto [flag, references] : flagStats)
            {
                AZStd::string flagList;

                if (flag == 0)
                {
                    flagList = "(None)";
                }
                else
                {
                    for (auto [tag, name] : tags)
                    {
                        if ((tag.GetIndex() & flag) > 0)
                        {
                            flagList.append(name.GetCStr());
                            flagList.append(", ");
                        }
                    }
                    flagList.erase(flagList.end() - 2);
                }

                AZ_Printf("MeshFeatureProcessor", "Found %u references to [%s]", references, flagList.c_str());
            }
        }

        MeshFeatureProcessorInterface::ModelChangedEvent& ModelDataInstance::MeshLoader::GetModelChangedEvent()
        {
            return m_modelChangedEvent;
        }

        // ModelDataInstance::MeshLoader...

        ModelDataInstance::MeshLoader::MeshLoader(const Data::Asset<RPI::ModelAsset>& modelAsset, ModelDataInstance* parent)
            : m_modelAsset(modelAsset)
            , m_parent(parent)
        {
            if (!m_modelAsset.GetId().IsValid())
            {
                AZ_Error("ModelDataInstance::MeshLoader", false, "Invalid model asset Id.");
                return;
            }
            
            if (!m_modelAsset.IsReady())
            {
                m_modelAsset.QueueLoad();
            }

            Data::AssetBus::Handler::BusConnect(modelAsset.GetId());
            AzFramework::AssetCatalogEventBus::Handler::BusConnect();
        }

        ModelDataInstance::MeshLoader::~MeshLoader()
        {
            AzFramework::AssetCatalogEventBus::Handler::BusDisconnect();
            Data::AssetBus::Handler::BusDisconnect();
        }

        // ModelDataInstance...

        //! AssetBus::Handler overrides...
        void ModelDataInstance::MeshLoader::OnAssetReady(Data::Asset<Data::AssetData> asset)
        {
            Data::Asset<RPI::ModelAsset> modelAsset = asset;

            // Assign the fully loaded asset back to the mesh handle to not only hold asset id, but the actual data as well.
            m_parent->m_originalModelAsset = asset;

            Data::Instance<RPI::Model> model;
            // Check if a requires cloning callback got set and if so check if cloning the model asset is requested.
            if (m_parent->m_descriptor.m_requiresCloneCallback &&
                m_parent->m_descriptor.m_requiresCloneCallback(modelAsset))
            {
                // Clone the model asset to force create another model instance.
                AZ::Data::AssetId newId(AZ::Uuid::CreateRandom(), /*subId=*/0);
                Data::Asset<RPI::ModelAsset> clonedAsset;
                // Assume cloned models will involve some kind of geometry deformation
                m_parent->m_isAlwaysDynamic = true;
                if (AZ::RPI::ModelAssetCreator::Clone(modelAsset, clonedAsset, newId))
                {
                    model = RPI::Model::FindOrCreate(clonedAsset);
                }
                else
                {
                    AZ_Error("ModelDataInstance", false, "Cannot clone model for '%s'. Cloth simulation results won't be individual per entity.", modelAsset->GetName().GetCStr());
                    model = RPI::Model::FindOrCreate(modelAsset);
                }
            }
            else
            {
                // Static mesh, no cloth buffer present.
                model = RPI::Model::FindOrCreate(modelAsset);
            }
            
            if (model)
            {
                RayTracingFeatureProcessor* rayTracingFeatureProcessor = m_parent->m_scene->GetFeatureProcessor<RayTracingFeatureProcessor>();
                m_parent->RemoveRayTracingData(rayTracingFeatureProcessor);
                m_parent->QueueInit(model);
                m_modelChangedEvent.Signal(AZStd::move(model));
            }
            else
            {
                //when running with null renderer, the RPI::Model::FindOrCreate(...) is expected to return nullptr, so suppress this error.
                AZ_Error(
                    "ModelDataInstance::OnAssetReady", RHI::IsNullRHI(), "Failed to create model instance for '%s'",
                    asset.GetHint().c_str());
            }
        }

        
        void ModelDataInstance::MeshLoader::OnModelReloaded(Data::Asset<Data::AssetData> asset)
        {
            OnAssetReady(asset);
        }

        void ModelDataInstance::MeshLoader::OnAssetError(Data::Asset<Data::AssetData> asset)
        {
            // Note: m_modelAsset and asset represents same asset, but only m_modelAsset contains the file path in its hint from serialization
            AZ_Error(
                "ModelDataInstance::MeshLoader", false, "Failed to load asset %s. It may be missing, or not be finished processing",
                m_modelAsset.GetHint().c_str());

            AzFramework::AssetSystemRequestBus::Broadcast(
                &AzFramework::AssetSystem::AssetSystemRequests::EscalateAssetByUuid, m_modelAsset.GetId().m_guid);
        }
        
        void ModelDataInstance::MeshLoader::OnCatalogAssetChanged(const AZ::Data::AssetId& assetId)
        {
            if (assetId == m_modelAsset.GetId())
            {
                Data::Asset<RPI::ModelAsset> modelAssetReference = m_modelAsset;

                // If the asset was modified, reload it
                AZ::SystemTickBus::QueueFunction(
                    [=]() mutable
                    {
                        ModelReloaderSystemInterface::Get()->ReloadModel(modelAssetReference, m_modelReloadedEventHandler);
                    });
            }
        }

        void ModelDataInstance::MeshLoader::OnCatalogAssetAdded(const AZ::Data::AssetId& assetId)
        {
            if (assetId == m_modelAsset.GetId())
            {
                Data::Asset<RPI::ModelAsset> modelAssetReference = m_modelAsset;
                
                // If the asset didn't exist in the catalog when it first attempted to load, we need to try loading it again
                AZ::SystemTickBus::QueueFunction(
                    [=]() mutable
                    {
                        ModelReloaderSystemInterface::Get()->ReloadModel(modelAssetReference, m_modelReloadedEventHandler);
                    });
            }
        }

        void ModelDataInstance::DeInit(MeshFeatureProcessor* meshFeatureProcessor, MeshFP::EndCullingData* endCullingData, MeshInstanceManager& meshInstanceManager, RayTracingFeatureProcessor* rayTracingFeatureProcessor)
        {
            m_scene->GetCullingScene()->UnregisterCullable(m_cullable);

            MaterialAssignmentNotificationBus::MultiHandler::BusDisconnect();

            RemoveRayTracingData(rayTracingFeatureProcessor);

            if (!r_enableHardwareInstancing)
            {
                m_drawPacketListsByLod.clear();
            }
            else
            {
                // Release the instance indices
                for (auto& meshDataIndices : endCullingData->m_instanceIndicesByLod)
                {
                    {
                        for (uint32_t meshDataIndex = meshDataIndices.m_startIndex;
                             meshDataIndex < meshDataIndices.m_startIndex + meshDataIndices.m_count;
                             ++meshDataIndex)
                        {
                            meshInstanceManager.RemoveInstance(
                                meshFeatureProcessor->m_meshData[meshDataIndex].m_instanceGroupHandle_metaDataMeshOffset);
                        }
                    }
                }
                endCullingData->m_instanceIndicesByLod.clear();
                // Need to verify that this thing has actually been initialized with valid indices
                // TODO: Maybe skip the whole function if !m_needsInit
                if (!m_needsInit)
                {
                    meshFeatureProcessor->ReleaseMeshIndices(m_meshDataIndices);
                }
            }
            m_materialAssignments.clear();
            m_materialChangeIds.clear();
            m_objectSrgList = {};
            m_model = {};
        }

        void ModelDataInstance::QueueInit(const Data::Instance<RPI::Model>& model)
        {
            m_model = model;
            m_needsInit = true;
            m_aabb = m_model->GetModelAsset()->GetAabb();
        }

        void ModelDataInstance::Init(
            MeshFeatureProcessor* meshFeatureProcessor, MeshFP::EndCullingData* endCullingData, MeshInstanceManager& meshInstanceManager)
        {
            const size_t modelLodCount = m_model->GetLodCount();

            // If HW Instancing is enabled, the draw packets will reside in the MeshInstanceManager
            if (!r_enableHardwareInstancing)
            {
                m_drawPacketListsByLod.resize(modelLodCount);
            }
            else
            {
                endCullingData->m_instanceIndicesByLod.resize(modelLodCount);
            }

            uint32_t totalMeshCount = 0;
            for (size_t modelLodIndex = 0; modelLodIndex < modelLodCount; ++modelLodIndex)
            {
                RPI::ModelLod& modelLod = *m_model->GetLods()[modelLodIndex];
                totalMeshCount += static_cast<uint32_t>(modelLod.GetMeshes().size());
            }
            m_meshDataIndices = meshFeatureProcessor->AcquireMeshIndices(static_cast<uint32_t>(modelLodCount), totalMeshCount);
            uint32_t meshOffset = m_meshDataIndices.m_startIndex + static_cast<uint32_t>(modelLodCount);
            for (size_t modelLodIndex = 0; modelLodIndex < modelLodCount; ++modelLodIndex)
            {
                // We're going to encode two things into the lod entry from the mesh data
                // The offset to the start of the lod, and the mesh count for that lod
                // This way, culling can know where the data is and how many meshes there are, without
                // needing to fetch any data from the model data instance
                RPI::ModelLod& modelLod = *m_model->GetLods()[modelLodIndex];

                // Store the metadata for the lod
                uint32_t meshCount = static_cast<uint32_t>(modelLod.GetMeshes().size());
                meshFeatureProcessor->m_meshData[m_meshDataIndices.m_startIndex + modelLodIndex].m_instanceGroupHandle_metaDataMeshOffset =
                    meshOffset;
                meshFeatureProcessor->m_meshData[m_meshDataIndices.m_startIndex + modelLodIndex].m_objectId_metaDataMeshCount = meshCount;
                    
                meshOffset += meshCount;
                BuildDrawPacketList(meshFeatureProcessor, endCullingData, meshInstanceManager, modelLodIndex);
            }

            for(auto& objectSrg : m_objectSrgList)
            {
                // Set object Id once since it never changes
                RHI::ShaderInputNameIndex objectIdIndex = "m_objectId";
                objectSrg->SetConstant(objectIdIndex, m_objectId.GetIndex());
                objectIdIndex.AssertValid();
            }

            for (const auto& materialAssignment : m_materialAssignments)
            {
                const AZ::Data::Instance<RPI::Material>& materialInstance = materialAssignment.second.m_materialInstance;
                if (materialInstance.get())
                {
                    MaterialAssignmentNotificationBus::MultiHandler::BusConnect(materialInstance->GetAssetId());
                }
            }

            if (m_visible && m_descriptor.m_isRayTracingEnabled)
            {
                m_needsSetRayTracingData = true;
            }

            m_cullableNeedsRebuild = true;
            m_cullBoundsNeedsUpdate = true;
            m_objectSrgNeedsUpdate = true;
            m_needsInit = false;
        }

        void ModelDataInstance::BuildDrawPacketList(
            MeshFeatureProcessor* meshFeatureProcessor,
            MeshFP::EndCullingData* endCullingData, MeshInstanceManager& meshInstanceManager, size_t modelLodIndex)
        {
            RPI::ModelLod& modelLod = *m_model->GetLods()[modelLodIndex];
            const size_t meshCount = modelLod.GetMeshes().size();

            if (!r_enableHardwareInstancing)
            {
                RPI::MeshDrawPacketList& drawPacketListOut = m_drawPacketListsByLod[modelLodIndex];
                drawPacketListOut.clear();
                drawPacketListOut.reserve(meshCount);
            }
            else
            {
                MeshFP::MeshDataIndicesForLod& meshInstanceIndices = endCullingData->m_instanceIndicesByLod[modelLodIndex];
                meshInstanceIndices.m_startIndex = meshFeatureProcessor->m_meshData[m_meshDataIndices.m_startIndex + modelLodIndex].m_instanceGroupHandle_metaDataMeshOffset;
                meshInstanceIndices.m_count = static_cast<uint32_t>(meshCount);
            }

            uint32_t meshDataStartForLod =
                meshFeatureProcessor->m_meshData[m_meshDataIndices.m_startIndex + modelLodIndex].m_instanceGroupHandle_metaDataMeshOffset;
            // Get the offset for the lod
            for (size_t meshIndex = 0; meshIndex < meshCount; ++meshIndex)
            {
                const RPI::ModelLod::Mesh& mesh = modelLod.GetMeshes()[meshIndex];

                Data::Instance<RPI::Material> material = mesh.m_material;

                // Determine if there is a material override specified for this sub mesh
                const MaterialAssignmentId materialAssignmentId(modelLodIndex, mesh.m_materialSlotStableId);
                const MaterialAssignment& materialAssignment = GetMaterialAssignmentFromMapWithFallback(m_materialAssignments, materialAssignmentId);
                if (materialAssignment.m_materialInstance.get())
                {
                    material = materialAssignment.m_materialInstance;
                }

                if (!material)
                {
                    AZ_Warning("MeshFeatureProcessor", false, "No material provided for mesh. Skipping.");
                    continue;
                }

                auto& objectSrgLayout = material->GetAsset()->GetObjectSrgLayout();

                if (!objectSrgLayout)
                {
                    AZ_Warning("MeshFeatureProcessor", false, "No per-object ShaderResourceGroup found.");
                    continue;
                }

                Data::Instance<RPI::ShaderResourceGroup> meshObjectSrg;

                // See if the object SRG for this mesh is already in our list of object SRGs
                for (auto& objectSrgIter : m_objectSrgList)
                {
                    if (objectSrgIter->GetLayout()->GetHash() == objectSrgLayout->GetHash())
                    {
                        meshObjectSrg = objectSrgIter;
                    }
                }

                // If the object SRG for this mesh was not already in the list, create it and add it to the list
                if (!meshObjectSrg)
                {
                    auto& shaderAsset = material->GetAsset()->GetMaterialTypeAsset()->GetShaderAssetForObjectSrg();
                    meshObjectSrg = RPI::ShaderResourceGroup::Create(shaderAsset, objectSrgLayout->GetName());
                    if (!meshObjectSrg)
                    {
                        AZ_Warning("MeshFeatureProcessor", false, "Failed to create a new shader resource group, skipping.");
                        continue;
                    }
                    m_objectSrgList.push_back(meshObjectSrg);
                }

                
                bool materialRequiresForwardPassIblSpecular = MaterialRequiresForwardPassIblSpecular(material);

                // Track whether any materials in this mesh require ForwardPassIblSpecular, we need this information when the ObjectSrg is
                // updated
                m_hasForwardPassIblSpecularMaterial |= materialRequiresForwardPassIblSpecular;

                // stencil bits
                uint8_t stencilRef = m_descriptor.m_useForwardPassIblSpecular || materialRequiresForwardPassIblSpecular
                    ? Render::StencilRefs::None
                    : Render::StencilRefs::UseIBLSpecularPass;
                stencilRef |= Render::StencilRefs::UseDiffuseGIPass;

                InsertResult index{ InvalidIndex, false };

                if (r_enableHardwareInstancing)
                {
                    // Get thi instance index for referencing the draw packet
                    MeshInstanceKey key{};
                    key.m_modelId = m_model->GetId();
                    key.m_lodIndex = static_cast<uint32_t>(modelLodIndex);
                    key.m_meshIndex = static_cast<uint32_t>(meshIndex);
                    key.m_materialId = material->GetId();
                    //TODO: force instancing off when shaders don't support it or for skinned meshes
                    key.m_forceInstancingOff = Uuid::CreateNull();
                    key.m_stencilRef = stencilRef;
                    key.m_sortKey = m_sortKey;
                    index = meshInstanceManager.AddInstance(key);
                    [[maybe_unused]]MeshFP::MeshDataIndicesForLod& meshInstanceIndices = endCullingData->m_instanceIndicesByLod[modelLodIndex];
                    meshFeatureProcessor->m_meshData[meshDataStartForLod + meshIndex].m_instanceGroupHandle_metaDataMeshOffset =
                        index.m_handle.GetUint();
                    meshFeatureProcessor->m_meshData[meshDataStartForLod + meshIndex].m_objectId_metaDataMeshCount = m_objectId.GetIndex();
                }

                // We're dealing with a new, uninitialized draw packet, so we need to initialize it
                // Ideally we defer the actual draw packet creation until later, but for now, just build it here
                if (!r_enableHardwareInstancing || index.m_wasInserted)
                {
                    // setup the mesh draw packet
                    RPI::MeshDrawPacket drawPacket(
                        modelLod,
                        meshIndex,
                        material,
                        meshObjectSrg,
                        materialAssignment.m_matModUvOverrides,
                        nullptr);

                    // set the shader option to select forward pass IBL specular if necessary
                    if (!drawPacket.SetShaderOption(s_o_meshUseForwardPassIBLSpecular_Name, AZ::RPI::ShaderOptionValue{ m_descriptor.m_useForwardPassIblSpecular }))
                    {
                        AZ_Warning("MeshDrawPacket", false, "Failed to set o_meshUseForwardPassIBLSpecular on mesh draw packet");
                    }

                    drawPacket.SetStencilRef(stencilRef);
                    drawPacket.SetSortKey(m_sortKey);
                    drawPacket.Update(*m_scene, false);

                    if (!r_enableHardwareInstancing)
                    {
                        m_drawPacketListsByLod[modelLodIndex].emplace_back(AZStd::move(drawPacket));
                    }
                    else
                    {
                        MeshInstanceData& instanceData = meshInstanceManager[index.m_handle];
                        instanceData.m_drawPacket = drawPacket;
                        // We're going to need an index for m_instanceOffset every frame for each draw item, so cache those here
                        for (auto& drawSrg : instanceData.m_drawPacket.GetDrawSrgs())
                        {
                            RHI::ShaderInputConstantIndex drawSrgIndexInstanceOffsetIndex =
                                drawSrg->FindShaderInputConstantIndex(s_m_instanceDataOffset_Name);

                            instanceData.m_drawSrgInstanceDataIndices.push_back(drawSrgIndexInstanceOffsetIndex);
                        }

                        const RPI::MeshDrawPacket::RootConstantsLayoutList& rootConstantsLayouts =
                            instanceData.m_drawPacket.GetRootConstantsLayouts();

                        if (!rootConstantsLayouts.empty())
                        {
                            // Get the root constant layout
                            RHI::ShaderInputConstantIndex shaderInputIndex =
                                rootConstantsLayouts[0]->FindShaderInputIndex(s_m_rootConstantInstanceDataOffset_Name);

                            if (shaderInputIndex.IsValid())
                            {
                                RHI::Interval interval = rootConstantsLayouts[0]->GetInterval(shaderInputIndex);
                                instanceData.m_drawRootConstantInterval = interval;
                            }
                            else
                            {
                                instanceData.m_drawRootConstantInterval = RHI::Interval{};
                            }
                        }
                    }
                }
            }
        }

        void ModelDataInstance::SetRayTracingData(RayTracingFeatureProcessor* rayTracingFeatureProcessor, TransformServiceFeatureProcessor* transformServiceFeatureProcessor)
        {
            RemoveRayTracingData(rayTracingFeatureProcessor);

            if (!m_model)
            {
                return;
            }

            if (!rayTracingFeatureProcessor)
            {
                return;
            }

            const AZStd::span<const Data::Instance<RPI::ModelLod>>& modelLods = m_model->GetLods();
            if (modelLods.empty())
            {
                return;
            }

            // use the lowest LOD for raytracing
            uint32_t rayTracingLod = aznumeric_cast<uint32_t>(modelLods.size() - 1);
            const Data::Instance<RPI::ModelLod>& modelLod = modelLods[rayTracingLod];

            // setup a stream layout and shader input contract for the vertex streams
            static const char* PositionSemantic = "POSITION";
            static const char* NormalSemantic = "NORMAL";
            static const char* TangentSemantic = "TANGENT";
            static const char* BitangentSemantic = "BITANGENT";
            static const char* UVSemantic = "UV";
            static const RHI::Format PositionStreamFormat = RHI::Format::R32G32B32_FLOAT;
            static const RHI::Format NormalStreamFormat = RHI::Format::R32G32B32_FLOAT;
            static const RHI::Format TangentStreamFormat = RHI::Format::R32G32B32A32_FLOAT;
            static const RHI::Format BitangentStreamFormat = RHI::Format::R32G32B32_FLOAT;
            static const RHI::Format UVStreamFormat = RHI::Format::R32G32_FLOAT;

            RHI::InputStreamLayoutBuilder layoutBuilder;
            layoutBuilder.AddBuffer()->Channel(PositionSemantic, PositionStreamFormat);
            layoutBuilder.AddBuffer()->Channel(NormalSemantic, NormalStreamFormat);
            layoutBuilder.AddBuffer()->Channel(UVSemantic, UVStreamFormat);
            layoutBuilder.AddBuffer()->Channel(TangentSemantic, TangentStreamFormat);
            layoutBuilder.AddBuffer()->Channel(BitangentSemantic, BitangentStreamFormat);
            RHI::InputStreamLayout inputStreamLayout = layoutBuilder.End();

            RPI::ShaderInputContract::StreamChannelInfo positionStreamChannelInfo;
            positionStreamChannelInfo.m_semantic = RHI::ShaderSemantic(AZ::Name(PositionSemantic));
            positionStreamChannelInfo.m_componentCount = RHI::GetFormatComponentCount(PositionStreamFormat);

            RPI::ShaderInputContract::StreamChannelInfo normalStreamChannelInfo;
            normalStreamChannelInfo.m_semantic = RHI::ShaderSemantic(AZ::Name(NormalSemantic));
            normalStreamChannelInfo.m_componentCount = RHI::GetFormatComponentCount(NormalStreamFormat);

            RPI::ShaderInputContract::StreamChannelInfo tangentStreamChannelInfo;
            tangentStreamChannelInfo.m_semantic = RHI::ShaderSemantic(AZ::Name(TangentSemantic));
            tangentStreamChannelInfo.m_componentCount = RHI::GetFormatComponentCount(TangentStreamFormat);
            tangentStreamChannelInfo.m_isOptional = true;

            RPI::ShaderInputContract::StreamChannelInfo bitangentStreamChannelInfo;
            bitangentStreamChannelInfo.m_semantic = RHI::ShaderSemantic(AZ::Name(BitangentSemantic));
            bitangentStreamChannelInfo.m_componentCount = RHI::GetFormatComponentCount(BitangentStreamFormat);
            bitangentStreamChannelInfo.m_isOptional = true;

            RPI::ShaderInputContract::StreamChannelInfo uvStreamChannelInfo;
            uvStreamChannelInfo.m_semantic = RHI::ShaderSemantic(AZ::Name(UVSemantic));
            uvStreamChannelInfo.m_componentCount = RHI::GetFormatComponentCount(UVStreamFormat);
            uvStreamChannelInfo.m_isOptional = true;

            RPI::ShaderInputContract shaderInputContract;
            shaderInputContract.m_streamChannels.emplace_back(positionStreamChannelInfo);
            shaderInputContract.m_streamChannels.emplace_back(normalStreamChannelInfo);
            shaderInputContract.m_streamChannels.emplace_back(tangentStreamChannelInfo);
            shaderInputContract.m_streamChannels.emplace_back(bitangentStreamChannelInfo);
            shaderInputContract.m_streamChannels.emplace_back(uvStreamChannelInfo);

            // setup the raytracing data for each sub-mesh 
            const size_t meshCount = modelLod->GetMeshes().size();
            RayTracingFeatureProcessor::SubMeshVector subMeshes;
            for (uint32_t meshIndex = 0; meshIndex < meshCount; ++meshIndex)
            {
                const RPI::ModelLod::Mesh& mesh = modelLod->GetMeshes()[meshIndex];

                // retrieve the material
                Data::Instance<RPI::Material> material = mesh.m_material;

                const MaterialAssignmentId materialAssignmentId(rayTracingLod, mesh.m_materialSlotStableId);
                const MaterialAssignment& materialAssignment = GetMaterialAssignmentFromMapWithFallback(m_materialAssignments, materialAssignmentId);
                if (materialAssignment.m_materialInstance.get())
                {
                    material = materialAssignment.m_materialInstance;
                }

                if (!material)
                {
                    AZ_Warning("MeshFeatureProcessor", false, "No material provided for mesh. Skipping.");
                    continue;
                }

                // retrieve vertex/index buffers
                RPI::ModelLod::StreamBufferViewList streamBufferViews;
                [[maybe_unused]] bool result = modelLod->GetStreamsForMesh(
                    inputStreamLayout,
                    streamBufferViews,
                    nullptr,
                    shaderInputContract,
                    meshIndex,
                    materialAssignment.m_matModUvOverrides,
                    material->GetAsset()->GetMaterialTypeAsset()->GetUvNameMap());
                AZ_Assert(result, "Failed to retrieve mesh stream buffer views");

                // note that the element count is the size of the entire buffer, even though this mesh may only
                // occupy a portion of the vertex buffer.  This is necessary since we are accessing it using
                // a ByteAddressBuffer in the raytracing shaders and passing the byte offset to the shader in a constant buffer.
                uint32_t positionBufferByteCount = static_cast<uint32_t>(const_cast<RHI::Buffer*>(streamBufferViews[0].GetBuffer())->GetDescriptor().m_byteCount);
                RHI::BufferViewDescriptor positionBufferDescriptor = RHI::BufferViewDescriptor::CreateRaw(0, positionBufferByteCount);

                uint32_t normalBufferByteCount = static_cast<uint32_t>(const_cast<RHI::Buffer*>(streamBufferViews[1].GetBuffer())->GetDescriptor().m_byteCount);
                RHI::BufferViewDescriptor normalBufferDescriptor = RHI::BufferViewDescriptor::CreateRaw(0, normalBufferByteCount);

                uint32_t tangentBufferByteCount = static_cast<uint32_t>(const_cast<RHI::Buffer*>(streamBufferViews[2].GetBuffer())->GetDescriptor().m_byteCount);
                RHI::BufferViewDescriptor tangentBufferDescriptor = RHI::BufferViewDescriptor::CreateRaw(0, tangentBufferByteCount);

                uint32_t bitangentBufferByteCount = static_cast<uint32_t>(const_cast<RHI::Buffer*>(streamBufferViews[3].GetBuffer())->GetDescriptor().m_byteCount);
                RHI::BufferViewDescriptor bitangentBufferDescriptor = RHI::BufferViewDescriptor::CreateRaw(0, bitangentBufferByteCount);

                uint32_t uvBufferByteCount = static_cast<uint32_t>(const_cast<RHI::Buffer*>(streamBufferViews[4].GetBuffer())->GetDescriptor().m_byteCount);
                RHI::BufferViewDescriptor uvBufferDescriptor = RHI::BufferViewDescriptor::CreateRaw(0, uvBufferByteCount);

                const RHI::IndexBufferView& indexBufferView = mesh.m_indexBufferView;
                uint32_t indexElementSize = indexBufferView.GetIndexFormat() == RHI::IndexFormat::Uint16 ? 2 : 4;
                uint32_t indexElementCount = (uint32_t)indexBufferView.GetBuffer()->GetDescriptor().m_byteCount / indexElementSize;
                RHI::BufferViewDescriptor indexBufferDescriptor;
                indexBufferDescriptor.m_elementOffset = 0;
                indexBufferDescriptor.m_elementCount = indexElementCount;
                indexBufferDescriptor.m_elementSize = indexElementSize;
                indexBufferDescriptor.m_elementFormat = indexBufferView.GetIndexFormat() == RHI::IndexFormat::Uint16 ? RHI::Format::R16_UINT : RHI::Format::R32_UINT;

                // set the SubMesh data to pass to the RayTracingFeatureProcessor, starting with vertex/index data
                RayTracingFeatureProcessor::SubMesh subMesh;
                subMesh.m_positionFormat = PositionStreamFormat;
                subMesh.m_positionVertexBufferView = streamBufferViews[0];
                subMesh.m_positionShaderBufferView = const_cast<RHI::Buffer*>(streamBufferViews[0].GetBuffer())->GetBufferView(positionBufferDescriptor);

                subMesh.m_normalFormat = NormalStreamFormat;
                subMesh.m_normalVertexBufferView = streamBufferViews[1];
                subMesh.m_normalShaderBufferView = const_cast<RHI::Buffer*>(streamBufferViews[1].GetBuffer())->GetBufferView(normalBufferDescriptor);

                if (tangentBufferByteCount > 0)
                {
                    subMesh.m_bufferFlags |= RayTracingSubMeshBufferFlags::Tangent;
                    subMesh.m_tangentFormat = TangentStreamFormat;
                    subMesh.m_tangentVertexBufferView = streamBufferViews[2];
                    subMesh.m_tangentShaderBufferView = const_cast<RHI::Buffer*>(streamBufferViews[2].GetBuffer())->GetBufferView(tangentBufferDescriptor);
                }

                if (bitangentBufferByteCount > 0)
                {
                    subMesh.m_bufferFlags |= RayTracingSubMeshBufferFlags::Bitangent;
                    subMesh.m_bitangentFormat = BitangentStreamFormat;
                    subMesh.m_bitangentVertexBufferView = streamBufferViews[3];
                    subMesh.m_bitangentShaderBufferView = const_cast<RHI::Buffer*>(streamBufferViews[3].GetBuffer())->GetBufferView(bitangentBufferDescriptor);
                }

                if (uvBufferByteCount > 0)
                {
                    subMesh.m_bufferFlags |= RayTracingSubMeshBufferFlags::UV;
                    subMesh.m_uvFormat = UVStreamFormat;
                    subMesh.m_uvVertexBufferView = streamBufferViews[4];
                    subMesh.m_uvShaderBufferView = const_cast<RHI::Buffer*>(streamBufferViews[4].GetBuffer())->GetBufferView(uvBufferDescriptor);
                }

                subMesh.m_indexBufferView = mesh.m_indexBufferView;
                subMesh.m_indexShaderBufferView = const_cast<RHI::Buffer*>(mesh.m_indexBufferView.GetBuffer())->GetBufferView(indexBufferDescriptor);

                // add material data
                if (material)
                {
                    RPI::MaterialPropertyIndex propertyIndex;

                    // base color
                    propertyIndex = material->FindPropertyIndex(s_baseColor_color_Name);
                    if (propertyIndex.IsValid())
                    {
                        subMesh.m_baseColor = material->GetPropertyValue<AZ::Color>(propertyIndex);
                    }

                    propertyIndex = material->FindPropertyIndex(s_baseColor_factor_Name);
                    if (propertyIndex.IsValid())
                    {
                        subMesh.m_baseColor *= material->GetPropertyValue<float>(propertyIndex);
                    }

                    // metallic
                    propertyIndex = material->FindPropertyIndex(s_metallic_factor_Name);
                    if (propertyIndex.IsValid())
                    {
                        subMesh.m_metallicFactor = material->GetPropertyValue<float>(propertyIndex);
                    }

                    // roughness
                    propertyIndex = material->FindPropertyIndex(s_roughness_factor_Name);
                    if (propertyIndex.IsValid())
                    {
                        subMesh.m_roughnessFactor = material->GetPropertyValue<float>(propertyIndex);
                    }

                    // emissive color
                    propertyIndex = material->FindPropertyIndex(s_emissive_enable_Name);
                    if (propertyIndex.IsValid())
                    {
                        if (material->GetPropertyValue<bool>(propertyIndex))
                        {
                            propertyIndex = material->FindPropertyIndex(s_emissive_color_Name);
                            if (propertyIndex.IsValid())
                            {
                                subMesh.m_emissiveColor = material->GetPropertyValue<AZ::Color>(propertyIndex);
                            }

                            propertyIndex = material->FindPropertyIndex(s_emissive_intensity_Name);
                            if (propertyIndex.IsValid())
                            {
                                subMesh.m_emissiveColor *= material->GetPropertyValue<float>(propertyIndex);
                            }
                        }
                    }

                    // textures
                    Data::Instance<RPI::Image> baseColorImage; // can be used for irradiance color below
                    propertyIndex = material->FindPropertyIndex(s_baseColor_textureMap_Name);
                    if (propertyIndex.IsValid())
                    {
                        Data::Instance<RPI::Image> image = material->GetPropertyValue<Data::Instance<RPI::Image>>(propertyIndex);
                        if (image.get())
                        {
                            subMesh.m_textureFlags |= RayTracingSubMeshTextureFlags::BaseColor;
                            subMesh.m_baseColorImageView = image->GetImageView();
                            baseColorImage = image;
                        }
                    }

                    propertyIndex = material->FindPropertyIndex(s_normal_textureMap_Name);
                    if (propertyIndex.IsValid())
                    {
                        Data::Instance<RPI::Image> image = material->GetPropertyValue<Data::Instance<RPI::Image>>(propertyIndex);
                        if (image.get())
                        {
                            subMesh.m_textureFlags |= RayTracingSubMeshTextureFlags::Normal;
                            subMesh.m_normalImageView = image->GetImageView();
                        }
                    }

                    propertyIndex = material->FindPropertyIndex(s_metallic_textureMap_Name);
                    if (propertyIndex.IsValid())
                    {
                        Data::Instance<RPI::Image> image = material->GetPropertyValue<Data::Instance<RPI::Image>>(propertyIndex);
                        if (image.get())
                        {
                            subMesh.m_textureFlags |= RayTracingSubMeshTextureFlags::Metallic;
                            subMesh.m_metallicImageView = image->GetImageView();
                        }
                    }

                    propertyIndex = material->FindPropertyIndex(s_roughness_textureMap_Name);
                    if (propertyIndex.IsValid())
                    {
                        Data::Instance<RPI::Image> image = material->GetPropertyValue<Data::Instance<RPI::Image>>(propertyIndex);
                        if (image.get())
                        {
                            subMesh.m_textureFlags |= RayTracingSubMeshTextureFlags::Roughness;
                            subMesh.m_roughnessImageView = image->GetImageView();
                        }
                    }

                    propertyIndex = material->FindPropertyIndex(s_emissive_textureMap_Name);
                    if (propertyIndex.IsValid())
                    {
                        Data::Instance<RPI::Image> image = material->GetPropertyValue<Data::Instance<RPI::Image>>(propertyIndex);
                        if (image.get())
                        {
                            subMesh.m_textureFlags |= RayTracingSubMeshTextureFlags::Emissive;
                            subMesh.m_emissiveImageView = image->GetImageView();
                        }
                    }

                    // irradiance color
                    SetIrradianceData(subMesh, material, baseColorImage);
                }

                subMeshes.push_back(subMesh);
            }

            AZ::Transform transform = transformServiceFeatureProcessor->GetTransformForId(m_objectId);
            AZ::Vector3 nonUniformScale = transformServiceFeatureProcessor->GetNonUniformScaleForId(m_objectId);

            rayTracingFeatureProcessor->AddMesh(m_rayTracingUuid, m_model->GetModelAsset()->GetId(), subMeshes, transform, nonUniformScale);
            m_needsSetRayTracingData = false;
        }

        void ModelDataInstance::SetIrradianceData(
            RayTracingFeatureProcessor::SubMesh& subMesh,
            const Data::Instance<RPI::Material> material,
            const Data::Instance<RPI::Image> baseColorImage)
        {
            RPI::MaterialPropertyIndex propertyIndex = material->FindPropertyIndex(s_irradiance_irradianceColorSource_Name);
            if (!propertyIndex.IsValid())
            {
                return;
            }

            uint32_t enumVal = material->GetPropertyValue<uint32_t>(propertyIndex);
            AZ::Name irradianceColorSource = material->GetMaterialPropertiesLayout()->GetPropertyDescriptor(propertyIndex)->GetEnumName(enumVal);

            if (irradianceColorSource.IsEmpty() || irradianceColorSource == s_Manual_Name)
            {
                propertyIndex = material->FindPropertyIndex(s_irradiance_manualColor_Name);
                if (propertyIndex.IsValid())
                {
                    subMesh.m_irradianceColor = material->GetPropertyValue<AZ::Color>(propertyIndex);
                }
                else
                {
                    // Couldn't find irradiance.manualColor -> check for an irradiance.color in case the material type
                    // doesn't have the concept of manual vs. automatic irradiance color, allow a simpler property name
                    propertyIndex = material->FindPropertyIndex(s_irradiance_color_Name);
                    if (propertyIndex.IsValid())
                    {
                        subMesh.m_irradianceColor = material->GetPropertyValue<AZ::Color>(propertyIndex);
                    }
                    else
                    {
                        AZ_Warning(
                            "MeshFeatureProcessor", false,
                            "No irradiance.manualColor or irradiance.color field found. Defaulting to 1.0f.");
                        subMesh.m_irradianceColor = AZ::Colors::White;
                    }
                }
            }
            else if (irradianceColorSource == s_BaseColorTint_Name)
            {
                // Use only the baseColor, no texture on top of it
                subMesh.m_irradianceColor = subMesh.m_baseColor;
            }
            else if (irradianceColorSource == s_BaseColor_Name)
            {
                // Check if texturing is enabled
                bool useTexture;
                propertyIndex = material->FindPropertyIndex(s_baseColor_useTexture_Name);
                if (propertyIndex.IsValid())
                {
                    useTexture = material->GetPropertyValue<bool>(propertyIndex);
                }
                else
                {
                    // No explicit baseColor.useTexture switch found, assuming the user wants to use
                    // a texture if a texture was found.
                    useTexture = true;
                }

                // If texturing was requested: check if we found a texture and use it
                if (useTexture && baseColorImage.get())
                {
                    // Currently GetAverageColor() is only implemented for a StreamingImage
                    auto baseColorStreamingImg = azdynamic_cast<RPI::StreamingImage*>(baseColorImage.get());
                    if (baseColorStreamingImg)
                    {
                        // Note: there are quite a few hidden assumptions in using the average
                        // texture color. For instance, (1) it assumes that every texel in the
                        // texture actually gets mapped to the surface (or non-mapped regions are
                        // colored with a meaningful 'average' color, or have zero opacity); (2) it
                        // assumes that the mapping from uv space to the mesh surface is
                        // (approximately) area-preserving to get a properly weighted average; and
                        // mostly, (3) it assumes that a single 'average color' is a meaningful
                        // characterisation of the full material.
                        Color avgColor = baseColorStreamingImg->GetAverageColor();

                        // We do a simple 'multiply' blend with the base color
                        // Note: other blend modes are currently not supported
                        subMesh.m_irradianceColor = avgColor * subMesh.m_baseColor;
                    }
                    else
                    {
                        AZ_Warning("MeshFeatureProcessor", false, "Using BaseColor as irradianceColorSource "
                                "is currently only supported for textures of type StreamingImage");
                        // Default to the flat base color
                        subMesh.m_irradianceColor = subMesh.m_baseColor;
                    }
                }
                else
                {
                    // No texture, simply copy the baseColor
                    subMesh.m_irradianceColor = subMesh.m_baseColor;
                }
            }
            else
            {
                AZ_Warning("MeshFeatureProcessor", false, "Unknown irradianceColorSource value: %s, "
                        "defaulting to 1.0f.", irradianceColorSource.GetCStr());
                subMesh.m_irradianceColor = AZ::Colors::White;
            }


            // Overall scale factor
            propertyIndex = material->FindPropertyIndex(s_irradiance_factor_Name);
            if (propertyIndex.IsValid())
            {
                subMesh.m_irradianceColor *= material->GetPropertyValue<float>(propertyIndex);
            }

            // set the raytracing transparency from the material opacity factor
            float opacity = 1.0f;
            propertyIndex = material->FindPropertyIndex(s_opacity_mode_Name);
            if (propertyIndex.IsValid())
            {
                // only query the opacity factor if it's a non-Opaque mode
                uint32_t mode = material->GetPropertyValue<uint32_t>(propertyIndex);
                if (mode > 0)
                {
                    propertyIndex = material->FindPropertyIndex(s_opacity_factor_Name);
                    if (propertyIndex.IsValid())
                    {
                        opacity = material->GetPropertyValue<float>(propertyIndex);
                    }
                }
            }

            subMesh.m_irradianceColor.SetA(opacity);
        }

        void ModelDataInstance::RemoveRayTracingData(RayTracingFeatureProcessor* rayTracingFeatureProcessor)
        {
            // remove from ray tracing
            if (rayTracingFeatureProcessor)
            {
                rayTracingFeatureProcessor->RemoveMesh(m_rayTracingUuid);
            }
        }

        void ModelDataInstance::SetSortKey(
            MeshFeatureProcessor* meshFeatureProcessor,
            MeshFP::EndCullingData* endCullingData,
            MeshInstanceManager& meshInstanceManager, RayTracingFeatureProcessor* rayTracingFeatureProcessor, RHI::DrawItemSortKey sortKey)
        {
            RHI::DrawItemSortKey previousSortKey = m_sortKey;
            m_sortKey = sortKey;
            if (previousSortKey != m_sortKey)
            {
                if (!r_enableHardwareInstancing)
                {
                    for (auto& drawPacketList : m_drawPacketListsByLod)
                    {
                        for (auto& drawPacket : drawPacketList)
                        {
                            drawPacket.SetSortKey(sortKey);
                        }
                    }
                }
                else
                {
                    // If the ModelDataInstance has already been initialized
                    if (m_model && !m_needsInit)
                    {
                        // The sort key is part of the instance key, so we need to update the
                        // instance map since it has changed
                        Data::Instance<RPI::Model> model = m_model;

                        // DeInit/ReInit is overkill (destroys and re-creates ray-tracing data)
                        // but it works for now since SetSortKey is infrequent
                        DeInit(meshFeatureProcessor, endCullingData, meshInstanceManager, rayTracingFeatureProcessor);
                        QueueInit(model);
                    }
                }
            }
        }

        RHI::DrawItemSortKey ModelDataInstance::GetSortKey() const
        {
            return m_sortKey;
        }

        void ModelDataInstance::SetMeshLodConfiguration(RPI::Cullable::LodConfiguration meshLodConfig)
        {
            m_cullable.m_lodData.m_lodConfiguration = meshLodConfig;
        }

        RPI::Cullable::LodConfiguration ModelDataInstance::GetMeshLodConfiguration() const
        {
            return m_cullable.m_lodData.m_lodConfiguration;
        }

        void ModelDataInstance::UpdateDrawPackets(bool forceUpdate /*= false*/)
        {
            for (auto& drawPacketList : m_drawPacketListsByLod)
            {
                for (auto& drawPacket : drawPacketList)
                {
                    if (drawPacket.Update(*m_scene, forceUpdate))
                    {
                        m_cullableNeedsRebuild = true;
                    }
                }
            }
        }

        void ModelDataInstance::BuildCullable(
            MeshFeatureProcessor* meshFeatureProcessor, MeshFP::EndCullingData* endCullingData, MeshInstanceManager& meshInstanceManager)
        {
            AZ_Assert(m_cullableNeedsRebuild, "This function only needs to be called if the cullable to be rebuilt");
            AZ_Assert(m_model, "The model has not finished loading yet");

            RPI::Cullable::CullData& cullData = m_cullable.m_cullData;
            RPI::Cullable::LodData& lodData = m_cullable.m_lodData;

            const Aabb& localAabb = m_aabb;
            lodData.m_lodSelectionRadius = 0.5f*localAabb.GetExtents().GetMaxElement();

            const size_t modelLodCount = m_model->GetLodCount();
            const auto& lodAssets = m_model->GetModelAsset()->GetLodAssets();
            AZ_Assert(lodAssets.size() == modelLodCount, "Number of asset lods must match number of model lods");

            lodData.m_lods.resize(modelLodCount);
            cullData.m_drawListMask.reset();

            const size_t lodCount = lodAssets.size();
            for (size_t lodIndex = 0; lodIndex < lodCount; ++lodIndex)
            {
                //initialize the lod
                RPI::Cullable::LodData::Lod& lod = lodData.m_lods[lodIndex];
                if (lodIndex == 0)
                {
                    //first lod
                    lod.m_screenCoverageMax = 1.0f;
                }
                else
                {
                    //every other lod: use the previous lod's min
                    lod.m_screenCoverageMax = AZStd::GetMax(lodData.m_lods[lodIndex - 1].m_screenCoverageMin, lodData.m_lodConfiguration.m_minimumScreenCoverage);
                }

                if (lodIndex < lodAssets.size() - 1)
                {
                    //first and middle lods: compute a stepdown value for the min
                    lod.m_screenCoverageMin = AZStd::GetMax(lodData.m_lodConfiguration.m_qualityDecayRate * lod.m_screenCoverageMax, lodData.m_lodConfiguration.m_minimumScreenCoverage);
                }
                else
                {
                    //last lod: use MinimumScreenCoverage for the min
                    lod.m_screenCoverageMin = lodData.m_lodConfiguration.m_minimumScreenCoverage;
                }

                lod.m_drawPackets.clear();
                size_t meshCount = lodAssets[lodIndex]->GetMeshes().size();
                for (size_t meshIndex = 0; meshIndex < meshCount; ++meshIndex)
                {
                    const RHI::DrawPacket* rhiDrawPacket = nullptr;
                    if (!r_enableHardwareInstancing)
                    {
                        rhiDrawPacket = m_drawPacketListsByLod[lodIndex][meshIndex].GetRHIDrawPacket();
                    }
                    else
                    {
                        uint32_t meshDataIndex = endCullingData->m_instanceIndicesByLod[lodIndex].m_startIndex + static_cast<uint32_t>(meshIndex);
                        rhiDrawPacket = meshInstanceManager[meshFeatureProcessor->m_meshData[meshDataIndex].m_instanceGroupHandle_metaDataMeshOffset].m_drawPacket.GetRHIDrawPacket();
                    }

                    if (rhiDrawPacket)
                    {
                        //OR-together all the drawListMasks (so we know which views to cull against)
                        cullData.m_drawListMask |= rhiDrawPacket->GetDrawListMask();

                        lod.m_drawPackets.push_back(rhiDrawPacket);
                    }
                }
            }

            cullData.m_hideFlags = RPI::View::UsageNone;
            if (m_descriptor.m_excludeFromReflectionCubeMaps)
            {
                cullData.m_hideFlags |= RPI::View::UsageReflectiveCubeMap;
            }

#ifdef AZ_CULL_DEBUG_ENABLED
            m_cullable.SetDebugName(AZ::Name(AZStd::string::format("%s - objectId: %u", m_model->GetModelAsset()->GetName().GetCStr(), m_objectId.GetIndex())));
#endif

            m_cullableNeedsRebuild = false;
            m_cullBoundsNeedsUpdate = true;
        }

        void ModelDataInstance::UpdateCullBounds(
            MeshFeatureProcessor* meshFeatureProcessor,
            [[maybe_unused]] MeshFP::EndCullingData* endCullingData,
            const TransformServiceFeatureProcessor* transformService)
        {
            AZ_Assert(m_cullBoundsNeedsUpdate, "This function only needs to be called if the culling bounds need to be rebuilt");
            AZ_Assert(m_model, "The model has not finished loading yet");

            Transform localToWorld = transformService->GetTransformForId(m_objectId);
            Vector3 nonUniformScale = transformService->GetNonUniformScaleForId(m_objectId);

            Vector3 center;
            float radius;
            Aabb localAabb = m_aabb;
            localAabb.MultiplyByScale(nonUniformScale);

            localAabb.GetTransformedAabb(localToWorld).GetAsSphere(center, radius);

            m_cullable.m_lodData.m_lodSelectionRadius = 0.5f*localAabb.GetExtents().GetMaxElement();

            m_cullable.m_cullData.m_boundingSphere = Sphere(center, radius);
            m_cullable.m_cullData.m_boundingObb = localAabb.GetTransformedObb(localToWorld);
            m_cullable.m_cullData.m_visibilityEntry.m_boundingVolume = localAabb.GetTransformedAabb(localToWorld);
            m_cullable.m_cullData.m_visibilityEntry.m_userData = &m_cullable;
            if (!r_enableHardwareInstancing)
            {
                // Let the culling system submit the work
                m_cullable.m_cullData.m_visibilityEntry.m_typeFlags = AzFramework::VisibilityEntry::TYPE_RPI_Cullable;
            }
            else
            {
                // Let the MeshFeatureProcessor submit the work
                m_cullable.m_cullData.m_visibilityEntry.m_typeFlags = AzFramework::VisibilityEntry::TYPE_RPI_Visibility_List;
                m_cullable.m_cullData.m_optionalMeshFeatureProcessorData = &meshFeatureProcessor->m_meshData[m_meshDataIndices.m_startIndex];
            }
            m_scene->GetCullingScene()->RegisterOrUpdateCullable(m_cullable);

            m_cullBoundsNeedsUpdate = false;
        }

        void ModelDataInstance::UpdateObjectSrg(ReflectionProbeFeatureProcessor* reflectionProbeFeatureProcessor, TransformServiceFeatureProcessor* transformServiceFeatureProcessor)
        {
            for (auto& objectSrg : m_objectSrgList)
            {
                if (reflectionProbeFeatureProcessor && (m_descriptor.m_useForwardPassIblSpecular || m_hasForwardPassIblSpecularMaterial))
                {
                    // retrieve probe constant indices
                    AZ::RHI::ShaderInputConstantIndex modelToWorldConstantIndex = objectSrg->FindShaderInputConstantIndex(Name("m_reflectionProbeData.m_modelToWorld"));
                    AZ_Error("ModelDataInstance", modelToWorldConstantIndex.IsValid(), "Failed to find ReflectionProbe constant index");

                    AZ::RHI::ShaderInputConstantIndex modelToWorldInverseConstantIndex = objectSrg->FindShaderInputConstantIndex(Name("m_reflectionProbeData.m_modelToWorldInverse"));
                    AZ_Error("ModelDataInstance", modelToWorldInverseConstantIndex.IsValid(), "Failed to find ReflectionProbe constant index");

                    AZ::RHI::ShaderInputConstantIndex outerObbHalfLengthsConstantIndex = objectSrg->FindShaderInputConstantIndex(Name("m_reflectionProbeData.m_outerObbHalfLengths"));
                    AZ_Error("ModelDataInstance", outerObbHalfLengthsConstantIndex.IsValid(), "Failed to find ReflectionProbe constant index");

                    AZ::RHI::ShaderInputConstantIndex innerObbHalfLengthsConstantIndex = objectSrg->FindShaderInputConstantIndex(Name("m_reflectionProbeData.m_innerObbHalfLengths"));
                    AZ_Error("ModelDataInstance", innerObbHalfLengthsConstantIndex.IsValid(), "Failed to find ReflectionProbe constant index");

                    AZ::RHI::ShaderInputConstantIndex useReflectionProbeConstantIndex = objectSrg->FindShaderInputConstantIndex(Name("m_reflectionProbeData.m_useReflectionProbe"));
                    AZ_Error("ModelDataInstance", useReflectionProbeConstantIndex.IsValid(), "Failed to find ReflectionProbe constant index");

                    AZ::RHI::ShaderInputConstantIndex useParallaxCorrectionConstantIndex = objectSrg->FindShaderInputConstantIndex(Name("m_reflectionProbeData.m_useParallaxCorrection"));
                    AZ_Error("ModelDataInstance", useParallaxCorrectionConstantIndex.IsValid(), "Failed to find ReflectionProbe constant index");

                    AZ::RHI::ShaderInputConstantIndex exposureConstantIndex = objectSrg->FindShaderInputConstantIndex(Name("m_reflectionProbeData.m_exposure"));
                    AZ_Error("ModelDataInstance", exposureConstantIndex.IsValid(), "Failed to find ReflectionProbe constant index");

                    // retrieve probe cubemap index
                    Name reflectionCubeMapImageName = Name("m_reflectionProbeCubeMap");
                    RHI::ShaderInputImageIndex reflectionCubeMapImageIndex = objectSrg->FindShaderInputImageIndex(reflectionCubeMapImageName);
                    AZ_Error("ModelDataInstance", reflectionCubeMapImageIndex.IsValid(), "Failed to find shader image index [%s]", reflectionCubeMapImageName.GetCStr());

                    // retrieve the list of probes that overlap the mesh bounds
                    Transform transform = transformServiceFeatureProcessor->GetTransformForId(m_objectId);

                    Aabb aabbWS = m_aabb;
                    aabbWS.ApplyTransform(transform);

                    ReflectionProbeHandleVector reflectionProbeHandles;
                    reflectionProbeFeatureProcessor->FindReflectionProbes(aabbWS, reflectionProbeHandles);

                    if (!reflectionProbeHandles.empty())
                    {
                        // take the last handle from the list, which will be the smallest (most influential) probe
                        ReflectionProbeHandle handle = reflectionProbeHandles.back();

                        objectSrg->SetConstant(modelToWorldConstantIndex, Matrix3x4::CreateFromTransform(reflectionProbeFeatureProcessor->GetTransform(handle)));
                        objectSrg->SetConstant(modelToWorldInverseConstantIndex, Matrix3x4::CreateFromTransform(reflectionProbeFeatureProcessor->GetTransform(handle)).GetInverseFull());
                        objectSrg->SetConstant(outerObbHalfLengthsConstantIndex, reflectionProbeFeatureProcessor->GetOuterObbWs(handle).GetHalfLengths());
                        objectSrg->SetConstant(innerObbHalfLengthsConstantIndex, reflectionProbeFeatureProcessor->GetInnerObbWs(handle).GetHalfLengths());
                        objectSrg->SetConstant(useReflectionProbeConstantIndex, true);
                        objectSrg->SetConstant(useParallaxCorrectionConstantIndex, reflectionProbeFeatureProcessor->GetUseParallaxCorrection(handle));
                        objectSrg->SetConstant(exposureConstantIndex, reflectionProbeFeatureProcessor->GetRenderExposure(handle));

                        objectSrg->SetImage(reflectionCubeMapImageIndex, reflectionProbeFeatureProcessor->GetCubeMap(handle));
                    }
                    else
                    {
                        objectSrg->SetConstant(useReflectionProbeConstantIndex, false);
                    }
                }

                objectSrg->Compile();
            }

            // Set m_objectSrgNeedsUpdate to false if there are object SRGs in the list
            m_objectSrgNeedsUpdate = m_objectSrgNeedsUpdate && (m_objectSrgList.size() == 0);
        }

        bool ModelDataInstance::MaterialRequiresForwardPassIblSpecular(Data::Instance<RPI::Material> material) const
        {
            bool requiresForwardPassIbl = false;

            // look for a shader that has the o_materialUseForwardPassIBLSpecular option set
            // Note: this should be changed to have the material automatically set the forwardPassIBLSpecular
            // property and look for that instead of the shader option.
            // [GFX TODO][ATOM-5040] Address Property Metadata Feedback Loop
            material->ForAllShaderItems(
                [&](const Name&, const RPI::ShaderCollection::Item& shaderItem)
                {
                    if (shaderItem.IsEnabled())
                    {
                        RPI::ShaderOptionIndex index = shaderItem.GetShaderOptionGroup().GetShaderOptionLayout()->FindShaderOptionIndex(Name{"o_materialUseForwardPassIBLSpecular"});
                        if (index.IsValid())
                        {
                            RPI::ShaderOptionValue value = shaderItem.GetShaderOptionGroup().GetValue(Name{"o_materialUseForwardPassIBLSpecular"});
                            if (value.GetIndex() == 1)
                            {
                                requiresForwardPassIbl = true;
                                return false; // break
                            }
                        }
                    }

                    return true; // continue
                });

            return requiresForwardPassIbl;
        }

        void ModelDataInstance::SetVisible(bool isVisible)
        {
            m_visible = isVisible;
            m_cullable.m_isHidden = !isVisible;
        }

        void ModelDataInstance::UpdateMaterialChangeIds()
        {
            // update the material changeId list with the current material assignments
            m_materialChangeIds.clear();

            for (const auto& materialAssignment : m_materialAssignments)
            {
                const AZ::Data::Instance<RPI::Material>& materialInstance = materialAssignment.second.m_materialInstance;
                if (materialInstance.get())
                {
                    m_materialChangeIds[materialInstance] = materialInstance->GetCurrentChangeId();
                }
            }
        }

        bool ModelDataInstance::CheckForMaterialChanges() const
        {
            // check for the same number of materials
            if (m_materialChangeIds.size() != m_materialAssignments.size())
            {
                return true;
            }

            // check for material changes using the changeId
            for (const auto& materialAssignment : m_materialAssignments)
            {
                const AZ::Data::Instance<RPI::Material>& materialInstance = materialAssignment.second.m_materialInstance;

                MaterialChangeIdMap::const_iterator it = m_materialChangeIds.find(materialInstance);
                if (it == m_materialChangeIds.end() || it->second != materialInstance->GetCurrentChangeId())
                {
                    return true;
                }
            }

            return false;
        }

        void ModelDataInstance::OnRebuildMaterialInstance()
        {
            if (m_visible && m_descriptor.m_isRayTracingEnabled)
            {
                // If we already know we need an update, don't bother checking for material changes
                // This way we're not calling CheckForMaterialChanges multiple times
                // in the same frame for the same object
                if (m_needsSetRayTracingData || CheckForMaterialChanges())
                {
                    m_needsSetRayTracingData = true;

                    // update the material changeId list with the latest materials
                    UpdateMaterialChangeIds();
                }
            }
        }
    } // namespace Render
} // namespace AZ
#pragma optimize("", on)<|MERGE_RESOLUTION|>--- conflicted
+++ resolved
@@ -810,7 +810,6 @@
             AZ_PROFILE_SCOPE(AzRender, "MeshFeatureProcessor: AcquireMesh");
 
             // don't need to check the concurrency during emplace() because the StableDynamicArray won't move the other elements during insertion
-<<<<<<< HEAD
             MeshHandle meshDataHandle = m_modelData.emplace((int)0);
             ModelDataInstance& modelDataInstance = m_modelData.GetData<ModelDataIndex::Instance>(meshDataHandle);
             modelDataInstance.m_descriptor = descriptor;
@@ -822,29 +821,15 @@
             modelDataInstance.m_meshLoader = AZStd::make_unique<ModelDataInstance::MeshLoader>(descriptor.m_modelAsset, &modelDataInstance);
             modelDataInstance.m_isAlwaysDynamic = descriptor.m_isAlwaysDynamic;
 
+            if (descriptor.m_excludeFromReflectionCubeMaps)
+            {
+                modelDataInstance.m_cullable.m_cullData.m_hideFlags |= RPI::View::UsageReflectiveCubeMap;
+            }
+
             modelDataInstance.UpdateMaterialChangeIds();
 
             MeshFP::EndCullingData& endCullingData = m_modelData.GetData<ModelDataIndex::EndCullingData>(meshDataHandle);
             endCullingData.m_objectId = modelDataInstance.m_objectId;
-=======
-            MeshHandle meshDataHandle = m_modelData.emplace();
-
-            meshDataHandle->m_descriptor = descriptor;
-            meshDataHandle->m_scene = GetParentScene();
-            meshDataHandle->m_materialAssignments = materials;
-            meshDataHandle->m_objectId = m_transformService->ReserveObjectId();
-            meshDataHandle->m_rayTracingUuid = AZ::Uuid::CreateRandom();
-            meshDataHandle->m_originalModelAsset = descriptor.m_modelAsset;
-            meshDataHandle->m_meshLoader = AZStd::make_unique<ModelDataInstance::MeshLoader>(descriptor.m_modelAsset, &*meshDataHandle);
-            meshDataHandle->m_isAlwaysDynamic = descriptor.m_isAlwaysDynamic;
-
-            if (descriptor.m_excludeFromReflectionCubeMaps)
-            {
-                meshDataHandle->m_cullable.m_cullData.m_hideFlags |= RPI::View::UsageReflectiveCubeMap;
-            }
-
-            meshDataHandle->UpdateMaterialChangeIds();
->>>>>>> a388f526
 
             return meshDataHandle;
         }
@@ -1107,11 +1092,7 @@
         {
             if (meshHandle.IsValid())
             {
-<<<<<<< HEAD
                 m_modelData.GetData<ModelDataIndex::Instance>(meshHandle).m_excludeFromReflectionCubeMaps = excludeFromReflectionCubeMaps;
-=======
-                meshHandle->m_descriptor.m_excludeFromReflectionCubeMaps = excludeFromReflectionCubeMaps;
->>>>>>> a388f526
                 if (excludeFromReflectionCubeMaps)
                 {
                     m_modelData.GetData<ModelDataIndex::Instance>(meshHandle).m_cullable.m_cullData.m_hideFlags |= RPI::View::UsageReflectiveCubeMap;
@@ -1127,7 +1108,7 @@
         {
             if (meshHandle.IsValid())
             {
-                return meshHandle->m_descriptor.m_excludeFromReflectionCubeMaps;
+                return m_modelData.GetData<ModelDataIndex::Instance>(meshHandle).m_descriptor.m_excludeFromReflectionCubeMaps;
             }
             return false;
         }
