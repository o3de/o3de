/*
 * Copyright (c) Contributors to the Open 3D Engine Project.
 * For complete copyright and license terms please see the LICENSE at the root of this distribution.
 *
 * SPDX-License-Identifier: Apache-2.0 OR MIT
 *
 */

#include <Atom/Feature/CoreLights/PhotometricValue.h>
#include <Atom/Feature/Mesh/MeshCommon.h>
#include <Atom/Feature/Mesh/MeshFeatureProcessor.h>
#include <Atom/Feature/Mesh/ModelReloaderSystemInterface.h>
#include <Atom/Feature/RenderCommon.h>
#include <Atom/Feature/Utils/GpuBufferHandler.h>
#include <Atom/RHI.Reflect/InputStreamLayoutBuilder.h>
#include <Atom/RHI/RHISystemInterface.h>
#include <Atom/RHI/RHIUtils.h>
#include <Atom/RPI.Public/AssetQuality.h>
#include <Atom/RPI.Public/Culling.h>
#include <Atom/RPI.Public/Model/ModelLodUtils.h>
#include <Atom/RPI.Public/Model/ModelTagSystemComponent.h>
#include <Atom/RPI.Public/RPIUtils.h>
#include <Atom/RPI.Public/Scene.h>

#include <Material/ConvertEmissiveUnitFunctor.h>

#include <Atom/Utils/StableDynamicArray.h>
#include <ReflectionProbe/ReflectionProbeFeatureProcessor.h>

#include <Atom/RPI.Reflect/Model/ModelAssetCreator.h>

#include <AzFramework/Asset/AssetSystemBus.h>

#include <AtomCore/Instance/InstanceDatabase.h>

#include <AzCore/Asset/AssetCommon.h>
#include <AzCore/Console/IConsole.h>
#include <AzCore/Jobs/Algorithms.h>
#include <AzCore/Jobs/JobCompletion.h>
#include <AzCore/Jobs/JobFunction.h>
#include <AzCore/Math/ShapeIntersection.h>
#include <AzCore/Name/NameDictionary.h>
#include <AzCore/RTTI/RTTI.h>
#include <AzCore/RTTI/TypeInfo.h>
#include <AzCore/Serialization/SerializeContext.h>

#include <algorithm>

namespace AZ
{
    namespace Render
    {
        static AZ::Name s_o_meshUseForwardPassIBLSpecular_Name =
            AZ::Name::FromStringLiteral("o_meshUseForwardPassIBLSpecular", AZ::Interface<AZ::NameDictionary>::Get());
        static AZ::Name s_Manual_Name = AZ::Name::FromStringLiteral("Manual", AZ::Interface<AZ::NameDictionary>::Get());
        static AZ::Name s_Multiply_Name = AZ::Name::FromStringLiteral("Multiply", AZ::Interface<AZ::NameDictionary>::Get());
        static AZ::Name s_BaseColorTint_Name = AZ::Name::FromStringLiteral("BaseColorTint", AZ::Interface<AZ::NameDictionary>::Get());
        static AZ::Name s_BaseColor_Name = AZ::Name::FromStringLiteral("BaseColor", AZ::Interface<AZ::NameDictionary>::Get());
        static AZ::Name s_baseColor_color_Name = AZ::Name::FromStringLiteral("baseColor.color", AZ::Interface<AZ::NameDictionary>::Get());
        static AZ::Name s_baseColor_factor_Name = AZ::Name::FromStringLiteral("baseColor.factor", AZ::Interface<AZ::NameDictionary>::Get());
        static AZ::Name s_baseColor_useTexture_Name =
            AZ::Name::FromStringLiteral("baseColor.useTexture", AZ::Interface<AZ::NameDictionary>::Get());
        static AZ::Name s_metallic_factor_Name = AZ::Name::FromStringLiteral("metallic.factor", AZ::Interface<AZ::NameDictionary>::Get());
        static AZ::Name s_roughness_factor_Name = AZ::Name::FromStringLiteral("roughness.factor", AZ::Interface<AZ::NameDictionary>::Get());
        static AZ::Name s_emissive_enable_Name = AZ::Name::FromStringLiteral("emissive.enable", AZ::Interface<AZ::NameDictionary>::Get());
        static AZ::Name s_emissive_color_Name = AZ::Name::FromStringLiteral("emissive.color", AZ::Interface<AZ::NameDictionary>::Get());
        static AZ::Name s_emissive_intensity_Name =
            AZ::Name::FromStringLiteral("emissive.intensity", AZ::Interface<AZ::NameDictionary>::Get());
        static AZ::Name s_emissive_unit_Name = AZ::Name::FromStringLiteral("emissive.unit", AZ::Interface<AZ::NameDictionary>::Get());
        static AZ::Name s_baseColor_textureMap_Name =
            AZ::Name::FromStringLiteral("baseColor.textureMap", AZ::Interface<AZ::NameDictionary>::Get());
        static AZ::Name s_normal_textureMap_Name =
            AZ::Name::FromStringLiteral("normal.textureMap", AZ::Interface<AZ::NameDictionary>::Get());
        static AZ::Name s_metallic_textureMap_Name =
            AZ::Name::FromStringLiteral("metallic.textureMap", AZ::Interface<AZ::NameDictionary>::Get());
        static AZ::Name s_roughness_textureMap_Name =
            AZ::Name::FromStringLiteral("roughness.textureMap", AZ::Interface<AZ::NameDictionary>::Get());
        static AZ::Name s_irradiance_irradianceColorSource_Name =
            AZ::Name::FromStringLiteral("irradiance.irradianceColorSource", AZ::Interface<AZ::NameDictionary>::Get());
        static AZ::Name s_emissive_textureMap_Name =
            AZ::Name::FromStringLiteral("emissive.textureMap", AZ::Interface<AZ::NameDictionary>::Get());
        static AZ::Name s_irradiance_manualColor_Name =
            AZ::Name::FromStringLiteral("irradiance.manualColor", AZ::Interface<AZ::NameDictionary>::Get());
        static AZ::Name s_irradiance_color_Name = AZ::Name::FromStringLiteral("irradiance.color", AZ::Interface<AZ::NameDictionary>::Get());
        static AZ::Name s_baseColor_textureBlendMode_Name =
            AZ::Name::FromStringLiteral("baseColor.textureBlendMode", AZ::Interface<AZ::NameDictionary>::Get());
        static AZ::Name s_irradiance_factor_Name =
            AZ::Name::FromStringLiteral("irradiance.factor", AZ::Interface<AZ::NameDictionary>::Get());
        static AZ::Name s_opacity_mode_Name = AZ::Name::FromStringLiteral("opacity.mode", AZ::Interface<AZ::NameDictionary>::Get());
        static AZ::Name s_opacity_factor_Name = AZ::Name::FromStringLiteral("opacity.factor", AZ::Interface<AZ::NameDictionary>::Get());
        static AZ::Name s_m_rootConstantInstanceDataOffset_Name =
            AZ::Name::FromStringLiteral("m_rootConstantInstanceDataOffset", AZ::Interface<AZ::NameDictionary>::Get());
        static AZ::Name s_o_meshInstancingIsEnabled_Name =
            AZ::Name::FromStringLiteral("o_meshInstancingIsEnabled", AZ::Interface<AZ::NameDictionary>::Get());
        static AZ::Name s_transparent_Name = AZ::Name::FromStringLiteral("transparent", AZ::Interface<AZ::NameDictionary>::Get());
        static AZ::Name s_block_silhouette_Name = AZ::Name::FromStringLiteral("silhouette.blockSilhouette", AZ::Interface<AZ::NameDictionary>::Get());

        static void CacheRootConstantInterval(MeshInstanceGroupData& meshInstanceGroupData)
        {
            meshInstanceGroupData.m_drawRootConstantOffset = 0;

            RHI::ConstPtr<RHI::ConstantsLayout> rootConstantsLayout = meshInstanceGroupData.m_drawPacket.GetRootConstantsLayout();
            if (rootConstantsLayout)
            {
                // Get the root constant layout
                RHI::ShaderInputConstantIndex shaderInputIndex =
                    rootConstantsLayout->FindShaderInputIndex(s_m_rootConstantInstanceDataOffset_Name);

                if (shaderInputIndex.IsValid())
                {
                    RHI::Interval interval = rootConstantsLayout->GetInterval(shaderInputIndex);
                    meshInstanceGroupData.m_drawRootConstantOffset = interval.m_min;
                }
            }
        }

        void MeshFeatureProcessor::Reflect(ReflectContext* context)
        {
            if (auto* serializeContext = azrtti_cast<SerializeContext*>(context))
            {
                serializeContext->Class<MeshFeatureProcessor, FeatureProcessor>()->Version(1);
            }
        }

        void MeshFeatureProcessor::Activate()
        {
            m_transformService = GetParentScene()->GetFeatureProcessor<TransformServiceFeatureProcessor>();
            AZ_Assert(m_transformService, "MeshFeatureProcessor requires a TransformServiceFeatureProcessor on its parent scene.");

            m_rayTracingFeatureProcessor = GetParentScene()->GetFeatureProcessor<RayTracingFeatureProcessor>();
            m_reflectionProbeFeatureProcessor = GetParentScene()->GetFeatureProcessor<ReflectionProbeFeatureProcessor>();
            m_handleGlobalShaderOptionUpdate = RPI::ShaderSystemInterface::GlobalShaderOptionUpdatedEvent::Handler
            {
                [this](const AZ::Name&, RPI::ShaderOptionValue) { m_forceRebuildDrawPackets = true; }
            };
            RPI::ShaderSystemInterface::Get()->Connect(m_handleGlobalShaderOptionUpdate);
            EnableSceneNotification();

            // Must read cvar from AZ::Console due to static variable in multiple libraries, see ghi-5537
            bool enablePerMeshShaderOptionFlagsCvar = false;
            if (auto* console = AZ::Interface<AZ::IConsole>::Get(); console != nullptr)
            {
                console->GetCvarValue("r_enablePerMeshShaderOptionFlags", enablePerMeshShaderOptionFlagsCvar);

                // push the cvars value so anything in this dll can access it directly.
                console->PerformCommand(AZStd::string::format("r_enablePerMeshShaderOptionFlags %s", enablePerMeshShaderOptionFlagsCvar ? "true" : "false").c_str());
            }

            m_meshMovedFlag = GetParentScene()->GetViewTagBitRegistry().AcquireTag(MeshCommon::MeshMovedName);
            m_meshMotionDrawListTag = AZ::RHI::RHISystemInterface::Get()->GetDrawListTagRegistry()->AcquireTag(MeshCommon::MotionDrawListTagName);
            m_transparentDrawListTag = AZ::RHI::RHISystemInterface::Get()->GetDrawListTagRegistry()->AcquireTag(s_transparent_Name);

            if (auto* console = AZ::Interface<AZ::IConsole>::Get(); console != nullptr)
            {
                console->GetCvarValue("r_meshInstancingEnabled", m_enableMeshInstancing);

                // push the cvars value so anything in this dll can access it directly.
                console->PerformCommand(
                    AZStd::string::format("r_meshInstancingEnabled %s", m_enableMeshInstancing ? "true" : "false")
                        .c_str());

                console->GetCvarValue("r_meshInstancingEnabledForTransparentObjects", m_enableMeshInstancingForTransparentObjects);

                // push the cvars value so anything in this dll can access it directly.
                console->PerformCommand(
                    AZStd::string::format(
                        "r_meshInstancingEnabledForTransparentObjects %s", m_enableMeshInstancingForTransparentObjects ? "true" : "false")
                        .c_str());

                size_t meshInstancingBucketSortScatterBatchSize;
                console->GetCvarValue("r_meshInstancingBucketSortScatterBatchSize", meshInstancingBucketSortScatterBatchSize);

                // push the cvars value so anything in this dll can access it directly.
                console->PerformCommand(
                    AZStd::string::format(
                        "r_meshInstancingBucketSortScatterBatchSize %zu", meshInstancingBucketSortScatterBatchSize)
                        .c_str());
            }
        }

        void MeshFeatureProcessor::Deactivate()
        {
            m_flagRegistry.reset();

            m_handleGlobalShaderOptionUpdate.Disconnect();

            DisableSceneNotification();
            AZ_Warning("MeshFeatureProcessor", m_modelData.size() == 0,
                "Deactivating the MeshFeatureProcessor, but there are still outstanding mesh handles.\n"
            );
            m_transformService = nullptr;
            m_rayTracingFeatureProcessor = nullptr;
            m_reflectionProbeFeatureProcessor = nullptr;
            m_forceRebuildDrawPackets = false;

            GetParentScene()->GetViewTagBitRegistry().ReleaseTag(m_meshMovedFlag);
            RHI::RHISystemInterface::Get()->GetDrawListTagRegistry()->ReleaseTag(m_meshMotionDrawListTag);
            RHI::RHISystemInterface::Get()->GetDrawListTagRegistry()->ReleaseTag(m_transparentDrawListTag);
        }

        TransformServiceFeatureProcessorInterface::ObjectId MeshFeatureProcessor::GetObjectId(const MeshHandle& meshHandle) const
        {
            if (meshHandle.IsValid())
            {
                return meshHandle->m_objectId;
            }

            return TransformServiceFeatureProcessorInterface::ObjectId::Null;
        }

        void MeshFeatureProcessor::Simulate(const FeatureProcessor::SimulatePacket& packet)
        {
            AZ_PROFILE_SCOPE(RPI, "MeshFeatureProcessor: Simulate");

            AZ::Job* parentJob = packet.m_parentJob;
            AZStd::concurrency_check_scope scopeCheck(m_meshDataChecker);

            // If the instancing cvar has changed, we need to re-initalize the ModelDataInstances
            CheckForInstancingCVarChange();

            AZStd::vector<Job*> initJobQueue = CreateInitJobQueue();
            AZStd::vector<Job*> updateCullingJobQueue = CreateUpdateCullingJobQueue();

            if (!r_meshInstancingEnabled)
            {
                // There's no need for all the init jobs to finish before any of the update culling jobs are run.
                // Any update culling job can run once it's corresponding init job is done. So instead of separating the jobs
                // entirely, use individual job dependencies to synchronize them. This performs better than having a big sync between them
                ExecuteCombinedJobQueue(initJobQueue, updateCullingJobQueue, parentJob);
            }
            else
            {

                ExecuteSimulateJobQueue(initJobQueue, parentJob);
                // Per-InstanceGroup work must be done after the Init jobs are complete, because the init jobs will determine which instance
                // group each mesh belongs to and populate those instance groups
                // Note: the Per-InstanceGroup jobs need to be created after init jobs because it's possible new instance groups are created in init jobs
                AZStd::vector<Job*> perInstanceGroupJobQueue = CreatePerInstanceGroupJobQueue();
                ExecuteSimulateJobQueue(perInstanceGroupJobQueue, parentJob);
                // Updating the culling scene must happen after the per-instance group work is done
                // because the per-instance group work will update the draw packets.
                ExecuteSimulateJobQueue(updateCullingJobQueue, parentJob);
            }

            m_forceRebuildDrawPackets = false;
        }

        void MeshFeatureProcessor::CheckForInstancingCVarChange()
        {
            if (m_enableMeshInstancing != r_meshInstancingEnabled || m_enableMeshInstancingForTransparentObjects != r_meshInstancingEnabledForTransparentObjects)
            {
                // DeInit and re-init every object
                for (auto& modelDataInstance : m_modelData)
                {
                    modelDataInstance.ReInit(this);
                }
                m_enableMeshInstancing = r_meshInstancingEnabled;
                m_enableMeshInstancingForTransparentObjects = r_meshInstancingEnabledForTransparentObjects;
            }
        }

        AZStd::vector<Job*> MeshFeatureProcessor::CreatePerInstanceGroupJobQueue()
        {
            const auto instanceManagerRanges = m_meshInstanceManager.GetParallelRanges();
            AZStd::vector<Job*> perInstanceGroupJobQueue;
            perInstanceGroupJobQueue.reserve(instanceManagerRanges.size());
            RPI::Scene* scene = GetParentScene();
            for (const auto& iteratorRange : instanceManagerRanges)
            {
                const auto perInstanceGroupJobLambda = [this, scene, iteratorRange]() -> void
                {
                    AZ_PROFILE_SCOPE(AzRender, "MeshFeatureProcessor: Simulate: PerInstanceGroupUpdate");
                    for (auto instanceGroupDataIter = iteratorRange.m_begin; instanceGroupDataIter != iteratorRange.m_end;
                         ++instanceGroupDataIter)
                    {
                        if (instanceGroupDataIter->UpdateDrawPacket(*scene, m_forceRebuildDrawPackets))
                        {
                            // We're going to need an interval for the root constant data that we update every frame for each draw item, so
                            // cache that here
                            CacheRootConstantInterval(*instanceGroupDataIter);
                        }
                    }
                };
                Job* executePerInstanceGroupJob =
                    aznew JobFunction<decltype(perInstanceGroupJobLambda)>(perInstanceGroupJobLambda, true, nullptr); // Auto-deletes
                perInstanceGroupJobQueue.push_back(executePerInstanceGroupJob);
            }
            return perInstanceGroupJobQueue;
        }

        AZStd::vector<Job*> MeshFeatureProcessor::CreateInitJobQueue()
        {
            const auto iteratorRanges = m_modelData.GetParallelRanges();
            AZStd::vector<Job*> initJobQueue;
            initJobQueue.reserve(iteratorRanges.size());
            bool removePerMeshShaderOptionFlags = !r_enablePerMeshShaderOptionFlags && m_enablePerMeshShaderOptionFlags;
            for (const auto& iteratorRange : iteratorRanges)
            {
                const auto initJobLambda = [this, iteratorRange, removePerMeshShaderOptionFlags]() -> void
                {
                    AZ_PROFILE_SCOPE(AzRender, "MeshFeatureProcessor: Simulate: Init");

                    for (auto meshDataIter = iteratorRange.m_begin; meshDataIter != iteratorRange.m_end; ++meshDataIter)
                    {
                        if (!meshDataIter->m_model)
                        {
                            continue; // model not loaded yet
                        }

                        if (!meshDataIter->m_flags.m_visible)
                        {
                            continue;
                        }

                        if (meshDataIter->m_flags.m_needsInit)
                        {
                            meshDataIter->Init(this);
                        }

                        if (meshDataIter->m_flags.m_objectSrgNeedsUpdate)
                        {
                            meshDataIter->UpdateObjectSrg(this);
                        }

                        if (meshDataIter->m_flags.m_needsSetRayTracingData)
                        {
                            meshDataIter->SetRayTracingData(this);
                        }

                        // If instancing is enabled, the draw packets will be updated by the per-instance group jobs,
                        // so they don't need to be updated here
                        if (!r_meshInstancingEnabled)
                        {
                            // Unset per mesh shader options
                            if (removePerMeshShaderOptionFlags)
                            {
                                for (RPI::MeshDrawPacketList& drawPacketList : meshDataIter->m_drawPacketListsByLod)
                                {
                                    for (RPI::MeshDrawPacket& drawPacket : drawPacketList)
                                    {
                                        m_flagRegistry->VisitTags(
                                            [&](AZ::Name shaderOption, [[maybe_unused]] FlagRegistry::TagType tag)
                                            {
                                                drawPacket.UnsetShaderOption(shaderOption);
                                            });
                                    }
                                }

                                meshDataIter->m_cullable.m_shaderOptionFlags = 0;
                                meshDataIter->m_cullable.m_prevShaderOptionFlags = 0;
                            }

                            // [GFX TODO] [ATOM-1357] Currently all of the draw packets have to be checked for material ID changes because
                            // material properties can impact which actual shader is used, which impacts the SRG in the draw packet.
                            // This is scheduled to be optimized so the work is only done on draw packets that need it instead of having
                            // to check every one.
                            meshDataIter->UpdateDrawPackets(m_forceRebuildDrawPackets);
                        }
                    }
                };
                Job* executeInitJob = aznew JobFunction<decltype(initJobLambda)>(initJobLambda, true, nullptr); // Auto-deletes
                initJobQueue.push_back(executeInitJob);
            }
            return initJobQueue;
        }

        AZStd::vector<Job*> MeshFeatureProcessor::CreateUpdateCullingJobQueue()
        {
            const auto iteratorRanges = m_modelData.GetParallelRanges();
            AZStd::vector<Job*> updateCullingJobQueue;
            updateCullingJobQueue.reserve(iteratorRanges.size());

            for (const auto& iteratorRange : iteratorRanges)
            {
                const auto updateCullingJobLambda = [this, iteratorRange]() -> void
                {
                    AZ_PROFILE_SCOPE(AzRender, "MeshFeatureProcessor: Simulate: UpdateCulling");

                    for (auto meshDataIter = iteratorRange.m_begin; meshDataIter != iteratorRange.m_end; ++meshDataIter)
                    {
                        if (!meshDataIter->m_model)
                        {
                            continue; // model not loaded yet
                        }

                        if (meshDataIter->m_flags.m_cullableNeedsRebuild)
                        {
                            meshDataIter->BuildCullable();
                        }

                        if (meshDataIter->m_flags.m_cullBoundsNeedsUpdate)
                        {
                            meshDataIter->UpdateCullBounds(this);
                        }
                    }
                };
                Job* executeUpdateGroupJob =
                    aznew JobFunction<decltype(updateCullingJobLambda)>(updateCullingJobLambda, true, nullptr); // Auto-deletes
                updateCullingJobQueue.push_back(executeUpdateGroupJob);
            }
            return updateCullingJobQueue;
        }

        void MeshFeatureProcessor::ExecuteCombinedJobQueue(AZStd::span<Job*> initQueue, AZStd::span<Job*> updateCullingQueue, Job* parentJob)
        {
            AZ::JobCompletion jobCompletion;
            for (size_t i = 0; i < initQueue.size(); ++i)
            {
                // Update Culling work should happen after Init is done
                initQueue[i]->SetDependent(updateCullingQueue[i]);

                // FeatureProcessor::Simulate is optionally run with a parent job.
                if (parentJob)
                {
                    // When a parent job is used, we set dependencies on it and use WaitForChildren to wait for them to finish executing
                    parentJob->StartAsChild(updateCullingQueue[i]);
                    initQueue[i]->Start();
                }
                else
                {
                    // When a parent job is not used, we use a job completion to synchronize
                    updateCullingQueue[i]->SetDependent(&jobCompletion);
                    initQueue[i]->Start();
                    updateCullingQueue[i]->Start();
                }
            }

            if (parentJob)
            {
                parentJob->WaitForChildren();
            }
            else
            {
                jobCompletion.StartAndWaitForCompletion();
            }
        }

        void MeshFeatureProcessor::ExecuteSimulateJobQueue(AZStd::span<Job*> jobQueue, Job* parentJob)
        {
            AZ::JobCompletion jobCompletion;
            for (Job* childJob : jobQueue)
            {
                // FeatureProcessor::Simulate is optionally run with a parent job.
                if (parentJob)
                {
                    // When a parent job is used, we set dependencies on it and use WaitForChildren to wait for them to finish executing
                    parentJob->StartAsChild(childJob);
                }
                else
                {
                    // When a parent job is not used, we use a job completion to synchronize
                    childJob->SetDependent(&jobCompletion);
                    childJob->Start();
                }
            }

            if (parentJob)
            {
                parentJob->WaitForChildren();
            }
            else
            {
                jobCompletion.StartAndWaitForCompletion();
            }
        }

        void MeshFeatureProcessor::OnEndCulling(const MeshFeatureProcessor::RenderPacket& packet)
        {
            if (r_meshInstancingEnabled)
            {
                AZ_PROFILE_SCOPE(RPI, "MeshFeatureProcessor: OnEndCulling");

                // If necessary, allocate memory up front for the work that needs to be done this frame
                ResizePerViewInstanceVectors(packet.m_views.size());

                {
                    // Iterate over all of the visible objects for each view, and perform the first stage of the bucket sort
                    // where each visible object is sorted into its bucket
                    AZ_PROFILE_SCOPE(RPI, "MeshFeatureProcessor: Add Visible Objects to Buckets");
                    AZ::TaskGraphEvent addVisibleObjectsToBucketsTGEvent{ "AddVisibleObjectsToBuckets Wait" };
                    AZ::TaskGraph addVisibleObjectsToBucketsTG{ "AddVisibleObjectsToBuckets" };
                    for (size_t viewIndex = 0; viewIndex < packet.m_views.size(); ++viewIndex)
                    {
                        AddVisibleObjectsToBuckets(addVisibleObjectsToBucketsTG, viewIndex, packet.m_views[viewIndex]);
                    }

                    addVisibleObjectsToBucketsTG.Submit(&addVisibleObjectsToBucketsTGEvent);
                    addVisibleObjectsToBucketsTGEvent.Wait();
                }

                {
                    // Now that the buckets have been filled, create a task for each bucket to sort each individual bucket in parallel
                    AZ_PROFILE_SCOPE(RPI, "MeshFeatureProcessor: Sort Buckets");
                    AZ::TaskGraphEvent sortInstanceBufferBucketsTGEvent{ "SortInstanceBufferBuckets Wait" };
                    AZ::TaskGraph sortInstanceBufferBucketsTG{ "SortInstanceBufferBuckets" };
                    for (size_t viewIndex = 0; viewIndex < packet.m_views.size(); ++viewIndex)
                    {
                        SortInstanceBufferBuckets(sortInstanceBufferBucketsTG, viewIndex);
                    }

                    // submit the tasks
                    sortInstanceBufferBucketsTG.Submit(&sortInstanceBufferBucketsTGEvent);
                    sortInstanceBufferBucketsTGEvent.Wait();
                }

                {
                    // For each bucket, create a task to iterate over the instance buffer to calculate the offset and count
                    // to use with each instanced draw call, and add the draw calls to the view.
                    AZ_PROFILE_SCOPE(RPI, "MeshFeatureProcessor: Build Instance Buffer and Draw Calls");
                    AZ::TaskGraphEvent buildInstanceBufferTGEvent{ "BuildInstanceBuffer Wait" };
                    AZ::TaskGraph buildInstanceBufferTG{ "BuildInstanceBuffer" };
                    for (size_t viewIndex = 0; viewIndex < packet.m_views.size(); ++viewIndex)
                    {
                        BuildInstanceBufferAndDrawCalls(buildInstanceBufferTG, viewIndex, packet.m_views[viewIndex]);
                    }

                    // submit the tasks
                    buildInstanceBufferTG.Submit(&buildInstanceBufferTGEvent);
                    buildInstanceBufferTGEvent.Wait();
                }

                for (size_t viewIndex = 0; viewIndex < packet.m_views.size(); ++viewIndex)
                {
                    // Now that the per-view instance buffers are up to date on the CPU, update them on the GPU
                    UpdateGPUInstanceBufferForView(viewIndex, packet.m_views[viewIndex]);
                }
            }
        }

        void MeshFeatureProcessor::ResizePerViewInstanceVectors(size_t viewCount)
        {
            AZ_PROFILE_SCOPE(RPI, "MeshFeatureProcessor: ResizePerInstanceVectors");
            // Initialize the instance data if it hasn't been created yet
            if (m_perViewInstanceData.size() <= viewCount)
            {
                m_perViewInstanceData.resize(
                    viewCount, AZStd::vector<TransformServiceFeatureProcessorInterface::ObjectId>());
            }

            if (m_perViewInstanceGroupBuckets.size() <= viewCount)
            {
                m_perViewInstanceGroupBuckets.resize(viewCount, AZStd::vector<InstanceGroupBucket>());
            }

            // Initialize the buffer handler if it hasn't been created yet
            if (m_perViewInstanceDataBufferHandlers.size() <= viewCount)
            {
                GpuBufferHandler::Descriptor desc;
                desc.m_bufferName = "MeshInstanceDataBuffer";
                desc.m_bufferSrgName = "m_instanceData";
                desc.m_elementSize = sizeof(uint32_t);
                desc.m_srgLayout = RPI::RPISystemInterface::Get()->GetViewSrgLayout().get();

                m_perViewInstanceDataBufferHandlers.reserve(viewCount);
                while (m_perViewInstanceDataBufferHandlers.size() < viewCount)
                {
                    // We construct and add these one at a time instead of a single call to resize
                    // because copying a GpuBufferHandler will result in a new one that refers to the same buffer,
                    // and we want a unique GpuBufferHandler referring to a unique buffer for each view.
                    m_perViewInstanceDataBufferHandlers.push_back(GpuBufferHandler(desc));
                }
            }

            AZStd::vector<uint32_t> perBucketInstanceCounts;
            const auto instanceManagerRanges = m_meshInstanceManager.GetParallelRanges();
            if (instanceManagerRanges.size() > 0)
            {
                // Resize the per-bucket data vectors for every view
                for (AZStd::vector<InstanceGroupBucket>& perViewInstanceGroupBuckets : m_perViewInstanceGroupBuckets)
                {
                    // Get the max page index (bucket count) by looking at the index of the very last page
                    // This is slightly conservative, as the StableDynamicArray in the MeshInstanceManager will always
                    // increment the page count to get the index of a new page, but it will never decrement the page count
                    // it or re-use the index of and existing page after it is freed, so that could result in some extra buckets
                    // here that are ultimately unused. But the MeshInstanceManager is never releasing unused pages, so that won't
                    // be an issue.
                    uint32_t bucketCount = static_cast<uint32_t>(instanceManagerRanges.back().m_begin.GetPageIndex()) + 1;
                    perViewInstanceGroupBuckets.resize(bucketCount);
                    perBucketInstanceCounts.resize(bucketCount, 0);
                    for (InstanceGroupBucket& instanceGroupBucket : perViewInstanceGroupBuckets)
                    {
                        instanceGroupBucket.m_currentElementIndex = 0;
                        instanceGroupBucket.m_sortInstanceData.clear();
                    }
                }
            }
            else
            {
                // If there are no buckets, clear them
                for (AZStd::vector<InstanceGroupBucket>& perViewInstanceGroupBuckets : m_perViewInstanceGroupBuckets)
                {
                    perViewInstanceGroupBuckets.clear();
                }
            }

            for (const auto& iteratorRange : instanceManagerRanges)
            {
                uint32_t maxPossibleInstanceCountForGroup = 0;
                for (auto instanceGroupDataIter = iteratorRange.m_begin; instanceGroupDataIter != iteratorRange.m_end;
                     ++instanceGroupDataIter)
                {
                    // Resize the cloned draw packet vector so that there is a unique drawItem for each view
                    instanceGroupDataIter->m_perViewDrawPackets.resize(viewCount);
                    maxPossibleInstanceCountForGroup += instanceGroupDataIter->m_count;
                }
                perBucketInstanceCounts[iteratorRange.m_begin.GetPageIndex()] = maxPossibleInstanceCountForGroup;
            }

            // Resize the per-bucket data vectors for every view to allow for all possible objects to be visible
            for (size_t viewIndex = 0; viewIndex < viewCount; ++viewIndex)
            {
                AZStd::vector<InstanceGroupBucket>& currentViewInstanceGroupBuckets = m_perViewInstanceGroupBuckets[viewIndex];
                for (size_t bucketIndex = 0; bucketIndex < currentViewInstanceGroupBuckets.size(); ++bucketIndex)
                {
                    // Reserve enough memory to handle the case where all of the objects are visible
                    // We use resize_no_construct instead of reserve + push_back so that we can use an
                    // atomic index to insert the data lock-free from multiple threads.
                    uint32_t maxPossibleObjects = perBucketInstanceCounts[bucketIndex];
                    currentViewInstanceGroupBuckets[bucketIndex].m_sortInstanceData.resize_no_construct(maxPossibleObjects);
                }
            }
        }


        void MeshFeatureProcessor::SetLightingChannelMask(const MeshHandle& meshHandle, uint32_t lightingChannelMask)
        {
            if (meshHandle.IsValid())
            {
                meshHandle->SetLightingChannelMask(lightingChannelMask);
            }
        }

        uint32_t MeshFeatureProcessor::GetLightingChannelMask(const MeshHandle& meshHandle) const
        {
            if (meshHandle.IsValid())
            {
                return meshHandle->GetLightingChannelMask();
            }
            else
            {
                AZ_Assert(false, "Invalid mesh handle");
                return 1;
            }
        }


        void MeshFeatureProcessor::AddVisibleObjectsToBuckets(
            TaskGraph& addVisibleObjectsToBucketsTG, size_t viewIndex, const RPI::ViewPtr& view)
        {
            AZ_PROFILE_SCOPE(RPI, "MeshFeatureProcessor: AddVisibleObjectsToBuckets");
            size_t visibleObjectCount = view->GetVisibleObjectList().size();

            AZStd::vector<TransformServiceFeatureProcessorInterface::ObjectId>& perViewInstanceData = m_perViewInstanceData[viewIndex];
            if (visibleObjectCount > 0)
            {
                perViewInstanceData.clear();

                static const AZ::TaskDescriptor addVisibleObjectsToBucketsTaskDescriptor{
                    "AZ::Render::MeshFeatureProcessor::OnEndCulling - AddVisibleObjectsToBuckets", "Graphics"
                };

                size_t batchSize = r_meshInstancingBucketSortScatterBatchSize;
                size_t batchCount = AZ::DivideAndRoundUp(visibleObjectCount, batchSize);

                for (size_t batchIndex = 0; batchIndex < batchCount; ++batchIndex)
                {
                    size_t batchStart = batchIndex * batchSize;
                    // If we're in the last batch, we just get the remaining objects
                    size_t currentBatchCount = batchIndex == batchCount - 1 ? visibleObjectCount - batchStart : batchSize;

                    addVisibleObjectsToBucketsTG.AddTask(
                        addVisibleObjectsToBucketsTaskDescriptor,
                        [this, view, viewIndex, batchStart, currentBatchCount]()
                        {
                            RPI::VisibleObjectListView visibilityList = view->GetVisibleObjectList();
                            AZStd::vector<InstanceGroupBucket>& currentViewInstanceGroupBuckets = m_perViewInstanceGroupBuckets[viewIndex];
                            for (size_t i = batchStart; i < batchStart + currentBatchCount; ++i)
                            {
                                const RPI::VisibleObjectProperties& visibleObject = visibilityList[i];
                                const ModelDataInstance::PostCullingInstanceDataList* postCullingInstanceDataList =
                                    static_cast<const ModelDataInstance::PostCullingInstanceDataList*>(visibleObject.m_userData);

                                for (const ModelDataInstance::PostCullingInstanceData& postCullingData : *postCullingInstanceDataList)
                                {
                                    SortInstanceData instanceData;
                                    instanceData.m_instanceGroupHandle = postCullingData.m_instanceGroupHandle;
                                    instanceData.m_objectId = postCullingData.m_objectId;
                                    instanceData.m_depth = visibleObject.m_depth;

                                    // Sort transparent objects in reverse by making their depths negative.
                                    if (instanceData.m_instanceGroupHandle->m_isTransparent)
                                    {
                                        instanceData.m_depth *= -1.0f;
                                    }

                                    // Add the sort data to the bucket
                                    InstanceGroupBucket& instanceGroupBucket =
                                        currentViewInstanceGroupBuckets[postCullingData.m_instanceGroupPageIndex];
                                    // Use an atomic operation to determine where to insert this sort data
                                    uint32_t currentIndex = instanceGroupBucket.m_currentElementIndex++;
                                    instanceGroupBucket.m_sortInstanceData[currentIndex] = instanceData;
                                }
                            }
                        });
                }
            }
        }

        void MeshFeatureProcessor::SortInstanceBufferBuckets(TaskGraph& sortInstanceBufferBucketsTG, size_t viewIndex)
        {
            AZ_PROFILE_SCOPE(RPI, "MeshFeatureProcessor: SortInstanceBufferBuckets");
            AZStd::vector<InstanceGroupBucket>& currentViewInstanceGroupBuckets = m_perViewInstanceGroupBuckets[viewIndex];

            // Populate a task graph where each task is responsible for sorting a bucket.
            static const AZ::TaskDescriptor sortInstanceBufferBucketsTaskDescriptor{
                "AZ::Render::MeshFeatureProcessor::OnEndCulling - sort instance data buckets", "Graphics"
            };

            for (InstanceGroupBucket& instanceGroupBucket : currentViewInstanceGroupBuckets)
            {
                // We're creating one task per bucket here. That is ideal when the buckets are all close to the same size,
                // but it can lead to an imperfect distribution of work if one bucket has more objects than any of the others.
                // If this becomes a performance bottleneck, it could be alleviated by adding an heuristic to sort any overfull
                // buckets using a parallel std sort rather than using a single task, or by breaking it up into smaller buckets.
                sortInstanceBufferBucketsTG.AddTask(
                    sortInstanceBufferBucketsTaskDescriptor,
                    [&instanceGroupBucket]()
                    {
                        // Note: we've previously resized m_sortInstanceData to conservatively fit all possible visible meshes for the bucket,
                        // which allowed us to use an atomic index for parallel lock free insertion.
                        // As a result, m_sortInstanceData it has a greater size than the actual count.
                        // We only care about the real visible objects, so cut off the last unused elements here
                        instanceGroupBucket.m_sortInstanceData.resize(instanceGroupBucket.m_currentElementIndex);

                        // Sort within the bucket
                        std::sort(instanceGroupBucket.m_sortInstanceData.begin(), instanceGroupBucket.m_sortInstanceData.end());
                    });
            }
        }

        static void AddInstancedDrawPacketToView(
            const RPI::ViewPtr& view,
            size_t viewIndex,
            ModelDataInstance::InstanceGroupHandle instanceGroupHandle,
            float accumulatedDepth,
            uint32_t instanceGroupBeginIndex,
            uint32_t instanceGroupEndNonInclusiveIndex)
        {
            MeshInstanceGroupData& instanceGroup = *instanceGroupHandle;

            // Each task is working on a page of instance groups, but
            // there is also one task per-view. So there may be multiple
            // threads accessing the intance group here, so we must use a lock to protect it.
            // We could potentially handle all views for a given bucket of instance groups
            // In a single task, which would negate the need to lock here
            if (instanceGroup.m_perViewDrawPackets.size() <= viewIndex)
            {
                AZStd::scoped_lock meshDataLock(instanceGroup.m_eventLock);
                instanceGroup.m_perViewDrawPackets.resize(viewIndex + 1);
            }

            // Cache a cloned drawpacket here
            if (!instanceGroup.m_perViewDrawPackets[viewIndex])
            {
                // Since there is only one task that will operate both on this view index and on the bucket with this instance group,
                // there is no need to lock here.
                RHI::DrawPacketBuilder drawPacketBuilder{RHI::MultiDevice::AllDevices};
                instanceGroup.m_perViewDrawPackets[viewIndex] = drawPacketBuilder.Clone(instanceGroup.m_drawPacket.GetRHIDrawPacket());
            }

            // Now that we have a valid cloned draw packet, update it with the latest offset + count
            RHI::Ptr<RHI::DrawPacket> clonedDrawPacket = instanceGroup.m_perViewDrawPackets[viewIndex];

            // Set the instance data offset
            AZStd::span<uint8_t> data{ reinterpret_cast<uint8_t*>(&instanceGroupBeginIndex), sizeof(uint32_t) };
            clonedDrawPacket->SetRootConstant(instanceGroup.m_drawRootConstantOffset, data);

            // instanceGroupEndNonInclusiveIndex is the first index after the current group ends.
            uint32_t instanceCount = instanceGroupEndNonInclusiveIndex - instanceGroupBeginIndex;

            // Set the cloned draw packet instance count
            clonedDrawPacket->SetInstanceCount(instanceCount);

            float averageDepth = accumulatedDepth / static_cast<float>(instanceCount);

            // Depth values from the camera are always positive.
            // However, we use negative values to sort by reverse depth for transparent objects
            // If the average depth is negative (this instance group is transparent), make it positive to get the real average depth for the group
            averageDepth = AZStd::abs(averageDepth);

            // Submit the draw packet
            view->AddDrawPacket(clonedDrawPacket.get(), averageDepth);
        }

        void MeshFeatureProcessor::BuildInstanceBufferAndDrawCalls(
            TaskGraph& buildInstanceBufferTG, size_t viewIndex, const RPI::ViewPtr& view)
        {
            AZStd::vector<TransformServiceFeatureProcessorInterface::ObjectId>& perViewInstanceData = m_perViewInstanceData[viewIndex];
            AZStd::vector<InstanceGroupBucket>& currentViewInstanceGroupBuckets = m_perViewInstanceGroupBuckets[viewIndex];

            uint32_t currentBatchStart = 0;
            for (InstanceGroupBucket& instanceGroupBucket : currentViewInstanceGroupBuckets)
            {
                if (instanceGroupBucket.m_currentElementIndex > 0)
                {
                    static const AZ::TaskDescriptor buildInstanceBufferTaskDescriptor{
                        "AZ::Render::MeshFeatureProcessor::OnEndCulling - process instance data", "Graphics"
                    };
                    // Process data up to but not including actualEndOffset
                    buildInstanceBufferTG.AddTask(
                        buildInstanceBufferTaskDescriptor,
                        [currentBatchStart,
                        viewIndex,
                        &view,
                        &perViewInstanceData, &instanceGroupBucket]()
                        {
                            ModelDataInstance::InstanceGroupHandle currentInstanceGroup =
                                instanceGroupBucket.m_sortInstanceData.begin()->m_instanceGroupHandle;
                            uint32_t instanceDataOffset = currentBatchStart;
                            float accumulatedDepth = 0.0f;
                            uint32_t instanceDataIndex = currentBatchStart;
                            for (SortInstanceData& sortInstanceData : instanceGroupBucket.m_sortInstanceData)
                            {
                                // Anytime the instance group changes, submit a draw for the previous group
                                if (sortInstanceData.m_instanceGroupHandle != currentInstanceGroup)
                                {
                                    AddInstancedDrawPacketToView(
                                        view, viewIndex, currentInstanceGroup, accumulatedDepth, instanceDataOffset, instanceDataIndex);

                                    // Update the loop trackers
                                    accumulatedDepth = 0.0f;
                                    instanceDataOffset = instanceDataIndex;
                                    currentInstanceGroup = sortInstanceData.m_instanceGroupHandle;
                                }
                                perViewInstanceData[instanceDataIndex] = sortInstanceData.m_objectId;
                                accumulatedDepth += sortInstanceData.m_depth;
                                instanceDataIndex++;
                            }

                            // Submit the last instance group
                            {
                                AddInstancedDrawPacketToView(
                                    view, viewIndex, currentInstanceGroup, accumulatedDepth, instanceDataOffset, instanceDataIndex);
                            }
                        });

                    // At this point, inserting into the bucket is already complete, so m_currentElementIndex represents the count of all visible meshes in this bucket.
                    currentBatchStart += instanceGroupBucket.m_currentElementIndex;
                }
            }

            // currentBatchStart now represents the total count of visible instances in this view.
            // Re-size the instance data buffer so that we can fill it with the tasks created above
            perViewInstanceData.resize_no_construct(currentBatchStart);
        }

        void MeshFeatureProcessor::UpdateGPUInstanceBufferForView(size_t viewIndex, const RPI::ViewPtr& view)
        {
            AZ_PROFILE_SCOPE(RPI, "MeshFeatureProcessor: UpdateGPUInstanceBufferForView");
            // Use the correct srg for the view
            GpuBufferHandler& instanceDataBufferHandler = m_perViewInstanceDataBufferHandlers[viewIndex];
            instanceDataBufferHandler.UpdateSrg(view->GetShaderResourceGroup().get());

            // Now that we have all of our instance data, we need to create the buffer and bind it to the view srgs
            // Eventually, this could be a transient buffer

            // create output buffer descriptors
            AZStd::vector<TransformServiceFeatureProcessorInterface::ObjectId>& perViewInstanceData = m_perViewInstanceData[viewIndex];
            instanceDataBufferHandler.UpdateBuffer(perViewInstanceData.data(), static_cast<uint32_t>(perViewInstanceData.size()));
        }

        void MeshFeatureProcessor::OnBeginPrepareRender()
        {
            m_meshDataChecker.soft_lock();

            // The per-mesh shader option flags are set in feature processors' simulate function
            // So we want to process the flags here to update the draw packets if needed.
            // Update MeshDrawPacket's shader options if PerMeshShaderOption is enabled
            if (r_enablePerMeshShaderOptionFlags || m_enablePerMeshShaderOptionFlags)
            {
                // For mesh instance groups when r_meshInstancingEnabled is enabled
                AZStd::vector<ModelDataInstance::InstanceGroupHandle> instanceGroupsNeedUpdate;

                // Per mesh shader option flags was on, but now turned off, so reset all the shader options.
                for (auto& modelHandle : m_modelData)
                {
                    if (modelHandle.m_cullable.m_prevShaderOptionFlags != modelHandle.m_cullable.m_shaderOptionFlags)
                    {
                        // skip if the model need to be initialized
                        if (modelHandle.m_flags.m_needsInit)
                        {
                            continue;
                        }

                        if (!r_meshInstancingEnabled)
                        {
                            for (RPI::MeshDrawPacketList& drawPacketList : modelHandle.m_drawPacketListsByLod)
                            {
                                for (RPI::MeshDrawPacket& drawPacket : drawPacketList)
                                {
                                    m_flagRegistry->VisitTags(
                                        [&](AZ::Name shaderOption, FlagRegistry::TagType tag)
                                        {
                                            bool shaderOptionValue = (modelHandle.m_cullable.m_shaderOptionFlags & tag.GetIndex()) > 0;
                                            drawPacket.SetShaderOption(shaderOption, AZ::RPI::ShaderOptionValue(shaderOptionValue));
                                        });
                                    drawPacket.Update(*GetParentScene(), true);
                                }
                            }

                            modelHandle.m_flags.m_cullableNeedsRebuild = true;
                            // [GHI-13619]
                            // Update the draw packets on the cullable, since we just set a shader item.
                            // BuildCullable is a bit overkill here, this could be reduced to just updating the drawPacket specific info
                            // It's also going to cause m_cullableNeedsUpdate to be set, which will execute next frame, which we don't need
                            modelHandle.BuildCullable();
                        }
                        else
                        {
                            // mark the instance groups which need to update their shader options
                            for (size_t lodIndex = 0; lodIndex < modelHandle.m_postCullingInstanceDataByLod.size(); ++lodIndex)
                            {
                                ModelDataInstance::PostCullingInstanceDataList& postCullingInstanceDataList =
                                    modelHandle.m_postCullingInstanceDataByLod[lodIndex];
                                for (const ModelDataInstance::PostCullingInstanceData& postCullingData : postCullingInstanceDataList)
                                {
                                    instanceGroupsNeedUpdate.push_back(postCullingData.m_instanceGroupHandle);
                                }
                            }
                        }
                    }
                }

                if (r_meshInstancingEnabled)
                {
                    for (auto& instanceGroupDataIter : instanceGroupsNeedUpdate)
                    {
                        // default values for when r_enablePerMeshShaderOptionFlags was set from true to false
                        bool shaderOptionFlagsChanged = true;
                        uint32_t shaderOptionFlagMask = 0; // 0 means disable all shader options

                        if (r_enablePerMeshShaderOptionFlags)
                        {
                            shaderOptionFlagsChanged = instanceGroupDataIter->UpdateShaderOptionFlags();
                            shaderOptionFlagMask = instanceGroupDataIter->m_shaderOptionFlagMask;
                        }

                        if (shaderOptionFlagsChanged)
                        {
                            // Set shader options here
                            m_flagRegistry->VisitTags(
                                [&](AZ::Name shaderOption, FlagRegistry::TagType tag)
                                {
                                    if ((shaderOptionFlagMask & tag.GetIndex()) > 0)
                                    {
                                        bool shaderOptionValue = (instanceGroupDataIter->m_shaderOptionFlags & tag.GetIndex()) > 0;
                                        instanceGroupDataIter->m_drawPacket.SetShaderOption(
                                            shaderOption, AZ::RPI::ShaderOptionValue(shaderOptionValue));
                                    }
                                    else
                                    {
                                        instanceGroupDataIter->m_drawPacket.UnsetShaderOption(shaderOption);
                                    }
                                });
                            instanceGroupDataIter->UpdateDrawPacket(*GetParentScene(), true);

                            // Note, we don't need to call CacheRootConstantInterval() here because the root constant layout won't change
                            // when we switch shader variants.
                        }
                    }
                }
            }

            m_enablePerMeshShaderOptionFlags = r_enablePerMeshShaderOptionFlags;
        }

        void MeshFeatureProcessor::OnEndPrepareRender()
        {
            m_meshDataChecker.soft_unlock();

            if (m_reportShaderOptionFlags)
            {
                m_reportShaderOptionFlags = false;
                PrintShaderOptionFlags();
            }
            for (auto& model : m_modelData)
            {
                model.m_cullable.m_prevShaderOptionFlags = model.m_cullable.m_shaderOptionFlags.exchange(0);
                model.m_cullable.m_flags = model.m_flags.m_isAlwaysDynamic ? m_meshMovedFlag.GetIndex() : 0;
            }
        }

        MeshFeatureProcessor::MeshHandle MeshFeatureProcessor::AcquireMesh(const MeshHandleDescriptor& descriptor)
        {
            AZ_PROFILE_SCOPE(AzRender, "MeshFeatureProcessor: AcquireMesh");

            // don't need to check the concurrency during emplace() because the StableDynamicArray won't move the other elements during
            // insertion
            MeshHandle meshDataHandle = m_modelData.emplace();

            meshDataHandle->m_descriptor = descriptor;
            meshDataHandle->m_descriptor.m_modelChangedEventHandler.Connect(meshDataHandle->m_modelChangedEvent);
            meshDataHandle->m_descriptor.m_objectSrgCreatedHandler.Connect(meshDataHandle->m_objectSrgCreatedEvent);
            meshDataHandle->m_scene = GetParentScene();
            meshDataHandle->m_objectId = m_transformService->ReserveObjectId();
            meshDataHandle->m_rayTracingUuid = AZ::Uuid::CreateRandom();
            meshDataHandle->m_originalModelAsset = descriptor.m_modelAsset;
            meshDataHandle->m_flags.m_keepBufferAssetsInMemory = descriptor.m_supportRayIntersection; // Note: the MeshLoader may need to read this flag. so it needs to be assigned because meshloader is created
            meshDataHandle->m_meshLoader = AZStd::make_shared<ModelDataInstance::MeshLoader>(descriptor.m_modelAsset, &*meshDataHandle);
            meshDataHandle->m_flags.m_isAlwaysDynamic = descriptor.m_isAlwaysDynamic;
            meshDataHandle->m_flags.m_isDrawMotion = descriptor.m_isAlwaysDynamic;

            if (descriptor.m_excludeFromReflectionCubeMaps)
            {
                meshDataHandle->m_cullable.m_cullData.m_hideFlags |= RPI::View::UsageReflectiveCubeMap;
            }

            return meshDataHandle;
        }

        bool MeshFeatureProcessor::ReleaseMesh(MeshHandle& meshHandle)
        {
            if (meshHandle.IsValid())
            {
                meshHandle->m_meshLoader.reset();
                meshHandle->DeInit(this);
                m_transformService->ReleaseObjectId(meshHandle->m_objectId);

                AZStd::concurrency_check_scope scopeCheck(m_meshDataChecker);
                m_modelData.erase(meshHandle);

                return true;
            }
            return false;
        }

        void MeshFeatureProcessor::SetDrawItemEnabled(const MeshHandle& meshHandle, RHI::DrawListTag drawListTag, bool enabled)
        {
            AZ::RPI::MeshDrawPacketLods& drawPacketListByLod = meshHandle.IsValid() && !r_meshInstancingEnabled ? meshHandle->m_drawPacketListsByLod : m_emptyDrawPacketLods;

            for (AZ::RPI::MeshDrawPacketList& drawPacketList : drawPacketListByLod)
            {
                for (AZ::RPI::MeshDrawPacket& meshDrawPacket : drawPacketList)
                {
                    RHI::DrawPacket* drawPacket = meshDrawPacket.GetRHIDrawPacket();

                    if (drawPacket != nullptr)
                    {
                        size_t drawItemCount = drawPacket->GetDrawItemCount();

                        for (size_t idx = 0; idx < drawItemCount; ++idx)
                        {
                            // Ensure that the draw item belongs to the specified tag
                            if (drawPacket->GetDrawListTag(idx) == drawListTag)
                            {
                                drawPacket->GetDrawItem(idx)->SetEnabled(enabled);
                            }
                        }
                    }
                }
            }
        }

        void MeshFeatureProcessor::PrintDrawPacketInfo(const MeshHandle& meshHandle)
        {
            AZStd::string stringOutput = "\n------- MESH INFO -------\n";

            AZ::RPI::MeshDrawPacketLods& drawPacketListByLod = meshHandle.IsValid() && !r_meshInstancingEnabled ? meshHandle->m_drawPacketListsByLod : m_emptyDrawPacketLods;

            u32 lodCounter = 0;
            for (AZ::RPI::MeshDrawPacketList& drawPacketList : drawPacketListByLod)
            {
                stringOutput += AZStd::string::format("--- Mesh Lod %u ---\n", lodCounter++);
                u32 drawPacketCounter = 0;
                for (AZ::RPI::MeshDrawPacket& meshDrawPacket : drawPacketList)
                {
                    RHI::DrawPacket* drawPacket = meshDrawPacket.GetRHIDrawPacket();
                    if (drawPacket)
                    {
                        size_t numDrawItems = drawPacket->GetDrawItemCount();
                        stringOutput += AZStd::string::format("-- Draw Packet %u (%zu Draw Items) --\n", drawPacketCounter++, numDrawItems);

                        for (size_t drawItemIdx = 0; drawItemIdx < numDrawItems; ++drawItemIdx)
                        {
                            RHI::DrawItem* drawItem = drawPacket->GetDrawItem(drawItemIdx);
                            RHI::DrawListTag tag = drawPacket->GetDrawListTag(drawItemIdx);
                            stringOutput += AZStd::string::format("Item %zu | ", drawItemIdx);
                            stringOutput += drawItem->GetEnabled() ? "Enabled  | " : "Disabled | ";
                            stringOutput += AZStd::string::format("%s Tag\n", RHI::GetDrawListName(tag).GetCStr());
                        }

                    }
                }
            }
            stringOutput += "\n";
            AZ_Printf("MeshFeatureProcessor", stringOutput.c_str());
        }

        MeshFeatureProcessor::MeshHandle MeshFeatureProcessor::CloneMesh(const MeshHandle& meshHandle)
        {
            if (meshHandle.IsValid())
            {
                return AcquireMesh(meshHandle->m_descriptor);
            }
            return MeshFeatureProcessor::MeshHandle();
        }

        Data::Instance<RPI::Model> MeshFeatureProcessor::GetModel(const MeshHandle& meshHandle) const
        {
            return meshHandle.IsValid() ? meshHandle->m_model : nullptr;
        }

        Data::Asset<RPI::ModelAsset> MeshFeatureProcessor::GetModelAsset(const MeshHandle& meshHandle) const
        {
            if (meshHandle.IsValid())
            {
                return meshHandle->m_originalModelAsset;
            }

            return {};
        }

        const RPI::MeshDrawPacketLods& MeshFeatureProcessor::GetDrawPackets(const MeshHandle& meshHandle) const
        {
            // This function is being deprecated. It's currently used to get draw packets so that we can print some
            // debug information about the draw packets in an imgui menu. But the ownership model for draw packets is changing.
            // We can no longer assume a meshHandle directly keeps a copy of all of its draw packets.

            return meshHandle.IsValid() && !r_meshInstancingEnabled ? meshHandle->m_drawPacketListsByLod : m_emptyDrawPacketLods;
        }

        const AZStd::vector<Data::Instance<RPI::ShaderResourceGroup>>& MeshFeatureProcessor::GetObjectSrgs(const MeshHandle& meshHandle) const
        {
            static AZStd::vector<Data::Instance<RPI::ShaderResourceGroup>> staticEmptyList;
            return meshHandle.IsValid() ? meshHandle->m_objectSrgList : staticEmptyList;
        }

        void MeshFeatureProcessor::QueueObjectSrgForCompile(const MeshHandle& meshHandle) const
        {
            if (meshHandle.IsValid())
            {
                meshHandle->m_flags.m_objectSrgNeedsUpdate = true;
            }
        }

        void MeshFeatureProcessor::SetCustomMaterials(const MeshHandle& meshHandle, const Data::Instance<RPI::Material>& material)
        {
            Render::CustomMaterialMap materials;
            materials[AZ::Render::DefaultCustomMaterialId] = { material };
            return SetCustomMaterials(meshHandle, materials);
        }

        void MeshFeatureProcessor::SetCustomMaterials(const MeshHandle& meshHandle, const CustomMaterialMap& materials)
        {
            if (meshHandle.IsValid())
            {
                meshHandle->m_descriptor.m_customMaterials = materials;
                if (meshHandle->m_model)
                {
                    meshHandle->ReInit(this);
                }

                meshHandle->m_flags.m_objectSrgNeedsUpdate = true;
            }
        }

        const CustomMaterialMap& MeshFeatureProcessor::GetCustomMaterials(const MeshHandle& meshHandle) const
        {
            return meshHandle.IsValid() ? meshHandle->m_descriptor.m_customMaterials : DefaultCustomMaterialMap;
        }

        void MeshFeatureProcessor::SetTransform(const MeshHandle& meshHandle, const AZ::Transform& transform, const AZ::Vector3& nonUniformScale)
        {
            if (meshHandle.IsValid())
            {
                ModelDataInstance& modelData = *meshHandle;
                modelData.m_flags.m_cullBoundsNeedsUpdate = true;
                modelData.m_flags.m_objectSrgNeedsUpdate = true;
                modelData.m_cullable.m_flags = modelData.m_cullable.m_flags | m_meshMovedFlag.GetIndex();

                // Only set m_dynamic flag if the model instance is initialized.
                if (!modelData.m_flags.m_dynamic)
                {
                    modelData.m_flags.m_dynamic = (modelData.m_model && !modelData.m_flags.m_needsInit) ? true : false;

                    // Enable draw motion for all the DrawPacket referenced by this model
                    if (r_meshInstancingEnabled && modelData.m_flags.m_dynamic)
                    {
                        for (size_t lodIndex = 0; lodIndex < modelData.m_postCullingInstanceDataByLod.size(); ++lodIndex)
                        {
                            ModelDataInstance::PostCullingInstanceDataList& postCullingInstanceDataList =
                                modelData.m_postCullingInstanceDataByLod[lodIndex];
                            for (const ModelDataInstance::PostCullingInstanceData& postCullingData : postCullingInstanceDataList)
                            {
                                AZStd::scoped_lock<AZStd::mutex> scopedLock(postCullingData.m_instanceGroupHandle->m_eventLock);
                                if (!postCullingData.m_instanceGroupHandle->m_isDrawMotion)
                                {
                                    postCullingData.m_instanceGroupHandle->m_isDrawMotion = true;
                                    postCullingData.m_instanceGroupHandle->m_drawPacket.SetEnableDraw(m_meshMotionDrawListTag, true);
                                }
                            }
                        }
                    }
                }

                m_transformService->SetTransformForId(meshHandle->m_objectId, transform, nonUniformScale);

                // ray tracing data needs to be updated with the new transform
                if (m_rayTracingFeatureProcessor)
                {
                    m_rayTracingFeatureProcessor->SetMeshTransform(meshHandle->m_rayTracingUuid, transform, nonUniformScale);
                }
            }
        }

        void MeshFeatureProcessor::SetLocalAabb(const MeshHandle& meshHandle, const AZ::Aabb& localAabb)
        {
            if (meshHandle.IsValid())
            {
                ModelDataInstance& modelData = *meshHandle;
                modelData.m_aabb = localAabb;
                modelData.m_flags.m_cullBoundsNeedsUpdate = true;
                modelData.m_flags.m_objectSrgNeedsUpdate = true;
            }
        };

        AZ::Aabb MeshFeatureProcessor::GetLocalAabb(const MeshHandle& meshHandle) const
        {
            if (meshHandle.IsValid())
            {
                return meshHandle->m_aabb;
            }
            else
            {
                AZ_Assert(false, "Invalid mesh handle");
                return Aabb::CreateNull();
            }
        }

        Transform MeshFeatureProcessor::GetTransform(const MeshHandle& meshHandle)
        {
            if (meshHandle.IsValid())
            {
                return m_transformService->GetTransformForId(meshHandle->m_objectId);
            }
            else
            {
                AZ_Assert(false, "Invalid mesh handle");
                return Transform::CreateIdentity();
            }
        }

        Vector3 MeshFeatureProcessor::GetNonUniformScale(const MeshHandle& meshHandle)
        {
            if (meshHandle.IsValid())
            {
                return m_transformService->GetNonUniformScaleForId(meshHandle->m_objectId);
            }
            else
            {
                AZ_Assert(false, "Invalid mesh handle");
                return Vector3::CreateOne();
            }
        }

        void MeshFeatureProcessor::SetSortKey(const MeshHandle& meshHandle, RHI::DrawItemSortKey sortKey)
        {
            if (meshHandle.IsValid())
            {
                meshHandle->SetSortKey(this, sortKey);
            }
        }

        RHI::DrawItemSortKey MeshFeatureProcessor::GetSortKey(const MeshHandle& meshHandle) const
        {
            if (meshHandle.IsValid())
            {
                return meshHandle->GetSortKey();
            }
            else
            {
                AZ_Assert(false, "Invalid mesh handle");
                return 0;
            }
        }

        void ModelDataInstance::SetLightingChannelMask(uint32_t lightingChannelMask)
        {
            m_lightingChannelMask = lightingChannelMask;
        }

        void MeshFeatureProcessor::SetMeshLodConfiguration(const MeshHandle& meshHandle, const RPI::Cullable::LodConfiguration& meshLodConfig)
        {
            if (meshHandle.IsValid())
            {
                meshHandle->SetMeshLodConfiguration(meshLodConfig);
            }
        }

        RPI::Cullable::LodConfiguration MeshFeatureProcessor::GetMeshLodConfiguration(const MeshHandle& meshHandle) const
        {
            if (meshHandle.IsValid())
            {
                return meshHandle->GetMeshLodConfiguration();
            }
            else
            {
                AZ_Assert(false, "Invalid mesh handle");
                return { RPI::Cullable::LodType::Default, 0, 0.0f, 0.0f };
            }
        }

        void MeshFeatureProcessor::SetIsAlwaysDynamic(const MeshHandle & meshHandle, bool isAlwaysDynamic)
        {
            if (meshHandle.IsValid())
            {
                meshHandle->m_flags.m_isAlwaysDynamic = isAlwaysDynamic;
            }
        }

        bool MeshFeatureProcessor::GetIsAlwaysDynamic(const MeshHandle& meshHandle) const
        {
            if (!meshHandle.IsValid())
            {
                AZ_Assert(false, "Invalid mesh handle");
                return false;
            }
            return meshHandle->m_flags.m_isAlwaysDynamic;
        }

        void MeshFeatureProcessor::SetExcludeFromReflectionCubeMaps(const MeshHandle& meshHandle, bool excludeFromReflectionCubeMaps)
        {
            if (meshHandle.IsValid())
            {
                meshHandle->m_descriptor.m_excludeFromReflectionCubeMaps = excludeFromReflectionCubeMaps;
                if (excludeFromReflectionCubeMaps)
                {
                    meshHandle->m_cullable.m_cullData.m_hideFlags |= RPI::View::UsageReflectiveCubeMap;
                }
                else
                {
                    meshHandle->m_cullable.m_cullData.m_hideFlags &= ~RPI::View::UsageReflectiveCubeMap;
                }
            }
        }

        bool MeshFeatureProcessor::GetExcludeFromReflectionCubeMaps(const MeshHandle& meshHandle) const
        {
            if (meshHandle.IsValid())
            {
                return meshHandle->m_descriptor.m_excludeFromReflectionCubeMaps;
            }
            return false;
        }

        void MeshFeatureProcessor::SetRayTracingEnabled(const MeshHandle& meshHandle, bool enabled)
        {
            if (meshHandle.IsValid())
            {
                // update the ray tracing data based on the current state and the new state
                if (enabled && !meshHandle->m_descriptor.m_isRayTracingEnabled)
                {
                    // add to ray tracing
                    meshHandle->m_flags.m_needsSetRayTracingData = true;
                }
                else if (!enabled && meshHandle->m_descriptor.m_isRayTracingEnabled)
                {
                    // remove from ray tracing
                    if (m_rayTracingFeatureProcessor)
                    {
                        m_rayTracingFeatureProcessor->RemoveMesh(meshHandle->m_rayTracingUuid);
                    }
                }

                // set new state
                meshHandle->m_descriptor.m_isRayTracingEnabled = enabled;
            }
        }

        bool MeshFeatureProcessor::GetRayTracingEnabled(const MeshHandle& meshHandle) const
        {
            if (meshHandle.IsValid())
            {
                return meshHandle->m_descriptor.m_isRayTracingEnabled;
            }
            else
            {
                AZ_Assert(false, "Invalid mesh handle");
                return false;
            }
        }

        bool MeshFeatureProcessor::GetVisible(const MeshHandle& meshHandle) const
        {
            if (meshHandle.IsValid())
            {
                return meshHandle->m_flags.m_visible;
            }
            return false;
        }

        void MeshFeatureProcessor::SetVisible(const MeshHandle& meshHandle, bool visible)
        {
            if (meshHandle.IsValid())
            {
                meshHandle->SetVisible(visible);

                if (m_rayTracingFeatureProcessor && meshHandle->m_descriptor.m_isRayTracingEnabled)
                {
                    // always remove from ray tracing first
                    m_rayTracingFeatureProcessor->RemoveMesh(meshHandle->m_rayTracingUuid);

                    // now add if it's visible
                    if (visible)
                    {
                        meshHandle->m_flags.m_needsSetRayTracingData = true;
                    }
                }
            }
        }

        void MeshFeatureProcessor::SetUseForwardPassIblSpecular(const MeshHandle& meshHandle, bool useForwardPassIblSpecular)
        {
            if (meshHandle.IsValid())
            {
                meshHandle->m_descriptor.m_useForwardPassIblSpecular = useForwardPassIblSpecular;
                meshHandle->m_flags.m_objectSrgNeedsUpdate = true;

                if (meshHandle->m_model)
                {
                    const size_t modelLodCount = meshHandle->m_model->GetLodCount();
                    for (size_t modelLodIndex = 0; modelLodIndex < modelLodCount; ++modelLodIndex)
                    {
                        meshHandle->BuildDrawPacketList(this, modelLodIndex);
                    }
                }
            }
        }

        void MeshFeatureProcessor::SetRayTracingDirty(const MeshHandle& meshHandle)
        {
            if (meshHandle.IsValid())
            {
                meshHandle->m_flags.m_needsSetRayTracingData = true;
            }
        }

        RHI::Ptr<MeshFeatureProcessor::FlagRegistry> MeshFeatureProcessor::GetShaderOptionFlagRegistry()
        {
            if (m_flagRegistry == nullptr)
            {
                m_flagRegistry = FlagRegistry::Create();
            }
            return m_flagRegistry;
        };

        void MeshFeatureProcessor::ForceRebuildDrawPackets([[maybe_unused]] const AZ::ConsoleCommandContainer& arguments)
        {
            m_forceRebuildDrawPackets = true;
        }

        void MeshFeatureProcessor::OnRenderPipelineChanged([[maybe_unused]] RPI::RenderPipeline* pipeline,
            [[maybe_unused]] RPI::SceneNotification::RenderPipelineChangeType changeType)
        {
            m_forceRebuildDrawPackets = true;
        }

        void MeshFeatureProcessor::UpdateMeshReflectionProbes()
        {
            for (auto& meshInstance : m_modelData)
            {
                // we need to rebuild the Srg for any meshes that are using the forward pass IBL specular option
                if (meshInstance.m_descriptor.m_useForwardPassIblSpecular)
                {
                    meshInstance.m_flags.m_objectSrgNeedsUpdate = true;
                }

                // update the raytracing reflection probe data if necessary
                RayTracingFeatureProcessor::Mesh::ReflectionProbe reflectionProbe;
                bool currentHasRayTracingReflectionProbe = meshInstance.m_flags.m_hasRayTracingReflectionProbe;
                meshInstance.SetRayTracingReflectionProbeData(this, reflectionProbe);

                if (meshInstance.m_flags.m_hasRayTracingReflectionProbe ||
                    (currentHasRayTracingReflectionProbe != meshInstance.m_flags.m_hasRayTracingReflectionProbe))
                {
                    m_rayTracingFeatureProcessor->SetMeshReflectionProbe(meshInstance.m_rayTracingUuid, reflectionProbe);
                }
            }
        }

        void MeshFeatureProcessor::ReportShaderOptionFlags([[maybe_unused]] const AZ::ConsoleCommandContainer& arguments)
        {
            m_reportShaderOptionFlags = true;
        }

        RayTracingFeatureProcessor* MeshFeatureProcessor::GetRayTracingFeatureProcessor() const
        {
            return m_rayTracingFeatureProcessor;
        }

        ReflectionProbeFeatureProcessor* MeshFeatureProcessor::GetReflectionProbeFeatureProcessor() const
        {
            return m_reflectionProbeFeatureProcessor;
        }

        TransformServiceFeatureProcessor* MeshFeatureProcessor::GetTransformServiceFeatureProcessor() const
        {
            return m_transformService;
        }

        RHI::DrawListTag MeshFeatureProcessor::GetTransparentDrawListTag() const
        {
            return m_transparentDrawListTag;
        }

        MeshInstanceManager& MeshFeatureProcessor::GetMeshInstanceManager()
        {
            return m_meshInstanceManager;
        }

        bool MeshFeatureProcessor::IsMeshInstancingEnabled() const
        {
            return m_enableMeshInstancing;
        }

        void MeshFeatureProcessor::PrintShaderOptionFlags()
        {
            AZStd::map<FlagRegistry::TagType, AZ::Name> tags;
            AZStd::string registeredFoundMessage = "Registered flags: ";

            auto gatherTags = [&](const Name& name, FlagRegistry::TagType tag)
            {
                tags[tag] = name;
                registeredFoundMessage.append(name.GetCStr() + AZStd::string(", "));
            };

            m_flagRegistry->VisitTags(gatherTags);

            registeredFoundMessage.erase(registeredFoundMessage.end() - 2);

            AZ_Printf("MeshFeatureProcessor", registeredFoundMessage.c_str());

            AZStd::map<uint32_t, uint32_t> flagStats;

            for (auto& model : m_modelData)
            {
                ++flagStats[model.m_cullable.m_shaderOptionFlags.load()];
            }

            for (auto [flag, references] : flagStats)
            {
                AZStd::string flagList;

                if (flag == 0)
                {
                    flagList = "(None)";
                }
                else
                {
                    for (auto [tag, name] : tags)
                    {
                        if ((tag.GetIndex() & flag) > 0)
                        {
                            flagList.append(name.GetCStr());
                            flagList.append(", ");
                        }
                    }
                    flagList.erase(flagList.end() - 2);
                }

                AZ_Printf("MeshFeatureProcessor", "Found %u references to [%s]", references, flagList.c_str());
            }
        }

        // ModelDataInstance::MeshLoader...
        ModelDataInstance::MeshLoader::MeshLoader(const Data::Asset<RPI::ModelAsset>& modelAsset, ModelDataInstance* parent)
            : m_modelAsset(modelAsset)
            , m_parent(parent)
        {
            if (!m_modelAsset.GetId().IsValid())
            {
                AZ_Error("ModelDataInstance::MeshLoader", false, "Invalid model asset Id.");
                return;
            }

            m_modelAsset.QueueLoad();
            Data::AssetBus::Handler::BusConnect(m_modelAsset.GetId());
            AzFramework::AssetCatalogEventBus::Handler::BusConnect();
        }

        ModelDataInstance::MeshLoader::~MeshLoader()
        {
            AzFramework::AssetCatalogEventBus::Handler::BusDisconnect();
            Data::AssetBus::Handler::BusDisconnect();
            SystemTickBus::Handler::BusDisconnect();
        }

        void ModelDataInstance::MeshLoader::OnSystemTick()
        {
            SystemTickBus::Handler::BusDisconnect();

            // Assign the fully loaded asset back to the mesh handle to not only hold asset id, but the actual data as well.
            m_parent->m_originalModelAsset = m_modelAsset;

            if (const auto& modelTags = m_modelAsset->GetTags(); !modelTags.empty())
            {
                RPI::AssetQuality highestLodBias = RPI::AssetQualityLowest;
                for (const AZ::Name& tag : modelTags)
                {
                    RPI::AssetQuality tagQuality = RPI::AssetQualityHighest;
                    RPI::ModelTagBus::BroadcastResult(tagQuality, &RPI::ModelTagBus::Events::GetQuality, tag);

                    highestLodBias = AZStd::min(highestLodBias, tagQuality);
                }

                if (highestLodBias >= m_modelAsset->GetLodCount())
                {
                    highestLodBias = aznumeric_caster(m_modelAsset->GetLodCount() - 1);
                }

                m_parent->m_lodBias = highestLodBias;

                for (const AZ::Name& tag : modelTags)
                {
                    RPI::ModelTagBus::Broadcast(&RPI::ModelTagBus::Events::RegisterAsset, tag, m_modelAsset->GetId());
                }
            }
            else
            {
                m_parent->m_lodBias = 0;
            }

            Data::Instance<RPI::Model> model;
            // Check if a requires cloning callback got set and if so check if cloning the model asset is requested.
            if (m_parent->m_descriptor.m_requiresCloneCallback && m_parent->m_descriptor.m_requiresCloneCallback(m_modelAsset))
            {
                // Clone the model asset to force create another model instance.
                AZ::Data::AssetId newId(AZ::Uuid::CreateRandom(), /*subId=*/0);
                Data::Asset<RPI::ModelAsset> clonedAsset;
                // Assume cloned models will involve some kind of geometry deformation
                m_parent->m_flags.m_isAlwaysDynamic = true;
                if (AZ::RPI::ModelAssetCreator::Clone(m_modelAsset, clonedAsset, newId))
                {
                    model = RPI::Model::FindOrCreate(clonedAsset);
                }
                else
                {
                    AZ_Error("ModelDataInstance", false, "Cannot clone model for '%s'. Cloth simulation results won't be individual per entity.", m_modelAsset->GetName().GetCStr());
                    model = RPI::Model::FindOrCreate(m_modelAsset);
                }
            }
            else
            {
                // Static mesh, no cloth buffer present.
                model = RPI::Model::FindOrCreate(m_modelAsset);
            }

            if (model)
            {
                RayTracingFeatureProcessor* rayTracingFeatureProcessor =
                    m_parent->m_scene->GetFeatureProcessor<RayTracingFeatureProcessor>();
                m_parent->RemoveRayTracingData(rayTracingFeatureProcessor);
                m_parent->QueueInit(model);
                m_parent->m_modelChangedEvent.Signal(AZStd::move(model));

                // we always start out with a refcount of 1
                model->GetModelAsset()->AddRefBufferAssets();

                // if we don't want to keep them, this will drop the refcount to 0.
                if (!m_parent->m_flags.m_keepBufferAssetsInMemory)
                {
                    model->GetModelAsset()->ReleaseRefBufferAssets();
                }
            }
            else
            {
                // when running with null renderer, the RPI::Model::FindOrCreate(...) is expected to return nullptr, so suppress this error.
                AZ_Error("ModelDataInstance::OnAssetReady", RHI::IsNullRHI(), "Failed to create model instance for '%s'", m_modelAsset.GetHint().c_str());
            }
        }

        //! AssetBus::Handler overrides...
        void ModelDataInstance::MeshLoader::OnAssetReady(Data::Asset<Data::AssetData> asset)
        {
            // Update our model asset reference to contain the latest loaded version.
            m_modelAsset = asset;

            // The mesh loader queues the model asset to be loaded then connects to the asset bus. If the asset is already loaded
            // OnAssetReady will be called before returning from the acquire function. Many callers connect handlers for model change
            // events. Some of the handlers attempt to access their stored mesh handle member, which will not be up to date if the acquire
            // function hasn't returned. This postpones sending the event until the next tick, allowing the acquire function to return and
            // update and he stored mesh handles.
            SystemTickBus::Handler::BusConnect();
        }

        void ModelDataInstance::MeshLoader::OnModelReloaded(Data::Asset<Data::AssetData> asset)
        {
            OnAssetReady(asset);
        }

        void ModelDataInstance::MeshLoader::OnAssetError(Data::Asset<Data::AssetData> asset)
        {
            // Note: m_modelAsset and asset represents same asset, but only m_modelAsset contains the file path in its hint from serialization
            AZ_Error(
                "ModelDataInstance::MeshLoader", false, "Failed to load asset %s. It may be missing, or not be finished processing",
                m_modelAsset.GetHint().c_str());

            AzFramework::AssetSystemRequestBus::Broadcast(
                &AzFramework::AssetSystem::AssetSystemRequests::EscalateAssetByUuid, m_modelAsset.GetId().m_guid);
        }

        void ModelDataInstance::MeshLoader::OnCatalogAssetRemoved(
            const AZ::Data::AssetId& assetId, [[maybe_unused]] const AZ::Data::AssetInfo& assetInfo)
        {
            OnCatalogAssetChanged(assetId);
        }

        void ModelDataInstance::MeshLoader::OnCatalogAssetAdded(const AZ::Data::AssetId& assetId)
        {
            // If the asset didn't exist in the catalog when it first attempted to load, we need to try loading it again
            OnCatalogAssetChanged(assetId);
        }

        void ModelDataInstance::MeshLoader::OnCatalogAssetChanged(const AZ::Data::AssetId& assetId)
        {
            if (assetId == m_modelAsset.GetId())
            {
                Data::Asset<RPI::ModelAsset> modelAssetReference = m_modelAsset;

                // If the asset was modified, reload it. This will also cause a model to change back to the default missing
                // asset if it was removed, and it will replace the default missing asset with the real asset if it was added.
                AZ::SystemTickBus::QueueFunction(
                    [=, meshLoader = m_parent->m_meshLoader]() mutable
                    {
                        // Only trigger the reload if the meshLoader is still being used by something other than the lambda.
                        // If the lambda is the only owner, it will get destroyed after this queued call, so there's no point
                        // in reloading the model.
                        if (meshLoader.use_count() > 1)
                        {
                            ModelReloaderSystemInterface::Get()->ReloadModel(modelAssetReference, m_modelReloadedEventHandler);
                        }
                    });
            }
        }

        ModelDataInstance::ModelDataInstance()
        {
            m_flags.m_cullBoundsNeedsUpdate = false;
            m_flags.m_cullableNeedsRebuild = false;
            m_flags.m_needsInit = false;
            m_flags.m_objectSrgNeedsUpdate = true;
            m_flags.m_isAlwaysDynamic = false;
            m_flags.m_dynamic = false;
            m_flags.m_isDrawMotion = false;
            m_flags.m_visible = true;
            m_flags.m_useForwardPassIblSpecular = false;
            m_flags.m_hasForwardPassIblSpecularMaterial = false;
            m_flags.m_needsSetRayTracingData = false;
            m_flags.m_hasRayTracingReflectionProbe = false;
        }

        void ModelDataInstance::DeInit(MeshFeatureProcessor* meshFeatureProcessor)
        {
            RayTracingFeatureProcessor* rayTracingFeatureProcessor = meshFeatureProcessor->GetRayTracingFeatureProcessor();
            m_scene->GetCullingScene()->UnregisterCullable(m_cullable);

            RemoveRayTracingData(rayTracingFeatureProcessor);

            // We're intentionally using the MeshFeatureProcessor's value instead of using the cvar directly here,
            // because DeInit might be called after the cvar changes, but we want to do the de-initialization based
            // on what the setting was before (when the resources were initialized). The MeshFeatureProcessor will still have the cached
            // value in that case
            if (!meshFeatureProcessor->IsMeshInstancingEnabled())
            {
                m_drawPacketListsByLod.clear();
            }
            else
            {
                // Remove all the meshes from the MeshInstanceManager
                MeshInstanceManager& meshInstanceManager = meshFeatureProcessor->GetMeshInstanceManager();

                for (size_t lodIndex = 0; lodIndex < m_postCullingInstanceDataByLod.size(); ++lodIndex)
                {
                    PostCullingInstanceDataList& postCullingInstanceDataList = m_postCullingInstanceDataByLod[lodIndex];
                    for (PostCullingInstanceData& postCullingData : postCullingInstanceDataList)
                    {
                        postCullingData.m_instanceGroupHandle->RemoveAssociatedInstance(this);

                        // Remove instance will decrement the use-count of the instance group, and only release the instance group
                        // if nothing else is referring to it.
                        meshInstanceManager.RemoveInstance(postCullingData.m_instanceGroupHandle);
                    }
                    postCullingInstanceDataList.clear();
                }
                m_postCullingInstanceDataByLod.clear();
            }

            m_descriptor.m_customMaterials.clear();
            m_objectSrgList = {};
            m_model = {};
        }

        void ModelDataInstance::ReInit(MeshFeatureProcessor* meshFeatureProcessor)
        {
            CustomMaterialMap customMaterials = m_descriptor.m_customMaterials;
            const Data::Instance<RPI::Model> model = m_model;
            DeInit(meshFeatureProcessor);
            m_descriptor.m_customMaterials = customMaterials;
            m_model = model;
            QueueInit(m_model);
        }

        void ModelDataInstance::QueueInit(const Data::Instance<RPI::Model>& model)
        {
            m_model = model;
            m_flags.m_needsInit = true;
            m_aabb = m_model->GetModelAsset()->GetAabb();
        }

        void ModelDataInstance::Init(MeshFeatureProcessor* meshFeatureProcessor)
        {
            const size_t modelLodCount = m_model->GetLodCount();

            if (!r_meshInstancingEnabled)
            {
                m_drawPacketListsByLod.resize(modelLodCount);
            }
            else
            {
                m_postCullingInstanceDataByLod.resize(modelLodCount);
            }

            for (size_t modelLodIndex = 0; modelLodIndex < modelLodCount; ++modelLodIndex)
            {
                BuildDrawPacketList(meshFeatureProcessor, modelLodIndex);
            }

            for (auto& objectSrg : m_objectSrgList)
            {
                // Set object Id once since it never changes
                RHI::ShaderInputNameIndex objectIdIndex = "m_objectId";
                objectSrg->SetConstant(objectIdIndex, m_objectId.GetIndex());
                objectIdIndex.AssertValid();
            }

            if (m_flags.m_visible && m_descriptor.m_isRayTracingEnabled)
            {
                m_flags.m_needsSetRayTracingData = true;
            }

            m_flags.m_cullableNeedsRebuild = true;
            m_flags.m_cullBoundsNeedsUpdate = true;
            m_flags.m_objectSrgNeedsUpdate = true;
            m_flags.m_needsInit = false;
        }

        struct MeshInstancingSupport
        {
            bool m_canSupportInstancing = false;
            bool m_isTransparent = false;
        };

        static MeshInstancingSupport CanSupportInstancing(
            Data::Instance<RPI::Material> material, bool useForwardPassIbleSpecular, const RHI::DrawListTag& transparentDrawListTag)
        {
            MeshInstancingSupport result;
            if (useForwardPassIbleSpecular)
            {
                // Forward pass ibl specular uses the ObjectSrg to set the closest reflection probe data
                // Since all instances from a single instanced draw call share a single ObjectSrg, this
                // will not work with instancing unless they happen to all share the same closes probe.
                // In the future, we could make that part of the MeshInstanceGroupKey, but that impacts
                // the initalization logic since at Init time we don't yet know the closest reflection probe.
                // So initially we treat that case as not supporting instancing, and eventually we can re-order
                // the logic in MeshFeatureProcessor::Simulate such that we know the up-to-date ObjectSrg data
                // before this point
                result.m_canSupportInstancing = false;
                return result;
            }

            bool shadersSupportInstancing = true;
            bool isTransparent = false;
            material->ForAllShaderItems(
                [&](const Name&, const RPI::ShaderCollection::Item& shaderItem)
                {
                    if (shaderItem.IsEnabled())
                    {
                        // Check to see if the shaderItem has the o_meshInstancingEnabled option. All shader items in the draw packet must
                        // support this option
                        RPI::ShaderOptionIndex index = shaderItem.GetShaderOptionGroup().GetShaderOptionLayout()->FindShaderOptionIndex(
                            s_o_meshInstancingIsEnabled_Name);
                        if (!index.IsValid())
                        {
                            shadersSupportInstancing = false;
                            return false; // break
                        }

                        // Get the DrawListTag. Use the explicit draw list override if exists.
                        AZ::RHI::DrawListTag drawListTag = shaderItem.GetDrawListTagOverride();

                        if (drawListTag.IsNull())
                        {
                            drawListTag = RHI::RHISystemInterface::Get()->GetDrawListTagRegistry()->FindTag(
                                shaderItem.GetShaderAsset()->GetDrawListName());
                        }

                        // Check to see if the shaderItem is for a transparent pass. If any of the active shader items
                        // are for a transparent pass, we still support instancing, but we mark it as transparent so that
                        // we can sort by reverse-depth
                        if (drawListTag == transparentDrawListTag)
                        {
                            isTransparent = true;
                            if (!r_meshInstancingEnabledForTransparentObjects)
                            {
                                shadersSupportInstancing = false;
                                return false; // break
                            }
                        }
                    }

                    return true; // continue
                });

            result.m_canSupportInstancing = shadersSupportInstancing;
            result.m_isTransparent = isTransparent;
            return result;
        }

        void ModelDataInstance::BuildDrawPacketList(MeshFeatureProcessor* meshFeatureProcessor, size_t modelLodIndex)
        {
            RPI::ModelLod& modelLod = *m_model->GetLods()[modelLodIndex];
            const size_t meshCount = modelLod.GetMeshes().size();
            MeshInstanceManager& meshInstanceManager = meshFeatureProcessor->GetMeshInstanceManager();

            if (!r_meshInstancingEnabled)
            {
                RPI::MeshDrawPacketList& drawPacketListOut = m_drawPacketListsByLod[modelLodIndex];
                drawPacketListOut.clear();
                drawPacketListOut.reserve(meshCount);
            }

            auto meshMotionDrawListTag = AZ::RHI::RHISystemInterface::Get()->GetDrawListTagRegistry()->FindTag(MeshCommon::MotionDrawListTagName);

            for (size_t meshIndex = 0; meshIndex < meshCount; ++meshIndex)
            {
                const auto meshes = modelLod.GetMeshes();
                const RPI::ModelLod::Mesh& mesh = meshes[meshIndex];

                // Determine if there is a custom material specified for this submission
                const CustomMaterialId customMaterialId(aznumeric_cast<AZ::u64>(modelLodIndex), mesh.m_materialSlotStableId);
                const auto& customMaterialInfo = GetCustomMaterialWithFallback(customMaterialId);
                const auto& material = customMaterialInfo.m_material ? customMaterialInfo.m_material : mesh.m_material;

                if (!material)
                {
                    AZ_Warning("MeshFeatureProcessor", false, "No material provided for mesh. Skipping.");
                    continue;
                }

                auto& objectSrgLayout = material->GetAsset()->GetObjectSrgLayout();

                if (!objectSrgLayout)
                {
                    AZ_Warning("MeshFeatureProcessor", false, "No per-object ShaderResourceGroup found.");
                    continue;
                }

                Data::Instance<RPI::ShaderResourceGroup> meshObjectSrg;

                // See if the object SRG for this mesh is already in our list of object SRGs
                for (auto& objectSrgIter : m_objectSrgList)
                {
                    if (objectSrgIter->GetLayout()->GetHash() == objectSrgLayout->GetHash())
                    {
                        meshObjectSrg = objectSrgIter;
                    }
                }

                // If the object SRG for this mesh was not already in the list, create it and add it to the list
                if (!meshObjectSrg)
                {
                    auto& shaderAsset = material->GetAsset()->GetMaterialTypeAsset()->GetShaderAssetForObjectSrg();
                    meshObjectSrg = RPI::ShaderResourceGroup::Create(shaderAsset, objectSrgLayout->GetName());
                    if (!meshObjectSrg)
                    {
                        AZ_Warning("MeshFeatureProcessor", false, "Failed to create a new shader resource group, skipping.");
                        continue;
                    }
                    m_objectSrgCreatedEvent.Signal(meshObjectSrg);
                    m_objectSrgList.push_back(meshObjectSrg);
                }

                bool materialRequiresForwardPassIblSpecular = MaterialRequiresForwardPassIblSpecular(material);

                // Track whether any materials in this mesh require ForwardPassIblSpecular, we need this information when the ObjectSrg is
                // updated
                m_flags.m_hasForwardPassIblSpecularMaterial |= materialRequiresForwardPassIblSpecular;

                MeshInstanceManager::InsertResult instanceGroupInsertResult{ MeshInstanceManager::Handle{}, 0 };

                MeshInstancingSupport instancingSupport;
                if (r_meshInstancingEnabled)
                {
                    // Get the instance index for referencing the draw packet
                    MeshInstanceGroupKey key{};

                    // Only meshes from the same model and lod with a matching material instance can be instanced
                    key.m_modelId = m_model->GetId();
                    key.m_lodIndex = static_cast<uint32_t>(modelLodIndex);
                    key.m_meshIndex = static_cast<uint32_t>(meshIndex);
                    key.m_materialId = material->GetId();

                    // Two meshes that could otherwise be instanced but have manually specified sort keys will not be instanced together
                    key.m_sortKey = m_sortKey;

                    instancingSupport = CanSupportInstancing(
                        material, m_flags.m_hasForwardPassIblSpecularMaterial, meshFeatureProcessor->GetTransparentDrawListTag());

                    if (instancingSupport.m_canSupportInstancing && !r_meshInstancingDebugForceUniqueObjectsForProfiling)
                    {
                        // If this object can be instanced, it gets a null uuid that will match other objects that can be instanced with it
                        key.m_forceInstancingOff = Uuid::CreateNull();
                    }
                    else
                    {
                        // When instancing is enabled, everything goes down the instancing path, including this object
                        // However, using a random uuid here will give it its own unique instance group, with it's own unique ObjectSrg,
                        // so it will end up as an instanced draw call with a count of 1

                        // We also use this path when r_meshInstancingDebugForceUniqueObjectsForProfiling is true, which makes meshes that
                        // would otherwise be instanced end up in a unique group. This is helpful for performance profiling to test the
                        // worst case scenario of lots of objects that don't actually end up getting instanced but still go down the
                        // instancing path
                        key.m_forceInstancingOff = Uuid::CreateRandom();
                    }

                    instanceGroupInsertResult = meshInstanceManager.AddInstance(key);
                    PostCullingInstanceData postCullingData;
                    postCullingData.m_instanceGroupHandle = instanceGroupInsertResult.m_handle;
                    postCullingData.m_instanceGroupPageIndex = instanceGroupInsertResult.m_pageIndex;
                    postCullingData.m_objectId = m_objectId;
                    // Mark the group as transparent so that the depth can be sorted in reverse
                    postCullingData.m_instanceGroupHandle->m_isTransparent = instancingSupport.m_isTransparent;
                    m_postCullingInstanceDataByLod[modelLodIndex].push_back(postCullingData);

                    // The instaceGroup needs to keep a reference of this ModelDataInstance so it can
                    // notify the ModelDataInstance when the MeshDrawPacket is changed or get the cullable's flags
                    instanceGroupInsertResult.m_handle->AddAssociatedInstance(this);
                }

                // If this condition is true, we're dealing with a new, uninitialized draw packet, either because instancing is disabled
                // or because this was the first object in the instance group. So we need to initialize it
                if (!r_meshInstancingEnabled || instanceGroupInsertResult.m_instanceCount == 1)
                {
                    // setup the mesh draw packet
                    RPI::MeshDrawPacket drawPacket(modelLod, meshIndex, material, meshObjectSrg, customMaterialInfo.m_uvMapping);

                    // set the shader option to select forward pass IBL specular if necessary
                    if (!drawPacket.SetShaderOption(s_o_meshUseForwardPassIBLSpecular_Name, AZ::RPI::ShaderOptionValue{ m_descriptor.m_useForwardPassIblSpecular }))
                    {
                        AZ_Warning("MeshDrawPacket", false, "Failed to set o_meshUseForwardPassIBLSpecular on mesh draw packet");
                    }

                    if (instancingSupport.m_canSupportInstancing)
                    {
                        drawPacket.SetShaderOption(s_o_meshInstancingIsEnabled_Name, AZ::RPI::ShaderOptionValue{ true });
                    }

                    bool blockSilhouettes = false;
                    if (auto index = material->FindPropertyIndex(s_block_silhouette_Name); index.IsValid())
                    {
                        blockSilhouettes = material->GetPropertyValue<bool>(index);
                    }

                    // stencil bits
                    uint8_t stencilRef = m_descriptor.m_useForwardPassIblSpecular || materialRequiresForwardPassIblSpecular
                        ? Render::StencilRefs::None
                        : Render::StencilRefs::UseIBLSpecularPass;
                    stencilRef |= Render::StencilRefs::UseDiffuseGIPass;
                    stencilRef |= blockSilhouettes ? Render::StencilRefs::BlockSilhouettes : 0;

                    drawPacket.SetStencilRef(stencilRef);
                    drawPacket.SetSortKey(m_sortKey);
                    drawPacket.SetEnableDraw(meshMotionDrawListTag, m_flags.m_isDrawMotion);
                    // Note: do not add drawPacket.Update() here. It's not needed.It may cause issue with m_shaderVariantHandler which captures 'this' pointer.

                    if (!r_meshInstancingEnabled)
                    {
                        m_drawPacketListsByLod[modelLodIndex].emplace_back(AZStd::move(drawPacket));
                    }
                    else
                    {
                        MeshInstanceGroupData& instanceGroupData = meshInstanceManager[instanceGroupInsertResult.m_handle];
                        instanceGroupData.m_drawPacket = AZStd::move(drawPacket);
                        instanceGroupData.m_isDrawMotion = m_flags.m_isDrawMotion;

                        // We're going to need an interval for the root constant data that we update every frame for each draw item, so cache that here
                        CacheRootConstantInterval(instanceGroupData);
                    }
                }

                // For mesh instancing only
                // If this model needs to draw motion, enable draw motion vector for the DrawPacket.
                // This means any mesh instances which are using this draw packet would draw motion vector too. This is fine, just not optimized.
                if (r_meshInstancingEnabled && m_flags.m_isDrawMotion)
                {
                    MeshInstanceGroupData& instanceGroupData = meshInstanceManager[instanceGroupInsertResult.m_handle];
                    if (!instanceGroupData.m_isDrawMotion)
                    {
                        instanceGroupData.m_isDrawMotion = true;
                        instanceGroupData.m_drawPacket.SetEnableDraw(meshMotionDrawListTag, true);
                    }
                }
            }
        }

        void ModelDataInstance::SetRayTracingData(MeshFeatureProcessor* meshFeatureProcessor)
        {
            RayTracingFeatureProcessor* rayTracingFeatureProcessor = meshFeatureProcessor->GetRayTracingFeatureProcessor();
            TransformServiceFeatureProcessor* transformServiceFeatureProcessor =
                meshFeatureProcessor->GetTransformServiceFeatureProcessor();
            RemoveRayTracingData(rayTracingFeatureProcessor);

            if (!m_model)
            {
                return;
            }

            if (!rayTracingFeatureProcessor)
            {
                return;
            }

            const AZStd::span<const Data::Instance<RPI::ModelLod>>& modelLods = m_model->GetLods();
            if (modelLods.empty())
            {
                return;
            }

            // use the lowest LOD for raytracing
            uint32_t rayTracingLod = aznumeric_cast<uint32_t>(modelLods.size() - 1);
            const Data::Instance<RPI::ModelLod>& modelLod = modelLods[rayTracingLod];

            // setup a stream layout and shader input contract for the vertex streams
            static const char* PositionSemantic = "POSITION";
            static const char* NormalSemantic = "NORMAL";
            static const char* TangentSemantic = "TANGENT";
            static const char* BitangentSemantic = "BITANGENT";
            static const char* UVSemantic = "UV";
            static const RHI::Format PositionStreamFormat = RHI::Format::R32G32B32_FLOAT;
            static const RHI::Format NormalStreamFormat = RHI::Format::R32G32B32_FLOAT;
            static const RHI::Format TangentStreamFormat = RHI::Format::R32G32B32A32_FLOAT;
            static const RHI::Format BitangentStreamFormat = RHI::Format::R32G32B32_FLOAT;
            static const RHI::Format UVStreamFormat = RHI::Format::R32G32_FLOAT;

            RPI::ShaderInputContract::StreamChannelInfo positionStreamChannelInfo;
            positionStreamChannelInfo.m_semantic = RHI::ShaderSemantic(AZ::Name(PositionSemantic));
            positionStreamChannelInfo.m_componentCount = RHI::GetFormatComponentCount(PositionStreamFormat);

            RPI::ShaderInputContract::StreamChannelInfo normalStreamChannelInfo;
            normalStreamChannelInfo.m_semantic = RHI::ShaderSemantic(AZ::Name(NormalSemantic));
            normalStreamChannelInfo.m_componentCount = RHI::GetFormatComponentCount(NormalStreamFormat);

            RPI::ShaderInputContract::StreamChannelInfo tangentStreamChannelInfo;
            tangentStreamChannelInfo.m_semantic = RHI::ShaderSemantic(AZ::Name(TangentSemantic));
            tangentStreamChannelInfo.m_componentCount = RHI::GetFormatComponentCount(TangentStreamFormat);
            tangentStreamChannelInfo.m_isOptional = true;

            RPI::ShaderInputContract::StreamChannelInfo bitangentStreamChannelInfo;
            bitangentStreamChannelInfo.m_semantic = RHI::ShaderSemantic(AZ::Name(BitangentSemantic));
            bitangentStreamChannelInfo.m_componentCount = RHI::GetFormatComponentCount(BitangentStreamFormat);
            bitangentStreamChannelInfo.m_isOptional = true;

            RPI::ShaderInputContract::StreamChannelInfo uvStreamChannelInfo;
            uvStreamChannelInfo.m_semantic = RHI::ShaderSemantic(AZ::Name(UVSemantic));
            uvStreamChannelInfo.m_componentCount = RHI::GetFormatComponentCount(UVStreamFormat);
            uvStreamChannelInfo.m_isOptional = true;

            RPI::ShaderInputContract shaderInputContract;
            shaderInputContract.m_streamChannels.emplace_back(positionStreamChannelInfo);
            shaderInputContract.m_streamChannels.emplace_back(normalStreamChannelInfo);
            shaderInputContract.m_streamChannels.emplace_back(tangentStreamChannelInfo);
            shaderInputContract.m_streamChannels.emplace_back(bitangentStreamChannelInfo);
            shaderInputContract.m_streamChannels.emplace_back(uvStreamChannelInfo);

            // setup the raytracing data for each sub-mesh
            const size_t meshCount = modelLod->GetMeshes().size();
            RayTracingFeatureProcessor::SubMeshVector subMeshes;
            for (uint32_t meshIndex = 0; meshIndex < meshCount; ++meshIndex)
            {
                const auto meshes = modelLod->GetMeshes();
                const RPI::ModelLod::Mesh& mesh = meshes[meshIndex];

                // retrieve the material
                const CustomMaterialId customMaterialId(rayTracingLod, mesh.m_materialSlotStableId);
                const auto& customMaterialInfo = GetCustomMaterialWithFallback(customMaterialId);
                const auto& material = customMaterialInfo.m_material ? customMaterialInfo.m_material : mesh.m_material;

                if (!material)
                {
                    AZ_Warning("MeshFeatureProcessor", false, "No material provided for mesh. Skipping.");
                    continue;
                }

                // retrieve vertex/index buffers
                RHI::InputStreamLayout inputStreamLayout;
                RHI::GeometryView::StreamBufferIndices streamIndices;

                [[maybe_unused]] bool result = modelLod->GetStreamsForMesh(
                    inputStreamLayout,
                    streamIndices,
                    nullptr,
                    shaderInputContract,
                    meshIndex,
                    customMaterialInfo.m_uvMapping,
                    material->GetAsset()->GetMaterialTypeAsset()->GetUvNameMap());
                AZ_Assert(result, "Failed to retrieve mesh stream buffer views");

                // The code below expects streams for positions, normals, tangents, bitangents, and uvs.
                constexpr size_t NumExpectedStreams = 5;
                if (streamIndices.Size() < NumExpectedStreams)
                {
                    AZ_Warning("MeshFeatureProcessor", false, "Model is missing one or more expected streams "
                        "(positions, normals, tangents, bitangents, uvs), skipping the raytracing data generation.");
                    continue;
                }

                RHI::GeometryView::StreamIterator streamIter = mesh.CreateStreamIterator(streamIndices);

                // note that the element count is the size of the entire buffer, even though this mesh may only
                // occupy a portion of the vertex buffer.  This is necessary since we are accessing it using
                // a ByteAddressBuffer in the raytracing shaders and passing the byte offset to the shader in a constant buffer.
<<<<<<< HEAD
                uint32_t positionBufferByteCount = static_cast<uint32_t>(const_cast<RHI::Buffer*>(streamIter[0].GetBuffer())->GetDescriptor().m_byteCount);
                RHI::BufferViewDescriptor positionBufferDescriptor = RHI::BufferViewDescriptor::CreateRaw(0, positionBufferByteCount);

                uint32_t normalBufferByteCount = static_cast<uint32_t>(const_cast<RHI::Buffer*>(streamIter[1].GetBuffer())->GetDescriptor().m_byteCount);
                RHI::BufferViewDescriptor normalBufferDescriptor = RHI::BufferViewDescriptor::CreateRaw(0, normalBufferByteCount);

                uint32_t tangentBufferByteCount = static_cast<uint32_t>(const_cast<RHI::Buffer*>(streamIter[2].GetBuffer())->GetDescriptor().m_byteCount);
                RHI::BufferViewDescriptor tangentBufferDescriptor = RHI::BufferViewDescriptor::CreateRaw(0, tangentBufferByteCount);

                uint32_t bitangentBufferByteCount = static_cast<uint32_t>(const_cast<RHI::Buffer*>(streamIter[3].GetBuffer())->GetDescriptor().m_byteCount);
                RHI::BufferViewDescriptor bitangentBufferDescriptor = RHI::BufferViewDescriptor::CreateRaw(0, bitangentBufferByteCount);

                uint32_t uvBufferByteCount = static_cast<uint32_t>(const_cast<RHI::Buffer*>(streamIter[4].GetBuffer())->GetDescriptor().m_byteCount);
=======
                uint32_t positionBufferByteCount = static_cast<uint32_t>(
                    const_cast<RHI::Buffer*>(streamBufferViews[0].GetBuffer())->GetDescriptor().m_byteCount);
                RHI::BufferViewDescriptor positionBufferDescriptor = RHI::BufferViewDescriptor::CreateRaw(0, positionBufferByteCount);

                uint32_t normalBufferByteCount = static_cast<uint32_t>(
                    const_cast<RHI::Buffer*>(streamBufferViews[1].GetBuffer())->GetDescriptor().m_byteCount);
                RHI::BufferViewDescriptor normalBufferDescriptor = RHI::BufferViewDescriptor::CreateRaw(0, normalBufferByteCount);

                uint32_t tangentBufferByteCount = static_cast<uint32_t>(
                    const_cast<RHI::Buffer*>(streamBufferViews[2].GetBuffer())->GetDescriptor().m_byteCount);
                RHI::BufferViewDescriptor tangentBufferDescriptor = RHI::BufferViewDescriptor::CreateRaw(0, tangentBufferByteCount);

                uint32_t bitangentBufferByteCount = static_cast<uint32_t>(
                    const_cast<RHI::Buffer*>(streamBufferViews[3].GetBuffer())->GetDescriptor().m_byteCount);
                RHI::BufferViewDescriptor bitangentBufferDescriptor = RHI::BufferViewDescriptor::CreateRaw(0, bitangentBufferByteCount);

                uint32_t uvBufferByteCount = static_cast<uint32_t>(
                    const_cast<RHI::Buffer*>(streamBufferViews[4].GetBuffer())->GetDescriptor().m_byteCount);
>>>>>>> 1c020c6c
                RHI::BufferViewDescriptor uvBufferDescriptor = RHI::BufferViewDescriptor::CreateRaw(0, uvBufferByteCount);

                const RHI::IndexBufferView& indexBufferView = mesh.GetIndexBufferView();
                uint32_t indexElementSize = indexBufferView.GetIndexFormat() == RHI::IndexFormat::Uint16 ? 2 : 4;
                uint32_t indexElementCount = (uint32_t)indexBufferView.GetBuffer()->GetDescriptor().m_byteCount / indexElementSize;
                RHI::BufferViewDescriptor indexBufferDescriptor;
                indexBufferDescriptor.m_elementOffset = 0;
                indexBufferDescriptor.m_elementCount = indexElementCount;
                indexBufferDescriptor.m_elementSize = indexElementSize;
                indexBufferDescriptor.m_elementFormat = indexBufferView.GetIndexFormat() == RHI::IndexFormat::Uint16 ? RHI::Format::R16_UINT : RHI::Format::R32_UINT;

                // set the SubMesh data to pass to the RayTracingFeatureProcessor, starting with vertex/index data
                RayTracingFeatureProcessor::SubMesh subMesh;
                RayTracingFeatureProcessor::SubMeshMaterial& subMeshMaterial = subMesh.m_material;
                subMesh.m_positionFormat = PositionStreamFormat;
<<<<<<< HEAD
                subMesh.m_positionVertexBufferView = streamIter[0];
                subMesh.m_positionShaderBufferView = const_cast<RHI::Buffer*>(streamIter[0].GetBuffer())->GetBufferView(positionBufferDescriptor);

                subMesh.m_normalFormat = NormalStreamFormat;
                subMesh.m_normalVertexBufferView = streamIter[1];
                subMesh.m_normalShaderBufferView = const_cast<RHI::Buffer*>(streamIter[1].GetBuffer())->GetBufferView(normalBufferDescriptor);
=======
                subMesh.m_positionVertexBufferView = streamBufferViews[0];
                subMesh.m_positionShaderBufferView =
                    const_cast<RHI::Buffer*>(streamBufferViews[0].GetBuffer())->BuildBufferView(positionBufferDescriptor);

                subMesh.m_normalFormat = NormalStreamFormat;
                subMesh.m_normalVertexBufferView = streamBufferViews[1];
                subMesh.m_normalShaderBufferView =
                    const_cast<RHI::Buffer*>(streamBufferViews[1].GetBuffer())->BuildBufferView(normalBufferDescriptor);
>>>>>>> 1c020c6c

                if (tangentBufferByteCount > 0)
                {
                    subMesh.m_bufferFlags |= RayTracingSubMeshBufferFlags::Tangent;
                    subMesh.m_tangentFormat = TangentStreamFormat;
<<<<<<< HEAD
                    subMesh.m_tangentVertexBufferView = streamIter[2];
                    subMesh.m_tangentShaderBufferView = const_cast<RHI::Buffer*>(streamIter[2].GetBuffer())->GetBufferView(tangentBufferDescriptor);
=======
                    subMesh.m_tangentVertexBufferView = streamBufferViews[2];
                    subMesh.m_tangentShaderBufferView =
                        const_cast<RHI::Buffer*>(streamBufferViews[2].GetBuffer())->BuildBufferView(tangentBufferDescriptor);
>>>>>>> 1c020c6c
                }

                if (bitangentBufferByteCount > 0)
                {
                    subMesh.m_bufferFlags |= RayTracingSubMeshBufferFlags::Bitangent;
                    subMesh.m_bitangentFormat = BitangentStreamFormat;
<<<<<<< HEAD
                    subMesh.m_bitangentVertexBufferView = streamIter[3];
                    subMesh.m_bitangentShaderBufferView = const_cast<RHI::Buffer*>(streamIter[3].GetBuffer())->GetBufferView(bitangentBufferDescriptor);
=======
                    subMesh.m_bitangentVertexBufferView = streamBufferViews[3];
                    subMesh.m_bitangentShaderBufferView =
                        const_cast<RHI::Buffer*>(streamBufferViews[3].GetBuffer())->BuildBufferView(bitangentBufferDescriptor);
>>>>>>> 1c020c6c
                }

                if (uvBufferByteCount > 0)
                {
                    subMesh.m_bufferFlags |= RayTracingSubMeshBufferFlags::UV;
                    subMesh.m_uvFormat = UVStreamFormat;
<<<<<<< HEAD
                    subMesh.m_uvVertexBufferView = streamIter[4];
                    subMesh.m_uvShaderBufferView = const_cast<RHI::Buffer*>(streamIter[4].GetBuffer())->GetBufferView(uvBufferDescriptor);
                }

                subMesh.m_indexBufferView = mesh.GetIndexBufferView();
                subMesh.m_indexShaderBufferView = const_cast<RHI::Buffer*>(mesh.GetIndexBufferView().GetBuffer())->GetBufferView(indexBufferDescriptor);
=======
                    subMesh.m_uvVertexBufferView = streamBufferViews[4];
                    subMesh.m_uvShaderBufferView =
                        const_cast<RHI::Buffer*>(streamBufferViews[4].GetBuffer())->BuildBufferView(uvBufferDescriptor);
                }

                subMesh.m_indexBufferView = mesh.m_indexBufferView;
                subMesh.m_indexShaderBufferView =
                    const_cast<RHI::Buffer*>(mesh.m_indexBufferView.GetBuffer())->BuildBufferView(indexBufferDescriptor);
>>>>>>> 1c020c6c

                // add material data
                if (material)
                {
                    RPI::MaterialPropertyIndex propertyIndex;

                    // base color
                    propertyIndex = material->FindPropertyIndex(s_baseColor_color_Name);
                    if (propertyIndex.IsValid())
                    {
                        subMeshMaterial.m_baseColor = material->GetPropertyValue<AZ::Color>(propertyIndex);
                    }

                    propertyIndex = material->FindPropertyIndex(s_baseColor_factor_Name);
                    if (propertyIndex.IsValid())
                    {
                        subMeshMaterial.m_baseColor *= material->GetPropertyValue<float>(propertyIndex);
                    }

                    // metallic
                    propertyIndex = material->FindPropertyIndex(s_metallic_factor_Name);
                    if (propertyIndex.IsValid())
                    {
                        subMeshMaterial.m_metallicFactor = material->GetPropertyValue<float>(propertyIndex);
                    }

                    // roughness
                    propertyIndex = material->FindPropertyIndex(s_roughness_factor_Name);
                    if (propertyIndex.IsValid())
                    {
                        subMeshMaterial.m_roughnessFactor = material->GetPropertyValue<float>(propertyIndex);
                    }

                    // emissive color
                    propertyIndex = material->FindPropertyIndex(s_emissive_enable_Name);
                    if (propertyIndex.IsValid())
                    {
                        if (material->GetPropertyValue<bool>(propertyIndex))
                        {
                            propertyIndex = material->FindPropertyIndex(s_emissive_color_Name);
                            if (propertyIndex.IsValid())
                            {
                                subMeshMaterial.m_emissiveColor = material->GetPropertyValue<AZ::Color>(propertyIndex);
                            }

                            // When we have an emissive intensity, the unit of the intensity is defined in the material settings.
                            // For non-raytracing materials, the intensity is converted, and set in the shader, by a Functor.
                            // This (and the other) Functors are normally called in the Compile function of the Material
                            // We can't use the Compile function here, because the raytracing material behaves bit differently
                            // Therefor we need to look for the right Functor to convert the intensity here
                            propertyIndex = material->FindPropertyIndex(s_emissive_intensity_Name);
                            if (propertyIndex.IsValid())
                            {
                                auto unitPropertyIndex = material->FindPropertyIndex(s_emissive_unit_Name);
                                AZ_WarningOnce(
                                    "MeshFeatureProcessor",
                                    propertyIndex.IsValid(),
                                    "Emissive intensity property missing in material %s. Materials with an emissive intensity need a unit for the intensity.",
                                    material->GetAsset()->GetId().ToFixedString().c_str());
                                if (unitPropertyIndex.IsValid())
                                {
                                    auto intensity = material->GetPropertyValue<float>(propertyIndex);
                                    auto unit = material->GetPropertyValue<uint32_t>(unitPropertyIndex);
                                    bool foundEmissiveUnitFunctor = false;
                                    for (const auto& functor : material->GetAsset()->GetMaterialFunctors())
                                    {
                                        auto emissiveFunctor = azdynamic_cast<ConvertEmissiveUnitFunctor*>(functor);
                                        if (emissiveFunctor != nullptr)
                                        {
                                            intensity = emissiveFunctor->GetProcessedValue(intensity, unit);
                                            foundEmissiveUnitFunctor = true;
                                            break;
                                        }
                                    }
                                    AZ_WarningOnce(
                                        "MeshFeatureProcessor",
                                        foundEmissiveUnitFunctor,
                                        "Could not find ConvertEmissiveUnitFunctor for material %s",
                                        material->GetAsset()->GetId().ToFixedString().c_str());
                                    if (foundEmissiveUnitFunctor)
                                    {
                                        subMeshMaterial.m_emissiveColor *= intensity;
                                    }
                                }
                            }
                        }
                    }

                    // textures
                    Data::Instance<RPI::Image> baseColorImage; // can be used for irradiance color below
                    propertyIndex = material->FindPropertyIndex(s_baseColor_textureMap_Name);
                    if (propertyIndex.IsValid())
                    {
                        Data::Instance<RPI::Image> image = material->GetPropertyValue<Data::Instance<RPI::Image>>(propertyIndex);
                        if (image.get())
                        {
                            subMeshMaterial.m_textureFlags |= RayTracingSubMeshTextureFlags::BaseColor;
                            subMeshMaterial.m_baseColorImageView = image->GetImageView();
                            baseColorImage = image;
                        }
                    }

                    propertyIndex = material->FindPropertyIndex(s_normal_textureMap_Name);
                    if (propertyIndex.IsValid())
                    {
                        Data::Instance<RPI::Image> image = material->GetPropertyValue<Data::Instance<RPI::Image>>(propertyIndex);
                        if (image.get())
                        {
                            subMeshMaterial.m_textureFlags |= RayTracingSubMeshTextureFlags::Normal;
                            subMeshMaterial.m_normalImageView = image->GetImageView();
                        }
                    }

                    propertyIndex = material->FindPropertyIndex(s_metallic_textureMap_Name);
                    if (propertyIndex.IsValid())
                    {
                        Data::Instance<RPI::Image> image = material->GetPropertyValue<Data::Instance<RPI::Image>>(propertyIndex);
                        if (image.get())
                        {
                            subMeshMaterial.m_textureFlags |= RayTracingSubMeshTextureFlags::Metallic;
                            subMeshMaterial.m_metallicImageView = image->GetImageView();
                        }
                    }

                    propertyIndex = material->FindPropertyIndex(s_roughness_textureMap_Name);
                    if (propertyIndex.IsValid())
                    {
                        Data::Instance<RPI::Image> image = material->GetPropertyValue<Data::Instance<RPI::Image>>(propertyIndex);
                        if (image.get())
                        {
                            subMeshMaterial.m_textureFlags |= RayTracingSubMeshTextureFlags::Roughness;
                            subMeshMaterial.m_roughnessImageView = image->GetImageView();
                        }
                    }

                    propertyIndex = material->FindPropertyIndex(s_emissive_textureMap_Name);
                    if (propertyIndex.IsValid())
                    {
                        Data::Instance<RPI::Image> image = material->GetPropertyValue<Data::Instance<RPI::Image>>(propertyIndex);
                        if (image.get())
                        {
                            subMeshMaterial.m_textureFlags |= RayTracingSubMeshTextureFlags::Emissive;
                            subMeshMaterial.m_emissiveImageView = image->GetImageView();
                        }
                    }

                    // irradiance color
                    SetIrradianceData(subMesh, material, baseColorImage);
                }

                subMeshes.push_back(subMesh);
            }

            // setup the RayTracing Mesh
            RayTracingFeatureProcessor::Mesh rayTracingMesh;
            rayTracingMesh.m_assetId = m_model->GetModelAsset()->GetId();
            rayTracingMesh.m_transform = transformServiceFeatureProcessor->GetTransformForId(m_objectId);
            rayTracingMesh.m_nonUniformScale = transformServiceFeatureProcessor->GetNonUniformScaleForId(m_objectId);
            rayTracingMesh.m_isSkinnedMesh = m_descriptor.m_isSkinnedMesh;
            rayTracingMesh.m_instanceMask |= (rayTracingMesh.m_isSkinnedMesh)
                ? static_cast<uint32_t>(AZ::RHI::RayTracingAccelerationStructureInstanceInclusionMask::SKINNED_MESH)
                : static_cast<uint32_t>(AZ::RHI::RayTracingAccelerationStructureInstanceInclusionMask::STATIC_MESH);

            // setup the reflection probe data, and track if this mesh is currently affected by a reflection probe
            SetRayTracingReflectionProbeData(meshFeatureProcessor, rayTracingMesh.m_reflectionProbe);

            // add the mesh
            rayTracingFeatureProcessor->AddMesh(m_rayTracingUuid, rayTracingMesh, subMeshes);
            m_flags.m_needsSetRayTracingData = false;
        }

        void ModelDataInstance::SetIrradianceData(
            RayTracingFeatureProcessor::SubMesh& subMesh,
            const Data::Instance<RPI::Material> material,
            const Data::Instance<RPI::Image> baseColorImage)
        {
            RPI::MaterialPropertyIndex propertyIndex = material->FindPropertyIndex(s_irradiance_irradianceColorSource_Name);
            if (!propertyIndex.IsValid())
            {
                return;
            }

            uint32_t enumVal = material->GetPropertyValue<uint32_t>(propertyIndex);
            AZ::Name irradianceColorSource = material->GetMaterialPropertiesLayout()->GetPropertyDescriptor(propertyIndex)->GetEnumName(enumVal);
            RayTracingFeatureProcessor::SubMeshMaterial& subMeshMaterial = subMesh.m_material;

            if (irradianceColorSource.IsEmpty() || irradianceColorSource == s_Manual_Name)
            {
                propertyIndex = material->FindPropertyIndex(s_irradiance_manualColor_Name);
                if (propertyIndex.IsValid())
                {
                    subMeshMaterial.m_irradianceColor = material->GetPropertyValue<AZ::Color>(propertyIndex);
                }
                else
                {
                    // Couldn't find irradiance.manualColor -> check for an irradiance.color in case the material type
                    // doesn't have the concept of manual vs. automatic irradiance color, allow a simpler property name
                    propertyIndex = material->FindPropertyIndex(s_irradiance_color_Name);
                    if (propertyIndex.IsValid())
                    {
                        subMeshMaterial.m_irradianceColor = material->GetPropertyValue<AZ::Color>(propertyIndex);
                    }
                    else
                    {
                        AZ_Warning(
                            "MeshFeatureProcessor", false,
                            "No irradiance.manualColor or irradiance.color field found. Defaulting to 1.0f.");
                        subMeshMaterial.m_irradianceColor = AZ::Colors::White;
                    }
                }
            }
            else if (irradianceColorSource == s_BaseColorTint_Name)
            {
                // Use only the baseColor, no texture on top of it
                subMeshMaterial.m_irradianceColor = subMeshMaterial.m_baseColor;
            }
            else if (irradianceColorSource == s_BaseColor_Name)
            {
                // Check if texturing is enabled
                bool useTexture;
                propertyIndex = material->FindPropertyIndex(s_baseColor_useTexture_Name);
                if (propertyIndex.IsValid())
                {
                    useTexture = material->GetPropertyValue<bool>(propertyIndex);
                }
                else
                {
                    // No explicit baseColor.useTexture switch found, assuming the user wants to use
                    // a texture if a texture was found.
                    useTexture = true;
                }

                // If texturing was requested: check if we found a texture and use it
                if (useTexture && baseColorImage.get())
                {
                    // Currently GetAverageColor() is only implemented for a StreamingImage
                    auto baseColorStreamingImg = azdynamic_cast<RPI::StreamingImage*>(baseColorImage.get());
                    if (baseColorStreamingImg)
                    {
                        // Note: there are quite a few hidden assumptions in using the average
                        // texture color. For instance, (1) it assumes that every texel in the
                        // texture actually gets mapped to the surface (or non-mapped regions are
                        // colored with a meaningful 'average' color, or have zero opacity); (2) it
                        // assumes that the mapping from uv space to the mesh surface is
                        // (approximately) area-preserving to get a properly weighted average; and
                        // mostly, (3) it assumes that a single 'average color' is a meaningful
                        // characterisation of the full material.
                        Color avgColor = baseColorStreamingImg->GetAverageColor();

                        // We do a simple 'multiply' blend with the base color
                        // Note: other blend modes are currently not supported
                        subMeshMaterial.m_irradianceColor = avgColor * subMeshMaterial.m_baseColor;
                    }
                    else
                    {
                        AZ_Warning("MeshFeatureProcessor", false, "Using BaseColor as irradianceColorSource "
                                "is currently only supported for textures of type StreamingImage");
                        // Default to the flat base color
                        subMeshMaterial.m_irradianceColor = subMeshMaterial.m_baseColor;
                    }
                }
                else
                {
                    // No texture, simply copy the baseColor
                    subMeshMaterial.m_irradianceColor = subMeshMaterial.m_baseColor;
                }
            }
            else
            {
                AZ_Warning("MeshFeatureProcessor", false, "Unknown irradianceColorSource value: %s, "
                        "defaulting to 1.0f.", irradianceColorSource.GetCStr());
                subMeshMaterial.m_irradianceColor = AZ::Colors::White;
            }


            // Overall scale factor
            propertyIndex = material->FindPropertyIndex(s_irradiance_factor_Name);
            if (propertyIndex.IsValid())
            {
                subMeshMaterial.m_irradianceColor *= material->GetPropertyValue<float>(propertyIndex);
            }

            // set the raytracing transparency from the material opacity factor
            float opacity = 1.0f;
            propertyIndex = material->FindPropertyIndex(s_opacity_mode_Name);
            if (propertyIndex.IsValid())
            {
                // only query the opacity factor if it's a non-Opaque mode
                uint32_t mode = material->GetPropertyValue<uint32_t>(propertyIndex);
                if (mode > 0)
                {
                    propertyIndex = material->FindPropertyIndex(s_opacity_factor_Name);
                    if (propertyIndex.IsValid())
                    {
                        opacity = material->GetPropertyValue<float>(propertyIndex);
                    }
                }
            }

            subMeshMaterial.m_irradianceColor.SetA(opacity);
        }

        void ModelDataInstance::SetRayTracingReflectionProbeData(
            MeshFeatureProcessor* meshFeatureProcessor,
            RayTracingFeatureProcessor::Mesh::ReflectionProbe& reflectionProbe)
        {
            TransformServiceFeatureProcessor* transformServiceFeatureProcessor = meshFeatureProcessor->GetTransformServiceFeatureProcessor();
            ReflectionProbeFeatureProcessor* reflectionProbeFeatureProcessor = meshFeatureProcessor->GetReflectionProbeFeatureProcessor();
            AZ::Transform transform = transformServiceFeatureProcessor->GetTransformForId(m_objectId);

            // retrieve reflection probes
            Aabb aabbWS = m_aabb;
            aabbWS.ApplyTransform(transform);

            ReflectionProbeHandleVector reflectionProbeHandles;
            reflectionProbeFeatureProcessor->FindReflectionProbes(aabbWS, reflectionProbeHandles);

            m_flags.m_hasRayTracingReflectionProbe = !reflectionProbeHandles.empty();
            if (m_flags.m_hasRayTracingReflectionProbe)
            {
                // take the last handle from the list, which will be the smallest (most influential) probe
                ReflectionProbeHandle handle = reflectionProbeHandles.back();
                reflectionProbe.m_modelToWorld = reflectionProbeFeatureProcessor->GetTransform(handle);
                reflectionProbe.m_outerObbHalfLengths = reflectionProbeFeatureProcessor->GetOuterObbWs(handle).GetHalfLengths();
                reflectionProbe.m_innerObbHalfLengths = reflectionProbeFeatureProcessor->GetInnerObbWs(handle).GetHalfLengths();
                reflectionProbe.m_useParallaxCorrection = reflectionProbeFeatureProcessor->GetUseParallaxCorrection(handle);
                reflectionProbe.m_exposure = reflectionProbeFeatureProcessor->GetRenderExposure(handle);
                reflectionProbe.m_reflectionProbeCubeMap = reflectionProbeFeatureProcessor->GetCubeMap(handle);
            }
        }

        void ModelDataInstance::RemoveRayTracingData(RayTracingFeatureProcessor* rayTracingFeatureProcessor)
        {
            // remove from ray tracing
            if (rayTracingFeatureProcessor)
            {
                rayTracingFeatureProcessor->RemoveMesh(m_rayTracingUuid);
            }
        }

        void ModelDataInstance::SetSortKey(MeshFeatureProcessor* meshFeatureProcessor, RHI::DrawItemSortKey sortKey)
        {
            RHI::DrawItemSortKey previousSortKey = m_sortKey;
            m_sortKey = sortKey;
            if (previousSortKey != m_sortKey)
            {
                if (!r_meshInstancingEnabled)
                {
                    for (auto& drawPacketList : m_drawPacketListsByLod)
                    {
                        for (auto& drawPacket : drawPacketList)
                        {
                            drawPacket.SetSortKey(sortKey);
                        }
                    }
                }
                else
                {
                    // If the ModelDataInstance has already been initialized
                    if (m_model && !m_flags.m_needsInit)
                    {
                        // DeInit/ReInit is overkill (destroys and re-creates ray-tracing data)
                        // but it works for now since SetSortKey is infrequent
                        // Init needs to be called because that is where we determine what can be part of the same instance group,
                        // and the sort key is part of that.
                        ReInit(meshFeatureProcessor);
                    }
                }
            }
        }

        RHI::DrawItemSortKey ModelDataInstance::GetSortKey() const
        {
            return m_sortKey;
        }

        void ModelDataInstance::SetMeshLodConfiguration(RPI::Cullable::LodConfiguration meshLodConfig)
        {
            m_cullable.m_lodData.m_lodConfiguration = meshLodConfig;
        }

        RPI::Cullable::LodConfiguration ModelDataInstance::GetMeshLodConfiguration() const
        {
            return m_cullable.m_lodData.m_lodConfiguration;
        }

        void ModelDataInstance::UpdateDrawPackets(bool forceUpdate /*= false*/)
        {
            AZ_Assert(!r_meshInstancingEnabled, "If mesh instancing is enabled, the draw packet update should be going through the MeshInstanceManager.");

            // Only enable draw motion if model is dynamic and draw motion was disabled
            bool enableDrawMotion = !m_flags.m_isDrawMotion && m_flags.m_dynamic;
            RHI::DrawListTag meshMotionDrawListTag;
            if (enableDrawMotion)
            {
                meshMotionDrawListTag = AZ::RHI::RHISystemInterface::Get()->GetDrawListTagRegistry()->FindTag(MeshCommon::MotionDrawListTagName);
            }

            for (auto& drawPacketList : m_drawPacketListsByLod)
            {
                for (auto& drawPacket : drawPacketList)
                {
                    if (enableDrawMotion)
                    {
                        drawPacket.SetEnableDraw(meshMotionDrawListTag, true);
                    }
                    if (drawPacket.Update(*m_scene, forceUpdate))
                    {
                        m_flags.m_cullableNeedsRebuild = true;
                    }
                }
            }
        }

        void ModelDataInstance::BuildCullable()
        {
            AZ_Assert(m_flags.m_cullableNeedsRebuild, "This function only needs to be called if the cullable to be rebuilt");
            AZ_Assert(m_model, "The model has not finished loading yet");

            RPI::Cullable::CullData& cullData = m_cullable.m_cullData;
            RPI::Cullable::LodData& lodData = m_cullable.m_lodData;

            const Aabb& localAabb = m_aabb;
            lodData.m_lodSelectionRadius = 0.5f * localAabb.GetExtents().GetMaxElement();

            const size_t modelLodCount = m_model->GetLodCount();
            const auto& lodAssets = m_model->GetModelAsset()->GetLodAssets();
            AZ_Assert(lodAssets.size() == modelLodCount, "Number of asset lods must match number of model lods");
            AZ_Assert(m_lodBias <= modelLodCount - 1, "Incorrect lod bias");

            lodData.m_lods.resize(modelLodCount);
            cullData.m_drawListMask.reset();

            const size_t lodCount = lodAssets.size();

            for (size_t lodIndex = 0; lodIndex < lodCount; ++lodIndex)
            {
                //initialize the lod
                RPI::Cullable::LodData::Lod& lod = lodData.m_lods[lodIndex];
                // non-used lod (except if forced)
                if (lodIndex < m_lodBias)
                {
                    // set impossible screen coverage to disable it
                    lod.m_screenCoverageMax = 0.0f;
                    lod.m_screenCoverageMin = 1.0f;
                }
                else
                {
                    if (lodIndex == m_lodBias)
                    {
                        //first lod
                        lod.m_screenCoverageMax = 1.0f;
                    }
                    else
                    {
                        //every other lod: use the previous lod's min
                        lod.m_screenCoverageMax = AZStd::GetMax(lodData.m_lods[lodIndex - 1].m_screenCoverageMin, lodData.m_lodConfiguration.m_minimumScreenCoverage);
                    }

                    if (lodIndex < lodAssets.size() - 1)
                    {
                        //first and middle lods: compute a stepdown value for the min
                        lod.m_screenCoverageMin = AZStd::GetMax(lodData.m_lodConfiguration.m_qualityDecayRate * lod.m_screenCoverageMax, lodData.m_lodConfiguration.m_minimumScreenCoverage);
                    }
                    else
                    {
                        //last lod: use MinimumScreenCoverage for the min
                        lod.m_screenCoverageMin = lodData.m_lodConfiguration.m_minimumScreenCoverage;
                    }
                }

                lod.m_drawPackets.clear();
                if (!r_meshInstancingEnabled)
                {
                    const RPI::MeshDrawPacketList& drawPacketList = m_drawPacketListsByLod[lodIndex + m_lodBias];
                    for (const RPI::MeshDrawPacket& drawPacket : drawPacketList)
                    {
                        // If mesh instancing is disabled, get the draw packets directly from this ModelDataInstance
                        const RHI::DrawPacket* rhiDrawPacket = drawPacket.GetRHIDrawPacket();

                        if (rhiDrawPacket)
                        {
                            // OR-together all the drawListMasks (so we know which views to cull against)
                            cullData.m_drawListMask |= rhiDrawPacket->GetDrawListMask();

                            lod.m_drawPackets.push_back(rhiDrawPacket);
                        }
                    }
                }
                else
                {
                    const PostCullingInstanceDataList& postCullingInstanceDataList = m_postCullingInstanceDataByLod[lodIndex + m_lodBias];
                    for (const ModelDataInstance::PostCullingInstanceData& postCullingData : postCullingInstanceDataList)
                    {
                        // If mesh instancing is enabled, get the draw packet from the MeshInstanceManager
                        const RHI::DrawPacket* rhiDrawPacket = postCullingData.m_instanceGroupHandle->m_drawPacket.GetRHIDrawPacket();

                        if (rhiDrawPacket)
                        {
                            // OR-together all the drawListMasks (so we know which views to cull against)
                            cullData.m_drawListMask |= rhiDrawPacket->GetDrawListMask();
                        }

                        // Set the user data for the cullable lod to reference the intance group handles for the lod
                        lod.m_visibleObjectUserData = static_cast<void*>(&m_postCullingInstanceDataByLod[lodIndex + m_lodBias]);
                    }
                }
            }

            cullData.m_hideFlags = RPI::View::UsageNone;
            if (m_descriptor.m_excludeFromReflectionCubeMaps)
            {
                cullData.m_hideFlags |= RPI::View::UsageReflectiveCubeMap;
            }

#ifdef AZ_CULL_DEBUG_ENABLED
            m_cullable.SetDebugName(AZ::Name(AZStd::string::format("%s - objectId: %u", m_model->GetModelAsset()->GetName().GetCStr(), m_objectId.GetIndex())));
#endif

            m_flags.m_cullableNeedsRebuild = false;
            m_flags.m_cullBoundsNeedsUpdate = true;
        }

        void ModelDataInstance::UpdateCullBounds(const MeshFeatureProcessor* meshFeatureProcessor)
        {
            AZ_Assert(m_flags.m_cullBoundsNeedsUpdate, "This function only needs to be called if the culling bounds need to be rebuilt");
            AZ_Assert(m_model, "The model has not finished loading yet");
            const TransformServiceFeatureProcessor* transformService = meshFeatureProcessor->GetTransformServiceFeatureProcessor();
            Transform localToWorld = transformService->GetTransformForId(m_objectId);
            Vector3 nonUniformScale = transformService->GetNonUniformScaleForId(m_objectId);

            Vector3 center;
            float radius;
            Aabb localAabb = m_aabb;
            localAabb.MultiplyByScale(nonUniformScale);

            localAabb.GetTransformedAabb(localToWorld).GetAsSphere(center, radius);

            m_cullable.m_lodData.m_lodSelectionRadius = 0.5f*localAabb.GetExtents().GetMaxElement();

            m_cullable.m_cullData.m_boundingSphere = Sphere(center, radius);
            m_cullable.m_cullData.m_boundingObb = localAabb.GetTransformedObb(localToWorld);
            m_cullable.m_cullData.m_visibilityEntry.m_boundingVolume = localAabb.GetTransformedAabb(localToWorld);
            m_cullable.m_cullData.m_visibilityEntry.m_userData = &m_cullable;
            m_cullable.m_cullData.m_entityId = m_descriptor.m_entityId;
            if (!r_meshInstancingEnabled)
            {
                m_cullable.m_cullData.m_visibilityEntry.m_typeFlags = AzFramework::VisibilityEntry::TYPE_RPI_Cullable;
            }
            else
            {
                m_cullable.m_cullData.m_visibilityEntry.m_typeFlags = AzFramework::VisibilityEntry::TYPE_RPI_VisibleObjectList;
            }
            m_scene->GetCullingScene()->RegisterOrUpdateCullable(m_cullable);

            m_flags.m_cullBoundsNeedsUpdate = false;
        }

        void ModelDataInstance::UpdateObjectSrg(MeshFeatureProcessor* meshFeatureProcessor)
        {
            ReflectionProbeFeatureProcessor* reflectionProbeFeatureProcessor = meshFeatureProcessor->GetReflectionProbeFeatureProcessor();
            TransformServiceFeatureProcessor* transformServiceFeatureProcessor = meshFeatureProcessor->GetTransformServiceFeatureProcessor();
            for (auto& objectSrg : m_objectSrgList)
            {
                if (reflectionProbeFeatureProcessor && (m_descriptor.m_useForwardPassIblSpecular || m_flags.m_hasForwardPassIblSpecularMaterial))
                {
                    // retrieve probe constant indices
                    AZ::RHI::ShaderInputConstantIndex modelToWorldConstantIndex = objectSrg->FindShaderInputConstantIndex(Name("m_reflectionProbeData.m_modelToWorld"));
                    AZ_Error("ModelDataInstance", modelToWorldConstantIndex.IsValid(), "Failed to find ReflectionProbe constant index");

                    AZ::RHI::ShaderInputConstantIndex modelToWorldInverseConstantIndex = objectSrg->FindShaderInputConstantIndex(Name("m_reflectionProbeData.m_modelToWorldInverse"));
                    AZ_Error("ModelDataInstance", modelToWorldInverseConstantIndex.IsValid(), "Failed to find ReflectionProbe constant index");

                    AZ::RHI::ShaderInputConstantIndex outerObbHalfLengthsConstantIndex = objectSrg->FindShaderInputConstantIndex(Name("m_reflectionProbeData.m_outerObbHalfLengths"));
                    AZ_Error("ModelDataInstance", outerObbHalfLengthsConstantIndex.IsValid(), "Failed to find ReflectionProbe constant index");

                    AZ::RHI::ShaderInputConstantIndex innerObbHalfLengthsConstantIndex = objectSrg->FindShaderInputConstantIndex(Name("m_reflectionProbeData.m_innerObbHalfLengths"));
                    AZ_Error("ModelDataInstance", innerObbHalfLengthsConstantIndex.IsValid(), "Failed to find ReflectionProbe constant index");

                    AZ::RHI::ShaderInputConstantIndex useReflectionProbeConstantIndex = objectSrg->FindShaderInputConstantIndex(Name("m_reflectionProbeData.m_useReflectionProbe"));
                    AZ_Error("ModelDataInstance", useReflectionProbeConstantIndex.IsValid(), "Failed to find ReflectionProbe constant index");

                    AZ::RHI::ShaderInputConstantIndex useParallaxCorrectionConstantIndex = objectSrg->FindShaderInputConstantIndex(Name("m_reflectionProbeData.m_useParallaxCorrection"));
                    AZ_Error("ModelDataInstance", useParallaxCorrectionConstantIndex.IsValid(), "Failed to find ReflectionProbe constant index");

                    AZ::RHI::ShaderInputConstantIndex exposureConstantIndex = objectSrg->FindShaderInputConstantIndex(Name("m_reflectionProbeData.m_exposure"));
                    AZ_Error("ModelDataInstance", exposureConstantIndex.IsValid(), "Failed to find ReflectionProbe constant index");

                    // retrieve probe cubemap index
                    Name reflectionCubeMapImageName = Name("m_reflectionProbeCubeMap");
                    RHI::ShaderInputImageIndex reflectionCubeMapImageIndex = objectSrg->FindShaderInputImageIndex(reflectionCubeMapImageName);
                    AZ_Error("ModelDataInstance", reflectionCubeMapImageIndex.IsValid(), "Failed to find shader image index [%s]", reflectionCubeMapImageName.GetCStr());

                    // retrieve the list of probes that overlap the mesh bounds
                    Transform transform = transformServiceFeatureProcessor->GetTransformForId(m_objectId);

                    Aabb aabbWS = m_aabb;
                    aabbWS.ApplyTransform(transform);

                    ReflectionProbeHandleVector reflectionProbeHandles;
                    reflectionProbeFeatureProcessor->FindReflectionProbes(aabbWS, reflectionProbeHandles);

                    if (!reflectionProbeHandles.empty())
                    {
                        // take the last handle from the list, which will be the smallest (most influential) probe
                        ReflectionProbeHandle handle = reflectionProbeHandles.back();

                        objectSrg->SetConstant(modelToWorldConstantIndex, Matrix3x4::CreateFromTransform(reflectionProbeFeatureProcessor->GetTransform(handle)));
                        objectSrg->SetConstant(modelToWorldInverseConstantIndex, Matrix3x4::CreateFromTransform(reflectionProbeFeatureProcessor->GetTransform(handle)).GetInverseFull());
                        objectSrg->SetConstant(outerObbHalfLengthsConstantIndex, reflectionProbeFeatureProcessor->GetOuterObbWs(handle).GetHalfLengths());
                        objectSrg->SetConstant(innerObbHalfLengthsConstantIndex, reflectionProbeFeatureProcessor->GetInnerObbWs(handle).GetHalfLengths());
                        objectSrg->SetConstant(useReflectionProbeConstantIndex, true);
                        objectSrg->SetConstant(useParallaxCorrectionConstantIndex, reflectionProbeFeatureProcessor->GetUseParallaxCorrection(handle));
                        objectSrg->SetConstant(exposureConstantIndex, reflectionProbeFeatureProcessor->GetRenderExposure(handle));

                        objectSrg->SetImage(reflectionCubeMapImageIndex, reflectionProbeFeatureProcessor->GetCubeMap(handle));
                    }
                    else
                    {
                        objectSrg->SetConstant(useReflectionProbeConstantIndex, false);
                    }
                }

                RHI::ShaderInputConstantIndex lightingChannelMaskIndex = objectSrg->FindShaderInputConstantIndex(AZ::Name("m_lightingChannelMask"));
                if (lightingChannelMaskIndex.IsValid())
                {
                    objectSrg->SetConstant(lightingChannelMaskIndex, m_lightingChannelMask);
                }

                objectSrg->Compile();
            }

            // Set m_objectSrgNeedsUpdate to false if there are object SRGs in the list
            m_flags.m_objectSrgNeedsUpdate = m_flags.m_objectSrgNeedsUpdate && (m_objectSrgList.size() == 0);
        }

        bool ModelDataInstance::MaterialRequiresForwardPassIblSpecular(Data::Instance<RPI::Material> material) const
        {
            bool requiresForwardPassIbl = false;

            // look for a shader that has the o_materialUseForwardPassIBLSpecular option set
            // Note: this should be changed to have the material automatically set the forwardPassIBLSpecular
            // property and look for that instead of the shader option.
            // [GFX TODO][ATOM-5040] Address Property Metadata Feedback Loop
            material->ForAllShaderItems(
                [&](const Name&, const RPI::ShaderCollection::Item& shaderItem)
                {
                    if (shaderItem.IsEnabled())
                    {
                        RPI::ShaderOptionIndex index = shaderItem.GetShaderOptionGroup().GetShaderOptionLayout()->FindShaderOptionIndex(Name{"o_materialUseForwardPassIBLSpecular"});
                        if (index.IsValid())
                        {
                            RPI::ShaderOptionValue value = shaderItem.GetShaderOptionGroup().GetValue(Name{"o_materialUseForwardPassIBLSpecular"});
                            if (value.GetIndex() == 1)
                            {
                                requiresForwardPassIbl = true;
                                return false; // break
                            }
                        }
                    }

                    return true; // continue
                });

            return requiresForwardPassIbl;
        }

        void ModelDataInstance::SetVisible(bool isVisible)
        {
            m_flags.m_visible = isVisible;
            m_cullable.m_isHidden = !isVisible;
        }

        CustomMaterialInfo ModelDataInstance::GetCustomMaterialWithFallback(const CustomMaterialId& id) const
        {
            const CustomMaterialId ignoreLodId(DefaultCustomMaterialLodIndex, id.second);
            for (const auto& currentId : { id, ignoreLodId, DefaultCustomMaterialId })
            {
                if (auto itr = m_descriptor.m_customMaterials.find(currentId); itr != m_descriptor.m_customMaterials.end() && itr->second.m_material)
                {
                    return itr->second;
                }
            }
            return CustomMaterialInfo{};
        }

        void ModelDataInstance::HandleDrawPacketUpdate()
        {
            // When the drawpacket is updated, the cullable must be rebuilt to use the latest draw packet
            m_flags.m_cullableNeedsRebuild = true;
        }

    } // namespace Render
} // namespace AZ<|MERGE_RESOLUTION|>--- conflicted
+++ resolved
@@ -2230,7 +2230,6 @@
                 // note that the element count is the size of the entire buffer, even though this mesh may only
                 // occupy a portion of the vertex buffer.  This is necessary since we are accessing it using
                 // a ByteAddressBuffer in the raytracing shaders and passing the byte offset to the shader in a constant buffer.
-<<<<<<< HEAD
                 uint32_t positionBufferByteCount = static_cast<uint32_t>(const_cast<RHI::Buffer*>(streamIter[0].GetBuffer())->GetDescriptor().m_byteCount);
                 RHI::BufferViewDescriptor positionBufferDescriptor = RHI::BufferViewDescriptor::CreateRaw(0, positionBufferByteCount);
 
@@ -2244,26 +2243,6 @@
                 RHI::BufferViewDescriptor bitangentBufferDescriptor = RHI::BufferViewDescriptor::CreateRaw(0, bitangentBufferByteCount);
 
                 uint32_t uvBufferByteCount = static_cast<uint32_t>(const_cast<RHI::Buffer*>(streamIter[4].GetBuffer())->GetDescriptor().m_byteCount);
-=======
-                uint32_t positionBufferByteCount = static_cast<uint32_t>(
-                    const_cast<RHI::Buffer*>(streamBufferViews[0].GetBuffer())->GetDescriptor().m_byteCount);
-                RHI::BufferViewDescriptor positionBufferDescriptor = RHI::BufferViewDescriptor::CreateRaw(0, positionBufferByteCount);
-
-                uint32_t normalBufferByteCount = static_cast<uint32_t>(
-                    const_cast<RHI::Buffer*>(streamBufferViews[1].GetBuffer())->GetDescriptor().m_byteCount);
-                RHI::BufferViewDescriptor normalBufferDescriptor = RHI::BufferViewDescriptor::CreateRaw(0, normalBufferByteCount);
-
-                uint32_t tangentBufferByteCount = static_cast<uint32_t>(
-                    const_cast<RHI::Buffer*>(streamBufferViews[2].GetBuffer())->GetDescriptor().m_byteCount);
-                RHI::BufferViewDescriptor tangentBufferDescriptor = RHI::BufferViewDescriptor::CreateRaw(0, tangentBufferByteCount);
-
-                uint32_t bitangentBufferByteCount = static_cast<uint32_t>(
-                    const_cast<RHI::Buffer*>(streamBufferViews[3].GetBuffer())->GetDescriptor().m_byteCount);
-                RHI::BufferViewDescriptor bitangentBufferDescriptor = RHI::BufferViewDescriptor::CreateRaw(0, bitangentBufferByteCount);
-
-                uint32_t uvBufferByteCount = static_cast<uint32_t>(
-                    const_cast<RHI::Buffer*>(streamBufferViews[4].GetBuffer())->GetDescriptor().m_byteCount);
->>>>>>> 1c020c6c
                 RHI::BufferViewDescriptor uvBufferDescriptor = RHI::BufferViewDescriptor::CreateRaw(0, uvBufferByteCount);
 
                 const RHI::IndexBufferView& indexBufferView = mesh.GetIndexBufferView();
@@ -2279,73 +2258,39 @@
                 RayTracingFeatureProcessor::SubMesh subMesh;
                 RayTracingFeatureProcessor::SubMeshMaterial& subMeshMaterial = subMesh.m_material;
                 subMesh.m_positionFormat = PositionStreamFormat;
-<<<<<<< HEAD
                 subMesh.m_positionVertexBufferView = streamIter[0];
                 subMesh.m_positionShaderBufferView = const_cast<RHI::Buffer*>(streamIter[0].GetBuffer())->GetBufferView(positionBufferDescriptor);
 
                 subMesh.m_normalFormat = NormalStreamFormat;
                 subMesh.m_normalVertexBufferView = streamIter[1];
                 subMesh.m_normalShaderBufferView = const_cast<RHI::Buffer*>(streamIter[1].GetBuffer())->GetBufferView(normalBufferDescriptor);
-=======
-                subMesh.m_positionVertexBufferView = streamBufferViews[0];
-                subMesh.m_positionShaderBufferView =
-                    const_cast<RHI::Buffer*>(streamBufferViews[0].GetBuffer())->BuildBufferView(positionBufferDescriptor);
-
-                subMesh.m_normalFormat = NormalStreamFormat;
-                subMesh.m_normalVertexBufferView = streamBufferViews[1];
-                subMesh.m_normalShaderBufferView =
-                    const_cast<RHI::Buffer*>(streamBufferViews[1].GetBuffer())->BuildBufferView(normalBufferDescriptor);
->>>>>>> 1c020c6c
 
                 if (tangentBufferByteCount > 0)
                 {
                     subMesh.m_bufferFlags |= RayTracingSubMeshBufferFlags::Tangent;
                     subMesh.m_tangentFormat = TangentStreamFormat;
-<<<<<<< HEAD
                     subMesh.m_tangentVertexBufferView = streamIter[2];
                     subMesh.m_tangentShaderBufferView = const_cast<RHI::Buffer*>(streamIter[2].GetBuffer())->GetBufferView(tangentBufferDescriptor);
-=======
-                    subMesh.m_tangentVertexBufferView = streamBufferViews[2];
-                    subMesh.m_tangentShaderBufferView =
-                        const_cast<RHI::Buffer*>(streamBufferViews[2].GetBuffer())->BuildBufferView(tangentBufferDescriptor);
->>>>>>> 1c020c6c
                 }
 
                 if (bitangentBufferByteCount > 0)
                 {
                     subMesh.m_bufferFlags |= RayTracingSubMeshBufferFlags::Bitangent;
                     subMesh.m_bitangentFormat = BitangentStreamFormat;
-<<<<<<< HEAD
                     subMesh.m_bitangentVertexBufferView = streamIter[3];
                     subMesh.m_bitangentShaderBufferView = const_cast<RHI::Buffer*>(streamIter[3].GetBuffer())->GetBufferView(bitangentBufferDescriptor);
-=======
-                    subMesh.m_bitangentVertexBufferView = streamBufferViews[3];
-                    subMesh.m_bitangentShaderBufferView =
-                        const_cast<RHI::Buffer*>(streamBufferViews[3].GetBuffer())->BuildBufferView(bitangentBufferDescriptor);
->>>>>>> 1c020c6c
                 }
 
                 if (uvBufferByteCount > 0)
                 {
                     subMesh.m_bufferFlags |= RayTracingSubMeshBufferFlags::UV;
                     subMesh.m_uvFormat = UVStreamFormat;
-<<<<<<< HEAD
                     subMesh.m_uvVertexBufferView = streamIter[4];
                     subMesh.m_uvShaderBufferView = const_cast<RHI::Buffer*>(streamIter[4].GetBuffer())->GetBufferView(uvBufferDescriptor);
                 }
 
                 subMesh.m_indexBufferView = mesh.GetIndexBufferView();
                 subMesh.m_indexShaderBufferView = const_cast<RHI::Buffer*>(mesh.GetIndexBufferView().GetBuffer())->GetBufferView(indexBufferDescriptor);
-=======
-                    subMesh.m_uvVertexBufferView = streamBufferViews[4];
-                    subMesh.m_uvShaderBufferView =
-                        const_cast<RHI::Buffer*>(streamBufferViews[4].GetBuffer())->BuildBufferView(uvBufferDescriptor);
-                }
-
-                subMesh.m_indexBufferView = mesh.m_indexBufferView;
-                subMesh.m_indexShaderBufferView =
-                    const_cast<RHI::Buffer*>(mesh.m_indexBufferView.GetBuffer())->BuildBufferView(indexBufferDescriptor);
->>>>>>> 1c020c6c
 
                 // add material data
                 if (material)
