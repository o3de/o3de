/*
 * Copyright (c) Contributors to the Open 3D Engine Project.
 * For complete copyright and license terms please see the LICENSE at the root of this distribution.
 *
 * SPDX-License-Identifier: Apache-2.0 OR MIT
 *
 */

#include <OcclusionCullingPlane/OcclusionCullingPlaneFeatureProcessor.h>
#include <AzCore/Math/Random.h>
#include <Atom/RPI.Public/Scene.h>
#include <Atom/RPI.Reflect/Asset/AssetUtils.h>
#include <Atom/RPI.Reflect/Material/MaterialAsset.h>

namespace AZ
{
    namespace Render
    {
        OcclusionCullingPlane::~OcclusionCullingPlane()
        {
            Data::AssetBus::MultiHandler::BusDisconnect();
            m_meshFeatureProcessor->ReleaseMesh(m_visualizationMeshHandle);
        }

        void OcclusionCullingPlane::Init(RPI::Scene* scene)
        {
            AZ_Assert(scene, "OcclusionCullingPlane::Init called with a null Scene pointer");

            m_meshFeatureProcessor = scene->GetFeatureProcessor<Render::MeshFeatureProcessorInterface>();

            // load visualization plane model and material
            m_visualizationModelAsset = AZ::RPI::AssetUtils::LoadCriticalAsset<AZ::RPI::ModelAsset>(
<<<<<<< HEAD
                "Models/OcclusionCullingPlane.azmodel",
=======
                "Models/OcclusionCullingPlane.fbx.azmodel",
>>>>>>> fb36d25f
                AZ::RPI::AssetUtils::TraceLevel::Assert);

            m_visualizationMeshHandle = m_meshFeatureProcessor->AcquireMesh(MeshHandleDescriptor{ m_visualizationModelAsset });
            m_meshFeatureProcessor->SetExcludeFromReflectionCubeMaps(m_visualizationMeshHandle, true);
            m_meshFeatureProcessor->SetRayTracingEnabled(m_visualizationMeshHandle, false);
            m_meshFeatureProcessor->SetTransform(m_visualizationMeshHandle, AZ::Transform::CreateIdentity());

            SetVisualizationMaterial();
        }

        void OcclusionCullingPlane::SetVisualizationMaterial()
        {
            AZStd::string materialAssetPath;
            if (m_transparentVisualization)
            {
                materialAssetPath = "Materials/OcclusionCullingPlane/OcclusionCullingPlaneTransparentVisualization.azmaterial";
            }
            else
            {
                materialAssetPath = "Materials/OcclusionCullingPlane/OcclusionCullingPlaneVisualization.azmaterial";
            }

            RPI::AssetUtils::TraceLevel traceLevel = AZ::RPI::AssetUtils::TraceLevel::Assert;
            m_visualizationMaterialAsset = AZ::RPI::AssetUtils::LoadCriticalAsset<AZ::RPI::MaterialAsset>(materialAssetPath.c_str(), traceLevel);
            m_visualizationMaterialAsset.QueueLoad();
            Data::AssetBus::MultiHandler::BusConnect(m_visualizationMaterialAsset.GetId());
        }

        void OcclusionCullingPlane::OnAssetReady(Data::Asset<Data::AssetData> asset)
        {
            if (m_visualizationMaterialAsset.GetId() == asset.GetId())
            {
                m_visualizationMaterialAsset = asset;
                Data::AssetBus::MultiHandler::BusDisconnect(asset.GetId());

                m_visualizationMaterial = AZ::RPI::Material::FindOrCreate(m_visualizationMaterialAsset);
                m_meshFeatureProcessor->SetCustomMaterials(m_visualizationMeshHandle, m_visualizationMaterial);
            }
        }

        void OcclusionCullingPlane::OnAssetError(Data::Asset<Data::AssetData> asset)
        {
            AZ_Error("OcclusionCullingPlane", false, "Failed to load OcclusionCullingPlane visualization asset %s", asset.ToString<AZStd::string>().c_str());
            Data::AssetBus::MultiHandler::BusDisconnect(asset.GetId());
        }

        void OcclusionCullingPlane::SetTransform(const AZ::Transform& transform)
        {
            m_transform = transform;

            // update visualization plane transform
            m_meshFeatureProcessor->SetTransform(m_visualizationMeshHandle, transform);
        }

        void OcclusionCullingPlane::ShowVisualization(bool showVisualization)
        {
            if (m_showVisualization != showVisualization)
            {
                m_meshFeatureProcessor->SetVisible(m_visualizationMeshHandle, showVisualization);
                SetVisualizationMaterial();
            }
        }

        void OcclusionCullingPlane::SetTransparentVisualization(bool transparentVisualization)
        {
            if (m_transparentVisualization != transparentVisualization)
            {
                m_transparentVisualization = transparentVisualization;
                SetVisualizationMaterial();
            }
        }

    } // namespace Render
} // namespace AZ<|MERGE_RESOLUTION|>--- conflicted
+++ resolved
@@ -30,11 +30,7 @@
 
             // load visualization plane model and material
             m_visualizationModelAsset = AZ::RPI::AssetUtils::LoadCriticalAsset<AZ::RPI::ModelAsset>(
-<<<<<<< HEAD
-                "Models/OcclusionCullingPlane.azmodel",
-=======
                 "Models/OcclusionCullingPlane.fbx.azmodel",
->>>>>>> fb36d25f
                 AZ::RPI::AssetUtils::TraceLevel::Assert);
 
             m_visualizationMeshHandle = m_meshFeatureProcessor->AcquireMesh(MeshHandleDescriptor{ m_visualizationModelAsset });
