--- conflicted
+++ resolved
@@ -444,7 +444,6 @@
         {
             AZ_Assert(lodIndex < m_lods.size() && meshIndex < m_lods[lodIndex].m_modelLodAsset->GetMeshes().size(), "Lod %zu Mesh %zu out of range for model '%s'", lodIndex, meshIndex, m_modelAsset->GetName().GetCStr());
 
-<<<<<<< HEAD
             // Loop over each input buffer view and set it on the srg
             for(const auto&[srgName, bufferView] : m_lods[lodIndex].m_meshes[meshIndex].m_inputBufferViews)
             {
@@ -452,13 +451,6 @@
                 AZ_Error("SkinnedMeshInputBuffers", srgIndex.IsValid(), "Failed to find shader input index for '%s' in the skinning compute shader per-instance SRG.", srgName.GetCStr());
 
                 [[maybe_unused]] bool success = perInstanceSRG->SetBufferView(srgIndex, bufferView.get());
-=======
-                [[maybe_unused]] bool success = false;
-                if (m_lods[lodIndex].m_inputBuffers[inputStream])
-                {
-                    success = perInstanceSRG->SetBufferView(srgIndex, m_lods[lodIndex].m_bufferViews[inputStream].get());
-                }
->>>>>>> 72cecfaa
 
                 AZ_Error("SkinnedMeshInputBuffers", success, "Failed to bind buffer view for %s", srgName.GetCStr());
             }
@@ -762,12 +754,8 @@
                     Aabb localAabb = inputMesh.GetAabb();
                     modelLodCreator.SetMeshAabb(AZStd::move(localAabb));
 
-<<<<<<< HEAD
-                    modelLodCreator.SetMeshMaterialAsset(inputMesh.GetMaterialAsset());
-=======
                     modelCreator.AddMaterialSlot(lod.m_subMeshProperties[i].m_materialSlot);
                     modelLodCreator.SetMeshMaterialSlot(lod.m_subMeshProperties[i].m_materialSlot.m_stableId);
->>>>>>> 72cecfaa
 
                     modelLodCreator.EndMesh();
                 }
