--- conflicted
+++ resolved
@@ -210,7 +210,13 @@
                     {
                         AZStd::lock_guard lock(m_dispatchItemMutex);
                         auto lodIndex = cullable.m_lodData.m_lodConfiguration.m_lodOverride;
-                        m_skinningDispatches.insert(&renderProxy.m_dispatchItemsByLod[lodIndex]->GetRHIDispatchItem());
+                        
+                        for (const AZStd::unique_ptr<SkinnedMeshDispatchItem>& skinnedMeshDispatchItem : renderProxy.m_dispatchItemsByLod[lodIndex])
+                        {
+                            // Add one skinning dispatch item for each mesh in the lod
+                            m_skinningDispatches.insert(&skinnedMeshDispatchItem->GetRHIDispatchItem());
+                        }
+                        
                         for (size_t morphTargetIndex = 0; morphTargetIndex < renderProxy.m_morphTargetDispatchItemsByLod[lodIndex].size(); morphTargetIndex++)
                         {
                             const MorphTargetDispatchItem* dispatchItem = renderProxy.m_morphTargetDispatchItemsByLod[lodIndex][morphTargetIndex].get();
@@ -236,24 +242,18 @@
 
                         for (size_t lodIndex = 0; lodIndex < cullable.m_lodData.m_lods.size(); ++lodIndex)
                         {
-<<<<<<< HEAD
-                            AZStd::lock_guard lock(m_dispatchItemMutex);
-
-                            for (const AZStd::unique_ptr<SkinnedMeshDispatchItem>& skinnedMeshDispatchItem : renderProxy.m_dispatchItemsByLod[lodIndex])
-                            {
-                                // Add one skinning dispatch item for each mesh in the lod
-                                m_skinningDispatches.insert(&skinnedMeshDispatchItem->GetRHIDispatchItem());
-                            }
-                            for (size_t morphTargetIndex = 0; morphTargetIndex < renderProxy.m_morphTargetDispatchItemsByLod[lodIndex].size(); morphTargetIndex++)
-=======
                             const RPI::Cullable::LodData::Lod& lod = cullable.m_lodData.m_lods[lodIndex];
 
                             //Note that this supports overlapping lod ranges (to support cross-fading lods, for example)
                             if (approxScreenPercentage >= lod.m_screenCoverageMin && approxScreenPercentage <= lod.m_screenCoverageMax)
->>>>>>> d209bf78
                             {
                                 AZStd::lock_guard lock(m_dispatchItemMutex);
-                                m_skinningDispatches.insert(&renderProxy.m_dispatchItemsByLod[lodIndex]->GetRHIDispatchItem());
+                                for (const AZStd::unique_ptr<SkinnedMeshDispatchItem>& skinnedMeshDispatchItem : renderProxy.m_dispatchItemsByLod[lodIndex])
+                                {
+                                    // Add one skinning dispatch item for each mesh in the lod
+                                    m_skinningDispatches.insert(&skinnedMeshDispatchItem->GetRHIDispatchItem());
+                                }
+
                                 for (size_t morphTargetIndex = 0; morphTargetIndex < renderProxy.m_morphTargetDispatchItemsByLod[lodIndex].size(); morphTargetIndex++)
                                 {
                                     const MorphTargetDispatchItem* dispatchItem = renderProxy.m_morphTargetDispatchItemsByLod[lodIndex][morphTargetIndex].get();
