/*
* All or portions of this file Copyright (c) Amazon.com, Inc. or its affiliates or
* its licensors.
*
* For complete copyright and license terms please see the LICENSE at the root of this
* distribution (the "License"). All use of this software is governed by the License,
* or, if provided, by the license below or the license accompanying this file. Do not
* remove or modify any license notices. This file is distributed on an "AS IS" BASIS,
* WITHOUT WARRANTIES OR CONDITIONS OF ANY KIND, either express or implied.
*
*/

#include <SkinnedMesh/SkinnedMeshRenderProxy.h>
#include <SkinnedMesh/SkinnedMeshFeatureProcessor.h>
#include <SkinnedMesh/SkinnedMeshComputePass.h>
#include <MorphTargets/MorphTargetComputePass.h>

#include <Atom/Feature/Mesh/MeshFeatureProcessor.h>

#include <Atom/RPI.Public/Model/Model.h>
#include <Atom/RPI.Public/Scene.h>
#include <Atom/RPI.Public/Shader/Shader.h>

#include <Atom/Utils/Utils.h>
#include <AzCore/Debug/EventTrace.h>

namespace AZ
{
    namespace Render
    {
        SkinnedMeshRenderProxy::SkinnedMeshRenderProxy(const SkinnedMeshFeatureProcessorInterface::SkinnedMeshRenderProxyDesc& desc)
            : m_inputBuffers(desc.m_inputBuffers)
            , m_instance(desc.m_instance)
            , m_meshHandle(desc.m_meshHandle)
            , m_boneTransforms(desc.m_boneTransforms)
            , m_shaderOptions(desc.m_shaderOptions)
        {
        }

        bool SkinnedMeshRenderProxy::Init(const RPI::Scene& scene, SkinnedMeshFeatureProcessor* featureProcessor)
        {
            AZ_TRACE_METHOD();
            if(!m_instance->m_model)
            {
                return false;
            }
            const size_t modelLodCount = m_instance->m_model->GetLodCount();
            m_featureProcessor = featureProcessor;

            m_dispatchItemsByLod.reserve(modelLodCount);
            for (size_t modelLodIndex = 0; modelLodIndex < modelLodCount; ++modelLodIndex)
            {
                if (!BuildDispatchItem(scene, modelLodIndex, m_shaderOptions))
                {
                    return false;
                }
            }
            
            return true;
        }

        bool SkinnedMeshRenderProxy::BuildDispatchItem([[maybe_unused]] const RPI::Scene& scene, size_t modelLodIndex, [[maybe_unused]] const SkinnedMeshShaderOptions& shaderOptions)
        {
            Data::Instance<RPI::Shader> skinningShader = m_featureProcessor->GetSkinningShader();
            if (!skinningShader)
            {
                AZ_Error("Skinned Mesh Feature Processor", false, "Failed to get skinning shader from skinning pass");
                return false;
            }

            // Get the value needed for encoding/decoding floats as integers when passing them
            // from the morph target pass to the skinning pass.
            // Integer encoding is used so that AZSL's InterlockedAdd can be used, wich only supports int/uint
            const AZStd::vector<MorphTargetMetaData>& morphTargetMetaDatas = m_inputBuffers->GetMorphTargetMetaData(modelLodIndex);
            float morphDeltaIntegerEncoding = 0.0f;
            if (morphTargetMetaDatas.size() > 0)
            {
                morphDeltaIntegerEncoding = ComputeMorphTargetIntegerEncoding(morphTargetMetaDatas);
            }

<<<<<<< HEAD
            m_dispatchItemsByLod.emplace_back(AZStd::vector<AZStd::unique_ptr<SkinnedMeshDispatchItem>>());
            for (size_t meshIndex = 0; meshIndex < m_inputBuffers->GetMeshCount(modelLodIndex); ++meshIndex)
            {
                m_dispatchItemsByLod[modelLodIndex].emplace_back(
                    aznew SkinnedMeshDispatchItem{
                        m_inputBuffers,
                        m_instance->m_outputStreamOffsetsInBytes[modelLodIndex][meshIndex],
                        modelLodIndex, meshIndex, m_boneTransforms,
                        m_shaderOptions,
                        m_featureProcessor->GetSkinningPass(),
                        m_instance->m_morphTargetInstanceMetaData[modelLodIndex],
                        morphDeltaIntegerEncoding });
            }

=======
            m_dispatchItemsByLod.emplace_back(
                aznew SkinnedMeshDispatchItem{
                    m_inputBuffers,
                    m_instance->m_outputStreamOffsetsInBytes[modelLodIndex],
                    modelLodIndex, m_boneTransforms,
                    m_shaderOptions,
                    m_featureProcessor,
                    m_instance->m_morphTargetInstanceMetaData[modelLodIndex],
                    morphDeltaIntegerEncoding });
>>>>>>> 83820287

            AZ_Assert(m_dispatchItemsByLod.size() == modelLodIndex + 1, "Skinned Mesh Feature Processor - Mismatch in size between the fixed vector of dispatch items and the lod being initialized");
            for (size_t meshIndex = 0; meshIndex < m_inputBuffers->GetMeshCount(modelLodIndex); ++meshIndex)
            {
                if (!m_dispatchItemsByLod[modelLodIndex][meshIndex]->Init())
                {
                    return false;
                }
            }

            // Get the data needed to create a morph target dispatch item
            Data::Instance<RPI::Shader> morphTargetShader = m_featureProcessor->GetMorphTargetShader();
            const AZStd::vector<AZStd::intrusive_ptr<MorphTargetInputBuffers>>& morphTargetInputBuffersVector = m_inputBuffers->GetMorphTargetInputBuffers(modelLodIndex);
            AZ_Assert(morphTargetMetaDatas.size() == morphTargetInputBuffersVector.size(), "Skinned Mesh Feature Processor - Mismatch in morph target metadata count and morph target input buffer count");

            if (!morphTargetShader && morphTargetMetaDatas.size() > 0)
            {
                AZ_Error("Skinned Mesh Feature Processor", false, "Failed to get morph target shader from morph target pass");
                return false;
            }

            // Create one dispatch item per morph target
            m_morphTargetDispatchItemsByLod.emplace_back(AZStd::vector<AZStd::unique_ptr<MorphTargetDispatchItem>>());
            for (size_t morphTargetIndex = 0; morphTargetIndex < morphTargetMetaDatas.size(); ++morphTargetIndex)
            {
                m_morphTargetDispatchItemsByLod[modelLodIndex].emplace_back(
                    aznew MorphTargetDispatchItem{
                        morphTargetInputBuffersVector[morphTargetIndex],
                        morphTargetMetaDatas[morphTargetIndex],
                        m_featureProcessor,
                        m_instance->m_morphTargetInstanceMetaData[modelLodIndex],
                        morphDeltaIntegerEncoding });

                // Initialize the MorphTargetDispatchItem we just created
                if (!m_morphTargetDispatchItemsByLod[modelLodIndex].back()->Init())
                {
                    return false;
                }
            }
            
            return true;
        }

        void SkinnedMeshRenderProxy::SetTransform(const AZ::Transform& transform)
        {
            // Set the position to be used for determining lod
            m_position = transform.GetTranslation();
        }

        void SkinnedMeshRenderProxy::SetSkinningMatrices(const AZStd::vector<float>& data)
        {
            WriteToBuffer(m_boneTransforms->GetRHIBuffer(), data);
        }

        void SkinnedMeshRenderProxy::SetMorphTargetWeights(uint32_t lodIndex, const AZStd::vector<float>& weights)
        {
            auto& morphTargetDispatchItems = m_morphTargetDispatchItemsByLod[lodIndex];

            AZ_Assert(morphTargetDispatchItems.size() == weights.size(), "Skinned Mesh Feature Processor - Morph target weights passed into SetMorphTargetWeight don't align with morph target dispatch items.");
            for (size_t morphIndex = 0; morphIndex < weights.size(); ++morphIndex)
            {
                morphTargetDispatchItems[morphIndex]->SetWeight(weights[morphIndex]);
            }
        }

        size_t SkinnedMeshRenderProxy::GetLodCount() const
        {
            return m_dispatchItemsByLod.size();
        }

        AZStd::array_view<AZStd::unique_ptr<SkinnedMeshDispatchItem>> SkinnedMeshRenderProxy::GetDispatchItems(size_t lodIndex) const
        {
            return m_dispatchItemsByLod[lodIndex];
        }

    } // namespace Render
} // namespace AZ<|MERGE_RESOLUTION|>--- conflicted
+++ resolved
@@ -78,7 +78,6 @@
                 morphDeltaIntegerEncoding = ComputeMorphTargetIntegerEncoding(morphTargetMetaDatas);
             }
 
-<<<<<<< HEAD
             m_dispatchItemsByLod.emplace_back(AZStd::vector<AZStd::unique_ptr<SkinnedMeshDispatchItem>>());
             for (size_t meshIndex = 0; meshIndex < m_inputBuffers->GetMeshCount(modelLodIndex); ++meshIndex)
             {
@@ -88,22 +87,11 @@
                         m_instance->m_outputStreamOffsetsInBytes[modelLodIndex][meshIndex],
                         modelLodIndex, meshIndex, m_boneTransforms,
                         m_shaderOptions,
-                        m_featureProcessor->GetSkinningPass(),
+                        m_featureProcessor,
                         m_instance->m_morphTargetInstanceMetaData[modelLodIndex],
                         morphDeltaIntegerEncoding });
             }
 
-=======
-            m_dispatchItemsByLod.emplace_back(
-                aznew SkinnedMeshDispatchItem{
-                    m_inputBuffers,
-                    m_instance->m_outputStreamOffsetsInBytes[modelLodIndex],
-                    modelLodIndex, m_boneTransforms,
-                    m_shaderOptions,
-                    m_featureProcessor,
-                    m_instance->m_morphTargetInstanceMetaData[modelLodIndex],
-                    morphDeltaIntegerEncoding });
->>>>>>> 83820287
 
             AZ_Assert(m_dispatchItemsByLod.size() == modelLodIndex + 1, "Skinned Mesh Feature Processor - Mismatch in size between the fixed vector of dispatch items and the lod being initialized");
             for (size_t meshIndex = 0; meshIndex < m_inputBuffers->GetMeshCount(modelLodIndex); ++meshIndex)
