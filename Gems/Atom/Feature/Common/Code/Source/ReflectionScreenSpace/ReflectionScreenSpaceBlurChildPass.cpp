/*
* All or portions of this file Copyright (c) Amazon.com, Inc. or its affiliates or
* its licensors.
*
* For complete copyright and license terms please see the LICENSE at the root of this
* distribution (the "License"). All use of this software is governed by the License,
* or, if provided, by the license below or the license accompanying this file. Do not
* remove or modify any license notices. This file is distributed on an "AS IS" BASIS,
* WITHOUT WARRANTIES OR CONDITIONS OF ANY KIND, either express or implied.
*
*/

#include "ReflectionScreenSpaceBlurChildPass.h"
#include <Atom/RHI/FrameGraphBuilder.h>
#include <Atom/RHI/FrameGraphAttachmentInterface.h>
#include <Atom/RPI.Reflect/Pass/FullscreenTrianglePassData.h>
#include <Atom/RPI.Public/Shader/ShaderResourceGroup.h>

namespace AZ
{
    namespace Render
    {
        RPI::Ptr<ReflectionScreenSpaceBlurChildPass> ReflectionScreenSpaceBlurChildPass::Create(const RPI::PassDescriptor& descriptor)
        {
            RPI::Ptr<ReflectionScreenSpaceBlurChildPass> pass = aznew ReflectionScreenSpaceBlurChildPass(descriptor);
            return AZStd::move(pass);
        }

        ReflectionScreenSpaceBlurChildPass::ReflectionScreenSpaceBlurChildPass(const RPI::PassDescriptor& descriptor)
            : RPI::FullscreenTrianglePass(descriptor)
        {
        }

        void ReflectionScreenSpaceBlurChildPass::FrameBeginInternal(FramePrepareParams params)
        {
            // get attachment size
            RPI::PassAttachment* inputAttachment = GetInputOutputBinding(0).m_attachment.get();
            RPI::PassAttachment* outputAttachment = GetInputOutputBinding(1).m_attachment.get();
                                            
            AZ_Assert(inputAttachment, "ReflectionScreenSpaceBlurChildPass: Input binding has no attachment!");
            AZ_Assert(outputAttachment, "ReflectionScreenSpaceBlurChildPass: Output binding has no attachment!");

            RHI::Size inputImageSize = inputAttachment->m_descriptor.m_image.m_size;
            RHI::Size outputImageSize = outputAttachment->m_descriptor.m_image.m_size;
            
            if (m_imageSize != inputImageSize)
            {
                m_imageSize = inputImageSize;
                m_outputScale = (m_passType == PassType::Vertical) ? pow(2.0f, m_mipLevel) : 1.0f;

                m_updateSrg = true;
            }

<<<<<<< HEAD
            uint32_t imgWidth = AZStd::min(inputImageSize.m_width, outputImageSize.m_width);
            uint32_t imgHeight = AZStd::min(inputImageSize.m_height, outputImageSize.m_height);
            
            params.m_viewportState = RHI::Viewport(0, imgWidth, 0, imgHeight);
            params.m_scissorState = RHI::Scissor(0, 0, imgWidth, imgHeight);
=======
            float inverseScale = 1.0f / m_outputScale;
            uint32_t outputWidth = m_imageSize.m_width * inverseScale;
            uint32_t outputHeight = m_imageSize.m_height * inverseScale;

            params.m_viewportState = RHI::Viewport(0, static_cast<float>(outputWidth), 0, static_cast<float>(outputHeight));
            params.m_scissorState = RHI::Scissor(0, 0, outputWidth, outputHeight);
>>>>>>> 78b8daa7

            FullscreenTrianglePass::FrameBeginInternal(params);
        }

        void ReflectionScreenSpaceBlurChildPass::CompileResources(const RHI::FrameGraphCompileContext& context)
        {
            if (m_updateSrg)
            {
                m_shaderResourceGroup->SetConstant(m_imageWidthIndex, m_imageSize.m_width);
                m_shaderResourceGroup->SetConstant(m_imageHeightIndex, m_imageSize.m_height);
                m_shaderResourceGroup->SetConstant(m_outputScaleIndex, m_outputScale);

                m_updateSrg = false;
            }

            FullscreenTrianglePass::CompileResources(context);
        }

    }   // namespace RPI
}   // namespace AZ<|MERGE_RESOLUTION|>--- conflicted
+++ resolved
@@ -35,36 +35,20 @@
         {
             // get attachment size
             RPI::PassAttachment* inputAttachment = GetInputOutputBinding(0).m_attachment.get();
-            RPI::PassAttachment* outputAttachment = GetInputOutputBinding(1).m_attachment.get();
-                                            
             AZ_Assert(inputAttachment, "ReflectionScreenSpaceBlurChildPass: Input binding has no attachment!");
-            AZ_Assert(outputAttachment, "ReflectionScreenSpaceBlurChildPass: Output binding has no attachment!");
 
-            RHI::Size inputImageSize = inputAttachment->m_descriptor.m_image.m_size;
-            RHI::Size outputImageSize = outputAttachment->m_descriptor.m_image.m_size;
-            
-            if (m_imageSize != inputImageSize)
+            RHI::Size size = inputAttachment->m_descriptor.m_image.m_size;
+
+            if (m_imageSize != size)
             {
-                m_imageSize = inputImageSize;
+                m_imageSize = size;
                 m_outputScale = (m_passType == PassType::Vertical) ? pow(2.0f, m_mipLevel) : 1.0f;
 
                 m_updateSrg = true;
             }
 
-<<<<<<< HEAD
-            uint32_t imgWidth = AZStd::min(inputImageSize.m_width, outputImageSize.m_width);
-            uint32_t imgHeight = AZStd::min(inputImageSize.m_height, outputImageSize.m_height);
-            
-            params.m_viewportState = RHI::Viewport(0, imgWidth, 0, imgHeight);
-            params.m_scissorState = RHI::Scissor(0, 0, imgWidth, imgHeight);
-=======
-            float inverseScale = 1.0f / m_outputScale;
-            uint32_t outputWidth = m_imageSize.m_width * inverseScale;
-            uint32_t outputHeight = m_imageSize.m_height * inverseScale;
-
-            params.m_viewportState = RHI::Viewport(0, static_cast<float>(outputWidth), 0, static_cast<float>(outputHeight));
-            params.m_scissorState = RHI::Scissor(0, 0, outputWidth, outputHeight);
->>>>>>> 78b8daa7
+            params.m_viewportState = RHI::Viewport(0, static_cast<float>(m_imageSize.m_width), 0, static_cast<float>(m_imageSize.m_height));
+            params.m_scissorState = RHI::Scissor(0, 0, m_imageSize.m_width, m_imageSize.m_height);
 
             FullscreenTrianglePass::FrameBeginInternal(params);
         }
