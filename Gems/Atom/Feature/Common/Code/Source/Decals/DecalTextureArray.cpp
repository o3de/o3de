/*
 * Copyright (c) Contributors to the Open 3D Engine Project.
 * For complete copyright and license terms please see the LICENSE at the root of this distribution.
 *
 * SPDX-License-Identifier: Apache-2.0 OR MIT
 *
 */
#include "DecalTextureArray.h"
#include <Atom/RPI.Public/Image/ImageSystemInterface.h>
#include <Atom/RPI.Reflect/Image/StreamingImageAssetCreator.h>
#include <Atom/RPI.Public/Image/StreamingImagePool.h>
#include <Atom/RPI.Reflect/Image/ImageMipChainAsset.h>
#include <Atom/RPI.Reflect/Image/ImageMipChainAssetCreator.h>
#include <Atom/RPI.Reflect/Image/StreamingImageAssetHandler.h>
#include <Atom/RPI.Public/Image/StreamingImage.h>
#include <Atom/RPI.Reflect/Material/MaterialAsset.h>
#include <Atom/RPI.Public/Material/Material.h>
#include <Atom/RPI.Reflect/Image/StreamingImageAsset.h>
#include <AzCore/Name/NameDictionary.h>

namespace AZ
{
    namespace Render
    {
        namespace
        {
            static const AZ::Name& GetMapName(const DecalMapType mapType)
            {
                switch (mapType)
                {
                case DecalMapType_Diffuse:
                    return AZ_NAME_LITERAL("baseColor.textureMap");
                case DecalMapType_Normal:
                    return AZ_NAME_LITERAL("normal.textureMap");
                default:
                    return AZ_NAME_LITERAL("");
                }
            }

            static AZ::Data::AssetId GetImagePoolId()
            {
                const Data::Instance<RPI::StreamingImagePool>& imagePool = RPI::ImageSystemInterface::Get()->GetSystemStreamingPool();
                return imagePool->GetAssetId();
            }

            static AZ::Data::Asset<AZ::RPI::MaterialAsset> QueueLoad(const AZ::Data::AssetId id)
            {
                auto asset = AZ::Data::AssetManager::Instance().GetAsset<AZ::RPI::MaterialAsset>(
                    id, AZ::Data::AssetLoadBehavior::QueueLoad);

                return asset;
            }

            // Extract exactly which texture asset we need to load from the given material and map type (diffuse, normal, etc).
            static AZ::Data::Asset<AZ::RPI::StreamingImageAsset> GetStreamingImageAsset(AZ::RPI::MaterialAsset& materialAsset, const AZ::Name& propertyName)
            {
                if (!materialAsset.IsReady())
                {
                    AZ_Warning("DecalTextureArray", false, "GetStreamingImageAsset() called with material property: %s, was passed a MaterialAsset that was not ready for use", propertyName.GetCStr());
                    return {};
                }

                const AZ::RPI::MaterialPropertiesLayout* materialLayout = materialAsset.GetMaterialPropertiesLayout();
                const AZ::RPI::MaterialPropertyIndex propertyIndex = materialLayout->FindPropertyIndex(propertyName);
                if (propertyIndex.IsNull())
                {
                    AZ_Warning("DecalTextureArray", false, "Unable to find material property with the name: %s", propertyName.GetCStr());
                    return {};
                }

                const auto& propertyValues = materialAsset.GetPropertyValues();
                const AZ::RPI::MaterialPropertyValue& propertyValue = propertyValues[propertyIndex.GetIndex()];
                auto imageAsset = propertyValue.GetValue<Data::Asset<RPI::ImageAsset>>();
                const auto& assetId = imageAsset.GetId();

                if (assetId.IsValid())
                {
                    imageAsset.QueueLoad();
                    // [GFX TODO][ATOM-14271] - DecalTextureArrayFeatureProcessor should use async loading
                    imageAsset.BlockUntilLoadComplete();
                }
                else
                {
                    AZ_Warning("DecalTextureArray", false, "Material property: %s does not have a valid asset Id", propertyName.GetCStr());
                    return {};
                }
                return Data::static_pointer_cast<AZ::RPI::StreamingImageAsset>(imageAsset);
            }

            static AZ::Data::Asset<AZ::RPI::StreamingImageAsset> GetStreamingImageAsset(const AZ::Data::Asset<Data::AssetData> materialAssetData, const AZ::Name& propertyName)
            {
                AZ_Assert(materialAssetData->IsReady(), "GetStreamingImageAsset() called with AssetData that is not ready.");
                AZ::RPI::MaterialAsset* materialAsset = materialAssetData.GetAs<AZ::RPI::MaterialAsset>();
                return GetStreamingImageAsset(*materialAsset, propertyName);
            }
        }

        int DecalTextureArray::FindMaterial(const AZ::Data::AssetId materialAssetId) const
        {
            int iter = m_materials.begin();
            while (iter != -1)
            {
                if (m_materials[iter].m_materialAssetId == materialAssetId)
                {
                    return iter;
                }
                iter = m_materials.next(iter);
            }
            return -1;
        }

        int DecalTextureArray::AddMaterial(const AZ::Data::AssetId materialAssetId)
        {
            AZ_Error("DecalTextureArray", FindMaterial(materialAssetId) == -1, "Adding material when it already exists in the array");
            // Invalidate the existing texture array, as we need to repack it taking into account the new material.
            AZStd::fill(m_textureArrayPacked.begin(), m_textureArrayPacked.end(), nullptr);

            MaterialData materialData;
            materialData.m_materialAssetId = materialAssetId;
            int iter = m_materials.push_front(materialData);
            return iter;
        }

        void DecalTextureArray::RemoveMaterial(const int index)
        {
            m_materials[index] = {};
            m_materials.erase(index);
        }

        AZ::Data::AssetId DecalTextureArray::GetMaterialAssetId(const int index) const
        {
            return m_materials[index].m_materialAssetId;
        }

        RHI::Size DecalTextureArray::GetImageDimensions(const DecalMapType mapType) const
        {
            AZ_Assert(m_materials.size() > 0, "GetImageDimensions() cannot be called until at least one material has been added");
            const int iter = m_materials.begin();
            // All textures in a texture array must have the same size, so just pick the first 
            const MaterialData& firstMaterial = m_materials[iter];
            const auto& baseColorAsset = GetStreamingImageAsset(firstMaterial.m_materialAssetData, GetMapName(mapType));
            return baseColorAsset->GetImageDescriptor().m_size;
        }

        const AZ::Data::Instance<AZ::RPI::StreamingImage>& DecalTextureArray::GetPackedTexture(const DecalMapType mapType) const
        {
            return m_textureArrayPacked[mapType];
        }

        bool DecalTextureArray::IsValidDecalMaterial(AZ::RPI::MaterialAsset& materialAsset)
        {
            return GetStreamingImageAsset(materialAsset, GetMapName(DecalMapType_Diffuse)).IsReady();
        }

        AZ::Data::Asset<AZ::RPI::ImageMipChainAsset> DecalTextureArray::BuildPackedMipChainAsset(const DecalMapType mapType, const size_t numTexturesToCreate)
        {
            RPI::ImageMipChainAssetCreator assetCreator;
            const uint32_t mipLevels = GetNumMipLevels(mapType);

            assetCreator.Begin(Data::AssetId(AZ::Uuid::CreateRandom()), aznumeric_cast<uint16_t>(mipLevels), aznumeric_cast<uint16_t>(numTexturesToCreate));

            for (uint32_t mipLevel = 0; mipLevel < mipLevels; ++mipLevel)
            {
                const auto& layout = GetLayout(mapType, mipLevel);
                assetCreator.BeginMip(layout);

                for (int i = 0; i < m_materials.array_size(); ++i)
                {                   
                    const auto imageData = GetRawImageData(GetMapName(mapType), i, mipLevel);
                    assetCreator.AddSubImage(imageData.data(), imageData.size());
                }

                assetCreator.EndMip();
            }

            Data::Asset<RPI::ImageMipChainAsset> asset;
            assetCreator.End(asset);

            return AZStd::move(asset);
        }

        RHI::ImageDescriptor DecalTextureArray::CreatePackedImageDescriptor(
            const DecalMapType mapType, const uint16_t arraySize, const uint16_t mipLevels) const
        {
            const RHI::Size imageDimensions = GetImageDimensions(mapType);
            RHI::ImageDescriptor imageDescriptor = RHI::ImageDescriptor::Create2DArray(
                RHI::ImageBindFlags::ShaderRead, imageDimensions.m_width, imageDimensions.m_height, arraySize, GetFormat(mapType));
            imageDescriptor.m_mipLevels = mipLevels;
            return imageDescriptor;
        }

        void DecalTextureArray::Pack()
        {
            if (!NeedsPacking())
                return;

            if (!AreAllAssetsReady())
            {
                QueueAssetLoads();
                return;
            }

            const size_t numTexturesToCreate = m_materials.array_size();
            for (int i = 0; i < DecalMapType_Num; ++i)
            {
                const DecalMapType mapType = aznumeric_cast<DecalMapType>(i);
                if (!AreAllTextureMapsPresent(mapType))
                {
                    AZ_Warning("DecalTextureArray", false, "Missing decal texture maps for %s. Please make sure all maps of this type are present.\n", GetMapName(mapType).GetCStr());
                    m_textureArrayPacked[i] = nullptr;
                    continue;
                }

                const auto mipChainAsset = BuildPackedMipChainAsset(mapType, numTexturesToCreate);
                
                // Gruber patch begin // VMED // error for missing mipmap (MADPORT-459)
                if (!mipChainAsset.GetData())
                {
                    AZ_Error("DecalTextureArray", false, "Missing decal texture mipmaps for %s. Please make sure all mipmaps of this type are present.\n", GetMapName(mapType).GetCStr());
                    m_textureArrayPacked[i] = nullptr;
                    continue;
                }
                // Gruber patch end // VMED
                
                RHI::ImageViewDescriptor imageViewDescriptor;
                imageViewDescriptor.m_isArray = true;

                RPI::StreamingImageAssetCreator assetCreator;
                assetCreator.Begin(Data::AssetId(Uuid::CreateRandom()));
                assetCreator.SetPoolAssetId(GetImagePoolId());
                assetCreator.SetFlags(RPI::StreamingImageFlags::None);
                assetCreator.SetImageDescriptor(
                    CreatePackedImageDescriptor(mapType, aznumeric_cast<uint16_t>(numTexturesToCreate), GetNumMipLevels(mapType)));
                assetCreator.SetImageViewDescriptor(imageViewDescriptor);
                assetCreator.AddMipChainAsset(*mipChainAsset);
                Data::Asset<RPI::StreamingImageAsset> packedAsset;
                const bool createdOk = assetCreator.End(packedAsset);
                AZ_Error("TextureArrayData", createdOk, "Pack() call failed.");
                m_textureArrayPacked[i] = createdOk ? RPI::StreamingImage::FindOrCreate(packedAsset) : nullptr;

            }

            // Free unused memory
            ClearAssets();
        }

        size_t DecalTextureArray::NumMaterials() const
        {
            return m_materials.size();
        }

        void DecalTextureArray::OnAssetReady(Data::Asset<Data::AssetData> asset)
        {
            AZ::Data::AssetBus::MultiHandler::BusDisconnect(asset.GetId());

            m_assetsCurrentlyLoading.erase(asset.GetId());
            if (m_assetsCurrentlyLoading.empty())
            {
                Pack();
            }
        }

        uint16_t DecalTextureArray::GetNumMipLevels(const DecalMapType mapType) const
        {
            AZ_Assert(m_materials.size() > 0, "GetNumMipLevels() cannot be called until at least one material has been added");
            // All decals in a texture array must have the same number of mips, so just pick the first 
            const int iter = m_materials.begin();
            const MaterialData& firstMaterial = m_materials[iter];
            const auto& imageAsset = GetStreamingImageAsset(firstMaterial.m_materialAssetData, GetMapName(mapType));
            return imageAsset->GetImageDescriptor().m_mipLevels;
        }

        RHI::ImageSubresourceLayout DecalTextureArray::GetLayout(const DecalMapType mapType, int mip) const
        {
            AZ_Assert(m_materials.size() > 0, "GetLayout() cannot be called unless at least one material has been added");

            const int iter = m_materials.begin();
            const auto& descriptor =
                GetStreamingImageAsset(m_materials[iter].m_materialAssetData, GetMapName(mapType))->GetImageDescriptor();
            RHI::Size mipSize = descriptor.m_size;
            mipSize.m_width >>= mip;
            mipSize.m_height >>= mip;
            return AZ::RHI::GetImageSubresourceLayout(mipSize, descriptor.m_format);
        }

        AZStd::span<const uint8_t> DecalTextureArray::GetRawImageData(const AZ::Name& mapName, int arrayLevel, const int mip) const
        {
            // We always want to provide valid data to the AssetCreator for each texture.
            // If this spot in the array is empty, just provide some random image as filler.
            // (No decals will be indexing this spot anyway)
            const bool isEmptySlot = !m_materials[arrayLevel].m_materialAssetData.GetId().IsValid();
            if (isEmptySlot)
            {
                arrayLevel = m_materials.begin();
            }
            const auto image = GetStreamingImageAsset(m_materials[arrayLevel].m_materialAssetData, mapName);
            if (!image)
            {
                return {};
            }
<<<<<<< HEAD
#if defined(CARBONATED) // detailed error log and exit to prevent crash
            if (mip >= image->GetImageDescriptor().m_mipLevels)
            {
                AZ_Error("DecalTextureArray", false,
                    "It is expected that all decals in a texture array must have the same number of mips which may not be the case here. "
                    "Please ensure that all the materials within m_materials are pointing to textures with same mips.\n"
                    "Needed mip #%i, max mip #%i, asset '%s'."
                    , mip, image->GetImageDescriptor().m_mipLevels - 1, m_materials[arrayLevel].m_materialAssetData.GetHint().c_str());
                return {};
            }
#else 
=======
>>>>>>> 5295397a
            AZ_Assert(
                mip < image->GetImageDescriptor().m_mipLevels,
                "It is expected that all decals in a texture array must have the same number of mips which may not be the case here. "
                "Please ensure that all the materials within m_materials are pointing to textures with same mips.");
<<<<<<< HEAD
#endif // defined(CARBONATED)
=======
>>>>>>> 5295397a

            const auto srcData = image->GetSubImageData(mip, 0);
            return srcData;
        }

        AZ::RHI::Format DecalTextureArray::GetFormat(const DecalMapType mapType) const
        {
            AZ_Assert(m_materials.size() > 0, "GetFormat() can only be called after at least one material has been added.");
            const int iter = m_materials.begin();
            const auto& baseColorAsset = GetStreamingImageAsset(m_materials[iter].m_materialAssetData, GetMapName(mapType));
            return baseColorAsset->GetImageDescriptor().m_format;
        }

        bool DecalTextureArray::AreAllAssetsReady() const
        {
            int iter = m_materials.begin();
            while (iter != -1)
            {
                if (!IsAssetReady(m_materials[iter]))
                    return false;

                iter = m_materials.next(iter);
            }
            return true;
        }

        bool DecalTextureArray::IsAssetReady(const MaterialData& materialData) const
        {
            const auto& id = materialData.m_materialAssetData.GetId();
            return id.IsValid() && materialData.m_materialAssetData.IsReady();
        }

        bool DecalTextureArray::AreAllTextureMapsPresent(const DecalMapType mapType) const
        {
            int iter = m_materials.begin();
            while (iter != -1)
            {
                if (!IsTextureMapPresentInMaterial(m_materials[iter], mapType))
                {                    
                    return false;
                }
                iter = m_materials.next(iter);
            }
            return true;
        }

        bool DecalTextureArray::IsTextureMapPresentInMaterial(const MaterialData& materialData, const DecalMapType mapType) const
        {
            return GetStreamingImageAsset(materialData.m_materialAssetData, GetMapName(mapType)).IsReady();
        }

        void DecalTextureArray::ClearAssets()
        {
            int iter = m_materials.begin();
            while (iter != -1)
            {
                ClearAsset(m_materials[iter]);
                iter = m_materials.next(iter);
            }
        }

        void DecalTextureArray::ClearAsset(MaterialData& materialData)
        {
            materialData.m_materialAssetData = {};
        }

        void DecalTextureArray::QueueAssetLoad(MaterialData& materialData)
        {
            if (materialData.m_materialAssetData.IsReady())
                return;

            m_assetsCurrentlyLoading.emplace(materialData.m_materialAssetId);
            materialData.m_materialAssetData = QueueLoad(materialData.m_materialAssetId);
            AZ::Data::AssetBus::MultiHandler::BusConnect(materialData.m_materialAssetId);
        }

        void DecalTextureArray::QueueAssetLoads()
        {
            int iter = m_materials.begin();
            while (iter != -1)
            {
                QueueAssetLoad(m_materials[iter]);
                iter = m_materials.next(iter);
            }
        }

        bool DecalTextureArray::NeedsPacking() const
        {
            if (m_materials.size() == 0)
                return false;

            // We pack all diffuse/normal/etc in one go, so just check to see if the diffusemaps need packing
            return m_textureArrayPacked[DecalMapType_Diffuse] == nullptr;
        }

    }
} // namespace AZ<|MERGE_RESOLUTION|>--- conflicted
+++ resolved
@@ -213,14 +213,14 @@
 
                 const auto mipChainAsset = BuildPackedMipChainAsset(mapType, numTexturesToCreate);
                 
-                // Gruber patch begin // VMED // error for missing mipmap (MADPORT-459)
+#if defined(CARBONATED)
                 if (!mipChainAsset.GetData())
                 {
                     AZ_Error("DecalTextureArray", false, "Missing decal texture mipmaps for %s. Please make sure all mipmaps of this type are present.\n", GetMapName(mapType).GetCStr());
                     m_textureArrayPacked[i] = nullptr;
                     continue;
                 }
-                // Gruber patch end // VMED
+#endif
                 
                 RHI::ImageViewDescriptor imageViewDescriptor;
                 imageViewDescriptor.m_isArray = true;
@@ -298,8 +298,7 @@
             {
                 return {};
             }
-<<<<<<< HEAD
-#if defined(CARBONATED) // detailed error log and exit to prevent crash
+#if defined(CARBONATED)
             if (mip >= image->GetImageDescriptor().m_mipLevels)
             {
                 AZ_Error("DecalTextureArray", false,
@@ -310,16 +309,11 @@
                 return {};
             }
 #else 
-=======
->>>>>>> 5295397a
             AZ_Assert(
                 mip < image->GetImageDescriptor().m_mipLevels,
                 "It is expected that all decals in a texture array must have the same number of mips which may not be the case here. "
                 "Please ensure that all the materials within m_materials are pointing to textures with same mips.");
-<<<<<<< HEAD
-#endif // defined(CARBONATED)
-=======
->>>>>>> 5295397a
+#endif
 
             const auto srcData = image->GetSubImageData(mip, 0);
             return srcData;
