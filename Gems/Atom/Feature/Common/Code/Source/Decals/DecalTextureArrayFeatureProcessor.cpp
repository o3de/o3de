/*
 * Copyright (c) Contributors to the Open 3D Engine Project.
 * For complete copyright and license terms please see the LICENSE at the root of this distribution.
 *
 * SPDX-License-Identifier: Apache-2.0 OR MIT
 *
 */

#include <Decals/DecalTextureArrayFeatureProcessor.h>
#include <Atom/Feature/CoreLights/LightCommon.h>
#include <Atom/Feature/Mesh/MeshCommon.h>
#include <Atom/Feature/Mesh/MeshFeatureProcessor.h>
#include <Atom/RHI/Factory.h>
#include <Atom/RPI.Public/Image/ImageSystemInterface.h>
#include <Atom/RPI.Public/RPISystemInterface.h>
#include <Atom/RPI.Public/Material/Material.h>
#include <Atom/RPI.Public/RenderPipeline.h>
#include <Atom/RPI.Public/Scene.h>
#include <Atom/RPI.Public/View.h>
#include <Atom/RPI.Reflect/Asset/AssetUtils.h>
#include <Atom/RPI.Reflect/Image/StreamingImageAssetHandler.h>
#include <AtomCore/Instance/InstanceDatabase.h>
#include <AzCore/Math/Frustum.h>
#include <AzCore/Math/Quaternion.h>
#include <AzCore/Math/ShapeIntersection.h>
#include <AzCore/std/containers/span.h>
#include <numeric>

//! If modified, ensure that r_maxVisibleDecals is equal to or lower than ENABLE_DECALS_CAP which is the limit set by the shader on GPU.
AZ_CVAR(int, r_maxVisibleDecals, -1, nullptr, AZ::ConsoleFunctorFlags::DontReplicate, "Maximum number of visible decals to use when culling is not available. -1 means no limit");

namespace AZ
{
    namespace Render
    {
        namespace
        {
            static AZ::RHI::Size GetTextureSizeFromMaterialAsset(AZ::RPI::MaterialAsset* materialAsset)
            {
                for (const auto& elem : materialAsset->GetPropertyValues())
                {
                    if (elem.Is<Data::Asset<RPI::ImageAsset>>())
                    {
                        const auto& imageBinding = elem.GetValue<Data::Asset<RPI::ImageAsset>>();
                        if (imageBinding && imageBinding.IsReady())
                        {
                            return imageBinding->GetImageDescriptor().m_size;
                        }
                    }
                }

                AZ_Error(
                    "DecalTextureFeatureProcessor",
                    false,
                    "GetSizeFromMaterial() unable to load image in material ID '%s'",
                    materialAsset->GetId().ToString<AZStd::string>().c_str()
                );

                return {};
            }

            static AZ::Data::Asset<AZ::RPI::MaterialAsset> QueueMaterialAssetLoad(const AZ::Data::AssetId material)
            {
                auto asset = AZ::Data::AssetManager::Instance().GetAsset<AZ::RPI::MaterialAsset>(material, AZ::Data::AssetLoadBehavior::QueueLoad);
                return asset;
            }
        }

        void DecalTextureArrayFeatureProcessor::Reflect(ReflectContext* context)
        {
            if (auto* serializeContext = azrtti_cast<SerializeContext*>(context))
            {
                serializeContext
                    ->Class<DecalTextureArrayFeatureProcessor, RPI::FeatureProcessor>()
                    ->Version(0);
            }
        }

        void DecalTextureArrayFeatureProcessor::Activate()
        {
            GpuBufferHandler::Descriptor desc;
            desc.m_bufferName = "DecalBuffer";
            desc.m_bufferSrgName = "m_decals";
            desc.m_elementCountSrgName = "m_decalCount";
            desc.m_elementSize = sizeof(DecalData);
            desc.m_srgLayout = RPI::RPISystemInterface::Get()->GetViewSrgLayout().get();

            m_decalBufferHandler = GpuBufferHandler(desc);

            CacheShaderIndices();

            EnableSceneNotification();
        }

        void DecalTextureArrayFeatureProcessor::Deactivate()
        {
            DisableSceneNotification();
            AZ::Data::AssetBus::MultiHandler::BusDisconnect();

            m_decalData.Clear();
            m_decalBufferHandler.Release();
            for (auto& handler : m_visibleDecalBufferHandlers)
            {
                handler.Release();
            }
            m_visibleDecalBufferHandlers.clear();
        }

        DecalTextureArrayFeatureProcessor::DecalHandle DecalTextureArrayFeatureProcessor::AcquireDecal()
        {
            const uint16_t id = m_decalData.GetFreeSlotIndex();

            if (id == IndexedDataVector<DecalData>::NoFreeSlot)
            {
                return DecalHandle(DecalHandle::NullIndex);
            }
            else
            {
                m_deviceBufferNeedsUpdate = true;
                DecalData& decalData = m_decalData.GetData<0>(id);
                decalData.m_textureArrayIndex = DecalData::UnusedIndex;
                return DecalHandle(id);
            }
        }

        bool DecalTextureArrayFeatureProcessor::ReleaseDecal(const DecalHandle decal)
        {
            if (decal.IsValid())
            {
                if (m_materialLoadTracker.IsAssetLoading(decal))
                {
                    m_materialLoadTracker.RemoveHandle(decal);
                }

                DecalLocation decalLocation;
                decalLocation.textureArrayIndex = m_decalData.GetData<0>(decal.GetIndex()).m_textureArrayIndex;
                decalLocation.textureIndex = m_decalData.GetData<0>(decal.GetIndex()).m_textureIndex;
                RemoveDecalFromTextureArrays(decalLocation);

                m_decalData.RemoveIndex(decal.GetIndex());
                m_deviceBufferNeedsUpdate = true;
                return true;
            }
            return false;
        }

        DecalTextureArrayFeatureProcessor::DecalHandle DecalTextureArrayFeatureProcessor::CloneDecal(const DecalHandle sourceDecal)
        {
            AZ_Assert(sourceDecal.IsValid(), "Invalid DecalHandle passed to DecalTextureArrayFeatureProcessor::CloneDecal().");

            const DecalHandle decal = AcquireDecal();
            if (decal.IsValid())
            {
                m_decalData.GetData<0>(decal.GetIndex()) = m_decalData.GetData<0>(sourceDecal.GetIndex());
                const auto materialAsset = GetMaterialUsedByDecal(sourceDecal);
                if (materialAsset.IsValid())
                {
                    m_materialToTextureArrayLookupTable.at(materialAsset).m_useCount++;
                }
                else
                {
                    AZ_Warning("DecalTextureArrayFeatureProcessor", false, "CloneDecal called on a decal with no material set.");
                }
                m_deviceBufferNeedsUpdate = true;
            }
            return decal;
        }

        void DecalTextureArrayFeatureProcessor::Simulate(const RPI::FeatureProcessor::SimulatePacket& packet)
        {
            AZ_PROFILE_SCOPE(AzRender, "DecalTextureArrayFeatureProcessor: Simulate");
            AZ_UNUSED(packet);

            if (m_deviceBufferNeedsUpdate)
            {
                m_decalBufferHandler.UpdateBuffer(m_decalData.GetDataVector<0>());
                m_deviceBufferNeedsUpdate = false;
            }

            if (r_enablePerMeshShaderOptionFlags)
            {
                auto decalFilter = [&](const AZ::Aabb& aabb) -> bool
                {
                    DecalHandle::IndexType index = m_decalData.GetIndexForData<1>(&aabb);
                    return index != IndexedDataVector<int>::NoFreeSlot;
                };

                // Mark meshes that have decals
                MeshCommon::MarkMeshesWithFlag(
                    GetParentScene(), AZStd::span(m_decalData.GetDataVector<1>()), m_decalMeshFlag.GetIndex(), decalFilter);
            }
        }

        void DecalTextureArrayFeatureProcessor::Render(const RPI::FeatureProcessor::RenderPacket& packet)
        {
            // Note that decals are rendered as part of the forward shading pipeline. We only need to bind the decal buffers/textures in here.
            AZ_PROFILE_SCOPE(AzRender, "DecalTextureArrayFeatureProcessor: Render");
            m_visibleDecalBufferUsedCount = 0;
            for (const RPI::ViewPtr& view : packet.m_views)
            {
                m_decalBufferHandler.UpdateSrg(view->GetShaderResourceGroup().get());
                SetPackedTexturesToSrg(view);
                CullDecals(view);
            }
        }

        void DecalTextureArrayFeatureProcessor::SetDecalData(const DecalHandle handle, const DecalData& data)
        {
            if (handle.IsValid())
            {
                m_decalData.GetData<0>(handle.GetIndex()) = data;
                m_deviceBufferNeedsUpdate = true;
            }
            else
            {
                AZ_Warning("DecalTextureArrayFeatureProcessor", false, "Invalid handle passed to DecalTextureArrayFeatureProcessor::SetDecalData().");
            }
        }

        const Data::Instance<RPI::Buffer> DecalTextureArrayFeatureProcessor::GetDecalBuffer() const
        {
            return m_decalBufferHandler.GetBuffer();
        }

        uint32_t DecalTextureArrayFeatureProcessor::GetDecalCount() const
        {
            return m_decalBufferHandler.GetElementCount();
        }

        void DecalTextureArrayFeatureProcessor::SetDecalPosition(const DecalHandle handle, const AZ::Vector3& position)
        {
            if (handle.IsValid())
            {
                AZStd::array<float, 3>& writePos = m_decalData.GetData<0>(handle.GetIndex()).m_position;
                position.StoreToFloat3(writePos.data());
                UpdateBounds(handle);
                m_deviceBufferNeedsUpdate = true;
            }
            else
            {
                AZ_Warning("DecalTextureArrayFeatureProcessor", false, "Invalid handle passed to DecalTextureArrayFeatureProcessor::SetDecalPosition().");
            }
        }

        void DecalTextureArrayFeatureProcessor::SetDecalOrientation(DecalHandle handle, const AZ::Quaternion& orientation)
        {
            if (handle.IsValid())
            {
                orientation.StoreToFloat4(m_decalData.GetData<0>(handle.GetIndex()).m_quaternion.data());
                m_deviceBufferNeedsUpdate = true;
            }
            else
            {
                AZ_Warning("DecalTextureArrayFeatureProcessor", false, "Invalid handle passed to DecalTextureArrayFeatureProcessor::SetDecalOrientation().");
            }
        }

        void DecalTextureArrayFeatureProcessor::SetDecalColor(const DecalHandle handle, const AZ::Vector3& color)
        {
            if (handle.IsValid())
            {
                AZStd::array<float, 3>& writeColor = m_decalData.GetData<0>(handle.GetIndex()).m_decalColor;
                color.StoreToFloat3(writeColor.data());
                m_deviceBufferNeedsUpdate = true;
            }
            else
            {
                AZ_Warning(
                    "DecalTextureArrayFeatureProcessor",
                    false,
                    "Invalid handle passed to DecalTextureArrayFeatureProcessor::SetDecalColor().");
            }
        }

        void DecalTextureArrayFeatureProcessor::SetDecalColorFactor(const DecalHandle handle, float colorFactor)
        {
            if (handle.IsValid())
            {
                m_decalData.GetData<0>(handle.GetIndex()).m_decalColorFactor = colorFactor;
                m_deviceBufferNeedsUpdate = true;
            }
            else
            {
                AZ_Warning(
                    "DecalTextureArrayFeatureProcessor",
                    false,
                    "Invalid handle passed to DecalTextureArrayFeatureProcessor::SetDecalColorFactor().");
            }
        }

        void DecalTextureArrayFeatureProcessor::SetDecalHalfSize(DecalHandle handle, const Vector3& halfSize)
        {
            if (handle.IsValid())
            {
                halfSize.StoreToFloat3(m_decalData.GetData<0>(handle.GetIndex()).m_halfSize.data());
                UpdateBounds(handle);
                m_deviceBufferNeedsUpdate = true;
            }
            else
            {
                AZ_Warning("DecalTextureArrayFeatureProcessor", false, "Invalid handle passed to DecalTextureArrayFeatureProcessor::SetDecalHalfSize().");
            }
        }

        void DecalTextureArrayFeatureProcessor::SetDecalAttenuationAngle(const DecalHandle handle, float angleAttenuation)
        {
            if (handle.IsValid())
            {
                m_decalData.GetData<0>(handle.GetIndex()).m_angleAttenuation = angleAttenuation;
                m_deviceBufferNeedsUpdate = true;
            }
            else
            {
                AZ_Warning("DecalTextureArrayFeatureProcessor", handle.IsValid(), "Invalid handle passed to DecalTextureArrayFeatureProcessor::SetDecalAttenuationAngle().");
            }
        }

        void DecalTextureArrayFeatureProcessor::SetDecalOpacity(const DecalHandle handle, float opacity)
        {
            if (handle.IsValid())
            {
                m_decalData.GetData<0>(handle.GetIndex()).m_opacity = opacity;

                m_deviceBufferNeedsUpdate = true;
            }
            else
            {
                AZ_Warning("DecalTextureArrayFeatureProcessor", false, "Invalid handle passed to DecalTextureArrayFeatureProcessor::SetDecalOpacity().");
            }
        }

        void DecalTextureArrayFeatureProcessor::SetDecalNormalMapOpacity(const DecalHandle handle, float opacity)
        {
            if (handle.IsValid())
            {
                m_decalData.GetData<0>(handle.GetIndex()).m_normalMapOpacity = opacity;

                m_deviceBufferNeedsUpdate = true;
            }
            else
            {
                AZ_Warning(
                    "DecalTextureArrayFeatureProcessor", false,
                    "Invalid handle passed to DecalTextureArrayFeatureProcessor::SetDecalOpacity().");
            }
        }

        void DecalTextureArrayFeatureProcessor::SetDecalSortKey(DecalHandle handle, uint8_t sortKey)
        {
            if (handle.IsValid())
            {
                m_decalData.GetData<0>(handle.GetIndex()).m_sortKey = sortKey;
                m_deviceBufferNeedsUpdate = true;
            }
            else
            {
                AZ_Warning("DecalTextureArrayFeatureProcessor", false, "Invalid handle passed to DecalTextureArrayFeatureProcessor::SetDecalSortKey().");
            }
        }

        void DecalTextureArrayFeatureProcessor::SetDecalTransform(DecalHandle handle, const AZ::Transform& world)
        {
            SetDecalTransform(handle, world, AZ::Vector3::CreateOne());
        }

        void DecalTextureArrayFeatureProcessor::SetDecalTransform(DecalHandle handle, const AZ::Transform& world,
            const AZ::Vector3& nonUniformScale)
        {
            if (handle.IsValid())
            {
                SetDecalHalfSize(handle, nonUniformScale * world.GetUniformScale());
                SetDecalPosition(handle, world.GetTranslation());
                SetDecalOrientation(handle, world.GetRotation());

                m_deviceBufferNeedsUpdate = true;
            }
            else
            {
                AZ_Warning("DecalTextureArrayFeatureProcessor", false, "Invalid handle passed to DecalTextureArrayFeatureProcessor::SetDecalTransform().");
            }
        }

        void DecalTextureArrayFeatureProcessor::SetDecalMaterial(const DecalHandle handle, const AZ::Data::AssetId material)
        {
            AZ_PROFILE_SCOPE(AzRender, "DecalTextureArrayFeatureProcessor: SetDecalMaterial");
            if (handle.IsNull())
            {
                AZ_Warning("DecalTextureArrayFeatureProcessor", false, "Invalid handle passed to DecalTextureArrayFeatureProcessor::SetDecalMaterial().");
                return;
            }

            if (GetMaterialUsedByDecal(handle) == material)
            {
                return;
            }

            const auto decalIndex = handle.GetIndex();

            const bool isValidMaterialBeingUsedCurrently = m_decalData.GetData<0>(decalIndex).m_textureArrayIndex != DecalData::UnusedIndex;
            if (isValidMaterialBeingUsedCurrently)
            {
                RemoveMaterialFromDecal(decalIndex);
            }

            if (!material.IsValid())
            {
                return;
            }

            const auto iter = m_materialToTextureArrayLookupTable.find(material);
            if (iter != m_materialToTextureArrayLookupTable.end())
            {
                // This material is already loaded and registered with this feature processor
                iter->second.m_useCount++;
                SetDecalTextureLocation(handle, iter->second.m_location);
                return;
            }

            // Material not loaded so queue it up for loading.
            QueueMaterialLoadForDecal(material, handle);
        }

        void DecalTextureArrayFeatureProcessor::OnRenderPipelinePersistentViewChanged(
            RPI::RenderPipeline* renderPipeline, [[maybe_unused]] RPI::PipelineViewTag viewTag, RPI::ViewPtr newView, RPI::ViewPtr previousView)
        {
            Render::LightCommon::CacheGPUCullingPipelineInfo(renderPipeline, newView, previousView, m_hasGPUCulling);
        }

        void DecalTextureArrayFeatureProcessor::RemoveMaterialFromDecal(const uint16_t decalIndex)
        {
            auto& decalData = m_decalData.GetData<0>(decalIndex);

            DecalLocation decalLocation;
            decalLocation.textureArrayIndex = decalData.m_textureArrayIndex;
            decalLocation.textureIndex = decalData.m_textureIndex;
            RemoveDecalFromTextureArrays(decalLocation);

            decalData.m_textureArrayIndex = DecalData::UnusedIndex;
            decalData.m_textureIndex = DecalData::UnusedIndex;

            m_deviceBufferNeedsUpdate = true;
        }

        void DecalTextureArrayFeatureProcessor::CacheShaderIndices()
        {
            // The azsl shader should define several texture arrays such as:
            // Texture2DArray<float4> m_decalTextureArrayDiffuse0;
            // Texture2DArray<float4> m_decalTextureArrayDiffuse1;
            // Texture2DArray<float4> m_decalTextureArrayDiffuse2;
            // and
            // Texture2DArray<float2> m_decalTextureArrayNormalMaps0;
            // Texture2DArray<float2> m_decalTextureArrayNormalMaps1;
            // Texture2DArray<float2> m_decalTextureArrayNormalMaps2;
            static constexpr AZStd::array<AZStd::string_view, DecalMapType_Num> ShaderNames = { "m_decalTextureArrayDiffuse",
                                                                                       "m_decalTextureArrayNormalMaps" };

            const RHI::ShaderResourceGroupLayout* viewSrgLayout = RPI::RPISystemInterface::Get()->GetViewSrgLayout().get();
            for (int mapType = 0; mapType < DecalMapType_Num; ++mapType)
            {
                for (int texArrayIdx = 0; texArrayIdx < NumTextureArrays; ++texArrayIdx)
                {
                    const AZStd::string baseName = AZStd::string(ShaderNames[mapType]) + AZStd::to_string(texArrayIdx);

                    m_decalTextureArrayIndices[texArrayIdx][mapType] = viewSrgLayout->FindShaderInputImageIndex(Name(baseName.c_str()));
                    AZ_Warning(
                        "DecalTextureArrayFeatureProcessor", m_decalTextureArrayIndices[texArrayIdx][mapType].IsValid(),
                        "Unable to find %s in decal shader.",
                        baseName.c_str());
                }
            }

            MeshFeatureProcessor* meshFeatureProcessor = GetParentScene()->GetFeatureProcessor<MeshFeatureProcessor>();
            if (meshFeatureProcessor)
            {
                m_decalMeshFlag = meshFeatureProcessor->GetShaderOptionFlagRegistry()->AcquireTag(AZ::Name("o_enableDecals"));
            }
        }

        AZStd::optional<AZ::Render::DecalTextureArrayFeatureProcessor::DecalLocation> DecalTextureArrayFeatureProcessor::AddMaterialToTextureArrays(AZ::RPI::MaterialAsset* materialAsset)
        {
            const RHI::Size textureSize = GetTextureSizeFromMaterialAsset(materialAsset);

            int textureArrayIndex = FindTextureArrayWithSize(textureSize);
            const bool wasExistingTextureArrayFoundForGivenSize = textureArrayIndex != -1;
            if (m_textureArrayList.size() == NumTextureArrays && !wasExistingTextureArrayFoundForGivenSize)
            {
                AZ_Warning("DecalTextureArrayFeatureProcessor", false, "Unable to add decal with size %u %u. There are no more texture arrays left to accept a decal with this size permutation.", textureSize.m_width, textureSize.m_height);
                return AZStd::nullopt;
            }

            int textureIndex;
            if (!wasExistingTextureArrayFoundForGivenSize)
            {
                DecalTextureArray decalTextureArray;
                textureIndex = decalTextureArray.AddMaterial(materialAsset->GetId());
                textureArrayIndex = m_textureArrayList.push_front(AZStd::make_pair(textureSize, decalTextureArray));
            }
            else
            {
                textureIndex = m_textureArrayList[textureArrayIndex].second.AddMaterial(materialAsset->GetId());
            }

            DecalLocation result;
            result.textureArrayIndex = textureArrayIndex;
            result.textureIndex = textureIndex;
            return result;
        }

        void DecalTextureArrayFeatureProcessor::OnAssetReady(const Data::Asset<Data::AssetData> asset)
        {
            AZ_PROFILE_SCOPE(AzRender, "DecalTextureArrayFeatureProcessor: OnAssetReady");
            const Data::AssetId& assetId = asset->GetId();
            const auto decalsThatUseThisMaterial = m_materialLoadTracker.GetHandlesByAsset(assetId);
            m_materialLoadTracker.RemoveAllHandlesWithAsset(assetId);
            SetMaterialToDecals(asset.GetAs<AZ::RPI::MaterialAsset>(), decalsThatUseThisMaterial);
            AZ::Data::AssetBus::MultiHandler::BusDisconnect(assetId);
        }

        void DecalTextureArrayFeatureProcessor::SetDecalTextureLocation(const DecalHandle& handle, const DecalLocation location)
        {
            AZ_Assert(handle.IsValid(), "SetDecalTextureLocation called with invalid handle");
            m_decalData.GetData<0>(handle.GetIndex()).m_textureArrayIndex = location.textureArrayIndex;
            m_decalData.GetData<0>(handle.GetIndex()).m_textureIndex = location.textureIndex;
            m_deviceBufferNeedsUpdate = true;
        }

        void DecalTextureArrayFeatureProcessor::SetPackedTexturesToSrg(const RPI::ViewPtr& view)
        {
            int iter = m_textureArrayList.begin();
            while (iter != -1)
            {
                for (int mapType = 0 ; mapType < DecalMapType_Num ; ++mapType)
                {
                    const auto& packedTexture = m_textureArrayList[iter].second.GetPackedTexture(aznumeric_cast<DecalMapType>(mapType));
                    view->GetShaderResourceGroup()->SetImage(m_decalTextureArrayIndices[iter][mapType], packedTexture);
                }
                iter = m_textureArrayList.next(iter);
            }
        }

        int DecalTextureArrayFeatureProcessor::FindTextureArrayWithSize(const RHI::Size& size) const
        {
            int iter = m_textureArrayList.begin();
            while (iter != -1)
            {
                if (m_textureArrayList[iter].first == size)
                {
                    return iter;
                }

                iter = m_textureArrayList.next(iter);
            }
            return -1;
        }

        bool DecalTextureArrayFeatureProcessor::RemoveDecalFromTextureArrays(const DecalLocation decalLocation)
        {
            if (decalLocation.textureArrayIndex != DecalData::UnusedIndex)
            {
                auto& textureArray = m_textureArrayList[decalLocation.textureArrayIndex].second;

                const AZ::Data::AssetId material = textureArray.GetMaterialAssetId(decalLocation.textureIndex);
                auto iter = m_materialToTextureArrayLookupTable.find(material);
                AZ_Assert(iter != m_materialToTextureArrayLookupTable.end(), "Bad state");
                DecalLocationAndUseCount& decalInformation = iter->second;
                decalInformation.m_useCount--;

                if (decalInformation.m_useCount == 0)
                {
                    m_materialToTextureArrayLookupTable.erase(iter);
                    textureArray.RemoveMaterial(decalLocation.textureIndex);
                }

                if (textureArray.NumMaterials() == 0)
                {
                    m_textureArrayList.erase(decalLocation.textureArrayIndex);
                }
            }
            return false;
        }

        void DecalTextureArrayFeatureProcessor::PackTexureArrays()
        {
            int iter = m_textureArrayList.begin();
            while (iter != -1)
            {
                m_textureArrayList[iter].second.Pack();
                iter = m_textureArrayList.next(iter);
            }
        }

        void DecalTextureArrayFeatureProcessor::CullDecals(const RPI::ViewPtr& view)
        {
            if (!AZ::RHI::CheckBitsAll(view->GetUsageFlags(), RPI::View::UsageFlags::UsageCamera) ||
                Render::LightCommon::HasGPUCulling(GetParentScene(), view, m_hasGPUCulling))
            {
                return;
            }

            const auto& dataVector = m_decalData.GetDataVector<0>();
            size_t numVisibleDecals =
                r_maxVisibleDecals < 0 ? dataVector.size() : AZStd::min(dataVector.size(), static_cast<size_t>(r_maxVisibleDecals));
            AZStd::vector<uint32_t> sortedDecals(dataVector.size());
            // Initialize with all the decals indices
            std::iota(sortedDecals.begin(), sortedDecals.end(), 0);
#if !defined(CARBONATED)
            // Only sort if we are going to limit the number of visible decals
            if (numVisibleDecals < dataVector.size())
#else
            // Sort always due to the render pipeline can have its own limit for visible decals. And that limit can be much less than numVisibleDecals.
#endif
            {
                AZ::Vector3 viewPos = view->GetViewToWorldMatrix().GetTranslation();
                AZStd::sort(
                    sortedDecals.begin(),
                    sortedDecals.end(),
                    [&dataVector, &viewPos](uint32_t lhs, uint32_t rhs)
                    {
                        float d1 = (AZ::Vector3::CreateFromFloat3(dataVector[lhs].m_position.data()) - viewPos).GetLengthSq();
                        float d2 = (AZ::Vector3::CreateFromFloat3(dataVector[rhs].m_position.data()) - viewPos).GetLengthSq();
                        return d1 < d2;
                    });
            }

            const AZ::Frustum viewFrustum = AZ::Frustum::CreateFromMatrixColumnMajor(view->GetWorldToClipMatrix());
            AZStd::vector<uint32_t> visibilityBuffer;
            visibilityBuffer.reserve(numVisibleDecals);
            for (uint32_t i = 0; i < sortedDecals.size() && visibilityBuffer.size() < numVisibleDecals; ++i)
            {
                uint32_t dataIndex = sortedDecals[i];
                const auto& decalData = dataVector[dataIndex];
                AZ::Obb obb = AZ::Obb::CreateFromPositionRotationAndHalfLengths(
                    AZ::Vector3::CreateFromFloat3(decalData.m_position.data()),
                    AZ::Quaternion::CreateFromFloat4(decalData.m_quaternion.data()),
                    AZ::Vector3::CreateFromFloat3(decalData.m_halfSize.data()));
                // Do the actual culling per decal and only add the indices for the visible ones.
                if (AZ::ShapeIntersection::Overlaps(viewFrustum, obb))
                {
                    visibilityBuffer.push_back(dataIndex);
                }
            }

            // Create the appropriate buffer handlers for the visibility data
            Render::LightCommon::UpdateVisibleBuffers(
                "DecalVisibilityBuffer",
                "m_visibleDecalIndices",
                "m_visibleDecalCount",
                m_visibleDecalBufferUsedCount,
                m_visibleDecalBufferHandlers);

            // Update buffer and View SRG
            GpuBufferHandler& bufferHandler = m_visibleDecalBufferHandlers[m_visibleDecalBufferUsedCount++];
            bufferHandler.UpdateBuffer(visibilityBuffer);
            bufferHandler.UpdateSrg(view->GetShaderResourceGroup().get());
        }

        AZ::Data::AssetId DecalTextureArrayFeatureProcessor::GetMaterialUsedByDecal(const DecalHandle handle) const
        {
            AZ::Data::AssetId material;
            if (handle.IsValid())
            {
                const DecalData& decalData = m_decalData.GetData<0>(handle.GetIndex());
                if (decalData.m_textureArrayIndex != DecalData::UnusedIndex)
                {
                    const DecalTextureArray& textureArray = m_textureArrayList[decalData.m_textureArrayIndex].second;
                    material = textureArray.GetMaterialAssetId(decalData.m_textureIndex);
                }
            }
            return material;
        }

        void DecalTextureArrayFeatureProcessor::QueueMaterialLoadForDecal(const AZ::Data::AssetId materialId, const DecalHandle handle)
        {
            const auto materialAsset = QueueMaterialAssetLoad(materialId);

            if (materialAsset.IsLoading())
            {
                m_materialLoadTracker.TrackAssetLoad(handle, materialAsset);
                AZ::Data::AssetBus::MultiHandler::BusConnect(materialId);
            }
            else if (materialAsset.IsReady())
            {
                SetMaterialToDecals(materialAsset.GetAs<AZ::RPI::MaterialAsset>(), { handle });
            }
            else if (materialAsset.IsError())
            {
                AZ_Warning("DecalTextureArrayFeatureProcessor", false, "Unable to load material for decal. Asset ID: %s", materialId.ToString<AZStd::string>().c_str());
            }
            else
            {
                AZ_Assert(false, "DecalTextureArrayFeatureProcessor::QueueMaterialLoadForDecal is in an unhandled state.");
            }
        }

<<<<<<< HEAD
        void DecalTextureArrayFeatureProcessor::UpdateBounds(const DecalHandle handle)
        {
            const DecalData& data = m_decalData.GetData<0>(handle.GetIndex());
            m_decalData.GetData<1>(handle.GetIndex()) = Aabb::CreateCenterHalfExtents(
                AZ::Vector3(data.m_position[0], data.m_position[1], data.m_position[2]),
                AZ::Vector3(data.m_halfSize[0], data.m_halfSize[1], data.m_halfSize[2]));
=======
        void DecalTextureArrayFeatureProcessor::SetMaterialToDecals(
            RPI::MaterialAsset* materialAsset, const AZStd::vector<DecalHandle>& decalsThatUseThisMaterial)
        {
            if (!materialAsset)
            {
                return;
            }

            const Data::AssetId& assetId = materialAsset->GetId();
            const bool validDecalMaterial = materialAsset && DecalTextureArray::IsValidDecalMaterial(*materialAsset);
            if (validDecalMaterial)
            {
                const auto& decalLocation = AddMaterialToTextureArrays(materialAsset);
                if (decalLocation)
                {
                    for (const auto& decal : decalsThatUseThisMaterial)
                    {
                        m_materialToTextureArrayLookupTable[assetId].m_useCount++;
                        SetDecalTextureLocation(decal, *decalLocation);
                    }
                    m_materialToTextureArrayLookupTable[assetId].m_location = *decalLocation;
                }
            }
            else
            {
                AZ_Warning(
                    "DecalTextureArrayFeatureProcessor",
                    false,
                    "DecalTextureArray::IsValidDecalMaterial() failed, unable to add this material to the decal");
            }

            if (!m_materialLoadTracker.AreAnyLoadsInFlight())
            {
                PackTexureArrays();
            }
>>>>>>> 1577b1e7
        }

    } // namespace Render
} // namespace AZ<|MERGE_RESOLUTION|>--- conflicted
+++ resolved
@@ -692,14 +692,6 @@
             }
         }
 
-<<<<<<< HEAD
-        void DecalTextureArrayFeatureProcessor::UpdateBounds(const DecalHandle handle)
-        {
-            const DecalData& data = m_decalData.GetData<0>(handle.GetIndex());
-            m_decalData.GetData<1>(handle.GetIndex()) = Aabb::CreateCenterHalfExtents(
-                AZ::Vector3(data.m_position[0], data.m_position[1], data.m_position[2]),
-                AZ::Vector3(data.m_halfSize[0], data.m_halfSize[1], data.m_halfSize[2]));
-=======
         void DecalTextureArrayFeatureProcessor::SetMaterialToDecals(
             RPI::MaterialAsset* materialAsset, const AZStd::vector<DecalHandle>& decalsThatUseThisMaterial)
         {
@@ -735,8 +727,14 @@
             {
                 PackTexureArrays();
             }
->>>>>>> 1577b1e7
-        }
-
+        }
+
+        void DecalTextureArrayFeatureProcessor::UpdateBounds(const DecalHandle handle)
+        {
+            const DecalData& data = m_decalData.GetData<0>(handle.GetIndex());
+            m_decalData.GetData<1>(handle.GetIndex()) = Aabb::CreateCenterHalfExtents(
+                AZ::Vector3(data.m_position[0], data.m_position[1], data.m_position[2]),
+                AZ::Vector3(data.m_halfSize[0], data.m_halfSize[1], data.m_halfSize[2]));
+        }
     } // namespace Render
 } // namespace AZ