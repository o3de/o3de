--- conflicted
+++ resolved
@@ -423,11 +423,7 @@
         void DecalTextureArrayFeatureProcessor::OnRenderPipelinePersistentViewChanged(
             RPI::RenderPipeline* renderPipeline, [[maybe_unused]] RPI::PipelineViewTag viewTag, RPI::ViewPtr newView, RPI::ViewPtr previousView)
         {
-<<<<<<< HEAD
-            Render::LightCommon::CacheGPUCullingPipelineInfo(renderPipeline, newView, previousView, m_hasGPUCulling);
-=======
             Render::LightCommon::CacheCPUCulledPipelineInfo(renderPipeline, newView, previousView, m_cpuCulledPipelinesPerView);
->>>>>>> 5295397a
         }
 
         void DecalTextureArrayFeatureProcessor::RemoveMaterialFromDecal(const uint16_t decalIndex)
@@ -596,11 +592,7 @@
         void DecalTextureArrayFeatureProcessor::CullDecals(const RPI::ViewPtr& view)
         {
             if (!AZ::RHI::CheckBitsAll(view->GetUsageFlags(), RPI::View::UsageFlags::UsageCamera) ||
-<<<<<<< HEAD
-                Render::LightCommon::HasGPUCulling(GetParentScene(), view, m_hasGPUCulling))
-=======
                 !Render::LightCommon::NeedsCPUCulling(view, m_cpuCulledPipelinesPerView))
->>>>>>> 5295397a
             {
                 return;
             }
@@ -611,17 +603,12 @@
             AZStd::vector<uint32_t> sortedDecals(dataVector.size());
             // Initialize with all the decals indices
             std::iota(sortedDecals.begin(), sortedDecals.end(), 0);
-<<<<<<< HEAD
 #if !defined(CARBONATED)
             // Only sort if we are going to limit the number of visible decals
             if (numVisibleDecals < dataVector.size())
 #else
             // Sort always due to the render pipeline can have its own limit for visible decals. And that limit can be much less than numVisibleDecals.
 #endif
-=======
-            // Only sort if we are going to limit the number of visible decals
-            if (numVisibleDecals < dataVector.size())
->>>>>>> 5295397a
             {
                 AZ::Vector3 viewPos = view->GetViewToWorldMatrix().GetTranslation();
                 AZStd::sort(
