/*
 * Copyright (c) Contributors to the Open 3D Engine Project.
 * For complete copyright and license terms please see the LICENSE at the root of this distribution.
 *
 * SPDX-License-Identifier: Apache-2.0 OR MIT
 *
 */

#pragma once

#include <Atom/Feature/Utils/GpuBufferHandler.h>
#include <Atom/Feature/Utils/IndexedDataVector.h>
#include <Atom/Feature/Decals/DecalFeatureProcessorInterface.h>
#include <Atom/Feature/Utils/MultiIndexedDataVector.h>
#include <Atom/RPI.Reflect/Image/ImageAsset.h>
#include <Atom/RPI.Public/Image/StreamingImage.h>
#include <AtomCore/Instance/Instance.h>
#include <Atom/Feature/Utils/IndexableList.h>
#include <AzCore/Math/Sphere.h>
#include <Decals/DecalTextureArray.h>
#include <Decals/AsyncLoadTracker.h>

namespace AZ
{
    namespace RPI
    {
        class Material;
        class Buffer;
    }

    namespace Render
    {
        class DecalTextureArrayFeatureProcessor final
            : public AZ::Render::DecalFeatureProcessorInterface
            , public Data::AssetBus::MultiHandler
        {
        public:
            AZ_CLASS_ALLOCATOR(DecalTextureArrayFeatureProcessor, AZ::SystemAllocator)

            AZ_RTTI(AZ::Render::DecalTextureArrayFeatureProcessor, "{5E8365FA-BEA7-4D02-9A5C-67E6810D5465}", AZ::Render::DecalFeatureProcessorInterface);

            static void Reflect(AZ::ReflectContext* context);

            DecalTextureArrayFeatureProcessor() = default;
            virtual ~DecalTextureArrayFeatureProcessor() = default;
            DecalTextureArrayFeatureProcessor(const DecalTextureArrayFeatureProcessor&) = delete;
            DecalTextureArrayFeatureProcessor& operator=(const DecalTextureArrayFeatureProcessor&) = delete;

            // FeatureProcessor overrides ...
            void Activate() override;

            void Deactivate() override;
            void Simulate(const RPI::FeatureProcessor::SimulatePacket& packet) override;
            void Render(const RPI::FeatureProcessor::RenderPacket& packet) override;

            DecalHandle AcquireDecal() override;
            bool ReleaseDecal(const DecalHandle handle) override;
            DecalHandle CloneDecal(const DecalHandle handle) override;
            void SetDecalData(const DecalHandle handle, const DecalData& data) override;

            const Data::Instance<RPI::Buffer> GetDecalBuffer() const override;
            uint32_t GetDecalCount() const override;

            //! Sets the position of the decal
            void SetDecalPosition(const DecalHandle handle, const AZ::Vector3& position) override;

            //! Sets the color of the decal
            void SetDecalColor(const DecalHandle handle, const AZ::Vector3& color) override;

            //! Sets the factor for the decal color
            void SetDecalColorFactor(const DecalHandle handle, float colorFactor) override;

            //! Sets the orientation of the decal
            void SetDecalOrientation(const DecalHandle handle, const AZ::Quaternion& orientation) override;

            //! Sets the half size of the decal
            void SetDecalHalfSize(const DecalHandle handle, const Vector3& size) override;

            //! Sets the angle attenuation of the decal. Increasing this increases the transparency as the angle between the decal and geometry gets larger.
            void SetDecalAttenuationAngle(const DecalHandle handle, float angleAttenuation) override;

            //! Sets the opacity of the decal
            void SetDecalOpacity(const DecalHandle handle, float opacity) override;

            //! Sets the opacity of the normal map of the decal
            void SetDecalNormalMapOpacity(const DecalHandle handle, float opacity) override;

            //! Sets the decal sort key. Decals with a larger sort key appear over top of smaller sort keys.
            void SetDecalSortKey(const DecalHandle handle, uint8_t sortKey) override;

            //! Sets the transform of the decal
            //! Equivalent to calling SetDecalPosition() + SetDecalOrientation() + SetDecalHalfSize()
            //! @{
            void SetDecalTransform(const DecalHandle handle, const AZ::Transform& world) override;
            void SetDecalTransform(const DecalHandle handle, const AZ::Transform& world, const AZ::Vector3& nonUniformScale) override;
            //! @}

            //! Sets the material information for this decal
            void SetDecalMaterial(const DecalHandle handle, const AZ::Data::AssetId id) override;

            // SceneNotificationBus::Handler overrides...
            void OnRenderPipelinePersistentViewChanged(
                RPI::RenderPipeline* renderPipeline,
                RPI::PipelineViewTag viewTag,
                RPI::ViewPtr newView,
                RPI::ViewPtr previousView) override;

        private:

            // Number of size and format permutations
            // This number should match the number of texture arrays in Decals/ViewSrg.azsli
            static constexpr int NumTextureArrays = 4;
            static constexpr const char* FeatureProcessorName = "DecalTextureArrayFeatureProcessor";

            struct DecalLocation
            {
                int textureArrayIndex = -1;
                int textureIndex = -1;
            };

            struct DecalLocationAndUseCount
            {
                DecalLocation m_location;
                int m_useCount = 0;
            };

            void OnAssetReady(Data::Asset<Data::AssetData> asset) override;

            void SetPackedTexturesToSrg(const RPI::ViewPtr& view);
            void CacheShaderIndices();

            // This call could fail (returning nullopt) if we run out of texture arrays
            AZStd::optional<DecalLocation> AddMaterialToTextureArrays(AZ::RPI::MaterialAsset* materialAsset);

            int FindTextureArrayWithSize(const RHI::Size& size) const;
            void RemoveMaterialFromDecal(const uint16_t decalIndex);
            void SetDecalTextureLocation(const DecalHandle& handle, const DecalLocation location);
            void QueueMaterialLoadForDecal(const AZ::Data::AssetId material, const DecalHandle handle);
            bool RemoveDecalFromTextureArrays(const DecalLocation decalLocation);
            AZ::Data::AssetId GetMaterialUsedByDecal(const DecalHandle handle) const;
            void PackTexureArrays();
            void SetMaterialToDecals(RPI::MaterialAsset* materialAsset, const AZStd::vector<DecalHandle>& decalsThatUseThisMaterial);
            // Cull the decals for a view using the CPU.
            void CullDecals(const RPI::ViewPtr& view);
            void UpdateBounds(const DecalHandle handle);

            MultiIndexedDataVector<DecalData, AZ::Aabb> m_decalData;
            RHI::Handle<uint32_t> m_decalMeshFlag;

            // Texture arrays are organized one per texture size permutation.
            // e.g. There may be a situation where we have 3 texture arrays:
            // 24 textures @ 128x128
            // 16 textures @ 256x256
            // 4 textures @ 512x512
            IndexableList < AZStd::pair < AZ::RHI::Size, DecalTextureArray>> m_textureArrayList;

            AZStd::array<AZStd::array<RHI::ShaderInputImageIndex, DecalMapType_Num>, NumTextureArrays> m_decalTextureArrayIndices;
            GpuBufferHandler m_decalBufferHandler;

            AsyncLoadTracker<DecalHandle> m_materialLoadTracker;
            AZStd::unordered_map< AZ::Data::AssetId, DecalLocationAndUseCount> m_materialToTextureArrayLookupTable;

            bool m_deviceBufferNeedsUpdate = false;

            // Handlers to GPU buffer that are being used for CPU culling visibility.
            AZStd::vector<GpuBufferHandler> m_visibleDecalBufferHandlers;
            // Number of buffers being used for visibility in the current frame.
            uint32_t m_visibleDecalBufferUsedCount = 0;
            // Views that have a GPU culling pass per render pipeline.
<<<<<<< HEAD
            AZStd::unordered_set<AZStd::pair<const RPI::RenderPipeline*, const RPI::View*>> m_hasGPUCulling;
=======
            AZStd::unordered_map<const RPI::View*, AZStd::vector<const RPI::RenderPipeline*>> m_cpuCulledPipelinesPerView;
>>>>>>> 5295397a
        };
    } // namespace Render
} // namespace AZ<|MERGE_RESOLUTION|>--- conflicted
+++ resolved
@@ -167,11 +167,7 @@
             // Number of buffers being used for visibility in the current frame.
             uint32_t m_visibleDecalBufferUsedCount = 0;
             // Views that have a GPU culling pass per render pipeline.
-<<<<<<< HEAD
-            AZStd::unordered_set<AZStd::pair<const RPI::RenderPipeline*, const RPI::View*>> m_hasGPUCulling;
-=======
             AZStd::unordered_map<const RPI::View*, AZStd::vector<const RPI::RenderPipeline*>> m_cpuCulledPipelinesPerView;
->>>>>>> 5295397a
         };
     } // namespace Render
 } // namespace AZ