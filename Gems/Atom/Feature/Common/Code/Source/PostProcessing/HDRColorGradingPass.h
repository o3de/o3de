/*
 * Copyright (c) Contributors to the Open 3D Engine Project.
 * For complete copyright and license terms please see the LICENSE at the root of this distribution.
 *
 * SPDX-License-Identifier: Apache-2.0 OR MIT
 *
 */
#pragma once

#include <Atom/RPI.Reflect/Shader/ShaderVariantKey.h>
#include <Atom/RPI.Public/Pass/FullscreenTrianglePass.h>
#include <Atom/RPI.Public/Shader/Shader.h>
#include <Atom/RPI.Public/Shader/ShaderResourceGroup.h>
#include <PostProcess/ColorGrading/HDRColorGradingSettings.h>

namespace AZ
{
    namespace Render
    {
        /**
         *  The color grading pass.
         */
        class HDRColorGradingPass
            : public AZ::RPI::FullscreenTrianglePass
            //TODO: , public PostProcessingShaderOptionBase
        {
        public:
            AZ_RTTI(HDRColorGradingPass, "{E68E31A1-DB24-4AFF-A029-456A8B74C03C}", AZ::RPI::FullscreenTrianglePass);
            AZ_CLASS_ALLOCATOR(HDRColorGradingPass, SystemAllocator, 0);

            virtual ~HDRColorGradingPass() = default;

            //! Creates a ColorGradingPass
            static RPI::Ptr<HDRColorGradingPass> Create(const RPI::PassDescriptor& descriptor);

        protected:
            HDRColorGradingPass(const RPI::PassDescriptor& descriptor);
            
            //! Pass behavior overrides
            void InitializeInternal() override;
            void FrameBeginInternal(FramePrepareParams params) override;
            bool IsEnabled() const override;

            const HDRColorGradingSettings* GetHDRColorGradingSettings() const;
            virtual void SetSrgConstants();
        private:
            RHI::ShaderInputNameIndex m_colorAdjustmentWeightIndex = "m_colorAdjustmentWeight";
            RHI::ShaderInputNameIndex m_colorGradingExposureIndex = "m_colorGradingExposure";
            RHI::ShaderInputNameIndex m_colorGradingContrastIndex = "m_colorGradingContrast";
            RHI::ShaderInputNameIndex m_colorGradingPreSaturationIndex = "m_colorGradingPreSaturation";
            RHI::ShaderInputNameIndex m_colorFilterIntensityIndex = "m_colorFilterIntensity";
            RHI::ShaderInputNameIndex m_colorFilterMultiplyIndex = "m_colorFilterMultiply";
            RHI::ShaderInputNameIndex m_colorFilterSwatchIndex = "m_colorFilterSwatch";

            RHI::ShaderInputNameIndex m_whiteBalanceWeightIndex = "m_whiteBalanceWeight";
            RHI::ShaderInputNameIndex m_whiteBalanceKelvinIndex = "m_whiteBalanceKelvin";
            RHI::ShaderInputNameIndex m_whiteBalanceTintIndex = "m_whiteBalanceTint";
<<<<<<< HEAD
=======
            RHI::ShaderInputNameIndex m_whiteBalanceLuminancePreservationIndex = "m_whiteBalanceLuminancePreservation";
>>>>>>> 363a778c

            RHI::ShaderInputNameIndex m_splitToneBalanceIndex = "m_splitToneBalance";
            RHI::ShaderInputNameIndex m_splitToneWeightIndex = "m_splitToneWeight";
            RHI::ShaderInputNameIndex m_splitToneShadowsColorIndex = "m_splitToneShadowsColor";
            RHI::ShaderInputNameIndex m_splitToneHighlightsColorIndex = "m_splitToneHighlightsColor";

            RHI::ShaderInputNameIndex m_smhShadowsStartIndex = "m_smhShadowsStart";
            RHI::ShaderInputNameIndex m_smhShadowsEndIndex = "m_smhShadowsEnd";
            RHI::ShaderInputNameIndex m_smhHighlightsStartIndex = "m_smhHighlightsStart";
            RHI::ShaderInputNameIndex m_smhHighlightsEndIndex = "m_smhHighlightsEnd";
            RHI::ShaderInputNameIndex m_smhWeightIndex = "m_smhWeight";
            RHI::ShaderInputNameIndex m_smhShadowsColorIndex = "m_smhShadowsColor";
            RHI::ShaderInputNameIndex m_smhMidtonesColorIndex = "m_smhMidtonesColor";
            RHI::ShaderInputNameIndex m_smhHighlightsColorIndex = "m_smhHighlightsColor";

            RHI::ShaderInputNameIndex m_channelMixingRedIndex = "m_channelMixingRed";
            RHI::ShaderInputNameIndex m_channelMixingGreenIndex = "m_channelMixingGreen";
            RHI::ShaderInputNameIndex m_channelMixingBlueIndex = "m_channelMixingBlue";

            RHI::ShaderInputNameIndex m_finalAdjustmentWeightIndex = "m_finalAdjustmentWeight";
            RHI::ShaderInputNameIndex m_colorGradingPostSaturationIndex = "m_colorGradingPostSaturation";
            RHI::ShaderInputNameIndex m_colorGradingHueShiftIndex = "m_colorGradingHueShift";
        };
    }   // namespace Render
}   // namespace AZ<|MERGE_RESOLUTION|>--- conflicted
+++ resolved
@@ -55,10 +55,7 @@
             RHI::ShaderInputNameIndex m_whiteBalanceWeightIndex = "m_whiteBalanceWeight";
             RHI::ShaderInputNameIndex m_whiteBalanceKelvinIndex = "m_whiteBalanceKelvin";
             RHI::ShaderInputNameIndex m_whiteBalanceTintIndex = "m_whiteBalanceTint";
-<<<<<<< HEAD
-=======
             RHI::ShaderInputNameIndex m_whiteBalanceLuminancePreservationIndex = "m_whiteBalanceLuminancePreservation";
->>>>>>> 363a778c
 
             RHI::ShaderInputNameIndex m_splitToneBalanceIndex = "m_splitToneBalance";
             RHI::ShaderInputNameIndex m_splitToneWeightIndex = "m_splitToneWeight";
