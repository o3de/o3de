/*
 * Copyright (c) Contributors to the Open 3D Engine Project.
 * For complete copyright and license terms please see the LICENSE at the root of this distribution.
 *
 * SPDX-License-Identifier: Apache-2.0 OR MIT
 *
 */

#include "DynamicPrimitiveProcessor.h"
#include "AuxGeomDrawProcessorShared.h"

#include <Atom/RHI/DrawPacketBuilder.h>
#include <Atom/RHI/Factory.h>
#include <Atom/RHI.Reflect/InputStreamLayoutBuilder.h>

#include <Atom/RPI.Reflect/Shader/ShaderAsset.h>
#include <Atom/RPI.Public/DynamicDraw/DynamicDrawInterface.h>
#include <Atom/RPI.Public/RPIUtils.h>
#include <Atom/RPI.Public/Scene.h>
#include <Atom/RPI.Public/Shader/Shader.h>
#include <Atom/RPI.Public/View.h>

#include <AzCore/Debug/Profiler.h>

namespace AZ
{
    namespace Render
    {
        namespace
        {
            static const RHI::PrimitiveTopology PrimitiveTypeToTopology[PrimitiveType_Count] =
            {
                RHI::PrimitiveTopology::PointList,
                RHI::PrimitiveTopology::LineList,
                RHI::PrimitiveTopology::TriangleList,
            };
        }

        bool DynamicPrimitiveProcessor::Initialize(const AZ::RPI::Scene* scene)
        {
            for (int primitiveType = 0; primitiveType < PrimitiveType_Count; ++primitiveType)
            {
                SetupInputStreamLayout(m_inputStreamLayout[primitiveType], PrimitiveTypeToTopology[primitiveType]);
                m_streamBufferViewsValidatedForLayout[primitiveType] = false;
            }

            // We have a single stream (position and color are interleaved in the vertex buffer)
            m_geometryView.GetStreamBufferViews().resize(1);

            m_scene = scene;
            InitShader();

            return true;
        }

        void DynamicPrimitiveProcessor::Release()
        {
            m_drawPackets.clear();
            m_processSrgs.clear();
            m_shaderData.m_defaultSRG = nullptr;

            m_shader = nullptr;
            m_scene = nullptr;

            for (RPI::Ptr<RPI::PipelineStateForDraw>* pipelineState : m_createdPipelineStates)
            {
                pipelineState->reset();
            }
            m_createdPipelineStates.clear();
        }

        void DynamicPrimitiveProcessor::PrepareFrame()
        {
            if (m_needUpdatePipelineStates)
            {
                // for created pipeline state, re-set their data from scene
                for (RPI::Ptr<RPI::PipelineStateForDraw>* pipelineState : m_createdPipelineStates)
                {
                    (*pipelineState)->SetOutputFromScene(m_scene);
                    (*pipelineState)->Finalize();
                }
                m_needUpdatePipelineStates = false;
            }
        }

        void DynamicPrimitiveProcessor::FrameEnd()
        {
            m_processSrgs.clear();
            m_drawPackets.clear();
        }

        void DynamicPrimitiveProcessor::ProcessDynamicPrimitives(AuxGeomBufferData* bufferData, const RPI::FeatureProcessor::RenderPacket& fpPacket)
        {
            AZ_PROFILE_SCOPE(AzRender, "DynamicPrimitiveProcessor: ProcessDynamicPrimitives");
            RHI::DrawPacketBuilder drawPacketBuilder{RHI::MultiDevice::AllDevices};

            DynamicPrimitiveData& srcPrimitives = bufferData->m_primitiveData;
            // Update the buffers for the dynamic primitives and generate draw packets for them
            if (srcPrimitives.m_indexBuffer.size() > 0)
            {
                // Update the buffers for all dynamic primitives in this frame's data
                // There is just one index buffer and one vertex buffer for all dynamic primitives
                if (!UpdateIndexBuffer(srcPrimitives.m_indexBuffer)
                    || !UpdateVertexBuffer(srcPrimitives.m_vertexBuffer))
                {
                    // Skip adding render data if failed to update buffers
                    // Note, the error would be already reported inside the Update* functions
                    return;
                }

                // Validate the stream buffer views for all stream layout's if necessary
                for (int primitiveType = 0; primitiveType < PrimitiveType_Count; ++primitiveType)
                {
                    ValidateStreamBufferViews(m_geometryView.GetStreamBufferViews(), m_streamBufferViewsValidatedForLayout, primitiveType);
                }

                // Loop over all the primitives and use one draw call for each AuxGeom API call
                // We have to create separate draw packets for each view that the AuxGeom is in (typically only one)
                AZStd::vector<RPI::ViewPtr> auxGeomViews;
                for (auto& view : fpPacket.m_views)
                {
                    // If this view is ignoring packets with our draw list tag then skip this view
                    if (!view->HasDrawListTag(m_shaderData.m_drawListTag))
                    {
                        continue;
                    }
                    auxGeomViews.emplace_back(view);
                }

                for (auto& primitive : srcPrimitives.m_primitiveBuffer)
                {
                    bool useManualViewProjectionOverride = primitive.m_viewProjOverrideIndex != -1;

                    PipelineStateOptions pipelineStateOptions;
                    pipelineStateOptions.m_perpectiveType = useManualViewProjectionOverride? PerspectiveType_ManualOverride : PerspectiveType_ViewProjection;
                    pipelineStateOptions.m_blendMode = primitive.m_blendMode;
                    pipelineStateOptions.m_primitiveType = primitive.m_primitiveType;
                    pipelineStateOptions.m_depthReadType = primitive.m_depthReadType;
                    pipelineStateOptions.m_depthWriteType = primitive.m_depthWriteType;
                    pipelineStateOptions.m_faceCullMode = primitive.m_faceCullMode;
                    RPI::Ptr<RPI::PipelineStateForDraw> pipelineState = GetPipelineState(pipelineStateOptions);

                    Data::Instance<RPI::ShaderResourceGroup> srg;
                    if (useManualViewProjectionOverride || primitive.m_primitiveType == PrimitiveType_PointList)
                    {
                        srg = RPI::ShaderResourceGroup::Create(m_shader->GetAsset(), m_shader->GetSupervariantIndex(), m_shaderData.m_perDrawSrgLayout->GetName());
                        if (!srg)
                        {
                            AZ_Warning("AuxGeom", false, "Failed to create a shader resource group for an AuxGeom draw, Ignoring the draw");
                            continue; // failed to create an srg for this draw, just drop the draw.
                        }
                        if (useManualViewProjectionOverride)
                        {
                            srg->SetConstant(m_shaderData.m_viewProjectionOverrideIndex, bufferData->m_viewProjOverrides[primitive.m_viewProjOverrideIndex]);
                            m_shaderData.m_viewProjectionOverrideIndex.AssertValid();
                        }
                        if (primitive.m_primitiveType == PrimitiveType_PointList)
                        {
                            srg->SetConstant(m_shaderData.m_pointSizeIndex, aznumeric_cast<float>(primitive.m_width));
                            m_shaderData.m_pointSizeIndex.AssertValid();
                        }
                        pipelineState->UpdateSrgVariantFallback(srg);
                        srg->Compile();
                    }
                    else
                    {
                        srg = m_shaderData.m_defaultSRG;
                    }

                    primitive.m_geometryView = m_geometryView;
                    primitive.m_geometryView.SetDrawArguments(RHI::DrawIndexed(1, 0, 0, primitive.m_indexCount, primitive.m_indexOffset));

                    for (auto& view : auxGeomViews)
                    {
                        RHI::DrawItemSortKey sortKey = primitive.m_blendMode == BlendMode_Off ? 0 : view->GetSortKeyForPosition(primitive.m_center);

<<<<<<< HEAD
                        const RHI::DrawPacket* drawPacket = BuildDrawPacketForDynamicPrimitive(
                            primitive.m_geometryView,
=======

                        auto drawPacket = BuildDrawPacketForDynamicPrimitive(
                            m_primitiveBuffers,
>>>>>>> 1c020c6c
                            pipelineState,
                            srg,
                            drawPacketBuilder,
                            sortKey);

                        if (drawPacket)
                        {
                            m_drawPackets.emplace_back(drawPacket);
                            m_processSrgs.push_back(srg);
                            view->AddDrawPacket(drawPacket.get());
                        }
                    }
                }
            }
        }

        bool DynamicPrimitiveProcessor::UpdateIndexBuffer(const IndexBuffer& source)
        {
            const size_t sourceByteSize = source.size() * sizeof(AuxGeomIndex);
            
            RHI::Ptr<RPI::DynamicBuffer> dynamicBuffer = RPI::DynamicDrawInterface::Get()->GetDynamicBuffer(static_cast<uint32_t>(sourceByteSize), RHI::Alignment::InputAssembly);
            if (!dynamicBuffer)
            {
                AZ_WarningOnce("AuxGeom", false, "Failed to allocate dynamic buffer of size %d.", sourceByteSize);
                return false;
            }
            dynamicBuffer->Write(source.data(), static_cast<uint32_t>(sourceByteSize));
            m_geometryView.SetIndexBufferView(dynamicBuffer->GetIndexBufferView(RHI::IndexFormat::Uint32));
            return true;
        }

        bool DynamicPrimitiveProcessor::UpdateVertexBuffer(const VertexBuffer& source)
        {
            const size_t sourceByteSize = source.size() * sizeof(AuxGeomDynamicVertex);

            RHI::Ptr<RPI::DynamicBuffer> dynamicBuffer = RPI::DynamicDrawInterface::Get()->GetDynamicBuffer(static_cast<uint32_t>(sourceByteSize), RHI::Alignment::InputAssembly);
            if (!dynamicBuffer)
            {
                AZ_WarningOnce("AuxGeom", false, "Failed to allocate dynamic buffer of size %d.", sourceByteSize);
                return false;
            }
            dynamicBuffer->Write(source.data(), static_cast<uint32_t>(sourceByteSize));
            m_geometryView.GetStreamBufferViews()[0] = dynamicBuffer->GetStreamBufferView(sizeof(AuxGeomDynamicVertex));
            return true;
        }

        void DynamicPrimitiveProcessor::ValidateStreamBufferViews(AZStd::span<const RHI::StreamBufferView> streamBufferViews, bool* isValidated, int primitiveType)
        {
            if (!isValidated[primitiveType])
            {
                if (!RHI::ValidateStreamBufferViews(m_inputStreamLayout[primitiveType], streamBufferViews))
                {
                    AZ_Error("DynamicPrimitiveProcessor", false, "Failed to validate the stream buffer views");
                    return;
                }
                else
                {
                    isValidated[primitiveType] = true;
                }
            }
        }

        void DynamicPrimitiveProcessor::SetupInputStreamLayout(RHI::InputStreamLayout& inputStreamLayout, RHI::PrimitiveTopology topology)
        {
            RHI::InputStreamLayoutBuilder layoutBuilder;
            layoutBuilder.AddBuffer()
                ->Channel("POSITION", RHI::Format::R32G32B32_FLOAT)
                ->Channel("COLOR", RHI::Format::R8G8B8A8_UNORM);
            layoutBuilder.SetTopology(topology);
            inputStreamLayout = layoutBuilder.End();
        }

        RPI::Ptr<RPI::PipelineStateForDraw>& DynamicPrimitiveProcessor::GetPipelineState(const PipelineStateOptions& pipelineStateOptions)
        {
            // The declaration: m_pipelineStates[PerspectiveType_Count][BlendMode_Count][PrimitiveType_Count][DepthRead_Count][DepthWrite_Count][FaceCull_Count];
            return m_pipelineStates[pipelineStateOptions.m_perpectiveType][pipelineStateOptions.m_blendMode][pipelineStateOptions.m_primitiveType]
                [pipelineStateOptions.m_depthReadType][pipelineStateOptions.m_depthWriteType][pipelineStateOptions.m_faceCullMode];
        }

        void DynamicPrimitiveProcessor::SetUpdatePipelineStates()
        {
            m_needUpdatePipelineStates = true;
        }

        void DynamicPrimitiveProcessor::InitPipelineState(const PipelineStateOptions& pipelineStateOptions)
        {
            // Use the the pipeline state for PipelineStateOptions with default values and input perspective type as base pipeline state. Create one if it was empty.
            PipelineStateOptions defaultOptions;
            defaultOptions.m_perpectiveType = pipelineStateOptions.m_perpectiveType;
            RPI::Ptr<RPI::PipelineStateForDraw>& basePipelineState = GetPipelineState(defaultOptions);
            if (basePipelineState.get() == nullptr)
            {
                basePipelineState = aznew RPI::PipelineStateForDraw;
                Name perspectiveTypeViewProjection = Name("ViewProjectionMode::ViewProjection");
                Name perspectiveTypeManualOverride = Name("ViewProjectionMode::ManualOverride");
                Name optionViewProjectionModeName = Name("o_viewProjMode");

                RPI::ShaderOptionList shaderOptionAndValues;
                shaderOptionAndValues.push_back(RPI::ShaderOption(optionViewProjectionModeName,
                    (pipelineStateOptions.m_perpectiveType == AuxGeomShapePerpectiveType::PerspectiveType_ViewProjection)?perspectiveTypeViewProjection: perspectiveTypeManualOverride));
                basePipelineState->Init(m_shader, &shaderOptionAndValues);

                m_createdPipelineStates.push_back(&basePipelineState);
            }

            RPI::Ptr<RPI::PipelineStateForDraw>& destPipelineState = GetPipelineState(pipelineStateOptions);

            // Copy from base pipeline state. Skip if it's the base pipeline state 
            if (destPipelineState.get() == nullptr)
            {
                destPipelineState = aznew RPI::PipelineStateForDraw(*basePipelineState.get());
                m_createdPipelineStates.push_back(&destPipelineState);
            }

            // blendMode
            RHI::TargetBlendState& blendState = destPipelineState->RenderStatesOverlay().m_blendState.m_targets[0];
            blendState.m_enable = pipelineStateOptions.m_blendMode == AuxGeomBlendMode::BlendMode_Alpha;
            blendState.m_blendSource = RHI::BlendFactor::AlphaSource;
            blendState.m_blendDest = RHI::BlendFactor::AlphaSourceInverse;

            // primitiveType
            destPipelineState->InputStreamLayout() = m_inputStreamLayout[pipelineStateOptions.m_primitiveType];

            // depthReadType
            // Keep the default depth comparison function and only set it when depth read is off
            // Note: since the default PipelineStateOptions::m_depthReadType is DepthRead_On, the basePipelineState keeps the comparison function read from shader variant
            if (pipelineStateOptions.m_depthReadType == AuxGeomDepthReadType::DepthRead_Off)
            {
                destPipelineState->RenderStatesOverlay().m_depthStencilState.m_depth.m_func = RHI::ComparisonFunc::Always;
            }

            // depthWriteType
            destPipelineState->RenderStatesOverlay().m_depthStencilState.m_depth.m_writeMask =
                ConvertToRHIDepthWriteMask(pipelineStateOptions.m_depthWriteType);

            // faceCullMode
            destPipelineState->RenderStatesOverlay().m_rasterState.m_cullMode = ConvertToRHICullMode(pipelineStateOptions.m_faceCullMode);

            destPipelineState->SetOutputFromScene(m_scene);
            destPipelineState->Finalize();
        }

        void DynamicPrimitiveProcessor::InitShader()
        {
            const char* auxGeomWorldShaderFilePath = "Shaders/auxgeom/auxgeomworld.azshader";

            m_shader = RPI::LoadCriticalShader(auxGeomWorldShaderFilePath);
            if (!m_shader)
            {
                AZ_Error("DynamicPrimitiveProcessor", false, "Failed to get shader");
                return;
            }

            // Get the per-object SRG and store the indices of the data we need to set per object
            m_shaderData.m_perDrawSrgLayout = m_shader->FindShaderResourceGroupLayout(RPI::SrgBindingSlot::Draw); 
            if (!m_shaderData.m_perDrawSrgLayout)
            {
                AZ_Error("DynamicPrimitiveProcessor", false, "Failed to get shader resource group layout");
                return;
            }

            m_shaderData.m_viewProjectionOverrideIndex.Reset();
            m_shaderData.m_pointSizeIndex.Reset();

            // Remember the draw list tag
            m_shaderData.m_drawListTag = m_shader->GetDrawListTag();

            // Create a default SRG for draws that don't use a manual view projection override
            m_shaderData.m_defaultSRG = RPI::ShaderResourceGroup::Create(m_shader->GetAsset(), m_shader->GetSupervariantIndex(), m_shaderData.m_perDrawSrgLayout->GetName());
            AZ_Assert(m_shaderData.m_defaultSRG != nullptr, "Creating the default SRG unexpectedly failed");
            m_shaderData.m_defaultSRG->SetConstant(m_shaderData.m_pointSizeIndex, 10.0f);
            m_shaderData.m_defaultSRG->Compile();

            // Initialize all pipeline states
            PipelineStateOptions pipelineStateOptions;
            // initialize two base pipeline state first to preserve the blend functions
            pipelineStateOptions.m_perpectiveType = PerspectiveType_ViewProjection;
            InitPipelineState(pipelineStateOptions);
            pipelineStateOptions.m_perpectiveType = PerspectiveType_ManualOverride;
            InitPipelineState(pipelineStateOptions);

            // Initialize all pipeline states
            for (uint32_t perspectiveType = 0; perspectiveType < PerspectiveType_Count; perspectiveType++)
            {
                pipelineStateOptions.m_perpectiveType = (AuxGeomShapePerpectiveType)perspectiveType;
                for (uint32_t blendMode = 0; blendMode < BlendMode_Count; blendMode++)
                {
                    pipelineStateOptions.m_blendMode = (AuxGeomBlendMode)blendMode;
                    for (uint32_t primitiveType = 0; primitiveType < PrimitiveType_Count; primitiveType++)
                    {
                        pipelineStateOptions.m_primitiveType = (AuxGeomPrimitiveType)primitiveType;
                        for (uint32_t depthRead = 0; depthRead < DepthRead_Count; depthRead++)
                        {
                            pipelineStateOptions.m_depthReadType = (AuxGeomDepthReadType)depthRead;
                            for (uint32_t depthWrite = 0; depthWrite < DepthWrite_Count; depthWrite++)
                            {
                                pipelineStateOptions.m_depthWriteType = (AuxGeomDepthWriteType)depthWrite;
                                for (uint32_t faceCullMode = 0; faceCullMode < FaceCull_Count; faceCullMode++)
                                {
                                    pipelineStateOptions.m_faceCullMode = (AuxGeomFaceCullMode)faceCullMode;
                                    InitPipelineState(pipelineStateOptions);
                                }
                            }
                        }
                    }
                }
            }
        }

<<<<<<< HEAD
        const RHI::DrawPacket* DynamicPrimitiveProcessor::BuildDrawPacketForDynamicPrimitive(
            RHI::GeometryView& geometryView,
=======
        RHI::ConstPtr<RHI::DrawPacket> DynamicPrimitiveProcessor::BuildDrawPacketForDynamicPrimitive(
            DynamicBufferGroup& group,
>>>>>>> 1c020c6c
            const RPI::Ptr<RPI::PipelineStateForDraw>& pipelineState,
            Data::Instance<RPI::ShaderResourceGroup> srg,
            RHI::DrawPacketBuilder& drawPacketBuilder,
            RHI::DrawItemSortKey sortKey)
        {
            drawPacketBuilder.Begin(nullptr);
            drawPacketBuilder.SetGeometryView(&geometryView);
            drawPacketBuilder.AddShaderResourceGroup(srg->GetRHIShaderResourceGroup());

            RHI::DrawPacketBuilder::DrawRequest drawRequest;
            drawRequest.m_listTag = m_shaderData.m_drawListTag;
            drawRequest.m_streamIndices = geometryView.GetFullStreamBufferIndices();
            drawRequest.m_pipelineState = pipelineState->GetRHIPipelineState();
            drawRequest.m_sortKey = sortKey;
            drawPacketBuilder.AddDrawItem(drawRequest);

            return drawPacketBuilder.End();
        }


    } // namespace Render
} // namespace AZ<|MERGE_RESOLUTION|>--- conflicted
+++ resolved
@@ -174,14 +174,8 @@
                     {
                         RHI::DrawItemSortKey sortKey = primitive.m_blendMode == BlendMode_Off ? 0 : view->GetSortKeyForPosition(primitive.m_center);
 
-<<<<<<< HEAD
-                        const RHI::DrawPacket* drawPacket = BuildDrawPacketForDynamicPrimitive(
+                        auto drawPacket = BuildDrawPacketForDynamicPrimitive(
                             primitive.m_geometryView,
-=======
-
-                        auto drawPacket = BuildDrawPacketForDynamicPrimitive(
-                            m_primitiveBuffers,
->>>>>>> 1c020c6c
                             pipelineState,
                             srg,
                             drawPacketBuilder,
@@ -391,13 +385,8 @@
             }
         }
 
-<<<<<<< HEAD
-        const RHI::DrawPacket* DynamicPrimitiveProcessor::BuildDrawPacketForDynamicPrimitive(
+        RHI::ConstPtr<RHI::DrawPacket> DynamicPrimitiveProcessor::BuildDrawPacketForDynamicPrimitive(
             RHI::GeometryView& geometryView,
-=======
-        RHI::ConstPtr<RHI::DrawPacket> DynamicPrimitiveProcessor::BuildDrawPacketForDynamicPrimitive(
-            DynamicBufferGroup& group,
->>>>>>> 1c020c6c
             const RPI::Ptr<RPI::PipelineStateForDraw>& pipelineState,
             Data::Instance<RPI::ShaderResourceGroup> srg,
             RHI::DrawPacketBuilder& drawPacketBuilder,
