--- conflicted
+++ resolved
@@ -95,11 +95,7 @@
                 }
                 auto shaderAsset{ AZ::RPI::FindShaderAsset(assetReference.m_assetId, assetReference.m_filePath) };
                 AZ_Assert(shaderAsset.IsReady(), "Failed to load shader %s", assetReference.m_filePath.c_str());
-<<<<<<< HEAD
-                auto shader{ AZ::RPI::Shader::FindOrCreate(shaderAsset) };
-=======
                 auto shader{ AZ::RPI::Shader::FindOrCreate(shaderAsset, supervariantName) };
->>>>>>> b08fd45f
                 auto shaderVariant{ shader->GetVariant(AZ::RPI::ShaderAsset::RootShaderVariantStableId) };
                 AZ::RHI::PipelineStateDescriptorForRayTracing pipelineStateDescriptor;
                 shaderVariant.ConfigurePipelineState(pipelineStateDescriptor);
