--- conflicted
+++ resolved
@@ -43,32 +43,24 @@
 
         void RayTracingAccelerationStructurePass::BuildInternal()
         {
-<<<<<<< HEAD
-            InitScope(RHI::ScopeId(GetPathName()), AZ::RHI::HardwareQueueClass::Graphics);
-=======
             // [GFX TODO][ATOM-18111] Ideally, this would be done on the Compute queue, but that has multiple issues (see also 18305).
             auto deviceIndex = Pass::GetDeviceIndex();
             InitScope(
                 RHI::ScopeId(AZStd::string(GetPathName().GetCStr() + AZStd::to_string(deviceIndex))),
                 AZ::RHI::HardwareQueueClass::Graphics,
                 deviceIndex);
->>>>>>> a95c5e18
         }
 
         void RayTracingAccelerationStructurePass::FrameBeginInternal(FramePrepareParams params)
         {
             if (IsTimestampQueryEnabled())
             {
-<<<<<<< HEAD
-                InitScope(RHI::ScopeId(GetPathName()), RHI::HardwareQueueClass::Graphics);
-=======
                 m_timestampResult = AZ::RPI::TimestampResult();
             }
 
             if (GetScopeId().IsEmpty())
             {
                 InitScope(RHI::ScopeId(GetPathName()), RHI::HardwareQueueClass::Graphics, Pass::GetDeviceIndex());
->>>>>>> a95c5e18
             }
 
             params.m_frameGraphBuilder->ImportScopeProducer(*this);
