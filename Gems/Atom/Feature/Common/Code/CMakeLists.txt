#
# Copyright (c) Contributors to the Open 3D Engine Project.
# For complete copyright and license terms please see the LICENSE at the root of this distribution.
#
# SPDX-License-Identifier: Apache-2.0 OR MIT
#
#

o3de_pal_dir(pal_source_dir ${CMAKE_CURRENT_LIST_DIR}/Source/Platform/${PAL_PLATFORM_NAME} "${gem_restricted_path}" "${gem_path}" "${gem_parent_relative_path}")
set(common_source_dir ${CMAKE_CURRENT_LIST_DIR}/Source/Platform/Common)

ly_add_target(
    NAME ${gem_name}.Static STATIC
    NAMESPACE Gem
    FILES_CMAKE
        atom_feature_common_files.cmake
        atom_feature_common_staticlibrary_files.cmake
        ${pal_source_dir}/platform_${PAL_PLATFORM_NAME_LOWERCASE}_files.cmake
    PLATFORM_INCLUDE_FILES
        ${pal_source_dir}/platform_${PAL_PLATFORM_NAME_LOWERCASE}.cmake
    INCLUDE_DIRECTORIES
        PRIVATE
            .
            Source
            ${pal_source_dir}
        PUBLIC
            Include
            Source
    COMPILE_DEFINITIONS
        PRIVATE
            IMGUI_DISABLE_OBSOLETE_FUNCTIONS
    BUILD_DEPENDENCIES
        PRIVATE
            AZ::AzCore
            AZ::AzFramework
        PUBLIC
            Gem::Atom_RPI.Public
            Gem::Atom_Utils.Static
            Gem::${gem_name}.Public
            Gem::ImGui.imguilib
            3rdParty::TIFF
    RUNTIME_DEPENDENCIES
        Gem::ImGui.imguilib
)

ly_add_target(
    NAME ${gem_name}.Public STATIC
    NAMESPACE Gem
    FILES_CMAKE
        atom_feature_common_public_files.cmake
    INCLUDE_DIRECTORIES
        PRIVATE
            .
            Source
            ${pal_source_dir}
        PUBLIC
            Include
            3rdParty/ACES
    COMPILE_DEFINITIONS
        PRIVATE
            IMGUI_DISABLE_OBSOLETE_FUNCTIONS
    BUILD_DEPENDENCIES
        PRIVATE
            AZ::AzCore
            AZ::AzFramework
        PUBLIC
            Gem::Atom_RPI.Public
            Gem::Atom_Utils.Static
)

ly_add_target(
    NAME ${gem_name} ${PAL_TRAIT_MONOLITHIC_DRIVEN_MODULE_TYPE}
    NAMESPACE Gem
    FILES_CMAKE
        atom_feature_common_shared_files.cmake
        ../Assets/atom_feature_common_asset_files.cmake
        ../Editor/atom_feature_common_editor_script_files.cmake
    PLATFORM_INCLUDE_FILES
        ${pal_source_dir}/runtime_dependencies_clients.cmake
    INCLUDE_DIRECTORIES
        PRIVATE
            Source
            ${pal_source_dir}
        PUBLIC
            Include
    BUILD_DEPENDENCIES
        PRIVATE
            AZ::AzCore
            AZ::AzFramework
            Gem::${gem_name}.Static
            Gem::${gem_name}.Public
)

ly_add_target(
<<<<<<< HEAD
    NAME Atom_Feature_Common.Headless ${PAL_TRAIT_MONOLITHIC_DRIVEN_MODULE_TYPE}
=======
    NAME ${gem_name}.Headless ${PAL_TRAIT_MONOLITHIC_DRIVEN_MODULE_TYPE}
>>>>>>> 5295397a
    NAMESPACE Gem
    FILES_CMAKE
        atom_feature_common_shared_files.cmake
        ../Assets/atom_feature_common_asset_files.cmake
        ../Editor/atom_feature_common_editor_script_files.cmake
    INCLUDE_DIRECTORIES
        PRIVATE
            Source
            ${pal_source_dir}
        PUBLIC
            Include
    COMPILE_DEFINITIONS
        PRIVATE
            O3DE_HEADLESS_SERVER=1
    BUILD_DEPENDENCIES
        PRIVATE
            AZ::AzCore
            AZ::AzFramework
<<<<<<< HEAD
            Gem::Atom_Feature_Common.Static
            Gem::Atom_Feature_Common.Public
)

=======
            Gem::${gem_name}.Static
            Gem::${gem_name}.Public
)

# Inject the gem name into the Module source file
ly_add_source_properties(
    SOURCES
        Source/CommonModule.cpp
    PROPERTY COMPILE_DEFINITIONS
        VALUES
            O3DE_GEM_NAME=${gem_name}
            O3DE_GEM_VERSION=${gem_version})

>>>>>>> 5295397a
if(PAL_TRAIT_BUILD_HOST_TOOLS)

    set(runtime_dependencies_tools ${pal_source_dir}/runtime_dependencies_tools.cmake)
    foreach(pal_tools_platform ${LY_PAL_TOOLS_ENABLED})
        ly_get_list_relative_pal_filename(pal_runtime_dependencies_source_dir ${CMAKE_CURRENT_LIST_DIR}/Source/Platform/${pal_tools_platform})
        list(APPEND runtime_dependencies_tools ${pal_runtime_dependencies_source_dir}/runtime_dependencies_tools.cmake)
    endforeach()

    ly_add_target(
        NAME ${gem_name}.Editor GEM_MODULE

        NAMESPACE Gem
        FILES_CMAKE
            atom_feature_common_editor_files.cmake
        PLATFORM_INCLUDE_FILES
            ${runtime_dependencies_tools}
        INCLUDE_DIRECTORIES
            PRIVATE
                .
                Source
                ${pal_source_dir}
            PUBLIC
                Include
        COMPILE_DEFINITIONS
            PRIVATE
                ATOM_FEATURE_COMMON_EDITOR
                ATOM_FEATURE_CORELIGHTS_EDITOR
        BUILD_DEPENDENCIES
            PRIVATE
                AZ::AzCore
                AZ::AzFramework
                AZ::AzToolsFramework
                AZ::AssetBuilderSDK
                AZ::SceneCore
                Gem::Atom_RPI.Edit
                Gem::Atom_RPI.Public
                Gem::Atom_Utils.Static
                Gem::${gem_name}.Static
                Gem::${gem_name}.Public
    )

    set(runtime_dependencies_builders ${pal_source_dir}/runtime_dependencies_builders.cmake)
    ly_add_target(
        NAME ${gem_name}.Builders GEM_MODULE

        NAMESPACE Gem
        FILES_CMAKE
            atom_feature_common_builders_files.cmake
        PLATFORM_INCLUDE_FILES
            ${runtime_dependencies_builders}
        INCLUDE_DIRECTORIES
            PRIVATE
                Source/Builders
        BUILD_DEPENDENCIES
            PRIVATE
                AZ::AzCore
        RUNTIME_DEPENDENCIES
            Gem::Atom_RHI.Private
    )

    # Inject the gem name into the Module source file
    ly_add_source_properties(
        SOURCES
            Source/Builders/BuilderModule.cpp
        PROPERTY COMPILE_DEFINITIONS
            VALUES
                O3DE_GEM_NAME=${gem_name}
                O3DE_GEM_VERSION=${gem_version})
endif()

################################################################################
# Tests
################################################################################
if(PAL_TRAIT_BUILD_TESTS_SUPPORTED)
    ly_add_target(
        NAME ${gem_name}.Tests ${PAL_TRAIT_TEST_TARGET_TYPE}
        NAMESPACE Gem
        FILES_CMAKE
            atom_feature_common_tests_files.cmake
        INCLUDE_DIRECTORIES
            PRIVATE
                Tests
            PUBLIC
                Mocks
        BUILD_DEPENDENCIES
            PRIVATE
                AZ::AzFramework
                AZ::AzTest
                Gem::${gem_name}.Static
                Gem::${gem_name}.Public
    )
    ly_add_googletest(
        NAME Gem::${gem_name}.Tests
        LABELS REQUIRES_tiaf
    )
endif()<|MERGE_RESOLUTION|>--- conflicted
+++ resolved
@@ -92,11 +92,7 @@
 )
 
 ly_add_target(
-<<<<<<< HEAD
-    NAME Atom_Feature_Common.Headless ${PAL_TRAIT_MONOLITHIC_DRIVEN_MODULE_TYPE}
-=======
     NAME ${gem_name}.Headless ${PAL_TRAIT_MONOLITHIC_DRIVEN_MODULE_TYPE}
->>>>>>> 5295397a
     NAMESPACE Gem
     FILES_CMAKE
         atom_feature_common_shared_files.cmake
@@ -115,12 +111,6 @@
         PRIVATE
             AZ::AzCore
             AZ::AzFramework
-<<<<<<< HEAD
-            Gem::Atom_Feature_Common.Static
-            Gem::Atom_Feature_Common.Public
-)
-
-=======
             Gem::${gem_name}.Static
             Gem::${gem_name}.Public
 )
@@ -134,7 +124,6 @@
             O3DE_GEM_NAME=${gem_name}
             O3DE_GEM_VERSION=${gem_version})
 
->>>>>>> 5295397a
 if(PAL_TRAIT_BUILD_HOST_TOOLS)
 
     set(runtime_dependencies_tools ${pal_source_dir}/runtime_dependencies_tools.cmake)
