--- conflicted
+++ resolved
@@ -39,25 +39,7 @@
     {
         struct SkinnedSubMeshProperties
         {
-<<<<<<< HEAD
             AZStd::vector< AZStd::tuple<Name, RHI::Ptr<RHI::BufferView>>> m_inputBufferViews;
-=======
-            uint32_t m_indexOffset = 0;
-            uint32_t m_indexCount = 0;
-            uint32_t m_vertexOffset = 0;
-            uint32_t m_vertexCount = 0;
-            Aabb m_aabb = Aabb::CreateNull();
-            AZ::RPI::ModelMaterialSlot m_materialSlot;
-        };
-
-        //! Buffer views for a specific sub-mesh that are not modified during skinning and thus are shared by all instances of the same skinned mesh
-        //! These views are created internally by the SkinnedMeshInputLod.
-        struct SkinnedSubMeshSharedViews
-        {
-            RPI::BufferAssetView m_indexBufferView;
-            AZStd::array <const RPI::BufferAssetView*, static_cast<uint8_t>(SkinnedMeshStaticVertexStreams::NumVertexStreams)> m_staticStreamViews;
-        };
->>>>>>> 72cecfaa
 
             AZStd::vector<RPI::ModelLodAsset::Mesh::StreamBufferInfo> m_staticBufferInfo;
 
