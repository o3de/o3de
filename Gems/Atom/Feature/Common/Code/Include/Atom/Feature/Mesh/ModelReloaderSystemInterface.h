--- conflicted
+++ resolved
@@ -50,11 +50,8 @@
             virtual void ReloadModel(
                 Data::Asset<RPI::ModelAsset> modelAsset, ModelReloadedEvent::Handler& onReloadedEventHandler) = 0;
 
-<<<<<<< HEAD
-=======
             //! Removes a pending reload of the asset corresponding to the asset id
             //! @param assetId The id of the asset.
->>>>>>> 16906b44
             virtual void RemoveReloader(const Data::AssetId& assetId) = 0;
 
             // Note that you have to delete these for safety reasons, you will trip a static_assert if you do not
