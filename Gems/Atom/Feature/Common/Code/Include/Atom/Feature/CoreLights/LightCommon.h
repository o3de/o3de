--- conflicted
+++ resolved
@@ -21,27 +21,6 @@
         return (invRadiusSqaured <= 0.0f) ? 1.0f : Sqrt(1.0f / invRadiusSqaured);
     }
 
-<<<<<<< HEAD
-    // Check if a view is being used by a pipeline that has a GPU culling pass.
-    // @param parentScene - Parent Scene associated with a feature processor
-    // @param view - Check if gpu culling passes are part of this view
-    // @param gpuCullingData - Cached Unordered set of Render Pipelines and views that will contain the LightCullingPass which can be used for querying purposes
-    bool HasGPUCulling(
-        RPI::Scene* parentScene,
-        const RPI::ViewPtr& view,
-        AZStd::unordered_set<AZStd::pair<const RPI::RenderPipeline*, const RPI::View*>>& gpuCullingData);
-
-    //! Update gpuCullingData to hold information related to gpu culling passes in order to Check if render pipeline is using GPU culling
-    //! @param renderPipeline - Cache data associated with the passed RenderPipeline
-    //! @param newView The new view triggered from view changes via OnRenderPipelinePersistentViewChanged
-    //! @param previousView The previous view triggered from view changes via OnRenderPipelinePersistentViewChanged
-    //! @param gpuCullingData - Update an Unordered set of Render Pipelines and views that will contain the LightCullingPass
-    void CacheGPUCullingPipelineInfo(
-        RPI::RenderPipeline* renderPipeline,
-        RPI::ViewPtr newView,
-        RPI::ViewPtr previousView,
-        AZStd::unordered_set<AZStd::pair<const RPI::RenderPipeline*, const RPI::View*>>& gpuCullingData);
-=======
     // Check if a view has a pipeline that needs CPU culling (i.e. doesn't have a GPU culling pass).
     // @param view - The view we are checking against
     // @param cpuCulledPipelinesPerView - Map of views -> pipelines in that view that need CPU culling (i.e. no GPU culling pass)
@@ -59,7 +38,6 @@
         RPI::ViewPtr newView,
         RPI::ViewPtr previousView,
         AZStd::unordered_map<const RPI::View*, AZStd::vector<const RPI::RenderPipeline*>>& cpuCulledPipelinesPerView);
->>>>>>> 5295397a
 
     //! Populate and cache multiple buffer handlers (one per view) that will be used to hold visibility data from cpu culling
     //! @param inputBufferName - Gpu Buffer name
