--- conflicted
+++ resolved
@@ -80,11 +80,7 @@
                 ModelDataInstance* m_parent = nullptr;
             };
 
-<<<<<<< HEAD
             void DeInit(RayTracingFeatureProcessor* rayTracingFeatureProcessor);
-=======
-            void DeInit();
->>>>>>> 7225e2fc
             void QueueInit(const Data::Instance<RPI::Model>& model);
             void Init();
             void BuildDrawPacketList(size_t modelLodIndex);
