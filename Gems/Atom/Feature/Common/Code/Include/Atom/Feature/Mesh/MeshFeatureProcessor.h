--- conflicted
+++ resolved
@@ -98,10 +98,6 @@
             bool m_cullableNeedsRebuild = false;
             bool m_objectSrgNeedsUpdate = true;
             bool m_excludeFromReflectionCubeMaps = false;
-<<<<<<< HEAD
-            bool m_rayTracingEnabled = true;
-=======
->>>>>>> db92dffb
             bool m_visible = true;
             bool m_hasForwardPassIblSpecularMaterial = false;
         };
