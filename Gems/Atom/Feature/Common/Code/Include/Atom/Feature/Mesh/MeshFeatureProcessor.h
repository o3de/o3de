/*
 * Copyright (c) Contributors to the Open 3D Engine Project.
 * For complete copyright and license terms please see the LICENSE at the root of this distribution.
 *
 * SPDX-License-Identifier: Apache-2.0 OR MIT
 *
 */

#pragma once

#include <Atom/Feature/Mesh/MeshFeatureProcessorInterface.h>
#include <Atom/Feature/Mesh/ModelReloaderSystemInterface.h>
#include <Atom/Feature/TransformService/TransformServiceFeatureProcessor.h>
#include <Atom/RHI/TagBitRegistry.h>
#include <Atom/RPI.Public/Culling.h>
#include <Atom/RPI.Public/MeshDrawPacket.h>
#include <Atom/RPI.Public/Shader/ShaderSystemInterface.h>
<<<<<<< HEAD

#include <Atom/Feature/Mesh/MeshFeatureProcessorInterface.h>
#include <Atom/Feature/Material/MaterialAssignment.h>
#include <Atom/Feature/Material/MaterialAssignmentBus.h>
#include <Atom/Feature/TransformService/TransformServiceFeatureProcessor.h>
#include <Atom/Feature/Mesh/ModelReloaderSystemInterface.h>
#include <Mesh/MeshInstanceManager.h>

=======
#include <AtomCore/std/parallel/concurrency_checker.h>
#include <AzCore/Asset/AssetCommon.h>
#include <AzCore/Component/TickBus.h>
#include <AzCore/Console/Console.h>
#include <AzFramework/Asset/AssetCatalogBus.h>
>>>>>>> 28e15795
#include <RayTracing/RayTracingFeatureProcessor.h>

namespace AZ
{
    namespace Render
    {
        class TransformServiceFeatureProcessor;
        class RayTracingFeatureProcessor;
        class ReflectionProbeFeatureProcessor;
        class MeshFeatureProcessor;

        class ModelDataInstance
        {
            friend class MeshFeatureProcessor;
            friend class MeshLoader;

        public:
            const Data::Instance<RPI::Model>& GetModel() { return m_model; }
            const RPI::Cullable& GetCullable() { return m_cullable; }

        private:
            class MeshLoader
                : private Data::AssetBus::Handler
                , private AzFramework::AssetCatalogEventBus::Handler
            {
            public:
                using ModelChangedEvent = MeshFeatureProcessorInterface::ModelChangedEvent;

                MeshLoader(const Data::Asset<RPI::ModelAsset>& modelAsset, ModelDataInstance* parent);
                ~MeshLoader();

                ModelChangedEvent& GetModelChangedEvent();

            private:
                // AssetBus::Handler overrides...
                void OnAssetReady(Data::Asset<Data::AssetData> asset) override;
                void OnAssetError(Data::Asset<Data::AssetData> asset) override;

                // AssetCatalogEventBus::Handler overrides...
                void OnCatalogAssetChanged(const AZ::Data::AssetId& assetId) override;
                void OnCatalogAssetAdded(const AZ::Data::AssetId& assetId) override;

                void OnModelReloaded(Data::Asset<Data::AssetData> asset);
                ModelReloadedEvent::Handler m_modelReloadedEventHandler{ [&](Data::Asset<RPI::ModelAsset> modelAsset)
                                                                         {
                                                                             OnModelReloaded(modelAsset);
                                                                         } };
                MeshFeatureProcessorInterface::ModelChangedEvent m_modelChangedEvent;
                Data::Asset<RPI::ModelAsset> m_modelAsset;
                ModelDataInstance* m_parent = nullptr;
            };

            // Free all the resources owned by this mesh handle
            void DeInit(MeshFeatureProcessor* meshFeatureProcessor);
            // Clear all the data that is created by the MeshFeatureProcessor, such as the draw packets, cullable, and ray-tracing data,
            // but preserve all the settings such as the model, material assignment, etc., then queue it for re-initialization
            void ReInit(MeshFeatureProcessor* meshFeatureProcessor);
            void QueueInit(const Data::Instance<RPI::Model>& model);
            void Init(MeshFeatureProcessor* meshFeatureProcessor);
            void BuildDrawPacketList(MeshFeatureProcessor* meshFeatureProcessor, size_t modelLodIndex);
            void SetRayTracingData(MeshFeatureProcessor* meshFeatureProcessor);
            void RemoveRayTracingData(RayTracingFeatureProcessor* rayTracingFeatureProcessor);
<<<<<<< HEAD
            void SetIrradianceData(RayTracingFeatureProcessor::SubMesh& subMesh,
                    const Data::Instance<RPI::Material> material, const Data::Instance<RPI::Image> baseColorImage);
            void SetSortKey(MeshFeatureProcessor* meshFeatureProcessor, RHI::DrawItemSortKey sortKey);
=======
            void SetIrradianceData(
                RayTracingFeatureProcessor::SubMesh& subMesh,
                const Data::Instance<RPI::Material> material,
                const Data::Instance<RPI::Image> baseColorImage);
            void SetSortKey(RHI::DrawItemSortKey sortKey);
>>>>>>> 28e15795
            RHI::DrawItemSortKey GetSortKey() const;
            void SetMeshLodConfiguration(RPI::Cullable::LodConfiguration meshLodConfig);
            RPI::Cullable::LodConfiguration GetMeshLodConfiguration() const;
            void UpdateDrawPackets(bool forceUpdate = false);
            void BuildCullable(MeshFeatureProcessor* meshFeatureProcessor);
            void UpdateCullBounds(const MeshFeatureProcessor* meshFeatureProcessor);
            void UpdateObjectSrg(MeshFeatureProcessor* meshFeatureProcessor);
            bool MaterialRequiresForwardPassIblSpecular(Data::Instance<RPI::Material> material) const;
            void SetVisible(bool isVisible);
<<<<<<< HEAD
            void UpdateMaterialChangeIds();
            bool CheckForMaterialChanges() const;
            void HandleDrawPacketUpdate();

            // MaterialAssignmentNotificationBus overrides
            void OnRebuildMaterialInstance() override;
=======
            CustomMaterialInfo GetCustomMaterialWithFallback(const CustomMaterialId& id) const;
>>>>>>> 28e15795

            // When instancing is disabled, draw packets are owned by the ModelDataInstance
            RPI::MeshDrawPacketLods m_drawPacketListsByLod;
            
            // When instancing is enabled, draw packets are owned by the MeshInstanceManager,
            // and the ModelDataInstance refers to those draw packets via InstanceGroupHandles
            using InstanceGroupHandle = StableDynamicArrayWeakHandle<MeshInstanceGroupData>;
            using InstanceGroupHandleList = AZStd::vector<InstanceGroupHandle>;
            AZStd::vector<InstanceGroupHandleList> m_instanceGroupHandlesByLod;
            
            // AZ::Event is used to communicate back to all the objects that refer to an instance group whenever a draw packet is updated
            // This is used to trigger an update to the cullable to use the new draw packet
            using UpdateDrawPacketHandlerList = AZStd::vector<AZ::Event<>::Handler>;
            AZStd::vector<UpdateDrawPacketHandlerList> m_updateDrawPacketEventHandlersByLod;

            RPI::Cullable m_cullable;
            CustomMaterialMap m_customMaterials;
            MeshHandleDescriptor m_descriptor;
            Data::Instance<RPI::Model> m_model;

            //! A reference to the original model asset in case it got cloned before creating the model instance.
            Data::Asset<RPI::ModelAsset> m_originalModelAsset;

            //! List of object SRGs used by meshes in this model 
            AZStd::vector<Data::Instance<RPI::ShaderResourceGroup>> m_objectSrgList;
            AZStd::unique_ptr<MeshLoader> m_meshLoader;
            RPI::Scene* m_scene = nullptr;
            RHI::DrawItemSortKey m_sortKey;

            TransformServiceFeatureProcessorInterface::ObjectId m_objectId;
            AZ::Uuid m_rayTracingUuid;

            Aabb m_aabb = Aabb::CreateNull();

            bool m_cullBoundsNeedsUpdate = false;
            bool m_cullableNeedsRebuild = false;
            bool m_needsInit = false;
            bool m_objectSrgNeedsUpdate = true;
            bool m_isAlwaysDynamic = false;
            bool m_visible = true;
            bool m_hasForwardPassIblSpecularMaterial = false;
            bool m_needsSetRayTracingData = false;
        };

        static constexpr size_t foo = sizeof(ModelDataInstance);

        //! This feature processor handles static and dynamic non-skinned meshes.
        class MeshFeatureProcessor final : public MeshFeatureProcessorInterface
        {
        public:
            AZ_CLASS_ALLOCATOR(MeshFeatureProcessor, AZ::SystemAllocator)

            AZ_RTTI(AZ::Render::MeshFeatureProcessor, "{6E3DFA1D-22C7-4738-A3AE-1E10AB88B29B}", AZ::Render::MeshFeatureProcessorInterface);

            AZ_CONSOLEFUNC(MeshFeatureProcessor, ReportShaderOptionFlags, AZ::ConsoleFunctorFlags::Null, "Report currently used shader option flags.");

            using FlagRegistry = RHI::TagBitRegistry<RPI::Cullable::FlagType>;

            static void Reflect(AZ::ReflectContext* context);

            MeshFeatureProcessor() = default;
            virtual ~MeshFeatureProcessor() = default;

            // FeatureProcessor overrides ...
            //! Creates pools, buffers, and buffer views
            void Activate() override;
            //! Releases GPU resources.
            void Deactivate() override;
            //! Updates GPU buffers with latest data from render proxies
            void Simulate(const FeatureProcessor::SimulatePacket& packet) override;

            // RPI::SceneNotificationBus overrides ...
            void OnBeginPrepareRender() override;
            void OnEndPrepareRender() override;

            TransformServiceFeatureProcessorInterface::ObjectId GetObjectId(const MeshHandle& meshHandle) const override;
            MeshHandle AcquireMesh(const MeshHandleDescriptor& descriptor, const CustomMaterialMap& materials = {}) override;
            MeshHandle AcquireMesh(const MeshHandleDescriptor& descriptor, const Data::Instance<RPI::Material>& material) override;
            bool ReleaseMesh(MeshHandle& meshHandle) override;
            MeshHandle CloneMesh(const MeshHandle& meshHandle) override;

            Data::Instance<RPI::Model> GetModel(const MeshHandle& meshHandle) const override;
            Data::Asset<RPI::ModelAsset> GetModelAsset(const MeshHandle& meshHandle) const override;
            const RPI::MeshDrawPacketLods& GetDrawPackets(const MeshHandle& meshHandle) const override;
            const AZStd::vector<Data::Instance<RPI::ShaderResourceGroup>>& GetObjectSrgs(const MeshHandle& meshHandle) const override;
            void QueueObjectSrgForCompile(const MeshHandle& meshHandle) const override;
            void SetCustomMaterials(const MeshHandle& meshHandle, const Data::Instance<RPI::Material>& material) override;
            void SetCustomMaterials(const MeshHandle& meshHandle, const CustomMaterialMap& materials) override;
            const CustomMaterialMap& GetCustomMaterials(const MeshHandle& meshHandle) const override;
            void ConnectModelChangeEventHandler(const MeshHandle& meshHandle, ModelChangedEvent::Handler& handler) override;

            void SetTransform(const MeshHandle& meshHandle, const AZ::Transform& transform,
                const AZ::Vector3& nonUniformScale = AZ::Vector3::CreateOne()) override;
            Transform GetTransform(const MeshHandle& meshHandle) override;
            Vector3 GetNonUniformScale(const MeshHandle& meshHandle) override;

            void SetLocalAabb(const MeshHandle& meshHandle, const AZ::Aabb& localAabb) override;
            AZ::Aabb GetLocalAabb(const MeshHandle& meshHandle) const override;

            void SetSortKey(const MeshHandle& meshHandle, RHI::DrawItemSortKey sortKey) override;
            RHI::DrawItemSortKey GetSortKey(const MeshHandle& meshHandle) const override;

            void SetMeshLodConfiguration(const MeshHandle& meshHandle, const RPI::Cullable::LodConfiguration& meshLodConfig) override;
            RPI::Cullable::LodConfiguration GetMeshLodConfiguration(const MeshHandle& meshHandle) const override;

            void SetExcludeFromReflectionCubeMaps(const MeshHandle& meshHandle, bool excludeFromReflectionCubeMaps) override;
            bool GetExcludeFromReflectionCubeMaps(const MeshHandle& meshHandle) const override;
            void SetIsAlwaysDynamic(const MeshHandle& meshHandle, bool isAlwaysDynamic) override;
            bool GetIsAlwaysDynamic(const MeshHandle& meshHandle) const override;
            void SetRayTracingEnabled(const MeshHandle& meshHandle, bool rayTracingEnabled) override;
            bool GetRayTracingEnabled(const MeshHandle& meshHandle) const override;
            void SetVisible(const MeshHandle& meshHandle, bool visible) override;
            bool GetVisible(const MeshHandle& meshHandle) const override;
            void SetUseForwardPassIblSpecular(const MeshHandle& meshHandle, bool useForwardPassIblSpecular) override;
            void SetRayTracingDirty(const MeshHandle& meshHandle) override;

            RHI::Ptr <FlagRegistry> GetShaderOptionFlagRegistry();

            // called when reflection probes are modified in the editor so that meshes can re-evaluate their probes
            void UpdateMeshReflectionProbes();

            void ReportShaderOptionFlags(const AZ::ConsoleCommandContainer& arguments);

            // Quick functions to get other relevant feature processors that have already been cached by the MeshFeatureProcessor
            // without needing to go through the RPI's list of feature processors
            RayTracingFeatureProcessor* GetRayTracingFeatureProcessor() const;
            ReflectionProbeFeatureProcessor* GetReflectionProbeFeatureProcessor() const;
            TransformServiceFeatureProcessor* GetTransformServiceFeatureProcessor() const;

            MeshInstanceManager& GetMeshInstanceManager();
            bool IsMeshInstancingEnabled() const;
        private:
            MeshFeatureProcessor(const MeshFeatureProcessor&) = delete;

            void ForceRebuildDrawPackets(const AZ::ConsoleCommandContainer& arguments);
            AZ_CONSOLEFUNC(MeshFeatureProcessor,
                ForceRebuildDrawPackets,
                AZ::ConsoleFunctorFlags::Null,
                "(For Testing) Invalidates all mesh draw packets, causing them to rebuild on the next frame."
            );

            void PrintShaderOptionFlags();

            // RPI::SceneNotificationBus::Handler overrides...
            void OnRenderPipelineChanged(AZ::RPI::RenderPipeline* pipeline, RPI::SceneNotification::RenderPipelineChangeType changeType) override;

            void CheckForInstancingCVarChange();
            AZStd::vector<AZ::Job*> CreateInitJobQueue();
            AZStd::vector<AZ::Job*> CreatePerInstanceGroupJobQueue();
            AZStd::vector<AZ::Job*> CreateUpdateCullingJobQueue();
            void ExecuteSimulateJobQueue(AZStd::span<Job*> jobQueue, Job* parentJob);
            void ExecuteCombinedJobQueue(AZStd::span<Job*> initQueue, AZStd::span<Job*> updateCullingQueue, Job* parentJob);

            AZStd::concurrency_checker m_meshDataChecker;
            StableDynamicArray<ModelDataInstance> m_modelData;

            MeshInstanceManager m_meshInstanceManager;
            TransformServiceFeatureProcessor* m_transformService;
            RayTracingFeatureProcessor* m_rayTracingFeatureProcessor = nullptr;
            ReflectionProbeFeatureProcessor* m_reflectionProbeFeatureProcessor = nullptr;
            AZ::RPI::ShaderSystemInterface::GlobalShaderOptionUpdatedEvent::Handler m_handleGlobalShaderOptionUpdate;
            RPI::MeshDrawPacketLods m_emptyDrawPacketLods;
            RHI::Ptr<FlagRegistry> m_flagRegistry = nullptr;
            AZ::RHI::Handle<uint32_t> m_meshMovedFlag;
            bool m_forceRebuildDrawPackets = false;
            bool m_reportShaderOptionFlags = false;
            bool m_enablePerMeshShaderOptionFlags = false;
            bool m_enableMeshInstancing = false;
        };
    } // namespace Render
} // namespace AZ<|MERGE_RESOLUTION|>--- conflicted
+++ resolved
@@ -15,22 +15,12 @@
 #include <Atom/RPI.Public/Culling.h>
 #include <Atom/RPI.Public/MeshDrawPacket.h>
 #include <Atom/RPI.Public/Shader/ShaderSystemInterface.h>
-<<<<<<< HEAD
-
-#include <Atom/Feature/Mesh/MeshFeatureProcessorInterface.h>
-#include <Atom/Feature/Material/MaterialAssignment.h>
-#include <Atom/Feature/Material/MaterialAssignmentBus.h>
-#include <Atom/Feature/TransformService/TransformServiceFeatureProcessor.h>
-#include <Atom/Feature/Mesh/ModelReloaderSystemInterface.h>
-#include <Mesh/MeshInstanceManager.h>
-
-=======
 #include <AtomCore/std/parallel/concurrency_checker.h>
 #include <AzCore/Asset/AssetCommon.h>
 #include <AzCore/Component/TickBus.h>
 #include <AzCore/Console/Console.h>
 #include <AzFramework/Asset/AssetCatalogBus.h>
->>>>>>> 28e15795
+#include <Mesh/MeshInstanceManager.h>
 #include <RayTracing/RayTracingFeatureProcessor.h>
 
 namespace AZ
@@ -93,17 +83,11 @@
             void BuildDrawPacketList(MeshFeatureProcessor* meshFeatureProcessor, size_t modelLodIndex);
             void SetRayTracingData(MeshFeatureProcessor* meshFeatureProcessor);
             void RemoveRayTracingData(RayTracingFeatureProcessor* rayTracingFeatureProcessor);
-<<<<<<< HEAD
-            void SetIrradianceData(RayTracingFeatureProcessor::SubMesh& subMesh,
-                    const Data::Instance<RPI::Material> material, const Data::Instance<RPI::Image> baseColorImage);
-            void SetSortKey(MeshFeatureProcessor* meshFeatureProcessor, RHI::DrawItemSortKey sortKey);
-=======
             void SetIrradianceData(
                 RayTracingFeatureProcessor::SubMesh& subMesh,
                 const Data::Instance<RPI::Material> material,
                 const Data::Instance<RPI::Image> baseColorImage);
-            void SetSortKey(RHI::DrawItemSortKey sortKey);
->>>>>>> 28e15795
+            void SetSortKey(MeshFeatureProcessor* meshFeatureProcessor, RHI::DrawItemSortKey sortKey);
             RHI::DrawItemSortKey GetSortKey() const;
             void SetMeshLodConfiguration(RPI::Cullable::LodConfiguration meshLodConfig);
             RPI::Cullable::LodConfiguration GetMeshLodConfiguration() const;
@@ -113,16 +97,8 @@
             void UpdateObjectSrg(MeshFeatureProcessor* meshFeatureProcessor);
             bool MaterialRequiresForwardPassIblSpecular(Data::Instance<RPI::Material> material) const;
             void SetVisible(bool isVisible);
-<<<<<<< HEAD
-            void UpdateMaterialChangeIds();
-            bool CheckForMaterialChanges() const;
+            CustomMaterialInfo GetCustomMaterialWithFallback(const CustomMaterialId& id) const;
             void HandleDrawPacketUpdate();
-
-            // MaterialAssignmentNotificationBus overrides
-            void OnRebuildMaterialInstance() override;
-=======
-            CustomMaterialInfo GetCustomMaterialWithFallback(const CustomMaterialId& id) const;
->>>>>>> 28e15795
 
             // When instancing is disabled, draw packets are owned by the ModelDataInstance
             RPI::MeshDrawPacketLods m_drawPacketListsByLod;
