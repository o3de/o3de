--- conflicted
+++ resolved
@@ -160,12 +160,9 @@
 
             //! Reduces acne by applying a small amount of bias along shadow-space z.
             virtual void SetShadowBias(LightHandle handle, float bias) = 0;
-<<<<<<< HEAD
-=======
 
             //! Reduces acne by biasing the shadowmap lookup along the geometric normal.
             virtual void SetNormalShadowBias(LightHandle handle, float normalShadowBias) = 0;
->>>>>>> 07353ed4
         };
     } // namespace Render
 } // namespace AZ