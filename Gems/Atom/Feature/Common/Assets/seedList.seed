{
    "Type": "JsonSerialization",
    "Version": 1,
    "ClassName": "AZStd::vector<SeedInfo, allocator>",
    "ClassData": [
        {
            "assetId": {
                "guid": "{88B442CC-1F5B-5B8A-BC10-EDEB9998BEF9}"
            },
            "platformFlags": 255,
            "pathHint": "passes/passtemplates.azasset"
        },
        {
            "assetId": {
                "guid": "{6B01EDAB-1951-5588-AB7B-DF2F703950D4}"
            },
            "platformFlags": 255,
            "pathHint": "passes/smaaconfiguration.azasset"
        },
        {
            "assetId": {
                "guid": "{0302DBFA-309B-50F9-912A-F5EB9A3FFC89}"
            },
            "platformFlags": 255,
            "pathHint": "shaderlib/atom/features/raytracing/raytracingsrgs.azshader"
        },
        {
            "assetId": {
                "guid": "{558ADDDC-9CF3-5EE9-9FE2-288A1F404072}"
            },
            "platformFlags": 255,
            "pathHint": "shaders/auxgeom/auxgeomworld.azshader"
        },
        {
            "assetId": {
                "guid": "{920D0051-A477-555A-BA28-441D779DF7FE}"
            },
            "platformFlags": 255,
            "pathHint": "shaders/auxgeom/auxgeomobject.azshader"
        },
        {
            "assetId": {
                "guid": "{7DB9C0CD-EE20-5B1D-92E0-423B4832461E}"
            },
            "platformFlags": 255,
            "pathHint": "shaders/auxgeom/auxgeomobjectlit.azshader"
        },
        {
            "assetId": {
                "guid": "{B1E8CBB8-00F8-552B-AA3F-07F3DAA9C79C}"
            },
            "platformFlags": 255,
            "pathHint": "shaders/imgui/imgui.azshader"
        },
        {
            "assetId": {
                "guid": "{72B3ED19-D85C-5674-B331-F1D8758EBC83}"
            },
            "platformFlags": 255,
            "pathHint": "shaders/postprocessing/displaymapper.azshader"
        },
        {
            "assetId": {
                "guid": "{AAC80DB3-C758-5B36-864A-9AD9923387E1}"
            },
            "platformFlags": 255,
            "pathHint": "shaders/postprocessing/acesoutputtransformlut.azshader"
        },
        {
            "assetId": {
                "guid": "{91F6209C-D41E-5F6A-9070-EEED973ED34A}"
            },
            "platformFlags": 255,
            "pathHint": "shaders/postprocessing/bakeacesoutputtransformlutcs.azshader"
        },
        {
            "assetId": {
                "guid": "{BF6EC912-C8EB-56AF-A3A7-5FE2570465B9}"
            },
            "platformFlags": 255,
            "pathHint": "shaders/postprocessing/fullscreencopy.azshader"
        },
        {
            "assetId": {
                "guid": "{CC4B44B0-1DCB-5A50-B2C0-6C8D778D60C6}"
            },
            "platformFlags": 255,
            "pathHint": "shaders/postprocessing/applyshaperlookuptable.azshader"
        },
        {
            "assetId": {
                "guid": "{D24FDB86-AE3A-5AF3-8CF2-A398A7DE7ECD}"
            },
            "platformFlags": 255,
            "pathHint": "shaders/postprocessing/outputtransform.azshader"
        },
        {
            "assetId": {
                "guid": "{45485BD7-DFDD-5B8D-99C7-2464D2FEF506}"
            },
            "platformFlags": 255,
            "pathHint": "shaders/reflections/reflectionprobestencil.azshader"
        },
        {
            "assetId": {
                "guid": "{2173DB42-64C3-5AB3-B394-CBC093258D01}"
            },
            "platformFlags": 255,
            "pathHint": "shaders/reflections/reflectionprobeblendweight.azshader"
        },
        {
            "assetId": {
                "guid": "{6FD5B51E-51D8-54C2-B8B1-914C4D33950D}"
            },
            "platformFlags": 255,
            "pathHint": "shaders/reflections/reflectionproberenderouter.azshader"
        },
        {
            "assetId": {
                "guid": "{7C15D605-EAAD-5AF4-A5F7-AF2781156064}"
            },
            "platformFlags": 255,
            "pathHint": "shaders/reflections/reflectionproberenderinner.azshader"
        },
        {
            "assetId": {
                "guid": "{FE7E2F65-2F34-5231-AF26-D0D836668294}"
            },
            "platformFlags": 255,
            "pathHint": "shaders/reflections/reflectionscreenspaceblurvertical.azshader"
        },
        {
            "assetId": {
                "guid": "{27A231B1-F585-5D0E-AD1F-AD08D9C1E8F2}"
            },
            "platformFlags": 255,
            "pathHint": "shaders/reflections/reflectionscreenspaceblurhorizontal.azshader"
        },
        {
            "assetId": {
                "guid": "{1AA24D31-66E5-52B6-8F21-ABADFECE661D}",
                "subId": 1000
            },
            "platformFlags": 255,
            "pathHint": "textures/cloudnoise_01.jpg.streamingimage"
        },
        {
            "assetId": {
                "guid": "{49F60E08-3BAF-5132-B6E7-0F4A32310B12}",
                "subId": 3000
            },
            "platformFlags": 255,
            "pathHint": "textures/default/default_iblglobalcm_ibldiffuse.dds.streamingimage"
        },
        {
            "assetId": {
                "guid": "{49F60E08-3BAF-5132-B6E7-0F4A32310B12}",
                "subId": 2000
            },
            "platformFlags": 255,
            "pathHint": "textures/default/default_iblglobalcm_iblspecular.dds.streamingimage"
        },
        {
            "assetId": {
                "guid": "{FDC3F4B9-5C6C-5D85-9628-892826185D85}",
                "subId": 1000
            },
            "platformFlags": 255,
            "pathHint": "textures/default/default_skyboxcm.dds.streamingimage"
        },
        {
            "assetId": {
                "guid": "{2BD005F4-D37A-59DD-9DDE-F5ADD4668B9B}",
                "subId": 1000
            },
            "platformFlags": 255,
            "pathHint": "textures/ltc/ltc_mat_lutrgba32f.dds.streamingimage"
        },
        {
            "assetId": {
                "guid": "{F9E4A926-0E27-595A-B147-69822B4E1F98}",
                "subId": 1000
            },
            "platformFlags": 255,
            "pathHint": "textures/ltc/ltc_amp_lutrg32f.dds.streamingimage"
        },
        {
            "assetId": {
                "guid": "{8ECFB722-130A-55F8-9FD0-428ACEEA1EAF}",
                "subId": 1000
            },
            "platformFlags": 255,
            "pathHint": "textures/postprocessing/depthoffield_pencilmap_35mmfilm.bmp.streamingimage"
        },
        {
            "assetId": {
                "guid": "{54023EDC-B393-544A-9C80-E8E2ACB1BE53}",
                "subId": 1000
            },
            "platformFlags": 255,
            "pathHint": "textures/postprocessing/areatex.dds.streamingimage"
        },
        {
            "assetId": {
                "guid": "{1553E50C-D99C-5CD1-BB5C-747FD47C354B}",
                "subId": 1000
            },
            "platformFlags": 255,
            "pathHint": "textures/postprocessing/searchtex.dds.streamingimage"
        },
        {
            "assetId": {
                "guid": "{3C004E81-244A-51C1-B3BB-50EFFD1373C9}"
            },
            "platformFlags": 255,
            "pathHint": "passes/mainrenderpipeline.azasset"
        },
        {
            "assetId": {
                "guid": "{06E16462-E7A0-5780-A87D-BA165F18C297}"
            },
            "platformFlags": 255,
            "pathHint": "shaders/postprocessing/displaymappersrgb.azshader"
        },
        {
            "assetId": {
                "guid": "{3ED0319F-603A-59E3-83C7-3183649A9A94}"
            },
            "platformFlags": 255,
            "pathHint": "shaders/shadow/clearshadow.azshader"
        },
        {
            "assetId": {
                "guid": "{7F053C3F-A21C-5801-88EE-56C62A4752E2}",
                "subId": 278992749
            },
            "platformFlags": 255,
            "pathHint": "models/occlusioncullingplane.azmodel"
        },
        {
            "assetId": {
                "guid": "{C84BC230-53BF-53BB-A18D-060B6DDBDFE6}"
            },
            "platformFlags": 255,
            "pathHint": "materials/occlusioncullingplane/occlusioncullingplanevisualization.azmaterial"
        },
        {
            "assetId": {
                "guid": "{3F28138D-27D7-5B62-977E-F49C08B77B7D}"
            },
            "platformFlags": 255,
            "pathHint": "materials/occlusioncullingplane/occlusioncullingplanetransparentvisualization.azmaterial"
        },
        {
            "assetId": {
                "guid": "{8CC9B575-39D7-5914-AC42-92A77833E63A}",
                "subId": 268692035
            },
            "platformFlags": 255,
            "pathHint": "models/diffuseprobesphere.azmodel"
        },
        {
            "assetId": {
                "guid": "{CE88A231-2B78-5107-9B6C-0A2051276E2C}"
            },
            "platformFlags": 255,
            "pathHint": "passes/splashscreenpassrequest.azasset"
        },
        {
            "assetId": {
<<<<<<< HEAD
                "guid": "{5495972F-99D7-5570-AEC2-7C68F3A8DB13}"
            },
            "platformFlags": 12,
=======
                "guid": "{34C75C3F-68EB-5FA7-A2A5-F942D17C0922}"
            },
            "platformFlags": 255,
            "pathHint": "passes/lowendrenderpipeline.azasset"
        },
        {
            "assetId": {
                "guid": "{5495972F-99D7-5570-AEC2-7C68F3A8DB13}"
            },
            "platformFlags": 255,
>>>>>>> 5295397a
            "pathHint": "passes/mobile/forward.pass"
        },
        {
            "assetId": {
                "guid": "{C4CB8706-E5A8-584A-8FFD-0CAF131774BE}"
            },
<<<<<<< HEAD
            "platformFlags": 12,
=======
            "platformFlags": 255,
>>>>>>> 5295397a
            "pathHint": "passes/mobile/pipeline.pass"
        },
        {
            "assetId": {
                "guid": "{DA32B242-A663-5930-8CBF-8BCE2FBBC42C}"
            },
<<<<<<< HEAD
            "platformFlags": 12,
=======
            "platformFlags": 255,
>>>>>>> 5295397a
            "pathHint": "passes/mobile/postprocessparent.pass"
        },
        {
            "assetId": {
                "guid": "{61F77C83-9848-590E-9D42-DC5D7E99CCCD}"
            },
<<<<<<< HEAD
            "platformFlags": 12,
=======
            "platformFlags": 255,
>>>>>>> 5295397a
            "pathHint": "passes/mobile/shadowparent.pass"
        },
        {
            "assetId": {
                "guid": "{ED8FA42B-15A0-5D87-A2C2-72AB64E9AFB6}"
            },
<<<<<<< HEAD
            "platformFlags": 12,
=======
            "platformFlags": 255,
>>>>>>> 5295397a
            "pathHint": "passes/mobile/skybox.pass"
        },
        {
            "assetId": {
                "guid": "{286E0449-B21E-5980-AE39-DF3CDCC3B2F4}"
            },
<<<<<<< HEAD
            "platformFlags": 12,
=======
            "platformFlags": 255,
>>>>>>> 5295397a
            "pathHint": "passes/mobile/transparent.pass"
        },
        {
            "assetId": {
                "guid": "{42D206CA-575B-5852-8793-78E67F7D8620}"
            },
<<<<<<< HEAD
            "platformFlags": 12,
=======
            "platformFlags": 255,
>>>>>>> 5295397a
            "pathHint": "passes/mobile/transparentparent.pass"
        },
        {
            "assetId": {
                "guid": "{50C71A96-E184-5DBC-A46B-C791D7FDB93F}"
            },
<<<<<<< HEAD
            "platformFlags": 12,
            "pathHint": "passes/mobile/mobilerenderpipeline.azasset"
        }
    ]
}
=======
            "platformFlags": 255,
            "pathHint": "passes/mobile/mobilerenderpipeline.azasset"
        }
    ]
}
>>>>>>> 5295397a
<|MERGE_RESOLUTION|>--- conflicted
+++ resolved
@@ -268,104 +268,66 @@
         },
         {
             "assetId": {
-<<<<<<< HEAD
+                "guid": "{34C75C3F-68EB-5FA7-A2A5-F942D17C0922}"
+            },
+            "platformFlags": 255,
+            "pathHint": "passes/lowendrenderpipeline.azasset"
+        },
+        {
+            "assetId": {
                 "guid": "{5495972F-99D7-5570-AEC2-7C68F3A8DB13}"
             },
-            "platformFlags": 12,
-=======
-                "guid": "{34C75C3F-68EB-5FA7-A2A5-F942D17C0922}"
-            },
-            "platformFlags": 255,
-            "pathHint": "passes/lowendrenderpipeline.azasset"
-        },
-        {
-            "assetId": {
-                "guid": "{5495972F-99D7-5570-AEC2-7C68F3A8DB13}"
-            },
-            "platformFlags": 255,
->>>>>>> 5295397a
+            "platformFlags": 255,
             "pathHint": "passes/mobile/forward.pass"
         },
         {
             "assetId": {
                 "guid": "{C4CB8706-E5A8-584A-8FFD-0CAF131774BE}"
             },
-<<<<<<< HEAD
-            "platformFlags": 12,
-=======
-            "platformFlags": 255,
->>>>>>> 5295397a
+            "platformFlags": 255,
             "pathHint": "passes/mobile/pipeline.pass"
         },
         {
             "assetId": {
                 "guid": "{DA32B242-A663-5930-8CBF-8BCE2FBBC42C}"
             },
-<<<<<<< HEAD
-            "platformFlags": 12,
-=======
-            "platformFlags": 255,
->>>>>>> 5295397a
+            "platformFlags": 255,
             "pathHint": "passes/mobile/postprocessparent.pass"
         },
         {
             "assetId": {
                 "guid": "{61F77C83-9848-590E-9D42-DC5D7E99CCCD}"
             },
-<<<<<<< HEAD
-            "platformFlags": 12,
-=======
-            "platformFlags": 255,
->>>>>>> 5295397a
+            "platformFlags": 255,
             "pathHint": "passes/mobile/shadowparent.pass"
         },
         {
             "assetId": {
                 "guid": "{ED8FA42B-15A0-5D87-A2C2-72AB64E9AFB6}"
             },
-<<<<<<< HEAD
-            "platformFlags": 12,
-=======
-            "platformFlags": 255,
->>>>>>> 5295397a
+            "platformFlags": 255,
             "pathHint": "passes/mobile/skybox.pass"
         },
         {
             "assetId": {
                 "guid": "{286E0449-B21E-5980-AE39-DF3CDCC3B2F4}"
             },
-<<<<<<< HEAD
-            "platformFlags": 12,
-=======
-            "platformFlags": 255,
->>>>>>> 5295397a
+            "platformFlags": 255,
             "pathHint": "passes/mobile/transparent.pass"
         },
         {
             "assetId": {
                 "guid": "{42D206CA-575B-5852-8793-78E67F7D8620}"
             },
-<<<<<<< HEAD
-            "platformFlags": 12,
-=======
-            "platformFlags": 255,
->>>>>>> 5295397a
+            "platformFlags": 255,
             "pathHint": "passes/mobile/transparentparent.pass"
         },
         {
             "assetId": {
                 "guid": "{50C71A96-E184-5DBC-A46B-C791D7FDB93F}"
             },
-<<<<<<< HEAD
-            "platformFlags": 12,
+            "platformFlags": 255,
             "pathHint": "passes/mobile/mobilerenderpipeline.azasset"
         }
     ]
 }
-=======
-            "platformFlags": 255,
-            "pathHint": "passes/mobile/mobilerenderpipeline.azasset"
-        }
-    ]
-}
->>>>>>> 5295397a
