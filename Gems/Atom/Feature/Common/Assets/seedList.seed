--- conflicted
+++ resolved
@@ -7,209 +7,133 @@
             "assetId": {
                 "guid": "{88B442CC-1F5B-5B8A-BC10-EDEB9998BEF9}"
             },
-<<<<<<< HEAD
-            "platformFlags": 3,
-=======
-            "platformFlags": 255,
->>>>>>> b08fd45f
+            "platformFlags": 255,
             "pathHint": "passes/passtemplates.azasset"
         },
         {
             "assetId": {
                 "guid": "{6B01EDAB-1951-5588-AB7B-DF2F703950D4}"
             },
-<<<<<<< HEAD
-            "platformFlags": 3,
-=======
-            "platformFlags": 255,
->>>>>>> b08fd45f
+            "platformFlags": 255,
             "pathHint": "passes/smaaconfiguration.azasset"
         },
         {
             "assetId": {
                 "guid": "{0302DBFA-309B-50F9-912A-F5EB9A3FFC89}"
             },
-<<<<<<< HEAD
-            "platformFlags": 3,
-=======
-            "platformFlags": 255,
->>>>>>> b08fd45f
+            "platformFlags": 255,
             "pathHint": "shaderlib/atom/features/raytracing/raytracingsrgs.azshader"
         },
         {
             "assetId": {
                 "guid": "{558ADDDC-9CF3-5EE9-9FE2-288A1F404072}"
             },
-<<<<<<< HEAD
-            "platformFlags": 3,
-=======
-            "platformFlags": 255,
->>>>>>> b08fd45f
+            "platformFlags": 255,
             "pathHint": "shaders/auxgeom/auxgeomworld.azshader"
         },
         {
             "assetId": {
                 "guid": "{920D0051-A477-555A-BA28-441D779DF7FE}"
             },
-<<<<<<< HEAD
-            "platformFlags": 3,
-=======
-            "platformFlags": 255,
->>>>>>> b08fd45f
+            "platformFlags": 255,
             "pathHint": "shaders/auxgeom/auxgeomobject.azshader"
         },
         {
             "assetId": {
                 "guid": "{7DB9C0CD-EE20-5B1D-92E0-423B4832461E}"
             },
-<<<<<<< HEAD
-            "platformFlags": 3,
-=======
-            "platformFlags": 255,
->>>>>>> b08fd45f
+            "platformFlags": 255,
             "pathHint": "shaders/auxgeom/auxgeomobjectlit.azshader"
         },
         {
             "assetId": {
                 "guid": "{B1E8CBB8-00F8-552B-AA3F-07F3DAA9C79C}"
             },
-<<<<<<< HEAD
-            "platformFlags": 3,
-=======
-            "platformFlags": 255,
->>>>>>> b08fd45f
+            "platformFlags": 255,
             "pathHint": "shaders/imgui/imgui.azshader"
         },
         {
             "assetId": {
                 "guid": "{72B3ED19-D85C-5674-B331-F1D8758EBC83}"
             },
-<<<<<<< HEAD
-            "platformFlags": 3,
-=======
-            "platformFlags": 255,
->>>>>>> b08fd45f
+            "platformFlags": 255,
             "pathHint": "shaders/postprocessing/displaymapper.azshader"
         },
         {
             "assetId": {
                 "guid": "{AAC80DB3-C758-5B36-864A-9AD9923387E1}"
             },
-<<<<<<< HEAD
-            "platformFlags": 3,
-=======
-            "platformFlags": 255,
->>>>>>> b08fd45f
+            "platformFlags": 255,
             "pathHint": "shaders/postprocessing/acesoutputtransformlut.azshader"
         },
         {
             "assetId": {
                 "guid": "{91F6209C-D41E-5F6A-9070-EEED973ED34A}"
             },
-<<<<<<< HEAD
-            "platformFlags": 3,
-=======
-            "platformFlags": 255,
->>>>>>> b08fd45f
+            "platformFlags": 255,
             "pathHint": "shaders/postprocessing/bakeacesoutputtransformlutcs.azshader"
         },
         {
             "assetId": {
                 "guid": "{BF6EC912-C8EB-56AF-A3A7-5FE2570465B9}"
             },
-<<<<<<< HEAD
-            "platformFlags": 3,
-=======
-            "platformFlags": 255,
->>>>>>> b08fd45f
+            "platformFlags": 255,
             "pathHint": "shaders/postprocessing/fullscreencopy.azshader"
         },
         {
             "assetId": {
                 "guid": "{CC4B44B0-1DCB-5A50-B2C0-6C8D778D60C6}"
             },
-<<<<<<< HEAD
-            "platformFlags": 3,
-=======
-            "platformFlags": 255,
->>>>>>> b08fd45f
+            "platformFlags": 255,
             "pathHint": "shaders/postprocessing/applyshaperlookuptable.azshader"
         },
         {
             "assetId": {
                 "guid": "{D24FDB86-AE3A-5AF3-8CF2-A398A7DE7ECD}"
             },
-<<<<<<< HEAD
-            "platformFlags": 3,
-=======
-            "platformFlags": 255,
->>>>>>> b08fd45f
+            "platformFlags": 255,
             "pathHint": "shaders/postprocessing/outputtransform.azshader"
         },
         {
             "assetId": {
                 "guid": "{45485BD7-DFDD-5B8D-99C7-2464D2FEF506}"
             },
-<<<<<<< HEAD
-            "platformFlags": 3,
-=======
-            "platformFlags": 255,
->>>>>>> b08fd45f
+            "platformFlags": 255,
             "pathHint": "shaders/reflections/reflectionprobestencil.azshader"
         },
         {
             "assetId": {
                 "guid": "{2173DB42-64C3-5AB3-B394-CBC093258D01}"
             },
-<<<<<<< HEAD
-            "platformFlags": 3,
-=======
-            "platformFlags": 255,
->>>>>>> b08fd45f
+            "platformFlags": 255,
             "pathHint": "shaders/reflections/reflectionprobeblendweight.azshader"
         },
         {
             "assetId": {
                 "guid": "{6FD5B51E-51D8-54C2-B8B1-914C4D33950D}"
             },
-<<<<<<< HEAD
-            "platformFlags": 3,
-=======
-            "platformFlags": 255,
->>>>>>> b08fd45f
+            "platformFlags": 255,
             "pathHint": "shaders/reflections/reflectionproberenderouter.azshader"
         },
         {
             "assetId": {
                 "guid": "{7C15D605-EAAD-5AF4-A5F7-AF2781156064}"
             },
-<<<<<<< HEAD
-            "platformFlags": 3,
-=======
-            "platformFlags": 255,
->>>>>>> b08fd45f
+            "platformFlags": 255,
             "pathHint": "shaders/reflections/reflectionproberenderinner.azshader"
         },
         {
             "assetId": {
                 "guid": "{FE7E2F65-2F34-5231-AF26-D0D836668294}"
             },
-<<<<<<< HEAD
-            "platformFlags": 3,
-=======
-            "platformFlags": 255,
->>>>>>> b08fd45f
+            "platformFlags": 255,
             "pathHint": "shaders/reflections/reflectionscreenspaceblurvertical.azshader"
         },
         {
             "assetId": {
                 "guid": "{27A231B1-F585-5D0E-AD1F-AD08D9C1E8F2}"
             },
-<<<<<<< HEAD
-            "platformFlags": 3,
-=======
-            "platformFlags": 255,
->>>>>>> b08fd45f
+            "platformFlags": 255,
             "pathHint": "shaders/reflections/reflectionscreenspaceblurhorizontal.azshader"
         },
         {
@@ -217,11 +141,7 @@
                 "guid": "{1AA24D31-66E5-52B6-8F21-ABADFECE661D}",
                 "subId": 1000
             },
-<<<<<<< HEAD
-            "platformFlags": 3,
-=======
-            "platformFlags": 255,
->>>>>>> b08fd45f
+            "platformFlags": 255,
             "pathHint": "textures/cloudnoise_01.jpg.streamingimage"
         },
         {
@@ -229,11 +149,7 @@
                 "guid": "{49F60E08-3BAF-5132-B6E7-0F4A32310B12}",
                 "subId": 3000
             },
-<<<<<<< HEAD
-            "platformFlags": 3,
-=======
-            "platformFlags": 255,
->>>>>>> b08fd45f
+            "platformFlags": 255,
             "pathHint": "textures/default/default_iblglobalcm_ibldiffuse.dds.streamingimage"
         },
         {
@@ -241,11 +157,7 @@
                 "guid": "{49F60E08-3BAF-5132-B6E7-0F4A32310B12}",
                 "subId": 2000
             },
-<<<<<<< HEAD
-            "platformFlags": 3,
-=======
-            "platformFlags": 255,
->>>>>>> b08fd45f
+            "platformFlags": 255,
             "pathHint": "textures/default/default_iblglobalcm_iblspecular.dds.streamingimage"
         },
         {
@@ -253,11 +165,7 @@
                 "guid": "{FDC3F4B9-5C6C-5D85-9628-892826185D85}",
                 "subId": 1000
             },
-<<<<<<< HEAD
-            "platformFlags": 3,
-=======
-            "platformFlags": 255,
->>>>>>> b08fd45f
+            "platformFlags": 255,
             "pathHint": "textures/default/default_skyboxcm.dds.streamingimage"
         },
         {
@@ -265,11 +173,7 @@
                 "guid": "{2BD005F4-D37A-59DD-9DDE-F5ADD4668B9B}",
                 "subId": 1000
             },
-<<<<<<< HEAD
-            "platformFlags": 3,
-=======
-            "platformFlags": 255,
->>>>>>> b08fd45f
+            "platformFlags": 255,
             "pathHint": "textures/ltc/ltc_mat_lutrgba32f.dds.streamingimage"
         },
         {
@@ -277,11 +181,7 @@
                 "guid": "{F9E4A926-0E27-595A-B147-69822B4E1F98}",
                 "subId": 1000
             },
-<<<<<<< HEAD
-            "platformFlags": 3,
-=======
-            "platformFlags": 255,
->>>>>>> b08fd45f
+            "platformFlags": 255,
             "pathHint": "textures/ltc/ltc_amp_lutrg32f.dds.streamingimage"
         },
         {
@@ -289,11 +189,7 @@
                 "guid": "{8ECFB722-130A-55F8-9FD0-428ACEEA1EAF}",
                 "subId": 1000
             },
-<<<<<<< HEAD
-            "platformFlags": 3,
-=======
-            "platformFlags": 255,
->>>>>>> b08fd45f
+            "platformFlags": 255,
             "pathHint": "textures/postprocessing/depthoffield_pencilmap_35mmfilm.bmp.streamingimage"
         },
         {
@@ -301,11 +197,7 @@
                 "guid": "{54023EDC-B393-544A-9C80-E8E2ACB1BE53}",
                 "subId": 1000
             },
-<<<<<<< HEAD
-            "platformFlags": 3,
-=======
-            "platformFlags": 255,
->>>>>>> b08fd45f
+            "platformFlags": 255,
             "pathHint": "textures/postprocessing/areatex.dds.streamingimage"
         },
         {
@@ -313,44 +205,28 @@
                 "guid": "{1553E50C-D99C-5CD1-BB5C-747FD47C354B}",
                 "subId": 1000
             },
-<<<<<<< HEAD
-            "platformFlags": 3,
-=======
-            "platformFlags": 255,
->>>>>>> b08fd45f
+            "platformFlags": 255,
             "pathHint": "textures/postprocessing/searchtex.dds.streamingimage"
         },
         {
             "assetId": {
                 "guid": "{3C004E81-244A-51C1-B3BB-50EFFD1373C9}"
             },
-<<<<<<< HEAD
-            "platformFlags": 3,
-=======
-            "platformFlags": 255,
->>>>>>> b08fd45f
+            "platformFlags": 255,
             "pathHint": "passes/mainrenderpipeline.azasset"
         },
         {
             "assetId": {
                 "guid": "{06E16462-E7A0-5780-A87D-BA165F18C297}"
             },
-<<<<<<< HEAD
-            "platformFlags": 3,
-=======
-            "platformFlags": 255,
->>>>>>> b08fd45f
+            "platformFlags": 255,
             "pathHint": "shaders/postprocessing/displaymappersrgb.azshader"
         },
         {
             "assetId": {
                 "guid": "{3ED0319F-603A-59E3-83C7-3183649A9A94}"
             },
-<<<<<<< HEAD
-            "platformFlags": 3,
-=======
-            "platformFlags": 255,
->>>>>>> b08fd45f
+            "platformFlags": 255,
             "pathHint": "shaders/shadow/clearshadow.azshader"
         },
         {
@@ -358,33 +234,21 @@
                 "guid": "{7F053C3F-A21C-5801-88EE-56C62A4752E2}",
                 "subId": 278992749
             },
-<<<<<<< HEAD
-            "platformFlags": 3,
-=======
-            "platformFlags": 255,
->>>>>>> b08fd45f
+            "platformFlags": 255,
             "pathHint": "models/occlusioncullingplane.azmodel"
         },
         {
             "assetId": {
                 "guid": "{C84BC230-53BF-53BB-A18D-060B6DDBDFE6}"
             },
-<<<<<<< HEAD
-            "platformFlags": 3,
-=======
-            "platformFlags": 255,
->>>>>>> b08fd45f
+            "platformFlags": 255,
             "pathHint": "materials/occlusioncullingplane/occlusioncullingplanevisualization.azmaterial"
         },
         {
             "assetId": {
                 "guid": "{3F28138D-27D7-5B62-977E-F49C08B77B7D}"
             },
-<<<<<<< HEAD
-            "platformFlags": 3,
-=======
-            "platformFlags": 255,
->>>>>>> b08fd45f
+            "platformFlags": 255,
             "pathHint": "materials/occlusioncullingplane/occlusioncullingplanetransparentvisualization.azmaterial"
         },
         {
@@ -392,11 +256,7 @@
                 "guid": "{8CC9B575-39D7-5914-AC42-92A77833E63A}",
                 "subId": 268692035
             },
-<<<<<<< HEAD
-            "platformFlags": 3,
-=======
-            "platformFlags": 255,
->>>>>>> b08fd45f
+            "platformFlags": 255,
             "pathHint": "models/diffuseprobesphere.azmodel"
         },
         {
@@ -405,8 +265,6 @@
             },
             "platformFlags": 255,
             "pathHint": "passes/splashscreenpassrequest.azasset"
-<<<<<<< HEAD
-=======
         },
         {
             "assetId": {
@@ -470,7 +328,6 @@
             },
             "platformFlags": 255,
             "pathHint": "passes/mobile/mobilerenderpipeline.azasset"
->>>>>>> b08fd45f
         }
     ]
 }
