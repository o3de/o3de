/*
 * Copyright (c) Contributors to the Open 3D Engine Project.
 * For complete copyright and license terms please see the LICENSE at the root of this distribution.
 *
 * SPDX-License-Identifier: Apache-2.0 OR MIT
 *
 */

#pragma once

/**
 * This file is focused on providing BRDF (bi-directional reflectance distribution function)
 * implementations. In other words, surface interactions that result light to reflect in some way
 * rather than transmit.
 **/

#include <Atom/RPI/Math.azsli>
#include "Ggx.azsli"
#include "Fresnel.azsli"


// ------- Diffuse Lighting -------

//! Simple Lambertian BRDF. 
real3 DiffuseLambertian(real3 albedo, real3 normal, real3 dirToLight, real3 diffuseResponse)
{
    real NdotL = saturate(dot(normal, dirToLight));
    return albedo * NdotL * INV_PI * diffuseResponse;
}

// Normalized Disney diffuse function taken from Frostbite's PBR course notes (page 10):
// https://media.contentapi.ea.com/content/dam/eacom/frostbite/files/course-notes-moving-frostbite-to-pbr-v32.pdf
real3 NormalizedDisneyDiffuse(real3 albedo, real3 normal, real3 dirToCamera, real3 dirToLight, real roughnessLinear)
{
    real3 halfVector = normalize(dirToLight + dirToCamera);
    real NdotV = saturate(dot(normal, dirToCamera));
    real NdotL = saturate(dot(normal, dirToLight));
    real HdotV = saturate(dot(halfVector, dirToCamera)); // Note that HdotL = HdotV, so we don't need to calculate both

    real energyBias = lerp(0.0, 0.5, roughnessLinear);
    real energyFactor = lerp(1.0, 1.0/1.51, roughnessLinear);
    real fd90 = energyBias + 2.0 * HdotV * HdotV * roughnessLinear;
    real3 f0 = real3(1.0, 1.0, 1.0);
    real lightScatter = FresnelSchlickF90(NdotL, f0, fd90).r;
    real viewScatter = FresnelSchlickF90(NdotV, f0, fd90).r;

    return albedo * lightScatter * viewScatter * energyFactor * NdotL * INV_PI;
}

//! Extended Lambertian + Fresnel diffuse model from Respawn's GDC2017 slides(page 113):
//! https://twvideo01.ubm-us.net/o1/vault/gdc2017/Presentations/Hammon_Earl_PBR_Diffuse_Lighting.pdf
real3 DiffuseTitanfall(real roughnessA, real3 albedo, real3 normal, real3 dirToLight, real3 dirToCamera)
{
    real NdotL = saturate(dot(normal, dirToLight));
    real NdotV = saturate(dot(normal, dirToCamera));
    real LdotV = saturate(dot(dirToLight, dirToCamera));

    // Squared length of L + V <=> | L + V |^2
    real LplusV_LenSq = 2.0 + 2.0 * LdotV;
    real NdotH = (NdotL + NdotV) * rsqrt(LplusV_LenSq);

    real facing = LplusV_LenSq * 0.25;

    // empirical formula for rough surfaces
    real rough = facing * (0.9 - 0.4 * facing) * ((0.5 + NdotH) / NdotH);

    // used double Fresnel as the smooth term, 
    // though it can be replaced with other diffuse function as well like pure lambertian
    real smooth = 1.05 * FresnelSchlickF90(NdotL, real3(1.0, 1.0, 1.0), 0.0).x * FresnelSchlickF90(NdotV, real3(1.0, 1.0, 1.0), 0.0).x;
    real single = INV_PI * lerp(smooth, rough, roughnessA);

    // coarse approximation of multiple scattering
    real multi = 0.1159 * roughnessA;

    return albedo * (single + albedo * multi) * NdotL;
}


// ------- Specular Lighting -------

//! Computes specular response from surfaces with microgeometry. The common form for microfacet
//! implementations is D * G * F / (4.0 * NdotL * NdotV), with D G F being swappable terms.
//! This is currently set up to use GGX terms.
//!
//! @param roughnessA2  alpha roughness ^ 2 (alpha roughness is the unpacked form of artist authored linear roughness and is what is used for lighting calculations)
//! @param specularF0   the fresnel f0 spectral value of the surface
real3 SpecularGGX( real3 dirToCamera, real3 dirToLight, real3 normal, real3 specularF0, real NdotV, float roughnessA2, real3 multiScatterCompensation )
{
    real3 halfVector = normalize(dirToLight + dirToCamera);
    real NdotH = saturate(dot(normal, halfVector));
    real NdotL = saturate(dot(normal, dirToLight));
    real HdotV = saturate(dot(halfVector, dirToCamera)); // Note that HdotL = HdotV, so we don't need to calculate both

    // D, G and F from the lighting equation
    // Note: the division by (4.0 * NdotL * NdotV) is already factored out in the G function as an optimization
    float D = NormalDistributionGGX(NdotH, roughnessA2);
    float G = GeometricShadowingMaskingGGXCorrelated(NdotV, NdotL, roughnessA2);
    real3 F = FresnelSchlick(HdotV, specularF0);

    D = max(0.0, D);
    G = max(0.0, G);

    // Multiply with multiscattering compensation in order to take account for several specular light bounces.
<<<<<<< HEAD
    return multiScatterCompensation * (real(D * G) * F * NdotL);
=======
    // Note: the specific order and placement of real() here is deliberate and prevents half precision issues on mobile/Quest
    real3 specularLighting = (real((D * G) * NdotL) * F) * multiScatterCompensation;

    return specularLighting;
>>>>>>> eccaa139
}

real3 AnisotropicGGX( real3 dirToCamera, real3 dirToLight, real3 normal, real3 tangent, real3 bitangent, real2 anisotropyFactors,
                       real3 specularF0, real NdotV, real3 multiScatterCompensation )
{
    real3 halfVector = normalize(dirToLight + dirToCamera);
    real NdotH = saturate(dot(normal, halfVector));
    real NdotL = saturate(dot(normal, dirToLight));
    real HdotV = saturate(dot(halfVector, dirToCamera)); // Note that HdotL = HdotV, so we don't need to calculate both

    // D, G and F from the lighting equation
    // Note: the division by (4.0 * NdotL * NdotV) is already factored out in the G function as an optimization
    real D = NormalDistibution_AnisotropicGGX( NdotH, halfVector, tangent, bitangent, anisotropyFactors );
    real G = ShadowingMasking_AnisotropicSmithGGXCorrelated(tangent, bitangent, dirToCamera, dirToLight, NdotV, NdotL, anisotropyFactors);
    real3 F = FresnelSchlick(HdotV, specularF0);

    D = max(0.0, D);
    G = max(0.0, G);

    // Multiply with multiscattering compensation in order to take account for several specular light bounces.
    return multiScatterCompensation * (D * G * F * NdotL);
}

real3 SpecularGGXMobile(real3 dirToCamera, real3 dirToLight, real3 normal, real3 specularF0, float roughnessA2, real roughnessA, real roughnessLinear)
{
    //! See "Optimizing PBR for Mobile" from Siggraph 2015 moving mobile graphics course
    //! https://community.arm.com/events/1155
    real3 halfVector = normalize(dirToLight + dirToCamera);
    real NdotH = saturate(dot(normal, halfVector));
    real LdotH = saturate(dot(dirToLight, halfVector));
    real NdotL = saturate(dot(normal, dirToLight));

    real LdotH2 = LdotH * LdotH;
    float D = (NdotH * roughnessA2 - NdotH) * NdotH + 1.000001;
    real denom = 4 * PI * D * D * max(0.1, LdotH2)  * (roughnessLinear + 0.5);
    real specularTerm = (roughnessA2/denom);

    // Prevent FP16 overflow on mobiles
    specularTerm = specularTerm - FLOAT_16_MIN;
    specularTerm = clamp(specularTerm, 0.0, 100.0);
    return specularTerm * NdotL * specularF0;
}

real3 ClearCoatGGX(real NdotH, real HdotL, real NdotL, real3 normal, real roughnessA, real3 F)
{
    // Specular Anti-Aliasing correction
    float roughnessA2 = roughnessA * roughnessA;
    //if(o_applySpecularAA)
    //{
    //    roughnessA2 = ApplySpecularAA(roughnessA2, normal);
    //}

    float D = NormalDistributionGGX(NdotH, roughnessA2);
    // Kelemen geometry term : Kelemen. C. and Szirmay-Kalos. L. 2001
    // "A Microfacet Based Coupled Specular-Matte BRDF Model with Importance Sampling"
    real G = 0.25 / max(HdotL * HdotL, 1e-4);

    D = max(0.0, D);
    G = max(0.0, G);

    // the common denominator 4 * NdotL * NdotV is included in the simplified G term
    return real(D) * G * F * NdotL;
}

real3 ClearCoatSpecular(const real3 dirToLight, const real3 dirToCamera, const real3 surfaceClearCoatNormal, real surfaceClearCoatFactor, real surfaceClearCoatRoughness, const real3 specular)
{
    real3 halfVector = normalize(dirToLight + dirToCamera);
    real NdotH = saturate(dot(surfaceClearCoatNormal, halfVector));
    real NdotL = saturate(dot(surfaceClearCoatNormal, dirToLight));
    real HdotL = saturate(dot(halfVector, dirToLight));

    // HdotV = HdotL due to the definition of half vector
    real3 clearCoatF = FresnelSchlick(HdotL, 0.04) * surfaceClearCoatFactor;
    real clearCoatRoughness = max(surfaceClearCoatRoughness * surfaceClearCoatRoughness, 0.0005);
    real3 clearCoatSpecular = ClearCoatGGX(NdotH, HdotL, NdotL, surfaceClearCoatNormal, clearCoatRoughness, clearCoatF);

    return specular * (1.0 - clearCoatF) + clearCoatSpecular;
}<|MERGE_RESOLUTION|>--- conflicted
+++ resolved
@@ -101,14 +101,10 @@
     G = max(0.0, G);
 
     // Multiply with multiscattering compensation in order to take account for several specular light bounces.
-<<<<<<< HEAD
-    return multiScatterCompensation * (real(D * G) * F * NdotL);
-=======
     // Note: the specific order and placement of real() here is deliberate and prevents half precision issues on mobile/Quest
     real3 specularLighting = (real((D * G) * NdotL) * F) * multiScatterCompensation;
 
     return specularLighting;
->>>>>>> eccaa139
 }
 
 real3 AnisotropicGGX( real3 dirToCamera, real3 dirToLight, real3 normal, real3 tangent, real3 bitangent, real2 anisotropyFactors,
