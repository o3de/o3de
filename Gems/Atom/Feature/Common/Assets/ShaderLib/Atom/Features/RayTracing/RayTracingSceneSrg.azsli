/*
 * Copyright (c) Contributors to the Open 3D Engine Project.
 * For complete copyright and license terms please see the LICENSE at the root of this distribution.
 *
 * SPDX-License-Identifier: Apache-2.0 OR MIT
 *
 */

#include <Atom/Features/SrgSemantics.azsli>

// this define specifies that the mesh buffers and material textures are stored in the Bindless Srg
// Note1: The previous implementation using separate unbounded arrays is preserved since it demonstrates a TDR caused by
//        the RHI unbounded array allocation.  This define and the previous codepath can be removed once the TDR is
//        investigated and resolved.
// Note2: There are corresponding USE_BINDLESS_SRG defines in the RayTracingMaterialSrg.azsli and RayTracingFeatureProcessor.h files
//        that must match the setting of this define.
#define USE_BINDLESS_SRG 1

ShaderResourceGroup RayTracingSceneSrg : SRG_RayTracingScene
{
    RaytracingAccelerationStructure m_scene;

    // directional lights
    struct DirectionalLight
    {
        float3 m_direction;
        float  m_angularRadius;
        float3 m_rgbIntensity;
        float  m_affectsGIFactor;
        bool   m_affectsGI;
        uint m_lightingChannelMask;
        float2 m_padding;
    };
    
    StructuredBuffer<DirectionalLight> m_directionalLights;
    uint m_directionalLightCount;
    
    // simple point lights 
    struct SimplePointLight
    {
        float3 m_position;
        float m_invAttenuationRadiusSquared; // For a radius at which this light no longer has an effect, 1 / radius^2.
        float3 m_rgbIntensityCandelas;
        float m_affectsGIFactor;
        bool m_affectsGI;
        uint m_lightingChannelMask;
        float2 m_padding;
    };

    StructuredBuffer<SimplePointLight> m_simplePointLights;
    uint m_simplePointLightCount;

    // simple spot lights
    struct SimpleSpotLight
    {
        float4x4 m_viewProjectionMatrix;    // Light's view projection matrix. Used to calculate uv for gobo 
        float3 m_position;
        float m_invAttenuationRadiusSquared; // For a radius at which this light no longer has an effect, 1 / radius^2.
        float3 m_direction;
        float m_cosInnerConeAngle; // cosine of the outer cone angle
        float3 m_rgbIntensityCandelas;
        float m_cosOuterConeAngle; // cosine of the inner cone angle
        uint m_shadowIndex;
        uint m_goboTexIndex;
        float m_affectsGIFactor;
        bool m_affectsGI;
<<<<<<< HEAD
=======
        uint m_lightingChannelMask;
>>>>>>> 5295397a
        [[pad_to(16)]] // Here to ensure we pad the struct to 16 in case someone adds incorrect padding
    };

    StructuredBuffer<SimpleSpotLight> m_simpleSpotLights;
    uint m_simpleSpotLightCount;

    // point lights (sphere)
    struct PointLight
    {
        float3 m_position;
        float  m_invAttenuationRadiusSquared;
        float3 m_rgbIntensity;
        float  m_bulbRadius;
        uint3 m_shadowIndices;
        float m_affectsGIFactor;
        bool m_affectsGI;
        uint m_lightingChannelMask;
        float2 m_padding;
    };
    
    StructuredBuffer<PointLight> m_pointLights;
    uint m_pointLightCount;
    
    // disk lights
    struct DiskLight
    {
        float3 m_position;
        float m_invAttenuationRadiusSquared; // For a radius at which this light no longer has an effect, 1 / radius^2.
        float3 m_rgbIntensityCandelas;
        float m_diskRadius;
        float3 m_direction;
        uint m_flags;
        float m_cosInnerConeAngle;
        float m_cosOuterConeAngle;
        float m_bulbPositionOffset;
        uint m_shadowIndex;
        float m_affectsGIFactor;
        bool m_affectsGI;
        uint m_lightingChannelMask;
        float m_padding;
    };
    
    StructuredBuffer<DiskLight> m_diskLights;
    uint m_diskLightCount;
    
    // capsule lights
    struct CapsuleLight
    {
        float3 m_startPoint;                    // one of the end points of the capsule
        float m_radius;                         // radius of the capsule, ie distance from line segment to surface.
        float3 m_direction;                     // normalized vector from m_startPoint towards the other end point.
        float m_length;                         // length of the line segment making up the inside of the capsule. Doesn't include caps (0 length capsule == sphere)
        float3 m_rgbIntensityCandelas;          // total rgb luminous intensity of the capsule in candelas
        float m_invAttenuationRadiusSquared;    // inverse of the distance at which this light no longer has an effect, squared. Also used for falloff calculations.
        float m_affectsGIFactor;
        bool m_affectsGI;
        uint m_lightingChannelMask;
        float m_padding;
    };
    
    StructuredBuffer<CapsuleLight> m_capsuleLights;
    uint m_capsuleLightCount;
    
    // quad lights 
    struct QuadLight
    {
        float3 m_position;
        float  m_invAttenuationRadiusSquared;   // radius at which this light no longer has an effect, 1 / radius^2.
        float3 m_leftDir;                       // direction from center of quad to the left edge
        float  m_halfWidth;                     // half-width of the quad. m_leftDir * m_halfWidth is a vector from the center to the left edge.
        float3 m_upDir;                         // cirection from center of quad to the top edge
        float  m_halfHeight;                    // half-height of the quad. m_upDir * m_halfHeight is a vector from the center to the top edge.
        float3 m_rgbIntensityNits;
        uint   m_flags;                         // see QuadLightFlag enum
        float  m_affectsGIFactor;
        bool   m_affectsGI;
        uint m_lightingChannelMask;
        float m_padding;
    };
    
    StructuredBuffer<QuadLight> m_quadLights;
    uint m_quadLightCount;
    
    // diffuse IBL
    Sampler m_diffuseEnvMapSampler
    {
        AddressU = Wrap;
        AddressV = Wrap;
        MinFilter = Linear;
        MagFilter = Linear;
        MipFilter = Linear;
    };
    
    TextureCube m_diffuseEnvMap;
    float4 m_iblOrientation;
    float m_iblExposure;
       
    // mesh info structured buffer containing offsets into the mesh buffers, irradiance color, and transform for each mesh
    struct MeshInfo
    {
        uint     m_indexOffset;
        uint     m_positionOffset;
        uint     m_normalOffset;
        uint     m_tangentOffset;
        uint     m_bitangentOffset;
        uint     m_uvOffset;
        
        uint     m_bufferFlags;
        uint     m_bufferStartIndex;

        float3x4 m_worldInvTranspose;
    };

    // hit shaders can retrieve the MeshInfo for a mesh hit using: RayTracingSceneSrg::m_meshInfo[InstanceIndex()]    
    StructuredBuffer<MeshInfo> m_meshInfo;
    uint m_meshInfoCount;
    
    // indirection buffer containing indices into the m_meshBuffers unbounded array
    // Note 1: the index list for a particular mesh begins at MeshInfo::m_bufferStartIndex
    // Note 2: multiple MeshInfos will refer to the same buffer in m_meshBuffers when they are instances of the same mesh
    Buffer<uint> m_meshBufferIndices;

    // contains a mapping from RT InstanceIndex to procedural geometry instances, which can be used to read per-instance geometry data:
    // [0] bindlessBufferIndex parameter from RegisterProceduralGeometryType
    // [1] localInstanceIndex parameter from AddProceduralGeometry
    Buffer<uint2> m_proceduralGeometryInfo;

    // buffer array index offsets from MeshInfo::m_bufferStartIndex in the m_meshBufferIndices indirection buffer
    // Note: every mesh has all six entries in the index list, but only the Index, Position, and Normal buffers are guaranteed to be valid
    #define MESH_INDEX_BUFFER_OFFSET        0
    #define MESH_POSITION_BUFFER_OFFSET     1
    #define MESH_NORMAL_BUFFER_OFFSET       2   
    #define MESH_TANGENT_BUFFER_OFFSET      3
    #define MESH_BITANGENT_BUFFER_OFFSET    4
    #define MESH_UV_BUFFER_OFFSET           5   

    // buffer flag bits indicating if optional buffers are present
    #define MESH_BUFFER_FLAG_TANGENT        (1 << 0)
    #define MESH_BUFFER_FLAG_BITANGENT      (1 << 1)
    #define MESH_BUFFER_FLAG_UV             (1 << 2)

#if !USE_BINDLESS_SRG
    // Unbounded array of mesh stream buffers:
    // Note 1: Index, Position, and Normal stream buffers are guaranteed to be valid for each mesh
    // Note 2: Optional stream buffers such as Tangent, Bitangent, and UV are indicated in the MeshInfo.m_bufferFlags field
    ByteAddressBuffer m_meshBuffers[];
#endif
}<|MERGE_RESOLUTION|>--- conflicted
+++ resolved
@@ -64,10 +64,7 @@
         uint m_goboTexIndex;
         float m_affectsGIFactor;
         bool m_affectsGI;
-<<<<<<< HEAD
-=======
-        uint m_lightingChannelMask;
->>>>>>> 5295397a
+        uint m_lightingChannelMask;
         [[pad_to(16)]] // Here to ensure we pad the struct to 16 in case someone adds incorrect padding
     };
 
