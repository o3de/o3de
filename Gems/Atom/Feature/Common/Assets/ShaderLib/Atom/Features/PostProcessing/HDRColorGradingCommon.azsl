/*
 * Copyright (c) Contributors to the Open 3D Engine Project.
 * For complete copyright and license terms please see the LICENSE at the root of this distribution.
 *
 * SPDX-License-Identifier: Apache-2.0 OR MIT
 *
 */

#pragma once

#include <Atom/RPI/Math.azsli>
#include <Atom/Features/ColorManagement/TransformColor.azsli>
#include <Atom/Features/PostProcessing/AcesColorSpaceConversion.azsli>
#include <3rdParty/Features/PostProcessing/PSstyleColorBlends_Separable.azsli>
#include <3rdParty/Features/PostProcessing/PSstyleColorBlends_NonSeparable.azsli>
#include <3rdParty/Features/PostProcessing/KelvinToRgb.azsli>

static const float FloatEpsilon = 1.192092896e-07; // 1.0 + FloatEpsilon != 1.0, smallest positive float   
static const float FloatMin = FLOAT_32_MIN; // Min float number that is positive
static const float FloatMax = FLOAT_32_MAX; // Max float number representable

static const float AcesCcMidGrey = 0.4135884;

float SaturateWithEpsilon(float value)
{
    return clamp(value, FloatEpsilon, 1.0f);
}

// Below are the color grading functions. These expect the frame color to be in ACEScg space.
// Note that some functions may have some quirks in their implementation and is subject to change.
float3 ColorGradePostExposure (float3 frameColor, float exposure) 
{
    frameColor *= pow(2.0f, exposure);
    return frameColor;
}

// The contrast equation is performed in ACEScc (logarithmic) color space.
float3 ColorGradingContrast (float3 frameColor, float midgrey, float amount) 
{
    const float contrastAdjustment = amount * 0.01f + 1.0f;
    frameColor = TransformColor(frameColor.rgb, ColorSpaceId::ACEScg, ColorSpaceId::ACEScc);
    frameColor = (frameColor - midgrey) * contrastAdjustment + midgrey;
    return frameColor = TransformColor(frameColor.rgb, ColorSpaceId::ACEScc, ColorSpaceId::ACEScg);
}

// The swatchColor param expects a linear RGB value.
float3 ColorGradeColorFilter (float3 frameColor, float3 swatchColor, float alpha, float colorFilterIntensity) 
{
    swatchColor = TransformColor(swatchColor, ColorSpaceId::LinearSRGB, ColorSpaceId::ACEScg);
    swatchColor *= pow(2.0f, colorFilterIntensity);
    const float3 frameAdjust = frameColor * swatchColor;
    return frameColor = lerp(frameColor, frameAdjust, alpha);
}

float3 ColorGradeHueShift (float3 frameColor, float amount) 
{
    float3 frameHsv = RgbToHsv(frameColor);
    const float hue = frameHsv.x + amount;
    frameHsv.x = RotateHue(hue, 0.0, 1.0);
    return HsvToRgb(frameHsv);
}

float3 ColorGradeSaturation (float3 frameColor, float control) 
{
    const float vLuminance = CalculateLuminance(frameColor, ColorSpaceId::ACEScg);
    return (frameColor - vLuminance) * control + vLuminance;
}

float3 ColorGradeWhiteBalance(float3 frameColor, float kelvin, float tint, float luminancePreservation)
{
    const float3 kColor = TransformColor(KelvinToRgb(kelvin), ColorSpaceId::LinearSRGB, ColorSpaceId::ACEScg);
    const float luminance = CalculateLuminance(frameColor, ColorSpaceId::ACEScg);

    // Apply Kelvin color and tint and calculate the new luminance
    float3 adjustedColor = frameColor.rgb * kColor.rgb;
    adjustedColor.g = max(0.0, adjustedColor.g + tint * 0.001);
    const float adjustedLuminance = CalculateLuminance(adjustedColor, ColorSpaceId::ACEScg);

    // Adjust the color based on the difference in luminance.
    const float luminanceDifferenceRatio = luminance / adjustedLuminance;
    const float3 adjustedColorLumPreserved = adjustedColor *  luminanceDifferenceRatio;

    return lerp(adjustedColor, adjustedColorLumPreserved, luminancePreservation);
}

// pow(f, e) won't work if f is negative, or may cause inf/NAN.
float3 NoNanPow(float3 base, float3 power)
{
    return pow(max(abs(base), float3(FloatEpsilon, FloatEpsilon, FloatEpsilon)), power);
}

float3 ColorGradeSplitTone (
    float3 frameColor, 
    float balance, 
    float weight,
    float3 splitToneShadowsColor,
    float3 splitToneHighlightsColor) 
{
    float3 frameSplitTone = NoNanPow(frameColor, 1.0 / 2.2);
    const float t = SaturateWithEpsilon(CalculateLuminance(SaturateWithEpsilon(frameSplitTone.x), ColorSpaceId::ACEScg) + balance);
    const float3 shadows = lerp(0.5, splitToneShadowsColor, 1.0 - t);
    const float3 highlights = lerp(0.5, splitToneHighlightsColor, t);
    frameSplitTone = BlendMode_SoftLight(frameSplitTone, shadows);
    frameSplitTone = BlendMode_SoftLight(frameSplitTone, highlights);
    frameSplitTone = NoNanPow(frameSplitTone, 2.2);
    return lerp(frameColor.rgb, frameSplitTone.rgb, weight);
}

float3 ColorGradeChannelMixer (
    float3 frameColor, 
    float3 channelMixingRed, 
    float3 channelMixingGreen, 
    float3 channelMixingBlue) 
{
    return mul(float3x3(channelMixingRed,
            channelMixingGreen,
            channelMixingBlue),
        frameColor);
}

float3 ColorGradeShadowsMidtonesHighlights (float3 frameColor, float shadowsStart, float shadowsEnd, 
                                            float highlightsStart, float highlightsEnd, float weight,
                                            float4 shadowsColor, float4 midtonesColor, float4 highlightsColor) 
{
    const float3 shadowsColorACEScg = TransformColor(shadowsColor.rgb, ColorSpaceId::LinearSRGB, ColorSpaceId::ACEScg);
    const float3 midtonesColorACEScg = TransformColor(midtonesColor.rgb, ColorSpaceId::LinearSRGB, ColorSpaceId::ACEScg);
    const float3 highlightsColorACEScg = TransformColor(highlightsColor.rgb, ColorSpaceId::LinearSRGB, ColorSpaceId::ACEScg);

    const float cLuminance = CalculateLuminance(frameColor, ColorSpaceId::ACEScg);
    const float shadowsWeight = 1.0 - smoothstep(shadowsStart, shadowsEnd, cLuminance);
    const float highlightsWeight = smoothstep(highlightsStart, highlightsEnd, cLuminance);
    const float midtonesWeight = 1.0 - shadowsWeight - highlightsWeight;

    const float3 frameSmh = frameColor * shadowsColorACEScg * shadowsWeight +
                       frameColor * midtonesColorACEScg * midtonesWeight +
                       frameColor * highlightsColorACEScg * highlightsWeight;
    return lerp(frameColor.rgb, frameSmh.rgb, weight);
}

// perform color grading in ACEScg space
float3 ColorGrade(float3 frameColor)
{
    frameColor = lerp(frameColor, ColorGradePostExposure(frameColor, PassSrg::m_colorGradingExposure), PassSrg::m_colorAdjustmentWeight);
    frameColor = lerp(frameColor, ColorGradeWhiteBalance(
            frameColor, PassSrg::m_whiteBalanceKelvin, 
            PassSrg::m_whiteBalanceTint, 
            PassSrg::m_whiteBalanceLuminancePreservation), 
        PassSrg::m_whiteBalanceWeight);
    frameColor = lerp(frameColor, ColorGradingContrast(frameColor, AcesCcMidGrey, PassSrg::m_colorGradingContrast), PassSrg::m_colorAdjustmentWeight);
    frameColor = lerp(frameColor, ColorGradeColorFilter(frameColor, PassSrg::m_colorFilterSwatch.rgb,
                                         PassSrg::m_colorFilterMultiply, PassSrg::m_colorFilterIntensity), PassSrg::m_colorAdjustmentWeight);
    frameColor = max(frameColor, 0.0);
    frameColor = lerp(frameColor, ColorGradeSaturation(frameColor, PassSrg::m_colorGradingPreSaturation), PassSrg::m_colorAdjustmentWeight);
    frameColor = max(frameColor, 0.0);
    frameColor = ColorGradeSplitTone(frameColor, PassSrg::m_splitToneBalance, PassSrg::m_splitToneWeight,
<<<<<<< HEAD
                                        PassSrg::m_splitToneShadowsColor.xyz, PassSrg::m_splitToneHighlightsColor.xyz);
=======
                                        PassSrg::m_splitToneShadowsColor.rgb, PassSrg::m_splitToneHighlightsColor.rgb);
>>>>>>> 9f4341ff
    frameColor = ColorGradeChannelMixer(frameColor, PassSrg::m_channelMixingRed, PassSrg::m_channelMixingGreen, PassSrg::m_channelMixingBlue);
    frameColor = max(frameColor, 0.0);
    frameColor = ColorGradeShadowsMidtonesHighlights(frameColor, PassSrg::m_smhShadowsStart, PassSrg::m_smhShadowsEnd,
                                                    PassSrg::m_smhHighlightsStart, PassSrg::m_smhHighlightsEnd, PassSrg::m_smhWeight,
                                                    PassSrg::m_smhShadowsColor, PassSrg::m_smhMidtonesColor, PassSrg::m_smhHighlightsColor);

    frameColor = lerp(frameColor, ColorGradeHueShift(frameColor, PassSrg::m_colorGradingHueShift), PassSrg::m_finalAdjustmentWeight);
    frameColor = lerp(frameColor, ColorGradeSaturation(frameColor, PassSrg::m_colorGradingPostSaturation), PassSrg::m_finalAdjustmentWeight);
    return max(frameColor.rgb, 0.0);
}<|MERGE_RESOLUTION|>--- conflicted
+++ resolved
@@ -153,11 +153,7 @@
     frameColor = lerp(frameColor, ColorGradeSaturation(frameColor, PassSrg::m_colorGradingPreSaturation), PassSrg::m_colorAdjustmentWeight);
     frameColor = max(frameColor, 0.0);
     frameColor = ColorGradeSplitTone(frameColor, PassSrg::m_splitToneBalance, PassSrg::m_splitToneWeight,
-<<<<<<< HEAD
-                                        PassSrg::m_splitToneShadowsColor.xyz, PassSrg::m_splitToneHighlightsColor.xyz);
-=======
                                         PassSrg::m_splitToneShadowsColor.rgb, PassSrg::m_splitToneHighlightsColor.rgb);
->>>>>>> 9f4341ff
     frameColor = ColorGradeChannelMixer(frameColor, PassSrg::m_channelMixingRed, PassSrg::m_channelMixingGreen, PassSrg::m_channelMixingBlue);
     frameColor = max(frameColor, 0.0);
     frameColor = ColorGradeShadowsMidtonesHighlights(frameColor, PassSrg::m_smhShadowsStart, PassSrg::m_smhShadowsEnd,
