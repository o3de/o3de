/*
 * Copyright (c) Contributors to the Open 3D Engine Project.
 * For complete copyright and license terms please see the LICENSE at the root of this distribution.
 *
 * SPDX-License-Identifier: Apache-2.0 OR MIT
 *
 */

#pragma once

#include <Atom/RPI/TangentSpace.azsli>

option bool o_parallax_enablePixelDepthOffset;

option enum class ParallaxAlgorithm {Basic, Steep, POM, Relief, Contact} o_parallax_algorithm;
option enum class ParallaxQuality {Low, Medium, High, Ultra} o_parallax_quality;

option bool o_parallax_feature_enabled;
option bool o_parallax_highlightClipping;
option bool o_parallax_shadow;

#if ENABLE_PARALLAX

// I tried to make this an enum class, but ran into some DXC bug when compiling to SPIRV.
enum DepthResultCode
{
    DepthResultCode_Invalid,
    DepthResultCode_Normalized, //!< The result is in range [0,1], where 0 is the top of the heightmap and 1 is the bottom of the heightmap.
    DepthResultCode_Absolute    //!< The result is tangent space units (the same as world units if there's no mesh scaling), where 0 is at the mesh surface and positive values are below the surface.
};

//! The return value for the GetDepth() callback function below.
struct DepthResult
{
    DepthResultCode m_resultCode;
    float m_depth;
};

//! Convenience function for making a DepthResult with Code::Normalized
DepthResult DepthResultNormalized(float depth)
{
    DepthResult result;
    result.m_resultCode = DepthResultCode_Normalized;
    result.m_depth = depth;
    return result;
}

//! Convenience function for making a DepthResult with Code::Absolute
DepthResult DepthResultAbsolute(float depth)
{
    DepthResult result;
    result.m_resultCode = DepthResultCode_Absolute;
    result.m_depth = depth;
    return result;
}

//! The client shader must define this function.
//! This allows the client shader to implement special depth map sampling, for example procedurally generating or blending depth maps.
//! In simple cases though, the implementation of GetDepth() can simply call SampleDepthFromHeightmap().
//! @param uv the UV coordinates to use for sampling
//! @param uv_ddx will be set to ddx_fine(uv)
//! @param uv_ddy will be set to ddy_fine(uv)
//! @return see struct DepthResult
DepthResult GetDepth(float2 uv, float2 uv_ddx, float2 uv_ddy);

//! Convenience function that can be used to implement GetDepth().
//! @return see struct DepthResult. In this case it will always contain a Code::Normalized result. 
DepthResult SampleDepthFromHeightmap(Texture2D map, sampler mapSampler, float2 uv, float2 uv_ddx, float2 uv_ddy)
{
    DepthResult result;
    result.m_resultCode = DepthResultCode_Normalized;
    result.m_depth = 1.0 - map.SampleGrad(mapSampler, uv, uv_ddx, uv_ddy).r;
    return result;
}

//! Calls GetDepth() and then normalizes the result if it isn't normalized already.
//! @param startDepth is the high point, which corresponds to a normalized depth value of 0.
//! @param stopDepth is the low point, which corresponds to a normalized depth value of 1.
//! @param inverseDepthRange is an optimization, and must be set to "1.0 / (stopDepth - startDepth)".
//! @param uv the UV coordinates to use for sampling
//! @param uv_ddx must be set to ddx_fine(uv)
//! @param uv_ddy must be set to ddy_fine(uv)
//! @param a depth value in the range [0,1]
float GetNormalizedDepth(float startDepth, float stopDepth, float inverseDepthRange, float2 uv, float2 uv_ddx, float2 uv_ddy)
{
    // startDepth can be less than 0, representing a displacement above the mesh surface.
    // But since we don't currently support any vertex displacement, negative depth values would cause various 
    // problems especially when PDO is enabled, like parallax surfaces clipping through foreground geometry, and parallax 
    // surfaces disappearing at low angles. So we clamp all depth values to a minimum of 0.

    float normalizedDepth = 0.0;

    DepthResult depthResult = GetDepth(uv, uv_ddx, uv_ddy);

    if(stopDepth - startDepth > 0.0001)
    {
        if(DepthResultCode_Normalized == depthResult.m_resultCode)
        {    
            float minNormalizedDepth = -startDepth * inverseDepthRange;
            normalizedDepth = max(float(depthResult.m_depth), minNormalizedDepth);
        }
        else if(DepthResultCode_Absolute == depthResult.m_resultCode)
        {
            float clampedAbsoluteDepth = max(float(depthResult.m_depth), 0.0);
            normalizedDepth = (clampedAbsoluteDepth - startDepth) * inverseDepthRange;
        }
    }
    
    return normalizedDepth;
}

float GetNormalizedDepth(float startDepth, float stopDepth, float2 uv, float2 uv_ddx, float2 uv_ddy)
{
    float inverseDepthRange = 1.0 / (stopDepth - startDepth);
    return GetNormalizedDepth(startDepth, stopDepth, inverseDepthRange, uv, uv_ddx, uv_ddy);
}

void ApplyParallaxClippingHighlight(inout float3 baseColor)
{
    baseColor = lerp(baseColor, float3(1.0, 0.0, 1.0), 0.5);
}

struct ParallaxOffset
{
    float3 m_offsetTS;  //!< represents the intersection point relative to the geometry surface, in tangent space.
    bool m_isClipped;   //!< Indicates whether the result is being clipped by the geometry surface, mainly for debug rendering. Only set when o_parallax_highlightClipping is true.
};

// dirToCameraTS should be in tangent space and normalized
// From Reat-Time Rendering 3rd edition, p.192
ParallaxOffset BasicParallaxMapping(float depthFactor, float2 uv, float3 dirToCameraTS)
{
    // the amount to shift
    float2 delta = dirToCameraTS.xy * GetNormalizedDepth(0, depthFactor, uv, ddx_fine(uv), ddy_fine(uv)) * depthFactor;
    
    ParallaxOffset result;

    result.m_offsetTS = float3(0,0,0);
    result.m_offsetTS.xy -= delta;
    result.m_isClipped = false;
    return result;
}

// Performs ray intersection against a surface with a heightmap.
// Adapted from CryEngine shader shadelib.cfi and POM function in https://github.com/a-riccardi/shader-toy
// check https://github.com/UPBGE/blender/issues/1009 for more details.
// @param depthFactor - scales the heightmap in tangent space units (which normally ends up being world units).
// @param depthOffset - offsets the heighmap up or down in tangent space units (which normally ends up being world units).
// @param uv - the UV coordinates on the surface, where the search will begin, used to sample the heightmap.
// @param dirToCameraTS - normalized direction to the camera, in tangent space.
// @param dirToLightTS - normalized direction to a light source, in tangent space, for self-shadowing (if enabled via o_parallax_shadow).
// @param numSteps - the number of steps to take when marching along the ray searching for intersection.
// @param parallaxShadowAttenuation - returns a factor for attenuating a light source, for self-shadowing (if enabled via o_parallax_shadow).
ParallaxOffset AdvancedParallaxMapping(float depthFactor, float depthOffset, float2 uv, float3 dirToCameraTS, float3 dirToLightTS, int numSteps, inout float parallaxShadowAttenuation)
{
    ParallaxOffset result;
    result.m_isClipped = false;

    float dirToCameraZInverse = 1.0 / dirToCameraTS.z;
    float step =  float(1.0 / numSteps);
    float currentStep = 0.0;

    // the amount to shift per step, shift in the inverse direction of dirToCameraTS
    float3 delta = -dirToCameraTS.xyz * depthFactor * dirToCameraZInverse * step;

    float2 ddx_uv = ddx_fine(uv);
    float2 ddy_uv = ddy_fine(uv);

    float depthSearchStart = depthOffset;
    float depthSearchEnd = depthSearchStart + depthFactor;
    
    float inverseDepthFactor = 1.0 / depthFactor;

    // This is the relative position at which we begin searching for intersection.
    // It is adjusted according to the depthOffset, raising or lowering the whole surface by depthOffset units.
    float3 parallaxOffset = -dirToCameraTS.xyz * dirToCameraZInverse * depthOffset;
    
    // Get an initial heightmap sample to start the intersection search, starting at our initial parallaxOffset position.
    float currentSample = GetNormalizedDepth(depthSearchStart, depthSearchEnd, inverseDepthFactor, uv + parallaxOffset.xy, ddx_uv, ddy_uv);
    float prevSample;
    
    // Note that when depthOffset > 0, we could actually narrow the search so that instead of going through the entire [depthSearchStart,depthSearchEnd] range
    // of the heightmap, we could go through the range [0,depthSearchEnd]. This would give more accurate results and fewer artifacts
    // in case where the magnitude of depthOffset is significant. But for the sake of simplicity we currently search the whole range in all cases.

    // Do a basic search for the intersect step
    while(currentSample > currentStep)
    {
        currentStep += step;
        parallaxOffset += delta;
                
        prevSample = currentSample;
        currentSample = GetNormalizedDepth(depthSearchStart, depthSearchEnd, inverseDepthFactor, uv + parallaxOffset.xy, ddx_uv, ddy_uv);
    }

    // Depending on the algorithm, we refine the result of the above search
    switch(o_parallax_algorithm)
    {
        case ParallaxAlgorithm::Steep:
            break; // This algorithm just relies on the course intersection test loop above
        case ParallaxAlgorithm::POM:
        {
            if(currentStep > 0.0)
            {
                // linear interpolation between the previous offset and the current offset
                float prevStep = currentStep - step;
                float currentDiff = currentStep - currentSample;
                float prevDiff = prevSample - prevStep;
                float ratio = prevDiff/ (prevDiff + currentDiff);

                parallaxOffset = lerp(parallaxOffset - delta, parallaxOffset, ratio);
            }
            break;
        }
        case ParallaxAlgorithm::Relief:
        {
            if(currentStep > 0.0)
            {
                // Refining the parallax-offsetted uv, by binary searching around the naive intersection point
                float depthSign = 1;
                float3 reliefDelta = delta;
                float reliefStep = step;

                for(int i = 0; i < numSteps; i++)
                {
                    reliefDelta *= 0.5;
                    reliefStep *= 0.5;
                    depthSign = float(sign(currentSample - currentStep));

                    parallaxOffset += reliefDelta * depthSign;
                    currentStep += reliefStep * depthSign;

                    currentSample = GetNormalizedDepth(depthSearchStart, depthSearchEnd, inverseDepthFactor, uv + parallaxOffset.xy, ddx_uv, ddy_uv);
                }
            }
            break;
        }
        case ParallaxAlgorithm::Contact:
        {
            if(currentStep > 0.0)
            {
                // Contact refinement propose by Andrea Riccardi 
                // https://www.artstation.com/andreariccardi/blog/3VPo/a-new-approach-for-parallax-mapping-presenting-the-contact-refinement-parallax-mapping-technique

                // Based on the rough approximation, rolling back to the previous step along the ray.
                parallaxOffset -= delta;
                currentStep -= step;
                currentSample = prevSample;

                // Adjust precision
                float3 adjustedDelta = delta * step;
                float adjustedStep = step * step;

                // Uses another loop with the same step numbers, this times only covers the distance between previous point and the rough intersection point.
                while(currentSample > currentStep)
                {
                    currentStep += adjustedStep;
                    parallaxOffset += adjustedDelta;
                    prevSample = currentSample;

                    currentSample = GetNormalizedDepth(depthSearchStart, depthSearchEnd, inverseDepthFactor, uv + parallaxOffset.xy, ddx_uv, ddy_uv);
                }
            }
            break;
        }
        default:
            break;
    }
    
    // Even though we do a bunch of clamping above when calling GetClampedDepth(), there are still cases where the parallax offset
    // can be noticeably above the surface and still needs to be clamped here. The main case is when depthFactor==0 and depthOffset<1.
    if(parallaxOffset.z > 0.0)
    {
        parallaxOffset = float3(0,0,0);
    }

    if (o_parallax_highlightClipping)
    {
        // The most accurate way to report clipping is to sample the heightmap one last time at the final adjusted UV.
        // (trying to do it based on parallaxOffset.z values just leads to too many edge cases)

        DepthResult depthResult = GetDepth(float2(uv + parallaxOffset.xy), ddx_uv, ddy_uv);
        
        if(DepthResultCode_Normalized == depthResult.m_resultCode)
        {
            result.m_isClipped = lerp(depthSearchStart, depthSearchEnd, depthResult.m_depth) < 0;
        }
        else if(DepthResultCode_Absolute == depthResult.m_resultCode)
        {
            result.m_isClipped = depthResult.m_depth < 0.0;
        }
    }

    if(o_parallax_shadow && any(dirToLightTS))
    {
        float2 shadowUV = uv + parallaxOffset.xy;
        float shadowNumSteps = round(float(numSteps) * currentStep);
        float shadowStep = float(1.0 / shadowNumSteps);
        float dirToLightZInverse = 1.0 / dirToLightTS.z;
        float2 shadowDelta = dirToLightTS.xy * depthFactor * dirToLightZInverse * shadowStep;

        bool rayUnderSurface = false;
        float partialShadowFactor = 0;

        // Raytrace from found parallax-offsetted point to the light. 
        // parallaxShadowAttenuation represents how much the current point is shadowed.
        for(int i = 0 ; i < (int)shadowNumSteps; i++)
        {
            // light ray is under surface
            if(currentSample < currentStep)
            {
                rayUnderSurface = true;
                partialShadowFactor = max(partialShadowFactor, (currentStep - currentSample) * ((float)(1 - (i + 1)) * shadowStep));
            }

            shadowUV += shadowDelta;
            currentSample = GetNormalizedDepth(depthSearchStart, depthSearchEnd, inverseDepthFactor, shadowUV, ddx_uv, ddy_uv);
            currentStep -= step;
        }

        if(rayUnderSurface)
        {
            parallaxShadowAttenuation = 1 - partialShadowFactor;
        }
        else
        {
            parallaxShadowAttenuation = 1;
        }
    }
    
    result.m_offsetTS = parallaxOffset;
    return result;
}

// return offset in tangent space
<<<<<<< HEAD
ParallaxOffset CalculateParallaxOffset(float depthFactor, float depthOffset, float2 uv, float dirToCameraTS, float3 dirToLightTS, inout float parallaxShadowAttenuation)
=======
ParallaxOffset CalculateParallaxOffset(float depthFactor, float depthOffset, float2 uv, float3 dirToCameraTS, float3 dirToLightTS, inout float parallaxShadowAttenuation)
>>>>>>> 5295397a
{
    if(o_parallax_algorithm == ParallaxAlgorithm::Basic)
    {
        return BasicParallaxMapping(depthFactor, uv, dirToCameraTS);
    }
    else
    {
        ParallaxOffset parallaxOffset;
        switch(o_parallax_quality)
        {
            case ParallaxQuality::Low:
                parallaxOffset = AdvancedParallaxMapping(depthFactor, depthOffset, uv, dirToCameraTS, dirToLightTS, 16, parallaxShadowAttenuation);
                break;
            case ParallaxQuality::Medium:
                parallaxOffset = AdvancedParallaxMapping(depthFactor, depthOffset, uv, dirToCameraTS, dirToLightTS, 32, parallaxShadowAttenuation);
                break;
            case ParallaxQuality::High:
                parallaxOffset = AdvancedParallaxMapping(depthFactor, depthOffset, uv, dirToCameraTS, dirToLightTS, 64, parallaxShadowAttenuation);
                break;
            case ParallaxQuality::Ultra:
                parallaxOffset = AdvancedParallaxMapping(depthFactor, depthOffset, uv, dirToCameraTS, dirToLightTS, 128, parallaxShadowAttenuation);
                break;
        }
        return parallaxOffset;
    }
}

// Performs ray intersection against a surface with a heightmap, to determine an offset amount required for a parallax effect.
// @param depthFactor - scales the heightmap in tangent space units (which normally ends up being world units).
// @param depthOffset - offsets the heighmap up or down in tangent space units (which normally ends up being world units).
// @param uv - the UV coordinates on the surface, where the search will begin, used to sample the heightmap.
// @param dirToCameraTS - normalized direction to the camera, in tangent space.
// @param dirToLightTS - normalized direction to a light source, in tangent space, for self-shadowing (if enabled via o_parallax_shadow).
ParallaxOffset GetParallaxOffset( float depthFactor, 
                                  float depthOffset,
                                  float2 uv,
                                  float3 dirToCameraWS,
                                  float3 tangentWS,
                                  float3 bitangentWS,
                                  float3 normalWS,
                                  real3x3 uvMatrix)
{
    // Tangent space eye vector
    float3 dirToCameraTS = normalize(WorldSpaceToTangent(dirToCameraWS, normalWS, tangentWS, bitangentWS));

    // uv transform matrix in 3d, ignore translation
    float4x4 uv3DTransform;
    uv3DTransform[0] = float4(uvMatrix[0].xy, 0, 0);
    uv3DTransform[1] = float4(uvMatrix[1].xy, 0, 0);
    uv3DTransform[2] = float4(0, 0, 1, 0);
    uv3DTransform[3] = float4(0, 0, 0, 1);
    
    // Transform tangent space eye vector with UV matrix
    float4 dirToCameraTransformed = mul(uv3DTransform, float4(dirToCameraTS, 0.0));

    float dummy = 1;
    return CalculateParallaxOffset(depthFactor, depthOffset, uv, normalize(dirToCameraTransformed.xyz), float3(0,0,0), dummy);
}

struct PixelDepthOffset
{
    float m_depthNDC; //!< The new depth value, in normalized device coordinates (used for final depth output)
    float m_depthCS;  //!< The new depth value, in clip space (can be used for other operations like light culling)
    float3 m_worldPosition;
};

// Calculate Pixel Depth Offset and new world position
PixelDepthOffset CalcPixelDepthOffset(  float depthFactor, 
                                        float3 tangentOffset,
                                        float3 posWS,
                                        float3 tangentWS,
                                        float3 bitangentWS,
                                        float3 normalWS,
                                        float3x3 uvMatrixInverse,
                                        float4x4 objectToWorldMatrix,
                                        float4x4 viewProjectionMatrix)
{
    // uv transform inverse matrix in 3d, ignore translation
    float4x4 uv3DTransformInverse;
    uv3DTransformInverse[0] = float4(uvMatrixInverse[0].xy, 0, 0);
    uv3DTransformInverse[1] = float4(uvMatrixInverse[1].xy, 0, 0);
    uv3DTransformInverse[2] = float4(0, 0, 1, 0);
    uv3DTransformInverse[3] = float4(0, 0, 0, 1);
    
    tangentOffset = mul(uv3DTransformInverse, float4(tangentOffset, 0.0)).xyz;
    float3 worldOffset = TangentSpaceToWorld(tangentOffset, normalWS, tangentWS, bitangentWS);

    float scaleX = length(objectToWorldMatrix[0].xyz);
    float scaleY = length(objectToWorldMatrix[1].xyz);
    float scaleZ = length(objectToWorldMatrix[2].xyz);
    worldOffset *= float3(scaleX, scaleY, scaleZ);

    float3 worldOffsetPosition = float3(posWS) + worldOffset;
    float4 clipOffsetPosition = mul(viewProjectionMatrix, float4(worldOffsetPosition, 1.0));

    PixelDepthOffset pdo;
    pdo.m_depthCS = clipOffsetPosition.w;
    pdo.m_depthNDC = clipOffsetPosition.z / clipOffsetPosition.w;
    pdo.m_worldPosition = worldOffsetPosition;
    return pdo;
}

#endif<|MERGE_RESOLUTION|>--- conflicted
+++ resolved
@@ -333,11 +333,7 @@
 }
 
 // return offset in tangent space
-<<<<<<< HEAD
-ParallaxOffset CalculateParallaxOffset(float depthFactor, float depthOffset, float2 uv, float dirToCameraTS, float3 dirToLightTS, inout float parallaxShadowAttenuation)
-=======
 ParallaxOffset CalculateParallaxOffset(float depthFactor, float depthOffset, float2 uv, float3 dirToCameraTS, float3 dirToLightTS, inout float parallaxShadowAttenuation)
->>>>>>> 5295397a
 {
     if(o_parallax_algorithm == ParallaxAlgorithm::Basic)
     {
