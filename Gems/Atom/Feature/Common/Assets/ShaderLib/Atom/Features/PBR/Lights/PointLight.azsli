/*
 * Copyright (c) Contributors to the Open 3D Engine Project.
 * For complete copyright and license terms please see the LICENSE at the root of this distribution.
 *
 * SPDX-License-Identifier: Apache-2.0 OR MIT
 *
 */

#pragma once

#include <Atom/Features/PBR/Lights/LightTypesCommon.azsli>

#if ENABLE_SHADOWS
#include <Atom/Features/Shadow/ProjectedShadow.azsli>
#endif

#if ENABLE_SPHERE_LIGHTS

#if ENABLE_SHADOWS

int GetPointLightShadowCubemapFace(const float3 targetPos, const float3 lightPos)
{
    const float3 toPoint = targetPos - lightPos;    
    const float maxElement = max(abs(toPoint.z), max(abs(toPoint.x), abs(toPoint.y)));
    if (toPoint.x == -maxElement)
    {
        return 0;
    }
    else if (toPoint.x == maxElement)
    {
        return 1;
    }   
    else if (toPoint.y == -maxElement)
    {
        return 2;
    }
    else if (toPoint.y == maxElement)
    {
        return 3;
    }
    else if (toPoint.z == -maxElement)
    {
        return 4;
    }
    else 
    {
        return 5;
    }   
}

// PointLight::m_shadowIndices actually consists of uint16_t x 6 on the CPU, but visible as a uint32_t x 3 on the GPU. 
// This function returns the proper uint16_t value given an input face in the range 0-5
int UnpackPointLightShadowIndex(const ViewSrg::PointLight light, const int face)
{
    const int index = face >> 1;
    const int shiftAmount = (face & 1) * 16;
    return (light.m_shadowIndices[index] >> shiftAmount) & 0xFFFF;
} 

uint ComputeShadowIndex(const ViewSrg::PointLight light, const Surface surface)
{
    // shadow map size and bias are the same across all shadowmaps used by a specific point light, so just grab the first one
    const uint lightIndex0 = UnpackPointLightShadowIndex(light, 0);
    const float shadowmapSize = ViewSrg::m_projectedFilterParams[lightIndex0].m_shadowmapSize;
    
    // Note that the normal bias offset could potentially move the shadowed position from one map to another map inside the same point light shadow.
    const float normalBias = ViewSrg::m_projectedShadows[lightIndex0].m_normalShadowBias;
    const float3 biasedPosition = surface.position + ComputeNormalShadowOffset(normalBias, surface.vertexNormal, shadowmapSize);
    
    const int shadowCubemapFace = GetPointLightShadowCubemapFace(biasedPosition, light.m_position);
    return UnpackPointLightShadowIndex(light, shadowCubemapFace);
}

#endif // ENABLE_SHADOWS

void ApplyPointLight(ViewSrg::PointLight light, Surface surface, inout LightingData lightingData)
{
    real3 posToLight = real3(light.m_position) - real3(surface.position);
    real posToLightDist = length(posToLight);
    real d2 = dot(posToLight, posToLight); // light distance squared
    real falloff = d2 * real(light.m_invAttenuationRadiusSquared);
    
    // Only calculate shading if light is in range
    if (falloff < 1.0)
    {
        // Smoothly adjusts the light intensity so it reaches 0 at light.m_attenuationRadius distance
        real radiusAttenuation = 1.0 - (falloff * falloff);
        radiusAttenuation = radiusAttenuation * radiusAttenuation;
        
        // Standard quadratic falloff
        d2 = max(0.001 * 0.001, d2); // clamp the light to at least 1mm away to avoid extreme values.
        real3 lightIntensity = (real3(light.m_rgbIntensityCandelas) / d2) * radiusAttenuation;

        // shadow
        real litRatio = 1.0;

        // Distance travelled by the light inside the object. If not redefined to a non-negative value, it will take the following behavior:
        // - If transmission mode is thick object -> use transmission thickness parameter instead
        // - If transmission mode is thin object -> ignore back lighting
        real transmissionDistance = -1.0;

#if ENABLE_SHADOWS
        if (o_enableShadows && o_enableSphereLightShadows)
        {
            const uint shadowIndex = ComputeShadowIndex(light, surface);
            litRatio *= real(ProjectedShadow::GetVisibility(
                    shadowIndex,
                    light.m_position,
                    surface.position,
                    posToLight,
                    surface.vertexNormal));

#if ENABLE_TRANSMISSION
            // o_transmission_mode == NONE is not taken into account because GetBackLighting already ignores this case
            if (o_transmission_mode == TransmissionMode::ThickObject)
            {
                transmissionDistance = ProjectedShadow::GetThickness(shadowIndex, surface.position);
            }
            else if (o_transmission_mode == TransmissionMode::ThinObject)
            {
                transmissionDistance = ProjectedShadow::GetThickness(shadowIndex, surface.position - surface.transmission.GetShrinkFactor() * surface.vertexNormal);
            }
#endif // ENABLE_TRANSMISSION
        }
#endif // ENABLE_SHADOWS

        // Diffuse contribution
        lightingData.diffuseLighting += GetDiffuseLighting(surface, lightingData, lightIntensity, normalize(posToLight)) * litRatio;

        // Transmission contribution
#if ENABLE_TRANSMISSION
        lightingData.translucentBackLighting += GetBackLighting(surface, lightingData, lightIntensity, normalize(posToLight), transmissionDistance, posToLightDist);
#endif

        // Adjust the light direcion for specular based on bulb size

        // Calculate the reflection off the normal from the view direction
<<<<<<< HEAD
        real3 reflectionDir = reflect(-lightingData.dirToCamera, surface.normal);
=======
        real3 reflectionDir = reflect(-lightingData.dirToCamera, surface.GetSpecularNormal());
>>>>>>> 5295397a

        // Calculate a vector from the reflection vector to the light
        real3 reflectionPosToLight = posToLight - dot(posToLight, reflectionDir) * reflectionDir;

        // Adjust the direction to light based on the bulb size
        posToLight -= reflectionPosToLight * saturate(real(light.m_bulbRadius) / length(reflectionPosToLight));
        
        // Adjust the intensity of the light based on the bulb size to conserve energy
        real sphereIntensityNormalization = GetIntensityAdjustedByRadiusAndRoughness(surface.roughnessA, real(light.m_bulbRadius), d2);

        // Specular contribution
        lightingData.specularLighting += sphereIntensityNormalization * GetSpecularLighting(surface, lightingData, lightIntensity, normalize(posToLight)) * litRatio;
    }
}

real3 SampleSphere(real2 randomPoint)
{
    // Generates uniformly distributed sample on a unit sphere from a 2d position in the 0.0 -> 1.0 range.
    real angle = 2.0 * PI * randomPoint.y;
    real cosTheta = 1.0 - 2.0 * randomPoint.x; // Transform x from 0.0 -> 1.0 to -1.0 -> 1.0
    real sinTheta = sqrt(saturate(1.0 - cosTheta * cosTheta));
    return real3(sinTheta * cos(angle), sinTheta * sin(angle), cosTheta);
}

void ValidatePointLight(ViewSrg::PointLight light, Surface surface, inout LightingData lightingData)
{
    const uint sampleCount = 512;

    real3 diffuseAcc = real3(0.0, 0.0, 0.0);
    real3 specularAcc = real3(0.0, 0.0, 0.0);
    real3 translucentAcc = real3(0.0, 0.0, 0.0);

    for (uint i = 0; i < sampleCount; ++i)
    {
        real2 randomPoint = GetHammersleyPoint(i, sampleCount);
        real3 sampleDirection = SampleSphere(randomPoint);
        real3 samplePoint = real3(light.m_position) + sampleDirection * real(light.m_bulbRadius);
        AddSampleContribution(surface, lightingData, samplePoint, sampleDirection, 0.0, diffuseAcc, specularAcc, translucentAcc);
    }

    // Lighting value is in Candela, convert to Lumen for total light output of the light
    real3 intensityLumens = real3(light.m_rgbIntensityCandelas) * 4.0 * PI;
    // Each of the N samples will contribute intensity / N lumens. However it will radiate in
    // equal directions across the hemisphere, so we need to account for that
    real3 intensity = intensityLumens * INV_PI;

    lightingData.diffuseLighting += (diffuseAcc / real(sampleCount)) * intensity;
    lightingData.specularLighting += (specularAcc / real(sampleCount)) * intensity;

#if ENABLE_TRANSMISSION
    lightingData.translucentBackLighting += (translucentAcc / real(sampleCount)) * intensity;
#endif
}

void ApplyPointLightInternal(uint lightIndex, Surface surface, inout LightingData lightingData)
{
    if (o_enableSphereLights)
    {
        ViewSrg::PointLight light = ViewSrg::m_pointLights[lightIndex];
        if(!IsSameLightChannel(lightingData.lightingChannels, light.m_lightingChannelMask))
        {
            return;
        }
#if ENABLE_AREA_LIGHT_VALIDATION
        if (o_area_light_validation)
        {
            ValidatePointLight(light, surface, lightingData);
        }
        else
#endif // ENABLE_AREA_LIGHT_VALIDATION
        {
            ApplyPointLight(light, surface, lightingData);
        }
    }
}

void ApplyPointLights(Surface surface, inout LightingData lightingData)
{
#if ENABLE_LIGHT_CULLING
    lightingData.tileIterator.LoadAdvance();
    
    while( !lightingData.tileIterator.IsDone() ) 
    { 
        uint currLightIndex = lightingData.tileIterator.GetValue(); 
        lightingData.tileIterator.LoadAdvance();
    
        ApplyPointLightInternal(currLightIndex, surface, lightingData);
    }
#else
    for(uint lightIndex = 0; lightIndex < ViewSrg::m_pointLightCount; lightIndex++)
    {
        ApplyPointLightInternal(lightIndex, surface, lightingData);
    }
#endif
}

#else

void ApplyPointLights(Surface surface, inout LightingData lightingData)
{
    //Not Enabled
}
#endif<|MERGE_RESOLUTION|>--- conflicted
+++ resolved
@@ -135,11 +135,7 @@
         // Adjust the light direcion for specular based on bulb size
 
         // Calculate the reflection off the normal from the view direction
-<<<<<<< HEAD
-        real3 reflectionDir = reflect(-lightingData.dirToCamera, surface.normal);
-=======
         real3 reflectionDir = reflect(-lightingData.dirToCamera, surface.GetSpecularNormal());
->>>>>>> 5295397a
 
         // Calculate a vector from the reflection vector to the light
         real3 reflectionPosToLight = posToLight - dot(posToLight, reflectionDir) * reflectionDir;
