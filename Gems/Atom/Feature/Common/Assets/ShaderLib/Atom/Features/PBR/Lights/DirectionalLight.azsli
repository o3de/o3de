/*
 * Copyright (c) Contributors to the Open 3D Engine Project.
 * For complete copyright and license terms please see the LICENSE at the root of this distribution.
 *
 * SPDX-License-Identifier: Apache-2.0 OR MIT
 *
 */

#pragma once

#include <Atom/Features/PBR/Lights/LightTypesCommon.azsli>
#include <Atom/Features/Shadow/DirectionalLightShadow.azsli>

void ApplyDirectionalLights(Surface surface, inout LightingData lightingData, float4 screenUv)
{
    DirectionalLightShadow::DebugInfo debugInfo = {0, false};

    // Shadowed check
    const uint shadowIndex = ViewSrg::m_shadowIndexDirectionalLight;
    float litRatio = 1.0f;
    float camToSurfDist = distance(ViewSrg::m_worldPosition, surface.position);

    // Distance travelled by the light inside the object. If not redefined to a non-negative value, it will take the following behavior:
    // - If transmission mode is thick object -> use transmission thickness parameter instead
    // - If transmission mode is thin object -> ignore back lighting
    float transmissionDistance = -1.0f;

    if (o_enableShadows && shadowIndex <  SceneSrg::m_directionalLightCount)
    {
        litRatio = DirectionalLightShadow::GetVisibility(
            shadowIndex,
            surface.position,
            surface.vertexNormal,
            screenUv,
            debugInfo);
            
#if ENABLE_TRANSMISSION
        if (o_transmission_mode == TransmissionMode::ThickObject)
        {
            transmissionDistance = DirectionalLightShadow::GetThickness(shadowIndex);
        } 
        else if (o_transmission_mode == TransmissionMode::ThinObject) 
        {
<<<<<<< HEAD
=======
            // Fetch and use shrinked positions for thin object transmission to ensure they fall onto the object when querying
            DirectionalLightShadow::GetShadowCoords(
                shadowIndex,
                surface.position - surface.transmission.GetShrinkFactor() * surface.vertexNormal,
                surface.normal,
                lightingData.shadowCoords);

>>>>>>> e2b12db2
            // the depth from the shadow map
            transmissionDistance = DirectionalLightShadow::GetThickness(shadowIndex);
        }
#endif
    }

    // Add the lighting contribution for each directional light
    for (int index = 0; index < SceneSrg::m_directionalLightCount; index++)
    {
        SceneSrg::DirectionalLight light = SceneSrg::m_directionalLights[index];
        float3 dirToLight = normalize(-light.m_direction);

        // Adjust the direction of the light based on its angular diameter.
        float3 reflectionDir = reflect(-lightingData.dirToCamera, surface.normal);
        float3 lightDirToReflectionDir = reflectionDir - dirToLight;
        float lightDirToReflectionDirLen = length(lightDirToReflectionDir);
        lightDirToReflectionDir = lightDirToReflectionDir / lightDirToReflectionDirLen; // normalize the length
        lightDirToReflectionDirLen = min(light.m_angularRadius, lightDirToReflectionDirLen);
        dirToLight += lightDirToReflectionDir * lightDirToReflectionDirLen;

        // [GFX TODO][ATOM-2012] care of multiple directional light
        // Currently shadow check is done only for index == shadowIndex.
        float currentLitRatio = 1.0f;
        float currentTransmissionDistance = -1.0f;

        if (o_enableShadows && index == shadowIndex)
        {
            // Add contribution only if current directional light is the active one for shadows
            currentLitRatio = litRatio;
            currentTransmissionDistance = transmissionDistance;
        }

        // Transmission contribution
        lightingData.translucentBackLighting += GetBackLighting(surface, lightingData, light.m_rgbIntensityLux, dirToLight, currentTransmissionDistance, camToSurfDist);
        
        lightingData.diffuseLighting += GetDiffuseLighting(surface, lightingData, light.m_rgbIntensityLux, dirToLight) * currentLitRatio;
        lightingData.specularLighting += GetSpecularLighting(surface, lightingData, light.m_rgbIntensityLux, dirToLight) * currentLitRatio;
    }
    
    // Add debug coloring for directional light shadow
    if (o_enableShadows && shadowIndex <  SceneSrg::m_directionalLightCount)
    {
        lightingData.specularLighting = DirectionalLightShadow::AddDebugColoring(
            lightingData.specularLighting,
            ViewSrg::m_shadowIndexDirectionalLight,
            debugInfo);
    }

}<|MERGE_RESOLUTION|>--- conflicted
+++ resolved
@@ -41,16 +41,14 @@
         } 
         else if (o_transmission_mode == TransmissionMode::ThinObject) 
         {
-<<<<<<< HEAD
-=======
-            // Fetch and use shrinked positions for thin object transmission to ensure they fall onto the object when querying
-            DirectionalLightShadow::GetShadowCoords(
-                shadowIndex,
-                surface.position - surface.transmission.GetShrinkFactor() * surface.vertexNormal,
-                surface.normal,
-                lightingData.shadowCoords);
+            // Delete post merge resolve?
+            // // Fetch and use shrinked positions for thin object transmission to ensure they fall onto the object when querying
+            // DirectionalLightShadow::GetShadowCoords(
+            //     shadowIndex,
+            //     surface.position - surface.transmission.GetShrinkFactor() * surface.vertexNormal,
+            //     surface.normal,
+            //     lightingData.shadowCoords);
 
->>>>>>> e2b12db2
             // the depth from the shadow map
             transmissionDistance = DirectionalLightShadow::GetThickness(shadowIndex);
         }
