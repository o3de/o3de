--- conflicted
+++ resolved
@@ -85,14 +85,9 @@
         lightingData.translucentBackLighting += GetBackLighting(surface, lightingData, real3(light.m_rgbIntensityLux), dirToLight, real(currentTransmissionDistance), camToSurfDist);
 #endif
         
-<<<<<<< HEAD
         lightingData.diffuseLighting += GetDiffuseLighting(surface, lightingData, real3(light.m_rgbIntensityLux), dirToLight) * currentLitRatio;
         lightingData.specularLighting += GetSpecularLighting(surface, lightingData, real3(light.m_rgbIntensityLux), dirToLight) * currentLitRatio;
-=======
-        lightingData.diffuseLighting += GetDiffuseLighting(surface, lightingData, light.m_rgbIntensityLux, dirToLight) * currentLitRatio;
-        lightingData.specularLighting += GetSpecularLighting(surface, lightingData, light.m_rgbIntensityLux, dirToLight) * currentLitRatio;
 
->>>>>>> fe49930b
 #if ENABLE_SHADER_DEBUGGING
         if(IsDebuggingEnabled_PLACEHOLDER() && GetRenderDebugViewMode() == RenderDebugViewMode::CascadeShadows)
         {
