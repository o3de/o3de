/*
 * Copyright (c) Contributors to the Open 3D Engine Project.
 * For complete copyright and license terms please see the LICENSE at the root of this distribution.
 *
 * SPDX-License-Identifier: Apache-2.0 OR MIT
 *
 */

#pragma once

float3 Srgb_To_LinearSrgb(float3 color)
{
    // Copied from CryFx's ToAccurateLinear()
<<<<<<< HEAD
    return select((color.xyz < 0.04045), color.xyz / 12.92h, pow((color.xyz + real3(0.055, 0.055, 0.055)) / real3(1.055, 1.055, 1.055), 2.4));
=======
#ifdef PRE_HLSL_2021
    // See /o3de/Gems/Atom/Feature/Common/Assets/ShaderLib/PRE_HLSL_2021.md for details.
    return (color.xyz < 0.04045) ? color.xyz / 12.92 : pow((color.xyz + float3(0.055, 0.055, 0.055)) / float3(1.055, 1.055, 1.055), 2.4);
#else
    return select((color.xyz < 0.04045), color.xyz / 12.92, pow((color.xyz + float3(0.055, 0.055, 0.055)) / float3(1.055, 1.055, 1.055), 2.4));
#endif
}

// Some shaders don't use "real" variables. So on mobile devices they'd be penalized
// when calling  Srgb_To_LinearSrgb because of the data conversion from "float" to "half" and viceversa.
// This is why this alternative version is available.
half3 Srgb_To_LinearSrgb(half3 color)
{
    // Copied from CryFx's ToAccurateLinear()
#ifdef PRE_HLSL_2021
    // See /o3de/Gems/Atom/Feature/Common/Assets/ShaderLib/PRE_HLSL_2021.md for details.
    return (color.xyz < 0.04045h) ? color.xyz / 12.92h : pow((color.xyz + half3(0.055, 0.055, 0.055)) / half3(1.055, 1.055, 1.055), 2.4);
#else
    return select((color.xyz < 0.04045h), color.xyz / 12.92h, pow((color.xyz + half3(0.055, 0.055, 0.055)) / half3(1.055, 1.055, 1.055), 2.4));
#endif
>>>>>>> 5295397a
}<|MERGE_RESOLUTION|>--- conflicted
+++ resolved
@@ -11,9 +11,6 @@
 float3 Srgb_To_LinearSrgb(float3 color)
 {
     // Copied from CryFx's ToAccurateLinear()
-<<<<<<< HEAD
-    return select((color.xyz < 0.04045), color.xyz / 12.92h, pow((color.xyz + real3(0.055, 0.055, 0.055)) / real3(1.055, 1.055, 1.055), 2.4));
-=======
 #ifdef PRE_HLSL_2021
     // See /o3de/Gems/Atom/Feature/Common/Assets/ShaderLib/PRE_HLSL_2021.md for details.
     return (color.xyz < 0.04045) ? color.xyz / 12.92 : pow((color.xyz + float3(0.055, 0.055, 0.055)) / float3(1.055, 1.055, 1.055), 2.4);
@@ -34,5 +31,4 @@
 #else
     return select((color.xyz < 0.04045h), color.xyz / 12.92h, pow((color.xyz + half3(0.055, 0.055, 0.055)) / half3(1.055, 1.055, 1.055), 2.4));
 #endif
->>>>>>> 5295397a
 }