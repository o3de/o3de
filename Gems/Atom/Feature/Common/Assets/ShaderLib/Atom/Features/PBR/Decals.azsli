--- conflicted
+++ resolved
@@ -21,12 +21,9 @@
 #include <Atom/RPI/TangentSpace.azsli>
 
 #ifndef ENABLE_DECALS_CAP
-<<<<<<< HEAD
 // CARBONATED - increased default number of decals
 #define ENABLE_DECALS_CAP 25 // Default cap if it was not set by the pipeline. This is only applicable if gpu culling is disabled
-=======
-#define ENABLE_DECALS_CAP 20 // Default cap if it was not set by the pipeline. This is only applicable if gpu culling is disabled
->>>>>>> 5295397a
+// CARBONATED
 #endif
 
 
@@ -125,11 +122,7 @@
             break;
         }
         
-<<<<<<< HEAD
-        const real decalAttenuation = GetDecalAttenuation(surface.normal, decalRot[2], real(decal.m_angleAttenuation));
-=======
         const real decalAttenuation = GetDecalAttenuation(surface.GetVertexNormal(), decalRot[2], real(decal.m_angleAttenuation));
->>>>>>> 5295397a
         const real albedoOpacity = real(baseMap.a) * real(decal.m_opacity) * decalAttenuation;
 
         bool useTexture = true;
