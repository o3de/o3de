--- conflicted
+++ resolved
@@ -70,11 +70,8 @@
 
         float4 baseMap = 0;
         float2 normalMap = 0;
-<<<<<<< HEAD
-=======
         // Each texture array handles a size permutation. 
         // e.g. it could be that tex array 0 handles 256x256 and tex array 1 handles 512x64, etc.
->>>>>>> 7100d48e
         switch(textureArrayIndex)
         {
             case 0:
