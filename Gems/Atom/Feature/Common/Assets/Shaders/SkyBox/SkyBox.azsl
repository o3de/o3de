--- conflicted
+++ resolved
@@ -176,12 +176,8 @@
     else
 #endif
     {
-<<<<<<< HEAD
         color = real3(SceneSrg::m_skyboxCubemap.Sample(PassSrg::LinearSampler, GetCubemapCoords(input.m_cubemapCoord)).rgb);
-=======
-        color = SceneSrg::m_skyboxCubemap.Sample(PassSrg::LinearSampler, GetCubemapCoords(input.m_cubemapCoord)).rgb;
         color = TransformColor(color, ColorSpaceId::LinearSRGB, ColorSpaceId::ACEScg);
->>>>>>> 9f4341ff
 
         // apply the exposure for HDRi texture
         real exposureFactor = pow(2.0, real(SceneSrg::m_cubemapExposure));
