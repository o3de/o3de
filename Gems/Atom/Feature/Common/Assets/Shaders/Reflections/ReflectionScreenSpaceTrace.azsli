--- conflicted
+++ resolved
@@ -75,16 +75,12 @@
     float3 Q1 = rayEndVS * k1;
 
     // if the line is degenerate, make it cover at least one pixel
-<<<<<<< HEAD
-    P1 += select(DistanceSqr(P0, P1) < EPSILON, float2(0.01f, 0.01f), 0.0f);
-=======
 #ifdef PRE_HLSL_2021
     // See /o3de/Gems/Atom/Feature/Common/Assets/ShaderLib/PRE_HLSL_2021.md for details.
     P1 += DistanceSqr(P0, P1) < EPSILON ? float2(0.01f, 0.01f) : 0.0f;
 #else
     P1 += select(DistanceSqr(P0, P1) < EPSILON, float2(0.01f, 0.01f), 0.0f);
 #endif
->>>>>>> 5295397a
 
     // store all of the start variables in a single float4
     float4 PQK = float4(P0, Q0.z, k0);
