/*
 * Copyright (c) Contributors to the Open 3D Engine Project.
 * For complete copyright and license terms please see the LICENSE at the root of this distribution.
 *
 * SPDX-License-Identifier: Apache-2.0 OR MIT
 *
 */

#include <Atom/Features/PostProcessing/FullscreenPixelInfo.azsli>
#include <Atom/Features/PostProcessing/FullscreenVertex.azsli>
#include <Atom/RPI/Math.azsli>
#include "NewDepthOfFieldCommon.azsli"
#include "DepthOfField.azsli"

#include <viewsrg.srgi>

#define COC_EPSILON 0.0001

ShaderResourceGroup PassSrg : SRG_PerPass
{
    Texture2D<float4> m_depth;
    Texture2D<float4> m_halfResColorAndCoc;

    // Texture dimensions. XY channels are width and height and ZW channels are 1 / width and 1 / height 
    // Auto-filled by the pass system when "ShaderImageDimensionsConstant" is specified in the .pass file
    float4 m_fullResDimensions;
    float4 m_halfResDimensions;

    Sampler LinearSampler
    {
        MinFilter = Linear;
        MagFilter = Linear;
        MipFilter = Linear;
        AddressU = Clamp;
        AddressV = Clamp;
        AddressW = Clamp;
    };
}

PSOutput MainPS(VSOutput IN)
{
    // Sampling positions
    float2 fullResPixelPos = IN.m_position.xy;
    float2 halfResPixelPos = fullResPixelPos * 0.5f;
    float2 fullResUV = fullResPixelPos * PassSrg::m_fullResDimensions.zw;
    float2 halfResUV = halfResPixelPos * PassSrg::m_halfResDimensions.zw;

    // Full res CoC (Circle of Confusion)
<<<<<<< HEAD
    float depth = PassSrg::m_depth.Sample(PassSrg::LinearSampler, fullResUV).r;
=======
    float depth = PassSrg::m_depth.Sample(PassSrg::LinearSampler, fullResUV).x;
>>>>>>> 9f4341ff
    float far = ViewSrg::m_dof.m_cameraParameters.x;
    float near = ViewSrg::m_dof.m_cameraParameters.y;
    float focusDistance = ViewSrg::m_dof.m_cameraParameters.z;
    float coc = ConvertDofFactor(InvertDepth(depth), far, near, focusDistance);

    // --- Weights based on CoC similarity ---

    // Gather CoCs
    float4 cocGather = PassSrg::m_halfResColorAndCoc.GatherAlpha(PassSrg::LinearSampler, halfResUV);

    // Calculate differences
    float4 diff = saturate(cocGather - coc);
    
    // Slide differences such that small difference (i.e. most similar CoC) will become 0
    // (which then gets inverted in the next step)
    float minDiff = min4(diff);
    diff -= minDiff;

    // Invert the differences with a slope multiplier of 2
    float4 cocDiffWeights = saturate(1 - (2 * diff));
        
    // --- Weights based on pixel proximity ---

    // Based on which pixel we're shading, we'll be closer/farther to half res pixels
    // Here are the pre-calculated weights, arranged to match the Gather pattern
    //
    //  W  Z
    //  X  Y
    //
    // Note: These weights come down to the same contributions as if we did a linear sample
    int2 pixel = int2(fullResPixelPos);
    float4 weights = (pixel.x & 1)
                 ? ( (pixel.y & 1) ? float4(0.1875f, 0.0625f, 0.1875f, 0.5625f) 
                                   : float4(0.5625f, 0.1875f, 0.0625f, 0.1875f) )
                 : ( (pixel.y & 1) ? float4(0.0625f, 0.1875f, 0.5625f, 0.1875f) 
                                   : float4(0.1875f, 0.5625f, 0.1875f, 0.0625f) );
    
    // Combine and normalize weights
    weights *= cocDiffWeights;
    weights /= (weights.x + weights.y + weights.z + weights.w);
    
    // --- Color ---

    // For each color channel, do a gather and multiply the samples by the weights calculated above
    float3 color;
    float4 red = PassSrg::m_halfResColorAndCoc.GatherRed(PassSrg::LinearSampler, halfResUV);
    color.r = dot(red, weights);
    float4 blue = PassSrg::m_halfResColorAndCoc.GatherBlue(PassSrg::LinearSampler, halfResUV);
    color.b = dot(blue, weights);
    float4 green = PassSrg::m_halfResColorAndCoc.GatherGreen(PassSrg::LinearSampler, halfResUV);
    color.g = dot(green, weights);


    // --- Alpha ---

    // Calculate alpha such that we fully take the half res texture value if the CoC of the full
    // resolution pixel is greater than the size of a half resolution pixel
    float cocRadius = abs(coc) * ViewSrg::m_dof.m_cocToScreenRatio * 0.5f;
    float alpha = saturate(cocRadius / PassSrg::m_halfResDimensions.w);
    
    // We may have objects in focus (CoC = 0) but that receive contribution from background bokeh
    // (which have a negative CoC that we calculated in the large filter). Take the max here. 
    float minCoc = min4(cocGather);
    alpha = max(alpha, -minCoc);

    PSOutput OUT;
    OUT.m_color.rgb = color.rgb;
    OUT.m_color.a = alpha;
    return OUT;
}
<|MERGE_RESOLUTION|>--- conflicted
+++ resolved
@@ -46,11 +46,7 @@
     float2 halfResUV = halfResPixelPos * PassSrg::m_halfResDimensions.zw;
 
     // Full res CoC (Circle of Confusion)
-<<<<<<< HEAD
-    float depth = PassSrg::m_depth.Sample(PassSrg::LinearSampler, fullResUV).r;
-=======
     float depth = PassSrg::m_depth.Sample(PassSrg::LinearSampler, fullResUV).x;
->>>>>>> 9f4341ff
     float far = ViewSrg::m_dof.m_cameraParameters.x;
     float near = ViewSrg::m_dof.m_cameraParameters.y;
     float focusDistance = ViewSrg::m_dof.m_cameraParameters.z;
