--- conflicted
+++ resolved
@@ -19,9 +19,6 @@
         }
       ]
     },
-<<<<<<< HEAD
-    "KeepTempFolder" : true
-=======
     "Supervariants":
     [
         {
@@ -37,5 +34,4 @@
             }
         }
     ]
->>>>>>> aaf4be13
 }