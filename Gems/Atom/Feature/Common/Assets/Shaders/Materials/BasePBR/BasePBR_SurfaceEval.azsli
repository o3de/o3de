--- conflicted
+++ resolved
@@ -40,11 +40,8 @@
     float3 bitangents[UvSetCount],
     float2 uvs[UvSetCount],
     bool isFrontFace,
-<<<<<<< HEAD
-=======
     float4 uvDxDy,
     bool customDerivatives,
->>>>>>> 5295397a
     float4 vertexColor)
 {
     Surface surface;
@@ -54,11 +51,6 @@
 
     surface.vertexNormal = vertexNormal;
     float2 normalUv = uvs[MaterialSrg::m_normalMapUvIndex];
-<<<<<<< HEAD
-    real3x3 uvMatrix = MaterialSrg::m_normalMapUvIndex == 0 ? real3x3(MaterialSrg::m_uvMatrix) : CreateIdentity3x3_real(); // By design, only UV0 is allowed to apply transforms.
-    surface.normal = GetNormalInputWS(MaterialSrg::m_normalMap, MaterialSrg::m_sampler, normalUv, MaterialSrg::m_flipNormalX, MaterialSrg::m_flipNormalY, isFrontFace, vertexNormal,
-                                       tangents[MaterialSrg::m_normalMapUvIndex], bitangents[MaterialSrg::m_normalMapUvIndex], uvMatrix, o_normal_useTexture, real(MaterialSrg::m_normalFactor));
-=======
 
     real3x3 uvMatrix = MaterialSrg::m_normalMapUvIndex == 0 ? real3x3(MaterialSrg::m_uvMatrix) : CreateIdentity3x3_real(); // By design, only UV0 is allowed to apply transforms.
     if (customDerivatives)
@@ -71,26 +63,14 @@
         surface.normal = GetNormalInputWS(MaterialSrg::m_normalMap, MaterialSrg::m_sampler, normalUv, MaterialSrg::m_flipNormalX, MaterialSrg::m_flipNormalY, isFrontFace, vertexNormal,
                                            tangents[MaterialSrg::m_normalMapUvIndex], bitangents[MaterialSrg::m_normalMapUvIndex], uvMatrix, o_normal_useTexture, real(MaterialSrg::m_normalFactor), float4(0.0f, 0.0f, 0.0f, 0.0f), false);
     }
->>>>>>> 5295397a
 
     // ------- Base Color -------
 
     float2 baseColorUv = uvs[MaterialSrg::m_baseColorMapUvIndex];
     real3 sampledColor = GetBaseColorInput(MaterialSrg::m_baseColorMap, MaterialSrg::m_sampler, baseColorUv, real3(MaterialSrg::m_baseColor.rgb), o_baseColor_useTexture, uvDxDy, customDerivatives);
     real3 baseColor = BlendBaseColor(sampledColor, real3(MaterialSrg::m_baseColor.rgb), real(MaterialSrg::m_baseColorFactor), o_baseColorTextureBlendMode, o_baseColor_useTexture);
-<<<<<<< HEAD
-    // Check to ensure the material is using vertex colors (i.e o_useVertexColor) and that the mesh supports color vertex stream (i.e o_color0_isBound)
-#if ENABLE_VERTEX_COLOR
-    if(o_useVertexColor && o_color0_isBound)
-    {
-        baseColor = BlendBaseColor(real3(vertexColor.rgb), baseColor, real(MaterialSrg::m_vertexColorFactor), o_vertexColorBlendMode, true);
-    }
-#endif
-
-=======
     baseColor = BlendVertexColor(baseColor, real3(vertexColor.rgb));
     
->>>>>>> 5295397a
     // ------- Metallic -------
 
     float2 metallicUv = uvs[MaterialSrg::m_metallicMapUvIndex];
@@ -181,11 +161,6 @@
 
 Surface EvaluateSurface_BasePBR(VsOutput IN, PixelGeometryData geoData)
 {
-#if ENABLE_VERTEX_COLOR
-    float4 color0 = IN.color0;
-#else
-    float4 color0 = float4(1.0f, 1.0f, 1.0f, 1.0f);
-#endif
     return EvaluateSurface_BasePBR(
         geoData.positionWS,
         geoData.vertexNormal,
@@ -193,29 +168,7 @@
         geoData.bitangents,
         geoData.uvs,
         geoData.isFrontFace,
-<<<<<<< HEAD
-        color0);
-}
-
-Surface EvaluateSurface_BasePBR(
-    float3 positionWS,
-    real3 vertexNormal,
-    float3 tangents[UvSetCount],
-    float3 bitangents[UvSetCount],
-    float2 uvs[UvSetCount],
-    bool isFrontFace)
-{
-    return EvaluateSurface_BasePBR(
-        positionWS,
-        vertexNormal,
-        tangents,
-        bitangents,
-        uvs,
-        isFrontFace,
-        float4(1, 1, 1, 1));
-=======
         float4(0.0f, 0.0f, 0.0f, 0.0f),
         false,
         GetVertexColor(IN));
->>>>>>> 5295397a
 }