/*
 * Copyright (c) Contributors to the Open 3D Engine Project.
 * For complete copyright and license terms please see the LICENSE at the root of this distribution.
 *
 * SPDX-License-Identifier: Apache-2.0 OR MIT
 *
 */

#pragma once

// This #define magic lets you use the VsInput & VsOutput classes in this file without making it the final VsInput & VsOutput
// used in your shader. Simply #define VsInput & VsOutput to your custom definitions before including this file
//
#ifndef VsInput
#define VsInput         VsInput_BasePBR
#endif

#ifndef VsSystemValues
#define VsSystemValues  VsSystemValues_BasePBR
#endif

#ifndef VsOutput
#define VsOutput        VsOutput_BasePBR
#endif

#ifndef ENABLE_VERTEX_COLOR
#define ENABLE_VERTEX_COLOR 0
#endif

<<<<<<< HEAD

=======
>>>>>>> 5295397a
#if ENABLE_VERTEX_COLOR
option bool o_color0_isBound = false;
#endif

struct VsInput_BasePBR
{
    // Base fields (required by the template azsli file)...
    float3 position : POSITION;
    float3 normal : NORMAL;
    float4 tangent : TANGENT;
    // Bitangent is temporarily added back to fix the eye material screenshot test.
    float3 bitangent : BITANGENT;

    // Extended fields (only referenced in this azsl file)...
    float2 uv0 : UV0;
    float2 uv1 : UV1;

#if ENABLE_VERTEX_COLOR
    // This gets set automatically by the system at runtime only if it's available.
    // There is a soft naming convention that associates this with o_color0_isBound, which will be set to true whenever o_color0_isBound is available.
    float4 m_optional_color0 : COLOR0;
#endif
};

struct VsSystemValues_BasePBR
{
    uint m_instanceId;
};

struct VsOutput_BasePBR
{
    // Base fields (required by the template azsli file)...
    // "centroid" is needed for SV_Depth to compile
    precise linear centroid 
    float4 position : SV_Position;
    float3 normal: NORMAL;
    float4 tangent : TANGENT;
    float3 worldPosition : UV0;

    // Extended fields (only referenced in this azsl file)...
    float2 uvs[UvSetCount] : UV1;
    uint m_instanceId : SV_InstanceID;

#if ENABLE_VERTEX_COLOR
    // Optional
    float4 color0 : UV7; // Using UV7 just to leave some room for non optional attributes
#endif
};<|MERGE_RESOLUTION|>--- conflicted
+++ resolved
@@ -27,10 +27,6 @@
 #define ENABLE_VERTEX_COLOR 0
 #endif
 
-<<<<<<< HEAD
-
-=======
->>>>>>> 5295397a
 #if ENABLE_VERTEX_COLOR
 option bool o_color0_isBound = false;
 #endif
