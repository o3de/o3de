--- conflicted
+++ resolved
@@ -24,10 +24,7 @@
     float2 uvs[UvSetCount];
     float3 tangents[UvSetCount];
     float3 bitangents[UvSetCount];
-<<<<<<< HEAD
-=======
     real3 vertexNormal;
->>>>>>> 5295397a
     bool isFrontFace;
 
     // Eye
