--- conflicted
+++ resolved
@@ -22,15 +22,9 @@
 // way to handle this.
 PixelGeometryData EvaluatePixelGeometry_Eye(
     float3 positionWS,
-<<<<<<< HEAD
-    real3 normal,
-    real3 tangent,
-    real3 bitangent,
-=======
-    float3 normalWS,
-    float3 tangentWS,
-    float3 bitangentWS,
->>>>>>> 9c8d4f2d
+    real3 normalWS,
+    real3 tangentWS,
+    real3 bitangentWS,
     float2 uvs[UvSetCount],
     bool isFrontFace,
     bool evaluateTangentFrame)
@@ -63,15 +57,9 @@
 
 PixelGeometryData EvaluatePixelGeometry_Eye(
     float3 positionWS,
-<<<<<<< HEAD
-    real3 normal,
-    real3 tangent,
-    real3 bitangent,
-=======
-    float3 normalWS,
-    float3 tangentWS,
-    float3 bitangentWS,
->>>>>>> 9c8d4f2d
+    real3 normalWS,
+    real3 tangentWS,
+    real3 bitangentWS,
     float2 uv[UvSetCount],
     float3 localPosition,
     bool isFrontFace)
@@ -91,18 +79,11 @@
     real4x4 objectToWorld = real4x4(ObjectSrg::GetWorldMatrix());
     real3x3 objectToWorldIT = real3x3(ObjectSrg::GetWorldMatrixInverseTranspose());
 
-<<<<<<< HEAD
-    real3 vertexNormal, vertexTangent, vertexBitangent;
-    ConstructTBN(real3(IN.normal), real4(IN.tangent), objectToWorld, objectToWorldIT, vertexNormal, vertexTangent, vertexBitangent);
-    // Bitangent is temporarily added back to fix the eye material screenshot test.
-    vertexBitangent = normalize(mul(objectToWorld, real4(IN.bitangent, 0.0)).xyz);
-=======
-    float3 normalWS, tangentWS, bitangentWS;
-    ConstructTBN(IN.normal, IN.tangent, objectToWorld, objectToWorldIT, normalWS, tangentWS, bitangentWS);
+    real3 normalWS, tangentWS, bitangentWS;
+    ConstructTBN(real3(IN.normal), real4(IN.tangent), objectToWorld, objectToWorldIT, normalWS, tangentWS, bitangentWS);
 
     // Bitangent is temporarily added back to fix the eye material screenshot test.
-    bitangentWS = normalize(mul(objectToWorld, float4(IN.bitangent, 0.0)).xyz);
->>>>>>> 9c8d4f2d
+    bitangentWS = normalize(mul(objectToWorld, real4(IN.bitangent, 0.0)).xyz);
 
     return EvaluatePixelGeometry_Eye(
         IN.worldPosition,
