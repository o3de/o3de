--- conflicted
+++ resolved
@@ -65,8 +65,6 @@
     // ------- Iris/Sclera Layer Setup -------
 
     real3x3 uvMatrix = CreateIdentity3x3_real(); // The eye material type doesn't support UV transforms
-<<<<<<< HEAD
-=======
 
 #if USE_NORMALIZED_SPACE_ALGORITHM
     float3 normalizedLocal = normalize(localPosition);
@@ -82,7 +80,6 @@
     // from the original assumption that the radius of the eye mesh is 0.5.
     const float distFromCenter = length(localPosition.xz);
 #endif
->>>>>>> 5295397a
 
     real mask = GetIrisRadiusMask(distFromCenter);
 
@@ -92,17 +89,8 @@
 
     // Get surface normal for each layer (iris/sclera) and blend using the mask defined above
     float2 irisNormalUv = uvs[MaterialSrg::m_iris_m_normalMapUvIndex];
-<<<<<<< HEAD
-    float3 irisNormal = GetNormalInputWS(MaterialSrg::m_iris_m_normalMap, MaterialSrg::m_sampler, irisNormalUv, MaterialSrg::m_iris_m_flipNormalX, MaterialSrg::m_iris_m_flipNormalY, isFrontFace, surface.vertexNormal,
-                                    tangents[MaterialSrg::m_iris_m_normalMapUvIndex], bitangents[MaterialSrg::m_iris_m_normalMapUvIndex], uvMatrix, o_iris_o_normal_useTexture, real(MaterialSrg::m_iris_m_normalFactor));
-    
-    float2 scleraNormalUv = uvs[MaterialSrg::m_sclera_m_normalMapUvIndex];
-    float3 scleraNormal = GetNormalInputWS(MaterialSrg::m_sclera_m_normalMap, MaterialSrg::m_sampler, scleraNormalUv, MaterialSrg::m_sclera_m_flipNormalX, MaterialSrg::m_sclera_m_flipNormalY, isFrontFace, surface.vertexNormal,
-                                    tangents[MaterialSrg::m_sclera_m_normalMapUvIndex], bitangents[MaterialSrg::m_sclera_m_normalMapUvIndex], uvMatrix, o_sclera_o_normal_useTexture, real(MaterialSrg::m_sclera_m_normalFactor));
-=======
     float2 scleraNormalUv = uvs[MaterialSrg::m_sclera_m_normalMapUvIndex];
     float3 irisNormal, scleraNormal;
->>>>>>> 5295397a
     
     if (customDerivatives)
     {
