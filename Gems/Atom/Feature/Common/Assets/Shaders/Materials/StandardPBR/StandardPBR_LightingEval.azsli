--- conflicted
+++ resolved
@@ -37,62 +37,6 @@
 #endif
 }
 
-<<<<<<< HEAD
-void HandleOpacity(inout Surface surface, inout LightingData lightingData)
-{
-    if (o_opacity_mode == OpacityMode::Blended || o_opacity_mode == OpacityMode::TintedTransparent)
-    {
-        lightingData.diffuseLighting.rgb *= surface.alpha; // pre-multiply diffuse
-        
-        // Add specular. m_opacityAffectsSpecularFactor controls how much the alpha masks out specular contribution.
-        real3 specular = lightingData.specularLighting.rgb;
-        specular = lerp(specular, specular * surface.alpha, surface.opacityAffectsSpecularFactor);
-        lightingData.diffuseLighting.rgb += specular;
-
-        // Increase opacity at grazing angles for surfaces with a low m_opacityAffectsSpecularFactor.
-        // For m_opacityAffectsSpecularFactor values close to 0, that indicates a transparent surface
-        // like glass, so it becomes less transparent at grazing angles. For m_opacityAffectsSpecularFactor
-        // values close to 1.0, that indicates the absence of a surface entirely, so this effect should
-        // not apply.
-        real fresnelAlpha = FresnelSchlickWithRoughness(lightingData.NdotV, surface.alpha, surface.roughnessLinear).x;
-        real alpha = lerp(fresnelAlpha, surface.alpha, surface.opacityAffectsSpecularFactor);
-
-        if (o_opacity_mode == OpacityMode::Blended)
-        {
-            // [GFX_TODO ATOM-13187] PbrLighting shouldn't be writing directly to render targets. It's confusing when
-            // specular is being added to diffuse just because we're calling render target 0 "diffuse".
-
-            // For blended mode, we do (dest * alpha) + (source * 1.0). This allows the specular
-            // to be added on top of the diffuse, but then the diffuse must be pre-multiplied.
-            // It's done this way because surface transparency doesn't really change specular response (eg, glass).
-
-            surface.alpha = alpha;
-        }
-        else if (o_opacity_mode == OpacityMode::TintedTransparent)
-        {
-            // See OpacityMode::Blended above for the basic method. TintedTransparent adds onto the above concept by supporting
-            // colored alpha. This is currently a very basic calculation that uses the baseColor as a multiplier with strength
-            // determined by the alpha. We'll modify this later to be more physically accurate and allow surface depth,
-            // absorption, and interior color to be specified.
-            //
-            // The technique uses dual source blending to allow two separate sources to be part of the blending equation
-            // even though ultimately only a single render target is being written to. m_diffuseColor is render target 0 and
-            // m_specularColor render target 1, and the blend mode is (dest * source1color) + (source * 1.0).
-            //
-            // This means that m_specularColor.rgb (source 1) is multiplied against the destination, then
-            // m_diffuseColor.rgb (source) is added to that, and the final result is stored in render target 0.
-
-            lightingData.specularLighting.rgb = surface.baseColor * (1.0 - alpha); 
-        }
-    }
-    else
-    {
-        surface.alpha = -1; // Disable subsurface scattering
-    }
-}
-
-=======
->>>>>>> fe49930b
 LightingData EvaluateLighting_StandardPBR(inout Surface surface, float4 screenPosition)
 {
     LightingData lightingData;
