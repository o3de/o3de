/*
 * Copyright (c) Contributors to the Open 3D Engine Project.
 * For complete copyright and license terms please see the LICENSE at the root of this distribution.
 *
 * SPDX-License-Identifier: Apache-2.0 OR MIT
 *
 */

#include <Atom/Features/ParallaxMapping.azsli>
#include "../MaterialInputs/ParallaxInput.azsli"
#include <Atom/Features/MatrixUtility.azsli>
#include "ParallaxShadowUtil.azsli"

 void MultilayerSetPixelDepth(
     float3 vertexBlendMask,
     inout float3 worldPosition,
     real3 normal,
     real3 tangents[UvSetCount],
     real3 bitangents[UvSetCount],
     inout float2 uvs[UvSetCount],
     bool isFrontFace,
     float4x4 objectToWorld,
     inout float depthNDC,
     inout float depthCS,
     out bool isClipped)
{
    real3x3 uvMatrix = MaterialSrg::m_parallaxUvIndex == 0 ? real3x3(MaterialSrg::m_uvMatrix) : real3x3(CreateIdentity3x3());
    real3x3 uvMatrixInverse = MaterialSrg::m_parallaxUvIndex == 0 ? real3x3(MaterialSrg::m_uvMatrixInverse) : real3x3(CreateIdentity3x3());

    real parallaxOverallOffset = real(MaterialSrg::m_displacementMax);
    real parallaxOverallFactor = real(MaterialSrg::m_displacementMax) - real(MaterialSrg::m_displacementMin);
    
    AdjustParallaxShadowCaster(parallaxOverallFactor, parallaxOverallOffset, real(MaterialSrg::m_parallax_pdo_shadowFactor));
    
    s_blendMaskFromVertexStream = vertexBlendMask;
    
    GetParallaxInput(
        normal, tangents[MaterialSrg::m_parallaxUvIndex], bitangents[MaterialSrg::m_parallaxUvIndex],
        parallaxOverallFactor, parallaxOverallOffset, 
<<<<<<< HEAD
        objectToWorld, uvMatrix, uvMatrixInverse,
=======
        real4x4(ObjectSrg::GetWorldMatrix()), uvMatrix, uvMatrixInverse,
>>>>>>> d3a851e8
        uvs[MaterialSrg::m_parallaxUvIndex], worldPosition, depthNDC, depthCS, isClipped);
}

 void MultilayerSetPixelDepth(
     float3 vertexBlendMask,
     inout float3 positionWS,
     real3 normal,
     real3 tangents[UvSetCount],
     real3 bitangents[UvSetCount],
     inout float2 uvs[UvSetCount],
     bool isFrontFace,
     float4x4 objectToWorld,
     inout float depthNDC)
{
    // Dummy variables to call the above function
    float depthCS = 1.0;
    bool isClipped;
    
    MultilayerSetPixelDepth(vertexBlendMask, positionWS, normal, tangents, bitangents, uvs, isFrontFace, objectToWorld, depthNDC, depthCS, isClipped);
}<|MERGE_RESOLUTION|>--- conflicted
+++ resolved
@@ -19,7 +19,7 @@
      real3 bitangents[UvSetCount],
      inout float2 uvs[UvSetCount],
      bool isFrontFace,
-     float4x4 objectToWorld,
+     real4x4 objectToWorld,
      inout float depthNDC,
      inout float depthCS,
      out bool isClipped)
@@ -37,11 +37,7 @@
     GetParallaxInput(
         normal, tangents[MaterialSrg::m_parallaxUvIndex], bitangents[MaterialSrg::m_parallaxUvIndex],
         parallaxOverallFactor, parallaxOverallOffset, 
-<<<<<<< HEAD
         objectToWorld, uvMatrix, uvMatrixInverse,
-=======
-        real4x4(ObjectSrg::GetWorldMatrix()), uvMatrix, uvMatrixInverse,
->>>>>>> d3a851e8
         uvs[MaterialSrg::m_parallaxUvIndex], worldPosition, depthNDC, depthCS, isClipped);
 }
 
@@ -53,7 +49,7 @@
      real3 bitangents[UvSetCount],
      inout float2 uvs[UvSetCount],
      bool isFrontFace,
-     float4x4 objectToWorld,
+     real4x4 objectToWorld,
      inout float depthNDC)
 {
     // Dummy variables to call the above function
