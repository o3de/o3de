/*
 * Copyright (c) Contributors to the Open 3D Engine Project.
 * For complete copyright and license terms please see the LICENSE at the root of this distribution.
 *
 * SPDX-License-Identifier: Apache-2.0 OR MIT
 *
 */

#include <Atom/Features/ParallaxMapping.azsli>
#include "../MaterialInputs/ParallaxInput.azsli"
#include <Atom/Features/MatrixUtility.azsli>
#include "ParallaxShadowUtil.azsli"

 void MultilayerSetPixelDepth(
<<<<<<< HEAD
     real3 blendMask,
     float3 worldPosition,
     real3 normal,
     real3 tangents[UvSetCount],
     real3 bitangents[UvSetCount],
     float2 uvs[UvSetCount],
=======
     float3 vertexBlendMask,
     inout float3 worldPosition,
     float3 normal,
     float3 tangents[UvSetCount],
     float3 bitangents[UvSetCount],
     inout float2 uvs[UvSetCount],
>>>>>>> fe49930b
     bool isFrontFace,
     inout float depthNDC,
     inout float depthCS,
     out bool isClipped)
{
<<<<<<< HEAD
    s_blendMaskFromVertexStream = blendMask;

    real3x3 uvMatrix = MaterialSrg::m_parallaxUvIndex == 0 ? real3x3(MaterialSrg::m_uvMatrix) : real3x3(CreateIdentity3x3());
    real3x3 uvMatrixInverse = MaterialSrg::m_parallaxUvIndex == 0 ? real3x3(MaterialSrg::m_uvMatrixInverse) : real3x3(CreateIdentity3x3());
=======
    float3x3 uvMatrix = MaterialSrg::m_parallaxUvIndex == 0 ? MaterialSrg::m_uvMatrix : CreateIdentity3x3();
    float3x3 uvMatrixInverse = MaterialSrg::m_parallaxUvIndex == 0 ? MaterialSrg::m_uvMatrixInverse : CreateIdentity3x3();
>>>>>>> fe49930b

    real parallaxOverallOffset = real(MaterialSrg::m_displacementMax);
    real parallaxOverallFactor = real(MaterialSrg::m_displacementMax) - real(MaterialSrg::m_displacementMin);
    
<<<<<<< HEAD
    AdjustParallaxShadowCaster(parallaxOverallFactor, parallaxOverallOffset, real(MaterialSrg::m_parallax_pdo_shadowFactor));

    GetParallaxInput(
        normal, tangents[MaterialSrg::m_parallaxUvIndex], bitangents[MaterialSrg::m_parallaxUvIndex],
        parallaxOverallFactor, parallaxOverallOffset, 
        real4x4(ObjectSrg::GetWorldMatrix()), uvMatrix, uvMatrixInverse,
        uvs[MaterialSrg::m_parallaxUvIndex], worldPosition, depth);
=======
    AdjustParallaxShadowCaster(parallaxOverallFactor, parallaxOverallOffset, MaterialSrg::m_parallax_pdo_shadowFactor);
    
    s_blendMaskFromVertexStream = vertexBlendMask;
    
    GetParallaxInput(
        normal, tangents[MaterialSrg::m_parallaxUvIndex], bitangents[MaterialSrg::m_parallaxUvIndex],
        parallaxOverallFactor, parallaxOverallOffset, 
        ObjectSrg::GetWorldMatrix(), uvMatrix, uvMatrixInverse,
        uvs[MaterialSrg::m_parallaxUvIndex], worldPosition, depthNDC, depthCS, isClipped);
}

 void MultilayerSetPixelDepth(
     float3 vertexBlendMask,
     inout float3 positionWS,
     float3 normal,
     float3 tangents[UvSetCount],
     float3 bitangents[UvSetCount],
     inout float2 uvs[UvSetCount],
     bool isFrontFace,
     inout float depthNDC)
{
    // Dummy variables to call the above function
    float depthCS = 1.0;
    bool isClipped;
    
    MultilayerSetPixelDepth(vertexBlendMask, positionWS, normal, tangents, bitangents, uvs, isFrontFace, depthNDC, depthCS, isClipped);
>>>>>>> fe49930b
}<|MERGE_RESOLUTION|>--- conflicted
+++ resolved
@@ -12,65 +12,40 @@
 #include "ParallaxShadowUtil.azsli"
 
  void MultilayerSetPixelDepth(
-<<<<<<< HEAD
-     real3 blendMask,
-     float3 worldPosition,
+     float3 vertexBlendMask,
+     inout float3 worldPosition,
      real3 normal,
      real3 tangents[UvSetCount],
      real3 bitangents[UvSetCount],
-     float2 uvs[UvSetCount],
-=======
-     float3 vertexBlendMask,
-     inout float3 worldPosition,
-     float3 normal,
-     float3 tangents[UvSetCount],
-     float3 bitangents[UvSetCount],
      inout float2 uvs[UvSetCount],
->>>>>>> fe49930b
      bool isFrontFace,
      inout float depthNDC,
      inout float depthCS,
      out bool isClipped)
 {
-<<<<<<< HEAD
-    s_blendMaskFromVertexStream = blendMask;
-
     real3x3 uvMatrix = MaterialSrg::m_parallaxUvIndex == 0 ? real3x3(MaterialSrg::m_uvMatrix) : real3x3(CreateIdentity3x3());
     real3x3 uvMatrixInverse = MaterialSrg::m_parallaxUvIndex == 0 ? real3x3(MaterialSrg::m_uvMatrixInverse) : real3x3(CreateIdentity3x3());
-=======
-    float3x3 uvMatrix = MaterialSrg::m_parallaxUvIndex == 0 ? MaterialSrg::m_uvMatrix : CreateIdentity3x3();
-    float3x3 uvMatrixInverse = MaterialSrg::m_parallaxUvIndex == 0 ? MaterialSrg::m_uvMatrixInverse : CreateIdentity3x3();
->>>>>>> fe49930b
 
     real parallaxOverallOffset = real(MaterialSrg::m_displacementMax);
     real parallaxOverallFactor = real(MaterialSrg::m_displacementMax) - real(MaterialSrg::m_displacementMin);
     
-<<<<<<< HEAD
     AdjustParallaxShadowCaster(parallaxOverallFactor, parallaxOverallOffset, real(MaterialSrg::m_parallax_pdo_shadowFactor));
-
-    GetParallaxInput(
-        normal, tangents[MaterialSrg::m_parallaxUvIndex], bitangents[MaterialSrg::m_parallaxUvIndex],
-        parallaxOverallFactor, parallaxOverallOffset, 
-        real4x4(ObjectSrg::GetWorldMatrix()), uvMatrix, uvMatrixInverse,
-        uvs[MaterialSrg::m_parallaxUvIndex], worldPosition, depth);
-=======
-    AdjustParallaxShadowCaster(parallaxOverallFactor, parallaxOverallOffset, MaterialSrg::m_parallax_pdo_shadowFactor);
     
     s_blendMaskFromVertexStream = vertexBlendMask;
     
     GetParallaxInput(
         normal, tangents[MaterialSrg::m_parallaxUvIndex], bitangents[MaterialSrg::m_parallaxUvIndex],
         parallaxOverallFactor, parallaxOverallOffset, 
-        ObjectSrg::GetWorldMatrix(), uvMatrix, uvMatrixInverse,
+        real4x4(ObjectSrg::GetWorldMatrix()), uvMatrix, uvMatrixInverse,
         uvs[MaterialSrg::m_parallaxUvIndex], worldPosition, depthNDC, depthCS, isClipped);
 }
 
  void MultilayerSetPixelDepth(
      float3 vertexBlendMask,
      inout float3 positionWS,
-     float3 normal,
-     float3 tangents[UvSetCount],
-     float3 bitangents[UvSetCount],
+     real3 normal,
+     real3 tangents[UvSetCount],
+     real3 bitangents[UvSetCount],
      inout float2 uvs[UvSetCount],
      bool isFrontFace,
      inout float depthNDC)
@@ -80,5 +55,4 @@
     bool isClipped;
     
     MultilayerSetPixelDepth(vertexBlendMask, positionWS, normal, tangents, bitangents, uvs, isFrontFace, depthNDC, depthCS, isClipped);
->>>>>>> fe49930b
 }