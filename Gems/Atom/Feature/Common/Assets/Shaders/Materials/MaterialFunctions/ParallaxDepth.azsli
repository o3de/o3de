/*
 * Copyright (c) Contributors to the Open 3D Engine Project.
 * For complete copyright and license terms please see the LICENSE at the root of this distribution.
 *
 * SPDX-License-Identifier: Apache-2.0 OR MIT
 *
 */

#pragma once

#include <Atom/Features/ParallaxMapping.azsli>
#include "../MaterialInputs/ParallaxInput.azsli"
#include <Atom/Features/MatrixUtility.azsli>
#include "ParallaxShadowUtil.azsli"

 void SetPixelDepth(
     inout float3 positionWS,
     real3 normal,
     float3 tangents[UvSetCount],
     float3 bitangents[UvSetCount],
     inout float2 uvs[UvSetCount],
     bool isFrontFace,
     float4x4 objectToWorld,
     inout float depthNDC,
     inout float depthCS,
     out bool isClipped)
{
    real3x3 uvMatrix = MaterialSrg::m_parallaxUvIndex == 0 ? real3x3(MaterialSrg::m_uvMatrix) : CreateIdentity3x3_real();
    real3x3 uvMatrixInverse = MaterialSrg::m_parallaxUvIndex == 0 ? real3x3(MaterialSrg::m_uvMatrixInverse) : CreateIdentity3x3_real();
    
    float heightmapScale = float(MaterialSrg::m_heightmapScale);
    float heightmapOffset = float(MaterialSrg::m_heightmapOffset);
    
    AdjustParallaxShadowCaster(heightmapScale, heightmapOffset, float(MaterialSrg::m_parallax_pdo_shadowFactor));

    GetParallaxInput(
        normal, tangents[MaterialSrg::m_parallaxUvIndex], bitangents[MaterialSrg::m_parallaxUvIndex],
        heightmapScale, heightmapOffset,
        objectToWorld, uvMatrix, uvMatrixInverse,
        uvs[MaterialSrg::m_parallaxUvIndex], positionWS, depthNDC, depthCS, isClipped);
}

 void SetPixelDepth(
     inout float3 positionWS,
     real3 normal,
     float3 tangents[UvSetCount],
     float3 bitangents[UvSetCount],
     inout float2 uvs[UvSetCount],
     bool isFrontFace,
     float4x4 objectToWorld,
     inout float depthNDC)
{
    // Dummy variables to call the above function
<<<<<<< HEAD
    real depthCS = 1.0;
=======
    float depthCS = 1.0;
>>>>>>> b08fd45f
    bool isClipped = false;
    
    SetPixelDepth(positionWS, normal, tangents, bitangents, uvs, isFrontFace, objectToWorld, depthNDC, depthCS, isClipped);
}

 void SetPixelDepth(
     inout float3 positionWS,
     float3 normal,
     float3 tangents[UvSetCount],
     float3 bitangents[UvSetCount],
     inout float2 uvs[UvSetCount],
     inout float2 detailUv[UvSetCount],
     bool isFrontFace,
     float4x4 objectToWorld,
     inout float depthNDC,
     inout float depthCS,
     out bool isClipped)
{
    // GetParallaxInput applies an tangent offset to the UV. We want to apply the same offset to the detailUv (note: this needs to be tested with content)
    // The math is:   offset = newUv - oldUv;   detailUv += offset;
    // This is the same as:   detailUv -= oldUv;   detailUv += newUv;
    detailUv[MaterialSrg::m_parallaxUvIndex] -= uvs[MaterialSrg::m_parallaxUvIndex];
    
    SetPixelDepth(positionWS, normal, tangents, bitangents, uvs, isFrontFace, objectToWorld, depthNDC, depthCS, isClipped);

    // Apply second part of the offset to the detail UV (see comment above)
    detailUv[MaterialSrg::m_parallaxUvIndex] += uvs[MaterialSrg::m_parallaxUvIndex];
}<|MERGE_RESOLUTION|>--- conflicted
+++ resolved
@@ -51,11 +51,7 @@
      inout float depthNDC)
 {
     // Dummy variables to call the above function
-<<<<<<< HEAD
-    real depthCS = 1.0;
-=======
     float depthCS = 1.0;
->>>>>>> b08fd45f
     bool isClipped = false;
     
     SetPixelDepth(positionWS, normal, tangents, bitangents, uvs, isFrontFace, objectToWorld, depthNDC, depthCS, isClipped);
