/*
 * Copyright (c) Contributors to the Open 3D Engine Project.
 * For complete copyright and license terms please see the LICENSE at the root of this distribution.
 *
 * SPDX-License-Identifier: Apache-2.0 OR MIT
 *
 */

#pragma once

#include <Atom/Features/ParallaxMapping.azsli>
#include "../MaterialInputs/ParallaxInput.azsli"
#include <Atom/Features/MatrixUtility.azsli>
#include "ParallaxShadowUtil.azsli"

 void SetPixelDepth(
     inout float3 positionWS,
     real3 normal,
     real3 tangents[UvSetCount],
     real3 bitangents[UvSetCount],
     inout float2 uvs[UvSetCount],
     bool isFrontFace,
     float4x4 objectToWorld,
     inout float depthNDC,
     inout float depthCS,
     out bool isClipped)
{
    real3x3 uvMatrix = MaterialSrg::m_parallaxUvIndex == 0 ? real3x3(MaterialSrg::m_uvMatrix) : real3x3(CreateIdentity3x3());
    real3x3 uvMatrixInverse = MaterialSrg::m_parallaxUvIndex == 0 ? real3x3(MaterialSrg::m_uvMatrixInverse) : real3x3(CreateIdentity3x3());
    
    real heightmapScale = real(MaterialSrg::m_heightmapScale);
    real heightmapOffset = real(MaterialSrg::m_heightmapOffset);
    
    AdjustParallaxShadowCaster(heightmapScale, heightmapOffset, real(MaterialSrg::m_parallax_pdo_shadowFactor));

    GetParallaxInput(
        normal, tangents[MaterialSrg::m_parallaxUvIndex], bitangents[MaterialSrg::m_parallaxUvIndex],
        heightmapScale, heightmapOffset,
<<<<<<< HEAD
        objectToWorld, uvMatrix, uvMatrixInverse,
=======
        real4x4(ObjectSrg::GetWorldMatrix()), uvMatrix, uvMatrixInverse,
>>>>>>> d3a851e8
        uvs[MaterialSrg::m_parallaxUvIndex], positionWS, depthNDC, depthCS, isClipped);
}

 void SetPixelDepth(
     inout float3 positionWS,
     real3 normal,
     real3 tangents[UvSetCount],
     real3 bitangents[UvSetCount],
     inout float2 uvs[UvSetCount],
     bool isFrontFace,
     float4x4 objectToWorld,
     inout float depthNDC)
{
    // Dummy variables to call the above function
    real depthCS = 1.0;
    bool isClipped;
    
    SetPixelDepth(positionWS, normal, tangents, bitangents, uvs, isFrontFace, objectToWorld, depthNDC, depthCS, isClipped);
}

 void SetPixelDepth(
     inout float3 positionWS,
     real3 normal,
     real3 tangents[UvSetCount],
     real3 bitangents[UvSetCount],
     inout float2 uvs[UvSetCount],
     inout float2 detailUv[UvSetCount],
     bool isFrontFace,
     float4x4 objectToWorld,
     inout float depthNDC,
     inout float depthCS,
     out bool isClipped)
{
    // GetParallaxInput applies an tangent offset to the UV. We want to apply the same offset to the detailUv (note: this needs to be tested with content)
    // The math is:   offset = newUv - oldUv;   detailUv += offset;
    // This is the same as:   detailUv -= oldUv;   detailUv += newUv;
    detailUv[MaterialSrg::m_parallaxUvIndex] -= uvs[MaterialSrg::m_parallaxUvIndex];
    
    SetPixelDepth(positionWS, normal, tangents, bitangents, uvs, isFrontFace, objectToWorld, depthNDC, depthCS, isClipped);

    // Apply second part of the offset to the detail UV (see comment above)
    detailUv[MaterialSrg::m_parallaxUvIndex] += uvs[MaterialSrg::m_parallaxUvIndex];
}<|MERGE_RESOLUTION|>--- conflicted
+++ resolved
@@ -20,7 +20,7 @@
      real3 bitangents[UvSetCount],
      inout float2 uvs[UvSetCount],
      bool isFrontFace,
-     float4x4 objectToWorld,
+     real4x4 objectToWorld,
      inout float depthNDC,
      inout float depthCS,
      out bool isClipped)
@@ -36,11 +36,7 @@
     GetParallaxInput(
         normal, tangents[MaterialSrg::m_parallaxUvIndex], bitangents[MaterialSrg::m_parallaxUvIndex],
         heightmapScale, heightmapOffset,
-<<<<<<< HEAD
         objectToWorld, uvMatrix, uvMatrixInverse,
-=======
-        real4x4(ObjectSrg::GetWorldMatrix()), uvMatrix, uvMatrixInverse,
->>>>>>> d3a851e8
         uvs[MaterialSrg::m_parallaxUvIndex], positionWS, depthNDC, depthCS, isClipped);
 }
 
@@ -51,7 +47,7 @@
      real3 bitangents[UvSetCount],
      inout float2 uvs[UvSetCount],
      bool isFrontFace,
-     float4x4 objectToWorld,
+     real4x4 objectToWorld,
      inout float depthNDC)
 {
     // Dummy variables to call the above function
@@ -69,7 +65,7 @@
      inout float2 uvs[UvSetCount],
      inout float2 detailUv[UvSetCount],
      bool isFrontFace,
-     float4x4 objectToWorld,
+     real4x4 objectToWorld,
      inout float depthNDC,
      inout float depthCS,
      out bool isClipped)
