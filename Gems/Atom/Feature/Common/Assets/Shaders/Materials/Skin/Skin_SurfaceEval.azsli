--- conflicted
+++ resolved
@@ -171,11 +171,7 @@
         bool applyOverlay = true;
         surface.normal = ApplyNormalMapOverlayWS(applyOverlay, vertexNormal, normalTS, tangents[MaterialSrg::m_normalMapUvIndex], bitangents[MaterialSrg::m_normalMapUvIndex], 
                                                  MaterialSrg::m_detail_normal_texture, MaterialSrg::m_sampler, detailUv, MaterialSrg::m_detail_normal_flipX, MaterialSrg::m_detail_normal_flipY, 
-<<<<<<< HEAD
-                                                 detailLayerNormalFactor, tangents[MaterialSrg::m_detail_allMapsUvIndex], bitangents[MaterialSrg::m_detail_allMapsUvIndex], MaterialSrg::m_detailUvMatrix);
-=======
                                                  detailLayerNormalFactor, tangents[MaterialSrg::m_detail_allMapsUvIndex], bitangents[MaterialSrg::m_detail_allMapsUvIndex], real3x3(MaterialSrg::m_detailUvMatrix), uvDxDy, customDerivatives);
->>>>>>> 84940859
     }
     else
     {
@@ -235,12 +231,8 @@
 
     float2 roughnessUv = uvs[MaterialSrg::m_roughnessMapUvIndex];
     surface.roughnessLinear = GetRoughnessInput(MaterialSrg::m_roughnessMap, MaterialSrg::m_sampler, roughnessUv, real(MaterialSrg::m_roughnessFactor),
-<<<<<<< HEAD
-                                        real(MaterialSrg::m_roughnessLowerBound), real(MaterialSrg::m_roughnessUpperBound), o_roughness_useTexture);
-
-=======
                                         real(MaterialSrg::m_roughnessLowerBound), real(MaterialSrg::m_roughnessUpperBound), o_roughness_useTexture, uvDxDy, customDerivatives);
->>>>>>> 84940859
+
     surface.CalculateRoughnessA();
 
     // ------- Dual Specular -------
