--- conflicted
+++ resolved
@@ -25,18 +25,11 @@
     float2 uv0,
     float2 uv1,
     uint instanceId,
-<<<<<<< HEAD
-    float4 color0)
-{
-    // BasePBRP
-    VsOutput output = EvaluateVertexGeometry_BasePBR(position, normal, tangent, uv0, uv1, color0, instanceId, o_color0_isBound);
-=======
     bool useVertexColor,
     float4 color0)
 {
     // BasePBRP
     VsOutput output = EvaluateVertexGeometry_BasePBR(position, normal, tangent, uv0, uv1, instanceId, useVertexColor, color0);
->>>>>>> 5295397a
 
     // Detail UVs
     float2 detailUvs[UvSetCount] = { uv0, uv1 };
@@ -60,9 +53,6 @@
         IN.uv0,
         IN.uv1,
         SV.m_instanceId,
-<<<<<<< HEAD
-        IN.m_optional_color0);
-=======
         useVertexColor0,
         color0);
 }
@@ -84,5 +74,4 @@
         instanceId,
         false,
         float4(1.0f, 1.0f, 1.0f, 1.0f));
->>>>>>> 5295397a
 }