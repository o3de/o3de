--- conflicted
+++ resolved
@@ -68,16 +68,9 @@
     else
     {
 #if ENABLE_MOBILEBRDF
-<<<<<<< HEAD
-        specular = SpecularGGXMobile(lightingData.dirToCamera, dirToLight, surface.normal, surface.specularF0, surface.roughnessA2, surface.roughnessA, surface.roughnessLinear);
-#else
-        specular = SpecularGGX(lightingData.dirToCamera, dirToLight, surface.normal, surface.specularF0, lightingData.NdotV, surface.roughnessA2, lightingData.multiScatterCompensation);
-#endif
-=======
         specular = SpecularGGXMobile(lightingData.dirToCamera, dirToLight, surface.GetSpecularNormal(), surface.GetSpecularF0(), surface.roughnessA2, surface.roughnessA, surface.roughnessLinear);
 #else
         specular = SpecularGGX(lightingData.dirToCamera, dirToLight, surface.GetSpecularNormal(), surface.GetSpecularF0(), lightingData.GetSpecularNdotV(), surface.roughnessA2, lightingData.multiScatterCompensation);
->>>>>>> 5295397a
     }
 
 #if ENABLE_CLEAR_COAT
