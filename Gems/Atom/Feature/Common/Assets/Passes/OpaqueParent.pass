{
    "Type": "JsonSerialization",
    "Version": 1,
    "ClassName": "PassAsset",
    "ClassData": {
        "PassTemplate": {
            "Name": "OpaqueParentTemplate",
            "PassClass": "ParentPass",
            "Slots": [
                // Inputs...
                {
                    "Name": "DirectionalShadowmap",
                    "SlotType": "Input"
                },
                {
                    "Name": "DirectionalESM",
                    "SlotType": "Input"
                },
                {
                    "Name": "ProjectedShadowmap",
                    "SlotType": "Input"
                },
                {
                    "Name": "ProjectedESM",
                    "SlotType": "Input"
                },
                {
                    "Name": "TileLightData",
                    "SlotType": "Input"
                },
                {
                    "Name": "LightListRemapped",
                    "SlotType": "Input"
                },
                {
                    "Name": "DepthLinear",
                    "SlotType": "Input"
                },
                // Input/Outputs...
                {
                    "Name": "DepthStencil",
                    "SlotType": "InputOutput"
                },
                // Outputs...
                {
                    "Name": "Output",
                    "SlotType": "Output"
                },
                // SwapChain here is only used to reference the frame height and format
                {
                    "Name": "SwapChainOutput",
                    "SlotType": "InputOutput"
                }
            ],
            "Connections": [
                {
                    "LocalSlot": "Output",
                    "AttachmentRef": {
                        "Pass": "DiffuseSpecularMergePass",
                        "Attachment": "Output"
                    }
                }
            ],
            "PassRequests": [
                {
                    "Name": "ForwardMSAAPass",
                    "TemplateName": "ForwardMSAAPassTemplate",
                    "Connections": [
                        // Inputs...
                        {
                            "LocalSlot": "DirectionalLightShadowmap",
                            "AttachmentRef": {
                                "Pass": "Parent",
                                "Attachment": "DirectionalShadowmap"
                            }
                        },
                        {
                            "LocalSlot": "ExponentialShadowmapDirectional",
                            "AttachmentRef": {
                                "Pass": "Parent",
                                "Attachment": "DirectionalESM"
                            }
                        },
                        {
                            "LocalSlot": "ProjectedShadowmap",
                            "AttachmentRef": {
                                "Pass": "Parent",
                                "Attachment": "ProjectedShadowmap"
                            }
                        },
                        {
                            "LocalSlot": "ExponentialShadowmapProjected",
                            "AttachmentRef": {
                                "Pass": "Parent",
                                "Attachment": "ProjectedESM"
                            }
                        },
                        {
                            "LocalSlot": "TileLightData",
                            "AttachmentRef": {
                                "Pass": "Parent",
                                "Attachment": "TileLightData"
                            }
                        },
                        {
                            "LocalSlot": "LightListRemapped",
                            "AttachmentRef": {
                                "Pass": "Parent",
                                "Attachment": "LightListRemapped"
                            }
                        },
                        // Input/Outputs...
                        {
                            "LocalSlot": "DepthStencilInputOutput",
                            "AttachmentRef": {
                                "Pass": "Parent",
                                "Attachment": "DepthStencil"
                            }
                        }
                    ],
                    "PassData": {
                        "$type": "RasterPassData",
                        "DrawListTag": "forward",
                        "PipelineViewTag": "MainCamera",
                        "PassSrgShaderAsset": {
                            "FilePath": "Shaders/ForwardPassSrg.shader"
                        }
                    }
                },
                {
                    "Name": "ForwardSubsurfaceMSAAPass",
                    "TemplateName": "ForwardSubsurfaceMSAAPassTemplate",
                    "Connections": [
                        // Inputs...
                        {
                            "LocalSlot": "DirectionalLightShadowmap",
                            "AttachmentRef": {
                                "Pass": "Parent",
                                "Attachment": "DirectionalShadowmap"
                            }
                        },
                        {
                            "LocalSlot": "ExponentialShadowmapDirectional",
                            "AttachmentRef": {
                                "Pass": "Parent",
                                "Attachment": "DirectionalESM"
                            }
                        },
                        {
                            "LocalSlot": "ProjectedShadowmap",
                            "AttachmentRef": {
                                "Pass": "Parent",
                                "Attachment": "ProjectedShadowmap"
                            }
                        },
                        {
                            "LocalSlot": "ExponentialShadowmapProjected",
                            "AttachmentRef": {
                                "Pass": "Parent",
                                "Attachment": "ProjectedESM"
                            }
                        },
                        {
                            "LocalSlot": "TileLightData",
                            "AttachmentRef": {
                                "Pass": "Parent",
                                "Attachment": "TileLightData"
                            }
                        },
                        {
                            "LocalSlot": "LightListRemapped",
                            "AttachmentRef": {
                                "Pass": "Parent",
                                "Attachment": "LightListRemapped"
                            }
                        },
                        // Input/Outputs...
                        {
                            "LocalSlot": "DepthStencilInputOutput",
                            "AttachmentRef": {
                                "Pass": "Parent",
                                "Attachment": "DepthStencil"
                            }
                        },
                        {
                            "LocalSlot": "DiffuseOutput",
                            "AttachmentRef": {
                                "Pass": "ForwardMSAAPass",
                                "Attachment": "DiffuseOutput"
                            }
                        },
                        {
                            "LocalSlot": "SpecularOutput",
                            "AttachmentRef": {
                                "Pass": "ForwardMSAAPass",
                                "Attachment": "SpecularOutput"
                            }
                        },
                        {
                            "LocalSlot": "AlbedoOutput",
                            "AttachmentRef": {
                                "Pass": "ForwardMSAAPass",
                                "Attachment": "AlbedoOutput"
                            }
                        },
                        {
                            "LocalSlot": "SpecularF0Output",
                            "AttachmentRef": {
                                "Pass": "ForwardMSAAPass",
                                "Attachment": "SpecularF0Output"
                            }
                        },
                        {
                            "LocalSlot": "NormalOutput",
                            "AttachmentRef": {
                                "Pass": "ForwardMSAAPass",
                                "Attachment": "NormalOutput"
                            }
                        }
                    ],
                    "PassData": {
                        "$type": "RasterPassData",
                        "DrawListTag": "forwardWithSubsurfaceOutput",
                        "PipelineViewTag": "MainCamera",
                        "PassSrgShaderAsset": {
                            "FilePath": "Shaders/ForwardPassSrg.shader"
<<<<<<< HEAD
                        }
                    }
                },
                {
                    "Name": "ForwardSubsurfaceMSAAPass",
                    "TemplateName": "ForwardSubsurfaceMSAAPassTemplate",
                    "Connections": [
                        // Inputs...
                        {
                            "LocalSlot": "DirectionalLightShadowmap",
                            "AttachmentRef": {
                                "Pass": "Parent",
                                "Attachment": "DirectionalShadowmap"
                            }
                        },
                        {
                            "LocalSlot": "ExponentialShadowmapDirectional",
                            "AttachmentRef": {
                                "Pass": "Parent",
                                "Attachment": "DirectionalESM"
                            }
                        },
                        {
                            "LocalSlot": "ProjectedShadowmap",
                            "AttachmentRef": {
                                "Pass": "Parent",
                                "Attachment": "ProjectedShadowmap"
                            }
                        },
                        {
                            "LocalSlot": "ExponentialShadowmapProjected",
                            "AttachmentRef": {
                                "Pass": "Parent",
                                "Attachment": "ProjectedESM"
                            }
                        },
                        {
                            "LocalSlot": "TileLightData",
                            "AttachmentRef": {
                                "Pass": "Parent",
                                "Attachment": "TileLightData"
                            }
                        },
                        {
                            "LocalSlot": "LightListRemapped",
                            "AttachmentRef": {
                                "Pass": "Parent",
                                "Attachment": "LightListRemapped"
                            }
                        },
                        // Input/Outputs...
                        {
                            "LocalSlot": "DepthStencilInputOutput",
                            "AttachmentRef": {
                                "Pass": "Parent",
                                "Attachment": "DepthStencil"
                            }
                        },
                        {
                            "LocalSlot": "DiffuseOutput",
                            "AttachmentRef": {
                                "Pass": "ForwardMSAAPass",
                                "Attachment": "DiffuseOutput"
                            }
                        },
                        {
                            "LocalSlot": "SpecularOutput",
                            "AttachmentRef": {
                                "Pass": "ForwardMSAAPass",
                                "Attachment": "SpecularOutput"
                            }
                        },
                        {
                            "LocalSlot": "AlbedoOutput",
                            "AttachmentRef": {
                                "Pass": "ForwardMSAAPass",
                                "Attachment": "AlbedoOutput"
                            }
                        },
                        {
                            "LocalSlot": "SpecularF0Output",
                            "AttachmentRef": {
                                "Pass": "ForwardMSAAPass",
                                "Attachment": "SpecularF0Output"
                            }
                        },
                        {
                            "LocalSlot": "NormalOutput",
                            "AttachmentRef": {
                                "Pass": "ForwardMSAAPass",
                                "Attachment": "NormalOutput"
                            }
                        }
                    ],
                    "PassData": {
                        "$type": "RasterPassData",
                        "DrawListTag": "forwardWithSubsurfaceOutput",
                        "PipelineViewTag": "MainCamera",
                        "PassSrgAsset": {
                            "FilePath": "shaderlib/atom/features/pbr/forwardpasssrg.azsli:PassSrg"
=======
>>>>>>> 9f61ed42
                        }
                    }
                },
                {
                    "Name": "DiffuseGlobalIlluminationPass",
                    "TemplateName": "DiffuseGlobalIlluminationPassTemplate",
                    "Connections": [
                        {
                            "LocalSlot": "DiffuseInputOutput",
                            "AttachmentRef": {
                                "Pass": "ForwardMSAAPass",
                                "Attachment": "DiffuseOutput"
                            }
                        },
                        {
                            "LocalSlot": "AlbedoInput",
                            "AttachmentRef": {
                                "Pass": "ForwardMSAAPass",
                                "Attachment": "AlbedoOutput"
                            }
                        },
                        {
                            "LocalSlot": "NormalInput",
                            "AttachmentRef": {
                                "Pass": "ForwardMSAAPass",
                                "Attachment": "NormalOutput"
                            }
                        },
                        {
                            "LocalSlot": "DepthStencilInputOutput",
                            "AttachmentRef": {
                                "Pass": "ForwardMSAAPass",
                                "Attachment": "DepthStencilInputOutput"
                            }
                        }
                    ]
                },
                {
                    "Name": "ReflectionsPass",
                    "TemplateName": "ReflectionsParentPassTemplate",
                    "Enabled": true,
                    "Connections": [
                        {
                            "LocalSlot": "NormalInput",
                            "AttachmentRef": {
                                "Pass": "ForwardMSAAPass",
                                "Attachment": "NormalOutput"
                            }
                        },
                        {
                            "LocalSlot": "SpecularF0Input",
                            "AttachmentRef": {
                                "Pass": "ForwardMSAAPass",
                                "Attachment": "SpecularF0Output"
                            }
                        },
                        {
                            "LocalSlot": "AlbedoInput",
                            "AttachmentRef": {
                                "Pass": "ForwardMSAAPass",
                                "Attachment": "AlbedoOutput"
                            }
                        },
                        {
                            "LocalSlot": "DepthStencilInputOutput",
                            "AttachmentRef": {
                                "Pass": "ForwardMSAAPass",
                                "Attachment": "DepthStencilInputOutput"
                            }
                        },
                        {
                            "LocalSlot": "SpecularInputOutput",
                            "AttachmentRef": {
                                "Pass": "ForwardMSAAPass",
                                "Attachment": "SpecularOutput"
                            }
                        }
                    ]
                },
                {
                    "Name": "SkyBoxPass",
                    "TemplateName": "SkyBoxTwoOutputsTemplate",
                    "Enabled": true,
                    "Connections": [
                        {
                            "LocalSlot": "SpecularInputOutput",
                            "AttachmentRef": {
                                "Pass": "ReflectionsPass",
                                "Attachment": "SpecularInputOutput"
                            }
                        },
                        {
                            "LocalSlot": "ReflectionInputOutput",
                            "AttachmentRef": {
                                "Pass": "ReflectionsPass",
                                "Attachment": "ReflectionOutput"
                            }
                        },
                        {
                            "LocalSlot": "SkyBoxDepth",
                            "AttachmentRef": {
                                "Pass": "ReflectionsPass",
                                "Attachment": "DepthStencilInputOutput"
                            }
                        }
                    ]
                },
                {
                    "Name": "ReflectionCompositePass",
                    "TemplateName": "ReflectionCompositePassTemplate",
                    "Connections": [
                        {
                            "LocalSlot": "ReflectionInput",
                            "AttachmentRef": {
                                "Pass": "SkyBoxPass",
                                "Attachment": "ReflectionInputOutput"
                            }
                        },
                        {
                            "LocalSlot": "SpecularInputOutput",
                            "AttachmentRef": {
                                "Pass": "SkyBoxPass",
                                "Attachment": "SpecularInputOutput"
                            }
                        },
                        {
                            "LocalSlot": "DepthStencilInputOutput",
                            "AttachmentRef": {
                                "Pass": "SkyBoxPass",
                                "Attachment": "SkyBoxDepth"
                            }
                        }
                    ],
                    "PassData": {
                        "$type": "FullscreenTrianglePassData",
                        "ShaderAsset": {
                            "FilePath": "Shaders/Reflections/ReflectionComposite.shader"
                        },
                        "StencilRef": 1, // See RenderCommon.h and ReflectionComposite.shader
                        "PipelineViewTag": "MainCamera"
                    }
                },
                {
                    "Name": "MSAAResolveDiffusePass",
                    "TemplateName": "MSAAResolveColorTemplate",
                    "Connections": [
                        {
                            "LocalSlot": "Input",
                            "AttachmentRef": {
                                "Pass": "DiffuseGlobalIlluminationPass",
                                "Attachment": "DiffuseInputOutput"
                            }
                        }
                    ]
                },
                {
                    "Name": "MSAAResolveSpecularPass",
                    "TemplateName": "MSAAResolveCustomTemplate",
                    "Connections": [
                        {
                            "LocalSlot": "Input",
                            "AttachmentRef": {
                                "Pass": "ReflectionCompositePass",
                                "Attachment": "SpecularInputOutput"
                            }
                        }
                    ],
                    "PassData": {
                        "$type": "FullscreenTrianglePassData",
                        "ShaderAsset": {
                            "FilePath": "Shaders/PostProcessing/MSAAResolveCustom.shader"
                        },
                        "PipelineViewTag": "MainCamera",
                        "ShaderDataMappings": {
                            "UintMappings": [
                                {
                                    "Name": "enableNeighborClamping",
                                    "Value": 1
                                }
                            ],
                            "FloatMappings": [
                                {
                                    "Name": "maxNeighborContrast",
                                    "Value": 1.5
                                }
                            ]
                        }
                    }
                },
                {
                    "Name": "MSAAResolveScatterDistancePass",
                    "TemplateName": "MSAAResolveColorTemplate",
                    "Connections": [
                        {
                            "LocalSlot": "Input",
                            "AttachmentRef": {
                                "Pass": "ForwardSubsurfaceMSAAPass",
                                "Attachment": "ScatterDistanceOutput"
                            }
                        }
                    ]
                },
                {
                    "Name": "SubsurfaceScatteringPass",
                    "TemplateName": "SubsurfaceScatteringPassTemplate",
                    "Enabled": true,
                    "Connections": [
                        {
                            "LocalSlot": "InputDiffuse",
                            "AttachmentRef": {
                                "Pass": "MSAAResolveDiffusePass",
                                "Attachment": "Output"
                            }
                        },
                        {
                            "LocalSlot": "InputLinearDepth",
                            "AttachmentRef": {
                                "Pass": "Parent",
                                "Attachment": "DepthLinear"
                            }
                        },
                        {
                            "LocalSlot": "InputScatterDistance",
                            "AttachmentRef": {
                                "Pass": "MSAAResolveScatterDistancePass",
                                "Attachment": "Output"
                            }
                        }
                    ],
                    "PassData": {
                        "$type": "ComputePassData",
                        "ShaderAsset": {
                            "FilePath": "Shaders/PostProcessing/ScreenSpaceSubsurfaceScatteringCS.shader"
                        },
                        "Make Fullscreen Pass": true,
                        "PipelineViewTag": "MainCamera"
                    }
                },
                {
                    "Name": "Ssao",
                    "TemplateName": "SsaoParentTemplate",
                    "Connections": [
                        {
                            "LocalSlot": "LinearDepth",
                            "AttachmentRef": {
                                "Pass": "Parent",
                                "Attachment": "DepthLinear"
                            }
                        }
                    ]
                },
                {
                    "Name": "ModulateWithSsao",
                    "TemplateName": "ModulateTextureTemplate",
                    "Enabled": true,
                    "Connections": [
                        {
                            "LocalSlot": "Input",
                            "AttachmentRef": {
                                "Pass": "Ssao",
                                "Attachment": "Output"
                            }
                        },
                        {
                            "LocalSlot": "InputOutput",
                            "AttachmentRef": {
                                "Pass": "SubsurfaceScatteringPass",
                                "Attachment": "Output"
                            }
                        }
                    ],
                    "PassData": {
                        "$type": "ComputePassData",
                        "ShaderAsset": {
                            "FilePath": "Shaders/PostProcessing/ModulateTexture.shader"
                        },
                        "Make Fullscreen Pass": true
                    }
                },
                {
                    "Name": "DiffuseSpecularMergePass",
                    "TemplateName": "DiffuseSpecularMergeTemplate",
                    "Connections": [
                        {
                            "LocalSlot": "InputDiffuse",
                            "AttachmentRef": {
                                "Pass": "ModulateWithSsao",
                                "Attachment": "InputOutput"
                            }
                        },
                        {
                            "LocalSlot": "InputSpecular",
                            "AttachmentRef": {
                                "Pass": "MSAAResolveSpecularPass",
                                "Attachment": "Output"
                            }
                        }
                    ]
                }
            ]
        }
    }
}<|MERGE_RESOLUTION|>--- conflicted
+++ resolved
@@ -224,109 +224,6 @@
                         "PipelineViewTag": "MainCamera",
                         "PassSrgShaderAsset": {
                             "FilePath": "Shaders/ForwardPassSrg.shader"
-<<<<<<< HEAD
-                        }
-                    }
-                },
-                {
-                    "Name": "ForwardSubsurfaceMSAAPass",
-                    "TemplateName": "ForwardSubsurfaceMSAAPassTemplate",
-                    "Connections": [
-                        // Inputs...
-                        {
-                            "LocalSlot": "DirectionalLightShadowmap",
-                            "AttachmentRef": {
-                                "Pass": "Parent",
-                                "Attachment": "DirectionalShadowmap"
-                            }
-                        },
-                        {
-                            "LocalSlot": "ExponentialShadowmapDirectional",
-                            "AttachmentRef": {
-                                "Pass": "Parent",
-                                "Attachment": "DirectionalESM"
-                            }
-                        },
-                        {
-                            "LocalSlot": "ProjectedShadowmap",
-                            "AttachmentRef": {
-                                "Pass": "Parent",
-                                "Attachment": "ProjectedShadowmap"
-                            }
-                        },
-                        {
-                            "LocalSlot": "ExponentialShadowmapProjected",
-                            "AttachmentRef": {
-                                "Pass": "Parent",
-                                "Attachment": "ProjectedESM"
-                            }
-                        },
-                        {
-                            "LocalSlot": "TileLightData",
-                            "AttachmentRef": {
-                                "Pass": "Parent",
-                                "Attachment": "TileLightData"
-                            }
-                        },
-                        {
-                            "LocalSlot": "LightListRemapped",
-                            "AttachmentRef": {
-                                "Pass": "Parent",
-                                "Attachment": "LightListRemapped"
-                            }
-                        },
-                        // Input/Outputs...
-                        {
-                            "LocalSlot": "DepthStencilInputOutput",
-                            "AttachmentRef": {
-                                "Pass": "Parent",
-                                "Attachment": "DepthStencil"
-                            }
-                        },
-                        {
-                            "LocalSlot": "DiffuseOutput",
-                            "AttachmentRef": {
-                                "Pass": "ForwardMSAAPass",
-                                "Attachment": "DiffuseOutput"
-                            }
-                        },
-                        {
-                            "LocalSlot": "SpecularOutput",
-                            "AttachmentRef": {
-                                "Pass": "ForwardMSAAPass",
-                                "Attachment": "SpecularOutput"
-                            }
-                        },
-                        {
-                            "LocalSlot": "AlbedoOutput",
-                            "AttachmentRef": {
-                                "Pass": "ForwardMSAAPass",
-                                "Attachment": "AlbedoOutput"
-                            }
-                        },
-                        {
-                            "LocalSlot": "SpecularF0Output",
-                            "AttachmentRef": {
-                                "Pass": "ForwardMSAAPass",
-                                "Attachment": "SpecularF0Output"
-                            }
-                        },
-                        {
-                            "LocalSlot": "NormalOutput",
-                            "AttachmentRef": {
-                                "Pass": "ForwardMSAAPass",
-                                "Attachment": "NormalOutput"
-                            }
-                        }
-                    ],
-                    "PassData": {
-                        "$type": "RasterPassData",
-                        "DrawListTag": "forwardWithSubsurfaceOutput",
-                        "PipelineViewTag": "MainCamera",
-                        "PassSrgAsset": {
-                            "FilePath": "shaderlib/atom/features/pbr/forwardpasssrg.azsli:PassSrg"
-=======
->>>>>>> 9f61ed42
                         }
                     }
                 },
