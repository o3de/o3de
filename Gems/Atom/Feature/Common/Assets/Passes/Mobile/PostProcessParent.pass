{
    "Type": "JsonSerialization",
    "Version": 1,
    "ClassName": "PassAsset",
    "ClassData": {
        "PassTemplate": {
            "Name": "MobilePostProcessParentTemplate",
            "PassClass": "ParentPass",
            "Slots": [
                // Inputs...
                {
                    "Name": "LightingInput",
                    "SlotType": "Input"
                },
                {
                    "Name": "Depth",
                    "SlotType": "Input"
                },
                // SwapChain here is only used to reference the frame height and format
                {
                    "Name": "PipelineOutput",
                    "SlotType": "InputOutput"
                },
                // Outputs...
                {
                    "Name": "Output",
                    "SlotType": "Output"
                }
            ],
            "Connections": [
                {
                    "LocalSlot": "Output",
                    "AttachmentRef": {
<<<<<<< HEAD
                        "Pass": "DisplayMapperPass",
                        "Attachment": "Output"
=======
                        "Pass": "BloomPass",
                        "Attachment": "InputOutput"
>>>>>>> a95c5e18
                    }
                }
            ],
            "PassRequests": [
                {
                    "Name": "DepthOfFieldPass",
                    "TemplateName": "NewDepthOfFieldTemplate",
                    "Enabled": true,
                    "Connections": [
                        {
                            "LocalSlot": "LightingBuffer",
                            "AttachmentRef": {
                                "Pass": "Parent",
                                "Attachment": "LightingInput"
                            }
                        },
                        {
                            "LocalSlot": "Depth",
                            "AttachmentRef": {
                                "Pass": "Parent",
                                "Attachment": "Depth"
                            }
                        }
                    ]
                },
                {
                    "Name": "BloomPass",
                    "TemplateName": "BloomPassTemplate",
                    "Enabled": true,
                    "Connections": [
                        {
                            "LocalSlot": "InputOutput",
                            "AttachmentRef": {
                                "Pass": "Parent",
                                "Attachment": "LightingInput"
                            }
                        }
                    ]
                },
                {
                    "Name": "DisplayMapperPass",
                    "TemplateName": "MobileDisplayMapperTemplate",
                    "Enabled": true,
                    "Connections": [
                        {
                            "LocalSlot": "Input",
                            "AttachmentRef": {
                                "Pass": "BloomPass",
                                "Attachment": "InputOutput"
                            }
                        },
                        {
                            "LocalSlot": "PipelineOutput",
                            "AttachmentRef": {
                                "Pass": "Parent",
                                "Attachment": "PipelineOutput"
                            }
                        },
                        {
                            "LocalSlot": "Output",
                            "AttachmentRef": {
                                "Pass": "Parent",
                                "Attachment": "PipelineOutput"
                            }
                        }
                    ],
                    "PassData": {
                        "$type": "DisplayMapperPassData",
                        "MergeLdrGradingLut": true,
                        "DisplayMapperConfig": {
                            "OperationType": "AcesFitted"
                        },
                         "OutputTransformShaderOverride": {
                            "FilePath": "Shaders/PostProcessing/OutputTransformMobile.shader"
                        }
                    }
                }
            ]
        }
    }
}<|MERGE_RESOLUTION|>--- conflicted
+++ resolved
@@ -31,13 +31,8 @@
                 {
                     "LocalSlot": "Output",
                     "AttachmentRef": {
-<<<<<<< HEAD
-                        "Pass": "DisplayMapperPass",
-                        "Attachment": "Output"
-=======
                         "Pass": "BloomPass",
                         "Attachment": "InputOutput"
->>>>>>> a95c5e18
                     }
                 }
             ],
@@ -76,44 +71,6 @@
                             }
                         }
                     ]
-                },
-                {
-                    "Name": "DisplayMapperPass",
-                    "TemplateName": "MobileDisplayMapperTemplate",
-                    "Enabled": true,
-                    "Connections": [
-                        {
-                            "LocalSlot": "Input",
-                            "AttachmentRef": {
-                                "Pass": "BloomPass",
-                                "Attachment": "InputOutput"
-                            }
-                        },
-                        {
-                            "LocalSlot": "PipelineOutput",
-                            "AttachmentRef": {
-                                "Pass": "Parent",
-                                "Attachment": "PipelineOutput"
-                            }
-                        },
-                        {
-                            "LocalSlot": "Output",
-                            "AttachmentRef": {
-                                "Pass": "Parent",
-                                "Attachment": "PipelineOutput"
-                            }
-                        }
-                    ],
-                    "PassData": {
-                        "$type": "DisplayMapperPassData",
-                        "MergeLdrGradingLut": true,
-                        "DisplayMapperConfig": {
-                            "OperationType": "AcesFitted"
-                        },
-                         "OutputTransformShaderOverride": {
-                            "FilePath": "Shaders/PostProcessing/OutputTransformMobile.shader"
-                        }
-                    }
                 }
             ]
         }
