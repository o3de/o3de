{
    "Type": "JsonSerialization",
    "Version": 1,
    "ClassName": "PassAsset",
    "ClassData": {
        "PassTemplate": {
            "Name": "PostProcessParentTemplate",
            "PassClass": "ParentPass",
            "Slots": [
                // Inputs...
                {
                    "Name": "LightingInput",
                    "SlotType": "Input"
                },
                {
                    "Name": "Depth",
                    "SlotType": "Input"
                },
                {
                    "Name": "MotionVectors",
                    "SlotType": "Input"
                },
                // SwapChain here is only used to reference the frame height and format
                {
                    "Name": "SwapChainOutput",
                    "SlotType": "InputOutput"
                },
                // Outputs...
                {
                    "Name": "Output",
                    "SlotType": "Output"
                },
                // Debug Outputs...
                {
                    "Name": "RawLightingOutput",
                    "SlotType": "Output"
                },
                {
                    "Name": "LuminanceMipChainOutput",
                    "SlotType": "Output"
                }
            ],
            "Connections": [
                {
                    "LocalSlot": "Output",
                    "AttachmentRef": {
<<<<<<< HEAD
                        "Pass": "VignettePass",
                        "Attachment": "Output"
=======
                        "Pass": "EditorModeFeedbackPassParent",
                        "Attachment": "OutputColor"
>>>>>>> 955c9798
                    }
                },
                {
                    "LocalSlot": "RawLightingOutput",
                    "AttachmentRef": {
                        "Pass": "BloomPass",
                        "Attachment": "InputOutput"
                    }
                },
                {
                    "LocalSlot": "LuminanceMipChainOutput",
                    "AttachmentRef": {
                        "Pass": "LightAdaptation",
                        "Attachment": "LuminanceMipChainOutput"
                    }
                }
            ],
            "PassRequests": [
                {
                    "Name": "SMAA1xApplyLinearHDRColorPass",
                    "TemplateName": "SMAA1xApplyLinearHDRColorTemplate",
                    "Connections": [
                        {
                            "LocalSlot": "InputColor",
                            "AttachmentRef": {
                                "Pass": "Parent",
                                "Attachment": "LightingInput"
                            }
                        },
                        {
                            "LocalSlot": "InputDepth",
                            "AttachmentRef": {
                                "Pass": "Parent",
                                "Attachment": "Depth"
                            }
                        }
                    ]
                },
                {
                    "Name": "TaaPass",
                    "TemplateName": "TaaTemplate",
                    "Enabled": false,
                    "Connections": [
                        {
                            "LocalSlot": "InputColor",
                            "AttachmentRef": {
                                "Pass": "SMAA1xApplyLinearHDRColorPass",
                                "Attachment": "OutputColor"
                            }
                        },
                        {
                            "LocalSlot": "InputDepth",
                            "AttachmentRef": {
                                "Pass": "Parent",
                                "Attachment": "Depth"
                            }
                        },
                        {
                            "LocalSlot": "MotionVectors",
                            "AttachmentRef": {
                                "Pass": "Parent",
                                "Attachment": "MotionVectors"
                            }
                        }
                    ]
                },
                // Todo: remove the old depth of field implementation and rename NewDepthOfField -> DepthOfField
                //{
                //    "Name": "DepthOfFieldPass",
                //    "TemplateName": "DepthOfFieldTemplate",
                //    "Enabled": true,
                //    "Connections": [
                //        {
                //            "LocalSlot": "DoFColorInput",
                //            "AttachmentRef": {
                //                "Pass": "TaaPass",
                //                "Attachment": "OutputColor"
                //            }
                //        },
                //        {
                //            "LocalSlot": "DoFDepthInput",
                //            "AttachmentRef": {
                //                "Pass": "Parent",
                //                "Attachment": "Depth"
                //            }
                //        }
                //    ]
                //},
                {
                    "Name": "DepthOfFieldPass",
                    "TemplateName": "NewDepthOfFieldTemplate",
                    "Enabled": true,
                    "Connections": [
                        {
                            "LocalSlot": "LightingBuffer",
                            "AttachmentRef": {
                                "Pass": "TaaPass",
                                "Attachment": "OutputColor"
                            }
                        },
                        {
                            "LocalSlot": "Depth",
                            "AttachmentRef": {
                                "Pass": "Parent",
                                "Attachment": "Depth"
                            }
                        }
                    ]
                },
                {
                    "Name": "BloomPass",
                    "TemplateName": "BloomPassTemplate",
                    "Enabled": true,
                    "Connections": [
                        {
                            "LocalSlot": "InputOutput",
                            "AttachmentRef": {
                                "Pass": "DepthOfFieldPass",
                                "Attachment": "LightingBuffer"
                            }
                        }
                    ]
                },
                {
                    "Name": "LightAdaptation",
                    "TemplateName": "LightAdaptationParentTemplate",
                    "Connections": [
                        {
                            "LocalSlot": "LightingInput",
                            "AttachmentRef": {
                                "Pass": "BloomPass",
                                "Attachment": "InputOutput"
                            }
                        },
                        {
                            "LocalSlot": "SwapChainOutput",
                            "AttachmentRef": {
                                "Pass": "Parent",
                                "Attachment": "SwapChainOutput"
                            }
                        }
                    ]
                },
                {
                    "Name": "ContrastAdaptiveSharpeningPass",
                    "TemplateName": "ContrastAdaptiveSharpeningTemplate",
                    "Enabled": false,
                    "Connections": [
                        {
                            "LocalSlot": "InputColor",
                            "AttachmentRef": {
                                "Pass": "LightAdaptation",
                                "Attachment": "Output"
                            }
                        }
                    ]
                },
                {
<<<<<<< HEAD
                    "Name": "VignettePass",
                    "TemplateName": "VignetteTemplate",
                    "Connections": [
                        {
                            "LocalSlot": "Input",
=======
                    "Name": "EditorModeFeedbackPassParent",
                    "TemplateName": "EditorModeFeedbackParentTemplate",
                    "Enabled": true,
                    "Connections": [
                        {
                            "LocalSlot": "InputDepth",
                            "AttachmentRef": {
                                "Pass": "Parent",
                                "Attachment": "Depth"
                            }
                        },
                        {
                            "LocalSlot": "InputColor",
>>>>>>> 955c9798
                            "AttachmentRef": {
                                "Pass": "ContrastAdaptiveSharpeningPass",
                                "Attachment": "OutputColor"
                            }
                        }
                    ]
                }
            ]
        }
    }
}<|MERGE_RESOLUTION|>--- conflicted
+++ resolved
@@ -44,13 +44,8 @@
                 {
                     "LocalSlot": "Output",
                     "AttachmentRef": {
-<<<<<<< HEAD
-                        "Pass": "VignettePass",
-                        "Attachment": "Output"
-=======
                         "Pass": "EditorModeFeedbackPassParent",
                         "Attachment": "OutputColor"
->>>>>>> 955c9798
                     }
                 },
                 {
@@ -209,13 +204,19 @@
                     ]
                 },
                 {
-<<<<<<< HEAD
                     "Name": "VignettePass",
                     "TemplateName": "VignetteTemplate",
                     "Connections": [
                         {
                             "LocalSlot": "Input",
-=======
+                            "AttachmentRef": {
+                                "Pass": "ContrastAdaptiveSharpeningPass",
+                                "Attachment": "OutputColor"
+                            }
+                        }
+                    ]
+                },
+                {
                     "Name": "EditorModeFeedbackPassParent",
                     "TemplateName": "EditorModeFeedbackParentTemplate",
                     "Enabled": true,
@@ -229,10 +230,9 @@
                         },
                         {
                             "LocalSlot": "InputColor",
->>>>>>> 955c9798
-                            "AttachmentRef": {
-                                "Pass": "ContrastAdaptiveSharpeningPass",
-                                "Attachment": "OutputColor"
+                            "AttachmentRef": {
+                                "Pass": "VignettePass",
+                                "Attachment": "Output"
                             }
                         }
                     ]
