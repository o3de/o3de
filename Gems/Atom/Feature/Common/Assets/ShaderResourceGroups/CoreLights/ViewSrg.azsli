/*
 * Copyright (c) Contributors to the Open 3D Engine Project.
 * For complete copyright and license terms please see the LICENSE at the root of this distribution.
 *
 * SPDX-License-Identifier: Apache-2.0 OR MIT
 *
 */

#ifndef AZ_COLLECTING_PARTIAL_SRGS
#error Do not include this file directly. Include the main .srgi file instead.
#endif

partial ShaderResourceGroup ViewSrg
{ 
    // Light visibility grid is this wide 
    // e.g. if the screen resolution is 1904 x 800 with 16x16 bins then grid width is 1904/16 = 119 
    uint m_tileGridWidth;

    // This struct is coherent to the ones in Shadow.azsli and EsmShadowmapsPass.h.
    struct FilterParameter
    {
        uint m_isEnabled;
        uint2 m_shadowmapOriginInSlice;
        uint m_shadowmapSize;
        float m_lightDistanceOfCameraViewFrustum;
        float m_n_f_n; // n / (f - n)
        float m_n_f;   // n - f
        float m_f;     // f
                       // where n: nearDepth, f: farDepth.
    };

    // Simple Point Lights 

    struct SimplePointLight
    {
        float3 m_position;
        float m_invAttenuationRadiusSquared; // For a radius at which this light no longer has an effect, 1 / radius^2.
        float3 m_rgbIntensityCandelas;
        float m_padding; // explicit padding.
    };

    StructuredBuffer<SimplePointLight> m_simplePointLights;
    uint m_simplePointLightCount;

    // Simple Spot Lights

    struct SimpleSpotLight
    {
        float3 m_position;
        float m_invAttenuationRadiusSquared; // For a radius at which this light no longer has an effect, 1 / radius^2.
        float3 m_direction;
        float m_cosInnerConeAngle; // cosine of the outer cone angle
        float3 m_rgbIntensityCandelas;
        float m_cosOuterConeAngle; // cosine of the inner cone angle
    };

    StructuredBuffer<SimpleSpotLight> m_simpleSpotLights;
    uint m_simpleSpotLightCount;


    // Point lights (sphere lights)

    struct PointLight
    {
        float3 m_position;
        float m_invAttenuationRadiusSquared; // For a radius at which this light no longer has an effect, 1 / radius^2.
        float3 m_rgbIntensityCandelas;
        float m_bulbRadius;
        uint3 m_shadowIndices;
        uint m_padding;
    };

    StructuredBuffer<PointLight> m_pointLights;
    uint m_pointLightCount;

    // Projected Shadows

    struct ProjectedShadow
    {
        float4x4 m_depthBiasMatrix;
        uint m_shadowmapArraySlice; // array slice who has shadowmap in the atlas.
        uint m_shadowFilterMethod; 
        float m_boundaryScale;
        uint m_filteringSampleCount;
        float2 m_unprojectConstants;
        float m_bias;
        float m_normalShadowBias;
        float m_esmExponent;
        float3 m_padding;
    };

    StructuredBuffer<ProjectedShadow> m_projectedShadows;
    StructuredBuffer<FilterParameter> m_projectedFilterParams;

    float m_shadowmapAtlasSize; // image size of shadowmap atlas. width and height has the same value.
    float m_invShadowmapAtlasSize; // reciprocal of the atlas size

    // Directional Light shadows

    static const uint MaxCascadeCount = 4;
    static const uint DirectionalLightShadowDebugColoringBitMask = 1;

    struct DirectionalLightShadow
    {
        float4x4 m_lightViewToShadowmapMatrices[MaxCascadeCount];
        float4x4 m_worldToLightViewMatrices[MaxCascadeCount];
        float m_slopeBiasBase[MaxCascadeCount];
        float m_boundaryScale;
        uint m_shadowmapSize; // width and height of shadowmap
        uint m_cascadeCount;
        float m_shadowBias; 
<<<<<<< HEAD
        uint m_predictionSampleCount;
=======
        float m_normalShadowBias; 
>>>>>>> dcc2890d
        uint m_filteringSampleCount;
        uint m_debugFlags;
        uint m_shadowFilterMethod;
        float m_far_minus_near;
        float3 m_padding;
    };

    enum ShadowFilterMethod
    {
        ShadowFilterMethodNone = 0,
        ShadowFilterMethodPcf,
        ShadowFilterMethodEsm,
        ShadowFilterMethodEsmPcf
    };

    StructuredBuffer<DirectionalLightShadow> m_directionalLightShadows;
    uint m_directionalLightCount;
    uint m_shadowIndexDirectionalLight;

    StructuredBuffer<FilterParameter> m_esmsDirectional;

    // Disk Lights
    
    struct DiskLight
    {
        float3 m_position;
        float m_invAttenuationRadiusSquared; // For a radius at which this light no longer has an effect, 1 / radius^2.
        float3 m_rgbIntensityCandelas;
        float m_diskRadius;
        float3 m_direction;
        uint m_flags;
        float m_cosInnerConeAngle;
        float m_cosOuterConeAngle;
        float m_bulbPositionOffset;
        uint m_shadowIndex;
    };

    StructuredBuffer<DiskLight> m_diskLights;
    uint m_diskLightCount;
    
    // Capsule Lights
    
    struct CapsuleLight
    {
        float3 m_startPoint;   // One of the end points of the capsule
        float m_radius;        // Radius of the capsule, ie distance from line segment to surface.
        float3 m_direction;    // normalized vector from m_startPoint towards the other end point.
        float m_length;        // length of the line segment making up the inside of the capsule. Doesn't include caps (0 length capsule == sphere)
        float3 m_rgbIntensityCandelas; // total rgb luminous intensity of the capsule in candelas
        float m_invAttenuationRadiusSquared; // Inverse of the distance at which this light no longer has an effect, squared. Also used for falloff calculations.
    };

    StructuredBuffer<CapsuleLight> m_capsuleLights;
    uint m_capsuleLightCount;
    
    // Quad Lights
    
    struct QuadLight
    {
        float3 m_position;
        float m_invAttenuationRadiusSquared; // For a radius at which this light no longer has an effect, 1 / radius^2.
        float3 m_leftDir; // Direction from center of quad to the left edge
        float m_halfWidth; // Half the width of the quad. m_leftDir * m_halfWidth is a vector from the center to the left edge.
        float3 m_upDir; // Direction from center of quad to the top edge
        float m_halfHeight; // Half the height of the quad. m_upDir * m_halfHeight is a vector from the center to the top edge.
        float3 m_rgbIntensityNits;
        uint m_flags; // See QuadLightFlag enum
    };

    StructuredBuffer<QuadLight> m_quadLights;
    uint m_quadLightCount;
    
    // Polygon Lights

    struct PolygonLight
    {
        float3 m_position;
        uint m_startEndIndex; // 16 bit start and end indices packed into one 32 bit uint
        float3 m_rgbIntensityNits; // sign bit on red indicates winding order of first two edges. Used to determine direction.
        float m_invAttenuationRadiusSquared; // negative sign bit indicates double sided.
    };

    StructuredBuffer<PolygonLight> m_polygonLights;
    uint m_polygonLightCount;
    StructuredBuffer<float4> m_polygonLightPoints; // points for each polygon. Max 64 points per polygon.
    
    uint PolygonLightGetStartIndex(uint index)
    {
        return index >> 16;
    }
    uint PolygonLightGetEndIndex(uint index)
    {
        return index & 0x0000FFFF;
    }
}<|MERGE_RESOLUTION|>--- conflicted
+++ resolved
@@ -109,11 +109,7 @@
         uint m_shadowmapSize; // width and height of shadowmap
         uint m_cascadeCount;
         float m_shadowBias; 
-<<<<<<< HEAD
-        uint m_predictionSampleCount;
-=======
         float m_normalShadowBias; 
->>>>>>> dcc2890d
         uint m_filteringSampleCount;
         uint m_debugFlags;
         uint m_shadowFilterMethod;
