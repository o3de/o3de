{
    "description": "Material Type with properties used to define Enhanced PBR, a metallic-roughness Physically-Based Rendering (PBR) material shading model, with advanced features like subsurface scattering, transmission, and anisotropy.",
    "version": 4,
    "versionUpdates": [
        {
            "toVersion": 4,
            "actions": [
                {"op": "rename", "from": "opacity.doubleSided", "to": "general.doubleSided"}
            ]
        }
    ],
    "propertyLayout": {
<<<<<<< HEAD
        "version": 3,
        "propertySets": [
=======
        "groups": [
>>>>>>> ea55c6d5
            {
                "name": "baseColor",
                "displayName": "Base Color",
                "description": "Properties for configuring the surface reflected color for dielectrics or reflectance values for metals.",
                "properties": [
                    {
                        "name": "color",
                        "displayName": "Color",
                        "description": "Color is displayed as sRGB but the values are stored as linear color.",
                        "type": "Color",
                        "defaultValue": [ 1.0, 1.0, 1.0 ],
                        "connection": {
                            "type": "ShaderInput",
                            "name": "m_baseColor"
                        }
                    },
                    {
                        "name": "factor",
                        "displayName": "Factor",
                        "description": "Strength factor for scaling the base color values. Zero (0.0) is black, white (1.0) is full color.",
                        "type": "Float",
                        "defaultValue": 1.0,
                        "min": 0.0,
                        "max": 1.0,
                        "connection": {
                            "type": "ShaderInput",
                            "name": "m_baseColorFactor"
                        }
                    },
                    {
                        "name": "textureMap",
                        "displayName": "Texture",
                        "description": "Base color texture map",
                        "type": "Image",
                        "connection": {
                            "type": "ShaderInput",
                            "name": "m_baseColorMap"
                        }
                    },
                    {
                        "name": "useTexture",
                        "displayName": "Use Texture",
                        "description": "Whether to use the texture.",
                        "type": "Bool",
                        "defaultValue": true
                    },
                    {
                        "name": "textureMapUv",
                        "displayName": "UV",
                        "description": "Base color map UV set",
                        "type": "Enum",
                        "enumIsUv": true,
                        "defaultValue": "Tiled",
                        "connection": {
                            "type": "ShaderInput",
                            "name": "m_baseColorMapUvIndex"
                        }
                    },
                    {
                        "name": "textureBlendMode",
                        "displayName": "Texture Blend Mode",
                        "description": "Selects the equation to use when combining Color, Factor, and Texture.",
                        "type": "Enum",
                        "enumValues": [ "Multiply", "LinearLight", "Lerp", "Overlay" ],
                        "defaultValue": "Multiply",
                        "connection": {
                            "type": "ShaderOption",
                            "name": "o_baseColorTextureBlendMode"
                        }
                    }
                ]
            },
            {
                "name": "metallic",
                "displayName": "Metallic",
                "description": "Properties for configuring whether the surface is metallic or not.",
                "properties": [
                    {
                        "name": "factor",
                        "displayName": "Factor",
                        "description": "This value is linear, black is non-metal and white means raw metal.",
                        "type": "Float",
                        "defaultValue": 0.0,
                        "min": 0.0,
                        "max": 1.0,
                        "connection": {
                            "type": "ShaderInput",
                            "name": "m_metallicFactor"
                        }
                    },
                    {
                        "name": "textureMap",
                        "displayName": "Texture",
                        "description": "",
                        "type": "Image",
                        "connection": {
                            "type": "ShaderInput",
                            "name": "m_metallicMap"
                        }
                    },
                    {
                        "name": "useTexture",
                        "displayName": "Use Texture",
                        "description": "Whether to use the texture, or just default to the Factor value.",
                        "type": "Bool",
                        "defaultValue": true
                    },
                    {
                        "name": "textureMapUv",
                        "displayName": "UV",
                        "description": "Metallic map UV set",
                        "type": "Enum",
                        "enumIsUv": true,
                        "defaultValue": "Tiled",
                        "connection": {
                            "type": "ShaderInput",
                            "name": "m_metallicMapUvIndex"
                        }
                    }
                ]
            },
            {
                "name": "roughness",
                "displayName": "Roughness",
                "description": "Properties for configuring how rough the surface appears.",
                "properties": [
                    {
                        "name": "textureMap",
                        "displayName": "Texture",
                        "description": "Texture for defining surface roughness.",
                        "type": "Image",
                        "connection": {
                            "type": "ShaderInput",
                            "name": "m_roughnessMap"
                        }
                    },
                    {
                        "name": "useTexture",
                        "displayName": "Use Texture",
                        "description": "Whether to use the texture, or just default to the Factor value.",
                        "type": "Bool",
                        "defaultValue": true
                    },
                    {
                        "name": "textureMapUv",
                        "displayName": "UV",
                        "description": "Roughness map UV set",
                        "type": "Enum",
                        "enumIsUv": true,
                        "defaultValue": "Tiled",
                        "connection": {
                            "type": "ShaderInput",
                            "name": "m_roughnessMapUvIndex"
                        }
                    },
                    {
                        // Note that "factor" is mutually exclusive with "lowerBound"/"upperBound". These are swapped by a lua functor.
                        "name": "lowerBound",
                        "displayName": "Lower Bound",
                        "description": "The roughness value that corresponds to black in the texture.",
                        "type": "Float",
                        "defaultValue": 0.0,
                        "min": 0.0,
                        "max": 1.0,
                        "connection": {
                            "type": "ShaderInput",
                            "name": "m_roughnessLowerBound"
                        }
                    },
                    {
                        // Note that "factor" is mutually exclusive with "lowerBound"/"upperBound". These are swapped by a lua functor.
                        "name": "upperBound",
                        "displayName": "Upper Bound",
                        "description": "The roughness value that corresponds to white in the texture.",
                        "type": "Float",
                        "defaultValue": 1.0,
                        "min": 0.0,
                        "max": 1.0,
                        "connection": {
                            "type": "ShaderInput",
                            "name": "m_roughnessUpperBound"
                        }
                    },
                    {
                        // Note that "factor" is mutually exclusive with "lowerBound"/"upperBound". These are swapped by a lua functor.
                        "name": "factor",
                        "displayName": "Factor",
                        "description": "Controls the roughness value",
                        "type": "Float",
                        "defaultValue": 1.0,
                        "min": 0.0,
                        "max": 1.0,
                        "connection": {
                            "type": "ShaderInput",
                            "name": "m_roughnessFactor"
                        }
                    }
                ]
            },
            {
                "name": "specularF0",
                "displayName": "Specular Reflectance f0",
                "description": "The constant f0 represents the specular reflectance at normal incidence (Fresnel 0 Angle). Used to adjust reflectance of non-metal surfaces.",
                "properties": [
                    {
                        "name": "factor",
                        "displayName": "Factor",
                        "description": "The default IOR is 1.5, which gives you 0.04 (4% of light reflected at 0 degree angle for dielectric materials). F0 values lie in the range 0-0.08, so that is why the default F0 slider is set on 0.5.",
                        "type": "Float",
                        "defaultValue": 0.5,
                        "min": 0.0,
                        "max": 1.0,
                        "connection": {
                            "type": "ShaderInput",
                            "name": "m_specularF0Factor"
                        }
                    },
                    {
                        "name": "textureMap",
                        "displayName": "Texture",
                        "description": "Texture for defining surface reflectance.",
                        "type": "Image",
                        "connection": {
                            "type": "ShaderInput",
                            "name": "m_specularF0Map"
                        }
                    },
                    {
                        "name": "useTexture",
                        "displayName": "Use Texture",
                        "description": "Whether to use the texture, or just default to the Factor value.",
                        "type": "Bool",
                        "defaultValue": true
                    },
                    {
                        "name": "textureMapUv",
                        "displayName": "UV",
                        "description": "Specular reflection map UV set",
                        "type": "Enum",
                        "enumIsUv": true,
                        "defaultValue": "Tiled",
                        "connection": {
                            "type": "ShaderInput",
                            "name": "m_specularF0MapUvIndex"
                        }
                    },
                    // Consider moving this to the "general" group to be consistent with StandardMultilayerPBR
                    {
                        "name": "enableMultiScatterCompensation",
                        "displayName": "Multiscattering Compensation",
                        "description": "Whether to enable multiple scattering compensation.",
                        "type": "Bool",
                        "connection": {
                            "type": "ShaderOption",
                            "name": "o_specularF0_enableMultiScatterCompensation"
                        }
                    }
                ]
            },
            {
                "name": "normal",
                "displayName": "Normal",
                "description": "Properties related to configuring surface normal.",
                "properties": [
                    {
                        "name": "textureMap",
                        "displayName": "Texture",
                        "description": "Texture for defining surface normal direction.",
                        "type": "Image",
                        "connection": {
                            "type": "ShaderInput",
                            "name": "m_normalMap"
                        }
                    },
                    {
                        "name": "useTexture",
                        "displayName": "Use Texture",
                        "description": "Whether to use the texture, or just rely on vertex normals.",
                        "type": "Bool",
                        "defaultValue": true
                    },
                    {
                        "name": "textureMapUv",
                        "displayName": "UV",
                        "description": "Normal map UV set",
                        "type": "Enum",
                        "enumIsUv": true,
                        "defaultValue": "Tiled",
                        "connection": {
                            "type": "ShaderInput",
                            "name": "m_normalMapUvIndex"
                        }
                    },
                    {
                        "name": "flipX",
                        "displayName": "Flip X Channel",
                        "description": "Flip tangent direction for this normal map.",
                        "type": "Bool",
                        "defaultValue": false,
                        "connection": {
                            "type": "ShaderInput",
                            "name": "m_flipNormalX"
                        }
                    },
                    {
                        "name": "flipY",
                        "displayName": "Flip Y Channel",
                        "description": "Flip bitangent direction for this normal map.",
                        "type": "Bool",
                        "defaultValue": false,
                        "connection": {
                            "type": "ShaderInput",
                            "name": "m_flipNormalY"
                        }
                    },
                    {
                        "name": "factor",
                        "displayName": "Factor",
                        "description": "Strength factor for scaling the values",
                        "type": "Float",
                        "defaultValue": 1.0,
                        "min": 0.0,
                        "softMax": 2.0,
                        "connection": {
                            "type": "ShaderInput",
                            "name": "m_normalFactor"
                        }
                    }
                ]
            },
            {
                "name": "detailLayerGroup",
                "displayName": "Detail Layer",
                "description": "Properties for Fine Details Layer.",
                "properties": [
                    {
                        "name": "enableDetailLayer",
                        "displayName": "Enable Detail Layer",
                        "description": "Enable detail layer for fine details and scratches",
                        "type": "Bool",
                        "defaultValue": false
                    },
                    {
                        "name": "blendDetailFactor",
                        "displayName": "Blend Factor",
                        "description": "Scales the overall impact of the detail layer.",
                        "type": "Float",
                        "defaultValue": 1.0,
                        "min": 0.0,
                        "max": 1.0,
                        "connection": {
                            "type": "ShaderInput",
                            "name": "m_detail_blendFactor"
                        }
                    },
                    {
                        "name": "blendDetailMask",
                        "displayName": "Blend Mask",
                        "description": "Detailed blend mask for application of the detail maps.",
                        "type": "Image",
                        "connection": {
                            "type": "ShaderInput",
                            "name": "m_detail_blendMask_texture"
                        }
                    },
                    {
                        "name": "enableDetailMaskTexture",
                        "displayName": "    Use Texture",
                        "description": "Enable detail blend mask",
                        "type": "Bool",
                        "defaultValue": true
                    },
                    {
                        "name": "blendDetailMaskUv",
                        "displayName": "    Blend Mask UV",
                        "description": "Which UV set to use for sampling the detail blend mask",
                        "type": "Enum",
                        "enumIsUv": true,
                        "defaultValue": "Tiled",
                        "connection": {
                            "type": "ShaderInput",
                            "name": "m_detail_blendMask_uvIndex"
                        }
                    },
                    {
                        "name": "textureMapUv",
                        "displayName": "Detail Map UVs",
                        "description": "Which UV set to use for detail map sampling",
                        "type": "Enum",
                        "enumIsUv": true,
                        "defaultValue": "Tiled",
                        "connection": {
                            "type": "ShaderInput",
                            "name": "m_detail_allMapsUvIndex"
                        }
                    },
                    {
                        "name": "enableBaseColor",
                        "displayName": "Enable Base Color",
                        "description": "Enable detail blending for base color",
                        "type": "Bool",
                        "defaultValue": false
                    },
                    {
                        "name": "baseColorDetailMap",
                        "displayName": "    Texture",
                        "description": "Detailed Base Color Texture",
                        "type": "Image",
                        "connection": {
                            "type": "ShaderInput",
                            "name": "m_detail_baseColor_texture"
                        }
                    },
                    {
                        "name": "baseColorDetailBlend",
                        "displayName": "    Blend Factor",
                        "description": "How much to blend the detail layer into the base color.",
                        "type": "Float",
                        "defaultValue": 1.0,
                        "min": 0.0,
                        "max": 1.0,
                        "connection": {
                            "type": "ShaderInput",
                            "name": "m_detail_baseColor_factor"
                        }
                    },
                    {
                        "name": "enableNormals",
                        "displayName": "Enable Normal",
                        "description": "Enable detail normal map to be used for fine detail normal such as scratches and small dents",
                        "type": "Bool",
                        "defaultValue": false
                    },
                    {
                        "name": "normalDetailStrength",
                        "displayName": "    Factor",
                        "description": "Strength factor for scaling the Detail Normal",
                        "type": "Float",
                        "defaultValue": 1.0,
                        "min": 0.0,
                        "softMax": 2.0,
                        "connection": {
                            "type": "ShaderInput",
                            "name": "m_detail_normal_factor"
                        }
                    },
                    {
                        "name": "normalDetailMap",
                        "displayName": "    Texture",
                        "description": "Detailed Normal map",
                        "type": "Image",
                        "connection": {
                            "type": "ShaderInput",
                            "name": "m_detail_normal_texture"
                        }
                    },
                    {
                        "name": "normalDetailFlipX",
                        "displayName": "    Flip X Channel",
                        "description": "Flip Detail tangent direction for this normal map.",
                        "type": "Bool",
                        "defaultValue": false,
                        "connection": {
                            "type": "ShaderInput",
                            "name": "m_detail_normal_flipX"
                        }
                    },
                    {
                        "name": "normalDetailFlipY",
                        "displayName": "    Flip Y Channel",
                        "description": "Flip Detail bitangent direction for this normal map.",
                        "type": "Bool",
                        "defaultValue": false,
                        "connection": {
                            "type": "ShaderInput",
                            "name": "m_detail_normal_flipY"
                        }
                    }
                ]
            },
            {
                "name": "detailUV",
                "displayName": "Detail Layer UV",
                "description": "Properties for modifying detail layer UV.",
                "properties": [
                    {
                        "name": "center",
                        "displayName": "Center",
                        "description": "Center point for scaling and rotation transformations.",
                        "type": "vector2",
                        "vectorLabels": [ "U", "V" ],
                        "defaultValue": [ 0.5, 0.5 ]
                    },
                    {
                        "name": "tileU",
                        "displayName": "Tile U",
                        "description": "Scales texture coordinates in V.",
                        "type": "float",
                        "defaultValue": 1.0,
                        "step": 0.1
                    },
                    {
                        "name": "tileV",
                        "displayName": "Tile V",
                        "description": "Scales texture coordinates in V.",
                        "type": "float",
                        "defaultValue": 1.0,
                        "step": 0.1
                    },
                    {
                        "name": "offsetU",
                        "displayName": "Offset U",
                        "description": "Offsets texture coordinates in the U direction.",
                        "type": "float",
                        "defaultValue": 0.0,
                        "min": -1.0,
                        "max": 1.0
                    },
                    {
                        "name": "offsetV",
                        "displayName": "Offset V",
                        "description": "Offsets texture coordinates in the V direction.",
                        "type": "float",
                        "defaultValue": 0.0,
                        "min": -1.0,
                        "max": 1.0
                    },
                    {
                        "name": "rotateDegrees",
                        "displayName": "Rotate",
                        "description": "Rotates the texture coordinates (degrees).",
                        "type": "float",
                        "defaultValue": 0.0,
                        "min": -180.0,
                        "max": 180.0,
                        "step": 1.0
                    },
                    {
                        "name": "scale",
                        "displayName": "Scale",
                        "description": "Scales texture coordinates in both U and V.",
                        "type": "float",
                        "defaultValue": 1.0,
                        "step": 0.1
                    }
                ]
            },
            {
                "name": "anisotropy",
                "displayName": "Anisotropic Material Response",
                "description": "How much is this material response anisotropic.",
                "properties": [
                    {
                        "name": "enableAnisotropy",
                        "displayName": "Enable Anisotropy",
                        "description": "Enable anisotropic surface response for non uniform reflection along the axis",
                        "type": "Bool",
                        "defaultValue": false,
                        "connection": {
                            "type": "ShaderOption",
                            "name": "o_enableAnisotropy"
                        }
                    },
                    {
                        "name": "factor",
                        "displayName": "Anisotropy Factor",
                        "description": "Strength factor for the anisotropy: negative = along v, positive = along u",
                        "type": "Float",
                        "defaultValue": 0.0,
                        "min": -0.95,
                        "max": 0.95,
                        "connection": {
                            "type": "ShaderInput",
                            "name": "m_anisotropicFactor"
                        }
                    },
                    {
                        "name": "anisotropyAngle",
                        "displayName": "Anisotropy Angle",
                        "description": "Anisotropy direction of major reflection axis: 0 = 0 degrees, 1.0 = 180 degrees",
                        "type": "Float",
                        "defaultValue": 0.0,
                        "min": 0.0,
                        "max": 1.0,
                        "connection": {
                            "type": "ShaderInput",
                            "name": "m_anisotropicAngle"
                        }
                    }
                ]
            },
            {
                "name": "occlusion",
                "displayName": "Occlusion",
                "description": "Properties for baked textures that represent geometric occlusion of light.",
                "properties": [
                    {
                        "name": "diffuseTextureMap",
                        "displayName": "Diffuse AO",
                        "description": "Texture for defining occlusion area for diffuse ambient lighting.",
                        "type": "Image",
                        "connection": {
                            "type": "ShaderInput",
                            "name": "m_diffuseOcclusionMap"
                        }
                    },
                    {
                        "name": "diffuseUseTexture",
                        "displayName": "    Use Texture",
                        "description": "Whether to use the Diffuse AO map.",
                        "type": "Bool",
                        "defaultValue": true
                    },
                    {
                        "name": "diffuseTextureMapUv",
                        "displayName": "    UV",
                        "description": "Diffuse AO map UV set.",
                        "type": "Enum",
                        "enumIsUv": true,
                        "defaultValue": "Tiled",
                        "connection": {
                            "type": "ShaderInput",
                            "name": "m_diffuseOcclusionMapUvIndex"
                        }
                    },
                    {
                        "name": "diffuseFactor",
                        "displayName": "    Factor",
                        "description": "Strength factor for scaling the values of Diffuse AO",
                        "type": "Float",
                        "defaultValue": 1.0,
                        "min": 0.0,
                        "softMax": 2.0,
                        "connection": {
                            "type": "ShaderInput",
                            "name": "m_diffuseOcclusionFactor"
                        }
                    },
                    {
                        "name": "specularTextureMap",
                        "displayName": "Specular Cavity",
                        "description": "Texture for defining occlusion area for specular lighting.",
                        "type": "Image",
                        "connection": {
                            "type": "ShaderInput",
                            "name": "m_specularOcclusionMap"
                        }
                    },
                    {
                        "name": "specularUseTexture",
                        "displayName": "    Use Texture",
                        "description": "Whether to use the Specular Cavity map.",
                        "type": "Bool",
                        "defaultValue": true
                    },
                    {
                        "name": "specularTextureMapUv",
                        "displayName": "    UV",
                        "description": "Specular Cavity map UV set.",
                        "type": "Enum",
                        "enumIsUv": true,
                        "defaultValue": "Tiled",
                        "connection": {
                            "type": "ShaderInput",
                            "name": "m_specularOcclusionMapUvIndex"
                        }
                    },
                    {
                        "name": "specularFactor",
                        "displayName": "    Factor",
                        "description": "Strength factor for scaling the values of Specular Cavity",
                        "type": "Float",
                        "defaultValue": 1.0,
                        "min": 0.0,
                        "softMax": 2.0,
                        "connection": {
                            "type": "ShaderInput",
                            "name": "m_specularOcclusionFactor"
                        }
                    }
                ]
            },
            {
                "name": "emissive",
                "displayName": "Emissive",
                "description": "Properties to add light emission, independent of other lights in the scene.",
                "properties": [
                    {
                        "name": "enable",
                        "displayName": "Enable",
                        "description": "Enable the emissive group",
                        "type": "Bool",
                        "defaultValue": false
                    },
                    {
                        "name": "unit",
                        "displayName": "Units",
                        "description": "The photometric units of the Intensity property.",
                        "type": "Enum",
                        "enumValues": ["Ev100"],
                        "defaultValue": "Ev100"
                    },
                    {
                        "name": "color",
                        "displayName": "Color",
                        "description": "Color is displayed as sRGB but the values are stored as linear color.",
                        "type": "Color",
                        "defaultValue": [ 1.0, 1.0, 1.0 ],
                        "connection": {
                            "type": "ShaderInput",
                            "name": "m_emissiveColor"
                        }
                    },
                    {
                        "name": "intensity",
                        "displayName": "Intensity",
                        "description": "The amount of energy emitted.",
                        "type": "Float",
                        "defaultValue": 4,
                        "min": -10,
                        "max": 20,
                        "softMin": -6,
                        "softMax": 16
                    },
                    {
                        "name": "textureMap",
                        "displayName": "Texture",
                        "description": "Texture for defining emissive area.",
                        "type": "Image",
                        "connection": {
                            "type": "ShaderInput",
                            "name": "m_emissiveMap"
                        }
                    },
                    {
                        "name": "useTexture",
                        "displayName": "Use Texture",
                        "description": "Whether to use the texture.",
                        "type": "Bool",
                        "defaultValue": true
                    },
                    {
                        "name": "textureMapUv",
                        "displayName": "UV",
                        "description": "Emissive map UV set",
                        "type": "Enum",
                        "enumIsUv": true,
                        "defaultValue": "Tiled",
                        "connection": {
                            "type": "ShaderInput",
                            "name": "m_emissiveMapUvIndex"
                        }
                    }
                ]
            },
            {
                "name": "subsurfaceScattering",
                "displayName": "Subsurface Scattering",
                "description": "Properties for configuring subsurface scattering effects.",
                "properties": [
                    {
                        "name": "enableSubsurfaceScattering",
                        "displayName": "Subsurface Scattering",
                        "description": "Enable subsurface scattering feature, this will disable metallic and parallax mapping property due to incompatibility",
                        "type": "Bool",
                        "defaultValue": false,
                        "connection": {
                            "type": "ShaderOption",
                            "name": "o_enableSubsurfaceScattering"
                        }
                    },
                    {
                        "name": "subsurfaceScatterFactor",
                        "displayName": "    Factor",
                        "description": "Strength factor for scaling percentage of subsurface scattering effect applied",
                        "type": "float",
                        "defaultValue": 1.0,
                        "min": 0.0,
                        "max": 1.0,
                        "connection": {
                            "type": "ShaderInput",
                            "name": "m_subsurfaceScatteringFactor"
                        }
                    },
                    {
                        "name": "influenceMap",
                        "displayName": "    Influence Map",
                        "description": "Texture for controlling the strength of subsurface scattering",
                        "type": "Image",
                        "connection": {
                            "type": "ShaderInput",
                            "name": "m_subsurfaceScatteringInfluenceMap"
                        }
                    },
                    {
                        "name": "useInfluenceMap",
                        "displayName": "    Use Influence Map",
                        "description": "Whether to use the influence map.",
                        "type": "Bool",
                        "defaultValue": true
                    },
                    {
                        "name": "influenceMapUv",
                        "displayName": "    UV",
                        "description": "Influence map UV set",
                        "type": "Enum",
                        "enumIsUv": true,
                        "defaultValue": "Tiled",
                        "connection": {
                            "type": "ShaderInput",
                            "name": "m_subsurfaceScatteringInfluenceMapUvIndex"
                        }
                    },
                    {
                        "name": "scatterColor",
                        "displayName": "    Scatter color",
                        "description": "Color of volume light traveled through",
                        "type": "Color",
                        "defaultValue": [ 1.0, 0.27, 0.13 ]
                    },
                    {
                        "name": "scatterDistance",
                        "displayName": "    Scatter distance",
                        "description": "How far light traveled inside the volume",
                        "type": "float",
                        "defaultValue": 8,
                        "min": 0.0,
                        "softMax": 20.0
                    },
                    {
                        "name": "quality",
                        "displayName": "    Quality",
                        "description": "How much percent of sample will be used for each pixel, more samples improve quality and reduce artifacts, especially when the scatter distance is relatively large, but slow down computation time, 1.0 = full set 200 samples per pixel",
                        "type": "float",
                        "defaultValue": 0.4,
                        "min": 0.2,
                        "max": 1.0,
                        "connection": {
                            "type": "ShaderInput",
                            "name": "m_subsurfaceScatteringQuality"
                        }
                    },
                    {
                        "name": "transmissionMode",
                        "displayName": "Transmission",
                        "description": "Algorithm used for calculating transmission",
                        "type": "Enum",
                        "enumValues": [ "None", "ThickObject", "ThinObject" ],
                        "defaultValue": "None",
                        "connection": {
                            "type": "ShaderOption",
                            "name": "o_transmission_mode"
                        }
                    },
                    {
                        "name": "thickness",
                        "displayName": "    Thickness",
                        "description": "Normalized global thickness, the maxima between this value (multiplied by thickness map if enabled) and thickness from shadow map (if applicable) will be used as final thickness of pixel",
                        "type": "float",
                        "defaultValue": 0.5,
                        "min": 0.0,
                        "max": 1.0
                    },
                    {
                        "name": "thicknessMap",
                        "displayName": "    Thickness Map",
                        "description": "Texture for controlling per pixel thickness",
                        "type": "Image",
                        "connection": {
                            "type": "ShaderInput",
                            "name": "m_transmissionThicknessMap"
                        }
                    },
                    {
                        "name": "useThicknessMap",
                        "displayName": "    Use Thickness Map",
                        "description": "Whether to use the thickness map",
                        "type": "Bool",
                        "defaultValue": true
                    },
                    {
                        "name": "thicknessMapUv",
                        "displayName": "    UV",
                        "description": "Thickness map UV set",
                        "type": "Enum",
                        "enumIsUv": true,
                        "defaultValue": "Tiled",
                        "connection": {
                            "type": "ShaderInput",
                            "name": "m_transmissionThicknessMapUvIndex"
                        }
                    },
                    {
                        "name": "transmissionTint",
                        "displayName": "    Transmission Tint",
                        "description": "Color of the volume light traveling through",
                        "type": "Color",
                        "defaultValue": [ 1.0, 0.8, 0.6 ]
                    },
                    {
                        "name": "transmissionPower",
                        "displayName": "    Power",
                        "description": "How much transmitted light scatter radially ",
                        "type": "float",
                        "defaultValue": 6.0,
                        "min": 0.0,
                        "softMax": 20.0
                    },
                    {
                        "name": "transmissionDistortion",
                        "displayName": "    Distortion",
                        "description": "How much light direction distorted towards surface normal",
                        "type": "float",
                        "defaultValue": 0.1,
                        "min": 0.0,
                        "max": 1.0
                    },
                    {
                        "name": "transmissionAttenuation",
                        "displayName": "    Attenuation",
                        "description": "How fast transmitted light fade with thickness",
                        "type": "float",
                        "defaultValue": 4.0,
                        "min": 0.0,
                        "softMax": 20.0
                    },
                    {
                        "name": "transmissionScale",
                        "displayName": "    Scale",
                        "description": "Strength of transmission",
                        "type": "float",
                        "defaultValue": 3.0,
                        "min": 0.0,
                        "softMax": 20.0
                    }
                ]
            },
            {
                "name": "clearCoat",
                "displayName": "Clear Coat",
                "description": "Properties for configuring gloss clear coat",
                "properties": [
                    {
                        "name": "enable",
                        "displayName": "Enable",
                        "description": "Enable clear coat",
                        "type": "Bool",
                        "defaultValue": false
                    },
                    {
                        "name": "factor",
                        "displayName": "Factor",
                        "description": "Strength factor for scaling the percentage of effect applied",
                        "type": "Float",
                        "defaultValue": 1.0,
                        "min": 0.0,
                        "max": 1.0,
                        "connection": {
                            "type": "ShaderInput",
                            "name": "m_clearCoatFactor"
                        }
                    },
                    {
                        "name": "influenceMap",
                        "displayName": "    Influence Map",
                        "description": "Strength factor texture",
                        "type": "Image",
                        "connection": {
                            "type": "ShaderInput",
                            "name": "m_clearCoatInfluenceMap"
                        }
                    },
                    {
                        "name": "useInfluenceMap",
                        "displayName": "    Use Texture",
                        "description": "Whether to use the texture, or just default to the Factor value.",
                        "type": "Bool",
                        "defaultValue": true
                    },
                    {
                        "name": "influenceMapUv",
                        "displayName": "    UV",
                        "description": "Strength factor map UV set",
                        "type": "Enum",
                        "enumIsUv": true,
                        "defaultValue": "Tiled",
                        "connection": {
                            "type": "ShaderInput",
                            "name": "m_clearCoatInfluenceMapUvIndex"
                        }
                    },
                    {
                        "name": "roughness",
                        "displayName": "Roughness",
                        "description": "Clear coat layer roughness",
                        "type": "Float",
                        "defaultValue": 0.0,
                        "min": 0.0,
                        "max": 1.0,
                        "connection": {
                            "type": "ShaderInput",
                            "name": "m_clearCoatRoughness"
                        }
                    },
                    {
                        "name": "roughnessMap",
                        "displayName": "    Roughness Map",
                        "description": "Texture for defining surface roughness",
                        "type": "Image",
                        "connection": {
                            "type": "ShaderInput",
                            "name": "m_clearCoatRoughnessMap"
                        }
                    },
                    {
                        "name": "useRoughnessMap",
                        "displayName": "    Use Texture",
                        "description": "Whether to use the texture, or just default to the roughness value.",
                        "type": "Bool",
                        "defaultValue": true
                    },
                    {
                        "name": "roughnessMapUv",
                        "displayName": "    UV",
                        "description": "Roughness map UV set",
                        "type": "Enum",
                        "enumIsUv": true,
                        "defaultValue": "Tiled",
                        "connection": {
                            "type": "ShaderInput",
                            "name": "m_clearCoatRoughnessMapUvIndex"
                        }
                    },
                    {
                        "name": "normalStrength",
                        "displayName": "Normal Strength",
                        "description": "Scales the impact of the clear coat normal map",
                        "type": "Float",
                        "defaultValue": 1.0,
                        "min": 0.0,
                        "max": 2.0,
                        "connection": {
                            "type": "ShaderInput",
                            "name": "m_clearCoatNormalStrength"
                        }
                    },
                    {
                        "name": "normalMap",
                        "displayName": "Normal Map",
                        "description": "Normal map for clear coat layer, as top layer material clear coat doesn't affect by base layer normal map",
                        "type": "Image",
                        "connection": {
                            "type": "ShaderInput",
                            "name": "m_clearCoatNormalMap"
                        }
                    },
                    {
                        "name": "useNormalMap",
                        "displayName": "    Use Texture",
                        "description": "Whether to use the normal map",
                        "type": "Bool",
                        "defaultValue": true
                    },
                    {
                        "name": "normalMapUv",
                        "displayName": "    UV",
                        "description": "Normal map UV set",
                        "type": "Enum",
                        "enumIsUv": true,
                        "defaultValue": "Tiled",
                        "connection": {
                            "type": "ShaderInput",
                            "name": "m_clearCoatNormalMapUvIndex"
                        }
                    }
                ]
            },
            {
                "name": "parallax",
                "displayName": "Displacement",
                "description": "Properties for parallax effect produced by a height map.",
                "properties": [
                    {
                        "name": "textureMap",
                        "displayName": "Height Map",
                        "description": "Displacement height map to create parallax effect.",
                        "type": "Image",
                        "connection": {
                            "type": "ShaderInput",
                            "name": "m_heightmap"
                        }
                    },
                    {
                        "name": "useTexture",
                        "displayName": "Use Texture",
                        "description": "Whether to use the height map.",
                        "type": "Bool",
                        "defaultValue": true
                    },
                    {
                        "name": "textureMapUv",
                        "displayName": "UV",
                        "description": "Height map UV set",
                        "type": "Enum",
                        "enumIsUv": true,
                        "defaultValue": "Tiled",
                        "connection": {
                            "type": "ShaderInput",
                            "name": "m_parallaxUvIndex"
                        }
                    },
                    {
                        "name": "factor",
                        "displayName": "Height Map Scale",
                        "description": "The total height of the height map in local model units.",
                        "type": "Float",
                        "defaultValue": 0.05,
                        "min": 0.0,
                        "softMax": 0.1,
                        "connection": {
                            "type": "ShaderInput",
                            "name": "m_heightmapScale"
                        }
                    },
                    {
                        "name": "offset",
                        "displayName": "Offset",
                        "description": "Adjusts the overall displacement amount in local model units.",
                        "type": "Float",
                        "defaultValue": 0.0,
                        "softMin": -0.1,
                        "softMax": 0.1,
                        "connection": {
                            "type": "ShaderInput",
                            "name": "m_heightmapOffset"
                        }
                    },
                    {
                        "name": "algorithm",
                        "displayName": "Algorithm",
                        "description": "Select the algorithm to use for parallax mapping.",
                        "type": "Enum",
                        "enumValues": [ "Basic", "Steep", "POM", "Relief", "ContactRefinement" ],
                        "defaultValue": "POM",
                        "connection": {
                            "type": "ShaderOption",
                            "name": "o_parallax_algorithm"
                        }
                    },
                    {
                        "name": "quality",
                        "displayName": "Quality",
                        "description": "Quality of parallax mapping.",
                        "type": "Enum",
                        "enumValues": [ "Low", "Medium", "High", "Ultra" ],
                        "defaultValue": "Low",
                        "connection": {
                            "type": "ShaderOption",
                            "name": "o_parallax_quality"
                        }
                    },
                    {
                        "name": "pdo",
                        "displayName": "Pixel Depth Offset",
                        "description": "Enable PDO to offset the original pixel depths. This will affect any shaders using depth, for example, when receiving shadows.",
                        "type": "Bool",
                        "defaultValue": false,
                        "connection": {
                            "type": "ShaderOption",
                            "name": "o_parallax_enablePixelDepthOffset"
                        }
                    },
                    {
                        "name": "showClipping",
                        "displayName": "Show Clipping",
                        "description": "Highlight areas where the height map is clipped by the mesh surface.",
                        "type": "Bool",
                        "defaultValue": false,
                        "connection": {
                            "type": "ShaderOption",
                            "name": "o_parallax_highlightClipping"
                        }
                    }
                ]
            },
            {
                "name": "opacity",
                "displayName": "Opacity",
                "description": "Properties for configuring the materials transparency.",
                "properties": [
                    {
                        "name": "mode",
                        "displayName": "Opacity Mode",
                        "description": "Indicates the general approach how transparency is to be applied.",
                        "type": "Enum",
                        "enumValues": [ "Opaque", "Cutout", "Blended", "TintedTransparent" ],
                        "defaultValue": "Opaque",
                        "connection": {
                            "type": "ShaderOption",
                            "name": "o_opacity_mode"
                        }
                    },
                    {
                        "name": "alphaSource",
                        "displayName": "Alpha Source",
                        "description": "Indicates whether to get the opacity texture from the Base Color map (Packed) or from a separate greyscale texture (Split).",
                        "type": "Enum",
                        "enumValues": [ "Packed", "Split", "None" ],
                        "defaultValue": "Packed",
                        "connection": {
                            "type": "ShaderOption",
                            "name": "o_opacity_source"
                        }
                    },
                    {
                        "name": "textureMap",
                        "displayName": "Texture",
                        "description": "Texture for defining surface opacity.",
                        "type": "Image",
                        "connection": {
                            "type": "ShaderInput",
                            "name": "m_opacityMap"
                        }
                    },
                    {
                        "name": "textureMapUv",
                        "displayName": "UV",
                        "description": "Opacity map UV set",
                        "type": "Enum",
                        "enumIsUv": true,
                        "defaultValue": "Tiled",
                        "connection": {
                            "type": "ShaderInput",
                            "name": "m_opacityMapUvIndex"
                        }
                    },
                    {
                        "name": "factor",
                        "displayName": "Factor",
                        "description": "Factor for cutout threshold and blending",
                        "type": "Float",
                        "min": 0.0,
                        "max": 1.0,
                        "defaultValue": 0.5,
                        "connection": {
                            "type": "ShaderInput",
                            "name": "m_opacityFactor"
                        }
                    },
                    {
                        "name": "doubleSided",
                        "displayName": "Double-sided",
                        "description": "Whether to render back-faces or just front-faces.",
                        "type": "Bool"
                    },
                    {
                        "name": "alphaAffectsSpecular",
                        "displayName": "Alpha affects specular",
                        "description": "How much the alpha value should also affect specular reflection. This should be 0.0 for materials where light can transmit through their physical surface (like glass), but 1.0 when alpha determines the very presence of a surface (like hair or grass)",
                        "type": "float",
                        "min": 0.0,
                        "max": 1.0,
                        "defaultValue": 0.0,
                        "connection": {
                            "type": "ShaderInput",
                            "name": "m_opacityAffectsSpecularFactor"
                        }
                    }
                ]
            },
            {
                "name": "uv",
                "displayName": "UVs",
                "description": "Properties for configuring UV transforms.",
                "properties": [
                    {
                        "name": "center",
                        "displayName": "Center",
                        "description": "Center point for scaling and rotation transformations.",
                        "type": "vector2",
                        "vectorLabels": [ "U", "V" ],
                        "defaultValue": [ 0.5, 0.5 ]
                    },
                    {
                        "name": "tileU",
                        "displayName": "Tile U",
                        "description": "Scales texture coordinates in U.",
                        "type": "float",
                        "defaultValue": 1.0,
                        "step": 0.1
                    },
                    {
                        "name": "tileV",
                        "displayName": "Tile V",
                        "description": "Scales texture coordinates in V.",
                        "type": "float",
                        "defaultValue": 1.0,
                        "step": 0.1
                    },
                    {
                        "name": "offsetU",
                        "displayName": "Offset U",
                        "description": "Offsets texture coordinates in the U direction.",
                        "type": "float",
                        "defaultValue": 0.0,
                        "min": -1.0,
                        "max": 1.0
                    },
                    {
                        "name": "offsetV",
                        "displayName": "Offset V",
                        "description": "Offsets texture coordinates in the V direction.",
                        "type": "float",
                        "defaultValue": 0.0,
                        "min": -1.0,
                        "max": 1.0
                    },
                    {
                        "name": "rotateDegrees",
                        "displayName": "Rotate",
                        "description": "Rotates the texture coordinates (degrees).",
                        "type": "float",
                        "defaultValue": 0.0,
                        "min": -180.0,
                        "max": 180.0,
                        "step": 1.0
                    },
                    {
                        "name": "scale",
                        "displayName": "Scale",
                        "description": "Scales texture coordinates in both U and V.",
                        "type": "float",
                        "defaultValue": 1.0,
                        "step": 0.1
                    }
                ]
            },
            {
                // Note: this property group is used in the DiffuseGlobalIllumination pass and not by the main forward shader
                "name": "irradiance",
                "displayName": "Irradiance",
                "description": "Properties for configuring the irradiance used in global illumination.",
                "properties": [
                    {
                        "name": "color",
                        "displayName": "Color",
                        "description": "Color is displayed as sRGB but the values are stored as linear color.",
                        "type": "Color",
                        "defaultValue": [ 1.0, 1.0, 1.0 ]
                    },
                    {
                        "name": "factor",
                        "displayName": "Factor",
                        "description": "Strength factor for scaling the irradiance color values. Zero (0.0) is black, white (1.0) is full color.",
                        "type": "Float",
                        "defaultValue": 1.0,
                        "min": 0.0,
                        "max": 1.0
                    }
                ]
            },
            {
                "name": "general",
                "displayName": "General Settings",
                "description": "General settings.",
                "properties": [
                    {
                        "name": "applySpecularAA",
                        "displayName": "Apply Specular AA",
                        "description": "Whether to apply specular anti-aliasing in the shader.",
                        "type": "Bool",
                        "defaultValue": false,
                        "connection": {
                            "type": "ShaderOption",
                            "name": "o_applySpecularAA"
                        }
                    },
                    {
                        "name": "enableShadows",
                        "displayName": "Enable Shadows",
                        "description": "Whether to use the shadow maps.",
                        "type": "Bool",
                        "defaultValue": true,
                        "connection": {
                            "type": "ShaderOption",
                            "name": "o_enableShadows"
                        }
                    },
                    {
                        "name": "enableDirectionalLights",
                        "displayName": "Enable Directional Lights",
                        "description": "Whether to use directional lights.",
                        "type": "Bool",
                        "defaultValue": true,
                        "connection": {
                            "type": "ShaderOption",
                            "name": "o_enableDirectionalLights"
                        }
                    },
                    {
                        "name": "enablePunctualLights",
                        "displayName": "Enable Punctual Lights",
                        "description": "Whether to use punctual lights.",
                        "type": "Bool",
                        "defaultValue": true,
                        "connection": {
                            "type": "ShaderOption",
                            "name": "o_enablePunctualLights"
                        }
                    },
                    {
                        "name": "enableAreaLights",
                        "displayName": "Enable Area Lights",
                        "description": "Whether to use area lights.",
                        "type": "Bool",
                        "defaultValue": true,
                        "connection": {
                            "type": "ShaderOption",
                            "name": "o_enableAreaLights"
                        }
                    },
                    {
                        "name": "enableIBL",
                        "displayName": "Enable IBL",
                        "description": "Whether to use Image Based Lighting (IBL).",
                        "type": "Bool",
                        "defaultValue": true,
                        "connection": {
                            "type": "ShaderOption",
                            "name": "o_enableIBL"
                        }
                    },
                    {
                        "name": "forwardPassIBLSpecular",
                        "displayName": "Forward Pass IBL Specular",
                        "description": "Whether to apply IBL specular in the forward pass.",
                        "type": "Bool",
                        "defaultValue": false,
                        "connection": {
                            "type": "ShaderOption",
                            "name": "o_materialUseForwardPassIBLSpecular"
                        }
                    }
                ]
            }
<<<<<<< HEAD
        ]
=======
        ],
        "properties": {
            "general": [
                {
                    "name": "doubleSided",
                    "displayName": "Double-sided",
                    "description": "Whether to render back-faces or just front-faces.",
                    "type": "Bool"
                },
                {
                    "name": "applySpecularAA",
                    "displayName": "Apply Specular AA",
                    "description": "Whether to apply specular anti-aliasing in the shader.",
                    "type": "Bool",
                    "defaultValue": false,
                    "connection": {
                        "type": "ShaderOption",
                        "name": "o_applySpecularAA"
                    }
                },
                {
                    "name": "enableShadows",
                    "displayName": "Enable Shadows",
                    "description": "Whether to use the shadow maps.",
                    "type": "Bool",
                    "defaultValue": true,
                    "connection": {
                        "type": "ShaderOption",
                        "name": "o_enableShadows"
                    }
                },
                {
                    "name": "enableDirectionalLights",
                    "displayName": "Enable Directional Lights",
                    "description": "Whether to use directional lights.",
                    "type": "Bool",
                    "defaultValue": true,
                    "connection": {
                        "type": "ShaderOption",
                        "name": "o_enableDirectionalLights"
                    }
                },
                {
                    "name": "enablePunctualLights",
                    "displayName": "Enable Punctual Lights",
                    "description": "Whether to use punctual lights.",
                    "type": "Bool",
                    "defaultValue": true,
                    "connection": {
                        "type": "ShaderOption",
                        "name": "o_enablePunctualLights"
                    }
                },
                {
                    "name": "enableAreaLights",
                    "displayName": "Enable Area Lights",
                    "description": "Whether to use area lights.",
                    "type": "Bool",
                    "defaultValue": true,
                    "connection": {
                        "type": "ShaderOption",
                        "name": "o_enableAreaLights"
                    }
                },
                {
                    "name": "enableIBL",
                    "displayName": "Enable IBL",
                    "description": "Whether to use Image Based Lighting (IBL).",
                    "type": "Bool",
                    "defaultValue": true,
                    "connection": {
                        "type": "ShaderOption",
                        "name": "o_enableIBL"
                    }
                },
                {
                    "name": "forwardPassIBLSpecular",
                    "displayName": "Forward Pass IBL Specular",
                    "description": "Whether to apply IBL specular in the forward pass.",
                    "type": "Bool",
                    "defaultValue": false,
                    "connection": {
                        "type": "ShaderOption",
                        "name": "o_materialUseForwardPassIBLSpecular"
                    }
                }
            ],
            "baseColor": [
                {
                    "name": "color",
                    "displayName": "Color",
                    "description": "Color is displayed as sRGB but the values are stored as linear color.",
                    "type": "Color",
                    "defaultValue": [ 1.0, 1.0, 1.0 ],
                    "connection": {
                        "type": "ShaderInput",
                        "name": "m_baseColor"
                    }
                },
                {
                    "name": "factor",
                    "displayName": "Factor",
                    "description": "Strength factor for scaling the base color values. Zero (0.0) is black, white (1.0) is full color.",
                    "type": "Float",
                    "defaultValue": 1.0,
                    "min": 0.0,
                    "max": 1.0,
                    "connection": {
                        "type": "ShaderInput",
                        "name": "m_baseColorFactor"
                    }
                },
                {
                    "name": "textureMap",
                    "displayName": "Texture",
                    "description": "Base color texture map",
                    "type": "Image",
                    "connection": {
                        "type": "ShaderInput",
                        "name": "m_baseColorMap"
                    }
                },
                {
                    "name": "useTexture",
                    "displayName": "Use Texture",
                    "description": "Whether to use the texture.",
                    "type": "Bool",
                    "defaultValue": true
                },
                {
                    "name": "textureMapUv",
                    "displayName": "UV",
                    "description": "Base color map UV set",
                    "type": "Enum",
                    "enumIsUv": true,
                    "defaultValue": "Tiled",
                    "connection": {
                        "type": "ShaderInput",
                        "name": "m_baseColorMapUvIndex"
                    }
                },
                {
                    "name": "textureBlendMode",
                    "displayName": "Texture Blend Mode",
                    "description": "Selects the equation to use when combining Color, Factor, and Texture.",
                    "type": "Enum",
                    "enumValues": [ "Multiply", "LinearLight", "Lerp", "Overlay" ],
                    "defaultValue": "Multiply",
                    "connection": {
                        "type": "ShaderOption",
                        "name": "o_baseColorTextureBlendMode"
                    }
                }
            ],
            "metallic": [
                {
                    "name": "factor",
                    "displayName": "Factor",
                    "description": "This value is linear, black is non-metal and white means raw metal.",
                    "type": "Float",
                    "defaultValue": 0.0,
                    "min": 0.0,
                    "max": 1.0,
                    "connection": {
                        "type": "ShaderInput",
                        "name": "m_metallicFactor"
                    }
                },
                {
                    "name": "textureMap",
                    "displayName": "Texture",
                    "description": "",
                    "type": "Image",
                    "connection": {
                        "type": "ShaderInput",
                        "name": "m_metallicMap"
                    }
                },
                {
                    "name": "useTexture",
                    "displayName": "Use Texture",
                    "description": "Whether to use the texture, or just default to the Factor value.",
                    "type": "Bool",
                    "defaultValue": true
                },
                {
                    "name": "textureMapUv",
                    "displayName": "UV",
                    "description": "Metallic map UV set",
                    "type": "Enum",
                    "enumIsUv": true,
                    "defaultValue": "Tiled",
                    "connection": {
                        "type": "ShaderInput",
                        "name": "m_metallicMapUvIndex"
                    }
                }
            ],
            "roughness": [
                {
                    "name": "textureMap",
                    "displayName": "Texture",
                    "description": "Texture for defining surface roughness.",
                    "type": "Image",
                    "connection": {
                        "type": "ShaderInput",
                        "name": "m_roughnessMap"
                    }
                },
                {
                    "name": "useTexture",
                    "displayName": "Use Texture",
                    "description": "Whether to use the texture, or just default to the Factor value.",
                    "type": "Bool",
                    "defaultValue": true
                },
                {
                    "name": "textureMapUv",
                    "displayName": "UV",
                    "description": "Roughness map UV set",
                    "type": "Enum",
                    "enumIsUv": true,
                    "defaultValue": "Tiled",
                    "connection": {
                        "type": "ShaderInput",
                        "name": "m_roughnessMapUvIndex"
                    }
                },
                {
                    // Note that "factor" is mutually exclusive with "lowerBound"/"upperBound". These are swapped by a lua functor.
                    "name": "lowerBound",
                    "displayName": "Lower Bound",
                    "description": "The roughness value that corresponds to black in the texture.",
                    "type": "Float",
                    "defaultValue": 0.0,
                    "min": 0.0,
                    "max": 1.0,
                    "connection": {
                        "type": "ShaderInput",
                        "name": "m_roughnessLowerBound"
                    }
                },
                {
                    // Note that "factor" is mutually exclusive with "lowerBound"/"upperBound". These are swapped by a lua functor.
                    "name": "upperBound",
                    "displayName": "Upper Bound",
                    "description": "The roughness value that corresponds to white in the texture.",
                    "type": "Float",
                    "defaultValue": 1.0,
                    "min": 0.0,
                    "max": 1.0,
                    "connection": {
                        "type": "ShaderInput",
                        "name": "m_roughnessUpperBound"
                    }
                },
                {
                    // Note that "factor" is mutually exclusive with "lowerBound"/"upperBound". These are swapped by a lua functor.
                    "name": "factor",
                    "displayName": "Factor",
                    "description": "Controls the roughness value",
                    "type": "Float",
                    "defaultValue": 1.0,
                    "min": 0.0,
                    "max": 1.0,
                    "connection": {
                        "type": "ShaderInput",
                        "name": "m_roughnessFactor"
                    }
                }
            ],
            "anisotropy": [
                {
                    "name": "enableAnisotropy",
                    "displayName": "Enable Anisotropy",
                    "description": "Enable anisotropic surface response for non uniform reflection along the axis",
                    "type": "Bool",
                    "defaultValue": false,
                    "connection": {
                        "type": "ShaderOption",
                        "name": "o_enableAnisotropy"
                    }
                },
                {
                    "name": "factor",
                    "displayName": "Anisotropy Factor",
                    "description": "Strength factor for the anisotropy: negative = along v, positive = along u",
                    "type": "Float",
                    "defaultValue": 0.0,
                    "min": -0.95,
                    "max": 0.95,
                    "connection": {
                        "type": "ShaderInput",
                        "name": "m_anisotropicFactor"
                    }
                },
                {
                    "name": "anisotropyAngle",
                    "displayName": "Anisotropy Angle",
                    "description": "Anisotropy direction of major reflection axis: 0 = 0 degrees, 1.0 = 180 degrees",
                    "type": "Float",
                    "defaultValue": 0.0,
                    "min": 0.0,
                    "max": 1.0,
                    "connection": {
                        "type": "ShaderInput",
                        "name": "m_anisotropicAngle"
                    }
                }
            ],
            "specularF0": [
                {
                    "name": "factor",
                    "displayName": "Factor",
                    "description": "The default IOR is 1.5, which gives you 0.04 (4% of light reflected at 0 degree angle for dielectric materials). F0 values lie in the range 0-0.08, so that is why the default F0 slider is set on 0.5.",
                    "type": "Float",
                    "defaultValue": 0.5,
                    "min": 0.0,
                    "max": 1.0,
                    "connection": {
                        "type": "ShaderInput",
                        "name": "m_specularF0Factor"
                    }
                },
                {
                    "name": "textureMap",
                    "displayName": "Texture",
                    "description": "Texture for defining surface reflectance.",
                    "type": "Image",
                    "connection": {
                        "type": "ShaderInput",
                        "name": "m_specularF0Map"
                    }
                },
                {
                    "name": "useTexture",
                    "displayName": "Use Texture",
                    "description": "Whether to use the texture, or just default to the Factor value.",
                    "type": "Bool",
                    "defaultValue": true
                },
                {
                    "name": "textureMapUv",
                    "displayName": "UV",
                    "description": "Specular reflection map UV set",
                    "type": "Enum",
                    "enumIsUv": true,
                    "defaultValue": "Tiled",
                    "connection": {
                        "type": "ShaderInput",
                        "name": "m_specularF0MapUvIndex"
                    }
                },
                // Consider moving this to the "general" group to be consistent with StandardMultilayerPBR
                {
                    "name": "enableMultiScatterCompensation",
                    "displayName": "Multiscattering Compensation",
                    "description": "Whether to enable multiple scattering compensation.",
                    "type": "Bool",
                    "connection": {
                        "type": "ShaderOption",
                        "name": "o_specularF0_enableMultiScatterCompensation"
                    }
                }
            ],
            "clearCoat": [
                {
                    "name": "enable",
                    "displayName": "Enable",
                    "description": "Enable clear coat",
                    "type": "Bool",
                    "defaultValue": false
                },
                {
                    "name": "factor",
                    "displayName": "Factor",
                    "description": "Strength factor for scaling the percentage of effect applied",
                    "type": "Float",
                    "defaultValue": 1.0,
                    "min": 0.0,
                    "max": 1.0,
                    "connection": {
                        "type": "ShaderInput",
                        "name": "m_clearCoatFactor"
                    }
                },
                {
                    "name": "influenceMap",
                    "displayName": "    Influence Map",
                    "description": "Strength factor texture",
                    "type": "Image",
                    "connection": {
                        "type": "ShaderInput",
                        "name": "m_clearCoatInfluenceMap"
                    }
                },
                {
                    "name": "useInfluenceMap",
                    "displayName": "    Use Texture",
                    "description": "Whether to use the texture, or just default to the Factor value.",
                    "type": "Bool",
                    "defaultValue": true
                },
                {
                    "name": "influenceMapUv",
                    "displayName": "    UV",
                    "description": "Strength factor map UV set",
                    "type": "Enum",
                    "enumIsUv": true,
                    "defaultValue": "Tiled",
                    "connection": {
                        "type": "ShaderInput",
                        "name": "m_clearCoatInfluenceMapUvIndex"
                    }
                },
                {
                    "name": "roughness",
                    "displayName": "Roughness",
                    "description": "Clear coat layer roughness",
                    "type": "Float",
                    "defaultValue": 0.0,
                    "min": 0.0,
                    "max": 1.0,
                    "connection": {
                        "type": "ShaderInput",
                        "name": "m_clearCoatRoughness"
                    }
                },
                {
                    "name": "roughnessMap",
                    "displayName": "    Roughness Map",
                    "description": "Texture for defining surface roughness",
                    "type": "Image",
                    "connection": {
                        "type": "ShaderInput",
                        "name": "m_clearCoatRoughnessMap"
                    }
                },
                {
                    "name": "useRoughnessMap",
                    "displayName": "    Use Texture",
                    "description": "Whether to use the texture, or just default to the roughness value.",
                    "type": "Bool",
                    "defaultValue": true
                },
                {
                    "name": "roughnessMapUv",
                    "displayName": "    UV",
                    "description": "Roughness map UV set",
                    "type": "Enum",
                    "enumIsUv": true,
                    "defaultValue": "Tiled",
                    "connection": {
                        "type": "ShaderInput",
                        "name": "m_clearCoatRoughnessMapUvIndex"
                    }
                },
                {
                    "name": "normalStrength",
                    "displayName": "Normal Strength",
                    "description": "Scales the impact of the clear coat normal map",
                    "type": "Float",
                    "defaultValue": 1.0,
                    "min": 0.0,
                    "max": 2.0,
                    "connection": {
                        "type": "ShaderInput",
                        "name": "m_clearCoatNormalStrength"
                    }
                },
                {
                    "name": "normalMap",
                    "displayName": "Normal Map",
                    "description": "Normal map for clear coat layer, as top layer material clear coat doesn't affect by base layer normal map",
                    "type": "Image",
                    "connection": {
                        "type": "ShaderInput",
                        "name": "m_clearCoatNormalMap"
                    }
                },
                {
                    "name": "useNormalMap",
                    "displayName": "    Use Texture",
                    "description": "Whether to use the normal map",
                    "type": "Bool",
                    "defaultValue": true
                },
                {
                    "name": "normalMapUv",
                    "displayName": "    UV",
                    "description": "Normal map UV set",
                    "type": "Enum",
                    "enumIsUv": true,
                    "defaultValue": "Tiled",
                    "connection": {
                        "type": "ShaderInput",
                        "name": "m_clearCoatNormalMapUvIndex"
                    }
                }
            ],
            "normal": [
                {
                    "name": "textureMap",
                    "displayName": "Texture",
                    "description": "Texture for defining surface normal direction.",
                    "type": "Image",
                    "connection": {
                        "type": "ShaderInput",
                        "name": "m_normalMap"
                    }
                },
                {
                    "name": "useTexture",
                    "displayName": "Use Texture",
                    "description": "Whether to use the texture, or just rely on vertex normals.",
                    "type": "Bool",
                    "defaultValue": true
                },
                {
                    "name": "textureMapUv",
                    "displayName": "UV",
                    "description": "Normal map UV set",
                    "type": "Enum",
                    "enumIsUv": true,
                    "defaultValue": "Tiled",
                    "connection": {
                        "type": "ShaderInput",
                        "name": "m_normalMapUvIndex"
                    }
                },
                {
                    "name": "flipX",
                    "displayName": "Flip X Channel",
                    "description": "Flip tangent direction for this normal map.",
                    "type": "Bool",
                    "defaultValue": false,
                    "connection": {
                        "type": "ShaderInput",
                        "name": "m_flipNormalX"
                    }
                },
                {
                    "name": "flipY",
                    "displayName": "Flip Y Channel",
                    "description": "Flip bitangent direction for this normal map.",
                    "type": "Bool",
                    "defaultValue": false,
                    "connection": {
                        "type": "ShaderInput",
                        "name": "m_flipNormalY"
                    }
                },
                {
                    "name": "factor",
                    "displayName": "Factor",
                    "description": "Strength factor for scaling the values",
                    "type": "Float",
                    "defaultValue": 1.0,
                    "min": 0.0,
                    "softMax": 2.0,
                    "connection": {
                        "type": "ShaderInput",
                        "name": "m_normalFactor"
                    }
                }
            ],
            "opacity": [
                {
                    "name": "mode",
                    "displayName": "Opacity Mode",
                    "description": "Indicates the general approach how transparency is to be applied.",
                    "type": "Enum",
                    "enumValues": [ "Opaque", "Cutout", "Blended", "TintedTransparent" ],
                    "defaultValue": "Opaque",
                    "connection": {
                        "type": "ShaderOption",
                        "name": "o_opacity_mode"
                    }
                },
                {
                    "name": "alphaSource",
                    "displayName": "Alpha Source",
                    "description": "Indicates whether to get the opacity texture from the Base Color map (Packed) or from a separate greyscale texture (Split).",
                    "type": "Enum",
                    "enumValues": [ "Packed", "Split", "None" ],
                    "defaultValue": "Packed",
                    "connection": {
                        "type": "ShaderOption",
                        "name": "o_opacity_source"
                    }
                },
                {
                    "name": "textureMap",
                    "displayName": "Texture",
                    "description": "Texture for defining surface opacity.",
                    "type": "Image",
                    "connection": {
                        "type": "ShaderInput",
                        "name": "m_opacityMap"
                    }
                },
                {
                    "name": "textureMapUv",
                    "displayName": "UV",
                    "description": "Opacity map UV set",
                    "type": "Enum",
                    "enumIsUv": true,
                    "defaultValue": "Tiled",
                    "connection": {
                        "type": "ShaderInput",
                        "name": "m_opacityMapUvIndex"
                    }
                },
                {
                    "name": "factor",
                    "displayName": "Factor",
                    "description": "Factor for cutout threshold and blending",
                    "type": "Float",
                    "min": 0.0,
                    "max": 1.0,
                    "defaultValue": 0.5,
                    "connection": {
                        "type": "ShaderInput",
                        "name": "m_opacityFactor"
                    }
                },
                {
                    "name": "alphaAffectsSpecular",
                    "displayName": "Alpha affects specular",
                    "description": "How much the alpha value should also affect specular reflection. This should be 0.0 for materials where light can transmit through their physical surface (like glass), but 1.0 when alpha determines the very presence of a surface (like hair or grass)",
                    "type": "float",
                    "min": 0.0,
                    "max": 1.0,
                    "defaultValue": 0.0,
                    "connection": {
                        "type": "ShaderInput",
                        "name": "m_opacityAffectsSpecularFactor"
                    }
                }
            ],
            "uv": [
                {
                    "name": "center",
                    "displayName": "Center",
                    "description": "Center point for scaling and rotation transformations.",
                    "type": "vector2",
                    "vectorLabels": [ "U", "V" ],
                    "defaultValue": [ 0.5, 0.5 ]
                },
                {
                    "name": "tileU",
                    "displayName": "Tile U",
                    "description": "Scales texture coordinates in U.",
                    "type": "float",
                    "defaultValue": 1.0,
                    "step": 0.1
                },
                {
                    "name": "tileV",
                    "displayName": "Tile V",
                    "description": "Scales texture coordinates in V.",
                    "type": "float",
                    "defaultValue": 1.0,
                    "step": 0.1
                },
                {
                    "name": "offsetU",
                    "displayName": "Offset U",
                    "description": "Offsets texture coordinates in the U direction.",
                    "type": "float",
                    "defaultValue": 0.0,
                    "min": -1.0,
                    "max": 1.0
                },
                {
                    "name": "offsetV",
                    "displayName": "Offset V",
                    "description": "Offsets texture coordinates in the V direction.",
                    "type": "float",
                    "defaultValue": 0.0,
                    "min": -1.0,
                    "max": 1.0
                },
                {
                    "name": "rotateDegrees",
                    "displayName": "Rotate",
                    "description": "Rotates the texture coordinates (degrees).",
                    "type": "float",
                    "defaultValue": 0.0,
                    "min": -180.0,
                    "max": 180.0,
                    "step": 1.0
                },
                {
                    "name": "scale",
                    "displayName": "Scale",
                    "description": "Scales texture coordinates in both U and V.",
                    "type": "float",
                    "defaultValue": 1.0,
                    "step": 0.1
                }
            ],
            "occlusion": [
                {
                    "name": "diffuseTextureMap",
                    "displayName": "Diffuse AO",
                    "description": "Texture for defining occlusion area for diffuse ambient lighting.",
                    "type": "Image",
                    "connection": {
                        "type": "ShaderInput",
                        "name": "m_diffuseOcclusionMap"
                    }
                },
                {
                    "name": "diffuseUseTexture",
                    "displayName": "    Use Texture",
                    "description": "Whether to use the Diffuse AO map.",
                    "type": "Bool",
                    "defaultValue": true
                },
                {
                    "name": "diffuseTextureMapUv",
                    "displayName": "    UV",
                    "description": "Diffuse AO map UV set.",
                    "type": "Enum",
                    "enumIsUv": true,
                    "defaultValue": "Tiled",
                    "connection": {
                        "type": "ShaderInput",
                        "name": "m_diffuseOcclusionMapUvIndex"
                    }
                },
                {
                    "name": "diffuseFactor",
                    "displayName": "    Factor",
                    "description": "Strength factor for scaling the values of Diffuse AO",
                    "type": "Float",
                    "defaultValue": 1.0,
                    "min": 0.0,
                    "softMax": 2.0,
                    "connection": {
                        "type": "ShaderInput",
                        "name": "m_diffuseOcclusionFactor"
                    }
                },
                {
                    "name": "specularTextureMap",
                    "displayName": "Specular Cavity",
                    "description": "Texture for defining occlusion area for specular lighting.",
                    "type": "Image",
                    "connection": {
                        "type": "ShaderInput",
                        "name": "m_specularOcclusionMap"
                    }
                },
                {
                    "name": "specularUseTexture",
                    "displayName": "    Use Texture",
                    "description": "Whether to use the Specular Cavity map.",
                    "type": "Bool",
                    "defaultValue": true
                },
                {
                    "name": "specularTextureMapUv",
                    "displayName": "    UV",
                    "description": "Specular Cavity map UV set.",
                    "type": "Enum",
                    "enumIsUv": true,
                    "defaultValue": "Tiled",
                    "connection": {
                        "type": "ShaderInput",
                        "name": "m_specularOcclusionMapUvIndex"
                    }
                },
                {
                    "name": "specularFactor",
                    "displayName": "    Factor",
                    "description": "Strength factor for scaling the values of Specular Cavity",
                    "type": "Float",
                    "defaultValue": 1.0,
                    "min": 0.0,
                    "softMax": 2.0,
                    "connection": {
                        "type": "ShaderInput",
                        "name": "m_specularOcclusionFactor"
                    }
                }
            ],
            "emissive": [
                {
                    "name": "enable",
                    "displayName": "Enable",
                    "description": "Enable the emissive group",
                    "type": "Bool",
                    "defaultValue": false
                },
                {
                    "name": "unit",
                    "displayName": "Units",
                    "description": "The photometric units of the Intensity property.",
                    "type": "Enum",
                    "enumValues": ["Ev100"],
                    "defaultValue": "Ev100"
                },
                {
                    "name": "color",
                    "displayName": "Color",
                    "description": "Color is displayed as sRGB but the values are stored as linear color.",
                    "type": "Color",
                    "defaultValue": [ 1.0, 1.0, 1.0 ],
                    "connection": {
                        "type": "ShaderInput",
                        "name": "m_emissiveColor"
                    }
                },
                {
                    "name": "intensity",
                    "displayName": "Intensity",
                    "description": "The amount of energy emitted.",
                    "type": "Float",
                    "defaultValue": 4,
                    "min": -10,
                    "max": 20,
                    "softMin": -6,
                    "softMax": 16
                },
                {
                    "name": "textureMap",
                    "displayName": "Texture",
                    "description": "Texture for defining emissive area.",
                    "type": "Image",
                    "connection": {
                        "type": "ShaderInput",
                        "name": "m_emissiveMap"
                    }
                },
                {
                    "name": "useTexture",
                    "displayName": "Use Texture",
                    "description": "Whether to use the texture.",
                    "type": "Bool",
                    "defaultValue": true
                },
                {
                    "name": "textureMapUv",
                    "displayName": "UV",
                    "description": "Emissive map UV set",
                    "type": "Enum",
                    "enumIsUv": true,
                    "defaultValue": "Tiled",
                    "connection": {
                        "type": "ShaderInput",
                        "name": "m_emissiveMapUvIndex"
                    }
                }
            ],
            "parallax": [
                {
                    "name": "textureMap",
                    "displayName": "Height Map",
                    "description": "Displacement height map to create parallax effect.",
                    "type": "Image",
                    "connection": {
                        "type": "ShaderInput",
                        "name": "m_heightmap"
                    }
                },
                {
                    "name": "useTexture",
                    "displayName": "Use Texture",
                    "description": "Whether to use the height map.",
                    "type": "Bool",
                    "defaultValue": true
                },
                {
                    "name": "textureMapUv",
                    "displayName": "UV",
                    "description": "Height map UV set",
                    "type": "Enum",
                    "enumIsUv": true,
                    "defaultValue": "Tiled",
                    "connection": {
                        "type": "ShaderInput",
                        "name": "m_parallaxUvIndex"
                    }
                },
                {
                    "name": "factor",
                    "displayName": "Height Map Scale",
                    "description": "The total height of the height map in local model units.",
                    "type": "Float",
                    "defaultValue": 0.05,
                    "min": 0.0,
                    "softMax": 0.1,
                    "connection": {
                        "type": "ShaderInput",
                        "name": "m_heightmapScale"
                    }
                },
                {
                    "name": "offset",
                    "displayName": "Offset",
                    "description": "Adjusts the overall displacement amount in local model units.",
                    "type": "Float",
                    "defaultValue": 0.0,
                    "softMin": -0.1,
                    "softMax": 0.1,
                    "connection": {
                        "type": "ShaderInput",
                        "name": "m_heightmapOffset"
                    }
                },
                {
                    "name": "algorithm",
                    "displayName": "Algorithm",
                    "description": "Select the algorithm to use for parallax mapping.",
                    "type": "Enum",
                    "enumValues": [ "Basic", "Steep", "POM", "Relief", "ContactRefinement" ],
                    "defaultValue": "POM",
                    "connection": {
                        "type": "ShaderOption",
                        "name": "o_parallax_algorithm"
                    }
                },
                {
                    "name": "quality",
                    "displayName": "Quality",
                    "description": "Quality of parallax mapping.",
                    "type": "Enum",
                    "enumValues": [ "Low", "Medium", "High", "Ultra" ],
                    "defaultValue": "Low",
                    "connection": {
                        "type": "ShaderOption",
                        "name": "o_parallax_quality"
                    }
                },
                {
                    "name": "pdo",
                    "displayName": "Pixel Depth Offset",
                    "description": "Enable PDO to offset the original pixel depths. This will affect any shaders using depth, for example, when receiving shadows.",
                    "type": "Bool",
                    "defaultValue": false,
                    "connection": {
                        "type": "ShaderOption",
                        "name": "o_parallax_enablePixelDepthOffset"
                    }
                },
                {
                    "name": "showClipping",
                    "displayName": "Show Clipping",
                    "description": "Highlight areas where the height map is clipped by the mesh surface.",
                    "type": "Bool",
                    "defaultValue": false,
                    "connection": {
                        "type": "ShaderOption",
                        "name": "o_parallax_highlightClipping"
                    }
                }
            ],
            "subsurfaceScattering": [
                {
                    "name": "enableSubsurfaceScattering",
                    "displayName": "Subsurface Scattering",
                    "description": "Enable subsurface scattering feature, this will disable metallic and parallax mapping property due to incompatibility",
                    "type": "Bool",
                    "defaultValue": false,
                    "connection": {
                        "type": "ShaderOption",
                        "name": "o_enableSubsurfaceScattering"
                    }
                },
                {
                    "name": "subsurfaceScatterFactor",
                    "displayName": "    Factor",
                    "description": "Strength factor for scaling percentage of subsurface scattering effect applied",
                    "type": "float",
                    "defaultValue": 1.0,
                    "min": 0.0,
                    "max": 1.0,
                    "connection": {
                        "type": "ShaderInput",
                        "name": "m_subsurfaceScatteringFactor"
                    }
                },
                {
                    "name": "influenceMap",
                    "displayName": "    Influence Map",
                    "description": "Texture for controlling the strength of subsurface scattering",
                    "type": "Image",
                    "connection": {
                        "type": "ShaderInput",
                        "name": "m_subsurfaceScatteringInfluenceMap"
                    }
                },
                {
                    "name": "useInfluenceMap",
                    "displayName": "    Use Influence Map",
                    "description": "Whether to use the influence map.",
                    "type": "Bool",
                    "defaultValue": true
                },
                {
                    "name": "influenceMapUv",
                    "displayName": "    UV",
                    "description": "Influence map UV set",
                    "type": "Enum",
                    "enumIsUv": true,
                    "defaultValue": "Tiled",
                    "connection": {
                        "type": "ShaderInput",
                        "name": "m_subsurfaceScatteringInfluenceMapUvIndex"
                    }
                },
                {
                    "name": "scatterColor",
                    "displayName": "    Scatter color",
                    "description": "Color of volume light traveled through",
                    "type": "Color",
                    "defaultValue": [ 1.0, 0.27, 0.13 ]
                },
                {
                    "name": "scatterDistance",
                    "displayName": "    Scatter distance",
                    "description": "How far light traveled inside the volume",
                    "type": "float",
                    "defaultValue": 8,
                    "min": 0.0,
                    "softMax": 20.0
                },
                {
                    "name": "quality",
                    "displayName": "    Quality",
                    "description": "How much percent of sample will be used for each pixel, more samples improve quality and reduce artifacts, especially when the scatter distance is relatively large, but slow down computation time, 1.0 = full set 200 samples per pixel",
                    "type": "float",
                    "defaultValue": 0.4,
                    "min": 0.2,
                    "max": 1.0,
                    "connection": {
                        "type": "ShaderInput",
                        "name": "m_subsurfaceScatteringQuality"
                    }
                },
                {
                    "name": "transmissionMode",
                    "displayName": "Transmission",
                    "description": "Algorithm used for calculating transmission",
                    "type": "Enum",
                    "enumValues": [ "None", "ThickObject", "ThinObject" ],
                    "defaultValue": "None",
                    "connection": {
                        "type": "ShaderOption",
                        "name": "o_transmission_mode"
                    }
                },
                {
                    "name": "thickness",
                    "displayName": "    Thickness",
                    "description": "Normalized global thickness, the maxima between this value (multiplied by thickness map if enabled) and thickness from shadow map (if applicable) will be used as final thickness of pixel",
                    "type": "float",
                    "defaultValue": 0.5,
                    "min": 0.0,
                    "max": 1.0
                },
                {
                    "name": "thicknessMap",
                    "displayName": "    Thickness Map",
                    "description": "Texture for controlling per pixel thickness",
                    "type": "Image",
                    "connection": {
                        "type": "ShaderInput",
                        "name": "m_transmissionThicknessMap"
                    }
                },
                {
                    "name": "useThicknessMap",
                    "displayName": "    Use Thickness Map",
                    "description": "Whether to use the thickness map",
                    "type": "Bool",
                    "defaultValue": true
                },
                {
                    "name": "thicknessMapUv",
                    "displayName": "    UV",
                    "description": "Thickness map UV set",
                    "type": "Enum",
                    "enumIsUv": true,
                    "defaultValue": "Tiled",
                    "connection": {
                        "type": "ShaderInput",
                        "name": "m_transmissionThicknessMapUvIndex"
                    }
                },
                {
                    "name": "transmissionTint",
                    "displayName": "    Transmission Tint",
                    "description": "Color of the volume light traveling through",
                    "type": "Color",
                    "defaultValue": [ 1.0, 0.8, 0.6 ]
                },
                {
                    "name": "transmissionPower",
                    "displayName": "    Power",
                    "description": "How much transmitted light scatter radially ",
                    "type": "float",
                    "defaultValue": 6.0,
                    "min": 0.0,
                    "softMax": 20.0
                },
                {
                    "name": "transmissionDistortion",
                    "displayName": "    Distortion",
                    "description": "How much light direction distorted towards surface normal",
                    "type": "float",
                    "defaultValue": 0.1,
                    "min": 0.0,
                    "max": 1.0
                },
                {
                    "name": "transmissionAttenuation",
                    "displayName": "    Attenuation",
                    "description": "How fast transmitted light fade with thickness",
                    "type": "float",
                    "defaultValue": 4.0,
                    "min": 0.0,
                    "softMax": 20.0
                },
                {
                    "name": "transmissionScale",
                    "displayName": "    Scale",
                    "description": "Strength of transmission",
                    "type": "float",
                    "defaultValue": 3.0,
                    "min": 0.0,
                    "softMax": 20.0
                }
            ],
            "detailLayerGroup": [
                {
                    "name": "enableDetailLayer",
                    "displayName": "Enable Detail Layer",
                    "description": "Enable detail layer for fine details and scratches",
                    "type": "Bool",
                    "defaultValue": false
                },
                {
                    "name": "blendDetailFactor",
                    "displayName": "Blend Factor",
                    "description": "Scales the overall impact of the detail layer.",
                    "type": "Float",
                    "defaultValue": 1.0,
                    "min": 0.0,
                    "max": 1.0,
                    "connection": {
                        "type": "ShaderInput",
                        "name": "m_detail_blendFactor"
                    }
                },
                {
                    "name": "blendDetailMask",
                    "displayName": "Blend Mask",
                    "description": "Detailed blend mask for application of the detail maps.",
                    "type": "Image",
                    "connection": {
                        "type": "ShaderInput",
                        "name": "m_detail_blendMask_texture"
                    }
                },
                {
                    "name": "enableDetailMaskTexture",
                    "displayName": "    Use Texture",
                    "description": "Enable detail blend mask",
                    "type": "Bool",
                    "defaultValue": true
                },
                {
                    "name": "blendDetailMaskUv",
                    "displayName": "    Blend Mask UV",
                    "description": "Which UV set to use for sampling the detail blend mask",
                    "type": "Enum",
                    "enumIsUv": true,
                    "defaultValue": "Tiled",
                    "connection": {
                        "type": "ShaderInput",
                        "name": "m_detail_blendMask_uvIndex"
                    }
                },
                {
                    "name": "textureMapUv",
                    "displayName": "Detail Map UVs",
                    "description": "Which UV set to use for detail map sampling",
                    "type": "Enum",
                    "enumIsUv": true,
                    "defaultValue": "Tiled",
                    "connection": {
                        "type": "ShaderInput",
                        "name": "m_detail_allMapsUvIndex"
                    }
                },
                {
                    "name": "enableBaseColor",
                    "displayName": "Enable Base Color",
                    "description": "Enable detail blending for base color",
                    "type": "Bool",
                    "defaultValue": false
                },
                {
                    "name": "baseColorDetailMap",
                    "displayName": "    Texture",
                    "description": "Detailed Base Color Texture",
                    "type": "Image",
                    "connection": {
                        "type": "ShaderInput",
                        "name": "m_detail_baseColor_texture"
                    }
                },
                {
                    "name": "baseColorDetailBlend",
                    "displayName": "    Blend Factor",
                    "description": "How much to blend the detail layer into the base color.",
                    "type": "Float",
                    "defaultValue": 1.0,
                    "min": 0.0,
                    "max": 1.0,
                    "connection": {
                        "type": "ShaderInput",
                        "name": "m_detail_baseColor_factor"
                    }
                },
                {
                    "name": "enableNormals",
                    "displayName": "Enable Normal",
                    "description": "Enable detail normal map to be used for fine detail normal such as scratches and small dents",
                    "type": "Bool",
                    "defaultValue": false
                },
                {
                    "name": "normalDetailStrength",
                    "displayName": "    Factor",
                    "description": "Strength factor for scaling the Detail Normal",
                    "type": "Float",
                    "defaultValue": 1.0,
                    "min": 0.0,
                    "softMax": 2.0,
                    "connection": {
                        "type": "ShaderInput",
                        "name": "m_detail_normal_factor"
                    }
                },
                {
                    "name": "normalDetailMap",
                    "displayName": "    Texture",
                    "description": "Detailed Normal map",
                    "type": "Image",
                    "connection": {
                        "type": "ShaderInput",
                        "name": "m_detail_normal_texture"
                    }
                },
                {
                    "name": "normalDetailFlipX",
                    "displayName": "    Flip X Channel",
                    "description": "Flip Detail tangent direction for this normal map.",
                    "type": "Bool",
                    "defaultValue": false,
                    "connection": {
                        "type": "ShaderInput",
                        "name": "m_detail_normal_flipX"
                    }
                },
                {
                    "name": "normalDetailFlipY",
                    "displayName": "    Flip Y Channel",
                    "description": "Flip Detail bitangent direction for this normal map.",
                    "type": "Bool",
                    "defaultValue": false,
                    "connection": {
                        "type": "ShaderInput",
                        "name": "m_detail_normal_flipY"
                    }
                }
            ],
            "detailUV": [
                {
                    "name": "center",
                    "displayName": "Center",
                    "description": "Center point for scaling and rotation transformations.",
                    "type": "vector2",
                    "vectorLabels": [ "U", "V" ],
                    "defaultValue": [ 0.5, 0.5 ]
                },
                {
                    "name": "tileU",
                    "displayName": "Tile U",
                    "description": "Scales texture coordinates in V.",
                    "type": "float",
                    "defaultValue": 1.0,
                    "step": 0.1
                },
                {
                    "name": "tileV",
                    "displayName": "Tile V",
                    "description": "Scales texture coordinates in V.",
                    "type": "float",
                    "defaultValue": 1.0,
                    "step": 0.1
                },
                {
                    "name": "offsetU",
                    "displayName": "Offset U",
                    "description": "Offsets texture coordinates in the U direction.",
                    "type": "float",
                    "defaultValue": 0.0,
                    "min": -1.0,
                    "max": 1.0
                },
                {
                    "name": "offsetV",
                    "displayName": "Offset V",
                    "description": "Offsets texture coordinates in the V direction.",
                    "type": "float",
                    "defaultValue": 0.0,
                    "min": -1.0,
                    "max": 1.0
                },
                {
                    "name": "rotateDegrees",
                    "displayName": "Rotate",
                    "description": "Rotates the texture coordinates (degrees).",
                    "type": "float",
                    "defaultValue": 0.0,
                    "min": -180.0,
                    "max": 180.0,
                    "step": 1.0
                },
                {
                    "name": "scale",
                    "displayName": "Scale",
                    "description": "Scales texture coordinates in both U and V.",
                    "type": "float",
                    "defaultValue": 1.0,
                    "step": 0.1
                }
            ],
            "irradiance": [
                // Note: this property group is used in the DiffuseGlobalIllumination pass and not by the main forward shader
                {
                    "name": "color",
                    "displayName": "Color",
                    "description": "Color is displayed as sRGB but the values are stored as linear color.",
                    "type": "Color",
                    "defaultValue": [ 1.0, 1.0, 1.0 ]
                },
                {
                    "name": "factor",
                    "displayName": "Factor",
                    "description": "Strength factor for scaling the irradiance color values. Zero (0.0) is black, white (1.0) is full color.",
                    "type": "Float",
                    "defaultValue": 1.0,
                    "min": 0.0,
                    "max": 1.0
                }
            ]
        }
>>>>>>> ea55c6d5
    },
    "shaders": [
        {
            "file": "./EnhancedPBR_ForwardPass.shader",
            "tag": "ForwardPass"
        },
        {
            "file": "./EnhancedPBR_ForwardPass_EDS.shader",
            "tag": "ForwardPass_EDS"
        },
        {
            "file": "Shaders/Shadow/Shadowmap.shader",
            "tag": "Shadowmap"
        },
        {
            "file": "./EnhancedPBR_Shadowmap_WithPS.shader",
            "tag": "Shadowmap_WithPS"
        },
        {
            "file": "Shaders/Depth/DepthPass.shader",
            "tag": "DepthPass"
        },
        {
            "file": "./EnhancedPBR_DepthPass_WithPS.shader",
            "tag": "DepthPass_WithPS"
        },
        {
            "file": "Shaders/MotionVector/MeshMotionVector.shader",
            "tag": "MeshMotionVector"
        },
        // Used by the light culling system to produce accurate depth bounds for this object when it uses blended transparency
        {
            "file": "Shaders/Depth/DepthPassTransparentMin.shader",
            "tag": "DepthPassTransparentMin"
        },
        {
            "file": "Shaders/Depth/DepthPassTransparentMax.shader",
            "tag": "DepthPassTransparentMax"
        }        
    ],
    "functors": [
        {
            // Maps 2D scale, offset, and rotate properties into a float3x3 transform matrix.
            "type": "Transform2D",
            "args": {
                "transformOrder": [ "Rotate", "Translate", "Scale" ],
                "centerProperty": "uv.center",
                "scaleProperty": "uv.scale",
                "scaleXProperty": "uv.tileU",
                "scaleYProperty": "uv.tileV",
                "translateXProperty": "uv.offsetU",
                "translateYProperty": "uv.offsetV",
                "rotateDegreesProperty": "uv.rotateDegrees",
                "float3x3ShaderInput": "m_uvMatrix",
                "float3x3InverseShaderInput": "m_uvMatrixInverse"
            }
        },
        {
            // Maps 2D scale, offset, and rotate properties into a float3x3 transform matrix.
            "type": "Transform2D",
            "args": {
                "transformOrder": [ "Rotate", "Translate", "Scale" ],
                "centerProperty": "detailUV.center",
                "scaleProperty": "detailUV.scale",
                "scaleXProperty": "detailUV.tileU",
                "scaleYProperty": "detailUV.tileV",
                "translateXProperty": "detailUV.offsetU",
                "translateYProperty": "detailUV.offsetV",
                "rotateDegreesProperty": "detailUV.rotateDegrees",
                "float3x3ShaderInput": "m_detailUvMatrix",
                "float3x3InverseShaderInput": "m_detailUvMatrixInverse"
            }
        },
        {
            // Convert emissive unit.
            "type": "ConvertEmissiveUnit",
            "args": {
                "intensityProperty": "emissive.intensity",
                "lightUnitProperty": "emissive.unit",
                "shaderInput": "m_emissiveIntensity",
                "ev100Index": 0,
                "nitIndex" : 1,
                "ev100MinMax": [-10, 20],
                "nitMinMax": [0.001, 100000.0]
            }
        },
        {
            // Preprocess & build parameter set for subsurface scattering and translucency
            "type": "HandleSubsurfaceScatteringParameters",
            "args": {
                "mode": "subsurfaceScattering.transmissionMode",
                "scale": "subsurfaceScattering.transmissionScale",
                "power": "subsurfaceScattering.transmissionPower",
                "distortion": "subsurfaceScattering.transmissionDistortion",
                "attenuation": "subsurfaceScattering.transmissionAttenuation",
                "tintColor": "subsurfaceScattering.transmissionTint",
                "thickness": "subsurfaceScattering.thickness",
                "enabled": "subsurfaceScattering.enableSubsurfaceScattering",
                "scatterDistanceColor": "subsurfaceScattering.scatterColor",
                "scatterDistanceIntensity": "subsurfaceScattering.scatterDistance",
                "scatterDistanceShaderInput": "m_scatterDistance",
                "parametersShaderInput": "m_transmissionParams",
                "tintThickenssShaderInput": "m_transmissionTintThickness"
            }
        },
        {
            "type": "UseTexture",
            "args": {
                "textureProperty": "baseColor.textureMap",
                "useTextureProperty": "baseColor.useTexture",
                "dependentProperties": ["baseColor.textureMapUv", "baseColor.textureBlendMode"],
                "shaderOption": "o_baseColor_useTexture"
            }
        },
        {
            "type": "UseTexture",
            "args": {
                "textureProperty": "specularF0.textureMap",
                "useTextureProperty": "specularF0.useTexture",
                "dependentProperties": ["specularF0.textureMapUv"],
                "shaderOption": "o_specularF0_useTexture"
            }
        },
        {
            "type": "UseTexture",
            "args": {
                "textureProperty": "normal.textureMap",
                "useTextureProperty": "normal.useTexture",
                "dependentProperties": ["normal.textureMapUv", "normal.factor", "normal.flipX", "normal.flipY"],
                "shaderOption": "o_normal_useTexture"    
            }
        },
        {
            "type": "UseTexture",
            "args": {
                "textureProperty": "occlusion.diffuseTextureMap",
                "useTextureProperty": "occlusion.diffuseUseTexture",
                "dependentProperties": ["occlusion.diffuseTextureMapUv", "occlusion.diffuseFactor"],
                "shaderOption": "o_diffuseOcclusion_useTexture"    
            }
        },
        {
            "type": "UseTexture",
            "args": {
                "textureProperty": "occlusion.specularTextureMap",
                "useTextureProperty": "occlusion.specularUseTexture",
                "dependentProperties": ["occlusion.specularTextureMapUv", "occlusion.specularFactor"],
                "shaderOption": "o_specularOcclusion_useTexture"    
            }
        },
        {
            "type": "Lua",
            "args": {
                "file": "StandardPBR_ClearCoatState.lua"
            }
        },
        {
            "type": "Lua",
            "args": {
                "file": "StandardPBR_ClearCoatEnableFeature.lua"
            }
        },
        {
            "type": "Lua",
            "args": {
                "file": "StandardPBR_EmissiveState.lua"
            }
        },
        {
            "type": "Lua",
            "args": {
                "file": "StandardPBR_ParallaxState.lua"
            }
        },
        {
            "type": "Lua",
            "args": {
                "file": "StandardPBR_Roughness.lua"
            }
        },
        {
            "type": "Lua",
            "args": {
                "file": "StandardPBR_Metallic.lua"
            }
        },
        {
            "type": "Lua",
            "args": {
                "file": "EnhancedPBR_SubsurfaceState.lua"
            }
        },
        {
            "type": "Lua",
            "args": {
                "file": "EnhancedPBR_Anisotropy.lua"
            }
        },
        {
            "type": "Lua",
            "args": {
                "file": "StandardPBR_HandleOpacityDoubleSided.lua"
            }
        },
        {
            "type": "Lua",
            "args": {
                "file": "StandardPBR_HandleOpacityMode.lua"
            }
        },
        {
            "type": "Lua",
            "args": {
                "file": "MaterialInputs/DetailMapsCommonFunctor.lua"
            }
        },
        {
            "type": "Lua",
            "args": {
                "file": "StandardPBR_ShaderEnable.lua"
            }
        }
    ],
    "uvNameMap": {
        "UV0": "Tiled",
        "UV1": "Unwrapped"
    }
}<|MERGE_RESOLUTION|>--- conflicted
+++ resolved
@@ -10,12 +10,7 @@
         }
     ],
     "propertyLayout": {
-<<<<<<< HEAD
-        "version": 3,
         "propertySets": [
-=======
-        "groups": [
->>>>>>> ea55c6d5
             {
                 "name": "baseColor",
                 "displayName": "Base Color",
@@ -1264,12 +1259,6 @@
                             "type": "ShaderInput",
                             "name": "m_opacityFactor"
                         }
-                    },
-                    {
-                        "name": "doubleSided",
-                        "displayName": "Double-sided",
-                        "description": "Whether to render back-faces or just front-faces.",
-                        "type": "Bool"
                     },
                     {
                         "name": "alphaAffectsSpecular",
@@ -1383,6 +1372,12 @@
                 "description": "General settings.",
                 "properties": [
                     {
+                        "name": "doubleSided",
+                        "displayName": "Double-sided",
+                        "description": "Whether to render back-faces or just front-faces.",
+                        "type": "Bool"
+                    },
+                    {
                         "name": "applySpecularAA",
                         "displayName": "Apply Specular AA",
                         "description": "Whether to apply specular anti-aliasing in the shader.",
@@ -1461,1373 +1456,7 @@
                     }
                 ]
             }
-<<<<<<< HEAD
         ]
-=======
-        ],
-        "properties": {
-            "general": [
-                {
-                    "name": "doubleSided",
-                    "displayName": "Double-sided",
-                    "description": "Whether to render back-faces or just front-faces.",
-                    "type": "Bool"
-                },
-                {
-                    "name": "applySpecularAA",
-                    "displayName": "Apply Specular AA",
-                    "description": "Whether to apply specular anti-aliasing in the shader.",
-                    "type": "Bool",
-                    "defaultValue": false,
-                    "connection": {
-                        "type": "ShaderOption",
-                        "name": "o_applySpecularAA"
-                    }
-                },
-                {
-                    "name": "enableShadows",
-                    "displayName": "Enable Shadows",
-                    "description": "Whether to use the shadow maps.",
-                    "type": "Bool",
-                    "defaultValue": true,
-                    "connection": {
-                        "type": "ShaderOption",
-                        "name": "o_enableShadows"
-                    }
-                },
-                {
-                    "name": "enableDirectionalLights",
-                    "displayName": "Enable Directional Lights",
-                    "description": "Whether to use directional lights.",
-                    "type": "Bool",
-                    "defaultValue": true,
-                    "connection": {
-                        "type": "ShaderOption",
-                        "name": "o_enableDirectionalLights"
-                    }
-                },
-                {
-                    "name": "enablePunctualLights",
-                    "displayName": "Enable Punctual Lights",
-                    "description": "Whether to use punctual lights.",
-                    "type": "Bool",
-                    "defaultValue": true,
-                    "connection": {
-                        "type": "ShaderOption",
-                        "name": "o_enablePunctualLights"
-                    }
-                },
-                {
-                    "name": "enableAreaLights",
-                    "displayName": "Enable Area Lights",
-                    "description": "Whether to use area lights.",
-                    "type": "Bool",
-                    "defaultValue": true,
-                    "connection": {
-                        "type": "ShaderOption",
-                        "name": "o_enableAreaLights"
-                    }
-                },
-                {
-                    "name": "enableIBL",
-                    "displayName": "Enable IBL",
-                    "description": "Whether to use Image Based Lighting (IBL).",
-                    "type": "Bool",
-                    "defaultValue": true,
-                    "connection": {
-                        "type": "ShaderOption",
-                        "name": "o_enableIBL"
-                    }
-                },
-                {
-                    "name": "forwardPassIBLSpecular",
-                    "displayName": "Forward Pass IBL Specular",
-                    "description": "Whether to apply IBL specular in the forward pass.",
-                    "type": "Bool",
-                    "defaultValue": false,
-                    "connection": {
-                        "type": "ShaderOption",
-                        "name": "o_materialUseForwardPassIBLSpecular"
-                    }
-                }
-            ],
-            "baseColor": [
-                {
-                    "name": "color",
-                    "displayName": "Color",
-                    "description": "Color is displayed as sRGB but the values are stored as linear color.",
-                    "type": "Color",
-                    "defaultValue": [ 1.0, 1.0, 1.0 ],
-                    "connection": {
-                        "type": "ShaderInput",
-                        "name": "m_baseColor"
-                    }
-                },
-                {
-                    "name": "factor",
-                    "displayName": "Factor",
-                    "description": "Strength factor for scaling the base color values. Zero (0.0) is black, white (1.0) is full color.",
-                    "type": "Float",
-                    "defaultValue": 1.0,
-                    "min": 0.0,
-                    "max": 1.0,
-                    "connection": {
-                        "type": "ShaderInput",
-                        "name": "m_baseColorFactor"
-                    }
-                },
-                {
-                    "name": "textureMap",
-                    "displayName": "Texture",
-                    "description": "Base color texture map",
-                    "type": "Image",
-                    "connection": {
-                        "type": "ShaderInput",
-                        "name": "m_baseColorMap"
-                    }
-                },
-                {
-                    "name": "useTexture",
-                    "displayName": "Use Texture",
-                    "description": "Whether to use the texture.",
-                    "type": "Bool",
-                    "defaultValue": true
-                },
-                {
-                    "name": "textureMapUv",
-                    "displayName": "UV",
-                    "description": "Base color map UV set",
-                    "type": "Enum",
-                    "enumIsUv": true,
-                    "defaultValue": "Tiled",
-                    "connection": {
-                        "type": "ShaderInput",
-                        "name": "m_baseColorMapUvIndex"
-                    }
-                },
-                {
-                    "name": "textureBlendMode",
-                    "displayName": "Texture Blend Mode",
-                    "description": "Selects the equation to use when combining Color, Factor, and Texture.",
-                    "type": "Enum",
-                    "enumValues": [ "Multiply", "LinearLight", "Lerp", "Overlay" ],
-                    "defaultValue": "Multiply",
-                    "connection": {
-                        "type": "ShaderOption",
-                        "name": "o_baseColorTextureBlendMode"
-                    }
-                }
-            ],
-            "metallic": [
-                {
-                    "name": "factor",
-                    "displayName": "Factor",
-                    "description": "This value is linear, black is non-metal and white means raw metal.",
-                    "type": "Float",
-                    "defaultValue": 0.0,
-                    "min": 0.0,
-                    "max": 1.0,
-                    "connection": {
-                        "type": "ShaderInput",
-                        "name": "m_metallicFactor"
-                    }
-                },
-                {
-                    "name": "textureMap",
-                    "displayName": "Texture",
-                    "description": "",
-                    "type": "Image",
-                    "connection": {
-                        "type": "ShaderInput",
-                        "name": "m_metallicMap"
-                    }
-                },
-                {
-                    "name": "useTexture",
-                    "displayName": "Use Texture",
-                    "description": "Whether to use the texture, or just default to the Factor value.",
-                    "type": "Bool",
-                    "defaultValue": true
-                },
-                {
-                    "name": "textureMapUv",
-                    "displayName": "UV",
-                    "description": "Metallic map UV set",
-                    "type": "Enum",
-                    "enumIsUv": true,
-                    "defaultValue": "Tiled",
-                    "connection": {
-                        "type": "ShaderInput",
-                        "name": "m_metallicMapUvIndex"
-                    }
-                }
-            ],
-            "roughness": [
-                {
-                    "name": "textureMap",
-                    "displayName": "Texture",
-                    "description": "Texture for defining surface roughness.",
-                    "type": "Image",
-                    "connection": {
-                        "type": "ShaderInput",
-                        "name": "m_roughnessMap"
-                    }
-                },
-                {
-                    "name": "useTexture",
-                    "displayName": "Use Texture",
-                    "description": "Whether to use the texture, or just default to the Factor value.",
-                    "type": "Bool",
-                    "defaultValue": true
-                },
-                {
-                    "name": "textureMapUv",
-                    "displayName": "UV",
-                    "description": "Roughness map UV set",
-                    "type": "Enum",
-                    "enumIsUv": true,
-                    "defaultValue": "Tiled",
-                    "connection": {
-                        "type": "ShaderInput",
-                        "name": "m_roughnessMapUvIndex"
-                    }
-                },
-                {
-                    // Note that "factor" is mutually exclusive with "lowerBound"/"upperBound". These are swapped by a lua functor.
-                    "name": "lowerBound",
-                    "displayName": "Lower Bound",
-                    "description": "The roughness value that corresponds to black in the texture.",
-                    "type": "Float",
-                    "defaultValue": 0.0,
-                    "min": 0.0,
-                    "max": 1.0,
-                    "connection": {
-                        "type": "ShaderInput",
-                        "name": "m_roughnessLowerBound"
-                    }
-                },
-                {
-                    // Note that "factor" is mutually exclusive with "lowerBound"/"upperBound". These are swapped by a lua functor.
-                    "name": "upperBound",
-                    "displayName": "Upper Bound",
-                    "description": "The roughness value that corresponds to white in the texture.",
-                    "type": "Float",
-                    "defaultValue": 1.0,
-                    "min": 0.0,
-                    "max": 1.0,
-                    "connection": {
-                        "type": "ShaderInput",
-                        "name": "m_roughnessUpperBound"
-                    }
-                },
-                {
-                    // Note that "factor" is mutually exclusive with "lowerBound"/"upperBound". These are swapped by a lua functor.
-                    "name": "factor",
-                    "displayName": "Factor",
-                    "description": "Controls the roughness value",
-                    "type": "Float",
-                    "defaultValue": 1.0,
-                    "min": 0.0,
-                    "max": 1.0,
-                    "connection": {
-                        "type": "ShaderInput",
-                        "name": "m_roughnessFactor"
-                    }
-                }
-            ],
-            "anisotropy": [
-                {
-                    "name": "enableAnisotropy",
-                    "displayName": "Enable Anisotropy",
-                    "description": "Enable anisotropic surface response for non uniform reflection along the axis",
-                    "type": "Bool",
-                    "defaultValue": false,
-                    "connection": {
-                        "type": "ShaderOption",
-                        "name": "o_enableAnisotropy"
-                    }
-                },
-                {
-                    "name": "factor",
-                    "displayName": "Anisotropy Factor",
-                    "description": "Strength factor for the anisotropy: negative = along v, positive = along u",
-                    "type": "Float",
-                    "defaultValue": 0.0,
-                    "min": -0.95,
-                    "max": 0.95,
-                    "connection": {
-                        "type": "ShaderInput",
-                        "name": "m_anisotropicFactor"
-                    }
-                },
-                {
-                    "name": "anisotropyAngle",
-                    "displayName": "Anisotropy Angle",
-                    "description": "Anisotropy direction of major reflection axis: 0 = 0 degrees, 1.0 = 180 degrees",
-                    "type": "Float",
-                    "defaultValue": 0.0,
-                    "min": 0.0,
-                    "max": 1.0,
-                    "connection": {
-                        "type": "ShaderInput",
-                        "name": "m_anisotropicAngle"
-                    }
-                }
-            ],
-            "specularF0": [
-                {
-                    "name": "factor",
-                    "displayName": "Factor",
-                    "description": "The default IOR is 1.5, which gives you 0.04 (4% of light reflected at 0 degree angle for dielectric materials). F0 values lie in the range 0-0.08, so that is why the default F0 slider is set on 0.5.",
-                    "type": "Float",
-                    "defaultValue": 0.5,
-                    "min": 0.0,
-                    "max": 1.0,
-                    "connection": {
-                        "type": "ShaderInput",
-                        "name": "m_specularF0Factor"
-                    }
-                },
-                {
-                    "name": "textureMap",
-                    "displayName": "Texture",
-                    "description": "Texture for defining surface reflectance.",
-                    "type": "Image",
-                    "connection": {
-                        "type": "ShaderInput",
-                        "name": "m_specularF0Map"
-                    }
-                },
-                {
-                    "name": "useTexture",
-                    "displayName": "Use Texture",
-                    "description": "Whether to use the texture, or just default to the Factor value.",
-                    "type": "Bool",
-                    "defaultValue": true
-                },
-                {
-                    "name": "textureMapUv",
-                    "displayName": "UV",
-                    "description": "Specular reflection map UV set",
-                    "type": "Enum",
-                    "enumIsUv": true,
-                    "defaultValue": "Tiled",
-                    "connection": {
-                        "type": "ShaderInput",
-                        "name": "m_specularF0MapUvIndex"
-                    }
-                },
-                // Consider moving this to the "general" group to be consistent with StandardMultilayerPBR
-                {
-                    "name": "enableMultiScatterCompensation",
-                    "displayName": "Multiscattering Compensation",
-                    "description": "Whether to enable multiple scattering compensation.",
-                    "type": "Bool",
-                    "connection": {
-                        "type": "ShaderOption",
-                        "name": "o_specularF0_enableMultiScatterCompensation"
-                    }
-                }
-            ],
-            "clearCoat": [
-                {
-                    "name": "enable",
-                    "displayName": "Enable",
-                    "description": "Enable clear coat",
-                    "type": "Bool",
-                    "defaultValue": false
-                },
-                {
-                    "name": "factor",
-                    "displayName": "Factor",
-                    "description": "Strength factor for scaling the percentage of effect applied",
-                    "type": "Float",
-                    "defaultValue": 1.0,
-                    "min": 0.0,
-                    "max": 1.0,
-                    "connection": {
-                        "type": "ShaderInput",
-                        "name": "m_clearCoatFactor"
-                    }
-                },
-                {
-                    "name": "influenceMap",
-                    "displayName": "    Influence Map",
-                    "description": "Strength factor texture",
-                    "type": "Image",
-                    "connection": {
-                        "type": "ShaderInput",
-                        "name": "m_clearCoatInfluenceMap"
-                    }
-                },
-                {
-                    "name": "useInfluenceMap",
-                    "displayName": "    Use Texture",
-                    "description": "Whether to use the texture, or just default to the Factor value.",
-                    "type": "Bool",
-                    "defaultValue": true
-                },
-                {
-                    "name": "influenceMapUv",
-                    "displayName": "    UV",
-                    "description": "Strength factor map UV set",
-                    "type": "Enum",
-                    "enumIsUv": true,
-                    "defaultValue": "Tiled",
-                    "connection": {
-                        "type": "ShaderInput",
-                        "name": "m_clearCoatInfluenceMapUvIndex"
-                    }
-                },
-                {
-                    "name": "roughness",
-                    "displayName": "Roughness",
-                    "description": "Clear coat layer roughness",
-                    "type": "Float",
-                    "defaultValue": 0.0,
-                    "min": 0.0,
-                    "max": 1.0,
-                    "connection": {
-                        "type": "ShaderInput",
-                        "name": "m_clearCoatRoughness"
-                    }
-                },
-                {
-                    "name": "roughnessMap",
-                    "displayName": "    Roughness Map",
-                    "description": "Texture for defining surface roughness",
-                    "type": "Image",
-                    "connection": {
-                        "type": "ShaderInput",
-                        "name": "m_clearCoatRoughnessMap"
-                    }
-                },
-                {
-                    "name": "useRoughnessMap",
-                    "displayName": "    Use Texture",
-                    "description": "Whether to use the texture, or just default to the roughness value.",
-                    "type": "Bool",
-                    "defaultValue": true
-                },
-                {
-                    "name": "roughnessMapUv",
-                    "displayName": "    UV",
-                    "description": "Roughness map UV set",
-                    "type": "Enum",
-                    "enumIsUv": true,
-                    "defaultValue": "Tiled",
-                    "connection": {
-                        "type": "ShaderInput",
-                        "name": "m_clearCoatRoughnessMapUvIndex"
-                    }
-                },
-                {
-                    "name": "normalStrength",
-                    "displayName": "Normal Strength",
-                    "description": "Scales the impact of the clear coat normal map",
-                    "type": "Float",
-                    "defaultValue": 1.0,
-                    "min": 0.0,
-                    "max": 2.0,
-                    "connection": {
-                        "type": "ShaderInput",
-                        "name": "m_clearCoatNormalStrength"
-                    }
-                },
-                {
-                    "name": "normalMap",
-                    "displayName": "Normal Map",
-                    "description": "Normal map for clear coat layer, as top layer material clear coat doesn't affect by base layer normal map",
-                    "type": "Image",
-                    "connection": {
-                        "type": "ShaderInput",
-                        "name": "m_clearCoatNormalMap"
-                    }
-                },
-                {
-                    "name": "useNormalMap",
-                    "displayName": "    Use Texture",
-                    "description": "Whether to use the normal map",
-                    "type": "Bool",
-                    "defaultValue": true
-                },
-                {
-                    "name": "normalMapUv",
-                    "displayName": "    UV",
-                    "description": "Normal map UV set",
-                    "type": "Enum",
-                    "enumIsUv": true,
-                    "defaultValue": "Tiled",
-                    "connection": {
-                        "type": "ShaderInput",
-                        "name": "m_clearCoatNormalMapUvIndex"
-                    }
-                }
-            ],
-            "normal": [
-                {
-                    "name": "textureMap",
-                    "displayName": "Texture",
-                    "description": "Texture for defining surface normal direction.",
-                    "type": "Image",
-                    "connection": {
-                        "type": "ShaderInput",
-                        "name": "m_normalMap"
-                    }
-                },
-                {
-                    "name": "useTexture",
-                    "displayName": "Use Texture",
-                    "description": "Whether to use the texture, or just rely on vertex normals.",
-                    "type": "Bool",
-                    "defaultValue": true
-                },
-                {
-                    "name": "textureMapUv",
-                    "displayName": "UV",
-                    "description": "Normal map UV set",
-                    "type": "Enum",
-                    "enumIsUv": true,
-                    "defaultValue": "Tiled",
-                    "connection": {
-                        "type": "ShaderInput",
-                        "name": "m_normalMapUvIndex"
-                    }
-                },
-                {
-                    "name": "flipX",
-                    "displayName": "Flip X Channel",
-                    "description": "Flip tangent direction for this normal map.",
-                    "type": "Bool",
-                    "defaultValue": false,
-                    "connection": {
-                        "type": "ShaderInput",
-                        "name": "m_flipNormalX"
-                    }
-                },
-                {
-                    "name": "flipY",
-                    "displayName": "Flip Y Channel",
-                    "description": "Flip bitangent direction for this normal map.",
-                    "type": "Bool",
-                    "defaultValue": false,
-                    "connection": {
-                        "type": "ShaderInput",
-                        "name": "m_flipNormalY"
-                    }
-                },
-                {
-                    "name": "factor",
-                    "displayName": "Factor",
-                    "description": "Strength factor for scaling the values",
-                    "type": "Float",
-                    "defaultValue": 1.0,
-                    "min": 0.0,
-                    "softMax": 2.0,
-                    "connection": {
-                        "type": "ShaderInput",
-                        "name": "m_normalFactor"
-                    }
-                }
-            ],
-            "opacity": [
-                {
-                    "name": "mode",
-                    "displayName": "Opacity Mode",
-                    "description": "Indicates the general approach how transparency is to be applied.",
-                    "type": "Enum",
-                    "enumValues": [ "Opaque", "Cutout", "Blended", "TintedTransparent" ],
-                    "defaultValue": "Opaque",
-                    "connection": {
-                        "type": "ShaderOption",
-                        "name": "o_opacity_mode"
-                    }
-                },
-                {
-                    "name": "alphaSource",
-                    "displayName": "Alpha Source",
-                    "description": "Indicates whether to get the opacity texture from the Base Color map (Packed) or from a separate greyscale texture (Split).",
-                    "type": "Enum",
-                    "enumValues": [ "Packed", "Split", "None" ],
-                    "defaultValue": "Packed",
-                    "connection": {
-                        "type": "ShaderOption",
-                        "name": "o_opacity_source"
-                    }
-                },
-                {
-                    "name": "textureMap",
-                    "displayName": "Texture",
-                    "description": "Texture for defining surface opacity.",
-                    "type": "Image",
-                    "connection": {
-                        "type": "ShaderInput",
-                        "name": "m_opacityMap"
-                    }
-                },
-                {
-                    "name": "textureMapUv",
-                    "displayName": "UV",
-                    "description": "Opacity map UV set",
-                    "type": "Enum",
-                    "enumIsUv": true,
-                    "defaultValue": "Tiled",
-                    "connection": {
-                        "type": "ShaderInput",
-                        "name": "m_opacityMapUvIndex"
-                    }
-                },
-                {
-                    "name": "factor",
-                    "displayName": "Factor",
-                    "description": "Factor for cutout threshold and blending",
-                    "type": "Float",
-                    "min": 0.0,
-                    "max": 1.0,
-                    "defaultValue": 0.5,
-                    "connection": {
-                        "type": "ShaderInput",
-                        "name": "m_opacityFactor"
-                    }
-                },
-                {
-                    "name": "alphaAffectsSpecular",
-                    "displayName": "Alpha affects specular",
-                    "description": "How much the alpha value should also affect specular reflection. This should be 0.0 for materials where light can transmit through their physical surface (like glass), but 1.0 when alpha determines the very presence of a surface (like hair or grass)",
-                    "type": "float",
-                    "min": 0.0,
-                    "max": 1.0,
-                    "defaultValue": 0.0,
-                    "connection": {
-                        "type": "ShaderInput",
-                        "name": "m_opacityAffectsSpecularFactor"
-                    }
-                }
-            ],
-            "uv": [
-                {
-                    "name": "center",
-                    "displayName": "Center",
-                    "description": "Center point for scaling and rotation transformations.",
-                    "type": "vector2",
-                    "vectorLabels": [ "U", "V" ],
-                    "defaultValue": [ 0.5, 0.5 ]
-                },
-                {
-                    "name": "tileU",
-                    "displayName": "Tile U",
-                    "description": "Scales texture coordinates in U.",
-                    "type": "float",
-                    "defaultValue": 1.0,
-                    "step": 0.1
-                },
-                {
-                    "name": "tileV",
-                    "displayName": "Tile V",
-                    "description": "Scales texture coordinates in V.",
-                    "type": "float",
-                    "defaultValue": 1.0,
-                    "step": 0.1
-                },
-                {
-                    "name": "offsetU",
-                    "displayName": "Offset U",
-                    "description": "Offsets texture coordinates in the U direction.",
-                    "type": "float",
-                    "defaultValue": 0.0,
-                    "min": -1.0,
-                    "max": 1.0
-                },
-                {
-                    "name": "offsetV",
-                    "displayName": "Offset V",
-                    "description": "Offsets texture coordinates in the V direction.",
-                    "type": "float",
-                    "defaultValue": 0.0,
-                    "min": -1.0,
-                    "max": 1.0
-                },
-                {
-                    "name": "rotateDegrees",
-                    "displayName": "Rotate",
-                    "description": "Rotates the texture coordinates (degrees).",
-                    "type": "float",
-                    "defaultValue": 0.0,
-                    "min": -180.0,
-                    "max": 180.0,
-                    "step": 1.0
-                },
-                {
-                    "name": "scale",
-                    "displayName": "Scale",
-                    "description": "Scales texture coordinates in both U and V.",
-                    "type": "float",
-                    "defaultValue": 1.0,
-                    "step": 0.1
-                }
-            ],
-            "occlusion": [
-                {
-                    "name": "diffuseTextureMap",
-                    "displayName": "Diffuse AO",
-                    "description": "Texture for defining occlusion area for diffuse ambient lighting.",
-                    "type": "Image",
-                    "connection": {
-                        "type": "ShaderInput",
-                        "name": "m_diffuseOcclusionMap"
-                    }
-                },
-                {
-                    "name": "diffuseUseTexture",
-                    "displayName": "    Use Texture",
-                    "description": "Whether to use the Diffuse AO map.",
-                    "type": "Bool",
-                    "defaultValue": true
-                },
-                {
-                    "name": "diffuseTextureMapUv",
-                    "displayName": "    UV",
-                    "description": "Diffuse AO map UV set.",
-                    "type": "Enum",
-                    "enumIsUv": true,
-                    "defaultValue": "Tiled",
-                    "connection": {
-                        "type": "ShaderInput",
-                        "name": "m_diffuseOcclusionMapUvIndex"
-                    }
-                },
-                {
-                    "name": "diffuseFactor",
-                    "displayName": "    Factor",
-                    "description": "Strength factor for scaling the values of Diffuse AO",
-                    "type": "Float",
-                    "defaultValue": 1.0,
-                    "min": 0.0,
-                    "softMax": 2.0,
-                    "connection": {
-                        "type": "ShaderInput",
-                        "name": "m_diffuseOcclusionFactor"
-                    }
-                },
-                {
-                    "name": "specularTextureMap",
-                    "displayName": "Specular Cavity",
-                    "description": "Texture for defining occlusion area for specular lighting.",
-                    "type": "Image",
-                    "connection": {
-                        "type": "ShaderInput",
-                        "name": "m_specularOcclusionMap"
-                    }
-                },
-                {
-                    "name": "specularUseTexture",
-                    "displayName": "    Use Texture",
-                    "description": "Whether to use the Specular Cavity map.",
-                    "type": "Bool",
-                    "defaultValue": true
-                },
-                {
-                    "name": "specularTextureMapUv",
-                    "displayName": "    UV",
-                    "description": "Specular Cavity map UV set.",
-                    "type": "Enum",
-                    "enumIsUv": true,
-                    "defaultValue": "Tiled",
-                    "connection": {
-                        "type": "ShaderInput",
-                        "name": "m_specularOcclusionMapUvIndex"
-                    }
-                },
-                {
-                    "name": "specularFactor",
-                    "displayName": "    Factor",
-                    "description": "Strength factor for scaling the values of Specular Cavity",
-                    "type": "Float",
-                    "defaultValue": 1.0,
-                    "min": 0.0,
-                    "softMax": 2.0,
-                    "connection": {
-                        "type": "ShaderInput",
-                        "name": "m_specularOcclusionFactor"
-                    }
-                }
-            ],
-            "emissive": [
-                {
-                    "name": "enable",
-                    "displayName": "Enable",
-                    "description": "Enable the emissive group",
-                    "type": "Bool",
-                    "defaultValue": false
-                },
-                {
-                    "name": "unit",
-                    "displayName": "Units",
-                    "description": "The photometric units of the Intensity property.",
-                    "type": "Enum",
-                    "enumValues": ["Ev100"],
-                    "defaultValue": "Ev100"
-                },
-                {
-                    "name": "color",
-                    "displayName": "Color",
-                    "description": "Color is displayed as sRGB but the values are stored as linear color.",
-                    "type": "Color",
-                    "defaultValue": [ 1.0, 1.0, 1.0 ],
-                    "connection": {
-                        "type": "ShaderInput",
-                        "name": "m_emissiveColor"
-                    }
-                },
-                {
-                    "name": "intensity",
-                    "displayName": "Intensity",
-                    "description": "The amount of energy emitted.",
-                    "type": "Float",
-                    "defaultValue": 4,
-                    "min": -10,
-                    "max": 20,
-                    "softMin": -6,
-                    "softMax": 16
-                },
-                {
-                    "name": "textureMap",
-                    "displayName": "Texture",
-                    "description": "Texture for defining emissive area.",
-                    "type": "Image",
-                    "connection": {
-                        "type": "ShaderInput",
-                        "name": "m_emissiveMap"
-                    }
-                },
-                {
-                    "name": "useTexture",
-                    "displayName": "Use Texture",
-                    "description": "Whether to use the texture.",
-                    "type": "Bool",
-                    "defaultValue": true
-                },
-                {
-                    "name": "textureMapUv",
-                    "displayName": "UV",
-                    "description": "Emissive map UV set",
-                    "type": "Enum",
-                    "enumIsUv": true,
-                    "defaultValue": "Tiled",
-                    "connection": {
-                        "type": "ShaderInput",
-                        "name": "m_emissiveMapUvIndex"
-                    }
-                }
-            ],
-            "parallax": [
-                {
-                    "name": "textureMap",
-                    "displayName": "Height Map",
-                    "description": "Displacement height map to create parallax effect.",
-                    "type": "Image",
-                    "connection": {
-                        "type": "ShaderInput",
-                        "name": "m_heightmap"
-                    }
-                },
-                {
-                    "name": "useTexture",
-                    "displayName": "Use Texture",
-                    "description": "Whether to use the height map.",
-                    "type": "Bool",
-                    "defaultValue": true
-                },
-                {
-                    "name": "textureMapUv",
-                    "displayName": "UV",
-                    "description": "Height map UV set",
-                    "type": "Enum",
-                    "enumIsUv": true,
-                    "defaultValue": "Tiled",
-                    "connection": {
-                        "type": "ShaderInput",
-                        "name": "m_parallaxUvIndex"
-                    }
-                },
-                {
-                    "name": "factor",
-                    "displayName": "Height Map Scale",
-                    "description": "The total height of the height map in local model units.",
-                    "type": "Float",
-                    "defaultValue": 0.05,
-                    "min": 0.0,
-                    "softMax": 0.1,
-                    "connection": {
-                        "type": "ShaderInput",
-                        "name": "m_heightmapScale"
-                    }
-                },
-                {
-                    "name": "offset",
-                    "displayName": "Offset",
-                    "description": "Adjusts the overall displacement amount in local model units.",
-                    "type": "Float",
-                    "defaultValue": 0.0,
-                    "softMin": -0.1,
-                    "softMax": 0.1,
-                    "connection": {
-                        "type": "ShaderInput",
-                        "name": "m_heightmapOffset"
-                    }
-                },
-                {
-                    "name": "algorithm",
-                    "displayName": "Algorithm",
-                    "description": "Select the algorithm to use for parallax mapping.",
-                    "type": "Enum",
-                    "enumValues": [ "Basic", "Steep", "POM", "Relief", "ContactRefinement" ],
-                    "defaultValue": "POM",
-                    "connection": {
-                        "type": "ShaderOption",
-                        "name": "o_parallax_algorithm"
-                    }
-                },
-                {
-                    "name": "quality",
-                    "displayName": "Quality",
-                    "description": "Quality of parallax mapping.",
-                    "type": "Enum",
-                    "enumValues": [ "Low", "Medium", "High", "Ultra" ],
-                    "defaultValue": "Low",
-                    "connection": {
-                        "type": "ShaderOption",
-                        "name": "o_parallax_quality"
-                    }
-                },
-                {
-                    "name": "pdo",
-                    "displayName": "Pixel Depth Offset",
-                    "description": "Enable PDO to offset the original pixel depths. This will affect any shaders using depth, for example, when receiving shadows.",
-                    "type": "Bool",
-                    "defaultValue": false,
-                    "connection": {
-                        "type": "ShaderOption",
-                        "name": "o_parallax_enablePixelDepthOffset"
-                    }
-                },
-                {
-                    "name": "showClipping",
-                    "displayName": "Show Clipping",
-                    "description": "Highlight areas where the height map is clipped by the mesh surface.",
-                    "type": "Bool",
-                    "defaultValue": false,
-                    "connection": {
-                        "type": "ShaderOption",
-                        "name": "o_parallax_highlightClipping"
-                    }
-                }
-            ],
-            "subsurfaceScattering": [
-                {
-                    "name": "enableSubsurfaceScattering",
-                    "displayName": "Subsurface Scattering",
-                    "description": "Enable subsurface scattering feature, this will disable metallic and parallax mapping property due to incompatibility",
-                    "type": "Bool",
-                    "defaultValue": false,
-                    "connection": {
-                        "type": "ShaderOption",
-                        "name": "o_enableSubsurfaceScattering"
-                    }
-                },
-                {
-                    "name": "subsurfaceScatterFactor",
-                    "displayName": "    Factor",
-                    "description": "Strength factor for scaling percentage of subsurface scattering effect applied",
-                    "type": "float",
-                    "defaultValue": 1.0,
-                    "min": 0.0,
-                    "max": 1.0,
-                    "connection": {
-                        "type": "ShaderInput",
-                        "name": "m_subsurfaceScatteringFactor"
-                    }
-                },
-                {
-                    "name": "influenceMap",
-                    "displayName": "    Influence Map",
-                    "description": "Texture for controlling the strength of subsurface scattering",
-                    "type": "Image",
-                    "connection": {
-                        "type": "ShaderInput",
-                        "name": "m_subsurfaceScatteringInfluenceMap"
-                    }
-                },
-                {
-                    "name": "useInfluenceMap",
-                    "displayName": "    Use Influence Map",
-                    "description": "Whether to use the influence map.",
-                    "type": "Bool",
-                    "defaultValue": true
-                },
-                {
-                    "name": "influenceMapUv",
-                    "displayName": "    UV",
-                    "description": "Influence map UV set",
-                    "type": "Enum",
-                    "enumIsUv": true,
-                    "defaultValue": "Tiled",
-                    "connection": {
-                        "type": "ShaderInput",
-                        "name": "m_subsurfaceScatteringInfluenceMapUvIndex"
-                    }
-                },
-                {
-                    "name": "scatterColor",
-                    "displayName": "    Scatter color",
-                    "description": "Color of volume light traveled through",
-                    "type": "Color",
-                    "defaultValue": [ 1.0, 0.27, 0.13 ]
-                },
-                {
-                    "name": "scatterDistance",
-                    "displayName": "    Scatter distance",
-                    "description": "How far light traveled inside the volume",
-                    "type": "float",
-                    "defaultValue": 8,
-                    "min": 0.0,
-                    "softMax": 20.0
-                },
-                {
-                    "name": "quality",
-                    "displayName": "    Quality",
-                    "description": "How much percent of sample will be used for each pixel, more samples improve quality and reduce artifacts, especially when the scatter distance is relatively large, but slow down computation time, 1.0 = full set 200 samples per pixel",
-                    "type": "float",
-                    "defaultValue": 0.4,
-                    "min": 0.2,
-                    "max": 1.0,
-                    "connection": {
-                        "type": "ShaderInput",
-                        "name": "m_subsurfaceScatteringQuality"
-                    }
-                },
-                {
-                    "name": "transmissionMode",
-                    "displayName": "Transmission",
-                    "description": "Algorithm used for calculating transmission",
-                    "type": "Enum",
-                    "enumValues": [ "None", "ThickObject", "ThinObject" ],
-                    "defaultValue": "None",
-                    "connection": {
-                        "type": "ShaderOption",
-                        "name": "o_transmission_mode"
-                    }
-                },
-                {
-                    "name": "thickness",
-                    "displayName": "    Thickness",
-                    "description": "Normalized global thickness, the maxima between this value (multiplied by thickness map if enabled) and thickness from shadow map (if applicable) will be used as final thickness of pixel",
-                    "type": "float",
-                    "defaultValue": 0.5,
-                    "min": 0.0,
-                    "max": 1.0
-                },
-                {
-                    "name": "thicknessMap",
-                    "displayName": "    Thickness Map",
-                    "description": "Texture for controlling per pixel thickness",
-                    "type": "Image",
-                    "connection": {
-                        "type": "ShaderInput",
-                        "name": "m_transmissionThicknessMap"
-                    }
-                },
-                {
-                    "name": "useThicknessMap",
-                    "displayName": "    Use Thickness Map",
-                    "description": "Whether to use the thickness map",
-                    "type": "Bool",
-                    "defaultValue": true
-                },
-                {
-                    "name": "thicknessMapUv",
-                    "displayName": "    UV",
-                    "description": "Thickness map UV set",
-                    "type": "Enum",
-                    "enumIsUv": true,
-                    "defaultValue": "Tiled",
-                    "connection": {
-                        "type": "ShaderInput",
-                        "name": "m_transmissionThicknessMapUvIndex"
-                    }
-                },
-                {
-                    "name": "transmissionTint",
-                    "displayName": "    Transmission Tint",
-                    "description": "Color of the volume light traveling through",
-                    "type": "Color",
-                    "defaultValue": [ 1.0, 0.8, 0.6 ]
-                },
-                {
-                    "name": "transmissionPower",
-                    "displayName": "    Power",
-                    "description": "How much transmitted light scatter radially ",
-                    "type": "float",
-                    "defaultValue": 6.0,
-                    "min": 0.0,
-                    "softMax": 20.0
-                },
-                {
-                    "name": "transmissionDistortion",
-                    "displayName": "    Distortion",
-                    "description": "How much light direction distorted towards surface normal",
-                    "type": "float",
-                    "defaultValue": 0.1,
-                    "min": 0.0,
-                    "max": 1.0
-                },
-                {
-                    "name": "transmissionAttenuation",
-                    "displayName": "    Attenuation",
-                    "description": "How fast transmitted light fade with thickness",
-                    "type": "float",
-                    "defaultValue": 4.0,
-                    "min": 0.0,
-                    "softMax": 20.0
-                },
-                {
-                    "name": "transmissionScale",
-                    "displayName": "    Scale",
-                    "description": "Strength of transmission",
-                    "type": "float",
-                    "defaultValue": 3.0,
-                    "min": 0.0,
-                    "softMax": 20.0
-                }
-            ],
-            "detailLayerGroup": [
-                {
-                    "name": "enableDetailLayer",
-                    "displayName": "Enable Detail Layer",
-                    "description": "Enable detail layer for fine details and scratches",
-                    "type": "Bool",
-                    "defaultValue": false
-                },
-                {
-                    "name": "blendDetailFactor",
-                    "displayName": "Blend Factor",
-                    "description": "Scales the overall impact of the detail layer.",
-                    "type": "Float",
-                    "defaultValue": 1.0,
-                    "min": 0.0,
-                    "max": 1.0,
-                    "connection": {
-                        "type": "ShaderInput",
-                        "name": "m_detail_blendFactor"
-                    }
-                },
-                {
-                    "name": "blendDetailMask",
-                    "displayName": "Blend Mask",
-                    "description": "Detailed blend mask for application of the detail maps.",
-                    "type": "Image",
-                    "connection": {
-                        "type": "ShaderInput",
-                        "name": "m_detail_blendMask_texture"
-                    }
-                },
-                {
-                    "name": "enableDetailMaskTexture",
-                    "displayName": "    Use Texture",
-                    "description": "Enable detail blend mask",
-                    "type": "Bool",
-                    "defaultValue": true
-                },
-                {
-                    "name": "blendDetailMaskUv",
-                    "displayName": "    Blend Mask UV",
-                    "description": "Which UV set to use for sampling the detail blend mask",
-                    "type": "Enum",
-                    "enumIsUv": true,
-                    "defaultValue": "Tiled",
-                    "connection": {
-                        "type": "ShaderInput",
-                        "name": "m_detail_blendMask_uvIndex"
-                    }
-                },
-                {
-                    "name": "textureMapUv",
-                    "displayName": "Detail Map UVs",
-                    "description": "Which UV set to use for detail map sampling",
-                    "type": "Enum",
-                    "enumIsUv": true,
-                    "defaultValue": "Tiled",
-                    "connection": {
-                        "type": "ShaderInput",
-                        "name": "m_detail_allMapsUvIndex"
-                    }
-                },
-                {
-                    "name": "enableBaseColor",
-                    "displayName": "Enable Base Color",
-                    "description": "Enable detail blending for base color",
-                    "type": "Bool",
-                    "defaultValue": false
-                },
-                {
-                    "name": "baseColorDetailMap",
-                    "displayName": "    Texture",
-                    "description": "Detailed Base Color Texture",
-                    "type": "Image",
-                    "connection": {
-                        "type": "ShaderInput",
-                        "name": "m_detail_baseColor_texture"
-                    }
-                },
-                {
-                    "name": "baseColorDetailBlend",
-                    "displayName": "    Blend Factor",
-                    "description": "How much to blend the detail layer into the base color.",
-                    "type": "Float",
-                    "defaultValue": 1.0,
-                    "min": 0.0,
-                    "max": 1.0,
-                    "connection": {
-                        "type": "ShaderInput",
-                        "name": "m_detail_baseColor_factor"
-                    }
-                },
-                {
-                    "name": "enableNormals",
-                    "displayName": "Enable Normal",
-                    "description": "Enable detail normal map to be used for fine detail normal such as scratches and small dents",
-                    "type": "Bool",
-                    "defaultValue": false
-                },
-                {
-                    "name": "normalDetailStrength",
-                    "displayName": "    Factor",
-                    "description": "Strength factor for scaling the Detail Normal",
-                    "type": "Float",
-                    "defaultValue": 1.0,
-                    "min": 0.0,
-                    "softMax": 2.0,
-                    "connection": {
-                        "type": "ShaderInput",
-                        "name": "m_detail_normal_factor"
-                    }
-                },
-                {
-                    "name": "normalDetailMap",
-                    "displayName": "    Texture",
-                    "description": "Detailed Normal map",
-                    "type": "Image",
-                    "connection": {
-                        "type": "ShaderInput",
-                        "name": "m_detail_normal_texture"
-                    }
-                },
-                {
-                    "name": "normalDetailFlipX",
-                    "displayName": "    Flip X Channel",
-                    "description": "Flip Detail tangent direction for this normal map.",
-                    "type": "Bool",
-                    "defaultValue": false,
-                    "connection": {
-                        "type": "ShaderInput",
-                        "name": "m_detail_normal_flipX"
-                    }
-                },
-                {
-                    "name": "normalDetailFlipY",
-                    "displayName": "    Flip Y Channel",
-                    "description": "Flip Detail bitangent direction for this normal map.",
-                    "type": "Bool",
-                    "defaultValue": false,
-                    "connection": {
-                        "type": "ShaderInput",
-                        "name": "m_detail_normal_flipY"
-                    }
-                }
-            ],
-            "detailUV": [
-                {
-                    "name": "center",
-                    "displayName": "Center",
-                    "description": "Center point for scaling and rotation transformations.",
-                    "type": "vector2",
-                    "vectorLabels": [ "U", "V" ],
-                    "defaultValue": [ 0.5, 0.5 ]
-                },
-                {
-                    "name": "tileU",
-                    "displayName": "Tile U",
-                    "description": "Scales texture coordinates in V.",
-                    "type": "float",
-                    "defaultValue": 1.0,
-                    "step": 0.1
-                },
-                {
-                    "name": "tileV",
-                    "displayName": "Tile V",
-                    "description": "Scales texture coordinates in V.",
-                    "type": "float",
-                    "defaultValue": 1.0,
-                    "step": 0.1
-                },
-                {
-                    "name": "offsetU",
-                    "displayName": "Offset U",
-                    "description": "Offsets texture coordinates in the U direction.",
-                    "type": "float",
-                    "defaultValue": 0.0,
-                    "min": -1.0,
-                    "max": 1.0
-                },
-                {
-                    "name": "offsetV",
-                    "displayName": "Offset V",
-                    "description": "Offsets texture coordinates in the V direction.",
-                    "type": "float",
-                    "defaultValue": 0.0,
-                    "min": -1.0,
-                    "max": 1.0
-                },
-                {
-                    "name": "rotateDegrees",
-                    "displayName": "Rotate",
-                    "description": "Rotates the texture coordinates (degrees).",
-                    "type": "float",
-                    "defaultValue": 0.0,
-                    "min": -180.0,
-                    "max": 180.0,
-                    "step": 1.0
-                },
-                {
-                    "name": "scale",
-                    "displayName": "Scale",
-                    "description": "Scales texture coordinates in both U and V.",
-                    "type": "float",
-                    "defaultValue": 1.0,
-                    "step": 0.1
-                }
-            ],
-            "irradiance": [
-                // Note: this property group is used in the DiffuseGlobalIllumination pass and not by the main forward shader
-                {
-                    "name": "color",
-                    "displayName": "Color",
-                    "description": "Color is displayed as sRGB but the values are stored as linear color.",
-                    "type": "Color",
-                    "defaultValue": [ 1.0, 1.0, 1.0 ]
-                },
-                {
-                    "name": "factor",
-                    "displayName": "Factor",
-                    "description": "Strength factor for scaling the irradiance color values. Zero (0.0) is black, white (1.0) is full color.",
-                    "type": "Float",
-                    "defaultValue": 1.0,
-                    "min": 0.0,
-                    "max": 1.0
-                }
-            ]
-        }
->>>>>>> ea55c6d5
     },
     "shaders": [
         {
