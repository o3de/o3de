--- conflicted
+++ resolved
@@ -120,22 +120,4 @@
     // The depth pass shaders need to calculate parallax when the result could affect the depth buffer, or when
     // parallax could affect texel clipping.
     return ShouldHandleParallax() && (o_parallax_enablePixelDepthOffset || o_opacity_mode == OpacityMode::Cutout);
-<<<<<<< HEAD
-}
-
-COMMON_OPTIONS_PARALLAX()
-
-bool ShouldHandleParallax()
-{
-    // Parallax mapping's non uniform uv transformations break screen space subsurface scattering, disable it when subsurface scattering is enabled.
-    return !o_enableSubsurfaceScattering && o_parallax_feature_enabled && o_useDepthMap;
-}
-
-bool ShouldHandleParallaxInDepthShaders()
-{
-    // The depth pass shaders need to calculate parallax when the result could affect the depth buffer, or when
-    // parallax could affect texel clipping.
-    return ShouldHandleParallax() && (o_parallax_enablePixelDepthOffset || o_opacity_mode == OpacityMode::Cutout);
-=======
->>>>>>> 9f61ed42
 }