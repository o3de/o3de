--- conflicted
+++ resolved
@@ -19,13 +19,8 @@
 #define FORCE_OPAQUE 1
 #define OUTPUT_SUBSURFACE 0
 #define ENABLE_TRANSMISSION 0
-<<<<<<< HEAD
 #define ENABLE_SHADER_DEBUGGING 0
-#define ENABLE_CLEAR_COAT 1
-=======
-#define ENABLE_SHADER_DEBUGGING 1
 #define ENABLE_CLEAR_COAT 0
->>>>>>> ba791dc1
 #define ENABLE_SHADOWS 0
 #define ENABLE_LIGHT_CULLING 0
 #define ENABLE_AREA_LIGHTS 0
