"""
All or portions of this file Copyright (c) Amazon.com, Inc. or its affiliates or
its licensors.

For complete copyright and license terms please see the LICENSE at the root of this
distribution (the "License"). All use of this software is governed by the License,
or, if provided, by the license below or the license accompanying this file. Do not
remove or modify any license notices. This file is distributed on an "AS IS" BASIS,
WITHOUT WARRANTIES OR CONDITIONS OF ANY KIND, either express or implied.
"""

<<<<<<< HEAD
#import asset_builder_blast
=======
# LYN-652 to re-enable the next line
# import asset_builder_blast
>>>>>>> a7f5462f
<|MERGE_RESOLUTION|>--- conflicted
+++ resolved
@@ -9,9 +9,5 @@
 WITHOUT WARRANTIES OR CONDITIONS OF ANY KIND, either express or implied.
 """
 
-<<<<<<< HEAD
-#import asset_builder_blast
-=======
 # LYN-652 to re-enable the next line
-# import asset_builder_blast
->>>>>>> a7f5462f
+# import asset_builder_blast