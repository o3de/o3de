--- conflicted
+++ resolved
@@ -67,20 +67,10 @@
     }
     else
     {
-<<<<<<< HEAD
-// Gruber patch begin // (vlagutin/Ui_ReleaseOutsideEvent) // Fire an event when the press is release outside of the UI element
-#if defined(CARBONATED)
-=======
->>>>>>> 5295397a
         if (m_isHandlingEvents)
         {
             UiInteractableComponent::TriggerReleasedAction(true);
         }
-<<<<<<< HEAD
-#endif
-// Gruber patch end // (vlagutin/Ui_ReleaseOutsideEvent) // Fire an event when the press is release outside of the UI element
-=======
->>>>>>> 5295397a
 
         m_isPressed = false;
 
