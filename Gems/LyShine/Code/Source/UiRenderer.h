--- conflicted
+++ resolved
@@ -53,19 +53,8 @@
         void ResetToDefault()
         {
             // Enable blend/color write
-<<<<<<< HEAD
             m_blendStateEnabled = true;
             m_blendStateWriteMask = 0xF;
-=======
-            m_blendState.m_enable = true;
-            m_blendState.m_writeMask = 0xF;
-            m_blendState.m_blendSource = AZ::RHI::BlendFactor::AlphaSource;
-            m_blendState.m_blendDest = AZ::RHI::BlendFactor::AlphaSourceInverse;
-            m_blendState.m_blendOp = AZ::RHI::BlendOp::Add;
-            m_blendState.m_blendAlphaSource = AZ::RHI::BlendFactor::One;
-            m_blendState.m_blendAlphaDest = AZ::RHI::BlendFactor::Zero;
-            m_blendState.m_blendAlphaOp = AZ::RHI::BlendOp::Add;
->>>>>>> 5363105c
 
             // Disable stencil
             m_stencilState = AZ::RHI::StencilState();
