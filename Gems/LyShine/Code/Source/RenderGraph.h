--- conflicted
+++ resolved
@@ -65,11 +65,7 @@
     };
 
     //! This custom allocator class is used to provide runtime type information
-<<<<<<< HEAD
-    //! so we can differentiate this allocator from other PoolAllocators
-=======
     //! so we can differentiate this allocator from other PoolAllocators 
->>>>>>> 5295397a
     class LyShinePoolAllocator final
         : public AZ::PoolAllocator
     {
