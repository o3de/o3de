--- conflicted
+++ resolved
@@ -91,10 +91,6 @@
     , m_isActive(false)
     , m_pressedScrollOffset(0.0f, 0.0f)
     , m_lastDragPoint(0.0f, 0.0f)
-<<<<<<< HEAD
-#if defined(CARBONATED)
-=======
->>>>>>> 5295397a
     , m_scrollSensitivity(1.0f, 1.0f)
     , m_lastOffsetChange(0.0f, 0.0f)
     , m_offsetChangeAccumulator(0.0f, 0.0f)
@@ -103,10 +99,6 @@
     , m_momentumIsActive(false)
     , m_momentumDuration(0.0f)
     , m_momentumTimeAccumulator(0.0f)
-<<<<<<< HEAD
-#endif
-=======
->>>>>>> 5295397a
 {
 }
 
@@ -410,56 +402,6 @@
 {
     m_vScrollBarVisibility = visibility;
 }
-
-#if defined(CARBONATED)
-////////////////////////////////////////////////////////////////////////////////////////////////////
-AZ::Vector2 UiScrollBoxComponent::GetScrollSensitivity()
-{
-    return m_scrollSensitivity;
-}
-
-////////////////////////////////////////////////////////////////////////////////////////////////////
-void UiScrollBoxComponent::SetScrollSensitivity(AZ::Vector2 scrollSensitivity)
-{
-    m_scrollSensitivity = scrollSensitivity;
-}
-
-////////////////////////////////////////////////////////////////////////////////////////////////////
-float UiScrollBoxComponent::GetMomentumDuration()
-{
-    return m_momentumDuration;
-}
-
-////////////////////////////////////////////////////////////////////////////////////////////////////
-void UiScrollBoxComponent::SetMomentumDuration(float scrollMomentumDuration)
-{
-    m_momentumDuration = scrollMomentumDuration;
-}
-
-void UiScrollBoxComponent::SetMomentumActive(bool activate)
-{
-    m_momentumIsActive = activate;
-
-    if (m_momentumIsActive)
-    {
-        m_momentumTimeAccumulator = 0.0f;
-    }
-    else
-    {
-        m_offsetChangeAccumulator.Set(0.0f, 0.0f);
-        m_draggingTimeAccumulator = 0.0f;
-        m_stoppingTimeAccumulator = 0.0f;
-    }
-}
-
-void UiScrollBoxComponent::StopMomentum()
-{
-    m_offsetChangeAccumulator.Set(0.0f, 0.0f);
-    m_draggingTimeAccumulator = 0.0f;
-    m_stoppingTimeAccumulator = 0.0f;
-    m_momentumTimeAccumulator = 0.0f;
-}
-#endif // CARBONATED
 
 ////////////////////////////////////////////////////////////////////////////////////////////////////
 AZ::Vector2 UiScrollBoxComponent::GetScrollSensitivity()
@@ -812,15 +754,8 @@
         m_pressedScrollOffset = m_scrollOffset;
     }
 
-<<<<<<< HEAD
-#if defined(CARBONATED)
     // Stop momentum if the user pressed the screen, when handled directly
     SetMomentumActive(false);
-#endif
-=======
-    // Stop momentum if the user pressed the screen, when handled directly
-    SetMomentumActive(false);
->>>>>>> 5295397a
         
     return handled;
 }
@@ -844,15 +779,8 @@
     m_isPressed = false;
     m_isDragging = false;
 
-<<<<<<< HEAD
-#if defined(CARBONATED)
     //Start momentum if released the screen
     SetMomentumActive(true);
-#endif
-=======
-    //Start momentum if released the screen
-    SetMomentumActive(true);
->>>>>>> 5295397a
 
     return m_isHandlingEvents;
 }
@@ -1021,13 +949,7 @@
 {
     if (m_isPressed && m_contentEntity.IsValid())
     {
-<<<<<<< HEAD
-#if defined(CARBONATED)
         m_lastOffsetChange = AZ::Vector2(0.0f, 0.0f);
-#endif
-=======
-        m_lastOffsetChange = AZ::Vector2(0.0f, 0.0f);
->>>>>>> 5295397a
         if (!m_isDragging)
         {
             CheckForDragOrHandOffToParent(point);
@@ -1036,13 +958,7 @@
         if (m_isDragging)
         {
             AZ::Vector2 dragVector = point - m_pressedPoint;
-<<<<<<< HEAD
-#if defined(CARBONATED)
             dragVector *= m_scrollSensitivity;
-#endif
-=======
-            dragVector *= m_scrollSensitivity;
->>>>>>> 5295397a
             
             AZ::Entity* contentParentEntity = nullptr;
             UiElementBus::EventResult(contentParentEntity, m_contentEntity, &UiElementBus::Events::GetParent);
@@ -1085,15 +1001,8 @@
 
             if (newScrollOffset != m_scrollOffset)
             {
-<<<<<<< HEAD
-#if defined(CARBONATED)
                 m_lastOffsetChange = newScrollOffset - m_scrollOffset;
                 m_offsetChangeAccumulator += m_lastOffsetChange;
-#endif
-=======
-                m_lastOffsetChange = newScrollOffset - m_scrollOffset;
-                m_offsetChangeAccumulator += m_lastOffsetChange;
->>>>>>> 5295397a
                 DoSetScrollOffset(newScrollOffset);
 
                 NotifyScrollersOnValueChanging();
@@ -1101,19 +1010,11 @@
                 DoChangingActions();
             }
             
-<<<<<<< HEAD
-#if defined(CARBONATED)
             //Reset offset and time accumulators if change scrolling direction
             if (m_lastOffsetChange.Dot(m_offsetChangeAccumulator) < 0.0f)
+            {
                 SetMomentumActive(false);
-#endif
-=======
-            //Reset offset and time accumulators if change scrolling direction
-            if (m_lastOffsetChange.Dot(m_offsetChangeAccumulator) < 0.0f)
-            {
-                SetMomentumActive(false);
-            }
->>>>>>> 5295397a
+            }
         }
     }
 }
@@ -1159,15 +1060,8 @@
         m_pressedScrollOffset = m_scrollOffset;
         m_lastDragPoint = m_pressedPoint;
         
-<<<<<<< HEAD
-#if defined(CARBONATED)
         // Stop momentum if the user pressed the screen, when handled indirectly
         SetMomentumActive(false);
-#endif
-=======
-        // Stop momentum if the user pressed the screen, when handled indirectly
-        SetMomentumActive(false);
->>>>>>> 5295397a
 
         // tell the canvas that this is now the active interacatable
         UiInteractableActiveNotificationBus::Event(
@@ -1359,45 +1253,25 @@
     }
 }
 
-<<<<<<< HEAD
-#if defined(CARBONATED)
-=======
->>>>>>> 5295397a
 void UiScrollBoxComponent::OnTick(float deltaTime, [[maybe_unused]] AZ::ScriptTimePoint time)
 {
     if (!m_momentumIsActive && m_isDragging)
     {
         m_draggingTimeAccumulator += deltaTime;
         // Detect if stopped by checking if immediate offset change falls below threshold
-<<<<<<< HEAD
-        if ((m_lastOffsetChange/m_scrollSensitivity).GetLength() < MIN_OFFSET_THRESHOLD)
+        if ((m_lastOffsetChange / m_scrollSensitivity).GetLength() < MIN_OFFSET_THRESHOLD)
+        {
             m_stoppingTimeAccumulator += deltaTime;
+        }
         else
+        {
             m_stoppingTimeAccumulator = 0.0f;
-=======
-        if ((m_lastOffsetChange / m_scrollSensitivity).GetLength() < MIN_OFFSET_THRESHOLD)
-        {
-            m_stoppingTimeAccumulator += deltaTime;
-        }
-        else
-        {
-            m_stoppingTimeAccumulator = 0.0f;
-        }
->>>>>>> 5295397a
+        }
     }
     
     // Stop momentum if off or already ran the full momentum duration
     if (!m_momentumIsActive ||
         m_momentumDuration < m_momentumTimeAccumulator)
-<<<<<<< HEAD
-        return;
-    
-    // Stop momentum if no dragging accumulator, or not enough drag, or if stopped for long enough
-    if (m_draggingTimeAccumulator == 0.0f ||
-        (m_offsetChangeAccumulator/m_scrollSensitivity).GetLength() < MIN_OFFSET_THRESHOLD ||
-        m_stoppingTimeAccumulator > MAX_STOPPING_DELAY)
-        return;
-=======
     {
         return;
     }
@@ -1409,7 +1283,6 @@
     {
         return;
     }
->>>>>>> 5295397a
     
     m_momentumTimeAccumulator += deltaTime;
 
@@ -1437,10 +1310,6 @@
         DoChangingActions();
     }
 }
-<<<<<<< HEAD
-#endif
-=======
->>>>>>> 5295397a
 
 ////////////////////////////////////////////////////////////////////////////////////////////////////
 // PROTECTED MEMBER FUNCTIONS
@@ -1453,9 +1322,9 @@
     UiScrollBoxBus::Handler::BusConnect(GetEntityId());
     UiScrollableBus::Handler::BusConnect(GetEntityId());
     UiInitializationBus::Handler::BusConnect(GetEntityId());
-#if defined(CARBONATED) // Carbonated patch : porting 02_27
+#if defined(CARBONATED)
     AZ::TickBus::Handler::BusConnect();
-#endif // CARBONATED
+#endif
 }
 
 ////////////////////////////////////////////////////////////////////////////////////////////////////
@@ -1466,9 +1335,9 @@
     UiScrollableBus::Handler::BusDisconnect(GetEntityId());
     UiInitializationBus::Handler::BusDisconnect(GetEntityId());
     UiTransformChangeNotificationBus::MultiHandler::BusDisconnect();
-#if defined(CARBONATED) // Carbonated patch : porting 02_27
+#if defined(CARBONATED)
     AZ::TickBus::Handler::BusDisconnect();
-#endif // CARBONATED
+#endif
 
     if (m_hScrollBarEntity.IsValid() && m_isHorizontalScrollingEnabled)
     {
@@ -1520,11 +1389,11 @@
     if (serializeContext)
     {
         serializeContext->Class<UiScrollBoxComponent, UiInteractableComponent>()
-#if defined(CARBONATED) // Carbonated patch : porting 02_27
+#if defined(CARBONATED)
             ->Version(5, &VersionConverter)
 #else
             ->Version(4, &VersionConverter)
-#endif // CARBONATED
+#endif
         // Content group
             ->Field("ContentEntity", &UiScrollBoxComponent::m_contentEntity)
             ->Field("ScrollOffset", &UiScrollBoxComponent::m_scrollOffset)
@@ -1539,11 +1408,11 @@
             ->Field("AllowVertScrolling", &UiScrollBoxComponent::m_isVerticalScrollingEnabled)
             ->Field("VScrollBarEntity", &UiScrollBoxComponent::m_vScrollBarEntity)
             ->Field("VScrollBarVisibility", &UiScrollBoxComponent::m_vScrollBarVisibility)
-#if defined(CARBONATED) // Carbonated patch : porting 02_27
+#if defined(CARBONATED)
         // Scroll speed and momentum group
             ->Field("ScrollingSpeed", &UiScrollBoxComponent::m_scrollSensitivity)
             ->Field("MomentumScrollingDuration", &UiScrollBoxComponent::m_momentumDuration)
-#endif // CARBONATED
+#endif
         // Actions group
             ->Field("ScrollOffsetChangingActionName", &UiScrollBoxComponent::m_scrollOffsetChangingActionName)
             ->Field("ScrollOffsetChangedActionName", &UiScrollBoxComponent::m_scrollOffsetChangedActionName);
@@ -1626,7 +1495,7 @@
                     ->EnumAttribute(UiScrollBoxInterface::ScrollBarVisibility::AutoHideAndResizeViewport, "Auto hide and resize view area");
             }
 
-#if defined(CARBONATED) // Carbonated patch : porting 02_27
+#if defined(CARBONATED)
             // Scroll speed and momentum group
             {
                 editInfo->ClassElement(AZ::Edit::ClassElements::Group, "Scrolling speed and momentum")
@@ -1638,7 +1507,7 @@
                 editInfo->DataElement(0, &UiScrollBoxComponent::m_momentumDuration, "Momentun duration", "Time for which we keep scrolling after release.")
                     ->Attribute(AZ::Edit::Attributes::Visibility, AZ::Edit::PropertyVisibility::Show);
             }
-#endif // CARBONATED
+#endif
 
             // Actions group
             {
@@ -1674,20 +1543,12 @@
             ->Event("SetHorizontalScrollBarVisibility", &UiScrollBoxBus::Events::SetHorizontalScrollBarVisibility)
             ->Event("GetVerticalScrollBarVisibility", &UiScrollBoxBus::Events::GetVerticalScrollBarVisibility)
             ->Event("SetVerticalScrollBarVisibility", &UiScrollBoxBus::Events::SetVerticalScrollBarVisibility)
-<<<<<<< HEAD
-#if defined(CARBONATED)
-=======
->>>>>>> 5295397a
             ->Event("GetScrollSensitivity", &UiScrollBoxBus::Events::GetScrollSensitivity)
             ->Event("SetScrollSensitivity", &UiScrollBoxBus::Events::SetScrollSensitivity)
             ->Event("GetMomentumDuration", &UiScrollBoxBus::Events::GetMomentumDuration)
             ->Event("SetMomentumDuration", &UiScrollBoxBus::Events::SetMomentumDuration)
             ->Event("SetMomentumActive", &UiScrollBoxBus::Events::SetMomentumActive)
             ->Event("StopMomentum", &UiScrollBoxBus::Events::StopMomentum)
-<<<<<<< HEAD
-#endif
-=======
->>>>>>> 5295397a
             ->Event("GetScrollOffsetChangingActionName", &UiScrollBoxBus::Events::GetScrollOffsetChangingActionName)
             ->Event("SetScrollOffsetChangingActionName", &UiScrollBoxBus::Events::SetScrollOffsetChangingActionName)
             ->Event("GetScrollOffsetChangedActionName", &UiScrollBoxBus::Events::GetScrollOffsetChangedActionName)
@@ -1721,7 +1582,11 @@
     EntityComboBoxVec result;
 
     // add a first entry for "None"
-    result.push_back(AZStd::make_pair(AZ::EntityId(), "<None>")); // Carbonated patch : was AZ::EntityId(AZ::EntityId())
+#if defined(CARBONATED)
+    result.push_back(AZStd::make_pair(AZ::EntityId(), "<None>"));
+#else
+    result.push_back(AZStd::make_pair(AZ::EntityId(AZ::EntityId()), "<None>"));
+#endif
 
     // Get a list of all child elements
     LyShine::EntityArray matchingElements;
@@ -2021,9 +1886,9 @@
     AZ::Matrix4x4 transformFromViewport;
     UiTransformBus::Event(contentParentEntity->GetId(), &UiTransformBus::Events::GetTransformFromViewport, transformFromViewport);
     AZ::Vector2 dragVec = endPoint - startPoint;
-#if defined(CARBONATED) // Carbonated patch : porting 02_27
+#if defined(CARBONATED)
     dragVec *= m_scrollSensitivity;
-#endif // CARBONATED
+#endif
     AZ::Vector3 dragVec3(dragVec.GetX(), dragVec.GetY(), 0.0f);
     AZ::Vector3 localDragVec = transformFromViewport.Multiply3x3(dragVec3);
 
