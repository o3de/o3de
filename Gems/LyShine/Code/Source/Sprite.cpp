/*
 * Copyright (c) Contributors to the Open 3D Engine Project.
 * For complete copyright and license terms please see the LICENSE at the root of this distribution.
 *
 * SPDX-License-Identifier: Apache-2.0 OR MIT
 *
 */
#include "Sprite.h"
#include <CryPath.h>
#include <ISerialize.h>
#include <AzCore/Serialization/Locale.h>
#include <AzFramework/API/ApplicationAPI.h>
#include <AzFramework/Asset/AssetSystemBus.h>
#include <LyShine/Bus/Sprite/UiSpriteBus.h>

#include <Atom/RPI.Public/Image/StreamingImage.h>
#include <Atom/RPI.Public/Image/AttachmentImage.h>
#include <Atom/RPI.Reflect/Image/StreamingImageAsset.h>
#include <Atom/RPI.Reflect/Asset/AssetUtils.h>

namespace
{
    const char* const spriteExtension = "sprite";
    const char* const streamingImageExtension = "streamingimage";

    // Increment this when the Sprite Serialize(TSerialize) function
    // changes to be incompatible with previous data
    uint32 spriteFileVersionNumber = 2;
    const char* spriteVersionNumberTag = "versionNumber";

    const char* allowedSpriteTextureExtensions[] = {
        "tif", "jpg", "jpeg", "tga", "bmp", "png", "gif", "dds"
    };
    const int numAllowedSpriteTextureExtensions = AZ_ARRAY_SIZE(allowedSpriteTextureExtensions);

    bool IsValidImageExtension(const AZStd::string& extension)
    {
        for (int i = 0; i < numAllowedSpriteTextureExtensions; ++i)
        {
            if (extension.compare(allowedSpriteTextureExtensions[i]) == 0)
            {
                return true;
            }
        }

        return false;
    }

    bool IsImageProductPath(const AZStd::string& pathname)
    {
        AZStd::string extension;
        AzFramework::StringFunc::Path::GetExtension(pathname.c_str(), extension, false);
        return (extension.compare(streamingImageExtension) == 0);
    }

    // Check if a file exists. This does not go through the AssetCatalog so that it can identify files that exist but aren't processed yet,
    // and so that it will work before the AssetCatalog has loaded
    bool CheckIfFileExists(const AZStd::string& sourceRelativePath, const AZStd::string& cacheRelativePath)
    {
        // If the file exists, it has already been processed and does not need to be modified
        bool fileExists = AZ::IO::FileIOBase::GetInstance()->Exists(cacheRelativePath.c_str());

        if (!fileExists)
        {
            // If the texture doesn't exist check if it's queued or being compiled.
            AzFramework::AssetSystem::AssetStatus status;
            AzFramework::AssetSystemRequestBus::BroadcastResult(status, &AzFramework::AssetSystemRequestBus::Events::GetAssetStatus, sourceRelativePath);

            switch (status)
            {
            case AzFramework::AssetSystem::AssetStatus_Queued:
            case AzFramework::AssetSystem::AssetStatus_Compiling:
            case AzFramework::AssetSystem::AssetStatus_Compiled:
            case AzFramework::AssetSystem::AssetStatus_Failed:
            {
                // The file is queued, in progress, or finished processing after the initial FileIO check
                fileExists = true;
                break;
            }
            case AzFramework::AssetSystem::AssetStatus_Unknown:
            case AzFramework::AssetSystem::AssetStatus_Missing:
            default:
            {
                // The file does not exist
                fileExists = false;
                break;
            }
            }
        }

        return fileExists;
    }

    bool GetSourceAssetPaths(const AZStd::string& pathname, AZStd::string& spritePath, AZStd::string& texturePath)
    {
        // Remove product extension from the texture path if it exists
        AZStd::string sourcePathname(pathname);
        if (IsImageProductPath(pathname))
        {
            sourcePathname = CSprite::GetImageSourcePathFromProductPath(pathname);
        }

        // the input string could be in any form. So make it normalized (forward slashes and lower case)
        // NOTE: it should not be a full path at this point. If called from the UI editor it will
        // have been transformed to a game path. If being called with a hard coded path it should be a
        // game path already - it is not good for code to be using full paths.
        AzFramework::ApplicationRequests::Bus::Broadcast(&AzFramework::ApplicationRequests::Bus::Events::NormalizePath, sourcePathname);

        // check the extension and work out the pathname of the sprite file and the texture file
        // currently it works if the input path is either a sprite file or a texture file
        AZStd::string extension;
        AzFramework::StringFunc::Path::GetExtension(sourcePathname.c_str(), extension, false);

        if (extension.compare(spriteExtension) == 0)
        {
            // The .sprite file has been specified
            spritePath = sourcePathname;

            // look for a texture file with the same name
            if (!CSprite::FixUpSourceImagePathFromUserDefinedPath(spritePath, texturePath))
            {
                gEnv->pSystem->Warning(VALIDATOR_MODULE_SHINE, VALIDATOR_WARNING, VALIDATOR_FLAG_FILE | VALIDATOR_FLAG_TEXTURE,
                    spritePath.c_str(), "No texture file found for sprite: %s, no sprite will be used", spritePath.c_str());
                return false;
            }
        }
        else if (IsValidImageExtension(extension))
        {
            texturePath = sourcePathname;
            spritePath = sourcePathname;
            AzFramework::StringFunc::Path::ReplaceExtension(spritePath, spriteExtension);
        }
        else
        {
            gEnv->pSystem->Warning(VALIDATOR_MODULE_SHINE, VALIDATOR_WARNING, VALIDATOR_FLAG_FILE | VALIDATOR_FLAG_TEXTURE,
                pathname.c_str(), "Invalid file extension for sprite: %s, no sprite will be used", pathname.c_str());
            return false;
        }

        return true;
    }

    //! \brief Reads a Vec2 tuple (as a string) into an AZ::Vector2
    //!
    //! Example XML string data: "1.0 2.0"
    void SerializeAzVector2(TSerialize ser, const char* attributeName, AZ::Vector2& azVec2)
    {
        AZ::Locale::ScopedSerializationLocale scopedLocale;

        if (ser.IsReading())
        {
            AZStd::string stringVal;
            ser.Value(attributeName, stringVal);
            AZ::StringFunc::Replace(stringVal, ',', ' ');
            char* pEnd = nullptr;
            float uVal = strtof(stringVal.c_str(), &pEnd);
            float vVal = strtof(pEnd, nullptr);
            azVec2.Set(uVal, vVal);
        }
        else
        {
            Vec2 legacyVec2(azVec2.GetX(), azVec2.GetY());
            ser.Value(attributeName, legacyVec2);
        }
    }

    //! \return The number of child <Cell> tags off the <SpriteSheet> parent tag.
    int GetNumSpriteSheetCellTags(const XmlNodeRef& root)
    {
        int numCellTags = 0;
        XmlNodeRef spriteSheetTag = root->findChild("SpriteSheet");
        if (spriteSheetTag)
        {
            numCellTags = spriteSheetTag->getChildCount();
        }
        return numCellTags;
    }
}

////////////////////////////////////////////////////////////////////////////////////////////////////
// STATIC MEMBER DATA
////////////////////////////////////////////////////////////////////////////////////////////////////

CSprite::CSpriteHashMap* CSprite::s_loadedSprites;
AZStd::string CSprite::s_emptyString;

////////////////////////////////////////////////////////////////////////////////////////////////////
// PUBLIC MEMBER FUNCTIONS
////////////////////////////////////////////////////////////////////////////////////////////////////

////////////////////////////////////////////////////////////////////////////////////////////////////
CSprite::CSprite()
    : m_numSpriteSheetCellTags(0)
    , m_atlas(nullptr)
{
    AddRef();
    TextureAtlasNamespace::TextureAtlasNotificationBus::Handler::BusConnect();
}

////////////////////////////////////////////////////////////////////////////////////////////////////
CSprite::~CSprite()
{
    if (s_loadedSprites)
    {
        s_loadedSprites->erase(m_pathname);
    }
    TextureAtlasNamespace::TextureAtlasNotificationBus::Handler::BusDisconnect();
}

////////////////////////////////////////////////////////////////////////////////////////////////////
const AZStd::string& CSprite::GetPathname() const
{
    return m_pathname;
}

////////////////////////////////////////////////////////////////////////////////////////////////////
const AZStd::string& CSprite::GetTexturePathname() const
{
    return m_texturePathname;
}

////////////////////////////////////////////////////////////////////////////////////////////////////
ISprite::Borders CSprite::GetBorders() const
{
    return m_borders;
}

////////////////////////////////////////////////////////////////////////////////////////////////////
void CSprite::SetBorders(Borders borders)
{
    m_borders = borders;
    NotifyChanged();
}

////////////////////////////////////////////////////////////////////////////////////////////////////
void CSprite::SetCellBorders(int cellIndex, Borders borders)
{
    if (CellIndexWithinRange(cellIndex))
    {
        m_spriteSheetCells[cellIndex].borders = borders;
        NotifyChanged();
    }
    else
    {
        SetBorders(borders);
    }
}

////////////////////////////////////////////////////////////////////////////////////////////////////
AZ::Data::Instance<AZ::RPI::Image> CSprite::GetImage()
{
    // Prioritize usage of an atlas
    if (m_atlas)
    {
        return m_atlas->GetTexture();
    }

    return m_image;
}

////////////////////////////////////////////////////////////////////////////////////////////////////
void CSprite::Serialize(TSerialize ser)
{
    // When reading, get sprite-sheet info from XML tag data, otherwise get
    // it from this sprite object directly.
    const bool hasSpriteSheetCells = ser.IsReading() ? m_numSpriteSheetCellTags > 0 : !GetSpriteSheetCells().empty();

    if (!hasSpriteSheetCells && ser.BeginOptionalGroup("Sprite", true))
    {
        ser.Value("m_left", m_borders.m_left);
        ser.Value("m_right", m_borders.m_right);
        ser.Value("m_top", m_borders.m_top);
        ser.Value("m_bottom", m_borders.m_bottom);

        ser.EndGroup();
    }

    if (hasSpriteSheetCells && ser.BeginOptionalGroup("SpriteSheet", true))
    {
        const int numSpriteSheetCells = static_cast<int>(ser.IsReading() ? m_numSpriteSheetCellTags : GetSpriteSheetCells().size());
        for (int i = 0; i < numSpriteSheetCells; ++i)
        {
            ser.BeginOptionalGroup("Cell", true);

            if (ser.IsReading())
            {
                m_spriteSheetCells.push_back(SpriteSheetCell());
            }

            AZStd::string aliasTemp;
            if (ser.IsReading())
            {
                ser.Value("alias", aliasTemp);
                m_spriteSheetCells[i].alias = aliasTemp.c_str();
            }
            else
            {
                aliasTemp = m_spriteSheetCells[i].alias.c_str();
                ser.Value("alias", aliasTemp);
            }

            SerializeAzVector2(ser, "topLeft", m_spriteSheetCells[i].uvCellCoords.TopLeft());
            SerializeAzVector2(ser, "topRight", m_spriteSheetCells[i].uvCellCoords.TopRight());
            SerializeAzVector2(ser, "bottomRight", m_spriteSheetCells[i].uvCellCoords.BottomRight());
            SerializeAzVector2(ser, "bottomLeft", m_spriteSheetCells[i].uvCellCoords.BottomLeft());

            if (ser.BeginOptionalGroup("Sprite", true))
            {
                ser.Value("m_left", m_spriteSheetCells[i].borders.m_left);
                ser.Value("m_right", m_spriteSheetCells[i].borders.m_right);
                ser.Value("m_top", m_spriteSheetCells[i].borders.m_top);
                ser.Value("m_bottom", m_spriteSheetCells[i].borders.m_bottom);

                ser.EndGroup();
            }

            ser.EndGroup();
        }

        ser.EndGroup();
    }
}

////////////////////////////////////////////////////////////////////////////////////////////////////
bool CSprite::SaveToXml(const AZStd::string& pathname)
{
    // NOTE: The input pathname has to be a path that can used to save - so not an Asset ID
    // because of this we do not store the pathname

    XmlNodeRef root =  GetISystem()->CreateXmlNode("Sprite");
    std::unique_ptr<IXmlSerializer> pSerializer(GetISystem()->GetXmlUtils()->CreateXmlSerializer());
    ISerialize* pWriter = pSerializer->GetWriter(root);
    TSerialize ser = TSerialize(pWriter);

    ser.Value(spriteVersionNumberTag, spriteFileVersionNumber);
    Serialize(ser);

    return root->saveToFile(pathname.c_str());
}

////////////////////////////////////////////////////////////////////////////////////////////////////
bool CSprite::AreBordersZeroWidth() const
{
    return (m_borders.m_left == 0 && m_borders.m_right == 1 && m_borders.m_top == 0 && m_borders.m_bottom == 1);
}

////////////////////////////////////////////////////////////////////////////////////////////////////
bool CSprite::AreCellBordersZeroWidth(int cellIndex) const
{
    if (CellIndexWithinRange(cellIndex))
    {
        return m_spriteSheetCells[cellIndex].borders.m_left == 0
               && m_spriteSheetCells[cellIndex].borders.m_right == 1
               && m_spriteSheetCells[cellIndex].borders.m_top == 0
               && m_spriteSheetCells[cellIndex].borders.m_bottom == 1;
    }
    else
    {
        return AreBordersZeroWidth();
    }
}

////////////////////////////////////////////////////////////////////////////////////////////////////
AZ::Vector2 CSprite::GetSize()
{
    AZ::Data::Instance<AZ::RPI::Image> image = GetImage();
    if (image)
    {
        if (m_atlas)
        {
            return AZ::Vector2(static_cast<float>(m_atlasCoordinates.GetWidth()), static_cast<float>(m_atlasCoordinates.GetHeight()));
        }

        AZ::RHI::Size size = image->GetRHIImage()->GetDescriptor().m_size;
        return AZ::Vector2(static_cast<float>(size.m_width), static_cast<float>(size.m_height));
    }
    else
    {
        return AZ::Vector2(0.0f, 0.0f);
    }
}

////////////////////////////////////////////////////////////////////////////////////////////////////
AZ::Vector2 CSprite::GetCellSize(int cellIndex)
{
    AZ::Vector2 textureSize(GetSize());

    if (CellIndexWithinRange(cellIndex))
    {
        // Assume top width is same as bottom width
        const float normalizedCellWidth =
            m_spriteSheetCells[cellIndex].uvCellCoords.TopRight().GetX() -
            m_spriteSheetCells[cellIndex].uvCellCoords.TopLeft().GetX();

        // Similar, assume height of cell is same for left and right sides
        const float normalizedCellHeight =
            m_spriteSheetCells[cellIndex].uvCellCoords.BottomLeft().GetY() -
            m_spriteSheetCells[cellIndex].uvCellCoords.TopLeft().GetY();

        textureSize.SetX(textureSize.GetX() * normalizedCellWidth);
        textureSize.SetY(textureSize.GetY() * normalizedCellHeight);
    }

    return textureSize;
}

////////////////////////////////////////////////////////////////////////////////////////////////////
const ISprite::SpriteSheetCellContainer& CSprite::GetSpriteSheetCells() const
{
    return m_spriteSheetCells;
}

////////////////////////////////////////////////////////////////////////////////////////////////////
void CSprite::SetSpriteSheetCells(const SpriteSheetCellContainer& cells)
{
    m_spriteSheetCells = cells;
    NotifyChanged();
}

////////////////////////////////////////////////////////////////////////////////////////////////////
void CSprite::ClearSpriteSheetCells()
{
    m_spriteSheetCells.clear();
    NotifyChanged();
}

////////////////////////////////////////////////////////////////////////////////////////////////////
void CSprite::AddSpriteSheetCell(const SpriteSheetCell& spriteSheetCell)
{
    m_spriteSheetCells.push_back(spriteSheetCell);
    NotifyChanged();
}

////////////////////////////////////////////////////////////////////////////////////////////////////
AZ::Vector2 CSprite::GetCellUvSize(int cellIndex) const
{
    AZ::Vector2 result(1.0f, 1.0f);

    if (CellIndexWithinRange(cellIndex))
    {
        result.SetX(m_spriteSheetCells[cellIndex].uvCellCoords.TopRight().GetX() - m_spriteSheetCells[cellIndex].uvCellCoords.TopLeft().GetX());
        result.SetY(m_spriteSheetCells[cellIndex].uvCellCoords.BottomLeft().GetY() - m_spriteSheetCells[cellIndex].uvCellCoords.TopLeft().GetY());
    }
    if (m_atlas)
    {
        result.SetX(result.GetX() * m_atlasCoordinates.GetWidth() / m_atlas->GetWidth());
        result.SetY(result.GetY() * m_atlasCoordinates.GetHeight() / m_atlas->GetHeight());
    }

    return result;
}

////////////////////////////////////////////////////////////////////////////////////////////////////
UiTransformInterface::RectPoints CSprite::GetCellUvCoords(int cellIndex) const
{
    if (CellIndexWithinRange(cellIndex))
    {
        if (m_atlas)
        {
            return UiTransformInterface::RectPoints(
                static_cast<float>(m_atlasCoordinates.GetLeft() + (m_spriteSheetCells[cellIndex].uvCellCoords.TopLeft().GetX() * m_atlasCoordinates.GetWidth()))
                / m_atlas->GetWidth(),
                static_cast<float>(m_atlasCoordinates.GetLeft() + (m_spriteSheetCells[cellIndex].uvCellCoords.TopRight().GetX() * m_atlasCoordinates.GetWidth()))
                / m_atlas->GetWidth(),
                static_cast<float>(m_atlasCoordinates.GetTop() + (m_spriteSheetCells[cellIndex].uvCellCoords.TopLeft().GetY() * m_atlasCoordinates.GetHeight()))
                / m_atlas->GetHeight(),
                static_cast<float>(m_atlasCoordinates.GetTop() + (m_spriteSheetCells[cellIndex].uvCellCoords.BottomLeft().GetY() * m_atlasCoordinates.GetHeight()))
                / m_atlas->GetHeight());
        }
        return m_spriteSheetCells[cellIndex].uvCellCoords;
    }
    else if (m_atlas)
    {
        return UiTransformInterface::RectPoints(
            static_cast<float>(m_atlasCoordinates.GetLeft()) / m_atlas->GetWidth(),
            static_cast<float>(m_atlasCoordinates.GetRight()) / m_atlas->GetWidth(),
            static_cast<float>(m_atlasCoordinates.GetTop()) / m_atlas->GetHeight(),
            static_cast<float>(m_atlasCoordinates.GetBottom()) / m_atlas->GetHeight());
    }

    static UiTransformInterface::RectPoints rectPoints(0.0f, 1.0f, 0.0f, 1.0f);
    return rectPoints;
}

////////////////////////////////////////////////////////////////////////////////////////////////////
UiTransformInterface::RectPoints CSprite::GetSourceCellUvCoords(int cellIndex) const
{
    if (CellIndexWithinRange(cellIndex))
    {
        return m_spriteSheetCells[cellIndex].uvCellCoords;
    }

    static UiTransformInterface::RectPoints rectPoints(0.0f, 1.0f, 0.0f, 1.0f);
    return rectPoints;
}

////////////////////////////////////////////////////////////////////////////////////////////////////
ISprite::Borders CSprite::GetCellUvBorders(int cellIndex) const
{
    if (CellIndexWithinRange(cellIndex))
    {
        return m_spriteSheetCells[cellIndex].borders;
    }

    return m_borders;
}

////////////////////////////////////////////////////////////////////////////////////////////////////
ISprite::Borders CSprite::GetTextureSpaceCellUvBorders(int cellIndex) const
{
    Borders textureSpaceBorders(m_borders);

    if (CellIndexWithinRange(cellIndex))
    {
        const float cellWidth = GetCellUvSize(cellIndex).GetX();
        const float cellNormalizedLeftBorder = GetCellUvBorders(cellIndex).m_left * cellWidth;
        textureSpaceBorders.m_left = cellNormalizedLeftBorder;

        const float cellNormalizedRightBorder = GetCellUvBorders(cellIndex).m_right * cellWidth;
        textureSpaceBorders.m_right = cellNormalizedRightBorder;

        const float cellHeight = GetCellUvSize(cellIndex).GetY();
        const float cellNormalizedTopBorder = GetCellUvBorders(cellIndex).m_top * cellHeight;
        textureSpaceBorders.m_top = cellNormalizedTopBorder;

        const float cellNormalizedBottomBorder = GetCellUvBorders(cellIndex).m_bottom * cellHeight;
        textureSpaceBorders.m_bottom = cellNormalizedBottomBorder;
    }
    return textureSpaceBorders;
}

////////////////////////////////////////////////////////////////////////////////////////////////////
const AZStd::string& CSprite::GetCellAlias(int cellIndex) const
{
    if (CellIndexWithinRange(cellIndex))
    {
        return m_spriteSheetCells[cellIndex].alias;
    }

    return s_emptyString;
}

////////////////////////////////////////////////////////////////////////////////////////////////////
void CSprite::SetCellAlias(int cellIndex, const AZStd::string& cellAlias)
{
    if (CellIndexWithinRange(cellIndex))
    {
        m_spriteSheetCells[cellIndex].alias = cellAlias;
        NotifyChanged();
    }
}

////////////////////////////////////////////////////////////////////////////////////////////////////
bool CSprite::IsSpriteSheet() const
{
    return m_spriteSheetCells.size() > 1;
}

////////////////////////////////////////////////////////////////////////////////////////////////////
void CSprite::OnAtlasLoaded(const TextureAtlasNamespace::TextureAtlas* atlas)
{
    if (!m_atlas)
    {
        m_atlasCoordinates = atlas->GetAtlasCoordinates(m_pathname.c_str());
        if (m_atlasCoordinates.GetWidth() > 0)
        {
            m_atlas = atlas;
            // Release the non-atlas version of the texture
            ReleaseImage(m_image);
            NotifyChanged();
        }
    }
}

////////////////////////////////////////////////////////////////////////////////////////////////////
void CSprite::OnAtlasUnloaded(const TextureAtlasNamespace::TextureAtlas* atlas)
{
    if (atlas == m_atlas)
    {
        m_atlas = nullptr;
        TextureAtlasNamespace::TextureAtlasRequestBus::BroadcastResult(m_atlas, &TextureAtlasNamespace::TextureAtlasRequests::FindAtlasContainingImage, m_pathname.c_str());
        if (m_atlas)
        {
            m_atlasCoordinates = m_atlas->GetAtlasCoordinates(m_pathname.c_str());
        }
        else
        {
            // No replacement atlas found
            // load the texture file
            LoadImage(m_texturePathname.c_str(), m_image);
        }
    }
    NotifyChanged();
}

////////////////////////////////////////////////////////////////////////////////////////////////////
int CSprite::GetCellIndexFromAlias(const AZStd::string& cellAlias) const
{
    int result = 0;
    int indexIter = 0;
    for (auto spriteCell : m_spriteSheetCells)
    {
        if (cellAlias == spriteCell.alias)
        {
            result = indexIter;
            break;
        }
        ++indexIter;
    }

    return result;
}

////////////////////////////////////////////////////////////////////////////////////////////////////
// PUBLIC STATIC MEMBER FUNCTIONS
////////////////////////////////////////////////////////////////////////////////////////////////////

////////////////////////////////////////////////////////////////////////////////////////////////////
void CSprite::Initialize()
{
    s_loadedSprites = new CSpriteHashMap;
}

////////////////////////////////////////////////////////////////////////////////////////////////////
void CSprite::Shutdown()
{
    delete s_loadedSprites;
    s_loadedSprites = nullptr;
}

////////////////////////////////////////////////////////////////////////////////////////////////////
CSprite* CSprite::LoadSprite(const AZStd::string& pathname)
{
    AZStd::string spritePath;
    AZStd::string texturePath;
    bool validAssetPaths = GetSourceAssetPaths(pathname.c_str(), spritePath, texturePath);
    
    if (!validAssetPaths)
    {
        return nullptr;
    }

    // test if the sprite is already loaded, if so return loaded sprite
    auto result = s_loadedSprites->find(spritePath.c_str());
    CSprite* loadedSprite = (result == s_loadedSprites->end()) ? nullptr : result->second;

    if (loadedSprite)
    {
        loadedSprite->AddRef();
        return loadedSprite;
    }

    // Try to use a texture atlas instead
    TextureAtlasNamespace::TextureAtlas* atlas = nullptr;
    TextureAtlasNamespace::AtlasCoordinates atlasCoordinates;
    TextureAtlasNamespace::TextureAtlasRequestBus::BroadcastResult(atlas, &TextureAtlasNamespace::TextureAtlasRequests::FindAtlasContainingImage, texturePath.c_str());
    AZ::Data::Instance<AZ::RPI::Image> image;
    if (atlas)
    {
        atlasCoordinates = atlas->GetAtlasCoordinates(texturePath.c_str());
    }
    else
    {
        // load the texture file
        if (!LoadImage(texturePath, image))
        {
            return nullptr;
        }
    }

    // create Sprite object
    CSprite* sprite = new CSprite;

    sprite->m_image = image;
    sprite->m_pathname = spritePath.c_str();
    sprite->m_texturePathname = texturePath.c_str();
    sprite->m_atlas = atlas;
    sprite->m_atlasCoordinates = atlasCoordinates;

    // try to load the sprite side-car file if it exists, it is optional and if it does not
    // exist we just stay with default values
    AZ::IO::FileIOBase* fileIO = AZ::IO::FileIOBase::GetInstance();
    if (fileIO && fileIO->Exists(sprite->m_pathname.c_str()))
    {
        sprite->LoadFromXmlFile();
    }
    // add sprite to list of loaded sprites
    (*s_loadedSprites)[sprite->m_pathname] = sprite;

    return sprite;
}

////////////////////////////////////////////////////////////////////////////////////////////////////
CSprite* CSprite::CreateSprite(const AZ::Data::Asset<AZ::RPI::AttachmentImageAsset>& attachmentImageAsset)
{
    auto attachmentImage = AZ::RPI::AttachmentImage::FindOrCreate(attachmentImageAsset);
    if (!attachmentImage)
    {
        AZ_Warning("UI", false, "Failed to find or create render target");
        return nullptr;
    }

    // test if the sprite is already loaded, if so return loaded sprite
    auto result = s_loadedSprites->find(attachmentImage->GetAttachmentId().GetCStr());
    CSprite* loadedSprite = (result == s_loadedSprites->end()) ? nullptr : result->second;

    if (loadedSprite)
    {
        loadedSprite->AddRef();
        return loadedSprite;
    }

    // create Sprite object
    CSprite* sprite = new CSprite;

    sprite->m_image = attachmentImage;
    sprite->m_pathname = attachmentImage->GetAttachmentId().GetCStr();
    sprite->m_texturePathname.clear();

    // add sprite to list of loaded sprites
    (*s_loadedSprites)[sprite->m_pathname] = sprite;

    return sprite;
}

////////////////////////////////////////////////////////////////////////////////////////////////////
bool CSprite::DoesSpriteTextureAssetExist(const AZStd::string& pathname)
{
    AZStd::string spritePath;
    AZStd::string texturePath;
    bool validAssetPaths = GetSourceAssetPaths(pathname.c_str(), spritePath, texturePath);

    if (!validAssetPaths)
    {
        return false;
    }

    // Check if the sprite is already loaded
    auto result = s_loadedSprites->find(spritePath.c_str());
    CSprite* loadedSprite = (result == s_loadedSprites->end()) ? nullptr : result->second;
    if (loadedSprite)
    {
        return true;
    }

    // Try to use a texture atlas instead
    TextureAtlasNamespace::TextureAtlas* atlas = nullptr;
    TextureAtlasNamespace::AtlasCoordinates atlasCoordinates;
    TextureAtlasNamespace::TextureAtlasRequestBus::BroadcastResult(atlas, &TextureAtlasNamespace::TextureAtlasRequests::FindAtlasContainingImage, texturePath.c_str());
    if (atlas)
    {
        return true;
    }

    // Check if the texture asset exists
<<<<<<< HEAD
    const AZStd::string cacheRelativePath = AZStd::string::format("%s.%s", pathname.c_str(), streamingImageExtension);
    bool textureExists = CheckIfFileExists(/* sourceRelativePath = */ pathname, cacheRelativePath);
=======
    const AZStd::string cacheRelativePath = AZStd::string::format("%s.%s", texturePath.c_str(), streamingImageExtension);
    bool textureExists = CheckIfFileExists(texturePath, cacheRelativePath);
>>>>>>> 5295397a

    return textureExists;
}

////////////////////////////////////////////////////////////////////////////////////////////////////
void CSprite::ReplaceSprite(ISprite** baseSprite, ISprite* newSprite)
{
    if (baseSprite)
    {
        if (newSprite)
        {
            newSprite->AddRef();
        }

        SAFE_RELEASE(*baseSprite);

        *baseSprite = newSprite;
    }
}

////////////////////////////////////////////////////////////////////////////////////////////////////
bool CSprite::FixUpSourceImagePathFromUserDefinedPath(const AZStd::string& userDefinedPath, AZStd::string& sourceImagePath)
{
    static const char* textureExtensions[] = { "png", "tif", "tiff", "tga", "jpg", "jpeg", "bmp", "gif" };

    AZStd::string sourceRelativePath(userDefinedPath);
    AZStd::string cacheRelativePath = AZStd::string::format("%s.%s", sourceRelativePath.c_str(), streamingImageExtension);
    bool textureExists = CheckIfFileExists(sourceRelativePath, cacheRelativePath);

    if (textureExists)
    {
        sourceImagePath = userDefinedPath;
        return true;
    }

    AZStd::string curSourceImagePath(userDefinedPath);
    for (const char* extensionReplacement : textureExtensions)
    {
        AzFramework::StringFunc::Path::ReplaceExtension(curSourceImagePath, extensionReplacement);
        cacheRelativePath = AZStd::string::format("%s.%s", curSourceImagePath.c_str(), streamingImageExtension);
        textureExists = CheckIfFileExists(curSourceImagePath, cacheRelativePath);

        if (textureExists)
        {
            sourceImagePath = curSourceImagePath;
            return true;
        }
    }

    return false;
}

////////////////////////////////////////////////////////////////////////////////////////////////////
AZStd::string CSprite::GetImageSourcePathFromProductPath(const AZStd::string& productPathname)
{
    AZStd::string sourcePathname(productPathname);
    if (IsImageProductPath(sourcePathname))
    {
        AzFramework::StringFunc::Path::StripExtension(sourcePathname);
    }
    return sourcePathname;
}

////////////////////////////////////////////////////////////////////////////////////////////////////
bool CSprite::LoadImage(const AZStd::string& nameTex, AZ::Data::Instance<AZ::RPI::Image>& image)
{
    AZStd::string sourceRelativePath(nameTex);
    AZStd::string cacheRelativePath = AZStd::string::format("%s.%s", sourceRelativePath.c_str(), streamingImageExtension);
    bool textureExists = CheckIfFileExists(sourceRelativePath, cacheRelativePath);

    if (!textureExists)
    {
        // LyShine allows passing in a .dds extension even when the actual source file
        // is differnt like a .tif. For the product file, we need the correct source extension
        // prepended to the .streamingimage extension. So if the file doesn't exist and the
        // extension passed in is .dds then try replacing it with .tif
        // LYSHINE_ATOM_TODO - to remove this conversion we will have to update the existing
        // .dds references in Lua scripts, prefabs etc.
        AZStd::string extension;
        AzFramework::StringFunc::Path::GetExtension(sourceRelativePath.c_str(), extension, false);
        if (extension == "dds")
        {
            textureExists = FixUpSourceImagePathFromUserDefinedPath(nameTex, sourceRelativePath);
        }
    }

    if (!textureExists)
    {
        AZ_Error("CSprite", false, "Attempted to load '%s', but it does not exist.", nameTex.c_str());
        return false;
    }

    // The file may not be in the AssetCatalog at this point if it is still processing or doesn't exist on disk.
    // Use GenerateAssetIdTEMP instead of GetAssetIdByPath so that it will return a valid AssetId anyways
    AZ::Data::AssetId streamingImageAssetId;
    AZ::Data::AssetCatalogRequestBus::BroadcastResult(
        streamingImageAssetId, &AZ::Data::AssetCatalogRequestBus::Events::GenerateAssetIdTEMP,
        sourceRelativePath.c_str());
    streamingImageAssetId.m_subId = AZ::RPI::StreamingImageAsset::GetImageAssetSubId();

    auto streamingImageAsset = AZ::Data::AssetManager::Instance().FindOrCreateAsset<AZ::RPI::StreamingImageAsset>(streamingImageAssetId, AZ::Data::AssetLoadBehavior::PreLoad);
    image = AZ::RPI::StreamingImage::FindOrCreate(streamingImageAsset);
    if (!image)
    {
        AZ_Error("CSprite", false, "Failed to find or create an image instance from image asset '%s', ID %s",
            streamingImageAsset.GetHint().c_str(), streamingImageAsset.GetId().ToString<AZStd::string>().c_str());
        return false;
    }

    return true;
}

////////////////////////////////////////////////////////////////////////////////////////////////////
void CSprite::ReleaseImage(AZ::Data::Instance<AZ::RPI::Image>& image)
{
    image.reset();
}

////////////////////////////////////////////////////////////////////////////////////////////////////
bool CSprite::CellIndexWithinRange(int cellIndex) const
{
    return cellIndex >= 0 && cellIndex < m_spriteSheetCells.size();
}

////////////////////////////////////////////////////////////////////////////////////////////////////
// PRIVATE MEMBER FUNCTIONS
////////////////////////////////////////////////////////////////////////////////////////////////////

////////////////////////////////////////////////////////////////////////////////////////////////////
bool CSprite::LoadFromXmlFile()
{
    XmlNodeRef root = GetISystem()->LoadXmlFromFile(m_pathname.c_str());

    if (!root)
    {
        gEnv->pSystem->Warning(VALIDATOR_MODULE_SHINE, VALIDATOR_WARNING, VALIDATOR_FLAG_FILE | VALIDATOR_FLAG_TEXTURE,
            m_pathname.c_str(),
            "No sprite file found for sprite: %s, default sprite values will be used", m_pathname.c_str());
        return false;
    }

    std::unique_ptr<IXmlSerializer> pSerializer(GetISystem()->GetXmlUtils()->CreateXmlSerializer());
    ISerialize* pReader = pSerializer->GetReader(root);

    TSerialize ser = TSerialize(pReader);

    uint32 versionNumber = spriteFileVersionNumber;
    ser.Value(spriteVersionNumberTag, versionNumber);
    const bool validVersionNumber = versionNumber >= 1 && versionNumber <= spriteFileVersionNumber;
    if (!validVersionNumber)
    {
        gEnv->pSystem->Warning(VALIDATOR_MODULE_SHINE, VALIDATOR_WARNING, VALIDATOR_FLAG_FILE | VALIDATOR_FLAG_TEXTURE,
            m_pathname.c_str(),
            "Unsupported version number found for sprite file: %s, default sprite values will be used",
            m_pathname.c_str());
        return false;
    }

    // The serializer doesn't seem to have good support for parsing a variable
    // number of tags of the same type, so we count up the children ourselves
    // before starting serialization.
    m_numSpriteSheetCellTags = GetNumSpriteSheetCellTags(root);
    Serialize(ser);

    NotifyChanged();

    return true;
}

////////////////////////////////////////////////////////////////////////////////////////////////////
void CSprite::NotifyChanged()
{
    UiSpriteSettingsChangeNotificationBus::Event(this, &UiSpriteSettingsChangeNotificationBus::Events::OnSpriteSettingsChanged);
}<|MERGE_RESOLUTION|>--- conflicted
+++ resolved
@@ -753,13 +753,8 @@
     }
 
     // Check if the texture asset exists
-<<<<<<< HEAD
-    const AZStd::string cacheRelativePath = AZStd::string::format("%s.%s", pathname.c_str(), streamingImageExtension);
-    bool textureExists = CheckIfFileExists(/* sourceRelativePath = */ pathname, cacheRelativePath);
-=======
     const AZStd::string cacheRelativePath = AZStd::string::format("%s.%s", texturePath.c_str(), streamingImageExtension);
     bool textureExists = CheckIfFileExists(texturePath, cacheRelativePath);
->>>>>>> 5295397a
 
     return textureExists;
 }
