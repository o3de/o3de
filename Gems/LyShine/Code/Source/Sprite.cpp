--- conflicted
+++ resolved
@@ -781,8 +781,6 @@
 }
 
 ////////////////////////////////////////////////////////////////////////////////////////////////////
-<<<<<<< HEAD
-=======
 bool CSprite::FixUpSourceImagePathFromUserDefinedPath(const AZStd::string& userDefinedPath, AZStd::string& sourceImagePath)
 {
     static const char* textureExtensions[] = { "png", "tif", "tiff", "tga", "jpg", "jpeg", "bmp", "gif" };
@@ -814,6 +812,7 @@
     return false;
 }
 
+////////////////////////////////////////////////////////////////////////////////////////////////////
 AZStd::string CSprite::GetImageSourcePathFromProductPath(const AZStd::string& productPathname)
 {
     AZStd::string sourcePathname(productPathname);
@@ -825,47 +824,6 @@
 }
 
 ////////////////////////////////////////////////////////////////////////////////////////////////////
-bool CSprite::LoadTexture(const string& texturePathname, const string& pathname, ITexture*& texture)
-{
-    uint32 loadTextureFlags = (FT_USAGE_ALLOWREADSRGB | FT_DONT_STREAM);
-    texture = gEnv->pRenderer->EF_LoadTexture(texturePathname.c_str(), loadTextureFlags);
-
-    if (!texture || !texture->IsTextureLoaded())
-    {
-        gEnv->pSystem->Warning(
-            VALIDATOR_MODULE_SHINE,
-            VALIDATOR_WARNING,
-            VALIDATOR_FLAG_FILE | VALIDATOR_FLAG_TEXTURE,
-            texturePathname.c_str(),
-            "No texture file found for sprite: %s, no sprite will be used. "
-            "NOTE: File must be in current project or a gem.",
-            pathname.c_str());
-        texture = nullptr;
-        return false;
-    }
-    texture->SetFilter(FILTER_LINEAR);
-    return true;
-}
-
-
-////////////////////////////////////////////////////////////////////////////////////////////////////
-void CSprite::ReleaseTexture(ITexture*& texture)
-{
-    if (texture)
-    {
-        // In order to avoid the texture being deleted while there are still commands on the render
-        // thread command queue that use it, we queue a command to delete the texture onto the
-        // command queue.
-        auto pInfo = AZStd::make_unique<SResourceAsync>();
-        pInfo->eClassName = eRCN_Texture;
-        pInfo->pResource = texture;
-        gEnv->pRenderer->ReleaseResourceAsync(AZStd::move(pInfo));
-        texture = nullptr;
-    }
-}
-
-////////////////////////////////////////////////////////////////////////////////////////////////////
->>>>>>> 266891fe
 bool CSprite::LoadImage(const AZStd::string& nameTex, AZ::Data::Instance<AZ::RPI::Image>& image)
 {
     AZStd::string sourceRelativePath(nameTex);
