/*
 * Copyright (c) Contributors to the Open 3D Engine Project.
 * For complete copyright and license terms please see the LICENSE at the root of this distribution.
 *
 * SPDX-License-Identifier: Apache-2.0 OR MIT
 *
 */
#pragma once

#include <LyShine/Bus/UiAnimateEntityBus.h>
#include <LyShine/Bus/UiTransformBus.h>
#include <LyShine/Bus/UiTransform2dBus.h>
#include <LyShine/Bus/UiLayoutFitterBus.h>
#include <LyShine/UiComponentTypes.h>
#include <LyShine/UiSerializeHelpers.h>

#include <AzCore/Component/Component.h>

// Only needed for internal unit-testing
#include <LyShine.h>

class UiCanvasComponent;
class UiElementComponent;

////////////////////////////////////////////////////////////////////////////////////////////////////
class UiTransform2dComponent
    : public AZ::Component
    , public UiTransformBus::Handler
    , public UiTransform2dBus::Handler
    , public UiAnimateEntityBus::Handler
{
public: // member functions

    AZ_COMPONENT(UiTransform2dComponent, LyShine::UiTransform2dComponentUuid, AZ::Component);

    UiTransform2dComponent();
    ~UiTransform2dComponent() override;

    // UiTransformInterface
    float GetZRotation() override;
    void SetZRotation(float rotation) override;
    AZ::Vector2 GetScale() override;
    void SetScale(AZ::Vector2 scale) override;
    float GetScaleX() override;
    void SetScaleX(float scale) override;
    float GetScaleY() override;
    void SetScaleY(float scale) override;
    AZ::Vector2 GetPivot() override;
    void SetPivot(AZ::Vector2 pivot) override;
    float GetPivotX() override;
    void SetPivotX(float pivot) override;
    float GetPivotY() override;
    void SetPivotY(float pivot) override;
    ScaleToDeviceMode GetScaleToDeviceMode() override;
    void SetScaleToDeviceMode(ScaleToDeviceMode scaleToDeviceMode) override;

<<<<<<< HEAD
    // carbonated begin (alukyanov/lyshine-related)
#if defined(CARBONATED)
    bool GetIsFlooringOffsets() override;
    void SetIsFlooringOffsets(bool isFlooringOffsets) override;
#endif
    // carbonated end
=======
    bool GetIsFlooringOffsets() override;
    void SetIsFlooringOffsets(bool isFlooringOffsets) override;
>>>>>>> 5295397a

    void GetViewportSpacePoints(RectPoints& points) final;
    AZ::Vector2 GetViewportSpacePivot() final;
    void GetTransformToViewport(AZ::Matrix4x4& mat) final;
    void GetTransformFromViewport(AZ::Matrix4x4& mat) final;
    void RotateAndScalePoints(RectPoints& points) final;

    void GetCanvasSpacePoints(RectPoints& points) final;
    AZ::Vector2 GetCanvasSpacePivot() final;
    void GetTransformToCanvasSpace(AZ::Matrix4x4& mat) final;
    void GetTransformFromCanvasSpace(AZ::Matrix4x4& mat) final;

    void GetCanvasSpaceRectNoScaleRotate(Rect& rect) final;
    void GetCanvasSpacePointsNoScaleRotate(RectPoints& points) final;
    AZ::Vector2 GetCanvasSpaceSizeNoScaleRotate() final;
    AZ::Vector2 GetCanvasSpacePivotNoScaleRotate() final;

    void GetLocalTransform(AZ::Matrix4x4& mat) final;
    void GetLocalInverseTransform(AZ::Matrix4x4& mat) final;
    bool HasScaleOrRotation() final;

    AZ::Vector2 GetViewportPosition() final;
    void SetViewportPosition(const AZ::Vector2& position) final;
    AZ::Vector2 GetCanvasPosition() final;
    void SetCanvasPosition(const AZ::Vector2& position) final;
    AZ::Vector2 GetLocalPosition() final;
    void SetLocalPosition(const AZ::Vector2& position) final;
    float GetLocalPositionX() final;
    void SetLocalPositionX(float position) final;
    float GetLocalPositionY() final;
    void SetLocalPositionY(float position) final;
    void MoveViewportPositionBy(const AZ::Vector2& offset) final;
    void MoveCanvasPositionBy(const AZ::Vector2& offset) final;
    void MoveLocalPositionBy(const AZ::Vector2& offset) final;

    bool IsPointInRect(AZ::Vector2 point) final;
    bool BoundsAreOverlappingRect(const AZ::Vector2& bound0, const AZ::Vector2& bound1) final;

    void SetRecomputeFlags(Recompute recompute) final;

    bool HasCanvasSpaceRectChanged() final;
    bool HasCanvasSpaceSizeChanged() final;
    bool HasCanvasSpaceRectChangedByInitialization() final;
    void NotifyAndResetCanvasSpaceRectChange() final;
    // ~UiTransformInterface

    // UiTransform2dInterface
    Anchors GetAnchors() override;
    void SetAnchors(Anchors anchors, bool adjustOffsets, bool allowPush) override;
    Offsets GetOffsets() override;
    void SetOffsets(Offsets offsets) override;
    void SetPivotAndAdjustOffsets(AZ::Vector2 pivot) override;
    void SetLocalWidth(float width) override;
    float GetLocalWidth() override;
    void SetLocalHeight(float height) override;
    float GetLocalHeight() override;
    // ~UiTransform2dInterface

    // UiAninmateEntityInterface
    void PropertyValuesChanged() override;
    // ~UiAninmateEntityInterface

    //! This is called from the canvas component during the update if the element was scheduled for a transform recompute
    void RecomputeTransformsAndSendNotifications();

#if defined(LYSHINE_INTERNAL_UNIT_TEST)
    static void UnitTest(CLyShine* lyshine, IConsoleCmdArgs* cmdArgs);
#endif

public:  // static member functions

    static void GetProvidedServices(AZ::ComponentDescriptor::DependencyArrayType& provided)
    {
        provided.push_back(AZ_CRC("UiTransformService", 0x3a838e34));
    }

    static void GetIncompatibleServices(AZ::ComponentDescriptor::DependencyArrayType& incompatible)
    {
        incompatible.push_back(AZ_CRC("UiTransformService", 0x3a838e34));
    }

    static void GetRequiredServices([[maybe_unused]] AZ::ComponentDescriptor::DependencyArrayType& required)
    {
    }

    static void Reflect(AZ::ReflectContext* context);

protected: // member functions

    // AZ::Component
    void Activate() override;
    void Deactivate() override;
    // ~AZ::Component

    //! Determine whether this element's transform is being overridden by a component on its parent
    virtual bool IsControlledByParent() const;

    //! Get the level of control of a layout fitter
    virtual UiLayoutFitterInterface::FitType GetLayoutFitterType() const;

    //! Determine whether this element's transform is not being overridden by a component on its parent
    //! This just exists to be called from the edit context setup
    bool IsNotControlledByParent() const;

    //! Get the first ancestor that has a scale to device mode affecting the same dimension as this
    //! element's scale to device mode
    AZ::EntityId GetAncestorWithSameDimensionScaleToDevice(ScaleToDeviceMode scaleToDeviceMode) const;

    //! Get a list of descendants that have a scale to device mode affecting the same dimension as this
    //! element's scale to device mode
    LyShine::EntityArray GetDescendantsWithSameDimensionScaleToDevice(ScaleToDeviceMode scaleToDeviceMode) const;

    //! Return whether there are anchors that are apart affecting the same dimension as this
    //! element's scale to device mode
    bool AreAnchorsApartInSameScaleToDeviceDimension(ScaleToDeviceMode scaleToDeviceMode) const;

    //! Return a short one line string that incudes a warning for the currently assigned scale to device mode.
    //! An empty string indicates no warnings
    AZStd::string GetScaleToDeviceModeWarningText() const;

    //! Return a tooltip string describing the warning for the currently assigned scale to device mode.
    //! An empty string indicates no warnings
    AZStd::string GetScaleToDeviceModeWarningTooltipText() const;

    //! This is used to dynamically change the label for the Anchor property in the properties pane
    //! as a way to display a "disabled" stated for this component when the transform is controlled by the
    //! parent.
    const char* GetAnchorPropertyLabel() const;

    //! Helper function to get the canvas entity ID for canvas containing this element
    AZ::EntityId GetCanvasEntityId();

    //! Helper function to get the canvas component for canvas containing this element
    UiCanvasComponent* GetCanvasComponent() const;

    //! ChangeNotify function for when a transform property is changed
    void OnTransformPropertyChanged();

    //! If m_recomputeTransformToViewport is true then recompute the transform and clear the flag
    void RecomputeTransformToViewportIfNeeded();

    //! If m_recomputeTransformToCanvasSpace is true then recompute the transform and clear the flag
    void RecomputeTransformToCanvasSpaceIfNeeded();

private: // member functions

    AZ_DISABLE_COPY_MOVE(UiTransform2dComponent);

    //! Get the scale with the uniform device scale factored in, if m_scaleToDevice is true
    AZ::Vector2 GetScaleAdjustedForDevice();

    //! Calculates the rect if m_recomputeCanvasSpaceRect dirty flag is set
    void CalculateCanvasSpaceRect();

    //! Get the position of the element's anchors in canvas space
    AZ::Vector2 GetCanvasSpaceAnchorsCenterNoScaleRotate();

    // Get a pointer to this entity's UiElementComponent.
    UiElementComponent* GetElementComponent() const;

    // Get a pointer to the parent element's transform component. Returns nullptr if no parent.
    UiTransform2dComponent* GetParentTransformComponent() const;

    // Get a pointer to the given child element's transform component. Returns nullptr if no parent.
    UiTransform2dComponent* GetChildTransformComponent(int index) const;

    // Used to check that FixupPostLoad has been called
    bool IsFullyInitialized() const;

    // Display a warning that the component is not yet fully initialized
    void EmitNotInitializedWarning() const;

    // Given a scale apply the canvases device scale to it according to the m_scaleToDeviceMode setting
    void ApplyDeviceScale(AZ::Vector2& scale);

private: // static member functions

    static bool VersionConverter(AZ::SerializeContext& context,
        AZ::SerializeContext::DataElementNode& classElement);

    //! Determine whether the specified scale to device mode affects horizontal scale
    static bool DoesScaleToDeviceModeAffectX(ScaleToDeviceMode scaleToDeviceMode);

    //! Determine whether the specified scale to device mode affects vertical scale
    static bool DoesScaleToDeviceModeAffectY(ScaleToDeviceMode scaleToDeviceMode);

private: // data

    Anchors m_anchors;  // initialized by Anchors constructor
    Offsets m_offsets;  // initialized by Offsets constructor
    AZ::Vector2 m_pivot;
    float m_rotation;
    AZ::Vector2 m_scale;

<<<<<<< HEAD
    // carbonated begin (alukyanov/lyshine-related)
#if defined(CARBONATED)
    bool m_isFlooringOffsets;
#endif
    // carbonated end
=======
    bool m_isFlooringOffsets = false;
>>>>>>> 5295397a

    //! Cached transform to viewport space. Gets recalculated if the m_recomputeTransformToViewport dirty flag is set
    AZ::Matrix4x4 m_transformToViewport;

    //! Cached transform to canvas space. Gets recalculated if the m_recomputeTransformToCanvasSpace dirty flag is set
    AZ::Matrix4x4 m_transformToCanvasSpace;

    //! Cached rect in CanvasNoScaleRotateSpace.
    //! Gets recalculated if the m_recomputeCanvasSpaceRect dirty flag is set
    Rect m_rect;

    //! The previously cached rect in CanvasNoScaleRotateSpace.
    //! Initialized when m_rect is calculated for the first time.
    //! Updated to m_rect when a rect change notification is sent
    Rect m_prevRect;

    //! True if m_rect has been calculated
    bool m_rectInitialized;

    //! True if the rect has changed due to it being calculated for the first time. In this
    //! case m_prevRect will equal m_rect
    bool m_rectChangedByInitialization;

    //! If this is not set to None then the canvas scale is applied, in addition to m_scale, according to this mode
    ScaleToDeviceMode m_scaleToDeviceMode;

    //! If this is true, then the transform stored in m_transformToViewport is dirty and needs to be recomputed
    bool m_recomputeTransformToViewport;

    //! If this is true, then the transform stored in m_transformToCanvasSpace is dirty and needs to be recomputed
    bool m_recomputeTransformToCanvasSpace;

    bool m_recomputeCanvasSpaceRect;

    //! Pointer directly to the UiElementComponent for this entity. Cached for performance after profiling.
    UiElementComponent* m_elementComponent = nullptr;
};<|MERGE_RESOLUTION|>--- conflicted
+++ resolved
@@ -54,17 +54,12 @@
     ScaleToDeviceMode GetScaleToDeviceMode() override;
     void SetScaleToDeviceMode(ScaleToDeviceMode scaleToDeviceMode) override;
 
-<<<<<<< HEAD
     // carbonated begin (alukyanov/lyshine-related)
 #if defined(CARBONATED)
     bool GetIsFlooringOffsets() override;
     void SetIsFlooringOffsets(bool isFlooringOffsets) override;
 #endif
     // carbonated end
-=======
-    bool GetIsFlooringOffsets() override;
-    void SetIsFlooringOffsets(bool isFlooringOffsets) override;
->>>>>>> 5295397a
 
     void GetViewportSpacePoints(RectPoints& points) final;
     AZ::Vector2 GetViewportSpacePivot() final;
@@ -259,15 +254,7 @@
     float m_rotation;
     AZ::Vector2 m_scale;
 
-<<<<<<< HEAD
-    // carbonated begin (alukyanov/lyshine-related)
-#if defined(CARBONATED)
-    bool m_isFlooringOffsets;
-#endif
-    // carbonated end
-=======
     bool m_isFlooringOffsets = false;
->>>>>>> 5295397a
 
     //! Cached transform to viewport space. Gets recalculated if the m_recomputeTransformToViewport dirty flag is set
     AZ::Matrix4x4 m_transformToViewport;
