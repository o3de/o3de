/*
 * Copyright (c) Contributors to the Open 3D Engine Project.
 * For complete copyright and license terms please see the LICENSE at the root of this distribution.
 *
 * SPDX-License-Identifier: Apache-2.0 OR MIT
 *
 */
#pragma once

#include <AzCore/Component/Component.h>
#include <AzCore/Component/EntityBus.h>
#include <AzCore/RTTI/TypeInfo.h>

#include <LyShine/Bus/UiCanvasBus.h>
#include <LyShine/Bus/UiInteractableBus.h>
#include <LyShine/Bus/UiAnimationBus.h>
#include <LyShine/Bus/UiEditorCanvasBus.h>
#include <LyShine/UiEntityContext.h>
#include <LyShine/UiComponentTypes.h>

#include "UiElementComponent.h"
#include "UiSerialize.h"
#include "Animation/UiAnimationSystem.h"
#include "UiLayoutManager.h"
#include "UiNavigationHelpers.h"
#include "RenderGraph.h"

#ifndef _RELEASE
#include "LyShineDebug.h"
#endif
#include "TextureAtlas/TextureAtlas.h"
#include "TextureAtlas/TextureAtlasBus.h"
#include "TextureAtlas/TextureAtlasNotificationBus.h"

#include "RenderToTextureBus.h"

namespace AZ
{
    class SerializeContext;
}

struct SDepthTexture;
class CDraw2d;

////////////////////////////////////////////////////////////////////////////////////////////////////
class UiCanvasComponent
    : public AZ::Component
    , public UiCanvasBus::Handler
    , public AZ::EntityBus::Handler
    , public UiAnimationBus::Handler
    , public UiInteractableActiveNotificationBus::Handler
    , public IUiAnimationListener
    , public UiEditorCanvasBus::Handler
    , public UiCanvasComponentImplementationBus::Handler
    , public LyShine::RenderToTextureRequestBus::Handler
{
public: // constants
    static const AZ::Vector2 s_defaultCanvasSize;
    static const AZ::Color s_defaultGuideColor;

public: // member functions

    AZ_COMPONENT(UiCanvasComponent, LyShine::UiCanvasComponentUuid, AZ::Component);

    //! Constructor, constructed by the LyShine class
    UiCanvasComponent();
    ~UiCanvasComponent() override;

    // UiCanvasInterface

    const AZStd::string& GetPathname() override;
    LyShine::CanvasId GetCanvasId() override;

    AZ::u64 GetUniqueCanvasId() override;

    int GetDrawOrder() override;
    void SetDrawOrder(int drawOrder) override;

    bool GetKeepLoadedOnLevelUnload() override;
    void SetKeepLoadedOnLevelUnload(bool keepLoaded) override;

    void RecomputeChangedLayouts() override;

    int GetNumChildElements() override;
    AZ::Entity* GetChildElement(int index) override;
    AZ::EntityId GetChildElementEntityId(int index) override;

    LyShine::EntityArray GetChildElements() override;
    AZStd::vector<AZ::EntityId> GetChildElementEntityIds() override;

    AZ::Entity* CreateChildElement(const LyShine::NameType& name) override;

    AZ::Entity* FindElementById(LyShine::ElementId id) override;
    AZ::Entity* FindElementByName(const LyShine::NameType& name) override;
    void FindElementsByName(const LyShine::NameType& name, LyShine::EntityArray& result) override;
    AZ::EntityId FindElementEntityIdByName(const LyShine::NameType& name) override;
    AZ::Entity* FindElementByHierarchicalName(const LyShine::NameType& name) override;
    void FindElements(AZStd::function<bool(const AZ::Entity*)> predicate, LyShine::EntityArray& result) override;

    AZ::Entity* PickElement(AZ::Vector2 point) override;
    LyShine::EntityArray PickElements(const AZ::Vector2& bound0, const AZ::Vector2& bound1) override;
    AZ::EntityId FindInteractableToHandleEvent(AZ::Vector2 point) override;

    bool SaveToXml(const AZStd::string& assetIdPathname, const AZStd::string& sourceAssetPathname) override;
    void FixupCreatedEntities(LyShine::EntityArray topLevelEntities, bool makeUniqueNamesAndIds, AZ::Entity* optionalInsertionPoint) override;
    void AddElement(AZ::Entity* element, AZ::Entity* parent, AZ::Entity* insertBefore) override;
    void ReinitializeElements() override;
    AZStd::string SaveToXmlString() override;
    AZStd::string GetUniqueChildName(AZ::EntityId parentEntityId, AZStd::string baseName, const LyShine::EntityArray* includeChildren) override;
    AZ::Entity* CloneElement(AZ::Entity* sourceEntity, AZ::Entity* parentEntity) override;
    AZ::EntityId CloneElementEntityId(AZ::EntityId sourceEntity, AZ::EntityId parentEntity, AZ::EntityId insertBefore) override;
    AZ::Entity* CloneCanvas(const AZ::Vector2& canvasSize) override;
    void SetCanvasToViewportMatrix(const AZ::Matrix4x4& matrix) override;
    const AZ::Matrix4x4& GetCanvasToViewportMatrix() override;
    void GetViewportToCanvasMatrix(AZ::Matrix4x4& matrix) override;
    AZ::Vector2 GetCanvasSize() override;
<<<<<<< HEAD
#if defined(CARBONATED)
    AZ::Vector2 GetAuthoredCanvasSize() override;
#endif
=======
    AZ::Vector2 GetAuthoredCanvasSize() override;
>>>>>>> 5295397a
    void SetCanvasSize(const AZ::Vector2& canvasSize) override;
    void SetTargetCanvasSize(bool isInGame, const AZ::Vector2& targetCanvasSize) override;
    AZ::Vector2 GetDeviceScale() override;
    bool GetIsPixelAligned() override;
    void SetIsPixelAligned(bool isPixelAligned) override;
    bool GetIsTextPixelAligned() override;
    void SetIsTextPixelAligned(bool isTextPixelAligned) override;
    IUiAnimationSystem* GetAnimationSystem() override;
    bool GetEnabled() override;
    void SetEnabled(bool enabled) override;

    bool GetIsRenderToTexture() override;
    void SetIsRenderToTexture(bool isRenderToTexture) override;
    const AZ::Data::Asset<AZ::RPI::AttachmentImageAsset>& GetAttachmentImageAsset() override;
    void SetAttachmentImageAsset(const AZ::Data::Asset<AZ::RPI::AttachmentImageAsset>& attachmentImageAsset) override;

    bool GetIsPositionalInputSupported() override;
    void SetIsPositionalInputSupported(bool isSupported) override;
    bool GetIsConsumingAllInputEvents() override;
    void SetIsConsumingAllInputEvents(bool isConsuming) override;
    bool GetIsMultiTouchSupported() override;
    void SetIsMultiTouchSupported(bool isSupported) override;
    bool GetIsNavigationSupported() override;
    void SetIsNavigationSupported(bool isSupported) override;
    float GetNavigationThreshold() override;
    void SetNavigationThreshold(float navigationThreshold) override;
    AZ::u64 GetNavigationRepeatDelay() override;
    void SetNavigationRepeatDelay(AZ::u64 navigationRepeatDelay) override;
    AZ::u64 GetNavigationRepeatPeriod() override;
    void SetNavigationRepeatPeriod(AZ::u64 navigationRepeatPeriod) override;
    AzFramework::LocalUserId GetLocalUserIdInputFilter() override;
    void SetLocalUserIdInputFilter(AzFramework::LocalUserId localUserId) override;

    bool HandleInputEvent(const AzFramework::InputChannel::Snapshot& inputSnapshot,
        const AZ::Vector2* viewportPos = nullptr,
        AzFramework::ModifierKeyMask activeModifierKeys = AzFramework::ModifierKeyMask::None) override;
    bool HandleTextEvent(const AZStd::string& textUTF8) override;
    bool HandleInputPositionalEvent(const AzFramework::InputChannel::Snapshot& inputSnapshot, AZ::Vector2 viewportPos) override;

    AZ::Vector2 GetMousePosition() override;

    AZ::EntityId GetTooltipDisplayElement() override;
    void SetTooltipDisplayElement(AZ::EntityId entityId) override;

    void ForceFocusInteractable(AZ::EntityId interactableId) override;
    void ForceActiveInteractable(AZ::EntityId interactableId, bool shouldStayActive, AZ::Vector2 point) override;
    AZ::EntityId GetHoverInteractable() override;
    void ForceHoverInteractable(AZ::EntityId interactableId) override;
    void ClearAllInteractables() override;
    void ForceEnterInputEventOnInteractable(AZ::EntityId interactableId) override;

    // ~UiCanvasInterface

    // EntityEvents
    void OnEntityDeactivated(const AZ::EntityId& entityId) override;
    // ~EntityEvents

    // UiAnimationInterface
    void StartSequence(const AZStd::string& sequenceName) override;
    void PlaySequenceRange(const AZStd::string& sequenceName, float startTime, float endTime) override;
    void StopSequence(const AZStd::string& sequenceName) override;
    void AbortSequence(const AZStd::string& sequenceName) override;
    void PauseSequence(const AZStd::string& sequenceName) override;
    void ResumeSequence(const AZStd::string& sequenceName) override;
    void ResetSequence(const AZStd::string& sequenceName) override;
    float GetSequencePlayingSpeed(const AZStd::string& sequenceName) override;
    void SetSequencePlayingSpeed(const AZStd::string& sequenceName, float speed) override;
    float GetSequencePlayingTime(const AZStd::string& sequenceName) override;
    bool IsSequencePlaying(const AZStd::string& sequenceName) override;
    float GetSequenceLength(const AZStd::string& sequenceName) override;
    void SetSequenceStopBehavior(IUiAnimationSystem::ESequenceStopBehavior stopBehavior) override;
    // ~UiAnimationInterface

    // UiInteractableActiveNotifications
    void ActiveCancelled() override;
    void ActiveChanged(AZ::EntityId m_newActiveInteractable, bool shouldStayActive) override;
    // ~UiInteractableActiveNotifications

    // IUiAnimationListener
    void OnUiAnimationEvent(EUiAnimationEvent uiAnimationEvent, IUiAnimSequence* pAnimSequence) override;
    void OnUiTrackEvent(AZStd::string eventName, AZStd::string valueName, IUiAnimSequence* pAnimSequence) override;
    // ~IUiAnimationListener

    // UiEditorCanvasInterface
    bool GetIsSnapEnabled() override;
    void SetIsSnapEnabled(bool enabled) override;
    float GetSnapDistance() override;
    void SetSnapDistance(float distance) override;
    float GetSnapRotationDegrees() override;
    void SetSnapRotationDegrees(float degrees) override;

    AZStd::vector<float> GetHorizontalGuidePositions() override;
    void AddHorizontalGuide(float position) override;
    void RemoveHorizontalGuide(int index) override;
    void SetHorizontalGuidePosition(int index, float position) override;
    AZStd::vector<float> GetVerticalGuidePositions() override;
    void AddVerticalGuide(float position) override;
    void RemoveVerticalGuide(int index) override;
    void SetVerticalGuidePosition(int index, float position) override;
    void RemoveAllGuides() override;
    AZ::Color GetGuideColor() override;
    void SetGuideColor(const AZ::Color& color) override;
    bool GetGuidesAreLocked() override;
    void SetGuidesAreLocked(bool areLocked) override;
    bool CheckForOrphanedElements() override;
    void RecoverOrphanedElements() override;
    void RemoveOrphanedElements() override;

    void UpdateCanvasInEditorViewport(float deltaTime, bool isInGame) override;
    void RenderCanvasInEditorViewport(bool isInGame, AZ::Vector2 viewportSize) override;
    // ~UiEditorCanvasInterface

    // UiCanvasComponentImplementationInterface
    void MarkRenderGraphDirty() override;
    // ~UiCanvasComponentImplementationInterface

    // LyShine::RenderToTextureRequestBus overrides ...
    AZ::RHI::AttachmentId UseRenderTarget(const AZ::Name& renderTargetName, AZ::RHI::Size size) override;
    AZ::RHI::AttachmentId UseRenderTargetAsset(const AZ::Data::Asset<AZ::RPI::AttachmentImageAsset>& attachmentImageAsset) override;
    void ReleaseRenderTarget(const AZ::RHI::AttachmentId& attachmentId) override;
    AZ::Data::Instance<AZ::RPI::AttachmentImage> GetRenderTarget(const AZ::RHI::AttachmentId& attachmentId) override;

    void UpdateCanvas(float deltaTime, bool isInGame);
    void RenderCanvas(bool isInGame, AZ::Vector2 viewportSize, UiRenderer* uiRenderer = nullptr);

    AZ::Entity* GetRootElement() const;

    LyShine::ElementId GenerateId();

    //! Clone this canvas's entity and return the Canvas component
    //! (used when it is loaded from in game or for preview mode etc)
    UiCanvasComponent* CloneAndInitializeCanvas(UiEntityContext* entityContext, const AZStd::string& assetIdPathname, const AZ::Vector2* canvasSize = nullptr);

    //! Deactivate all elements. Used when queuing a canvas up for deletion
    void DeactivateElements();

    AZ::Vector2 GetTargetCanvasSize();

    //! Get the mapping from editor EntityId to game EntityId. This will be empty for canvases loaded for editing
    AZ::SliceComponent::EntityIdToEntityIdMap GetEditorToGameEntityIdMap() { return m_editorToGameEntityIdMap; }

    void ScheduleElementForTransformRecompute(UiElementComponent* elementComponent);
    void UnscheduleElementForTransformRecompute(UiElementComponent* elementComponent);

    //! Queue an element to be destroyed at end of frame
    void ScheduleElementDestroy(AZ::EntityId entityId);

    bool IsRenderGraphDirty() { return m_renderGraph.GetDirtyFlag(); }

    void GetRenderTargets(LyShine::AttachmentImagesAndDependencies& attachmentImagesAndDependencies);

#ifndef _RELEASE
    struct DebugInfoNumElements
    {
        int m_numElements;
        int m_numEnabledElements;
        int m_numRenderElements;
        int m_numRenderControlElements;
        int m_numImageElements;
        int m_numTextElements;
        int m_numMaskElements;
        int m_numFaderElements;
        int m_numInteractableElements;
        int m_numUpdateElements;
    };

    void GetDebugInfoInteractables(AZ::EntityId& activeInteractable,  AZ::EntityId& hoverInteractable) const;
    void GetDebugInfoNumElements(DebugInfoNumElements& info) const;
    void GetDebugInfoRenderGraph(LyShineDebug::DebugInfoRenderGraph& info) const;
    void DebugInfoCountChildren(const AZ::EntityId entity, bool parentEnabled, DebugInfoNumElements& info) const;

    void DebugReportDrawCalls(AZ::IO::HandleType fileHandle, LyShineDebug::DebugInfoDrawCallReport& reportInfo, void* context) const;

    void DebugDisplayElemBounds(IDraw2d* draw2d) const;
    void DebugDisplayChildElemBounds(IDraw2d* draw2d, const AZ::EntityId entity) const;
#endif

public: // static member functions

    static void GetProvidedServices(AZ::ComponentDescriptor::DependencyArrayType& provided)
    {
        provided.push_back(AZ_CRC("UiCanvasService", 0x2c8e8f87));
    }

    static void GetIncompatibleServices(AZ::ComponentDescriptor::DependencyArrayType& incompatible)
    {
        incompatible.push_back(AZ_CRC("UiCanvasService", 0x2c8e8f87));
    }

    static void GetRequiredServices([[maybe_unused]] AZ::ComponentDescriptor::DependencyArrayType& required)
    {
    }

    static void Reflect(AZ::ReflectContext* context);

    // TODO: Move these static functions into a CanvasManager class

    static void Initialize();
    static void Shutdown();

    static UiCanvasComponent* CreateCanvasInternal(UiEntityContext* entityContext, bool forEditor);
    static UiCanvasComponent* LoadCanvasInternal(const AZStd::string& pathToOpen, bool forEditor, const AZStd::string& assetIdPathname, UiEntityContext* entityContext,
        const AZ::SliceComponent::EntityIdToEntityIdMap* previousRemapTable = nullptr, AZ::EntityId previousCanvasId = AZ::EntityId());
    static UiCanvasComponent* FixupReloadedCanvasForEditorInternal(AZ::Entity* newCanvasEntity,
        AZ::Entity* rootSliceEntity, UiEntityContext* entityContext,
        LyShine::CanvasId existingId, const AZStd::string& existingPathname);

protected: // member functions

    // AZ::Component
    void Init() override;
    void Activate() override;
    void Deactivate() override;
    // ~AZ::Component

private: // member functions

    AZ_DISABLE_COPY_MOVE(UiCanvasComponent);

    // Texture Atlas loading
    void LoadAtlases();
    void UnloadAtlases();
    void ReloadAtlases();

    // handle events for this canvas
    bool HandleHoverInputEvent(AZ::Vector2 point);
    bool HandleKeyInputEvent(const AzFramework::InputChannel::Snapshot& inputSnapshot, AzFramework::ModifierKeyMask activeModifierKeys = AzFramework::ModifierKeyMask::None);
    bool HandleNavigationInputEvent(UiNavigationHelpers::Command command, const AzFramework::InputChannel::Snapshot& inputSnapshot);
    bool HandleEnterInputEvent(UiNavigationHelpers::Command command, const AzFramework::InputChannel::Snapshot& inputSnapshot);
    bool HandleBackInputEvent(UiNavigationHelpers::Command command, const AzFramework::InputChannel::Snapshot& inputSnapshot);

    // A key was pressed to deactivate the active interactable
    bool DeactivateInteractableByKeyInput(const AzFramework::InputChannel::Snapshot& inputSnapshot);

    // A key was pressed to transfer hover to the ancestor interactable
    bool PassHoverToAncestorByKeyInput(const AzFramework::InputChannel::Snapshot& inputSnapshot);

    // Code shared by all positional input events
    bool HandlePrimaryPress(AZ::Vector2 point);
    bool HandlePrimaryUpdate(AZ::Vector2 point);
    bool HandlePrimaryRelease(AZ::Vector2 point);
    bool HandleMultiTouchPress(AZ::Vector2 point, int multiTouchIndex);
    bool HandleMultiTouchRelease(AZ::Vector2 point, int multiTouchIndex);
    bool HandleMultiTouchUpdated(AZ::Vector2 point, int multiTouchIndex);
    bool IsInteractableActiveOrPressed(AZ::EntityId interactableId) const;

    // Functions to change the hover and active interactables
    void SetHoverInteractable(AZ::EntityId interactableId);
    void ClearHoverInteractable();
    void SetActiveInteractable(AZ::EntityId newActiveInteractable, bool shouldStayActive);
    void ClearActiveInteractable();

    //! Check if the hover interactable is set to auto-activate, and if so activate it
    void CheckHoverInteractableAndAutoActivate(AZ::EntityId prevHoverInteractable = AZ::EntityId(), UiNavigationHelpers::Command command = UiNavigationHelpers::Command::Unknown, bool forceAutoActivate = false);

    //! Check if the active interactable has a descendant interactable. If it does,
    //! make the descendant the hover interactable and clear the active interactable
    void CheckActiveInteractableAndPassHoverToDescendant(AZ::EntityId prevHoverInteractable = AZ::EntityId(), UiNavigationHelpers::Command command = UiNavigationHelpers::Command::Unknown);

    //! Find the first interactable ancestor of the specified element
    AZ::EntityId FindAncestorInteractable(AZ::EntityId entityId);

    //! Get the first hover interactable, defaulting to the one set by the canvas
    AZ::EntityId GetFirstHoverInteractable();

    //! Find the first interactable to receive focus
    AZ::EntityId FindFirstHoverInteractable(AZ::EntityId parentElement = AZ::EntityId());

    //! Set the hover interactable on canvas load
    void SetFirstHoverInteractable();

    //! Due to differences in their serialization systems we need to do some work before save
    void PrepareAnimationSystemForCanvasSave();

    //! Due to differences in their serialization systems we need to do some work after load
    void RestoreAnimationSystemAfterCanvasLoad(bool remapIds, UiElementComponent::EntityIdMap* entityIdMap);

    //! Get a list of entity IDs for this element and all its descendant elements
    AZStd::vector<AZ::EntityId> GetEntityIdsOfElementAndDescendants(AZ::Entity* entity);

    //! Calculate the target canvas size and uniform scale
    void SetTargetCanvasSizeAndUniformScale(bool isInGame, AZ::Vector2 canvasSize);

    //! Check if an element name is unique
    bool IsElementNameUnique(const AZStd::string& elementName, const LyShine::EntityArray& elements);

    //! Methods used for controlling the Edit Context (the properties pane)
    using EntityComboBoxVec = AZStd::vector< AZStd::pair< AZ::EntityId, AZStd::string > >;
    EntityComboBoxVec PopulateNavigableEntityList();
    EntityComboBoxVec PopulateTooltipDisplayEntityList();
    void OnPixelAlignmentChange();
    void OnTextPixelAlignmentChange();

    void CreateRenderTarget();
    void DestroyRenderTarget();

    bool SaveCanvasToFile(const AZStd::string& pathname, AZ::DataStream::StreamType streamType);
    bool SaveCanvasToStream(AZ::IO::GenericStream& stream, AZ::DataStream::StreamType streamType);

    //! Notify elements that their canvas space rect has changed since the last update, and recompute invalid layouts
    void SendRectChangeNotificationsAndRecomputeLayouts();

    //! Notify elements that their canvas space rect has changed since the last update
    void SendRectChangeNotifications();

    //! Compute the layout for all elements. Parents are computed first, then children.
    //! Called on canvas initialization
    void InitializeLayouts();

    //! Call InGamePostActivate on children first, then parent
    void InGamePostActivateBottomUp(AZ::Entity* entity);

    //! Internal function for cloning an element
    AZ::Entity* CloneAndAddElementInternal(AZ::Entity* sourceEntity, AZ::Entity* parentEntity, AZ::Entity* insertBeforeEntity);

    //! Get any orphaned elements caused by old bugs
    void GetOrphanedElements(AZ::SliceComponent::EntityList& orphanedEntities);

    void DestroyScheduledElements();

    //! Notify LyShine pass that it needs to rebuild its Rtt child passes
    void QueueRttPassRebuild();

private: // static member functions

    static AZ::u64 CreateUniqueId();

    static UiCanvasComponent* FixupPostLoad(AZ::Entity* canvasEntity, AZ::Entity* rootSliceEntity, bool forEditor, UiEntityContext* entityContext,
        const AZ::Vector2* canvasSize = nullptr, const AZ::SliceComponent::EntityIdToEntityIdMap* previousRemapTable = nullptr, AZ::EntityId previousCanvasId = AZ::EntityId());

    static bool VersionConverter(AZ::SerializeContext& context,
        AZ::SerializeContext::DataElementNode& classElement);

private: // types

    typedef std::vector<UiCanvasComponent*> CanvasList;   //!< Sorted by draw order

private: // data

    AZStd::string m_pathname;              //! This is an asset ID pathname
    AZ::u64 m_uniqueId;
    AZ::EntityId m_rootElement;
    LyShine::ElementId m_lastElementId;
    bool m_isPixelAligned = true;       //! if true all visual elements have their vertices snapped to the nearest pixel
    bool m_isTextPixelAligned = true;   //! if true all text is snapped to the nearest pixel
    AZ::EntityId m_firstHoverInteractable;
    bool m_isPositionalInputSupported = true;
    bool m_isConsumingAllInputEvents = false;
    bool m_isMultiTouchSupported = true;
    bool m_isNavigationSupported = true;
    float m_navigationThreshold = 0.4f;
    AZ::u64 m_navigationRepeatDelay = 300;
    AZ::u64 m_navigationRepeatPeriod = 150;
    AzFramework::LocalUserId m_localUserIdInputFilter = AzFramework::LocalUserIdAny;
    AZ::EntityId m_tooltipDisplayElement;

    AZ::Matrix4x4 m_canvasToViewportMatrix;
    AZ::Matrix4x4 m_viewportToCanvasMatrix;

    AZStd::vector <AzFramework::SimpleAssetReference<TextureAtlasNamespace::TextureAtlasAsset>> m_atlasPathNames;  //! This is a list of filepaths for TextureAtlases
    AZStd::vector<TextureAtlasNamespace::TextureAtlas*> m_atlases;

    // In the comments below an "interactable entity" is an entity that is connected to the
    // UiInteractableBus

    //! The hover interactable is the interactable entity that the mouse cursor is currently over
    //! (or is selected by keyboard/controller navigation). The canvas tracks it so that it can tell
    //! the hover interactable that it is no longer in hover state when the cursor moves outside its bounds
    AZ::EntityId m_hoverInteractable;

    //! The active interactable is the interactable entity that the canvas considers "active".
    //! The active interactable is initially the interactable that handled the pressed event.
    //! An interactable can request to be stay active after the released event by returning
    //! "shouldStayActive" from HandlePressed. In this case the active interactable remains
    //! the active interactable until another interactable becomes active
    //! or until the active interactable itself requests to cancel its active status.
    //! If there is an active interactable when a released event is received then it
    //! is sent to the active interactable.
    //! The active interactable gets sent the mouse/touch position each frame (to support drag).
    //! The active interactable gets sent any character input received by the canvas.
    AZ::EntityId m_activeInteractable;

    //! If this is true the active interactable stays active after the release event
    bool m_activeInteractableShouldStayActive;

    //! True if the mouse is pressed or the enter key is down and there is an active interactable
    bool m_isActiveInteractablePressed;

    //! The last mouse position. Used to detect mouse movement
    AZ::Vector2 m_lastMousePosition;

    //! A map of all interactables that have handled a multi-touch (non-primary) pressed
    //! event but that are still waiting to receive the corresponding released event
    AZStd::unordered_map<int, AZ::EntityId> m_multiTouchInteractablesByTouchIndex;

    struct NavigationStatus
    {
        AZ::u64 lastNavigationTime;
        int navigationCount;
        bool allowNavigation;
    };

    //! The status of navigation in each direction
    AZStd::unordered_map<UiNavigationHelpers::Command, NavigationStatus> m_navCommandStatus;

    LyShine::CanvasId m_id;
    int m_drawOrder;

    //! The authored canvas size, in pixels
    //
    //! While in the editor, this is the resolution that we display the canvas at. While in
    //! game, the authored canvas size is used to calculate m_uniformDeviceScale, which is
    //! used to apply the "scale to device" feature.
    AZ::Vector2 m_canvasSize;

    //! The target size of the canvas in pixels
    //
    //! The resolution that we display the canvas at. While in-game, we assume the canvas
    //! occupies the entire screen, so it is set to the viewport size. In the Editor, we
    //! set the target size to be the authored canvas size.
    AZ::Vector2 m_targetCanvasSize;

    //! The scale that will convert from canvasSize to viewportSize.
    //! In the editor this is always 1.0f
    //! In game it is the closer value to 1.0f of the two values m_viewportSize.x/m_canvasSize.x
    //! and m_viewportSize.y/m_canvasSize.y
    AZ::Vector2 m_deviceScale;

    //! True if this canvas is loaded in game (including for Ctrl-G in Sandbox), false if open in the UI Editor
    bool m_isLoadedInGame;

    //! This flag allows some UI canvases to stay loaded when transitioning from one level to another
    bool m_keepLoadedOnLevelUnload;

    //! True (default) if the canvas is visible and updated each frame, false otherwise
    bool m_enabled;

    //! Each canvas has its own animation system to manage all its animation sequences
    UiAnimationSystem m_uiAnimationSystem;

    UiSerialize::AnimationData m_serializedAnimationData;

    //! If true the canvas is not rendered to the screen but is instead rendered to a texture
    bool m_renderToTexture;

    //! The user-specified asset for the attachment image that we render to if m_renderToTexture is true
    AZ::Data::Asset<AZ::RPI::AttachmentImageAsset> m_attachmentImageAsset;

    //! When rendering to a texture this is the attachment image for the render target
    AZ::RHI::AttachmentId m_attachmentImageId;

    //! Each canvas has a layout manager to track and recompute layouts
    UiLayoutManager* m_layoutManager = nullptr;

    bool m_isSnapEnabled;
    float m_snapDistance;
    float m_snapRotationDegrees;

    //! guides (editor-only)
    AZStd::vector<float> m_horizontalGuidePositions;
    AZStd::vector<float> m_verticalGuidePositions;
    AZ::Color m_guideColor;
    bool m_guidesAreLocked;

    UiEntityContext* m_entityContext;
    AZ::SliceComponent::EntityIdToEntityIdMap m_editorToGameEntityIdMap;

    //! This is an optimization to avoid visiting all elements multiple times every frame to see if any of them need recomputing
    //! We use an intrusive_slist to avoid any memory allocations and also to cheaply be able to tell if an element is already in list
    using ElementComponentSlist = AZStd::intrusive_slist<UiElementComponent, AZStd::slist_base_hook<UiElementComponent>>;
    ElementComponentSlist m_elementsNeedingTransformRecompute;

    //! Holds elements that are queued up to be deleted at end of frame
    AZStd::vector<AZ::EntityId> m_elementsScheduledForDestroy;

private: // static data


    //! If true update which element should be the hover interactable based on input position
    //! and notify the active interactable of position changes. Set to false when a key event
    //! occurs and back to true on mouse/touch activity.
    static bool s_handleHoverInputEvents;

    //! If true, when handling hover input events, allow clearing the hover interactable if the mouse isn't
    //! over any interactables. Set to false when a key event occurs and back to true when handling hover
    //! input events and the input position hovers over an interactable.
    static bool s_allowClearingHoverInteractableOnHoverInput;

    LyShine::RenderGraph m_renderGraph; //!< the render graph for rendering the canvas, can be cached between frames
    bool m_isRendering = false;
    bool m_renderInEditor = false; //!< indicates whether this canvas will render in the Editor viewport or the Game viewport

    //! Map of attachments used by this canvas's elements
    AZStd::unordered_map<AZ::RHI::AttachmentId, AZ::Data::Instance<AZ::RPI::AttachmentImage>> m_attachmentImageMap;
};<|MERGE_RESOLUTION|>--- conflicted
+++ resolved
@@ -114,13 +114,7 @@
     const AZ::Matrix4x4& GetCanvasToViewportMatrix() override;
     void GetViewportToCanvasMatrix(AZ::Matrix4x4& matrix) override;
     AZ::Vector2 GetCanvasSize() override;
-<<<<<<< HEAD
-#if defined(CARBONATED)
     AZ::Vector2 GetAuthoredCanvasSize() override;
-#endif
-=======
-    AZ::Vector2 GetAuthoredCanvasSize() override;
->>>>>>> 5295397a
     void SetCanvasSize(const AZ::Vector2& canvasSize) override;
     void SetTargetCanvasSize(bool isInGame, const AZ::Vector2& targetCanvasSize) override;
     AZ::Vector2 GetDeviceScale() override;
