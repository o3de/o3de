/*
 * Copyright (c) Contributors to the Open 3D Engine Project.
 * For complete copyright and license terms please see the LICENSE at the root of this distribution.
 *
 * SPDX-License-Identifier: Apache-2.0 OR MIT
 *
 */

#include "LyShineLoadScreen.h"

#if AZ_LOADSCREENCOMPONENT_ENABLED

#include <AzCore/Serialization/SerializeContext.h>
#include <AzCore/Component/ComponentApplicationBus.h>
#include <AzCore/Interface/Interface.h>
#include <LyShine/Bus/UiCanvasBus.h>
#include <LyShine/Animation/IUiAnimation.h>

#if defined (CARBONATED)
#include <AzCore/Component/ComponentApplication.h>
#include <Atom/RHI/RHISystemInterface.h>
#include <AzCore/Component/TickBus.h>
#endif

namespace LyShine
{
    void LyShineLoadScreenComponent::Reflect(AZ::ReflectContext* context)
    {
        if (AZ::SerializeContext* serialize = azrtti_cast<AZ::SerializeContext*>(context))
        {
            serialize->Class<LyShineLoadScreenComponent, AZ::Component>()
                ->Version(0)
                ;
        }
    }

    void LyShineLoadScreenComponent::GetProvidedServices(AZ::ComponentDescriptor::DependencyArrayType& provided)
    {
        provided.emplace_back(AZ_CRC("LyShineLoadScreenService", 0xbb5eab17));
    }

    void LyShineLoadScreenComponent::GetIncompatibleServices(AZ::ComponentDescriptor::DependencyArrayType& incompatible)
    {
        incompatible.emplace_back(AZ_CRC("LyShineLoadScreenService", 0xbb5eab17));
    }

    void LyShineLoadScreenComponent::Init()
    {
    }

    void LyShineLoadScreenComponent::Activate()
    {
        LoadScreenNotificationBus::Handler::BusConnect();
    }

    void LyShineLoadScreenComponent::Deactivate()
    {
        LoadScreenUpdateNotificationBus::Handler::BusDisconnect();
        LoadScreenNotificationBus::Handler::BusDisconnect();
    }

    bool LyShineLoadScreenComponent::NotifyGameLoadStart(bool usingLoadingThread)
    {
        // LyShine does not support the loading thread yet.
        if (usingLoadingThread)
        {
            return false;
        }

#if defined (CARBONATED)
        return false;
#else
        //TODO: gEnv->pRenderer is always null, fix the logic below
        AZ_ErrorOnce(AZ::Debug::Trace::GetDefaultSystemWindow(), false, "NotifyGameLoadStart needs to be removed/ported to use Atom");
        return false;
#if 0
        if (!gEnv || gEnv->pRenderer || !AZ::Interface<ILyShine>::Get())
        {
            return false;
        }

        AZ_Assert(!m_isPlaying, "LyShineLoadScreen was somehow started before the engine loaded.");
        if (m_isPlaying)
        {
            return false;
        }

        if (!m_gameCanvasEntityId.IsValid())
        {
            // Load canvas.
            m_gameCanvasEntityId = loadFromCfg("game_load_screen_uicanvas_path", "game_load_screen_sequence_to_auto_play");
        }

        m_isPlaying = m_gameCanvasEntityId.IsValid();

        if (m_isPlaying)
        {
            LoadScreenUpdateNotificationBus::Handler::BusConnect();
        }

        return m_isPlaying;
#endif
#endif // defined (CARBONATED)
    }

    bool LyShineLoadScreenComponent::NotifyLevelLoadStart(bool usingLoadingThread)
    {
        // LyShine does not support the loading thread yet.
        if (usingLoadingThread)
        {
            return false;
        }

<<<<<<< HEAD
#if defined (CARBONATED)
        if (!gEnv || !AZ::Interface<ILyShine>::Get())
        {
            return false;
        }

        AZ_Assert(!m_isPlaying, "LyShineLoadScreen was not stopped before another level load started.");
        AZ_Assert(!m_gameCanvasEntityId.IsValid(), "LyShineLoadScreen game load canvas was not unloaded before a level load started.");
        if (m_isPlaying || m_gameCanvasEntityId.IsValid())
        {
            return false;
        }

        if (!m_levelCanvasEntityId.IsValid())
        {
            // Load canvas.
            m_levelCanvasEntityId = loadFromCfg("level_load_screen_uicanvas_path", "level_load_screen_sequence_to_auto_play");
        }

        m_isPlaying = m_levelCanvasEntityId.IsValid();

        if (m_isPlaying)
        {
            LoadScreenUpdateNotificationBus::Handler::BusConnect();
        }

        return m_isPlaying;
#else
        AZ_ErrorOnce(nullptr, false, "NotifyLevelLoadStart needs to be removed/ported to use Atom");
=======
        AZ_ErrorOnce(AZ::Debug::Trace::GetDefaultSystemWindow(), false, "NotifyLevelLoadStart needs to be removed/ported to use Atom");
>>>>>>> 5295397a
        return false;
        //TODO: gEnv->pRenderer is always null, fix the logic below
#if 0
        if (!gEnv || gEnv->pRenderer || !AZ::Interface<ILyShine>::Get())
        {
            return false;
        }

        AZ_Assert(!m_isPlaying, "LyShineLoadScreen was not stopped before another level load started.");
        AZ_Assert(!m_gameCanvasEntityId.IsValid(), "LyShineLoadScreen game load canvas was not unloaded before a level load started.");
        if (m_isPlaying || m_gameCanvasEntityId.IsValid())
        {
            return false;
        }

        if (!m_levelCanvasEntityId.IsValid())
        {
            // Load canvas.
            m_levelCanvasEntityId = loadFromCfg("level_load_screen_uicanvas_path", "level_load_screen_sequence_to_auto_play");
        }

        m_isPlaying = m_levelCanvasEntityId.IsValid();

        if (m_isPlaying)
        {
            LoadScreenUpdateNotificationBus::Handler::BusConnect();
        }

        return m_isPlaying;
#endif
#endif // defined (CARBONATED)
    }

    void LyShineLoadScreenComponent::NotifyLoadEnd()
    {
        Reset();
    }

    void LyShineLoadScreenComponent::UpdateAndRender([[maybe_unused]] float deltaTimeInSeconds)
    {
        AZ_Assert(m_isPlaying, "LyShineLoadScreenComponent should not be connected to LoadScreenUpdateNotificationBus while not playing");
<<<<<<< HEAD

#if defined (CARBONATED)
        if (m_isPlaying && gEnv && gEnv->pGame && AZ::Interface<ILyShine>::Get())
        {
            AZ_Assert(GetCurrentThreadId() == gEnv->mMainThreadId, "UpdateAndRender should only be called from the main thread");

            AZ::ComponentApplication* pApp = nullptr;
            AZ::ComponentApplicationBus::BroadcastResult(pApp, &AZ::ComponentApplicationBus::Events::GetApplication);
            if (pApp)
            {
                AZ::SystemTickBus::ExecuteQueuedEvents();
                AZ::SystemTickBus::Broadcast(&AZ::SystemTickEvents::OnSystemTick);
                if (!m_gameCanvasEntityId.IsValid()) // do not process OnTick() before the game start
                {
                    pApp->Tick();
                }
            }
        }
#else
        AZ_ErrorOnce(nullptr, m_isPlaying && AZ::Interface<ILyShine>::Get(), "UpdateAndRender needs to be removed/ported to use Atom");
=======
        AZ_ErrorOnce(AZ::Debug::Trace::GetDefaultSystemWindow(), m_isPlaying && AZ::Interface<ILyShine>::Get(), "UpdateAndRender needs to be removed/ported to use Atom");
>>>>>>> 5295397a

        //TODO: gEnv->pRenderer is always null, fix the logic below
#if 0
        if (m_isPlaying && gEnv && AZ::Interface<ILyShine>::Get() && gEnv->pRenderer)
        {
            AZ_Assert(GetCurrentThreadId() == gEnv->mMainThreadId, "UpdateAndRender should only be called from the main thread");

            // update the animation system
            AZ::Interface<ILyShine>::Get()->Update(deltaTimeInSeconds);

            // Render.
            gEnv->pRenderer->SetViewport(0, 0, gEnv->pRenderer->GetOverlayWidth(), gEnv->pRenderer->GetOverlayHeight());

            gEnv->pRenderer->BeginFrame();
            AZ::Interface<ILyShine>::Get()->Render();
            gEnv->pRenderer->EndFrame();
        }
#endif
#endif // defined (CARBONATED)
    }

    void LyShineLoadScreenComponent::LoadThreadUpdate([[maybe_unused]] float deltaTimeInSeconds)
    {
        AZ_Assert(false, "LyShine does not support running on the loading thread yet.")
    }

    void LyShineLoadScreenComponent::LoadThreadRender()
    {
        AZ_Assert(false, "LyShine does not support running on the loading thread yet.")
    }

    void LyShineLoadScreenComponent::Reset()
    {
        LoadScreenUpdateNotificationBus::Handler::BusDisconnect();

        m_isPlaying = false;

        if (AZ::Interface<ILyShine>::Get())
        {
            AZ::Entity* canvasEntity = nullptr;

            // Release the game canvas.
            if (m_gameCanvasEntityId.IsValid())
            {
                AZ::ComponentApplicationBus::BroadcastResult(
                    canvasEntity, &AZ::ComponentApplicationBus::Events::FindEntity, m_gameCanvasEntityId);
                if (canvasEntity)
                {
                    AZ::Interface<ILyShine>::Get()->ReleaseCanvas(m_gameCanvasEntityId, false);
                    AZ::Interface<ILyShine>::Get()->OnLoadScreenUnloaded();
                }
            }

            // Release the level canvas.
            if (m_levelCanvasEntityId.IsValid())
            {
                AZ::ComponentApplicationBus::BroadcastResult(
                    canvasEntity, &AZ::ComponentApplicationBus::Events::FindEntity, m_levelCanvasEntityId);
                if (canvasEntity)
                {
                    AZ::Interface<ILyShine>::Get()->ReleaseCanvas(m_levelCanvasEntityId, false);
                    AZ::Interface<ILyShine>::Get()->OnLoadScreenUnloaded();
                }
            }
        }

        m_gameCanvasEntityId.SetInvalid();
        m_levelCanvasEntityId.SetInvalid();

        // Reset CVars so they're not carried over to other levels
        auto ClearCvar = [](const char* cvarName)
        {
            if (gEnv && gEnv->pConsole)
            {
                if (ICVar* var = gEnv->pConsole->GetCVar(cvarName))
                {
                    var->Set("");
                }
            }
        };

        ClearCvar("level_load_screen_uicanvas_path");
        ClearCvar("level_load_screen_sequence_to_auto_play");
    }

    AZ::EntityId LyShineLoadScreenComponent::loadFromCfg(const char* pathVarName, const char* autoPlayVarName)
    {
        ICVar* pathVar = gEnv->pConsole->GetCVar(pathVarName);
        AZStd::string path = pathVar ? pathVar->GetString() : "";
        if (path.empty())
        {
            // No canvas specified.
            Reset();
            return AZ::EntityId();
        }
#if defined (CARBONATED)
        AZStd::to_lower(path.begin(), path.end());
#endif

        AZ::EntityId canvasId = AZ::Interface<ILyShine>::Get()->LoadCanvas(path);
        AZ_Warning("LoadScreenComponent", canvasId.IsValid(), "Can't load canvas: %s", path.c_str());
        if (!canvasId.IsValid())
        {
            // Error loading canvas.
            Reset();
            return AZ::EntityId();
        }

        UiCanvasBus::Event(canvasId, &UiCanvasBus::Events::SetKeepLoadedOnLevelUnload, true);

        // Set the load screen draw order so it renders in front of other canvases that may load during the level load
        UiCanvasBus::Event(canvasId, &UiCanvasBus::Events::SetDrawOrder, std::numeric_limits<int>::max());

        ICVar* autoPlayVar = gEnv->pConsole->GetCVar(autoPlayVarName);
        AZStd::string sequence = autoPlayVar ? autoPlayVar->GetString() : "";
        if (sequence.empty())
        {
            // Nothing to auto-play.
            return canvasId;
        }

        IUiAnimationSystem* animSystem = nullptr;
        UiCanvasBus::EventResult(animSystem, canvasId, &UiCanvasBus::Events::GetAnimationSystem);
        if (!animSystem)
        {
            // Nothing can be auto-played.
            return canvasId;
        }

        animSystem->PlaySequence(sequence.c_str(), nullptr, false, false);

        return canvasId;
    }

} // namespace LyShine

#endif // AZ_LOADSCREENCOMPONENT_ENABLED
<|MERGE_RESOLUTION|>--- conflicted
+++ resolved
@@ -68,10 +68,11 @@
         }
 
 #if defined (CARBONATED)
-        return false;
+        // Suppress error message
 #else
         //TODO: gEnv->pRenderer is always null, fix the logic below
         AZ_ErrorOnce(AZ::Debug::Trace::GetDefaultSystemWindow(), false, "NotifyGameLoadStart needs to be removed/ported to use Atom");
+#endif
         return false;
 #if 0
         if (!gEnv || gEnv->pRenderer || !AZ::Interface<ILyShine>::Get())
@@ -100,7 +101,6 @@
 
         return m_isPlaying;
 #endif
-#endif // defined (CARBONATED)
     }
 
     bool LyShineLoadScreenComponent::NotifyLevelLoadStart(bool usingLoadingThread)
@@ -111,7 +111,6 @@
             return false;
         }
 
-<<<<<<< HEAD
 #if defined (CARBONATED)
         if (!gEnv || !AZ::Interface<ILyShine>::Get())
         {
@@ -140,10 +139,7 @@
 
         return m_isPlaying;
 #else
-        AZ_ErrorOnce(nullptr, false, "NotifyLevelLoadStart needs to be removed/ported to use Atom");
-=======
         AZ_ErrorOnce(AZ::Debug::Trace::GetDefaultSystemWindow(), false, "NotifyLevelLoadStart needs to be removed/ported to use Atom");
->>>>>>> 5295397a
         return false;
         //TODO: gEnv->pRenderer is always null, fix the logic below
 #if 0
@@ -185,7 +181,6 @@
     void LyShineLoadScreenComponent::UpdateAndRender([[maybe_unused]] float deltaTimeInSeconds)
     {
         AZ_Assert(m_isPlaying, "LyShineLoadScreenComponent should not be connected to LoadScreenUpdateNotificationBus while not playing");
-<<<<<<< HEAD
 
 #if defined (CARBONATED)
         if (m_isPlaying && gEnv && gEnv->pGame && AZ::Interface<ILyShine>::Get())
@@ -205,10 +200,7 @@
             }
         }
 #else
-        AZ_ErrorOnce(nullptr, m_isPlaying && AZ::Interface<ILyShine>::Get(), "UpdateAndRender needs to be removed/ported to use Atom");
-=======
         AZ_ErrorOnce(AZ::Debug::Trace::GetDefaultSystemWindow(), m_isPlaying && AZ::Interface<ILyShine>::Get(), "UpdateAndRender needs to be removed/ported to use Atom");
->>>>>>> 5295397a
 
         //TODO: gEnv->pRenderer is always null, fix the logic below
 #if 0
