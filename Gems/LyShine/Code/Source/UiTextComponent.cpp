/*
 * Copyright (c) Contributors to the Open 3D Engine Project.
 * For complete copyright and license terms please see the LICENSE at the root of this distribution.
 *
 * SPDX-License-Identifier: Apache-2.0 OR MIT
 *
 */
#include "UiTextComponent.h"

#include <AzCore/Math/Crc.h>
#include <AzCore/Math/MathUtils.h>
#include <AzCore/Serialization/SerializeContext.h>
#include <AzCore/Serialization/EditContext.h>
#include <AzCore/RTTI/BehaviorContext.h>
#include <AzCore/std/string/conversions.h>
#include <AzCore/std/string/regex.h>

#include <AzFramework/API/ApplicationAPI.h>

#include <LyShine/Bus/UiTransform2dBus.h>
#include <LyShine/Bus/UiElementBus.h>
#include <LyShine/Bus/UiLayoutManagerBus.h>
#include <LyShine/Bus/UiCanvasBus.h>
#include <LyShine/UiSerializeHelpers.h>
#include <LyShine/IRenderGraph.h>
#include <LyShine/IDraw2d.h>

#include <ILocalizationManager.h>

#include "UiSerialize.h"
#include "TextMarkup.h"
#include "UiTextComponentOffsetsSelector.h"
#include "StringUtfUtils.h"
#include "UiLayoutHelpers.h"
#include "RenderGraph.h"

#include <AtomLyIntegration/AtomFont/FFont.h>
#include <Atom/RPI.Public/Image/ImageSystemInterface.h>

namespace
{
    AZStd::string DefaultDisplayedTextFunction(const AZStd::string& originalText)
    {
        // By default, the text component renders the string contents as-is
        return originalText;
    }

    bool RemoveV4MarkupFlag(
        [[maybe_unused]] AZ::SerializeContext& context,
        AZ::SerializeContext::DataElementNode& classElement)
    {
        int index = classElement.FindElement(AZ_CRC("SupportMarkup", 0x5e81a9c7));
        if (index != -1)
        {
            classElement.RemoveElement(index);
        }

        return true;
    }

    bool AddV8EnableMarkupFlag(
        AZ::SerializeContext& context,
        AZ::SerializeContext::DataElementNode& classElement)
    {
        // This element is a pre-version-8 text component. Prior to version 8 there was no MarkupEnabled
        // flag and markup was always enabled. Going forward, for new components we want to default to
        // markupEnabled = false because of the performance hit of parsing text strings for XML.
        // However, we want to be backward compatible with old data so for pre-version-8 components
        // we set the flag to true.

        // We considered searching the text string for characters such as "<&@" and only turning it on
        // if they were found. But the problem is that data patches do not come through version conversion
        // currently. So there could be markup in the text string in the data patch but we would not turn
        // the flag on. So the markup would stop working.

        // Just for safety check that the flag doesn't already exist
        int index = classElement.FindElement(AZ_CRC("MarkupEnabled"));
        if (index == -1)
        {
            // The element does not exist (it really never should at this version)
            // Add a data element, setting the flag to true
            int newElementIndex = classElement.AddElementWithData<bool>(context, "MarkupEnabled", true);
            if (newElementIndex == -1)
            {
                // Error adding the new data element
                AZ_Error("Serialization", false, "AddElement failed for MarkupEnabled element");
                return false;
            }
        }

        return true;
    }

    bool ConvertV3FontFileNameIfDefault(
        AZ::SerializeContext& context,
        AZ::SerializeContext::DataElementNode& classElement)
    {
        int index = classElement.FindElement(AZ_CRC("FontFileName", 0x44defd6f));
        if (index != -1)
        {
            AZ::SerializeContext::DataElementNode& fontFileNameNode = classElement.GetSubElement(index);
            index = fontFileNameNode.FindElement(AZ_CRC("BaseClass1", 0xd4925735));

            if (index != -1)
            {
                AZ::SerializeContext::DataElementNode& baseClassNode = fontFileNameNode.GetSubElement(index);
                index = baseClassNode.FindElement(AZ_CRC("AssetPath", 0x2c355179));

                if (index != -1)
                {
                    AZ::SerializeContext::DataElementNode& assetPathNode = baseClassNode.GetSubElement(index);
                    AZStd::string oldData;

                    if (!assetPathNode.GetData(oldData))
                    {
                        AZ_Error("Serialization", false, "Element AssetPath is not a AZStd::string.");
                        return false;
                    }

                    if (oldData == "default")
                    {
                        if (!assetPathNode.SetData(context, AZStd::string("default-ui")))
                        {
                            AZ_Error("Serialization", false, "Unable to set AssetPath data.");
                            return false;
                        }

                        // The effect indicies have flip-flopped between the "default" and "default-ui"
                        // fonts. Handle the conversion here.
                        index = classElement.FindElement(AZ_CRC("EffectIndex", 0x4d3320e3));
                        if (index != -1)
                        {
                            AZ::SerializeContext::DataElementNode& effectIndexNode = classElement.GetSubElement(index);
                            uint32 effectIndex = 0;

                            if (!effectIndexNode.GetData(effectIndex))
                            {
                                AZ_Error("Serialization", false, "Element EffectIndex is not an int.");
                                return false;
                            }

                            uint32 newEffectIndex = effectIndex;

                            // Only handle converting indices 1 and 0 in the rare (?) case that the user added
                            // their own effects to the default font.
                            if (newEffectIndex == 1)
                            {
                                newEffectIndex = 0;
                            }
                            else if (newEffectIndex == 0)
                            {
                                newEffectIndex = 1;
                            }

                            if (!effectIndexNode.SetData(context, newEffectIndex))
                            {
                                AZ_Error("Serialization", false, "Unable to set EffectIndex data.");
                                return false;
                            }
                        }
                    }
                }
            }
        }

        return true;
    }

    //! Migrate legacy shrink-to-fit setting to new ShrinkToFit enum.
    //!
    //! As of V8 of text component, the "shrink to fit" setting was a value of
    //! the WrapTextSetting enum. With V9, a new ShrinkToFit enum was introduced
    //! and offered an additional "width-only" option (previously, shrink-to-fit
    //! only performed uniform scaling along both axes).
    bool ConvertV8ShrinkToFitSetting(
        AZ::SerializeContext& context,
        AZ::SerializeContext::DataElementNode& classElement)
    {
        int index = classElement.FindElement(AZ_CRC("WrapTextSetting"));
        if (index != -1)
        {
            AZ::SerializeContext::DataElementNode& wrapTextSettingNode = classElement.GetSubElement(index);
            int oldWrapTextValue = 0;

            if (!wrapTextSettingNode.GetData<int>(oldWrapTextValue))
            {
                AZ_Error("Serialization", false, "Element WrapTextSetting is not an int.");
                return false;
            }

            // Check if WrapTextSetting is set to the legacy "ShrinkToFit" enum value.
            static const int shrinkToFitValue = 2;
            const bool shrinkToFitSettingNeedsUpdating = oldWrapTextValue == shrinkToFitValue;
            if (shrinkToFitSettingNeedsUpdating)
            {
                // It wasn't possible to word-wrap and have shrink-to-fit before, so we just
                // reset the wrap text setting to NoWrap to maintain backwards compatibilty.
                if (!wrapTextSettingNode.SetData<int>(context, static_cast<int>(UiTextInterface::WrapTextSetting::NoWrap)))
                {
                    AZ_Error("Serialization", false, "Unable to set WrapTextSetting to NoWrap (%d).", static_cast<int>(UiTextInterface::WrapTextSetting::NoWrap));
                    return false;
                }

                // If ShrinkToFit doesn't exist yet, add it
                index = classElement.FindElement(AZ_CRC("ShrinkToFit"));
                if (index == -1)
                {
                    index = classElement.AddElement<int>(context, "ShrinkToFit");

                    if (index == -1)
                    {
                        // Error adding the new sub element
                        AZ_Error("Serialization", false, "Failed to create ShrinkToFit node");
                        return false;
                    }
                }

                // Legacy shrink-to-fit only applied uniform scaling along both axes. So here we use
                // the Uniform setting of ShrinkToFit to maintain backwards compatibility.
                AZ::SerializeContext::DataElementNode& shrinkToFitNode = classElement.GetSubElement(index);
                if (!shrinkToFitNode.SetData<int>(context, static_cast<int>(UiTextInterface::ShrinkToFit::Uniform)))
                {
                    AZ_Error("Serialization", false, "Unable to set ShrinkToFit to Uniform (%d).", static_cast<int>(UiTextInterface::ShrinkToFit::Uniform));
                    return false;
                }
            }
        }

        return true;
    }

    //! Remove an older OverflowMode setting that no longer has any effect.
    //!
    //! There used to be an overflow mode setting called "ResizeToText". It
    //! was removed, but some canvases still have the enum value set to it,
    //! which would now set those text fields to ellipsis, which isn't intended.
    //!
    //! Reset the field back to zero (overflow) since the property hasn't had any
    //! effect since ResizeToText was removed anyways.
    bool ConvertV8LegacyOverflowModeSetting(
        AZ::SerializeContext& context,
        AZ::SerializeContext::DataElementNode& classElement)
    {
        int index = classElement.FindElement(AZ_CRC("OverflowMode"));
        if (index != -1)
        {
            AZ::SerializeContext::DataElementNode& overflowModeSettingNode = classElement.GetSubElement(index);
            int oldOverflowModeValue = 0;

            if (!overflowModeSettingNode.GetData<int>(oldOverflowModeValue))
            {
                AZ_Error("Serialization", false, "Element OverflowMode is not an int.");
                return false;
            }

            // Check if OverflowMode is set to the legacy "ResizeToText" enum value.
            static const int legacyResizeToTextValue = 2;
            const bool overflowModeSettingNeedsUpdating = oldOverflowModeValue == legacyResizeToTextValue;
            if (overflowModeSettingNeedsUpdating)
            {
                // This value enum was removed without version conversion. Since it hasn't had any effect
                // up to this point, we just reset the OverflowMode back to default (overflow).
                if (!overflowModeSettingNode.SetData<int>(context, static_cast<int>(UiTextInterface::OverflowMode::OverflowText)))
                {
                    AZ_Error("Serialization", false, "Unable to set OverflowMode to OverflowText (%d).", static_cast<int>(UiTextInterface::OverflowMode::OverflowText));
                    return false;
                }
            }
        }

        return true;
    }

    void SanitizeUserEnteredNewlineChar(AZStd::string& stringToSanitize)
    {
        // Convert user-entered newline delimiters to proper ones before wrapping
        // the text so they can be correctly accounted for.
        static const AZStd::string NewlineDelimiter("\n");
        static const AZStd::regex UserInputNewlineDelimiter("\\\\n");
        stringToSanitize = AZStd::regex_replace(stringToSanitize, UserInputNewlineDelimiter, NewlineDelimiter);
    }
    //! Builds a list of DrawBatch objects from a XML tag tree.
    //!
    //! A DrawBatch is essentially render "state" for text. This method tries
    //! to determine what the current state is that should be applied based
    //! on the tag tree traversal. Once all of a tag's children are
    //! traversed, and a new DrawBatch was created, the batch is popped off
    //! the batch stack and moved into the DrawBatch output list.
    //!
    //! Example usage:
    //!
    //! TextMarkup::Tag markupRoot;
    //! if (TextMarkup::ParseMarkupBuffer(markupText, markupRoot))
    //! {
    //!   AZStd::stack<UiTextComponent::DrawBatch> batchStack;
    //!   AZStd::stack<FontFamily*> fontFamilyStack;
    //!   fontFamilyStack.push(m_fontFamily.get());
    //!   BuildDrawBatches(drawBatches, batchStack, fontFamilyStack, &markupRoot);
    //! }
    //!
    //! \param output List of DrawBatch objects built based on tag tree contents
    //! \param fontFamilyRefs List of Font Family's that output (strongly) references.
    //! \param inlineImages List of Inline Images that are created while building the draw batches
    //! \param fontHeight The height of the font
    //! \param fontAscent The ascent of the font
    //! \param batchStack The DrawBatch on "top" of the stack is the state that is currently active.
    //! \param fontFamilyStack The FontFamily on top of the stack is the font family that's currently active.
    //! The font family can change when the font tag is encountered.
    //! \param currentTag Current tag being visited in the parsed tag tree.
    void BuildDrawBatches(
        UiTextComponent::DrawBatchContainer& output,
        UiTextComponent::FontFamilyRefSet& fontFamilyRefs,
        UiTextComponent::InlineImageContainer& inlineImages,
        float fontHeight,
        float fontAscent,
        AZStd::stack<UiTextComponent::DrawBatch>& batchStack,
        AZStd::stack<FontFamily*>& fontFamilyStack,
        const TextMarkup::Tag* currentTag,
        int& clickableId)
    {
        TextMarkup::TagType type = currentTag->GetType();

        const bool isRoot = type == TextMarkup::TagType::Root;

        bool newBatchStackPushed = false;

        // Root tag doesn't push any new state
        if (!isRoot)
        {
            if (batchStack.empty())
            {
                batchStack.push(UiTextComponent::DrawBatch());
                newBatchStackPushed = true;

                // For new batches, use the Font Family's "normal" font by default
                batchStack.top().font = fontFamilyStack.top()->normal;
            }

            // Prevent creating a new DrawBatch if the "current" batch has
            // no text associated with it yet.
            else if (!batchStack.top().text.empty())
            {
                // Create a copy of the top
                batchStack.push(batchStack.top());
                newBatchStackPushed = true;

                // We assume that a DrawBatch will eventually get its own
                // text assigned, but in case no character was specified
                // in the markup, we explicitly clear the text here to avoid
                // showing duplicate text.
                batchStack.top().text.clear();
            }
        }

        // We need the previous batch for all cases except the root case
        // (where there is no previous batch). To streamline handling this
        // case, we just create an unused default-constructed DrawBatch
        // for the root case.
        const UiTextComponent::DrawBatch& prevBatch = batchStack.empty() ? UiTextComponent::DrawBatch() : batchStack.top();

        bool newFontFamilyPushed = false;
        switch (type)
        {
        case TextMarkup::TagType::Text:
        {
            batchStack.top().text = (static_cast<const TextMarkup::TextTag*>(currentTag))->text;

            // Replace escaped newlines with actual newlines
            batchStack.top().text = AZStd::regex_replace(batchStack.top().text, AZStd::regex("\\\\n"), "\n");

            break;
        }
        case TextMarkup::TagType::Image:
        {
            const TextMarkup::ImageTag* pImageTag = static_cast<const TextMarkup::ImageTag*>(currentTag);

            // Image tag isn't affected by any other tag so add a new draw batch directly to the output

            UiTextComponent::InlineImage::VAlign vAlign = UiTextComponent::InlineImage::VAlign::Baseline;
            if (pImageTag->m_vAlign == "baseline")
            {
                vAlign = UiTextComponent::InlineImage::VAlign::Baseline;
            }
            else if (pImageTag->m_vAlign == "top")
            {
                vAlign = UiTextComponent::InlineImage::VAlign::Top;
            }
            else if (pImageTag->m_vAlign == "center")
            {
                vAlign = UiTextComponent::InlineImage::VAlign::Center;
            }
            else if (pImageTag->m_vAlign == "bottom")
            {
                vAlign = UiTextComponent::InlineImage::VAlign::Bottom;
            }

            float imageHeight = fontAscent;

            if (pImageTag->m_height == "fontHeight")
            {
                imageHeight = fontHeight;
            }
            else if (pImageTag->m_height == "fontAscent")
            {
                imageHeight = fontAscent;
            }
            else if (!pImageTag->m_height.empty())
            {
                imageHeight = AZ::GetMax(0.0f, AZStd::stof(pImageTag->m_height));
            }

            UiTextComponent::InlineImage* inlineImage = new UiTextComponent::InlineImage(pImageTag->m_imagePathname,
                imageHeight,
                pImageTag->m_scale,
                vAlign,
                pImageTag->m_yOffset,
                pImageTag->m_leftPadding,
                pImageTag->m_rightPadding);
            inlineImages.push_back(inlineImage);

            UiTextComponent::DrawBatch drawBatch;
            drawBatch.image = inlineImages.back();
            output.push_back(drawBatch);

            break;
        }
        case TextMarkup::TagType::Bold:
        {
            if (prevBatch.font == fontFamilyStack.top()->bold)
            {
                // adjacent bold tags, no need to push a new batch
                break;
            }
            else if (prevBatch.font == fontFamilyStack.top()->italic)
            {
                // We're on a bold tag, but current font applied is
                // italic, so we apply the bold-italic font.
                batchStack.top().font = fontFamilyStack.top()->boldItalic;
            }
            else
            {
                batchStack.top().font = fontFamilyStack.top()->bold;
            }
            break;
        }
        case TextMarkup::TagType::Italic:
        {
            if (prevBatch.font == fontFamilyStack.top()->italic)
            {
                // adjacent italic tags, no need to push a new batch
                break;
            }
            else if (prevBatch.font == fontFamilyStack.top()->bold)
            {
                // We're on an italic tag, but current font applied is
                // bold, so we apply the bold-italic font.
                batchStack.top().font = fontFamilyStack.top()->boldItalic;
            }
            else
            {
                batchStack.top().font = fontFamilyStack.top()->italic;
            }
            break;
        }
        case TextMarkup::TagType::Anchor:
        {
            const TextMarkup::AnchorTag* pAnchorTag = static_cast<const TextMarkup::AnchorTag*>(currentTag);
            batchStack.top().action = pAnchorTag->action;
            batchStack.top().data = pAnchorTag->data;
            batchStack.top().clickableId = ++clickableId;
            break;
        }
        case TextMarkup::TagType::Font:
        {
            const TextMarkup::FontTag* pFontTag = static_cast<const TextMarkup::FontTag*>(currentTag);
            if (!(pFontTag->face.empty()))
            {
                FontFamilyPtr pFontFamily = gEnv->pCryFont->GetFontFamily(pFontTag->face.c_str());

                if (!pFontFamily)
                {
                    pFontFamily = gEnv->pCryFont->LoadFontFamily(pFontTag->face.c_str());
                }

                // Still need to check for pFontFamily validity since
                // Font Family load could have failed.
                if (pFontFamily)
                {
                    // Important to strongly reference the Font Family
                    // here otherwise it will de-ref once we go out of
                    // scope (and possibly unload).
                    fontFamilyRefs.insert(pFontFamily);

                    if (fontFamilyStack.top() != pFontFamily.get())
                    {
                        fontFamilyStack.push(pFontFamily.get());
                        newFontFamilyPushed = true;

                        // Reset font to default face for new font family
                        batchStack.top().font = pFontFamily->normal;
                    }
                }
                else
                {
                    AZ_Warning("UiTextComponent", false, "Failed to find font family referenced in markup (BuildDrawBatches): %s", pFontTag->face.c_str());
                }
            }
            const bool newColorNeeded = pFontTag->color != prevBatch.color;
            const bool tagHasValidColor = pFontTag->color != TextMarkup::ColorInvalid;
            if (newColorNeeded && tagHasValidColor)
            {
                batchStack.top().color = pFontTag->color;
            }
            break;
        }
        default:
        {
            break;
        }
        }

        // We only want to push a DrawBatch when it has text to display. We
        // store character data in separate tags. So when a bold tag is
        // traversed, we haven't yet visited its child character data:
        // <b> <!-- Bold tag DrawBatch created, no text yet -->
        //   <ch>Child character data here</ch>
        // </b>
        if (!batchStack.empty() && !batchStack.top().text.empty())
        {
            output.push_back(batchStack.top());
        }

        // Depth-first traversal of children tags.
        auto iter = currentTag->children.begin();
        for (; iter != currentTag->children.end(); ++iter)
        {
            BuildDrawBatches(output, fontFamilyRefs, inlineImages, fontHeight, fontAscent, batchStack, fontFamilyStack, *iter, clickableId);
        }

        // Children visited, clear newly created DrawBatch state.
        if (newBatchStackPushed)
        {
            batchStack.pop();
        }

        // Clear FontFamily state also.
        if (newFontFamilyPushed)
        {
            fontFamilyStack.pop();
        }
    }

    void BuildDrawBatchesAndAssignClickableIds(
        UiTextComponent::DrawBatchContainer& output,
        UiTextComponent::FontFamilyRefSet& fontFamilyRefs,
        UiTextComponent::InlineImageContainer& inlineImages,
        float fontHeight,
        float fontAscent,
        AZStd::stack<UiTextComponent::DrawBatch>& batchStack,
        AZStd::stack<FontFamily*>& fontFamilyStack,
        const TextMarkup::Tag* currentTag)
    {
        int clickableId = -1;
        BuildDrawBatches(
            output,
            fontFamilyRefs,
            inlineImages,
            fontHeight,
            fontAscent,
            batchStack,
            fontFamilyStack,
            currentTag,
            clickableId
            );
    }

    //! Use the given width and font context to insert newline breaks in the given DrawBatchList.
    //! This code is largely adapted from FFont::WrapText to work with DrawBatch objects.
    void InsertNewlinesToWrapText(
        UiTextComponent::DrawBatchContainer& drawBatches,
        const STextDrawContext& ctx,
        float elementWidth)
    {
        if (drawBatches.empty())
        {
            return;
        }

        // Keep track of the last space char we encountered as ideal
        // locations for inserting newlines for word-wrapping. We also need
        // to track which DrawBatch contained the last-encountered space.
        const char* pLastSpace = NULL;
        UiTextComponent::DrawBatch* lastSpaceBatch = nullptr;
        int lastSpace = -1;
        int lastSpaceIndexInBatch = -1;
        float lastSpaceWidth = 0.0f;

        int curChar = 0;
        float curLineWidth = 0.0f;
        float biggestLineWidth = 0.0f;

        // When iterating over batches, we need to know the previous
        // character, which we can only obtain if we keep track of the last
        // batch we iterated on.
        UiTextComponent::DrawBatch* prevBatch = &drawBatches.front();

        // Map draw batches to text indices where spaces should be restored
        // (more details below); this happens after we've inserted newlines
        // for word-wrapping.
        using SpaceIndices = AZStd::vector < int >;
        AZStd::unordered_map<UiTextComponent::DrawBatch*, SpaceIndices> batchSpaceIndices;

        // Iterate over all drawbatches, calculating line length and add newlines
        // when element width is exceeded. Reset line length when a newline is added
        // or a newline is encountered.
        for (UiTextComponent::DrawBatch& drawBatch : drawBatches)
        {
            // If this entry ultimately ends up not having any space char
            // indices associated with it, we will simply skip iterating over
            // it later.
            batchSpaceIndices.insert(&drawBatch);

            int batchCurChar = 0;

            Utf8::Unchecked::octet_iterator pChar(drawBatch.text.data());
            uint32_t prevCh = 0;
            while (uint32_t ch = *pChar)
            {
                size_t maxSize = 5;
                char codepoint[5] = { 0 };
                char* codepointPtr = codepoint;
                Utf8::Unchecked::octet_iterator<AZStd::string::iterator>::to_utf8_sequence(ch, codepointPtr, maxSize);

                float curCharWidth = drawBatch.font->GetTextSize(codepoint, true, ctx).x;

                if (prevCh && ctx.m_kerningEnabled)
                {
                    curCharWidth += drawBatch.font->GetKerning(prevCh, ch, ctx).x;
                }

                if (prevCh)
                {
                    curCharWidth += ctx.m_tracking;
                }

                prevCh = ch;

                // keep track of spaces
                // they are good for splitting the string
                if (ch == ' ')
                {
                    lastSpace = curChar;
                    lastSpaceIndexInBatch = batchCurChar;
                    lastSpaceBatch = &drawBatch;
                    lastSpaceWidth = curLineWidth + curCharWidth;
                    pLastSpace = pChar.base();
                    assert(*pLastSpace == ' ');
                }

                bool prevCharWasNewline = false;
                const bool isFirstChar = pChar.base() == drawBatch.text.c_str();
                if (ch && !isFirstChar)
                {
                    const char* pPrevCharStr = pChar.base() - 1;
                    prevCharWasNewline = pPrevCharStr[0] == '\n';
                }
                else if (isFirstChar)
                {
                    // Since prevBatch is initialized to front of drawBatches,
                    // check to ensure there was a previous batch.
                    const bool prevBatchValid = prevBatch != &drawBatch;

                    if (prevBatchValid && !prevBatch->text.empty())
                    {
                        prevCharWasNewline = prevBatch->text.at(prevBatch->text.length() - 1) == '\n';
                    }
                }

                // line must contain some content, otherwise single characters larger than
                // the element width would wrap themselves.
                const bool lineContainsContent = curLineWidth > 0.0f;

                // if line exceed allowed width, split it
                const bool lineWidthExceeded = lineContainsContent && (curLineWidth + curCharWidth) > elementWidth;

                if (prevCharWasNewline || (lineWidthExceeded && ch))
                {
                    if (prevCharWasNewline)
                    {
                        // Reset the current line width to account for newline
                        curLineWidth = curCharWidth;
                    }
                    else if ((lastSpace > 0) && ((curChar - lastSpace) < 16) && (curChar - lastSpace >= 0)) // 16 is the default threshold
                    {
                        *(char*)pLastSpace = '\n';  // This is safe inside UTF-8 because space is single-byte codepoint
                        batchSpaceIndices.at(lastSpaceBatch).push_back(lastSpaceIndexInBatch);

                        if (lastSpaceWidth > biggestLineWidth)
                        {
                            biggestLineWidth = lastSpaceWidth;
                        }

                        curLineWidth = curLineWidth - lastSpaceWidth + curCharWidth;
                    }
                    else
                    {
                        char* pBuf = pChar.base();
                        AZStd::string::size_type bytesProcessed = pBuf - drawBatch.text.c_str();
                        drawBatch.text.insert(bytesProcessed, "\n"); // Insert the newline, this invalidates the iterator
                        pBuf = drawBatch.text.data() + bytesProcessed; // In case reallocation occurs, we ensure we are inside the new buffer
                        assert(*pBuf == '\n');
                        pChar = Utf8::Unchecked::octet_iterator(pBuf); // pChar once again points inside the target string, at the current character
                        ++pChar;
                        assert(*pChar == ch);
                        ++curChar;
                        ++batchCurChar;

                        if (curLineWidth > biggestLineWidth)
                        {
                            biggestLineWidth = curLineWidth;
                        }

                        curLineWidth = curCharWidth;
                    }

                    lastSpaceWidth = 0;
                    lastSpace = 0;
                }
                else
                {
                    curLineWidth += curCharWidth;
                }

                curChar += LyShine::GetMultiByteCharSize(ch);
                batchCurChar += LyShine::GetMultiByteCharSize(ch);
                ++pChar;
            }

            prevBatch = &drawBatch;
        }

        // We insert newline breaks (perform word-wrapping) in-place for
        // formatting purposes, but we restore the original delimiting
        // space characters now. This resolves a lot of issues with indices
        // mismatching between the rendered string content and the original
        // string.
        //
        // This seems unintuitive since (above) we simply (in some cases)
        // replace the space character with newline, so inserting an additional
        // space now would mismatch the original string contents even further.
        // However, since draw batch "lines" are delimited by newline, the
        // newline character will eventually be removed (because it will be
        // implied). So at this part in the pipeline, the strings will not
        // match in content or length, but eventually will.
        for (auto& batchSpaceList : batchSpaceIndices)
        {
            UiTextComponent::DrawBatch* drawBatch = batchSpaceList.first;
            const SpaceIndices& spaceIndices = batchSpaceList.second;

            int insertOffset = 0;
            for (const int spaceIndex : spaceIndices)
            {
                drawBatch->text.insert(spaceIndex + insertOffset, 1, ' ');

                // Each time we insert, our indices our off by one.
                ++insertOffset;
            }
        }
    }

    //! Given a "flat" list of DrawBatches, separate them by newline and place in output.
    void CreateBatchLines(
        UiTextComponent::DrawBatchLines& output,
        UiTextComponent::DrawBatchContainer& drawBatches,
        FontFamily* defaultFontFamily)
    {
        UiTextComponent::DrawBatchLineContainer& lineList = output.batchLines;
        lineList.push_back(UiTextComponent::DrawBatchLine());

        for (UiTextComponent::DrawBatch& drawBatch : drawBatches)
        {
            AZStd::string::size_type newlineIndex = drawBatch.text.find('\n');

            if (newlineIndex == AZStd::string::npos)
            {
                lineList.back().drawBatchList.push_back(drawBatch);
                continue;
            }
            while (newlineIndex != AZStd::string::npos)
            {
                // Found a newline within a single drawbatch, so split
                // into two batches, one for the current line, and one
                // for the following.
                UiTextComponent::DrawBatchContainer& currentLine = lineList.back().drawBatchList;
                lineList.push_back(UiTextComponent::DrawBatchLine());
                UiTextComponent::DrawBatchContainer& newLine = lineList.back().drawBatchList;

                const bool moreCharactersAfterNewline = drawBatch.text.length() - 1 > newlineIndex;

                // Note that we purposely build the string such that the newline
                // character is truncated from the string. If it were included,
                // it would be doubly-accounted for in the renderer.
                UiTextComponent::DrawBatch splitBatch(drawBatch);
                splitBatch.text = drawBatch.text.substr(0, newlineIndex);
                currentLine.push_back(splitBatch);

                // Start a new newline
                if (moreCharactersAfterNewline)
                {
                    const AZStd::string::size_type endOfStringIndex = drawBatch.text.length() - newlineIndex - 1;
                    drawBatch.text = drawBatch.text.substr(newlineIndex + 1, endOfStringIndex);
                    newlineIndex = drawBatch.text.find('\n');

                    if (newlineIndex == AZStd::string::npos)
                    {
                        newLine.push_back(drawBatch);
                    }
                }
                else
                {
                    break;
                }
            }
        }

        // Push an empty DrawBatch if the string happened to end with a
        // newline but no following text (e.g. "Hello\n").
        // :TODO: is this still needed? Can the final DrawBatchLine be removed
        // altogether if it has no content?
        if (lineList.back().drawBatchList.empty())
        {
            lineList.back().drawBatchList.push_back(UiTextComponent::DrawBatch());
            lineList.back().drawBatchList.front().font = defaultFontFamily->normal;
        }
    }

    void AssignLineSizes(
        UiTextComponent::DrawBatchLines& output,
        [[maybe_unused]] FontFamily* fontFamily,
        const STextDrawContext& ctx,
        bool excludeTrailingSpace = true)
    {
        output.height = 0.0f;

        for (UiTextComponent::DrawBatchLine& drawBatchLine : output.batchLines)
        {
            // First calculate the batch sizes
            for (auto drawBatchIterator = drawBatchLine.drawBatchList.begin(); drawBatchIterator != drawBatchLine.drawBatchList.end(); ++drawBatchIterator)
            {
                // Exclude trailing space from the last batch in the line
                bool excludeTrailingSpaceFromLine = excludeTrailingSpace ? (AZStd::next(drawBatchIterator) == drawBatchLine.drawBatchList.end()) : false;
                drawBatchIterator->CalculateSize(ctx, excludeTrailingSpaceFromLine);
            }

            // Calculate the batch y offsets from the text y position based on the text's baseline
            for (UiTextComponent::DrawBatch& drawBatch : drawBatchLine.drawBatchList)
            {
                drawBatch.CalculateYOffset(ctx.m_size.y, output.baseline);
            }

            // Figure out the highest batch offset above the text y position
            float minYOffset = 0.0f;
            for (UiTextComponent::DrawBatch& drawBatch : drawBatchLine.drawBatchList)
            {
                minYOffset = AZ::GetMin<float>(minYOffset, drawBatch.yOffset);
            }
            // Update the batch y offsets so they all become a positive offset from the y draw position of the batch line
            for (UiTextComponent::DrawBatch& drawBatch : drawBatchLine.drawBatchList)
            {
                drawBatch.yOffset -= minYOffset;
            }

            // Now calculate the size of the line
            float width = 0.0f;
            float height = 0.0f;
            for (const UiTextComponent::DrawBatch& drawBatch : drawBatchLine.drawBatchList)
            {
                width += drawBatch.size.GetX();
                height = AZ::GetMax<float>(height, drawBatch.yOffset + drawBatch.size.GetY());
            }

            drawBatchLine.lineSize.SetX(width);
            drawBatchLine.lineSize.SetY(height);

            output.height += height;
        }
    }

    //! Takes a flat list of draw batches (created by the Draw Batch Builder) and groups them
    //! by line, taking the element width into account, and also taking any newline characters
    //! that may already exist within the character data of the DrawBatch objects
    void BatchAwareWrapText(
        UiTextComponent::DrawBatchLines& output,
        UiTextComponent::DrawBatchContainer& drawBatches,
        FontFamily* fontFamily,
        const STextDrawContext& ctx,
        float elementWidth,
        bool excludeTrailingSpaceWidth = true)
    {
        InsertNewlinesToWrapText(drawBatches, ctx, elementWidth);
        CreateBatchLines(output, drawBatches, fontFamily);
        AssignLineSizes(output, fontFamily, ctx, excludeTrailingSpaceWidth);
    }

    //! Takes a flat list of draw batches (created by the Draw Batch Builder) that may contain
    //! non-text elements (such as images) and groups them by line, taking the element width into
    //! account, and also taking any newline characters that may already exist within the character
    //! data of the DrawBatch objects
    void BatchAwareWrapTextWithImages(
        UiTextComponent::DrawBatchLines& output,
        UiTextComponent::DrawBatchContainer& drawBatches,
        FontFamily* fontFamily,
        const STextDrawContext& ctx,
        float elementWidth,
        bool excludeTrailingSpaceWidth = true
    )
    {
        // Create batch lines based on existing newline characters
        CreateBatchLines(output, drawBatches, fontFamily);

        // Iterate over each line and split the line if it runs over the allowed width
        for (auto batchLinesIterator = output.batchLines.begin(); batchLinesIterator != output.batchLines.end(); batchLinesIterator++)
        {
            UiTextComponent::DrawBatchLine newBatchLineOut;

            // Check whether the line exceeds the allowed width and split the line if needed
            bool split = batchLinesIterator->CheckAndSplitLine(ctx, elementWidth, newBatchLineOut);
            if (split && !newBatchLineOut.drawBatchList.empty())
            {
                // Insert new line
                output.batchLines.insert_after(batchLinesIterator, newBatchLineOut);
            }
        }

        AssignLineSizes(output, fontFamily, ctx, excludeTrailingSpaceWidth);
    }

    //! Returns the maximum scale value along the X and Y axes for the given entity's transform.
    float GetMax2dTransformScale(AZ::EntityId entityId)
    {
        AZ::Matrix4x4 elementTransform = AZ::Matrix4x4::CreateIdentity();
        UiTransformBus::Event(entityId, &UiTransformBus::Events::GetTransformToCanvasSpace, elementTransform);
        const AZ::Vector3 elementScale = elementTransform.RetrieveScale();
        return AZ::GetMax<float>(elementScale.GetX(), elementScale.GetY());
    }

    //! Returns the size of the given font after scale-to-device and entity transform scales have been applied.
    int CalcRequestFontSize(float fontSize, AZ::EntityId entityId)
    {
        const float max2dTransformScale = GetMax2dTransformScale(entityId);
        return static_cast<int>(fontSize * max2dTransformScale);
    }

    //! Clips an inline image markup quad and UVs to the defined region
    //!
    //! \param imageQuad Array of 4 vertices defining the image quad
    //! \param uvs Array of 4 UV coordinates for the textured quad
    //! \param points Region to clip quad and UVs to
    //! \param drawBatch The DrawBatch containing the inline image
    //! \param imageStartPos Upper-left coordinate of unclipped image
    //! \param imageEndPos Bottom-right coordinate of unclipped image
    void ClipImageQuadAndUvs(
        AZ::Vector3* imageQuad,
        AZ::Vector2* uvs,
        const UiTransformInterface::RectPoints& points,
        const UiTextComponent::DrawBatch& drawBatch,
        const AZ::Vector2& imageStartPos,
        const AZ::Vector2& imageEndPos)
    {
        const bool imageLeftOfElement = imageStartPos.GetX() < points.TopLeft().GetX();
        const bool imageRightOfElement = imageEndPos.GetX() > points.TopRight().GetX();
        const bool imageTopOfElement = imageStartPos.GetY() < points.TopLeft().GetY();
        const bool imageBottomOfElement = imageEndPos.GetY() > points.BottomLeft().GetY();

        if (imageLeftOfElement)
        {
            imageQuad[0].SetX(AZStd::GetMin<float>(points.TopLeft().GetX(), imageEndPos.GetX()));
            imageQuad[3].SetX(imageQuad[0].GetX());
            const float diff = points.TopLeft().GetX() - imageStartPos.GetX();
            const float uvScale = diff / drawBatch.image->m_size.GetX();
            uvs[0].SetX(uvScale);
            uvs[3].SetX(uvScale);
        }

        if (imageRightOfElement)
        {
            imageQuad[1].SetX(AZStd::GetMax<float>(points.TopRight().GetX(), imageStartPos.GetX()));
            imageQuad[2].SetX(imageQuad[1].GetX());
            const float diff = imageEndPos.GetX() - points.TopRight().GetX();
            const float uvScale = diff / drawBatch.image->m_size.GetX();
            uvs[1].SetX(1.0f - uvScale);
            uvs[2].SetX(1.0f - uvScale);
        }

        if (imageTopOfElement)
        {
            imageQuad[0].SetY(AZStd::GetMin<float>(points.TopLeft().GetY(), imageEndPos.GetY()));
            imageQuad[1].SetY(imageQuad[0].GetY());
            const float diff = points.TopLeft().GetY() - imageStartPos.GetY();
            const float uvScale = diff / drawBatch.image->m_size.GetY();
            uvs[0].SetY(uvScale);
            uvs[1].SetY(uvScale);
        }

        if (imageBottomOfElement)
        {
            imageQuad[2].SetY(AZStd::GetMax<float>(points.BottomLeft().GetY(), imageStartPos.GetY()));
            imageQuad[3].SetY(imageQuad[2].GetY());
            const float diff = imageEndPos.GetY() - points.BottomLeft().GetY();
            const float uvScale = diff / drawBatch.image->m_size.GetY();
            uvs[2].SetY(1.0f - uvScale);
            uvs[3].SetY(1.0f - uvScale);
        }
    }

    //! Returns the maximum number of non-overflowing lines the given element can display.
    //!
    //! Note that this assumes the lines have been word-wrapped and don't overflow horizontally.
    int GetNumNonOverflowingLinesForElement(
        const UiTextComponent::DrawBatchLineContainer& batchLines,
        const AZ::Vector2& currentElementSize,
        float lineSpacing)
    {
        int maxLinesElementCanHold = 0;
        float nonOverflowingLineHeight = 0.0f;
        for (const auto& batchLine : batchLines)
        {
            float lineHeight = batchLine.lineSize.GetY();

            // Only consider line spacing when there are multiple lines (this
            // also handles the case when there is only one line).
            if (maxLinesElementCanHold >= 1)
            {
                lineHeight += lineSpacing;
            }

            // Add up the lines that fit vertically within the element
            if (nonOverflowingLineHeight + lineHeight < currentElementSize.GetY())
            {
                maxLinesElementCanHold++;
                nonOverflowingLineHeight += lineHeight;
            }
            else
            {
                break;
            }
        }

        // It's possible the element can't accommodate a single line of text (too small for text),
        // so in this case we just say the element can accommodate one line anyways to avoid
        // div by zero checks etc.
        maxLinesElementCanHold = AZStd::GetMax<int>(maxLinesElementCanHold, 1);
        return maxLinesElementCanHold;
    }

    //! Converts the vertex format used by FFont to the format being used by the dynamic draw context in LyShine.
    //!
    //! Note that the formats are currently identical, but this may change with the removal of more legacy code
    void FontVertexToUiVertex(const SVF_P2F_C4B_T2F_F4B* fontVertices, LyShine::UiPrimitiveVertex* uiVertices, int numVertices)
    {
        for (int i = 0; i < numVertices; ++i)
        {
            uiVertices[i].xy = fontVertices[i].xy;
            uiVertices[i].color.dcolor = fontVertices[i].color.dcolor;
            uiVertices[i].st = fontVertices[i].st;
            uiVertices[i].texIndex = fontVertices[i].texIndex;
            uiVertices[i].texHasColorChannel = fontVertices[i].texHasColorChannel;
            uiVertices[i].texIndex2 = fontVertices[i].texIndex2;
            uiVertices[i].pad = fontVertices[i].pad;
        }
    }

}   // anonymous namespace

////////////////////////////////////////////////////////////////////////////////////////////////////
// PUBLIC MEMBER FUNCTIONS
////////////////////////////////////////////////////////////////////////////////////////////////////

////////////////////////////////////////////////////////////////////////////////////////////////////
UiTextComponent::InlineImage::InlineImage(const AZStd::string& texturePathname,
    float height,
    float scale,
    VAlign vAlign,
    float yOffset,
    float leftPadding,
    float rightPadding)
{
    m_filepath = texturePathname;
    AzFramework::ApplicationRequests::Bus::Broadcast(&AzFramework::ApplicationRequests::NormalizePath, m_filepath);
    m_texture.reset();
    m_size = AZ::Vector2(0.0f, 0.0f);
    m_vAlign = vAlign;
    m_yOffset = yOffset;
    m_leftPadding = leftPadding;
    m_rightPadding = rightPadding;
    m_atlas = nullptr;

    TextureAtlasNamespace::TextureAtlasRequestBus::BroadcastResult(m_atlas, &TextureAtlasNamespace::TextureAtlasRequests::FindAtlasContainingImage, m_filepath);
    if (m_atlas)
    {
        m_texture = m_atlas->GetTexture();
        m_coordinates = m_atlas->GetAtlasCoordinates(m_filepath);
        m_size = AZ::Vector2(static_cast<float>(m_coordinates.GetWidth()), static_cast<float>(m_coordinates.GetHeight()));
    }
    else
    {
        // Load the texture
        m_texture = Draw2dHelper::LoadTexture(m_filepath);
        if (m_texture)
        {
            AZ::RHI::Size size = m_texture->GetDescriptor().m_size;
            m_size = AZ::Vector2(static_cast<float>(size.m_width), static_cast<float>(size.m_height));
        }
    }

    // Adjust size to the specified height while keeping the aspect ratio
    float aspectRatio = m_size.GetY() != 0.0f ? m_size.GetX() / m_size.GetY() : 1.0f;
    m_size.SetY(height);
    m_size.SetX(m_size.GetY() * aspectRatio);

    // Apply specified scale
    m_size *= scale;
}

////////////////////////////////////////////////////////////////////////////////////////////////////
UiTextComponent::InlineImage::~InlineImage()
{
}

////////////////////////////////////////////////////////////////////////////////////////////////////
bool UiTextComponent::InlineImage::OnAtlasLoaded(const TextureAtlasNamespace::TextureAtlas* atlas)
{
    if (!m_atlas)
    {
        m_coordinates = atlas->GetAtlasCoordinates(m_filepath);
        if (m_coordinates.GetWidth() > 0)
        {
            m_atlas = atlas;
            m_texture = m_atlas->GetTexture();
            return true;
        }
    }
    return false;
}

////////////////////////////////////////////////////////////////////////////////////////////////////
bool UiTextComponent::InlineImage::OnAtlasUnloaded(const TextureAtlasNamespace::TextureAtlas* atlas)
{
    if (m_atlas == atlas)
    {
        TextureAtlasNamespace::TextureAtlasRequestBus::BroadcastResult(m_atlas, &TextureAtlasNamespace::TextureAtlasRequests::FindAtlasContainingImage, m_filepath);
        if (m_atlas)
        {
            m_texture = m_atlas->GetTexture();
            m_coordinates = m_atlas->GetAtlasCoordinates(m_filepath);
        }
        else
        {
            // Load the texture
            m_texture = Draw2dHelper::LoadTexture(m_filepath);
        }
        return true;
    }
    return false;
}

////////////////////////////////////////////////////////////////////////////////////////////////////
UiTextComponent::DrawBatch::DrawBatch()
    : color(TextMarkup::ColorInvalid)
    , font(nullptr)
    , image(nullptr)
    , size(0.0f, 0.0f)
    , yOffset(0.0f)
{
}

////////////////////////////////////////////////////////////////////////////////////////////////////
UiTextComponent::DrawBatch::Type UiTextComponent::DrawBatch::GetType() const
{
    if (image)
    {
        return UiTextComponent::DrawBatch::Type::Image;
    }

    return UiTextComponent::DrawBatch::Type::Text;
}

////////////////////////////////////////////////////////////////////////////////////////////////////
void UiTextComponent::DrawBatch::CalculateSize(const STextDrawContext& ctx, bool excludeTrailingSpace)
{
    if (GetType() == UiTextComponent::DrawBatch::Type::Text)
    {
        AZStd::string displayString(text);

        // For now, we only use batch text size for rendering purposes,
        // so we don't account for trailing spaces to avoid alignment
        // and formatting issues. In the future, we may need to
        // calculate batch size by use case (rendering, "true" size,
        // etc.). rather than assume one-size-fits-all.

        // Trim right
        if (excludeTrailingSpace)
        {
            if (displayString.length() > 0)
            {
                AZStd::string::size_type endpos = displayString.find_last_not_of(" \t\n\v\f\r");
                if ((endpos != AZStd::string::npos) && (endpos != displayString.length() - 1))
                {
                    displayString.erase(endpos + 1);
                }
            }
        }

        Vec2 textSize = font->GetTextSize(displayString.c_str(), true, ctx);
        size = AZ::Vector2(textSize.x, textSize.y);
    }
    else if (GetType() == UiTextComponent::DrawBatch::Type::Image)
    {
        size = image->m_size;
        size.SetX(size.GetX() + image->m_leftPadding + image->m_rightPadding);
    }
    else
    {
        AZ_Assert(false, "Unknown DrawBatch Type");
        size = AZ::Vector2(0.0f, 0.0f);
    }
}

////////////////////////////////////////////////////////////////////////////////////////////////////
void UiTextComponent::DrawBatch::CalculateYOffset(float fontSize, float baseline)
{
    if (GetType() == UiTextComponent::DrawBatch::Type::Text)
    {
        yOffset = 0.0f;
    }
    else if (GetType() == UiTextComponent::DrawBatch::Type::Image)
    {
        float imageHeight = size.GetY();

        switch (image->m_vAlign)
        {
        case InlineImage::VAlign::Baseline:
        {
            yOffset = (baseline - imageHeight);
        }
        break;

        case InlineImage::VAlign::Top:
        {
            yOffset = 0.0f;
        }
        break;

        case InlineImage::VAlign::Center:
        {
            yOffset = (fontSize - imageHeight) / 2.0f;
        }
        break;

        case InlineImage::VAlign::Bottom:
        {
            yOffset = fontSize - imageHeight;
        }
        break;
        }

        yOffset += image->m_yOffset;
    }
    else
    {
        AZ_Assert(false, "Unknown DrawBatch Type");
        yOffset = 0.0f;
    }
}

////////////////////////////////////////////////////////////////////////////////////////////////////
int UiTextComponent::DrawBatch::GetNumChars() const
{
    if (GetType() == UiTextComponent::DrawBatch::Type::Text)
    {
        return LyShine::GetUtf8StringLength(text);
    }
    else if (GetType() == UiTextComponent::DrawBatch::Type::Image)
    {
        return 1;
    }
    else
    {
        AZ_Assert(false, "Unknown DrawBatch Type");
        return 0;
    }
}

////////////////////////////////////////////////////////////////////////////////////////////////////
bool UiTextComponent::DrawBatch::GetOverflowInfo(const STextDrawContext& ctx,
    float availableWidth, bool skipFirstChar, OverflowInfo& overflowInfoOut)
{
    overflowInfoOut.overflowIndex = -1;
    overflowInfoOut.overflowCharIsSpace = false;
    overflowInfoOut.widthUntilOverflowOrTotalWidth = -1.0f;
    overflowInfoOut.overflowCharWidth = -1.0f;
    overflowInfoOut.lastSpaceIndex = -1;
    overflowInfoOut.isSpaceAtEnd = false;

    if (GetType() == UiTextComponent::DrawBatch::Type::Text)
    {
        int batchCurChar = 0;

        float width = 0.0f;

        float maxEffectOffsetX = font->GetMaxEffectOffset(ctx.m_fxIdx).x;

        Utf8::Unchecked::octet_iterator pChar(text.data());
        uint32_t prevCh = 0;
        while (uint32_t ch = *pChar)
        {
            size_t maxSize = 5;
            char codepoint[5] = { 0 };
            char* codepointPtr = codepoint;
            Utf8::Unchecked::octet_iterator<AZStd::string::iterator>::to_utf8_sequence(ch, codepointPtr, maxSize);

            float curCharWidth = font->GetTextSize(codepoint, true, ctx).x;
            if (prevCh)
            {
                curCharWidth -= maxEffectOffsetX;
            }

            if (prevCh && ctx.m_kerningEnabled)
            {
                curCharWidth += font->GetKerning(prevCh, ch, ctx).x;
            }

            if (prevCh)
            {
                curCharWidth += ctx.m_tracking;
            }

            prevCh = ch;

            const bool lineWidthExceeded = (width + curCharWidth) > availableWidth;
            if (lineWidthExceeded)
            {
                if (!skipFirstChar || batchCurChar != 0)
                {
                    overflowInfoOut.overflowIndex = batchCurChar;
                    overflowInfoOut.overflowCharIsSpace = (ch == ' ');
                    overflowInfoOut.widthUntilOverflowOrTotalWidth = width;
                    overflowInfoOut.overflowCharWidth = curCharWidth;

                    return true;
                }
            }

            // keep track of spaces
            // they are good for splitting the string
            if (ch == ' ')
            {
                overflowInfoOut.lastSpaceIndex = batchCurChar;
            }

            width += curCharWidth;

            batchCurChar += 1;
            ++pChar;

            if (ch == ' ' && !*pChar)
            {
                overflowInfoOut.isSpaceAtEnd = true;
            }
        }

        overflowInfoOut.widthUntilOverflowOrTotalWidth = width;

        return false;
    }
    else if (GetType() == UiTextComponent::DrawBatch::Type::Image)
    {
        float totalImageSize = image->m_size.GetX() + image->m_leftPadding + image->m_rightPadding;
        if (!skipFirstChar && totalImageSize > availableWidth)
        {
            overflowInfoOut.overflowIndex = 0;
            overflowInfoOut.overflowCharIsSpace = false;
            overflowInfoOut.widthUntilOverflowOrTotalWidth = 0.0f;
            overflowInfoOut.overflowCharWidth = totalImageSize;

            return true;
        }
        else
        {
            overflowInfoOut.widthUntilOverflowOrTotalWidth = totalImageSize;
            return false;
        }
    }
    else
    {
        AZ_Assert(false, "Unknown DrawBatch Type");
        return false;
    }
}

////////////////////////////////////////////////////////////////////////////////////////////////////
void UiTextComponent::DrawBatch::Split(int atCharIndex, DrawBatch& newDrawBatchOut)
{
    newDrawBatchOut = *this;

    if (GetType() == UiTextComponent::DrawBatch::Type::Text)
    {
        AZ_Assert(atCharIndex >= 0 && atCharIndex < LyShine::GetUtf8StringLength(text), "Text index out of range. Can't split batch");

        // Set text for new batch
        int numBytesToSplit = LyShine::GetByteLengthOfUtf8Chars(text.c_str(), atCharIndex);
        newDrawBatchOut.text = text.substr(numBytesToSplit);

        // Update this batch's text
        text = atCharIndex > 0 ? text.substr(0, numBytesToSplit) : "";
    }
    else if (GetType() == UiTextComponent::DrawBatch::Type::Image)
    {
        AZ_Assert(atCharIndex == 0, "Image index out of range. Can't split batch");

        // Update this batch's image
        image = nullptr;
    }
    else
    {
        AZ_Assert(false, "Unknown DrawBatch Type");
    }
}

////////////////////////////////////////////////////////////////////////////////////////////////////
UiTextComponent::DrawBatchLine::DrawBatchLine()
    : lineSize(0.0f, 0.0f)
{
}

////////////////////////////////////////////////////////////////////////////////////////////////////
bool UiTextComponent::DrawBatchLine::CheckAndSplitLine(const STextDrawContext& ctx,
    float maxWidth,
    DrawBatchLine& newDrawBatchLineOut)
{
    bool lineSplit = false;

    // Allow a space at the end of the line to overflow. This is to remain consistent with the non-image
    // line split implementation. If the space at the end of the line was simply removed, the character
    // indexes wouldn't match the localized text character indexes, and would cause issues with cursor positioning
    const bool allowSpaceToOverflow = true;

    // Keep track of available width left
    float availableWidth = maxWidth;

    // Keep track of the last good place to split the line, such as a space
    UiTextComponent::DrawBatchContainer::iterator lastBatchWithSpaceIterator = drawBatchList.end();
    int lastSpaceIndexInBatch = -1;
    int isLastSpaceAtEndOfBatch = false;
    int numCharsSinceLastSpace = -1;

    // Iterate over the line's draw batches and split the line if they run over the allowed width
    UiTextComponent::DrawBatchContainer::iterator drawBatchIterator = drawBatchList.begin();
    while (drawBatchIterator != drawBatchList.end())
    {
        int numCharsInBatch = drawBatchIterator->GetNumChars();

        // Can't split the first char of the first batch in the line even if it is wider than the available width
        bool skipFirstChar = (drawBatchIterator == drawBatchList.begin());

        // Check whether current batch is overflowing and get overflow info
        UiTextComponent::DrawBatch::OverflowInfo overflowInfoOut;
        bool overflowing = drawBatchIterator->GetOverflowInfo(ctx, availableWidth, skipFirstChar, overflowInfoOut);

        // Check if this batch has a space and remember for later
        if (overflowInfoOut.lastSpaceIndex >= 0)
        {
            // Remember the space unless it's the first character in the line (we don't want to end up with a line consisting of just one space)
            if (overflowInfoOut.lastSpaceIndex > 0 || drawBatchIterator != drawBatchList.begin())
            {
                lastBatchWithSpaceIterator = drawBatchIterator;
                lastSpaceIndexInBatch = overflowInfoOut.lastSpaceIndex;
                isLastSpaceAtEndOfBatch = overflowInfoOut.isSpaceAtEnd;
                numCharsSinceLastSpace = (overflowing ? overflowInfoOut.overflowIndex : numCharsInBatch - 1) - lastSpaceIndexInBatch;
            }
        }
        else
        {
            if (lastBatchWithSpaceIterator != drawBatchList.end())
            {
                numCharsSinceLastSpace += (overflowing ? overflowInfoOut.overflowIndex : numCharsInBatch);
            }
        }

        const int maxCharsSinceLastSpace = 16;
        if (numCharsSinceLastSpace > maxCharsSinceLastSpace)
        {
            // Space is now too far away
            lastBatchWithSpaceIterator = drawBatchList.end();
            lastSpaceIndexInBatch = -1;
            isLastSpaceAtEndOfBatch = false;
            numCharsSinceLastSpace = -1;
        }

        if (overflowing)
        {
            // Find a batch to split
            UiTextComponent::DrawBatchContainer::iterator splitBatchIterator = drawBatchList.end();
            int splitBatchAtIndex = -1;

            // First check whether the overflow character is a space that we should allow to overflow
            if (allowSpaceToOverflow && overflowInfoOut.overflowCharIsSpace)
            {
                // Allow this space to overflow

                // Check if the space is the last character in the batch
                if (overflowInfoOut.overflowIndex == numCharsInBatch - 1)
                {
                    // Just move on to the next batch
                    availableWidth -= overflowInfoOut.widthUntilOverflowOrTotalWidth + overflowInfoOut.overflowCharWidth;
                }
                else
                {
                    // Split one character after the space
                    splitBatchIterator = drawBatchIterator;
                    splitBatchAtIndex = overflowInfoOut.overflowIndex + 1;
                }
            }
            // Next check if there's a batch that contains a space for splitting
            else if (lastBatchWithSpaceIterator != drawBatchList.end())
            {
                // Split the last batch that has a space
                if (isLastSpaceAtEndOfBatch && lastBatchWithSpaceIterator != drawBatchIterator)
                {
                    // The space is at the end of the batch but there is a batch after it so move the next batch to a new line
                    splitBatchIterator = lastBatchWithSpaceIterator;
                    ++splitBatchIterator;
                    splitBatchAtIndex = 0;
                }
                else
                {
                    // Split the batch that has the space
                    // We know there's another character after the space because either overflow occurred in the last batch
                    // or the space wasn't the last character in a previous batch
                    splitBatchIterator = lastBatchWithSpaceIterator;
                    splitBatchAtIndex = lastSpaceIndexInBatch + 1;
                }
            }
            else
            {
                // Must split the current batch
                splitBatchIterator = drawBatchIterator;
                splitBatchAtIndex = overflowInfoOut.overflowIndex;
            }

            if (splitBatchIterator != drawBatchList.end())
            {
                UiTextComponent::DrawBatch newDrawBatchOut;

                // Create a new line
                newDrawBatchLineOut.drawBatchList.clear();

                if (splitBatchAtIndex > 0)
                {
                    // Split the batch
                    splitBatchIterator->Split(splitBatchAtIndex, newDrawBatchOut);

                    // Add the new draw batch to the new batch line
                    newDrawBatchLineOut.drawBatchList.push_back(newDrawBatchOut);

                    // Keep the current batch in its own line
                    ++splitBatchIterator;
                }

                // Add the remaining draw batches to the new batch line
                if (splitBatchIterator != drawBatchList.end())
                {
                    newDrawBatchLineOut.drawBatchList.splice(newDrawBatchLineOut.drawBatchList.end(), drawBatchList, splitBatchIterator, drawBatchList.end());
                }

                lineSplit = true;

                break;
            }
        }
        else
        {
            availableWidth -= overflowInfoOut.widthUntilOverflowOrTotalWidth; // subtract total width
        }

        ++drawBatchIterator;
    }

    return lineSplit;
}

////////////////////////////////////////////////////////////////////////////////////////////////////
UiTextComponent::DrawBatchLines::~DrawBatchLines()
{
    Clear();
}

////////////////////////////////////////////////////////////////////////////////////////////////////
void UiTextComponent::DrawBatchLines::Clear()
{
    batchLines.clear();
    fontFamilyRefs.clear();
    for (auto image : inlineImages)
    {
        delete image;
    }
    inlineImages.clear();
    height = 0.0f;
}

////////////////////////////////////////////////////////////////////////////////////////////////////
UiTextComponent::UiTextComponent()
    : m_text("My string")
    , m_color(1.0f, 1.0f, 1.0f, 1.0f)
    , m_alpha(1.0f)
    , m_fontSize(32)
    , m_requestFontSize(static_cast<int>(m_fontSize))
    , m_textHAlignment(IDraw2d::HAlign::Center)
    , m_textVAlignment(IDraw2d::VAlign::Center)
    , m_charSpacing(0.0f)
    , m_lineSpacing(0.0f)
    , m_currFontSize(m_fontSize)
    , m_currCharSpacing(m_charSpacing)
    , m_font(nullptr)
    , m_fontFamily(nullptr)
    , m_fontEffectIndex(0)
    , m_displayedTextFunction(DefaultDisplayedTextFunction)
    , m_overrideColor(m_color)
    , m_overrideAlpha(m_alpha)
    , m_overrideFontFamily(nullptr)
    , m_overrideFontEffectIndex(m_fontEffectIndex)
    , m_isColorOverridden(false)
    , m_isAlphaOverridden(false)
    , m_isFontFamilyOverridden(false)
    , m_isFontEffectOverridden(false)
    , m_textSelectionColor(0.0f, 0.0f, 0.0f, 1.0f)
    , m_selectionStart(-1)
    , m_selectionEnd(-1)
    , m_cursorLineNumHint(-1)
    , m_overflowMode(OverflowMode::OverflowText)
    , m_wrapTextSetting(WrapTextSetting::NoWrap)
    , m_clipOffset(0.0f)
    , m_clipOffsetMultiplier(1.0f)
    , m_isMarkupEnabled(false)
#if defined(CARBONATED)
    , m_isLocalizationEnabled(true)
    , m_isFontMappingEnabled(true)
    , m_mappedFontSize(m_fontSize)
    , m_mappedFontScale(1.0f)
#endif
{
    static const AZStd::string DefaultUi("default-ui");
    m_fontFilename.SetAssetPath(DefaultUi.c_str());

    if (gEnv && gEnv->pCryFont) // these will be null in RC.exe
    {
        m_fontFamily = gEnv->pCryFont->GetFontFamily(DefaultUi.c_str());

        if (!m_fontFamily)
        {
            m_fontFamily = gEnv->pCryFont->LoadFontFamily(DefaultUi.c_str());
        }
    }

    if (m_fontFamily)
    {
        m_font = m_fontFamily->normal;
    }
}

////////////////////////////////////////////////////////////////////////////////////////////////////
UiTextComponent::~UiTextComponent()
{
    FreeRenderCacheMemory();
}

////////////////////////////////////////////////////////////////////////////////////////////////////
void UiTextComponent::ResetOverrides()
{
    bool fontChanged = false;
    bool colorChanged = false;
    bool alphaChanged = false;

    if (m_overrideColor != m_color)
    {
        m_overrideColor = m_color;
        colorChanged = true;
    }

    if (m_overrideAlpha != m_alpha)
    {
        m_overrideAlpha = m_alpha;
        alphaChanged = true;
    }

    if (m_overrideFontFamily != m_fontFamily)
    {
        m_overrideFontFamily = m_fontFamily;
        fontChanged = true;
    }

    if (m_overrideFontEffectIndex != m_fontEffectIndex)
    {
        m_overrideFontEffectIndex = m_fontEffectIndex;
        fontChanged = true;
    }

    m_isColorOverridden = false;
    m_isAlphaOverridden = false;
    m_isFontFamilyOverridden = false;
    m_isFontEffectOverridden = false;

    if (fontChanged)
    {
        MarkDrawBatchLinesDirty(true);
    }
    else if (colorChanged)
    {
        MarkRenderCacheDirty();
    }
    else if (alphaChanged)
    {
        if (m_drawBatchLines.m_fontEffectHasTransparency)
        {
            MarkRenderCacheDirty();
        }
        else
        {
            // alpha changed but there is no transparency in font effect so we need RenderGraph to be rebuilt but not render cache
            MarkRenderGraphDirty();
        }
    }
}

////////////////////////////////////////////////////////////////////////////////////////////////////
void UiTextComponent::SetOverrideColor(const AZ::Color& color)
{
    m_overrideColor.Set(color.GetAsVector3());

    m_isColorOverridden = true;
    MarkRenderCacheDirty();
}

////////////////////////////////////////////////////////////////////////////////////////////////////
void UiTextComponent::SetOverrideAlpha(float alpha)
{
    float oldOverrideAlpha = m_overrideAlpha;
    m_overrideAlpha = alpha;
    m_isAlphaOverridden = true;

    if (m_overrideAlpha != oldOverrideAlpha)
    {
        if (m_drawBatchLines.m_fontEffectHasTransparency)
        {
            MarkRenderCacheDirty();
        }
        else
        {
            // alpha changed but there is no transparency in font effect so we need RenderGraph to be rebuilt but not render cache
            MarkRenderGraphDirty();
        }
    }
}

////////////////////////////////////////////////////////////////////////////////////////////////////
void UiTextComponent::SetOverrideFont(FontFamilyPtr fontFamily)
{
    m_overrideFontFamily = fontFamily;

    m_isFontFamilyOverridden = true;

    MarkDrawBatchLinesDirty(true);
}

////////////////////////////////////////////////////////////////////////////////////////////////////
void UiTextComponent::SetOverrideFontEffect(unsigned int fontEffectIndex)
{
    m_overrideFontEffectIndex = fontEffectIndex;

    m_isFontEffectOverridden = true;

    MarkDrawBatchLinesDirty(true);
}

////////////////////////////////////////////////////////////////////////////////////////////////////
void UiTextComponent::Render(LyShine::IRenderGraph* renderGraph)
{
    // get fade value (tracked by UiRenderer) and compute alpha for text
    float fade = renderGraph->GetAlphaFade();
    float finalAlpha = fade * m_overrideAlpha;
    uint8 finalAlphaByte = static_cast<uint8>(finalAlpha * 255.0f);

    // if we have any cached text batches that have transparency in their font effects then we need to
    // regenerate the render cache if alpha has changed. This is fairly unusual so it still
    // makes sense to not mark the render cache dirty on most fades or alpha changes.
    if (m_drawBatchLines.m_fontEffectHasTransparency)
    {
        if (!m_renderCache.m_batches.empty() && m_renderCache.m_batches[0]->m_color.a != finalAlphaByte)
        {
            MarkRenderCacheDirty();
        }
    }

    // If the cache is out of date then regenerate it
    if (m_renderCache.m_isDirty)
    {
        RenderToCache(finalAlpha);
        m_renderCache.m_isDirty = false;
    }
    else
    {
        // Check font texture version for each cached batch and update batch if out of date.
        // This will happen if the quads for a text string are generated and a required glyph is not in the texture.
        // The font texture is then updated. This means that any existing cached quads could be invalid since one
        // or more glyphs they are using could have been removed from the font texture.
        // The CanvasManager listens for the OnFontTextureUpdated event and will cause all
        // render graphs to be rebuilt when any font texture has changed.
        UpdateTextRenderBatchesForFontTextureChange();
    }

    if (finalAlphaByte == 0)
    {
        // do not render anything if alpha is zero (alpha cannot be overridden by markup)
        // NOTE: this test needs to be done after regenerating the cache. Otherwise m_renderCache.m_isDirty
        // can stay true, which means that the rendergraph doesn't get marked dirty on changes to this
        // component.
        return;
    }

    // these settings are the same for background rect, inline images and text
    bool isTextureSRGB = false;
    bool isTexturePremultipliedAlpha = false;
    LyShine::BlendMode blendMode = LyShine::BlendMode::Normal;

    // if there is a background rect (not typical - used for text selection) then draw it
    // this is not optimized by caching since it is typically only visible on one text component at a time
    if (m_selectionStart != -1)
    {
        UiTransformInterface::RectPointsArray rectPoints;
        GetTextBoundingBoxPrivate(GetDrawBatchLines(), m_selectionStart, m_selectionEnd, rectPoints);

        auto systemImage = AZ::RPI::ImageSystemInterface::Get()->GetSystemImage(AZ::RPI::SystemImage::White);
        bool isClampTextureMode = true;

#if defined(CARBONATED) && AZ_TRAIT_OS_PLATFORM_APPLE
        // support ABGR colorization
        uint32 packedColor = (m_textSelectionColor.GetA8() << 24) | (m_textSelectionColor.GetB8() << 16) | (m_textSelectionColor.GetG8() << 8) | m_textSelectionColor.GetR8();
#else
        uint32 packedColor = (m_textSelectionColor.GetA8() << 24) | (m_textSelectionColor.GetR8() << 16) | (m_textSelectionColor.GetG8() << 8) | m_textSelectionColor.GetB8();
#endif

        for (UiTransformInterface::RectPoints& rect : rectPoints)
        {
            LyShine::UiPrimitive* primitive = renderGraph->GetDynamicQuadPrimitive(rect.pt, packedColor);
            primitive->m_next = nullptr;

            renderGraph->AddPrimitive(primitive, systemImage, isClampTextureMode, isTextureSRGB, isTexturePremultipliedAlpha, blendMode);
        }
    }

    // Render the image batches
    if (!m_renderCache.m_imageBatches.empty())
    {
        for (auto batch : m_renderCache.m_imageBatches)
        {
            AZ::Data::Instance<AZ::RPI::Image> texture = batch->m_texture;

            // If the fade value has changed we need to update the alpha values in the vertex colors but we do
            // not want to touch or recompute the RGB values
            if (batch->m_cachedPrimitive.m_vertices[0].color.a != finalAlphaByte)
            {
                for (int i = 0; i < 4; ++i)
                {
                    batch->m_cachedPrimitive.m_vertices[i].color.a = finalAlphaByte;
                }
            }

            bool isClampTextureMode = true;
            renderGraph->AddPrimitive(&batch->m_cachedPrimitive, texture,
                isClampTextureMode, isTextureSRGB, isTexturePremultipliedAlpha, blendMode);
        }
    }

    // Render the text batches

    STextDrawContext fontContext(m_renderCache.m_fontContext);

    for (RenderCacheBatch* batch : m_renderCache.m_batches)
    {
        AZ::FFont* font = static_cast<AZ::FFont*>(batch->m_font); // LYSHINE_ATOM_TODO - move IFont.h out of CryCommon/engine code
        AZ::Data::Instance<AZ::RPI::Image> fontImage = font->GetFontImage();
        if (fontImage)
        {
            // update alpha values in the verts if alpha has changed (due to fader or SetAlpha).
            // We never do this if any font effect used has transparency since in that case
            // not all of the verts will have the same alpha. We handle that case above
            // by regenerating the render cache in that case.
            if (!m_drawBatchLines.m_fontEffectHasTransparency && batch->m_color.a != finalAlphaByte)
            {
                for (int i=0; i < batch->m_cachedPrimitive.m_numVertices; ++i)
                {
                    batch->m_cachedPrimitive.m_vertices[i].color.a = finalAlphaByte;
                }

                batch->m_color.a = finalAlphaByte;
            }

            // We always use wrap mode for text (isClamp false). This is historically what was done
            // in CryFont and without it characters that are on the left of the font texture look bad
            // because there is no padding on the left of the glyphs.
            bool isClampTextureMode = false;

            renderGraph->AddPrimitive(&batch->m_cachedPrimitive, fontImage,
                isClampTextureMode, isTextureSRGB, isTexturePremultipliedAlpha, blendMode);
        }
    }
}

////////////////////////////////////////////////////////////////////////////////////////////////////
AZStd::string UiTextComponent::GetText()
{
    return m_text;
}

////////////////////////////////////////////////////////////////////////////////////////////////////
void UiTextComponent::SetText(const AZStd::string& text)
{
    if (m_text != text)
    {
        m_text = text;

        // This method is used by text input so it has historically always avoided localization
        m_locText = m_text;

        // the text changed so if markup is enabled the XML parsing should report warnings on next parse
        if (m_isMarkupEnabled)
        {
            m_textNeedsXmlValidation = true;
        }

        MarkDrawBatchLinesDirty(true);
    }
}

#if defined(CARBONATED)
////////////////////////////////////////////////////////////////////////////////////////////////////
AZStd::string UiTextComponent::GetLocText()
{
    return GetTextWithFlags(UiTextInterface::GetLocalized);
}

////////////////////////////////////////////////////////////////////////////////////////////////////
void UiTextComponent::SetTextLocalized(const AZStd::string& text)
{
    SetTextWithFlags(text, UiTextInterface::SetLocalized);
}
#endif

////////////////////////////////////////////////////////////////////////////////////////////////////
AZStd::string UiTextComponent::GetTextWithFlags(GetTextFlags flags)
{
    if (flags == UiTextInterface::GetLocalized)
    {
        return m_locText;
    }
    else
    {
        return m_text;
    }
}

////////////////////////////////////////////////////////////////////////////////////////////////////
void UiTextComponent::SetTextWithFlags(const AZStd::string& text, SetTextFlags flags)
{
    bool changed = false;

    if (m_text != text)
    {
        m_text = text;
        changed = true;
    }

    AZStd::string locText;
    if ((flags & UiTextInterface::SetLocalized) == UiTextInterface::SetLocalized)
    {
        locText = GetLocalizedText(m_text);
    }
    else
    {
        locText = m_text;
    }

    // a previous call could have had a different value for UiTextInterface::SetLocalized flag but same text
    if (changed || m_locText != locText)
    {
        m_locText = locText;
        changed = true;
    }

    // supported for backward compatibility, now we have the isMarkupEnabled flag the caller could just set that to false
    if ((flags& UiTextInterface::SetEscapeMarkup) == UiTextInterface::SetEscapeMarkup)
    {
        if (m_isMarkupEnabled)
        {
            m_isMarkupEnabled = false;
            changed = true;
        }
    }

    if (changed)
    {
        // The text changed so draw batches will need recalculation
        MarkDrawBatchLinesDirty(true);

        // the text changed so if markup is enabled the XML parsing should report warnings on next parse
        if (m_isMarkupEnabled)
        {
            m_textNeedsXmlValidation = true;
        }
    }
}

////////////////////////////////////////////////////////////////////////////////////////////////////
AZ::Color UiTextComponent::GetColor()
{
    return AZ::Color::CreateFromVector3AndFloat(m_color.GetAsVector3(), m_alpha);
}

////////////////////////////////////////////////////////////////////////////////////////////////////
void UiTextComponent::SetColor(const AZ::Color& color)
{
    m_color.Set(color.GetAsVector3());
    m_alpha = color.GetA();

    AZ::Color oldOverrideColor = m_overrideColor;
    float oldOverrideAlpha = m_overrideAlpha;

    if (!m_isColorOverridden)
    {
        m_overrideColor = m_color;
    }
    if (!m_isAlphaOverridden)
    {
        m_overrideAlpha = m_alpha;
    }

    // Usually, only a color change requires regenerating render cache.
    // The exception is if we have font effects with separate alpha in which case the
    // m_fontEffectHasTransparency flag is set.
    if (m_overrideColor != oldOverrideColor)
    {
        MarkRenderCacheDirty();
    }
    else if (m_overrideAlpha != oldOverrideAlpha)
    {
        if (m_drawBatchLines.m_fontEffectHasTransparency)
        {
            MarkRenderCacheDirty();
        }
        else
        {
            // alpha changed so we need RenderGraph to be rebuilt but not render cache
            MarkRenderGraphDirty();
        }
    }
}

////////////////////////////////////////////////////////////////////////////////////////////////////
LyShine::PathnameType UiTextComponent::GetFont()
{
    return m_fontFilename.GetAssetPath().c_str();
}

////////////////////////////////////////////////////////////////////////////////////////////////////
void UiTextComponent::SetFont(const LyShine::PathnameType& fontPath)
{
    // the input string could be in any form but must be a game path - not a full path.
    // Make it normalized
    AZStd::string newPath = fontPath;
    AzFramework::ApplicationRequests::Bus::Broadcast(&AzFramework::ApplicationRequests::Bus::Events::NormalizePath, newPath);

    if (m_fontFilename.GetAssetPath() != newPath)
    {
        ChangeFont(newPath);
    }
}

////////////////////////////////////////////////////////////////////////////////////////////////////
int UiTextComponent::GetFontEffect()
{
    return m_fontEffectIndex;
}

////////////////////////////////////////////////////////////////////////////////////////////////////
void UiTextComponent::SetFontEffect(int effectIndex)
{
    if (m_fontEffectIndex != static_cast<unsigned int>(effectIndex))
    {
        m_fontEffectIndex = effectIndex;

        m_overrideFontEffectIndex = effectIndex;

        MarkDrawBatchLinesDirty(true);
    }
}

////////////////////////////////////////////////////////////////////////////////////////////////////
AZStd::string UiTextComponent::GetFontEffectName(int effectIndex)
{
    const char* effectName = m_font->GetEffectName(effectIndex);
    return AZStd::string(effectName);
}

////////////////////////////////////////////////////////////////////////////////////////////////////
void UiTextComponent::SetFontEffectByName(const AZStd::string& effectName)
{
    unsigned int effectId = m_font->GetEffectId(effectName.c_str());
    SetFontEffect(static_cast<int>(effectId));
}

////////////////////////////////////////////////////////////////////////////////////////////////////
float UiTextComponent::GetFontSize()
{
    return m_fontSize;
}

////////////////////////////////////////////////////////////////////////////////////////////////////
void UiTextComponent::SetFontSize(float fontSize)
{
    if (m_fontSize != fontSize)
    {
        m_fontSize = fontSize;
#if defined(CARBONATED)
        ChangeFont(m_fontFilename.GetAssetPath());
        m_isRequestFontSizeDirty = true;
        m_currFontSize = m_mappedFontSize;
#else
        m_isRequestFontSizeDirty = true;
        m_currFontSize = m_fontSize;
#endif

        MarkDrawBatchLinesDirty(true);
    }
}

#if defined(CARBONATED)
////////////////////////////////////////////////////////////////////////////////////////////////////
AZStd::string UiTextComponent::MapLocalizedFontName(const AZStd::string& fontName, float& outMappedFontSize, float& outMappedFontScale) const
{
    if (m_isFontMappingEnabled)
    {
        LocalizedFont locFont;
        LocalizationManagerRequestBus::BroadcastResult(locFont, &LocalizationManagerRequestBus::Events::GetLocalizedFont, fontName.c_str(), m_fontSize);
        if (locFont.font != fontName || locFont.size != m_fontSize)
        {
            outMappedFontSize = locFont.size;
            outMappedFontScale = outMappedFontSize / m_fontSize;
            return locFont.font;
        }
    }

    outMappedFontScale = 1.0f;
    outMappedFontSize = m_fontSize;
    return fontName;
}
#endif

////////////////////////////////////////////////////////////////////////////////////////////////////
void UiTextComponent::GetTextAlignment(IDraw2d::HAlign& horizontalAlignment,
    IDraw2d::VAlign& verticalAlignment)
{
    horizontalAlignment = m_textHAlignment;
    verticalAlignment = m_textVAlignment;
}

////////////////////////////////////////////////////////////////////////////////////////////////////
void UiTextComponent::SetTextAlignment(IDraw2d::HAlign horizontalAlignment,
    IDraw2d::VAlign verticalAlignment)
{
    m_textHAlignment = horizontalAlignment;
    m_textVAlignment = verticalAlignment;

    MarkRenderCacheDirty();
}

////////////////////////////////////////////////////////////////////////////////////////////////////
IDraw2d::HAlign UiTextComponent::GetHorizontalTextAlignment()
{
    return m_textHAlignment;
}

////////////////////////////////////////////////////////////////////////////////////////////////////
void UiTextComponent::SetHorizontalTextAlignment(IDraw2d::HAlign alignment)
{
    m_textHAlignment = alignment;
    MarkRenderCacheDirty();
}

////////////////////////////////////////////////////////////////////////////////////////////////////
IDraw2d::VAlign UiTextComponent::GetVerticalTextAlignment()
{
    return m_textVAlignment;
}

////////////////////////////////////////////////////////////////////////////////////////////////////
void UiTextComponent::SetVerticalTextAlignment(IDraw2d::VAlign alignment)
{
    m_textVAlignment = alignment;
    MarkRenderCacheDirty();
}

////////////////////////////////////////////////////////////////////////////////////////////////////
float UiTextComponent::GetCharacterSpacing()
{
    return m_charSpacing;
}

////////////////////////////////////////////////////////////////////////////////////////////////////
void UiTextComponent::SetCharacterSpacing(float characterSpacing)
{
    m_charSpacing = characterSpacing;
    m_currCharSpacing = characterSpacing;

    // Recompute the text since we might have more lines to draw now (for word wrap)
    OnTextWidthPropertyChanged();

    InvalidateLayout();
    MarkRenderCacheDirty();
}

////////////////////////////////////////////////////////////////////////////////////////////////////
float UiTextComponent::GetLineSpacing()
{
    return m_lineSpacing;
}

////////////////////////////////////////////////////////////////////////////////////////////////////
void UiTextComponent::SetLineSpacing(float lineSpacing)
{
    m_lineSpacing = lineSpacing;

    InvalidateLayout();
    MarkRenderCacheDirty();
}

////////////////////////////////////////////////////////////////////////////////////////////////////
int UiTextComponent::GetCharIndexFromPoint(AZ::Vector2 point, bool mustBeInBoundingBox)
{
    // get the input point into untransformed canvas space
    AZ::Vector3 point3(point.GetX(), point.GetY(), 0.0f);
    AZ::Matrix4x4 transform;
    UiTransformBus::Event(GetEntityId(), &UiTransformBus::Events::GetTransformFromViewport, transform);
    point3 = transform * point3;
    AZ::Vector2 pointInCanvasSpace(point3.GetX(), point3.GetY());

    return GetCharIndexFromCanvasSpacePoint(pointInCanvasSpace, mustBeInBoundingBox);
}

////////////////////////////////////////////////////////////////////////////////////////////////////
int UiTextComponent::GetCharIndexFromCanvasSpacePoint(AZ::Vector2 point, bool mustBeInBoundingBox)
{
    // get the bounding rectangle of the text itself in untransformed canvas space
    UiTransformInterface::RectPoints rect;
    GetTextRect(rect);

    // Since the text rect differs from the clipping rect, we have to adjust
    // the user's input by the clipping offset to match the selection with
    // the contents on-screen.
    point.SetX(point.GetX() + CalculateHorizontalClipOffset());

    // first test if the point is in the bounding box
    // point is in rect if it is within rect or exactly on edge
    bool isInRect = false;
    if (point.GetX() >= rect.TopLeft().GetX() &&
        point.GetX() <= rect.BottomRight().GetX() &&
        point.GetY() >= rect.TopLeft().GetY() &&
        point.GetY() <= rect.BottomRight().GetY())
    {
        isInRect = true;
    }

    if (mustBeInBoundingBox && !isInRect)
    {
        return -1;
    }

    // Get point relative to this element's TopLeft() rect. We use this offset
    // to see how far along we've iterated over the rendered string size and
    // whether or not the index has been found.
    AZ::Vector2 pickOffset = AZ::Vector2(point.GetX() - rect.TopLeft().GetX(),
            point.GetY() - rect.TopLeft().GetY());

    int requestFontSize = GetRequestFontSize();
    const DrawBatchLines& drawBatchLines = GetDrawBatchLines();
    STextDrawContext fontContext(GetTextDrawContextPrototype(requestFontSize, drawBatchLines.fontSizeScale));

    int indexIter = 0;
    float lastSubstrX = 0;
#if defined(CARBONATED)
    float accumulatedHeight = m_mappedFontSize;
#else
    float accumulatedHeight = m_fontSize;
#endif
    const bool multiLineText = drawBatchLines.batchLines.size() > 1;
    uint32_t lineCounter = 0;

    // Iterate over each rendered line of text
    for (const DrawBatchLine& batchLine : drawBatchLines.batchLines)
    {
        ++lineCounter;

        // Iterate to the line containing the point
        if (multiLineText && pickOffset.GetY() >= accumulatedHeight)
        {
            // Increment indexIter by number of characters on this line
            for (const DrawBatch& drawBatch : batchLine.drawBatchList)
            {
                indexIter += LyShine::GetUtf8StringLength(drawBatch.text);
            }

#if defined(CARBONATED)
            accumulatedHeight += m_mappedFontSize;
#else
            accumulatedHeight += m_fontSize;
#endif
            continue;
        }

        // In some cases, we may want the cursor to be displayed on the end
        // of a preceding line, and in others, we may want the cursor to be
        // displaying at the beginning of the following line. We resolve this
        // ambiguity by assigning a "hint" to the offsets calculator on where
        // to place the cursor.
        m_cursorLineNumHint = lineCounter;

        // This index allows us to index relative to the current line of text
        // we're iterating on.
        int curLineIndexIter = 0;

        // Iterate across the line
        for (const DrawBatch& drawBatch : batchLine.drawBatchList)
        {
            Utf8::Unchecked::octet_iterator pChar(drawBatch.text.data());
            while (uint32_t ch = *pChar)
            {
                ++pChar;
                curLineIndexIter += LyShine::GetMultiByteCharSize(ch);

                // Iterate across each character of text until the width
                // exceeds the X pick offset.
                AZStd::string subString(drawBatch.text.substr(0, curLineIndexIter));
                Vec2 sizeSoFar = m_font->GetTextSize(subString.c_str(), true, fontContext);
                float charWidth = sizeSoFar.x - lastSubstrX;

                // pickOffset is a screen-position and the text position changes
                // based on its alignment. We add an offset here to account for
                // the location of the text on-screen for different alignments.
                float alignedOffset = 0.0f;
                if (m_textHAlignment == IDraw2d::HAlign::Center)
                {
                    alignedOffset = 0.5f * (rect.GetAxisAlignedSize().GetX() - batchLine.lineSize.GetX());
                }
                else if (m_textHAlignment == IDraw2d::HAlign::Right)
                {
                    alignedOffset = rect.GetAxisAlignedSize().GetX() - batchLine.lineSize.GetX();
                }

                if (pickOffset.GetX() <= alignedOffset + lastSubstrX + (charWidth * 0.5f))
                {
                    return indexIter;
                }

                lastSubstrX = sizeSoFar.x;
                ++indexIter;
            }
        }

        return indexIter;
    }

    // We can reach here if the point is just on the boundary of the rect.
    // In this case, there are no more lines of text to iterate on, so just
    // assume the user is trying to get to the end of the string.
    return indexIter;
}

////////////////////////////////////////////////////////////////////////////////////////////////////
AZ::Vector2 UiTextComponent::GetPointFromCharIndex(int index)
{
    // Left and right offsets for determining the position of the beginning
    // and end of the selection.
    LineOffsets top, middle, bottom;

    GetOffsetsFromSelectionInternal(top, middle, bottom, index, index);

    UiTransformInterface::RectPoints rect;
    GetTextRect(rect);

    // LineOffsets values don't take on-screen position with alignment
    // into account, so we adjust the offset here.
    float alignedOffset = 0.0f;
    if (m_textHAlignment == IDraw2d::HAlign::Center)
    {
        alignedOffset = 0.5f * (rect.GetAxisAlignedSize().GetX() - top.batchLineLength);
    }
    else if (m_textHAlignment == IDraw2d::HAlign::Right)
    {
        alignedOffset = rect.GetAxisAlignedSize().GetX() - top.batchLineLength;
    }

    // Calculate left and right rect positions for start and end selection
    rect.TopLeft().SetX(alignedOffset + rect.TopLeft().GetX() + top.left.GetX());

    // Finally, add the y-offset to position the cursor on the correct line
    // of text.
    rect.TopLeft().SetY(rect.TopLeft().GetY() + top.left.GetY());

    return rect.TopLeft();
}

////////////////////////////////////////////////////////////////////////////////////////////////////
AZ::Color UiTextComponent::GetSelectionColor()
{
    return m_textSelectionColor;
}

////////////////////////////////////////////////////////////////////////////////////////////////////
void UiTextComponent::GetSelectionRange(int& startIndex, int& endIndex)
{
    startIndex = m_selectionStart;
    endIndex = m_selectionEnd;
}

////////////////////////////////////////////////////////////////////////////////////////////////////
void UiTextComponent::SetSelectionRange(int startIndex, int endIndex, const AZ::Color& textSelectionColor)
{
    m_selectionStart = startIndex;
    m_selectionEnd = endIndex;
    m_textSelectionColor = textSelectionColor;

    // The render cache stores positions based on these values so mark it dirty
    MarkRenderCacheDirty();
}

////////////////////////////////////////////////////////////////////////////////////////////////////
void UiTextComponent::ClearSelectionRange()
{
    m_selectionStart = m_selectionEnd = -1;

    // The render cache stores positions based on these values so mark it dirty
    MarkRenderCacheDirty();
}

////////////////////////////////////////////////////////////////////////////////////////////////////
AZ::Vector2 UiTextComponent::GetTextSize()
{
    // First ensure that the text wrapping is in sync with the element's width.
    // If the element's transform flag is dirty, then the text wrapping does not reflect the current
    // width of the element. Sync it up by checking and handling a change in canvas space size.
    // The notification handler will prepare the text again
    bool canvasSpaceSizeChanged = false;
    UiTransformBus::EventResult(canvasSpaceSizeChanged, GetEntityId(), &UiTransformBus::Events::HasCanvasSpaceSizeChanged);
    if (canvasSpaceSizeChanged)
    {
        UiTransformBus::Event(GetEntityId(), &UiTransformBus::Events::NotifyAndResetCanvasSpaceRectChange);
    }

    return GetTextSizeFromDrawBatchLines(GetDrawBatchLines());
}

////////////////////////////////////////////////////////////////////////////////////////////////////
float UiTextComponent::GetTextWidth()
{
    return GetTextSize().GetX();
}

////////////////////////////////////////////////////////////////////////////////////////////////////
float UiTextComponent::GetTextHeight()
{
    return GetTextSize().GetY();
}

////////////////////////////////////////////////////////////////////////////////////////////////////
void UiTextComponent::GetTextBoundingBox(int startIndex, int endIndex, UiTransformInterface::RectPointsArray& rectPoints)
{
    // compute the bounding box of the specified area of text
    GetTextBoundingBoxPrivate(GetDrawBatchLines(), startIndex, endIndex, rectPoints);
}

////////////////////////////////////////////////////////////////////////////////////////////////////
void UiTextComponent::GetTextBoundingBoxPrivate(const DrawBatchLines& drawBatchLines, int startIndex, int endIndex, UiTransformInterface::RectPointsArray& rectPoints)
{
    // Multi-line selection can be broken up into three pairs of offsets
    // representing the first (top) and last (bottom) lines, and everything
    // in-between (middle).
    LineOffsets top, middle, bottom;

    GetOffsetsFromSelectionInternal(top, middle, bottom, startIndex, endIndex);

    AZStd::stack<LineOffsets*> lineOffsetsStack;
    lineOffsetsStack.push(&bottom);
    lineOffsetsStack.push(&middle);
    lineOffsetsStack.push(&top);

    // Build rectPoints array depending on how many lines of text are selected
    rectPoints.push_back(UiTransformInterface::RectPoints());

    AZ::Vector2 zeroVector = AZ::Vector2::CreateZero();
    if (middle.left != zeroVector || middle.right != zeroVector)
    {
        rectPoints.push_back(UiTransformInterface::RectPoints());
    }

    if (bottom.left != zeroVector || bottom.right != zeroVector)
    {
        rectPoints.push_back(UiTransformInterface::RectPoints());
    }

    // Build RectPoints geometry based on selected lines of text
    for (UiTransformInterface::RectPoints& rect : rectPoints)
    {
        LineOffsets* lineOffsets = lineOffsetsStack.top();
        lineOffsetsStack.pop();
        AZ::Vector2& leftOffset = lineOffsets->left;
        AZ::Vector2& rightOffset = lineOffsets->right;

        // GetTextSize() returns the max width and height that this text component
        // occupies on-screen.
        AZ::Vector2 textSize(GetTextSizeFromDrawBatchLines(drawBatchLines));

        // For a multi-line selection, the width of our selection will span the
        // entire text element width. Otherwise, we need to adjust the text
        // size to only account for the current line width.
        const bool multiLineSection = leftOffset.GetY() < rightOffset.GetY();
        if (!multiLineSection)
        {
            textSize.SetX(lineOffsets->batchLineLength);
        }

        GetTextRect(rect, textSize);

        rect.TopLeft().SetX(rect.TopLeft().GetX() + leftOffset.GetX());
        rect.BottomLeft().SetX(rect.BottomLeft().GetX() + leftOffset.GetX());
        rect.TopRight().SetX(rect.TopLeft().GetX() + rightOffset.GetX());
        rect.BottomRight().SetX(rect.BottomLeft().GetX() + rightOffset.GetX());

        // Finally, add the y-offset to position the cursor on the correct line
        // of text.
        rect.TopLeft().SetY(rect.TopLeft().GetY() + leftOffset.GetY());
        rect.TopRight().SetY(rect.TopRight().GetY() + leftOffset.GetY());
#if defined(CARBONATED)
        rightOffset.SetY(rightOffset.GetY() > 0.0f ? rightOffset.GetY() : m_mappedFontSize);
#else
        rightOffset.SetY(rightOffset.GetY() > 0.0f ? rightOffset.GetY() : m_fontSize);
#endif
        rect.BottomLeft().SetY(rect.TopLeft().GetY() + rightOffset.GetY());
        rect.BottomRight().SetY(rect.TopRight().GetY() + rightOffset.GetY());

        // Adjust cursor position to account for clipped text
        if (ShouldClip())
        {
            UiTransformInterface::RectPoints elemRect;
            UiTransformBus::Event(GetEntityId(), &UiTransformBus::Events::GetCanvasSpacePointsNoScaleRotate, elemRect);
            AZ::Vector2 elemSize = elemRect.GetAxisAlignedSize();
            const float displayedTextWidth = GetTextSize().GetX();

            // When we render clipped text, we offset its draw position in order to
            // clip the text properly and keep the visible text within the bounds of
            // the element. Here, we account for that offset in order to render the
            // cursor position at the correct location.
            const bool textOverflowing = displayedTextWidth > elemSize.GetX();
            if (textOverflowing)
            {
                const float rectOffset = CalculateHorizontalClipOffset();
                rect.TopLeft().SetX(rect.TopLeft().GetX() - rectOffset);
                rect.BottomLeft().SetX(rect.BottomLeft().GetX() - rectOffset);
                rect.TopRight().SetX(rect.TopRight().GetX() - rectOffset);
                rect.BottomRight().SetX(rect.BottomRight().GetX() - rectOffset);

                // For clipped selections we can end up with a rect that is too big
                // for the clipped boundaries. Here, we restrict the selection rect
                // size to match the boundaries of the element's size.
                rect.TopLeft().SetX(AZStd::GetMax<float>(elemRect.TopLeft().GetX(), rect.TopLeft().GetX()));
                rect.BottomLeft().SetX(AZStd::GetMax<float>(elemRect.BottomLeft().GetX(), rect.BottomLeft().GetX()));
                rect.TopRight().SetX(AZStd::GetMin<float>(elemRect.TopRight().GetX(), rect.TopRight().GetX()));
                rect.BottomRight().SetX(AZStd::GetMin<float>(elemRect.BottomRight().GetX(), rect.BottomRight().GetX()));
            }
        }

        // now we have the rect in untransformed canvas space, so transform it to viewport space
        UiTransformBus::Event(GetEntityId(), &UiTransformBus::Events::RotateAndScalePoints, rect);

        // if the start and end indices are the same we want to draw a cursor
        if (startIndex == endIndex)
        {
            // we want to make the rect one pixel wide in transformed space.
            // Get the transform to viewport for the text entity
            AZ::Matrix4x4 transformToViewport;
            UiTransformBus::Event(GetEntityId(), &UiTransformBus::Events::GetTransformToViewport, transformToViewport);

            // take a sample vector along X-axis and transform it then normalize it
            AZ::Vector3 offset(100.0f, 0.0f, 0.0f);
            AZ::Vector3 transformedOffset3 = transformToViewport.Multiply3x3(offset);
            transformedOffset3.NormalizeSafe();
            AZ::Vector2 transformedOffset(transformedOffset3.GetX(), transformedOffset3.GetY());

            // to help with scaled and rotated text round the offset to nearest pixels
            transformedOffset = Draw2dHelper::RoundXY(transformedOffset, IDraw2d::Rounding::Nearest);

            // before making it exactly one pixel wide, round the left edge to either the nearest pixel or round down
            // (nearest looks best for fonts smaller than 32 and down looks best for fonts larger than 32).
            // Really a better solution would be to draw a textured quad. In the 32 pt proportional font there is
            // usually exactly 2 pixels between characters so by picking one pixel to draw the line on we either make
            // it closer to one character or the other. If we had a text cursor texture we could draw a 4 pixel wide
            // quad and it would look better. A cursor would also look smoother when rotated than a one pixel line.
            // NOTE: The positions of text characters themselves will always be rounded DOWN to a pixel in the
            // font rendering
#if defined(CARBONATED)
            IDraw2d::Rounding round = (m_mappedFontSize < 32) ? IDraw2d::Rounding::Nearest : IDraw2d::Rounding::Down;
#else
            IDraw2d::Rounding round = (m_fontSize < 32) ? IDraw2d::Rounding::Nearest : IDraw2d::Rounding::Down;
#endif
            rect.TopLeft() = Draw2dHelper::RoundXY(rect.TopLeft(), round);
            rect.BottomLeft() = Draw2dHelper::RoundXY(rect.BottomLeft(), round);

            // now add the unit vector to the two left hand corners of the transformed rect
            // to get the two right hand corners.
            // it will now be one pixel wide in transformed space
            rect.TopRight() = rect.TopLeft() + AZ::Vector2(transformedOffset);
            rect.BottomRight() = rect.BottomLeft() + AZ::Vector2(transformedOffset);
        }
    }
}

////////////////////////////////////////////////////////////////////////////////////////////////////
void UiTextComponent::SetDisplayedTextFunction(const DisplayedTextFunction& displayedTextFunction)
{
    if (displayedTextFunction)
    {
        m_displayedTextFunction = displayedTextFunction;
    }
    else
    {
        // For null function objects, we fall back on our default implementation
        m_displayedTextFunction = DefaultDisplayedTextFunction;
    }
    MarkRenderCacheDirty();
}

////////////////////////////////////////////////////////////////////////////////////////////////////
UiTextInterface::OverflowMode UiTextComponent::GetOverflowMode()
{
    return m_overflowMode;
}

////////////////////////////////////////////////////////////////////////////////////////////////////
void UiTextComponent::SetOverflowMode(OverflowMode overflowMode)
{
    if (m_overflowMode != overflowMode)
    {
        m_overflowMode = overflowMode;
        MarkDrawBatchLinesDirty(false);
    }
}

////////////////////////////////////////////////////////////////////////////////////////////////////
UiTextInterface::WrapTextSetting UiTextComponent::GetWrapText()
{
    return m_wrapTextSetting;
}

////////////////////////////////////////////////////////////////////////////////////////////////////
void UiTextComponent::SetWrapText(WrapTextSetting wrapSetting)
{
    if (m_wrapTextSetting != wrapSetting)
    {
        m_wrapTextSetting = wrapSetting;
        MarkDrawBatchLinesDirty(false);
    }
}

////////////////////////////////////////////////////////////////////////////////////////////////////
UiTextInterface::ShrinkToFit UiTextComponent::GetShrinkToFit()
{
    return m_shrinkToFit;
}

////////////////////////////////////////////////////////////////////////////////////////////////////
void UiTextComponent::SetShrinkToFit(ShrinkToFit shrinkToFit)
{
    if (m_shrinkToFit != shrinkToFit)
    {
        m_shrinkToFit = shrinkToFit;
        MarkDrawBatchLinesDirty(false);
    }
}

////////////////////////////////////////////////////////////////////////////////////////////////////
bool UiTextComponent::GetIsMarkupEnabled()
{
    return m_isMarkupEnabled;
}

////////////////////////////////////////////////////////////////////////////////////////////////////
void UiTextComponent::SetIsMarkupEnabled(bool isEnabled)
{
    if (m_isMarkupEnabled != isEnabled)
    {
        m_isMarkupEnabled = isEnabled;
        OnMarkupEnabledChange();
    }
}

////////////////////////////////////////////////////////////////////////////////////////////////////
float UiTextComponent::GetMinimumShrinkScale()
{
    return m_minShrinkScale;
}

////////////////////////////////////////////////////////////////////////////////////////////////////
void UiTextComponent::SetMinimumShrinkScale(float minShrinkScale)
{
    // Guard against negative shrink scales
    m_minShrinkScale = AZ::GetMax<float>(0.0f, minShrinkScale);
}

////////////////////////////////////////////////////////////////////////////////////////////////////
void UiTextComponent::GetClickableTextRects(UiClickableTextInterface::ClickableTextRects& clickableTextRects)
{
    UiTransformInterface::RectPoints points;
    UiTransformBus::Event(GetEntityId(), &UiTransformBus::Events::GetCanvasSpacePointsNoScaleRotate, points);
    AZ::Vector2 pos = CalculateAlignedPositionWithYOffset(points);

    const DrawBatchLines& drawBatchLines = GetDrawBatchLines();
    float newlinePosYIncrement = 0.0f;

    for (auto& drawBatchLine : drawBatchLines.batchLines)
    {
        float xDrawPosOffset = 0.0f;
        AZ::Vector2 alignedPosition;
        if (m_textHAlignment == IDraw2d::HAlign::Left && m_textVAlignment == IDraw2d::VAlign::Top)
        {
            alignedPosition = pos;
        }
        else
        {
            alignedPosition = Draw2dHelper::Align(pos, drawBatchLine.lineSize, m_textHAlignment, IDraw2d::VAlign::Top); // y is already aligned
        }

        alignedPosition.SetY(alignedPosition.GetY() + newlinePosYIncrement);

        for (auto& drawBatch : drawBatchLine.drawBatchList)
        {
            if (drawBatch.GetType() == UiTextComponent::DrawBatch::Type::Text)
            {
                if (ShouldClip())
                {
                    alignedPosition.SetX(alignedPosition.GetX() - CalculateHorizontalClipOffset());
                }

                alignedPosition.SetX(alignedPosition.GetX() + xDrawPosOffset);
                Vec2 textSize(drawBatch.size.GetX(), drawBatch.size.GetY());
                xDrawPosOffset = textSize.x;

                if (drawBatch.IsClickable())
                {
                    UiClickableTextInterface::ClickableTextRect clickableRect;
                    clickableRect.rect.left = alignedPosition.GetX();
                    clickableRect.rect.right = clickableRect.rect.left + drawBatch.size.GetX();
                    clickableRect.rect.top = alignedPosition.GetY();
                    clickableRect.rect.bottom = clickableRect.rect.top + drawBatchLine.lineSize.GetY();
                    clickableRect.action = drawBatch.action;
                    clickableRect.data = drawBatch.data;
                    clickableRect.id = drawBatch.clickableId;
                    clickableTextRects.push_back(clickableRect);
                }
            }
            else if (drawBatch.GetType() == UiTextComponent::DrawBatch::Type::Image)
            {
                xDrawPosOffset = drawBatch.size.GetX();
            }
            else
            {
                AZ_Assert(false, "Unknown DrawBatch Type");
            }
        }
        newlinePosYIncrement += drawBatchLine.lineSize.GetY() + m_lineSpacing;
    }
}

////////////////////////////////////////////////////////////////////////////////////////////////////
void UiTextComponent::SetClickableTextColor(int id, const AZ::Color& color)
{
    if (id < 0)
    {
        return;
    }

    bool clickableIdFound = false;
    for (auto& drawBatchLine : m_drawBatchLines.batchLines)
    {
        for (auto& drawBatch : drawBatchLine.drawBatchList)
        {
            if (drawBatch.IsClickable())
            {
                if (id == drawBatch.clickableId)
                {
                    // Don't return here. We purposely continue iterating in
                    // case there are subsequent draw batches (especially
                    // across multiple draw batch lines) with the same ID.
                    // This will occur with word-wrapped text.
                    drawBatch.color = color.GetAsVector3();
                    MarkRenderCacheDirty();
                    clickableIdFound = true;
                }
                else if (clickableIdFound)
                {
                    // However, we can end iteration if we found a matching
                    // ID but we've moved on to non-matching clickable IDs.
                    // Since IDs are unique to a text component, there are no
                    // other batches with the same ID.
                    return;
                }
            }
        }
    }
}

////////////////////////////////////////////////////////////////////////////////////////////////////
void UiTextComponent::PropertyValuesChanged()
{
    if (!m_isColorOverridden)
    {
        m_overrideColor = m_color;
    }
    if (!m_isAlphaOverridden)
    {
        m_overrideAlpha = m_alpha;
    }

    if (!m_isFontFamilyOverridden)
    {
        m_overrideFontFamily = m_fontFamily;
    }

    if (!m_isFontEffectOverridden)
    {
        m_overrideFontEffectIndex = m_fontEffectIndex;
    }

    // If any of the properties that affect line width changed
#if defined(CARBONATED)
    // We assume the FontSize property changes relative to the original font size, but not relative to the mapped font size.
    m_mappedFontSize = m_fontSize * m_mappedFontScale;
    if (m_currFontSize != m_mappedFontSize || m_currCharSpacing != m_charSpacing)
    {
        OnTextWidthPropertyChanged();

        m_currFontSize = m_mappedFontSize;
        m_currCharSpacing = m_charSpacing;
    }
#else
    if (m_currFontSize != m_fontSize || m_currCharSpacing != m_charSpacing)
    {
        OnTextWidthPropertyChanged();

        m_currFontSize = m_fontSize;
        m_currCharSpacing = m_charSpacing;
    }
#endif

    MarkRenderCacheDirty();
}

////////////////////////////////////////////////////////////////////////////////////////////////////
void UiTextComponent::OnCanvasSpaceRectChanged([[maybe_unused]] AZ::EntityId entityId, const UiTransformInterface::Rect& oldRect, const UiTransformInterface::Rect& newRect)
{
    // If old rect equals new rect, size changed due to initialization
    const bool sizeChanged = (oldRect == newRect) || (!oldRect.GetSize().IsClose(newRect.GetSize(), 0.05f));

    if (sizeChanged)
    {
        // OnCanvasSpaceRectChanged (with a size change) is called on the first canvas update, any calculation of
        // the draw batches before the first call to OnCanvasSpaceRectChanged may be using the wrong size so we
        // call MarkDrawBatchLinesDirty on the initialization case..
        MarkDrawBatchLinesDirty(false);

        if (m_wrapTextSetting != UiTextInterface::WrapTextSetting::NoWrap)
        {
            // Invalidate the element's layout since element width affects text height (ex. text element has a layout fitter that is set to fit height)
            AZ::EntityId canvasEntityId;
            UiElementBus::EventResult(canvasEntityId, GetEntityId(), &UiElementBus::Events::GetCanvasEntityId);
            UiLayoutManagerBus::Event(canvasEntityId, &UiLayoutManagerBus::Events::MarkToRecomputeLayout, GetEntityId());
        }
    }

    // If size did not change, then the position must have changed for this method to be called, so notify listeners that
    // the clickable text rects have changed and invalidate the render cache.
    UiClickableTextNotificationsBus::Event(GetEntityId(), &UiClickableTextNotificationsBus::Events::OnClickableTextChanged);
    MarkRenderCacheDirty();
}

////////////////////////////////////////////////////////////////////////////////////////////////////
void UiTextComponent::OnTransformToViewportChanged()
{
    // Request size is correlated with transformation scale, so it must be
    // updated when the scale changes.
    m_isRequestFontSizeDirty = true;

    MarkRenderCacheDirty();
}

////////////////////////////////////////////////////////////////////////////////////////////////////
float UiTextComponent::GetMinWidth()
{
    return 0.0f;
}

////////////////////////////////////////////////////////////////////////////////////////////////////
float UiTextComponent::GetMinHeight()
{
    return 0.0f;
}

////////////////////////////////////////////////////////////////////////////////////////////////////
float UiTextComponent::GetTargetWidth(float maxWidth)
{
    // Calculate draw batch lines based on max width. If unlimited, don't wrap text
    bool forceNoWrap = !LyShine::IsUiLayoutCellSizeSpecified(maxWidth);

    // Trailing space width needs to be included in the total line width so the element width is
    // assigned enough space to include the trailing space. Otherwise, when calculating batch lines
    // for rendering, a new empty line will be added to account for the newline that gets added
    // due to not having enough room for the trailing space
    bool excludeTrailingSpaceWidth = false;

    DrawBatchLines drawBatchLines;
    CalculateDrawBatchLines(drawBatchLines, forceNoWrap, maxWidth, excludeTrailingSpaceWidth);

    // Since we don't know about max height, we can't return an exact target width when overflow
    // handling is enabled because font scaling can change the max width of the draw batch lines.
    // However, the extra width should be minimal

    // Calculate the target width based on the draw batch line sizes
    float textWidth = 0.0f;
    for (const DrawBatchLine& drawBatchLine : drawBatchLines.batchLines)
    {
        textWidth = AZ::GetMax(drawBatchLine.lineSize.GetX(), textWidth);
    }

    if (m_wrapTextSetting != UiTextInterface::WrapTextSetting::NoWrap)
    {
        // In order for the wrapping to remain the same after the resize, the
        // text element width would need to match the string width exactly. To accommodate
        // for slight variation in size, add a small value to ensure that the string will fit
        // inside the text element's bounds. The downside to this is there may be extra space
        // at the bottom, but this is unlikely.
        const float epsilon = 0.01f;
        textWidth += epsilon;
    }

    return textWidth;
}

////////////////////////////////////////////////////////////////////////////////////////////////////
float UiTextComponent::GetTargetHeight(float maxHeight)
{
    // Since target height is calculated after widths are assigned, it can rely on the element's width

    // Check if draw batch lines should be calculated to determine target height, or whether we can
    // use the existing draw batch lines. Overflow mode and shrink to fit mode are based on available height,
    // so we can't rely on current draw batch lines if max height is specified
    const bool haveMaxHeight = LyShine::IsUiLayoutCellSizeSpecified(maxHeight);
    const bool ellipsis = m_overflowMode == OverflowMode::Ellipsis;
    const bool shrinkToFit = m_shrinkToFit == ShrinkToFit::Uniform;

    const bool handleOverflow = haveMaxHeight && (ellipsis || shrinkToFit);
    const bool handleNoOverflow = !haveMaxHeight && (m_drawBatchLines.fontSizeScale.GetY() != 1.0f);

    bool calculateBatchLines = m_areDrawBatchLinesDirty || handleOverflow || handleNoOverflow;
    if (!calculateBatchLines)
    {
        // Check if the element's size has changed, but we haven't received a callback about it yet to mark
        // draw batches dirty (typically done by the Layout Manager after ApplyLayoutWidth and before ApplyLayoutHeight)
        bool canvasSpaceSizeChanged = false;
        UiTransformBus::EventResult(canvasSpaceSizeChanged, GetEntityId(), &UiTransformBus::Events::HasCanvasSpaceSizeChanged);
        calculateBatchLines = canvasSpaceSizeChanged;
    }

    AZ::Vector2 textSize;
    if (calculateBatchLines)
    {
        // Calculate the draw batch lines
        DrawBatchLines drawBatchLines;
        CalculateDrawBatchLines(drawBatchLines);

        if (handleOverflow)
        {
            // Handle overflow to get an accurate height after the font scale has been determined.
            // The font scale is calculated with fixed increments and may end up being a little smaller
            // than necessary leaving extra height. This step could be eliminated if we can find a more
            // optimal font scale, but that could come with a performance cost.
            // Extra height may also be considered acceptable since the same side effect occurs with
            // fixed height text elements, and there may be extra width as well. However, since we're
            // calculating an optimal height here, we try to be as accurate as possible
            HandleShrinkToFit(drawBatchLines, maxHeight);
            HandleEllipsis(drawBatchLines, maxHeight);
        }

        textSize = GetTextSizeFromDrawBatchLines(drawBatchLines);
    }
    else
    {
        textSize = GetTextSizeFromDrawBatchLines(m_drawBatchLines);
    }

    float textHeight = textSize.GetY();

    if (handleOverflow && m_wrapTextSetting != UiTextInterface::WrapTextSetting::NoWrap)
    {
        // In order for the overflow handling to remain the same after the text element is resized to this
        // new height, the new height must match the height retrieved from GetCanvasSpacePointsNoScaleRotate
        // exactly. However, there is a slight variation in the value that is used to set the element height
        // and the height retrieved from GetCanvasSpacePointsNoScaleRotate. To accommodate for this, add a
        // small value to try and make the overflow handling as close to how it was calculated here as possible
        const float epsilon = 0.01f;
        textHeight += epsilon;
    }

    return textHeight;
}

////////////////////////////////////////////////////////////////////////////////////////////////////
float UiTextComponent::GetExtraWidthRatio()
{
    return 1.0f;
}

////////////////////////////////////////////////////////////////////////////////////////////////////
float UiTextComponent::GetExtraHeightRatio()
{
    return 1.0f;
}

////////////////////////////////////////////////////////////////////////////////////////////////////
void UiTextComponent::OnFontsReloaded()
{
    // All old font pointers have been deleted and the old font family pointers have been removed from the CryFont list.
    // New fonts and font family objects have been created and added to the CryFont list.
    // However, the old font family objects are still around because we have a shared pointer to them.
    // Clear the font family shared pointers since they should no longer be used (their fonts have been deleted).
    // When the last one is cleared, the font family's custom deleter will be called and the object will be deleted.
    // This is OK because the custom deleter doesn't do anything if the font family is not in the CryFont's list (which it isn't)
    m_font = nullptr;
    m_fontFamily = nullptr;
    m_overrideFontFamily = nullptr;
    m_isFontFamilyOverridden = false;

    // the font family may have been deleted and reloaded so make sure we update m_fontFamily
    ChangeFont(m_fontFilename.GetAssetPath());

    // It's possible that the font failed to load. If it did, try to load and use the default font but leave the
    // assigned font path the same
    if (!m_fontFamily || !m_font)
    {
        AZStd::string assignedFontFilepath = m_fontFilename.GetAssetPath();
        ChangeFont("");
        m_fontFilename.SetAssetPath(assignedFontFilepath.c_str());
    }
}

////////////////////////////////////////////////////////////////////////////////////////////////////
void UiTextComponent::LanguageChanged()
{
#if defined(CARBONATED)
    ChangeFont(m_fontFilename.GetAssetPath());
#endif
    OnTextChange();
}

////////////////////////////////////////////////////////////////////////////////////////////////////
void UiTextComponent::OnCanvasTextPixelAlignmentChange()
{
    MarkDrawBatchLinesDirty(true);
}

////////////////////////////////////////////////////////////////////////////////////////////////////
void UiTextComponent::OnAtlasLoaded(const TextureAtlasNamespace::TextureAtlas* atlas)
{
    bool atlasUsageChanged = false;
    for (auto image : m_drawBatchLines.inlineImages)
    {
        if (image->OnAtlasLoaded(atlas))
        {
            atlasUsageChanged = true;
        }
    }
    if (atlasUsageChanged)
    {
        MarkRenderCacheDirty();
    }
}

////////////////////////////////////////////////////////////////////////////////////////////////////
void UiTextComponent::OnAtlasUnloaded(const TextureAtlasNamespace::TextureAtlas* atlas)
{
    bool atlasUsageChanged = false;
    for (auto image : m_drawBatchLines.inlineImages)
    {
        if (image->OnAtlasUnloaded(atlas))
        {
            atlasUsageChanged = true;
        }
    }
    if (atlasUsageChanged)
    {
        MarkRenderCacheDirty();
    }
}

// carbonated begin (alukyanov/lyshine-UiTextNotifications)
#if defined(CARBONATED)
////////////////////////////////////////////////////////////////////////////////////////////////////
//! UiTextNotificationsBusBehaviorHandler Behavior context handler class
class UiTextNotificationsBusBehaviorHandler
    : public UiTextNotificationsBus::Handler
    , public AZ::BehaviorEBusHandler
{
public:
    AZ_EBUS_BEHAVIOR_BINDER(
        UiTextNotificationsBusBehaviorHandler, "{ACCB73DC-86DD-4D1C-85B3-1E016BDAA495}", AZ::SystemAllocator, OnLayoutInvalidated);

    void OnLayoutInvalidated() override
    {
        Call(FN_OnLayoutInvalidated);
    }
};
#endif //#if defined(CARBONATED)
// carbonated end

////////////////////////////////////////////////////////////////////////////////////////////////////
//! UiTextNotificationsBusBehaviorHandler Behavior context handler class
class UiTextNotificationsBusBehaviorHandler
    : public UiTextNotificationsBus::Handler
    , public AZ::BehaviorEBusHandler
{
public:
    AZ_EBUS_BEHAVIOR_BINDER(
        UiTextNotificationsBusBehaviorHandler, "{ACCB73DC-86DD-4D1C-85B3-1E016BDAA495}", AZ::SystemAllocator, OnLayoutInvalidated);

    void OnLayoutInvalidated() override
    {
        Call(FN_OnLayoutInvalidated);
    }
};

////////////////////////////////////////////////////////////////////////////////////////////////////
// PUBLIC STATIC MEMBER FUNCTIONS
////////////////////////////////////////////////////////////////////////////////////////////////////

void UiTextComponent::Reflect(AZ::ReflectContext* context)
{
    AZ::SerializeContext* serializeContext = azrtti_cast<AZ::SerializeContext*>(context);

    if (serializeContext)
    {
        serializeContext->Class<UiTextComponent, AZ::Component>()
#if defined(CARBONATED)
            ->Version(10, &VersionConverter)
#else
            ->Version(9, &VersionConverter)
#endif
            ->Field("Text", &UiTextComponent::m_text)
            ->Field("MarkupEnabled", &UiTextComponent::m_isMarkupEnabled)
#if defined(CARBONATED)
            ->Field("LocalizationEnabled", &UiTextComponent::m_isLocalizationEnabled)
            ->Field("FontMappingEnabled", &UiTextComponent::m_isFontMappingEnabled)
#endif
            ->Field("Color", &UiTextComponent::m_color)
            ->Field("Alpha", &UiTextComponent::m_alpha)
            ->Field("FontFileName", &UiTextComponent::m_fontFilename)
            ->Field("FontSize", &UiTextComponent::m_fontSize)
            ->Field("EffectIndex", &UiTextComponent::m_fontEffectIndex)
            ->Field("TextHAlignment", &UiTextComponent::m_textHAlignment)
            ->Field("TextVAlignment", &UiTextComponent::m_textVAlignment)
            ->Field("CharacterSpacing", &UiTextComponent::m_charSpacing)
            ->Field("LineSpacing", &UiTextComponent::m_lineSpacing)
            ->Field("OverflowMode", &UiTextComponent::m_overflowMode)
           ->Field("WrapTextSetting", &UiTextComponent::m_wrapTextSetting)
            ->Field("ShrinkToFit", &UiTextComponent::m_shrinkToFit)
            ->Field("MinShrinkScale", &UiTextComponent::m_minShrinkScale);

        AZ::EditContext* ec = serializeContext->GetEditContext();
        if (ec)
        {
            auto editInfo = ec->Class<UiTextComponent>("Text", "A visual component that draws a text string");

            editInfo->ClassElement(AZ::Edit::ClassElements::EditorData, "")
                ->Attribute(AZ::Edit::Attributes::Category, "UI")
                ->Attribute(AZ::Edit::Attributes::Icon, "Editor/Icons/Components/UiText.png")
                ->Attribute(AZ::Edit::Attributes::ViewportIcon, "Editor/Icons/Components/Viewport/UiText.png")
                ->Attribute(AZ::Edit::Attributes::AppearsInAddComponentMenu, AZ_CRC("UI", 0x27ff46b0))
                ->Attribute(AZ::Edit::Attributes::AutoExpand, true);

            editInfo->DataElement(0, &UiTextComponent::m_text, "Text", "The text string")
                ->Attribute(AZ::Edit::Attributes::ChangeNotify, &UiTextComponent::OnTextChange)
                ->Attribute(AZ::Edit::Attributes::ChangeNotify, &UiTextComponent::CheckLayoutFitterAndRefreshEditorTransformProperties);
            editInfo->DataElement(AZ::Edit::UIHandlers::CheckBox, &UiTextComponent::m_isMarkupEnabled, "Enable markup", "Enable to support XML markup in the text string")
                ->Attribute(AZ::Edit::Attributes::ChangeNotify, &UiTextComponent::OnMarkupEnabledChange);
#if defined(CARBONATED)
            editInfo->DataElement(AZ::Edit::UIHandlers::CheckBox, &UiTextComponent::m_isLocalizationEnabled, "Enable localization", "Enable to localize the text string")
                ->Attribute(AZ::Edit::Attributes::ChangeNotify, &UiTextComponent::OnLocalizationEnabledChange);
            editInfo->DataElement(AZ::Edit::UIHandlers::CheckBox, &UiTextComponent::m_isFontMappingEnabled, "Enable font mapping", "Enable to map the font on non-default locale")
                ->Attribute(AZ::Edit::Attributes::ChangeNotify, &UiTextComponent::OnFontMappingEnabledChange);
#endif
            editInfo->DataElement(AZ::Edit::UIHandlers::Color, &UiTextComponent::m_color, "Color", "The color to draw the text string")
                ->Attribute(AZ::Edit::Attributes::ChangeNotify, &UiTextComponent::OnColorChange);
            editInfo->DataElement(AZ::Edit::UIHandlers::Slider, &UiTextComponent::m_alpha, "Alpha", "The transparency of the text string")
                ->Attribute(AZ::Edit::Attributes::ChangeNotify, &UiTextComponent::OnColorChange)
                ->Attribute(AZ::Edit::Attributes::Min, 0.0f)
                ->Attribute(AZ::Edit::Attributes::Max, 1.0f);
            editInfo->DataElement("SimpleAssetRef", &UiTextComponent::m_fontFilename, "Font path", "The pathname to the font")
                ->Attribute(AZ::Edit::Attributes::ChangeNotify, &UiTextComponent::OnFontPathnameChange)
                ->Attribute(AZ::Edit::Attributes::ChangeNotify, &UiTextComponent::CheckLayoutFitterAndRefreshEditorTransformProperties);
            editInfo->DataElement(AZ::Edit::UIHandlers::ComboBox, &UiTextComponent::m_fontEffectIndex, "Font effect", "The font effect (from font file)")
                ->Attribute("EnumValues", &UiTextComponent::PopulateFontEffectList)
                ->Attribute(AZ::Edit::Attributes::ChangeNotify, &UiTextComponent::OnFontEffectChange)
                ->Attribute(AZ::Edit::Attributes::ChangeNotify, &UiTextComponent::CheckLayoutFitterAndRefreshEditorTransformProperties);
            editInfo->DataElement(AZ::Edit::UIHandlers::SpinBox, &UiTextComponent::m_fontSize, "Font size", "The size of the font in points")
                ->Attribute(AZ::Edit::Attributes::ChangeNotify, &UiTextComponent::OnFontSizeChange)
                ->Attribute(AZ::Edit::Attributes::ChangeNotify, &UiTextComponent::CheckLayoutFitterAndRefreshEditorTransformProperties)
                ->Attribute(AZ::Edit::Attributes::Min, 0.0f)
                ->Attribute(AZ::Edit::Attributes::Step, 1.0f);
            editInfo->DataElement(AZ::Edit::UIHandlers::ComboBox, &UiTextComponent::m_textHAlignment, "Horizontal text alignment", "How to align the text within the rect")
                ->EnumAttribute(IDraw2d::HAlign::Left, "Left")
                ->EnumAttribute(IDraw2d::HAlign::Center, "Center")
                ->EnumAttribute(IDraw2d::HAlign::Right, "Right")
                ->Attribute(AZ::Edit::Attributes::ChangeNotify, &UiTextComponent::OnAlignmentChange);
            editInfo->DataElement(AZ::Edit::UIHandlers::ComboBox, &UiTextComponent::m_textVAlignment, "Vertical text alignment", "How to align the text within the rect")
                ->EnumAttribute(IDraw2d::VAlign::Top, "Top")
                ->EnumAttribute(IDraw2d::VAlign::Center, "Center")
                ->EnumAttribute(IDraw2d::VAlign::Bottom, "Bottom")
                ->Attribute(AZ::Edit::Attributes::ChangeNotify, &UiTextComponent::OnAlignmentChange);
            editInfo->DataElement(0, &UiTextComponent::m_charSpacing, "Character Spacing",
                "The spacing in 1/1000th of ems to add between each two consecutive characters.\n"
                "One em is equal to the currently specified font size.")
                ->Attribute(AZ::Edit::Attributes::ChangeNotify, &UiTextComponent::OnCharSpacingChange)
                ->Attribute(AZ::Edit::Attributes::ChangeNotify, &UiTextComponent::CheckLayoutFitterAndRefreshEditorTransformProperties);
            editInfo->DataElement(0, &UiTextComponent::m_lineSpacing, "Line Spacing", "The amount of pixels to add between each two consecutive lines.")
                ->Attribute(AZ::Edit::Attributes::ChangeNotify, &UiTextComponent::OnLineSpacingChange)
                ->Attribute(AZ::Edit::Attributes::ChangeNotify, &UiTextComponent::CheckLayoutFitterAndRefreshEditorTransformProperties);
            editInfo->DataElement(AZ::Edit::UIHandlers::ComboBox, &UiTextComponent::m_overflowMode, "Overflow mode", "How text should fit within the element")
                ->EnumAttribute(OverflowMode::OverflowText, "Overflow")
                ->EnumAttribute(OverflowMode::ClipText, "Clip text")
                ->EnumAttribute(OverflowMode::Ellipsis, "Ellipsis")
                ->Attribute(AZ::Edit::Attributes::ChangeNotify, &UiTextComponent::OnOverflowChange);
            editInfo->DataElement(AZ::Edit::UIHandlers::ComboBox, &UiTextComponent::m_wrapTextSetting, "Wrap text", "Determines whether text is wrapped")
                ->Attribute(AZ::Edit::Attributes::ChangeNotify, &UiTextComponent::OnWrapTextSettingChange)
                ->Attribute(AZ::Edit::Attributes::ChangeNotify, &UiTextComponent::CheckLayoutFitterAndRefreshEditorTransformProperties)
                ->EnumAttribute(WrapTextSetting::NoWrap, "No wrap")
                ->EnumAttribute(WrapTextSetting::Wrap, "Wrap text");
            editInfo->DataElement(AZ::Edit::UIHandlers::ComboBox, &UiTextComponent::m_shrinkToFit, "Shrink to Fit", "Shrinks overflowing text to fit element bounds")
                ->Attribute(AZ::Edit::Attributes::ChangeNotify, &UiTextComponent::OnShrinkToFitChange)
                ->EnumAttribute(ShrinkToFit::None, "None")
                ->EnumAttribute(ShrinkToFit::Uniform, "Uniform")
                ->EnumAttribute(ShrinkToFit::WidthOnly, "Width Only");
            editInfo->DataElement(AZ::Edit::UIHandlers::SpinBox, &UiTextComponent::m_minShrinkScale, "Minimum Shrink Scale", "Smallest scale that can be applied when 'Shrink to Fit' is specified")
                ->Attribute(AZ::Edit::Attributes::ChangeNotify, &UiTextComponent::OnMinShrinkScaleChange)
                ->Attribute(AZ::Edit::Attributes::Min, 0.0f)
                ->Attribute(AZ::Edit::Attributes::Max, 1.0f);
        }
    }

    AZ::BehaviorContext* behaviorContext = azrtti_cast<AZ::BehaviorContext*>(context);
    if (behaviorContext)
    {
        behaviorContext->EBus<UiTextBus>("UiTextBus")
            ->Event("GetText", &UiTextBus::Events::GetText)
            ->Event("SetText", &UiTextBus::Events::SetText)
#if defined(CARBONATED)
            ->Event("GetLocText", &UiTextBus::Events::GetLocText)
            ->Event("SetTextLocalized", &UiTextBus::Events::SetTextLocalized)
            ->Event("GetTextLinesCount", &UiTextBus::Events::GetTextLinesCount)
#endif
            ->Event("GetColor", &UiTextBus::Events::GetColor)
            ->Event("SetColor", &UiTextBus::Events::SetColor)
            ->Event("GetFont", &UiTextBus::Events::GetFont)
            ->Event("SetFont", &UiTextBus::Events::SetFont)
            ->Event("GetFontEffect", &UiTextBus::Events::GetFontEffect)
            ->Event("SetFontEffect", &UiTextBus::Events::SetFontEffect)
            ->Event("GetFontEffectName", &UiTextBus::Events::GetFontEffectName)
            ->Event("SetFontEffectByName", &UiTextBus::Events::SetFontEffectByName)
            ->Event("GetFontSize", &UiTextBus::Events::GetFontSize)
            ->Event("SetFontSize", &UiTextBus::Events::SetFontSize)
            ->Event("GetHorizontalTextAlignment", &UiTextBus::Events::GetHorizontalTextAlignment)
            ->Event("SetHorizontalTextAlignment", &UiTextBus::Events::SetHorizontalTextAlignment)
            ->Event("GetVerticalTextAlignment", &UiTextBus::Events::GetVerticalTextAlignment)
            ->Event("SetVerticalTextAlignment", &UiTextBus::Events::SetVerticalTextAlignment)
            ->Event("GetCharacterSpacing", &UiTextBus::Events::GetCharacterSpacing)
            ->Event("SetCharacterSpacing", &UiTextBus::Events::SetCharacterSpacing)
            ->Event("GetLineSpacing", &UiTextBus::Events::GetLineSpacing)
            ->Event("SetLineSpacing", &UiTextBus::Events::SetLineSpacing)
            ->Event("GetOverflowMode", &UiTextBus::Events::GetOverflowMode)
            ->Event("SetOverflowMode", &UiTextBus::Events::SetOverflowMode)
            ->Event("GetWrapText", &UiTextBus::Events::GetWrapText)
            ->Event("SetWrapText", &UiTextBus::Events::SetWrapText)
            ->Event("GetShrinkToFit", &UiTextBus::Events::GetShrinkToFit)
            ->Event("SetShrinkToFit", &UiTextBus::Events::SetShrinkToFit)
            ->Event("GetIsMarkupEnabled", &UiTextBus::Events::GetIsMarkupEnabled)
            ->Event("SetIsMarkupEnabled", &UiTextBus::Events::SetIsMarkupEnabled)
            ->Event("GetTextWidth", &UiTextBus::Events::GetTextWidth)
            ->Event("GetTextHeight", &UiTextBus::Events::GetTextHeight)
            ->Event("GetTextSize", &UiTextBus::Events::GetTextSize)
            ->VirtualProperty("FontSize", "GetFontSize", "SetFontSize")
            ->VirtualProperty("Color", "GetColor", "SetColor")
            ->VirtualProperty("CharacterSpacing", "GetCharacterSpacing", "SetCharacterSpacing")
            ->VirtualProperty("LineSpacing", "GetLineSpacing", "SetLineSpacing");

        behaviorContext->Class<UiTextComponent>()->RequestBus("UiTextBus");

<<<<<<< HEAD
// carbonated begin (alukyanov/lyshine-UiTextNotifications)
#if defined(CARBONATED)
        behaviorContext->EBus<UiTextNotificationsBus>("UiTextNotificationsBus")->Handler<UiTextNotificationsBusBehaviorHandler>();
#endif
// carbonated end
=======
        behaviorContext->EBus<UiTextNotificationsBus>("UiTextNotificationsBus")->Handler<UiTextNotificationsBusBehaviorHandler>();
>>>>>>> 5295397a

        behaviorContext->EBus<UiClickableTextBus>("UiClickableTextBus")
            ->Event("SetClickableTextColor", &UiClickableTextBus::Events::SetClickableTextColor);

        behaviorContext
            ->Enum<(int)UiTextInterface::OverflowMode::OverflowText>("eUiTextOverflowMode_OverflowText")
            ->Enum<(int)UiTextInterface::OverflowMode::ClipText>("eUiTextOverflowMode_ClipText")
            ->Enum<(int)UiTextInterface::OverflowMode::Ellipsis>("eUiTextOverflowMode_Ellipsis")

            ->Enum<(int)UiTextInterface::WrapTextSetting::NoWrap>("eUiTextWrapTextSetting_NoWrap")
            ->Enum<(int)UiTextInterface::WrapTextSetting::Wrap>("eUiTextWrapTextSetting_Wrap")

            ->Enum<(int)UiTextInterface::ShrinkToFit::None>("eUiTextShrinkToFit_None")
            ->Enum<(int)UiTextInterface::ShrinkToFit::Uniform>("eUiTextShrinkToFit_Uniform")
            ->Enum<(int)UiTextInterface::ShrinkToFit::WidthOnly>("eUiTextShrinkToFit_WidthOnly");
    }
}

////////////////////////////////////////////////////////////////////////////////////////////////////
// PROTECTED MEMBER FUNCTIONS
////////////////////////////////////////////////////////////////////////////////////////////////////

////////////////////////////////////////////////////////////////////////////////////////////////////
void UiTextComponent::Init()
{
    m_overrideColor = m_color;
    m_overrideAlpha = m_alpha;
    m_overrideFontFamily = m_fontFamily;
    m_overrideFontEffectIndex = m_fontEffectIndex;
    m_requestFontSize = static_cast<int>(m_fontSize);

    // If this is called from RC.exe for example these pointers will not be set. In that case
    // we only need to be able to load, init and save the component. It will never be
    // activated.
    if (!gEnv || !gEnv->pCryFont || !gEnv->pSystem)
    {
        return;
    }

    // if the font is not the one specified by the path (e.g. after loading using serialization)
    if (gEnv->pCryFont->GetFontFamily(m_fontFilename.GetAssetPath().c_str()) != m_fontFamily)
    {
        ChangeFont(m_fontFilename.GetAssetPath());
    }

#if defined(CARBONATED)
    float mappedFontSize;
    AZStd::string mappedFontName = MapLocalizedFontName(m_fontFilename.GetAssetPath(), mappedFontSize, m_mappedFontScale);
    if (mappedFontName != m_fontFilename.GetAssetPath())
    {
        ChangeFont(m_fontFilename.GetAssetPath());
    }

    m_requestFontSize = static_cast<int>(m_mappedFontSize);
#endif
    // all saved UiTextComponents are assumed to want to try localization of the text string
    m_locText = GetLocalizedText(m_text);

    MarkDrawBatchLinesDirty(false);
}

////////////////////////////////////////////////////////////////////////////////////////////////////
void UiTextComponent::Activate()
{
    UiVisualBus::Handler::BusConnect(GetEntityId());
    UiRenderBus::Handler::BusConnect(GetEntityId());
    UiTextBus::Handler::BusConnect(GetEntityId());
    UiClickableTextBus::Handler::BusConnect(GetEntityId());
    UiAnimateEntityBus::Handler::BusConnect(GetEntityId());
    UiTransformChangeNotificationBus::Handler::BusConnect(GetEntityId());
    UiLayoutCellDefaultBus::Handler::BusConnect(GetEntityId());
    FontNotificationBus::Handler::BusConnect();
    LanguageChangeNotificationBus::Handler::BusConnect();

    // When we are activated the transform could have changed so we will always need to recompute the
    // draw batch lines before they are used. Also, we pass true to invalidate the layout,
    // if this is the first time the entity has been activated this has no effect since the canvas
    // is not known. But if a Text component has just been added onto an existing entity
    // we need to invalidate the layout in case that affects things when there is a parent layout
    // component.
    MarkDrawBatchLinesDirty(true);
}

////////////////////////////////////////////////////////////////////////////////////////////////////
void UiTextComponent::Deactivate()
{
    UiVisualBus::Handler::BusDisconnect();
    UiRenderBus::Handler::BusDisconnect();
    UiTextBus::Handler::BusDisconnect();
    UiClickableTextBus::Handler::BusDisconnect();
    UiAnimateEntityBus::Handler::BusDisconnect();
    UiTransformChangeNotificationBus::Handler::BusDisconnect();
    UiLayoutCellDefaultBus::Handler::BusDisconnect();
    FontNotificationBus::Handler::BusDisconnect();
    LanguageChangeNotificationBus::Handler::BusDisconnect();

    if (UiCanvasPixelAlignmentNotificationBus::Handler::BusIsConnected())
    {
        UiCanvasPixelAlignmentNotificationBus::Handler::BusDisconnect();
    }

    TextureAtlasNamespace::TextureAtlasNotificationBus::Handler::BusDisconnect();

    // We could be about to remove this component and then reactivate the entity
    // which could affect the layout if there is a parent layout component
    InvalidateLayout();

    // reduce memory use when deactivated
    ClearRenderCache();
}

////////////////////////////////////////////////////////////////////////////////////////////////////
void UiTextComponent::ChangeFont(const AZStd::string& fontFileName)
{
    AZStd::string fileName = fontFileName;
    if (fileName.empty())
    {
        fileName = "default-ui";
    }

#if defined(CARBONATED)
    AZStd::string originalFileName = fileName;
    fileName = MapLocalizedFontName(fileName, m_mappedFontSize, m_mappedFontScale);
#endif
    FontFamilyPtr fontFamily = gEnv->pCryFont->GetFontFamily(fileName.c_str());
    if (!fontFamily)
    {
        fontFamily = gEnv->pCryFont->LoadFontFamily(fileName.c_str());
    }

    if (fontFamily)
    {
        m_fontFamily = fontFamily;
        m_font = m_fontFamily->normal;

        // we know that the input path is a root relative and normalized pathname
#if defined(CARBONATED)
        m_fontFilename.SetAssetPath(originalFileName.c_str());
#else
        m_fontFilename.SetAssetPath(fileName.c_str());
#endif

        // the font has changed so check that the font effect is valid
        unsigned int numEffects = m_font->GetNumEffects();
        if (m_fontEffectIndex >= numEffects)
        {
            m_fontEffectIndex = 0;
            AZ_Warning("UiTextComponent", false, "Font effect index is out of range for changed font, resetting index to 0");
        }

        if (!m_isFontFamilyOverridden)
        {
            m_overrideFontFamily = m_fontFamily;

            if (m_overrideFontEffectIndex >= numEffects)
            {
                m_overrideFontEffectIndex = m_fontEffectIndex;
            }
        }

        // When the font changes, we need to rebuild our draw batches
        MarkDrawBatchLinesDirty(true);
    }
    else
    {
#if defined(CARBONATED)
        m_mappedFontSize = m_fontSize;
        m_mappedFontScale = 1.0f;
#endif
        AZ_Warning("UiTextComponent", false, "Failed to find font family referenced in markup (ChangeFont): %s", fileName.c_str());
    }

    MarkRenderCacheDirty();
}

////////////////////////////////////////////////////////////////////////////////////////////////////
void UiTextComponent::GetTextRect(UiTransformInterface::RectPoints& rect)
{
    GetTextRect(rect, GetTextSize());
}

////////////////////////////////////////////////////////////////////////////////////////////////////
void UiTextComponent::GetTextRect(UiTransformInterface::RectPoints& rect, const AZ::Vector2& textSize)
{
    // get the "no scale rotate" element box
    UiTransformInterface::RectPoints elemRect;
    UiTransformBus::Event(GetEntityId(), &UiTransformBus::Events::GetCanvasSpacePointsNoScaleRotate, elemRect);

    // given the text alignment work out the box of the actual text
    rect = elemRect;
    switch (m_textHAlignment)
    {
    case IDraw2d::HAlign::Left:
        rect.BottomRight().SetX(rect.TopLeft().GetX() + textSize.GetX());
        rect.TopRight().SetX(rect.BottomRight().GetX());
        break;
    case IDraw2d::HAlign::Center:
    {
        float centerX = (rect.TopLeft().GetX() + rect.TopRight().GetX()) * 0.5f;
        float halfWidth = textSize.GetX() * 0.5f;
        rect.BottomLeft().SetX(centerX - halfWidth);
        rect.TopLeft().SetX(rect.BottomLeft().GetX());
        rect.BottomRight().SetX(centerX + halfWidth);
        rect.TopRight().SetX(rect.BottomRight().GetX());
        break;
    }
    case IDraw2d::HAlign::Right:
        rect.BottomLeft().SetX(rect.TopRight().GetX() - textSize.GetX());
        rect.TopLeft().SetX(rect.BottomLeft().GetX());
        break;
    }
    switch (m_textVAlignment)
    {
    case IDraw2d::VAlign::Top:
        rect.BottomLeft().SetY(rect.TopLeft().GetY() + textSize.GetY());
        rect.BottomRight().SetY(rect.BottomLeft().GetY());
        break;
    case IDraw2d::VAlign::Center:
    {
        float centerY = (rect.TopLeft().GetY() + rect.BottomLeft().GetY()) * 0.5f;
        float halfHeight = textSize.GetY() * 0.5f;
        rect.TopLeft().SetY(centerY - halfHeight);
        rect.TopRight().SetY(rect.TopLeft().GetY());
        rect.BottomLeft().SetY(centerY + halfHeight);
        rect.BottomRight().SetY(rect.BottomLeft().GetY());
        break;
    }
    case IDraw2d::VAlign::Bottom:
        rect.TopLeft().SetY(rect.BottomLeft().GetY() - textSize.GetY());
        rect.TopRight().SetY(rect.TopLeft().GetY());
        break;
    }
}

////////////////////////////////////////////////////////////////////////////////////////////////////
void UiTextComponent::OnTextChange()
{
    // When text is changed in the editor we always try to localize it
    m_locText = GetLocalizedText(m_text);

    MarkDrawBatchLinesDirty(true);

    // the text changed so if markup is enabled the XML parsing should report warnings on next parse
    if (m_isMarkupEnabled)
    {
        m_textNeedsXmlValidation = true;
    }
}

////////////////////////////////////////////////////////////////////////////////////////////////////
void UiTextComponent::OnColorChange()
{
    m_overrideColor = m_color;
    m_overrideAlpha = m_alpha;
    MarkRenderCacheDirty();
}

////////////////////////////////////////////////////////////////////////////////////////////////////
void UiTextComponent::OnAlignmentChange()
{
    MarkRenderCacheDirty();
}

////////////////////////////////////////////////////////////////////////////////////////////////////
void UiTextComponent::OnOverflowChange()
{
    // Overflow modes like ellipsis actually change the contents of the draw batches,
    // so they need to be re-generated when the overflow setting changes.
    MarkDrawBatchLinesDirty(true);
}

////////////////////////////////////////////////////////////////////////////////////////////////////
void UiTextComponent::OnFontSizeChange()
{
    m_isRequestFontSizeDirty = true;

    // We need to re-prepare the text for rendering, however this may not be
    // very efficient since completely re-preparing the text (parsing markup,
    // preparing batches, etc.) may not be necessary.
    MarkDrawBatchLinesDirty(true);
}

////////////////////////////////////////////////////////////////////////////////////////////////////
AZ::u32 UiTextComponent::OnFontPathnameChange()
{
    // we should be guaranteed that the asset path in the simple asset ref is root relative and
    // normalized. But just to be safe we make sure is normalized
    AZStd::string fontPath = m_fontFilename.GetAssetPath();
    AzFramework::ApplicationRequests::Bus::Broadcast(&AzFramework::ApplicationRequests::Bus::Events::NormalizePath, fontPath);
    m_fontFilename.SetAssetPath(fontPath.c_str());

    // if the font we have loaded has a different pathname to the one we want then change
    // the font (Release the old one and Load or AddRef the new one)
    if (gEnv->pCryFont->GetFontFamily(fontPath.c_str()) != m_fontFamily)
    {
        ChangeFont(m_fontFilename.GetAssetPath());
    }

    return AZ::Edit::PropertyRefreshLevels::AttributesAndValues;
}

////////////////////////////////////////////////////////////////////////////////////////////////////
void UiTextComponent::OnFontEffectChange()
{
    m_overrideFontEffectIndex = m_fontEffectIndex;
    MarkDrawBatchLinesDirty(true);
}

////////////////////////////////////////////////////////////////////////////////////////////////////
void UiTextComponent::OnWrapTextSettingChange()
{
    MarkDrawBatchLinesDirty(true);
}

////////////////////////////////////////////////////////////////////////////////////////////////////
void UiTextComponent::OnShrinkToFitChange()
{
    // Batches need to be re-configured since shrink-to-fit affects
    // sizing information.
    MarkDrawBatchLinesDirty(true);
}

////////////////////////////////////////////////////////////////////////////////////////////////////
void UiTextComponent::OnMinShrinkScaleChange()
{
    // Batches need to be re-configured since shrink-to-fit affects
    // sizing information.
    MarkDrawBatchLinesDirty(true);
}

////////////////////////////////////////////////////////////////////////////////////////////////////
void UiTextComponent::OnCharSpacingChange()
{
    InvalidateLayout();

    OnTextWidthPropertyChanged();
}

////////////////////////////////////////////////////////////////////////////////////////////////////
void UiTextComponent::OnLineSpacingChange()
{
    // If shrink-to-fit applies, we need to re-create draw batch lines in
    // order to ensure overflow conditions are properly applied.
    if (m_shrinkToFit != ShrinkToFit::None)
    {
        MarkDrawBatchLinesDirty(true);
    }
    else
    {
        InvalidateLayout();
        MarkRenderCacheDirty();
    }
}

////////////////////////////////////////////////////////////////////////////////////////////////////
void UiTextComponent::OnMarkupEnabledChange()
{
    MarkDrawBatchLinesDirty(true);
    if (m_isMarkupEnabled)
    {
        m_textNeedsXmlValidation = true;
    }
}

#if defined(CARBONATED)
////////////////////////////////////////////////////////////////////////////////////////////////////
void UiTextComponent::OnLocalizationEnabledChange()
{
    SetTextLocalized(GetText());
}

////////////////////////////////////////////////////////////////////////////////////////////////////
void UiTextComponent::OnFontMappingEnabledChange()
{
    ChangeFont(m_fontFilename.GetAssetPath());
}
#endif

////////////////////////////////////////////////////////////////////////////////////////////////////
UiTextComponent::FontEffectComboBoxVec UiTextComponent::PopulateFontEffectList()
{
    FontEffectComboBoxVec result;
    AZStd::vector<AZ::EntityId> entityIdList;

    if (m_font)
    {
        unsigned int numEffects = m_font->GetNumEffects();
        for (unsigned int i = 0; i < numEffects; ++i)
        {
            const char* name = m_font->GetEffectName(i);
            result.push_back(AZStd::make_pair(i, name));
        }
    }

    return result;
}

////////////////////////////////////////////////////////////////////////////////////////////////////
float UiTextComponent::CalculateHorizontalClipOffset()
{
    const bool cursorIsValid = m_selectionStart >= 0;

    if (ShouldClip() && m_wrapTextSetting != WrapTextSetting::Wrap && cursorIsValid)
    {
        UiTransformInterface::RectPoints points;
        UiTransformBus::Event(GetEntityId(), &UiTransformBus::Events::GetCanvasSpacePointsNoScaleRotate, points);

        int requestFontSize = GetRequestFontSize();
        const DrawBatchLines& drawBatchLines = GetDrawBatchLines();
        STextDrawContext fontContext(GetTextDrawContextPrototype(requestFontSize, drawBatchLines.fontSizeScale));

        const AZStd::string displayedText(m_displayedTextFunction(m_locText));
        const AZ::Vector2 displayedTextSize(GetTextSize());
        const AZ::Vector2 elemSize(points.GetAxisAlignedSize());
        const bool textOverflowing = displayedTextSize.GetX() > elemSize.GetX();

        if (textOverflowing)
        {
            // Get size of text from beginning of the string to the end of
            // the text selection. This forms the basis of the assumptions
            // for the left and center-justified text cases, specifically for
            // calculating the following boolean variables for each case:
            // - cursorAtFirstChar
            // - cursorClippedRight
            // - cursorClippedLeft
            int bytesToSelectionEnd = LyShine::GetByteLengthOfUtf8Chars(displayedText.c_str(), m_selectionEnd);
            AZStd::string leftString(displayedText.substr(0, bytesToSelectionEnd));
            Vec2 leftSize(m_font->GetTextSize(leftString.c_str(), true, fontContext));

            if (m_textHAlignment == IDraw2d::HAlign::Left)
            {
                // Positive clip offset will scroll text left
                m_clipOffsetMultiplier = 1.0f;

                // Positive clip offsets scroll the text left, and negative
                // scrolls the text right. Zero is the minimum for left-
                // aligned since there is no text to scroll to before the first
                // character in the string.
                const float clipOffsetMin = 0.0f;

                // Width of the clipping area to the left of the visible text
                const float clipOffsetLeft = m_clipOffset;

                // We calculate the clip offset differently based on where
                // the cursor position is currently located.
                const bool cursorAtFirstChar = leftSize.x == 0.0f;
                const bool cursorClippedRight = leftSize.x > elemSize.GetX() + clipOffsetLeft;
                const bool cursorClippedLeft = leftSize.x < clipOffsetLeft;

                if (cursorAtFirstChar)
                {
                    m_clipOffset = clipOffsetMin;
                }
                else if (cursorClippedRight)
                {
                    // Scroll the text left to display characters to the
                    // right of the clipping area. The amount scrolled by is
                    // the clipped and non-clipped widths added together and
                    // subtracted from the string size to the left of the cursor.
                    m_clipOffset += leftSize.x - elemSize.GetX() - clipOffsetLeft;
                }
                else if (cursorClippedLeft)
                {
                    // Cursor is clipped to the left, so scroll the text
                    // right by decreasing the clip offset.
                    m_clipOffset = leftSize.x;
                }
            }

            else if (m_textHAlignment == IDraw2d::HAlign::Center)
            {
                // At zero offset, text is displayed centered. Negative
                // values scroll text to the right, so to display the first
                // char in the string, we would need to scroll by half of the
                // total clipped text.
                const float clipOffsetMin = -0.5f * (displayedTextSize.GetX() - elemSize.GetX());

                // Width of the clipped text to the left of the visible text. Adjusted
                // by the min clipping value when the offset becomes negative.
                const float clipOffsetLeft = m_clipOffset >= 0.0f ? m_clipOffset : m_clipOffset - clipOffsetMin;

                const bool cursorAtFirstChar = leftSize.x == 0.0f;
                const bool cursorClippedRight = leftSize.x > elemSize.GetX() + clipOffsetLeft;
                const bool cursorClippedLeft = leftSize.x < clipOffsetLeft;

                if (cursorAtFirstChar)
                {
                    m_clipOffset = clipOffsetMin;
                    m_clipOffsetMultiplier = 1.0f;
                }
                else if (cursorClippedRight)
                {
                    // Similar to left-aligned text, but we adjust our offset
                    // multiplier to account for half of the width already
                    // being accounted for in centered-alignment logic elsewhere.
                    m_clipOffset += leftSize.x - elemSize.GetX() - clipOffsetLeft;
                    m_clipOffsetMultiplier = 0.5f;
                }
                else if (cursorClippedLeft)
                {
                    const float prevClipOffset = m_clipOffset;
                    m_clipOffset = leftSize.x;

                    // Obtain a multiplier that, when multiplied by the new
                    // offset, returns the current offset value, minus the
                    // difference between the current and new offsets (to
                    // account for the clipped space).
                    const float clipOffsetInverse = 1.0f / m_clipOffset;
                    m_clipOffsetMultiplier = clipOffsetInverse * (prevClipOffset * (m_clipOffsetMultiplier - 1) + leftSize.x);
                }
            }

            // Handle right-alignment
            else
            {
                // Get the size of the text following the text selection. This
                // is in contrast to left and center-aligned text, simply
                // because it's more intuitive when dealing with right-
                // aligned text, for the following conditions:
                // - cursorAtFirstChar
                // - cursorClippedRight
                // - cursorClippedLeft
                AZStd::string rightString(displayedText.substr(bytesToSelectionEnd, displayedText.length() - bytesToSelectionEnd));
                Vec2 rightSize(m_font->GetTextSize(rightString.c_str(), true, fontContext));

                // Negative offset will scroll text to the right
                m_clipOffsetMultiplier = -1.0f;

                // Clip offset 0 means the text is text is furthest to the
                // right (for right-justified text).
                const float clipOffsetMin = 0.0f;

                // The difference between the total string size and element
                // size results in the total width that is clipped. When
                // the offset reaches this max value, the text is scrolled
                // furthest to the right (displaying the left-most character
                // in the string).
                const float clipOffsetMax = -1.0f * (displayedTextSize.GetX() - elemSize.GetX());

                // Amout of clipped text to the right of the non-clipped text
                const float clipOffsetRight = m_clipOffset;

                // Amout of clipped text to the left of the non-clipped text
                const float clipOffsetLeft = clipOffsetRight > 0.0f ? fabs(clipOffsetMax) - clipOffsetRight : 0.0f;

                const bool cursorAtFirstChar = rightSize.x == 0.0f;
                const bool cursorClippedRight = leftSize.x > elemSize.GetX() + clipOffsetLeft;
                const bool cursorClippedLeft = rightSize.x > elemSize.GetX() + clipOffsetRight;

                if (cursorAtFirstChar)
                {
                    m_clipOffset = clipOffsetMin;
                }
                else if (cursorClippedRight)
                {
                    // The way the math is setup, if clip offset is zero, we
                    // would subtract from the offset amount each frame.
                    if (m_clipOffset != 0.0f)
                    {
                        m_clipOffset -= leftSize.x - elemSize.GetX() - clipOffsetLeft;
                    }
                }
                else if (cursorClippedLeft)
                {
                    m_clipOffset += rightSize.x - elemSize.GetX() - clipOffsetRight;
                }
            }
        }
        else
        {
            m_clipOffset = 0.0f;
        }
    }

    return m_clipOffset * m_clipOffsetMultiplier;
}

////////////////////////////////////////////////////////////////////////////////////////////////////
void UiTextComponent::MarkDrawBatchLinesDirty(bool invalidateLayout)
{
    m_areDrawBatchLinesDirty = true;
    m_drawBatchLines.Clear();

    // Setting this saves Render() from having to check multiple flags.
    MarkRenderCacheDirty();

    if (invalidateLayout)
    {
        InvalidateLayout();

<<<<<<< HEAD
// carbonated begin (alukyanov/lyshine-UiTextNotifications)
#if defined(CARBONATED)
        EBUS_EVENT_ID(GetEntityId(), UiTextNotificationsBus, OnLayoutInvalidated);
#endif // #if defined(CARBONATED)
=======
        EBUS_EVENT_ID(GetEntityId(), UiTextNotificationsBus, OnLayoutInvalidated);
>>>>>>> 5295397a
    }
}
// carbonated end

////////////////////////////////////////////////////////////////////////////////////////////////////
const UiTextComponent::DrawBatchLines& UiTextComponent::GetDrawBatchLines()
{
    if (m_areDrawBatchLinesDirty)
    {
        // Reset the font size scale here so that the draw batches will be built at their original
        // (unaltered) size. Otherwise overflow handling could operate based on sizing info
        // that was calculated based on a previous overflow operation.
        m_drawBatchLines.fontSizeScale = AZ::Vector2(1.0f, 1.0f);

        CalculateDrawBatchLines(m_drawBatchLines);

        HandleOverflowText(m_drawBatchLines);

        m_areDrawBatchLinesDirty = false;

        // m_drawBatchLines has changed so render cache is invalid
        MarkRenderCacheDirty();

        UiClickableTextNotificationsBus::Event(GetEntityId(), &UiClickableTextNotificationsBus::Events::OnClickableTextChanged);
    }

    return m_drawBatchLines;
}

////////////////////////////////////////////////////////////////////////////////////////////////////
void UiTextComponent::CalculateDrawBatchLines(
    UiTextComponent::DrawBatchLines& drawBatchLinesOut,
    bool forceNoWrap,
    float availableWidth,
    bool excludeTrailingSpaceWidth
    )
{
    bool wrapText = !forceNoWrap && (m_wrapTextSetting == WrapTextSetting::Wrap);
    if (wrapText && availableWidth < 0.0f)
    {
        // Set available width to the width of the text element
        if (UiTransformBus::FindFirstHandler(GetEntityId()))
        {
            // Getting info from the TransformBus could trigger OnCanvasSpaceRectChanged,
            // which would cause this method to be called again. Call this first before
            // we start building our string content! Otherwise drawbatches etc. will end
            // up in a potentially undefined state.
            UiTransformInterface::RectPoints points;
            UiTransformBus::Event(GetEntityId(), &UiTransformBus::Events::GetCanvasSpacePointsNoScaleRotate, points);
            availableWidth = points.GetAxisAlignedSize().GetX();
        }
        else
        {
            availableWidth = 100.0f; // abritrary width to use in unlikely edge case where there is no active transform component
        }
    }

    // Clear the draw batch lines, but keep the images around until the new ones are created.
    // This is to prevent the same texture from being unloaded and then re-loaded right away
    InlineImageContainer prevInlineImages;
    prevInlineImages = drawBatchLinesOut.inlineImages;
    drawBatchLinesOut.inlineImages.clear();
    drawBatchLinesOut.Clear();

    int requestFontSize = GetRequestFontSize();
    STextDrawContext fontContext(GetTextDrawContextPrototype(requestFontSize, drawBatchLinesOut.fontSizeScale));
    // Set the baseline
    drawBatchLinesOut.baseline = m_font->GetBaseline(fontContext);

    UiTextComponent::DrawBatchContainer drawBatches;
    TextMarkup::Tag markupRoot;

    AZStd::string markupText(m_locText);

    SanitizeUserEnteredNewlineChar(m_locText);

    // Only attempt to parse the string for XML markup if the markup enabled flag is set (it is expensive)
    bool suppressXmlWarnings = !m_textNeedsXmlValidation;
    m_textNeedsXmlValidation = false;
    if (m_isMarkupEnabled && TextMarkup::ParseMarkupBuffer(markupText, markupRoot, suppressXmlWarnings))
    {
        AZStd::stack<UiTextComponent::DrawBatch> batchStack;
        AZStd::stack<FontFamily*> fontFamilyStack;
        fontFamilyStack.push(m_overrideFontFamily.get());

        float fontAscent = m_font->GetAscender(fontContext);

#if defined(CARBONATED)
        BuildDrawBatchesAndAssignClickableIds(drawBatches, drawBatchLinesOut.fontFamilyRefs, drawBatchLinesOut.inlineImages, m_mappedFontSize, fontAscent, batchStack, fontFamilyStack, &markupRoot);
#else
        BuildDrawBatchesAndAssignClickableIds(drawBatches, drawBatchLinesOut.fontFamilyRefs, drawBatchLinesOut.inlineImages, m_fontSize, fontAscent, batchStack, fontFamilyStack, &markupRoot);
#endif

        // go over the generated batches to scale empty space and look for font effects with transparency
        IFFont* prevFont = nullptr;
        drawBatchLinesOut.m_fontEffectHasTransparency = false;
        for (auto& drawBatch : drawBatches)
        {
            if (drawBatch.image)
            {
                // Scale empty space (created by horizontal and vertical padding/offset with markup),
                // otherwise element contents will scale unevenly with text.
                drawBatch.image->m_leftPadding *= drawBatchLinesOut.fontSizeScale.GetX();
                drawBatch.image->m_rightPadding *= drawBatchLinesOut.fontSizeScale.GetX();
                drawBatch.image->m_yOffset *= drawBatchLinesOut.fontSizeScale.GetY();

                // For uniform shrink-to-fit, the ascender (defaultImageHeight) gets assigned the
                // scaled Y axis value from the font context, but for width-only shrink-to-fit, we
                // need to apply the scale since the image is only scaled along the X-axis (and
                // not included in the ascender/default image height).
                if (m_shrinkToFit == ShrinkToFit::WidthOnly)
                {
                    drawBatch.image->m_size.SetX(drawBatch.image->m_size.GetX() * drawBatchLinesOut.fontSizeScale.GetX());
                }
            }
            else
            {
                // text batch, check for fonts with transparency in effects
                if (!drawBatchLinesOut.m_fontEffectHasTransparency && drawBatch.font != prevFont)
                {
                    IFFont* font = drawBatch.font;
                    // note that markup can change fonts but not the font effect index, the same
                    // font effect index is used for all batches (we may change this at some point).
                    if (font->DoesEffectHaveTransparency(fontContext.m_fxIdx))
                    {
                        drawBatchLinesOut.m_fontEffectHasTransparency = true;
                    }
                    prevFont = font;
                }
            }
        }
    }
    else
    {
        IFFont* font = m_overrideFontFamily->normal;
        drawBatches.push_back(DrawBatch());
        drawBatches.front().font = font;
        drawBatches.front().text = m_locText;

        // If the font effect we are using has any passes with alpha of less than 1 (not common) then
        // we set a flag in the batch lines since it affects how we can update the alpha in the cache
        drawBatchLinesOut.m_fontEffectHasTransparency = font->DoesEffectHaveTransparency(fontContext.m_fxIdx);
    }

    // Remove old images now. This is to prevent the same images from unloading and then re-loading right away
    for (auto image : prevInlineImages)
    {
        delete image;
    }
    prevInlineImages.clear();

    // Check if we have any inline images that require us to connect to the texture atlas bus
    if (drawBatchLinesOut.inlineImages.size() > 0)
    {
        if (!TextureAtlasNamespace::TextureAtlasNotificationBus::Handler::BusIsConnected())
        {
            TextureAtlasNamespace::TextureAtlasNotificationBus::Handler::BusConnect();
        }
    }
    else
    {
        TextureAtlasNamespace::TextureAtlasNotificationBus::Handler::BusDisconnect();
    }

    // Go through the drawBatchLines and apply the text transform
    for (DrawBatch& drawBatch : drawBatches)
    {
        if (drawBatch.GetType() == UiTextComponent::DrawBatch::Type::Text)
        {
            drawBatch.text = m_displayedTextFunction(drawBatch.text);

            // If the font changed recently, then the font texture is empty, and won't be
            // populated until the frame renders. If the glyphs aren't mapped to the
            // font texture, then their sizes will be reported as zero/missing, which
            // causes issues with alignment.
            gEnv->pCryFont->AddCharsToFontTextures(m_fontFamily, drawBatch.text.c_str(), requestFontSize, requestFontSize);
        }
    }

    if (wrapText)
    {
        if (drawBatchLinesOut.inlineImages.empty())
        {
            BatchAwareWrapText(drawBatchLinesOut, drawBatches, m_fontFamily.get(), fontContext, availableWidth, excludeTrailingSpaceWidth);
        }
        else
        {
            BatchAwareWrapTextWithImages(drawBatchLinesOut, drawBatches, m_fontFamily.get(), fontContext, availableWidth, excludeTrailingSpaceWidth);
        }
    }
    else
    {
        CreateBatchLines(drawBatchLinesOut, drawBatches, m_fontFamily.get());
        AssignLineSizes(drawBatchLinesOut, m_fontFamily.get(), fontContext, excludeTrailingSpaceWidth);
    }
}

////////////////////////////////////////////////////////////////////////////////////////////////////
void UiTextComponent::RenderToCache(float alpha)
{
    if (!m_overrideFontFamily)
    {
        return;
    }

    if (!UiCanvasPixelAlignmentNotificationBus::Handler::BusIsConnected())
    {
        AZ::EntityId canvasEntityId;
        UiElementBus::EventResult(canvasEntityId, GetEntityId(), &UiElementBus::Events::GetCanvasEntityId);
        UiCanvasPixelAlignmentNotificationBus::Handler::BusConnect(canvasEntityId);
    }

    int requestFontSize = GetRequestFontSize();
    const DrawBatchLines& drawBatchLines = GetDrawBatchLines();
    STextDrawContext fontContext(GetTextDrawContextPrototype(requestFontSize, drawBatchLines.fontSizeScale));
    fontContext.SetOverrideViewProjMatrices(false);

    ColorF color = LyShine::MakeColorF(m_overrideColor.GetAsVector3(), alpha);
    color.srgb2rgb();   // the colors are specified in sRGB but we want linear colors in the shader
    fontContext.SetColor(color);

    // FFont.cpp uses the alpha value of the color to decide whether to use the color, if the alpha value is zero
    // (in a ColorB format) then the color set via SetColor is ignored and it usually ends up drawing with an alpha of 1.
    // This is not what we want. In fact, if the alpha is zero we will not end up rendering anything (due to the early
    // out in UiTextComponent::Render()). So... we set the alpha to any non-zero value so that we do have something in
    // the render cache. This means that if a fader is at zero and then is faded up, we still have something in the
    // cache to modify the alpha values of.
    if (!fontContext.IsColorOverridden())
    {
        color.a = 1.0f;
        fontContext.SetColor(color);
    }

    // Tell the font system how to we are aligning the text
    // The font system uses these alignment flags to force text to be in the safe zone
    // depending on overscan etc
    int flags = 0;
    if (m_textHAlignment == IDraw2d::HAlign::Center)
    {
        flags |= eDrawText_Center;
    }
    else if (m_textHAlignment == IDraw2d::HAlign::Right)
    {
        flags |= eDrawText_Right;
    }

    if (m_textVAlignment == IDraw2d::VAlign::Center)
    {
        flags |= eDrawText_CenterV;
    }
    else if (m_textVAlignment == IDraw2d::VAlign::Bottom)
    {
        flags |= eDrawText_Bottom;
    }

    flags |= eDrawText_UseTransform;
    fontContext.SetFlags(flags);

    AZ::Matrix4x4 transform;
    UiTransformBus::Event(GetEntityId(), &UiTransformBus::Events::GetTransformToViewport, transform);

    float transFloats[16];
    transform.StoreToRowMajorFloat16(transFloats);
    Matrix34 transform34(transFloats[0], transFloats[1], transFloats[2], transFloats[3],
        transFloats[4], transFloats[5], transFloats[6], transFloats[7],
        transFloats[8], transFloats[9], transFloats[10], transFloats[11]);
    fontContext.SetTransform(transform34);

    // Get the rect that positions the text prior to scale and rotate. The scale and rotate transform
    // will be applied inside the font draw.
    UiTransformInterface::RectPoints points;
    UiTransformBus::Event(GetEntityId(), &UiTransformBus::Events::GetCanvasSpacePointsNoScaleRotate, points);

    if (ShouldClip())
    {
        fontContext.EnableClipping(true);
        const AZ::Vector2 elemSize(points.GetAxisAlignedSize());

        // Set the clipping rect to be the same size and position of this
        // element's rect.
        fontContext.SetClippingRect(
            points.TopLeft().GetX(),
            points.TopLeft().GetY(),
            elemSize.GetX(),
            elemSize.GetY());
    }

#if defined(CARBONATED) && AZ_TRAIT_OS_PLATFORM_APPLE
    // support ABGR colorization
    AZStd::swap(fontContext.m_colorOverride.b, fontContext.m_colorOverride.r); // swap R and B
#endif
    m_renderCache.m_fontContext = fontContext;
    AZ::Vector2 pos = CalculateAlignedPositionWithYOffset(points);
    RenderDrawBatchLines(drawBatchLines, pos, points, transform, fontContext);
}

////////////////////////////////////////////////////////////////////////////////////////////////////
void UiTextComponent::RenderDrawBatchLines(
    const DrawBatchLines& drawBatchLines,
    const AZ::Vector2& pos,
    const UiTransformInterface::RectPoints& points,
    const AZ::Matrix4x4& transformToViewport,
    STextDrawContext& fontContext)
{
    // For each newline-delimited string, we increment the draw call Y pos
    // by the font size
    float newlinePosYIncrement = 0.0f;

    const ColorB origColor(fontContext.m_colorOverride);

    for (const DrawBatchLine& drawBatchLine : drawBatchLines.batchLines)
    {
        float xDrawPosOffset = 0.0f;

        AZ::Vector2 alignedPosition;
        if (m_textHAlignment == IDraw2d::HAlign::Left && m_textVAlignment == IDraw2d::VAlign::Top)
        {
            alignedPosition = pos;
        }
        else
        {
            alignedPosition = Draw2dHelper::Align(pos, drawBatchLine.lineSize, m_textHAlignment, IDraw2d::VAlign::Top); // y is already aligned
        }

        alignedPosition.SetY(alignedPosition.GetY() + newlinePosYIncrement);

        for (const DrawBatch& drawBatch : drawBatchLine.drawBatchList)
        {
            if (drawBatch.GetType() == UiTextComponent::DrawBatch::Type::Text)
            {
                if (ShouldClip())
                {
                    alignedPosition.SetX(alignedPosition.GetX() - CalculateHorizontalClipOffset());
                }

                alignedPosition.SetX(alignedPosition.GetX() + xDrawPosOffset);

                Vec2 textSize(drawBatch.size.GetX(), drawBatch.size.GetY());
                xDrawPosOffset = textSize.x;

                ColorB batchColor = origColor;
                const bool drawBatchHasColorAssigned = drawBatch.color != TextMarkup::ColorInvalid;
                if (drawBatchHasColorAssigned)
                {
                    ColorF color = LyShine::MakeColorF(drawBatch.color, 1.0f);  // need ColorF to do srgb conversion
                    color.srgb2rgb();   // the colors are specified in markup in sRGB but we want linear colors in the shader
                    batchColor = color;
                }

                fontContext.m_colorOverride = batchColor;

                uint32 numQuads = drawBatch.font->GetNumQuadsForText(drawBatch.text.c_str(), true, fontContext);
                if (numQuads > 0)
                {
                    RenderCacheBatch* cacheBatch = new RenderCacheBatch;
                    cacheBatch->m_position = alignedPosition;
                    cacheBatch->m_position.SetY(cacheBatch->m_position.GetY() + drawBatch.yOffset);
                    cacheBatch->m_text = drawBatch.text;
                    cacheBatch->m_font = drawBatch.font;
                    cacheBatch->m_color = batchColor;

                    cacheBatch->m_cachedPrimitive.m_vertices = new LyShine::UiPrimitiveVertex[numQuads * 4];
                    cacheBatch->m_cachedPrimitive.m_indices = new uint16[numQuads * 6];

                    AZStd::vector<SVF_P2F_C4B_T2F_F4B> vertices(numQuads * 4);
                    uint32 numQuadsWritten = cacheBatch->m_font->WriteTextQuadsToBuffers(
                        vertices.data(), cacheBatch->m_cachedPrimitive.m_indices, numQuads,
                        cacheBatch->m_position.GetX(), cacheBatch->m_position.GetY(), 1.0f, cacheBatch->m_text.c_str(), true, fontContext);

                    AZ_Assert(numQuadsWritten <= numQuads, "value returned from WriteTextQuadsToBuffers is larger than size allocated");

                    if (numQuadsWritten == 0)
                    {
                        delete cacheBatch;
                        continue;
                    }

                    int numVertices = numQuadsWritten * 4;
                    FontVertexToUiVertex(vertices.data(), cacheBatch->m_cachedPrimitive.m_vertices, numVertices);
                    cacheBatch->m_cachedPrimitive.m_numVertices = numVertices;
                    cacheBatch->m_cachedPrimitive.m_numIndices = numQuadsWritten * 6;

                    cacheBatch->m_fontTextureVersion = drawBatch.font->GetFontTextureVersion();

                    m_renderCache.m_batches.push_back(cacheBatch);
                }
            }
            else if (drawBatch.GetType() == UiTextComponent::DrawBatch::Type::Image)
            {
                alignedPosition.SetX(alignedPosition.GetX() + xDrawPosOffset);
                xDrawPosOffset = drawBatch.size.GetX();

                const AZ::Vector2 imageStartPos = AZ::Vector2(
                    alignedPosition.GetX() + drawBatch.image->m_leftPadding,
                    alignedPosition.GetY() + drawBatch.yOffset);

                const AZ::Vector2 imageEndPos = AZ::Vector2(
                    imageStartPos.GetX() + drawBatch.image->m_size.GetX(),
                    imageStartPos.GetY() + drawBatch.image->m_size.GetY());

                AZ::Vector3 imageQuad[4];
                imageQuad[0] = AZ::Vector3(imageStartPos.GetX(), imageStartPos.GetY(), 1.0f);
                imageQuad[1] = AZ::Vector3(imageEndPos.GetX(), imageQuad[0].GetY(), 1.0f);
                imageQuad[2] = AZ::Vector3(imageQuad[1].GetX(), imageEndPos.GetY(), 1.0f);
                imageQuad[3] = AZ::Vector3(imageQuad[0].GetX(), imageQuad[2].GetY(), 1.0f);

                AZ::Vector2 uvs[4];
                if (drawBatch.image->m_atlas)
                {
                    uvs[0] = AZ::Vector2(static_cast<float>(drawBatch.image->m_coordinates.GetLeft()) / drawBatch.image->m_atlas->GetWidth(),
                        static_cast<float>(drawBatch.image->m_coordinates.GetTop()) / drawBatch.image->m_atlas->GetHeight());
                    uvs[2] = AZ::Vector2(static_cast<float>(drawBatch.image->m_coordinates.GetRight()) / drawBatch.image->m_atlas->GetWidth(),
                        static_cast<float>(drawBatch.image->m_coordinates.GetBottom()) / drawBatch.image->m_atlas->GetHeight());
                    uvs[1] = AZ::Vector2(uvs[2].GetX(), uvs[0].GetY());
                    uvs[3] = AZ::Vector2(uvs[0].GetX(), uvs[2].GetY());
                }
                else
                {
                    uvs[0] = AZ::Vector2(0.0f, 0.0f);
                    uvs[1] = AZ::Vector2(1.0f, 0.0f);
                    uvs[2] = AZ::Vector2(1.0f, 1.0f);
                    uvs[3] = AZ::Vector2(0.0f, 1.0f);
                }

                if (ShouldClip())
                {
                    ClipImageQuadAndUvs(imageQuad, uvs, points, drawBatch, imageStartPos, imageEndPos);
                }

                for (int i = 0; i < 4; ++i)
                {
                    imageQuad[i] = transformToViewport * imageQuad[i];
                }

                static const uint32 packedColor = (255u << 24) | (255u << 16) | (255u << 8) | 255u;

                RenderCacheImageBatch* cacheImageBatch = new RenderCacheImageBatch;

                cacheImageBatch->m_texture = drawBatch.image->m_texture;

                cacheImageBatch->m_cachedPrimitive.m_vertices = new LyShine::UiPrimitiveVertex[4];
                for (int i = 0; i < 4; ++i)
                {
                    cacheImageBatch->m_cachedPrimitive.m_vertices[i].xy = Vec2(imageQuad[i].GetX(), imageQuad[i].GetY());
                    cacheImageBatch->m_cachedPrimitive.m_vertices[i].color.dcolor = packedColor;
                    cacheImageBatch->m_cachedPrimitive.m_vertices[i].st = Vec2(uvs[i].GetX(), uvs[i].GetY());
                    cacheImageBatch->m_cachedPrimitive.m_vertices[i].texIndex = 0;
                    cacheImageBatch->m_cachedPrimitive.m_vertices[i].texHasColorChannel = 1;
                    cacheImageBatch->m_cachedPrimitive.m_vertices[i].texIndex2 = 0;
                    cacheImageBatch->m_cachedPrimitive.m_vertices[i].pad = 0;
                }

                cacheImageBatch->m_cachedPrimitive.m_numVertices = 4;
                static uint16 indices[6] = { 0, 1, 2, 2, 3, 0 };
                cacheImageBatch->m_cachedPrimitive.m_indices = indices;
                cacheImageBatch->m_cachedPrimitive.m_numIndices = 6;

                m_renderCache.m_imageBatches.push_back(cacheImageBatch);
            }
            else
            {
                AZ_Assert(false, "Unknown DrawBatch Type");
            }
        }

        newlinePosYIncrement += drawBatchLine.lineSize.GetY() + m_lineSpacing;
    }
}

////////////////////////////////////////////////////////////////////////////////////////////////////
void UiTextComponent::UpdateTextRenderBatchesForFontTextureChange()
{
    STextDrawContext fontContext = m_renderCache.m_fontContext;

    for (RenderCacheBatch* cacheBatch : m_renderCache.m_batches)
    {
        if (cacheBatch->m_fontTextureVersion != cacheBatch->m_font->GetFontTextureVersion())
        {
            uint32 numExistingQuads = cacheBatch->m_cachedPrimitive.m_numVertices / 4;

            fontContext.m_colorOverride = cacheBatch->m_color;

            uint32 numQuads = cacheBatch->m_font->GetNumQuadsForText(cacheBatch->m_text.c_str(), true, fontContext);

            if (numExistingQuads < numQuads)
            {
                delete [] cacheBatch->m_cachedPrimitive.m_vertices;
                delete [] cacheBatch->m_cachedPrimitive.m_indices;

                cacheBatch->m_cachedPrimitive.m_vertices = new LyShine::UiPrimitiveVertex[numQuads * 4];
                cacheBatch->m_cachedPrimitive.m_indices = new uint16[numQuads * 6];
            }

            AZStd::vector<SVF_P2F_C4B_T2F_F4B> vertices(numQuads * 4);
            uint32 numQuadsWritten = cacheBatch->m_font->WriteTextQuadsToBuffers(
                vertices.data(), cacheBatch->m_cachedPrimitive.m_indices, numQuads,
                cacheBatch->m_position.GetX(), cacheBatch->m_position.GetY(), 1.0f, cacheBatch->m_text.c_str(), true, fontContext);

            int numVertices = numQuadsWritten * 4;
            FontVertexToUiVertex(vertices.data(), cacheBatch->m_cachedPrimitive.m_vertices, numVertices);

            cacheBatch->m_cachedPrimitive.m_numVertices = numVertices;
            cacheBatch->m_cachedPrimitive.m_numIndices = numQuadsWritten * 6;

            cacheBatch->m_fontTextureVersion = cacheBatch->m_font->GetFontTextureVersion();
        }
    }
}

////////////////////////////////////////////////////////////////////////////////////////////////////
STextDrawContext UiTextComponent::GetTextDrawContextPrototype(int requestFontSize, const AZ::Vector2& fontSizeScale) const
{
    STextDrawContext ctx;
    ctx.SetEffect(m_overrideFontEffectIndex);
    ctx.SetSizeIn800x600(false);

    // Shrink-to-fit scaling (fontSizeScale) gets applied to font size, but not request size.
    // This means that re-rendered fonts will not re-render characters that are scaled via
    // shrink-to-fit - a scale transformation is applied for these characters instead. For
    // higher quality font scaling with shrink-to-fit, consider taking m_fontSizeScale into
    // account.
#if defined(CARBONATED)
    ctx.SetSize(Vec2(m_mappedFontSize * fontSizeScale.GetX(), m_mappedFontSize * fontSizeScale.GetY()));
#else
    ctx.SetSize(Vec2(m_fontSize * fontSizeScale.GetX(), m_fontSize * fontSizeScale.GetY()));
#endif
    ctx.m_requestSize = Vec2i(requestFontSize, requestFontSize);
    ctx.m_processSpecialChars = false;
    ctx.m_tracking = (m_charSpacing * ctx.m_size.x) / 1000.0f; // m_charSpacing units are 1/1000th of ems, 1 em is equal to font size.
                                                               // It's important that we base the character spacing based on the
                                                               // the scaled font size since this is the size the characters will be
                                                               // rendered at. Because spacing is relative to font size, basing the
                                                               // the spacing on the unscaled font size (m_fontSize) would produce
                                                               // visually inaccurate results, such as when shrink-to-fit is being
                                                               // used.

    AZ::EntityId canvasId;
    UiElementBus::EventResult(canvasId, GetEntityId(), &UiElementBus::Events::GetCanvasEntityId);
    UiCanvasBus::EventResult(ctx.m_pixelAligned, canvasId, &UiCanvasBus::Events::GetIsTextPixelAligned);

    return ctx;
}

////////////////////////////////////////////////////////////////////////////////////////////////////
void UiTextComponent::OnTextWidthPropertyChanged()
{
    if (m_wrapTextSetting == UiTextInterface::WrapTextSetting::NoWrap &&
        m_overflowMode != OverflowMode::Ellipsis &&
        m_shrinkToFit == ShrinkToFit::None &&
        !m_areDrawBatchLinesDirty)
    {
        // Recompute the line sizes so that they are aligned properly (else the sizes will be aligned
        // according to their original width)
        // NOTE:: The AssignLineSizes call modifies the draw batch lines in place so we don't use GetDrawBatchLines here.
        // We only get here if m_drawBatchLines is not dirty.
        int requestFontSize = GetRequestFontSize();
        STextDrawContext fontContext(GetTextDrawContextPrototype(requestFontSize, m_drawBatchLines.fontSizeScale));
        AssignLineSizes(m_drawBatchLines, m_fontFamily.get(), fontContext, true);
        MarkRenderCacheDirty();
    }
    else
    {
        // Recompute even the lines, because since we have new widths, we might have more lines due
        // to word wrap
        MarkDrawBatchLinesDirty(true);
    }
}

////////////////////////////////////////////////////////////////////////////////////////////////////
void UiTextComponent::HandleOverflowText(UiTextComponent::DrawBatchLines& drawBatchLinesOut)
{
    HandleShrinkToFit(drawBatchLinesOut);
    HandleEllipsis(drawBatchLinesOut);
}

////////////////////////////////////////////////////////////////////////////////////////////////////
void UiTextComponent::HandleShrinkToFit(UiTextComponent::DrawBatchLines& drawBatchLinesOut, float availableHeight)
{
    const bool useShrinkToFit = m_shrinkToFit != ShrinkToFit::None;
    if (!useShrinkToFit)
    {
        return;
    }

    AZ::Vector2 textSize = GetTextSizeFromDrawBatchLines(drawBatchLinesOut);
    AZ::Vector2 currentElementSize;   //  This needs to be computed with the unscaled size. This is because scaling happens after the text is laid out.
    UiTransformBus::EventResult(currentElementSize, GetEntityId(), &UiTransformBus::Events::GetCanvasSpaceSizeNoScaleRotate);
    if (availableHeight >= 0.0f)
    {
        currentElementSize.SetY(availableHeight);
    }
    const bool textOverflowsElementBounds = GetTextOverflowsBounds(textSize, currentElementSize);
    const bool textOverflowsElementBoundsX = textSize.GetX() > currentElementSize.GetX();
    const bool shrinkToFitNotNeeded = !textOverflowsElementBounds || (!textOverflowsElementBoundsX && m_shrinkToFit == ShrinkToFit::WidthOnly);
    if (shrinkToFitNotNeeded)
    {
        return;
    }

    // Calculate the scaling we need to apply to the font size scale to get
    // the text content to fit within the element. Note that this scale could
    // be limited by m_minShrinkScale.
    AZ::Vector2 scaleXy = AZ::Vector2(
        currentElementSize.GetX() / textSize.GetX(),
        currentElementSize.GetY() / textSize.GetY());

    if (m_shrinkToFit == ShrinkToFit::Uniform)
    {
        const bool textOverflowsElementBoundsY = textSize.GetY() > currentElementSize.GetY();
        const bool noWrap = m_wrapTextSetting == WrapTextSetting::NoWrap;
        const bool notMultiLine = drawBatchLinesOut.batchLines.size() <= 1;
        const bool wrappingNotNeeded = noWrap || notMultiLine;
        if (wrappingNotNeeded)
        {
            HandleUniformShrinkToFitWithScale(drawBatchLinesOut, scaleXy);
        }

        // Some cases produce small (fractional) amounts of overflow along X axis even
        // for word-wrapped cases. Here we check if shrink-to-fit is actually needed by
        // verifying that the text contents overflows the Y-axis bounds of the element.
        else if (textOverflowsElementBoundsY)
        {
            HandleShrinkToFitWithWrapping(drawBatchLinesOut, currentElementSize, textSize);
        }

        // Draw batches need to be re-populated with new font size scale applied
        CalculateDrawBatchLines(drawBatchLinesOut);
    }
    else if (m_shrinkToFit == ShrinkToFit::WidthOnly)
    {
        if (m_wrapTextSetting == WrapTextSetting::NoWrap)
        {
            drawBatchLinesOut.fontSizeScale.SetX(AZ::GetMax<float>(m_minShrinkScale, scaleXy.GetX()));

            // Draw batches need to be re-populated with new font size scale applied
            CalculateDrawBatchLines(drawBatchLinesOut);
        }
        else
        {
            AZ_Assert(m_wrapTextSetting == WrapTextSetting::Wrap, "A new WrapTextSetting other than Wrap has been added. We need to account for that new setting here.");

            HandleShrinkToFitWithWrapping(drawBatchLinesOut, currentElementSize, textSize);
        }
    }
}

////////////////////////////////////////////////////////////////////////////////////////////////////
void UiTextComponent::HandleUniformShrinkToFitWithScale(UiTextComponent::DrawBatchLines& drawBatchLinesOut, const AZ::Vector2& scaleVec)
{
    float minScale = AZ::GetMin<float>(scaleVec.GetX(), scaleVec.GetY());
    minScale = AZ::GetMax<float>(m_minShrinkScale, minScale);
    drawBatchLinesOut.fontSizeScale = AZ::Vector2(minScale, minScale);
}

////////////////////////////////////////////////////////////////////////////////////////////////////
void UiTextComponent::HandleShrinkToFitWithWrapping(
    UiTextComponent::DrawBatchLines& drawBatchLinesOut, const AZ::Vector2& currentElementSize, const AZ::Vector2& textSize)
{
    if (m_shrinkToFit == ShrinkToFit::None)
    {
        return;
    }

    const float lineHeight = drawBatchLinesOut.batchLines.front().lineSize.GetY();

    // Sizing sanity checks
    {
        // Sizes less than one pixel are considered invalid
        const float minPixelSize = 1.0f;
        const bool textAndLineHeightsInvalid = lineHeight < minPixelSize || textSize.GetX() < minPixelSize;
        const bool elementSizeInvalid = currentElementSize.IsLessThan(AZ::Vector2::CreateOne());
        const bool invalidSizing = textAndLineHeightsInvalid || elementSizeInvalid;
        if (invalidSizing)
        {
            return;
        }
    }

    int maxLinesElementCanHold = GetNumNonOverflowingLinesForElement(drawBatchLinesOut.batchLines, currentElementSize, m_lineSpacing);

    if (maxLinesElementCanHold <= 0)
    {
        return;
    }

    if (m_shrinkToFit == ShrinkToFit::WidthOnly)
    {
        HandleWidthOnlyShrinkToFitWithWrapping(drawBatchLinesOut, currentElementSize, maxLinesElementCanHold);
    }
    else if (m_shrinkToFit == ShrinkToFit::Uniform)
    {
        HandleUniformShrinkToFitWithWrapping(drawBatchLinesOut, currentElementSize, maxLinesElementCanHold);
    }
    else
    {
        AZ_Assert(false, "Unexpected shrink-to-fit mode given.");
    }
}

////////////////////////////////////////////////////////////////////////////////////////////////////
void UiTextComponent::HandleWidthOnlyShrinkToFitWithWrapping(
    UiTextComponent::DrawBatchLines& drawBatchLinesOut,
    const AZ::Vector2& currentElementSize,
    int maxLinesElementCanHold)
{
    bool textStillOverflows = true;
    while (textStillOverflows)
    {
        // Consider the sizes of all overflowing lines when calculating the
        // scale to reduce the number of times we need to iterate.
        int numOverflowingLines = static_cast<int>(drawBatchLinesOut.batchLines.size() - maxLinesElementCanHold);
        DrawBatchLineContainer::reverse_iterator riter;
        int overflowLineCount = 0;
        float overflowingLineSize = 0.0f;
        for (riter = drawBatchLinesOut.batchLines.rbegin();
            riter != drawBatchLinesOut.batchLines.rend() && overflowLineCount < numOverflowingLines;
            ++riter, ++overflowLineCount)
        {
            DrawBatchLine& batchLine = *riter;
            overflowingLineSize += batchLine.lineSize.GetX();
        }

        // If overflowing line size is empty (zero width), assume its an empty line and give
        // it the width of the element.
        const bool invalidLineSize = overflowingLineSize < 1.0f;
        overflowingLineSize = invalidLineSize ? currentElementSize.GetX() : overflowingLineSize;

        // Determine the total horizontal space the element can accommodate by adding up
        // the width of the total number of lines the element can hold
        const float nonOverflowingWidth = maxLinesElementCanHold * currentElementSize.GetX();

        // Get the scale necessary to fit all of the text within the element
        const float shrinkScale = nonOverflowingWidth / (nonOverflowingWidth + overflowingLineSize);

        // Limit the shrink scale by the minimum shrink scale
        const float newShrinkScale = AZ::GetMax<float>(drawBatchLinesOut.fontSizeScale.GetX() * shrinkScale, m_minShrinkScale);
        drawBatchLinesOut.fontSizeScale.SetX(newShrinkScale);

        // Rebuild the draw batches with the new font size scaling
        CalculateDrawBatchLines(drawBatchLinesOut);

        // Early out if minimum scale was reached or we're at a very small scale
        const bool minScaleThresholdReached = drawBatchLinesOut.fontSizeScale.GetX() < 0.05f;
        const bool useMinShrinkScale = m_minShrinkScale > 0.0f;
        const bool minShrinkScaleReached = drawBatchLinesOut.fontSizeScale.GetX() <= m_minShrinkScale;
        const bool exitDueToSmallScaleApplied = useMinShrinkScale ? minShrinkScaleReached : minScaleThresholdReached;
        if (exitDueToSmallScaleApplied)
        {
            break;
        }

        maxLinesElementCanHold = GetNumNonOverflowingLinesForElement(drawBatchLinesOut.batchLines, currentElementSize, m_lineSpacing);

        // Just because we applied a scale doesn't mean the text fits. This is due to word wrap.
        // Even though we calculate the exact scale to accmmodate all the characters for the
        // max number of lines the element can hold, word-wrap divides the characters unevenly
        // across the total space required by the text, because overflowing words/characters are
        // wrapped to the next line (and a character is "atomic" and can't be divided arbitrarily
        // to accommodate space).
        textStillOverflows = drawBatchLinesOut.batchLines.size() > maxLinesElementCanHold;
    }
}

////////////////////////////////////////////////////////////////////////////////////////////////////
void UiTextComponent::HandleUniformShrinkToFitWithWrapping(
    UiTextComponent::DrawBatchLines& drawBatchLinesOut,
    const AZ::Vector2& currentElementSize,
    int maxLinesElementCanHold)
{
    // First, the font scale is reduced by a fractional multiplier until the text no longer overflows.
    // Then, the font scale is incremented by a fixed amount until the largest font scale that
    // does not overflow the text is found

    // Font scale increment value for when the text no longer overflows
    const float fontScaleIncrement = 0.05f;

    float curFontScale = drawBatchLinesOut.fontSizeScale.GetX();

    // This keeps track of the last known largest scale that fits the text
    // to the element bounds with word wrap.
    float bestScaleFoundSoFar = curFontScale;

    // Calculate a default scale multiplier used to reduce the font scale by a percentage
    // until the text no longer overflows.
    // The default scale multiplier is the ratio of available height to the required height.
    // It is made a multiple of fontScaleIncrement so that the final font scale is consistent
    // with the element's height. Otherwise, the font scale could end up getting bigger when
    // the element's size becomes smaller
    const AZ::Vector2 curTextSize = GetTextSizeFromDrawBatchLines(drawBatchLinesOut);
    const float overflowFactor = curTextSize.GetY() > 0.0f ? (currentElementSize.GetY() / curTextSize.GetY()) : 1.0f;
    const float defaultScaleMultiplierUnclamped = floorf(overflowFactor / fontScaleIncrement) * fontScaleIncrement;
    const float defaultScaleMultiplier = AZ::GetClamp<float>(defaultScaleMultiplierUnclamped, fontScaleIncrement, 1.0f - fontScaleIncrement);

    // If min shrink scale applies, and it's bigger than the default scale multplier,
    // we set the scale to be half the difference between 1.0f (no scale) and the
    // min shrink scale (a "half step"). This gives a starting point that avoids
    // applying a scale that is too small too soon (esp for text that "almost fits"
    // the element bounds).
    const float minShrinkScaleHalfStep = (1.0f - m_minShrinkScale) * 0.5f + m_minShrinkScale;
    const bool useMinShrinkScale = m_minShrinkScale > 0.0f;

    const float scaleMultiplierUnclamped = useMinShrinkScale ? minShrinkScaleHalfStep : defaultScaleMultiplier;
    const float scaleMultiplier = AZStd::GetMax<float>(defaultScaleMultiplier, scaleMultiplierUnclamped);

    // Text always starts out overflowing
    bool textStillOverflows = true;

    // When we've reached a font scale that fits the text within the element
    // bounds, we enter an "adjust phase" where the scale gradually increases until
    // the text overflows once more. As the scale increases, we keep track of the
    // last scale to fit the text within bestScaleFoundSoFar.
    bool scaleAdjustPhase = false;

    while (textStillOverflows || scaleAdjustPhase)
    {
        if (textStillOverflows)
        {
            // Decrease current font scale value
            curFontScale *= scaleMultiplier;
        }

        // Rebuild the draw batches with the new font size scaling
        drawBatchLinesOut.fontSizeScale.Set(curFontScale, curFontScale);
        CalculateDrawBatchLines(drawBatchLinesOut);

        maxLinesElementCanHold = GetNumNonOverflowingLinesForElement(drawBatchLinesOut.batchLines, currentElementSize, m_lineSpacing);

        // Just because we applied a scale doesn't mean the text fits. This is due to word wrap.
        // Even though we calculate the exact scale to accmmodate all the characters for the
        // max number of lines the element can hold, word-wrap divides the characters unevenly
        // across the total space required by the text, because overflowing words/characters are
        // wrapped to the next line (and a character is "atomic" and can't be divided arbitrarily
        // to accommodate space).
        textStillOverflows = drawBatchLinesOut.batchLines.size() > maxLinesElementCanHold;

        if (textStillOverflows && !scaleAdjustPhase)
        {
            // Early out if minimum scale was reached or we're at a very small scale
            const bool minScaleThresholdReached = curFontScale < fontScaleIncrement;
            const bool minShrinkScaleReached = curFontScale <= m_minShrinkScale;
            const bool exitDueToSmallScaleApplied = useMinShrinkScale ? minShrinkScaleReached : minScaleThresholdReached;
            if (exitDueToSmallScaleApplied)
            {
                // Set final font scale
                float minFontScale = useMinShrinkScale ? m_minShrinkScale : fontScaleIncrement;
                drawBatchLinesOut.fontSizeScale.Set(minFontScale, minFontScale);
                break;
            }
        }

        // Text is no longer overflowing, begin scaling the text back up until we find
        // a better fit.
        if (!textStillOverflows)
        {
            bestScaleFoundSoFar = curFontScale;
            // Increment current font scale value by a small fixed amount
            curFontScale += fontScaleIncrement;
            scaleAdjustPhase = true;
        }
        // Text is overflowing. If we're in the "adjust phase", assume that the last known
        // scale that fits the text is the best fit and exit the loop.
        else if (scaleAdjustPhase)
        {
            // Make sure final font scale is within min/max
            float minFontScale = useMinShrinkScale ? m_minShrinkScale : fontScaleIncrement;
            bestScaleFoundSoFar = AZ::GetClamp<float>(bestScaleFoundSoFar, minFontScale, 1.0f);

            // Set final font scale
            drawBatchLinesOut.fontSizeScale.Set(bestScaleFoundSoFar, bestScaleFoundSoFar);
            break;
        }
    }
}

////////////////////////////////////////////////////////////////////////////////////////////////////
void UiTextComponent::HandleEllipsis(UiTextComponent::DrawBatchLines& drawBatchLinesOut, float availableHeight)
{
    if (m_overflowMode != OverflowMode::Ellipsis)
    {
        return;
    }

    AZ::Vector2 textSize = GetTextSizeFromDrawBatchLines(drawBatchLinesOut);
    AZ::Vector2 currentElementSize;   //  This needs to be computed with the unscaled size. This is because scaling happens after the text is laid out.
    UiTransformBus::EventResult(currentElementSize, GetEntityId(), &UiTransformBus::Events::GetCanvasSpaceSizeNoScaleRotate);
    if (availableHeight >= 0.0f)
    {
        currentElementSize.SetY(availableHeight);
    }

    const bool textOverflowsElementBounds = GetTextOverflowsBounds(textSize, currentElementSize);
#if defined(CARBONATED)
    // Scaled-to-fit text can still be slightly larger than the element due to float error, so we only use ellipsis if X overflow is significant.
    const float MIN_TEXT_X_OVERFLOW = 0.5f;
    const bool textOverflowsElementBoundsX = textSize.GetX() - currentElementSize.GetX() > MIN_TEXT_X_OVERFLOW;
#else
    const bool textOverflowsElementBoundsX = textSize.GetX() > currentElementSize.GetX();
#endif
    const bool onlyOneLine = drawBatchLinesOut.batchLines.size() == 1;
    const bool noEllipsisNeeded = !textOverflowsElementBoundsX && onlyOneLine;

    // No need to handle ellipsis if the text doesn't overflow, OR if the text is ONLY
    // overflowing vertically and there is only one line overflowing (in which case,
    // the content will start to clip). If we don't check for this condition, the
    // ellipsis text will unnecessarily be added to the end of the displayed text.
    if (!textOverflowsElementBounds || noEllipsisNeeded)
    {
        return;
    }

    // Iterate through batch lines until the first overflowing line is found. The
    // line that precedes the overflowing line is the line that will contain the
    // ellipsis. Also gather lines that overflow the element bounds so they can
    // be truncated.
    DrawBatchLineContainer::iterator lineToEllipsis = drawBatchLinesOut.batchLines.begin();
    DrawBatchLineIters linesToRemove;
    GetLineToEllipsisAndLinesToTruncate(drawBatchLinesOut, &lineToEllipsis, linesToRemove, currentElementSize);

    int requestFontSize = GetRequestFontSize();
    STextDrawContext ctx(GetTextDrawContextPrototype(requestFontSize, drawBatchLinesOut.fontSizeScale));

    DrawBatchLine* lineToEllipsisPtr = &(*lineToEllipsis);
    while (lineToEllipsisPtr)
    {
        // We need to know the starting position of each draw batch on this line
        // so that we can apply the ellipsis at the proper position in the text.
        DrawBatchStartPositions startPositions;
        GetDrawBatchStartPositions(startPositions, lineToEllipsisPtr, currentElementSize);
        SetBatchLineFontPointers(lineToEllipsisPtr);

        // Now that we have the line that we need to ellipse (esp in multi-line/word-wrap
        // situations), we need to get the draw batch on the line whose contents need to
        // be modified to include the ellipse.

        const char* ellipseText = "...";
        float drawBatchStartPos = 0.0f;
        float ellipsisPos = 0.0f;

        DrawBatch* drawBatchToEllipse = GetDrawBatchToEllipseAndPositions(ellipseText, ctx, currentElementSize, &startPositions, &drawBatchStartPos, &ellipsisPos);
        TruncateDrawBatches(lineToEllipsisPtr, drawBatchToEllipse);

        // Get the index of the draw batch text to insert the ellipsis text
        int ellipsisCharPos = GetStartEllipseIndexInDrawBatch(drawBatchToEllipse, ctx, drawBatchStartPos, ellipsisPos);
        InsertEllipsisText(ellipseText, ellipsisCharPos, drawBatchToEllipse);

        // Treat the drawbatch as text so ellipsis text renders
        drawBatchToEllipse->image = nullptr;

        // Remove all content if the only content being displayed is ellipsis text
        const bool batchContainsOnlyEllipsis = ellipseText == drawBatchToEllipse->text;
        const bool noOtherBatches = 1 == lineToEllipsisPtr->drawBatchList.size();
        const bool removeBatchContainingOnlyEllipsis = batchContainsOnlyEllipsis && noOtherBatches;
        if (removeBatchContainingOnlyEllipsis)
        {
            linesToRemove.push_back(lineToEllipsis);
        }
        else
        {
            // Otherwise, we found a line that contains content in addition to ellipsis
            break;
        }

        // Once we've reached the first line of text, we're done (since we're iterating backwards)
        if (lineToEllipsis == drawBatchLinesOut.batchLines.begin())
        {
            break;
        }

        // Continue iterating towards the top of text until we find a line that
        // can display the ellipsis
        --lineToEllipsis;
        lineToEllipsisPtr =  &(*lineToEllipsis);
    }

    // For the case when we've removed every possible line, we'll just clip instead
    // of truncate. Otherwise, we need to truncate lines follow ellipsis.
    const bool linesFollowingEllipsisNeedTruncating = drawBatchLinesOut.batchLines.size() > linesToRemove.size();
    if (linesFollowingEllipsisNeedTruncating)
    {
        // Truncate all lines following ellipsis
        for (const auto& drawBatchLineIter : linesToRemove)
        {
            drawBatchLinesOut.batchLines.erase(drawBatchLineIter);
        }
    }
    // Line sizes need to be updated to reflect ellipsis text insertion as well as batch
    // lines being truncated (past the ellipsis line).
    AssignLineSizes(drawBatchLinesOut, m_fontFamily.get(), ctx);
}

////////////////////////////////////////////////////////////////////////////////////////////////////
void UiTextComponent::GetLineToEllipsisAndLinesToTruncate(UiTextComponent::DrawBatchLines& drawBatchLinesOut,
    DrawBatchLineContainer::iterator* lineToEllipsis, DrawBatchLineIters& linesToRemove, const AZ::Vector2& currentElementSize)
{
    // Keep track of height of all text as we iterate through the batch lines
    float totalTextHeight = 0.0f;
    DrawBatchLineContainer::iterator prevBatchLine = *lineToEllipsis;
    bool foundLineToEllipsis = false;

    for (auto iter = drawBatchLinesOut.batchLines.begin(); iter != drawBatchLinesOut.batchLines.end(); ++iter)
    {
        DrawBatchLine& batchLine = *iter;
        totalTextHeight += batchLine.lineSize.GetY();
        const bool lineOverflowsVertically = totalTextHeight > currentElementSize.GetY();
        const bool lineOverflowsHorizontally = batchLine.lineSize.GetX() > currentElementSize.GetX();
        const bool lineDoesntOverflow = !lineOverflowsVertically && !lineOverflowsHorizontally;

        if (foundLineToEllipsis)
        {
            // All other lines following the ellipsis are truncated.
            linesToRemove.push_back(iter);
            continue;
        }
        else if (lineDoesntOverflow)
        {
            prevBatchLine = iter;
            continue;
        }

        // Prevent the first line of text from being removed, even if the text
        // is overflowing. With ellipsis enabled, this content will be clipped.
        const bool firstLine = iter == drawBatchLinesOut.batchLines.begin();
        if (lineOverflowsVertically && !firstLine)
        {
            // The line we want to ellipse occurs prior to the
            // first overflowing line.
            *lineToEllipsis = prevBatchLine;
            linesToRemove.push_back(iter);
        }
        else if (lineOverflowsHorizontally)
        {
            // The first line to overflow horizontally gets ellipsis
            *lineToEllipsis = iter;
        }

        foundLineToEllipsis = true;
    }
}

////////////////////////////////////////////////////////////////////////////////////////////////////
void UiTextComponent::GetDrawBatchStartPositions(DrawBatchStartPositions& startPositions, DrawBatchLine* lineToEllipsis, [[maybe_unused]] const AZ::Vector2& currentElementSize)
{
    float currentLineSize = 0.0f;

    for (DrawBatch& drawBatch : lineToEllipsis->drawBatchList)
    {
        DrawBatchStartPosPair startPosPair(&drawBatch, currentLineSize);
        startPositions.emplace_back(startPosPair);
        currentLineSize += drawBatch.size.GetX();
    }
}

////////////////////////////////////////////////////////////////////////////////////////////////////
UiTextComponent::DrawBatch* UiTextComponent::GetDrawBatchToEllipseAndPositions(const char* ellipseText,
    const STextDrawContext& ctx,
    const AZ::Vector2& currentElementSize,
    DrawBatchStartPositions* startPositions,
    float* drawBatchStartPos,
    float* ellipsisPos)
{
    // Iterate backwards through draw batches on this line, until we find a draw batch
    // that can contain the ellipsis text within the bounds of the element.
    auto drawBatchToEllipseIter = startPositions->rbegin();
    DrawBatch* drawBatchToEllipse = (*drawBatchToEllipseIter).first;

    float ellipsisSize = 0.0f;
    while (drawBatchToEllipse)
    {
        const bool prevBatchIsValid = AZStd::next(drawBatchToEllipseIter) != startPositions->rend();
        const bool prevBatchIsImage = prevBatchIsValid && (*AZStd::next(drawBatchToEllipseIter)).first->image != nullptr;
        const bool moreBatchesPriorToImage = prevBatchIsImage && startPositions->size() > 2;
        const bool moreTextBatches = !prevBatchIsImage && startPositions->size() > 1;
        const bool moreDrawBatchesAvailable = moreBatchesPriorToImage || moreTextBatches;

        // The size of the ellipsis text can change based on the font being used in the draw batch
        ellipsisSize = drawBatchToEllipse->font->GetTextSize(ellipseText, true, ctx).x;

        // Calculate where the ellipsis must start in order to be contained within the
        // element bounds. Also, guard against narrow elements that aren't wide enough
        // to accommodate ellipsis.
        *ellipsisPos = AZStd::GetMax<float>(0.0f, currentElementSize.GetX() - ellipsisSize);
        *drawBatchStartPos = startPositions->back().second;

        const bool drawBatchOccursAfterEllipsis = *ellipsisPos <= *drawBatchStartPos;
        const bool getPrevDrawBatch = drawBatchOccursAfterEllipsis && moreDrawBatchesAvailable;

        if (getPrevDrawBatch)
        {
            startPositions->pop_back();
            drawBatchToEllipseIter = startPositions->rbegin();
            drawBatchToEllipse = (*drawBatchToEllipseIter).first;
        }
        else
        {
            // Found a draw batch whose start position can contain the ellipsis
            // within the bounds of the element.
            break;
        }
    }

    return drawBatchToEllipse;
}

////////////////////////////////////////////////////////////////////////////////////////////////////
void UiTextComponent::TruncateDrawBatches(UiTextComponent::DrawBatchLine* lineToTruncate, const UiTextComponent::DrawBatch* truncateAfterBatch)
{
    bool truncateBatchFound = false;
    lineToTruncate->drawBatchList.remove_if(
        [&truncateBatchFound, truncateAfterBatch](const UiTextComponent::DrawBatch& drawBatch)
        {
            if (truncateBatchFound)
            {
                return true;
            }
            else
            {
                truncateBatchFound = &drawBatch == truncateAfterBatch;
                return false;
            }
        });
}

////////////////////////////////////////////////////////////////////////////////////////////////////
int UiTextComponent::GetStartEllipseIndexInDrawBatch(const DrawBatch* drawBatchToEllipse,
    const STextDrawContext& ctx,
    const float drawBatchStartPos,
    const float ellipsePos)
{
    float overflowStringSize = 0.0f;
    int ellipsisCharPos = 0;
    Utf8::Unchecked::octet_iterator pChar(drawBatchToEllipse->text.data());
    uint32_t stringBufferIndex = 0;
    uint32_t prevCh = 0;
    while (uint32_t ch = *pChar)
    {
        ++pChar;
        size_t maxSize = 5;
        char codepoint[5] = { 0 };
        char* codepointPtr = codepoint;
        Utf8::Unchecked::octet_iterator<AZStd::string::iterator>::to_utf8_sequence(ch, codepointPtr, maxSize);

        overflowStringSize += drawBatchToEllipse->font->GetTextSize(codepoint, true, ctx).x;

        if (prevCh && ctx.m_kerningEnabled)
        {
            overflowStringSize += drawBatchToEllipse->font->GetKerning(prevCh, ch, ctx).x;
        }

        if (prevCh)
        {
            overflowStringSize += ctx.m_tracking;
        }
        prevCh = ch;

        const float overflowStartPos = drawBatchStartPos + overflowStringSize;
        const bool ellipseCharPosFound = overflowStartPos > ellipsePos;
        stringBufferIndex += LyShine::GetMultiByteCharSize(ch);
        if (ellipseCharPosFound)
        {
            const bool insertEllipsisFollowingFirstChar = ellipsisCharPos == 0;
            ellipsisCharPos = insertEllipsisFollowingFirstChar ? stringBufferIndex : ellipsisCharPos;
            break;
        }

        ellipsisCharPos = stringBufferIndex;

    }

    return ellipsisCharPos;
}

////////////////////////////////////////////////////////////////////////////////////////////////////
void UiTextComponent::InsertEllipsisText(const char* ellipseText,
    const int ellipsisCharPos,
    DrawBatch* drawBatchToEllipse)
{
    drawBatchToEllipse->text = drawBatchToEllipse->text.substr(0, ellipsisCharPos) + ellipseText;
}

////////////////////////////////////////////////////////////////////////////////////////////////////
void UiTextComponent::SetBatchLineFontPointers(DrawBatchLine* batchLine)
{
    IFFont* ellipsisFont = m_font;

    for (auto drawBatchIter = batchLine->drawBatchList.begin();
        drawBatchIter != batchLine->drawBatchList.end();
        drawBatchIter++)
    {
        DrawBatch* iterBatchPtr = &(*drawBatchIter);

        // Assign the last valid font ptr to this batch (note that batches
        // already containing valid font pointers will simply have that
        // font re-assigned back to them).
        ellipsisFont = iterBatchPtr->font ? iterBatchPtr->font : ellipsisFont;
        iterBatchPtr->font = ellipsisFont;
    }
}

////////////////////////////////////////////////////////////////////////////////////////////////////
bool UiTextComponent::GetTextOverflowsBounds(const AZ::Vector2& textSize, const AZ::Vector2& elementSize) const
{
    const bool textOverflowsElementBoundsX = textSize.GetX() > elementSize.GetX();
    const bool textOverflowsElementBoundsY = textSize.GetY() > elementSize.GetY();
    return textOverflowsElementBoundsX || textOverflowsElementBoundsY;
}

////////////////////////////////////////////////////////////////////////////////////////////////////
AZ::Vector2 UiTextComponent::GetTextSizeFromDrawBatchLines(const UiTextComponent::DrawBatchLines& drawBatchLines) const
{
    AZ::Vector2 size = AZ::Vector2(0.0f, 0.0f);

    for (const DrawBatchLine& drawBatchLine : drawBatchLines.batchLines)
    {
        size.SetX(AZ::GetMax(drawBatchLine.lineSize.GetX(), size.GetX()));

        size.SetY(size.GetY() + drawBatchLine.lineSize.GetY());
    }

    // Add the extra line spacing to the Y size
    if (drawBatchLines.batchLines.size() > 0)
    {
        size.SetY(size.GetY() + (drawBatchLines.batchLines.size() - 1) * m_lineSpacing);
    }

    return size;
}

#if defined(CARBONATED)
////////////////////////////////////////////////////////////////////////////////////////////////////
int UiTextComponent::GetTextLinesCount()
{
    const UiTextComponent::DrawBatchLines& drawBatchLines = GetDrawBatchLines();
    return static_cast<int>(drawBatchLines.batchLines.size());
}
#endif

////////////////////////////////////////////////////////////////////////////////////////////////////
AZStd::string UiTextComponent::GetLocalizedText([[maybe_unused]] const AZStd::string& text)
{
#if defined(CARBONATED)
    if (!m_isLocalizationEnabled)
    {
        return text;
    }
#endif
    AZStd::string locText;
    LocalizationManagerRequestBus::Broadcast(&LocalizationManagerRequestBus::Events::LocalizeString_ch, m_text.c_str(), locText, false);
    return locText.c_str();
}

////////////////////////////////////////////////////////////////////////////////////////////////////
AZ::Vector2 UiTextComponent::CalculateAlignedPositionWithYOffset(const UiTransformInterface::RectPoints& points)
{
    AZ::Vector2 pos = AZ::Vector2::CreateZero();
    const DrawBatchLines& drawBatchLines = GetDrawBatchLines();
    size_t numLinesOfText = drawBatchLines.batchLines.size();

    switch (m_textHAlignment)
    {
    case IDraw2d::HAlign::Left:
        pos.SetX(points.TopLeft().GetX());
        break;
    case IDraw2d::HAlign::Center:
    {
        float width = points.TopRight().GetX() - points.TopLeft().GetX();
        pos.SetX(points.TopLeft().GetX() + width * 0.5f);
        break;
    }
    case IDraw2d::HAlign::Right:
        pos.SetX(points.TopRight().GetX());
        break;
    }

    switch (m_textVAlignment)
    {
    case IDraw2d::VAlign::Top:
        pos.SetY(points.TopLeft().GetY());
        break;
    case IDraw2d::VAlign::Center:
    {
        float height = points.BottomLeft().GetY() - points.TopLeft().GetY();
        pos.SetY(points.TopLeft().GetY() + height * 0.5f);
        break;
    }
    case IDraw2d::VAlign::Bottom:
        pos.SetY(points.BottomLeft().GetY());
        break;
    }

    // For bottom-aligned text, we need to offset the vertical draw position
    // such that the text never displays below the max Y position
    if (m_textVAlignment == IDraw2d::VAlign::Bottom)
    {
        pos.SetY(pos.GetY() - (drawBatchLines.height + m_lineSpacing * (numLinesOfText - 1)));
    }

    // Centered alignment is obtained by offsetting by half the height of the
    // entire text
    else if (m_textVAlignment == IDraw2d::VAlign::Center)
    {
        pos.SetY(pos.GetY() - ((drawBatchLines.height + m_lineSpacing * (numLinesOfText - 1)) * 0.5f));
    }

    return pos;
}

////////////////////////////////////////////////////////////////////////////////////////////////////
// PRIVATE STATIC MEMBER FUNCTIONS
////////////////////////////////////////////////////////////////////////////////////////////////////

////////////////////////////////////////////////////////////////////////////////////////////////////
bool UiTextComponent::VersionConverter(AZ::SerializeContext& context,
    AZ::SerializeContext::DataElementNode& classElement)
{
    // conversion from version 1: Need to convert Color to Color and Alpha
    // conversion from version 1 or 2: Need to convert Text from CryString to AzString
    AZ_Assert(classElement.GetVersion() > 2, "Unsupported UiTextComponent version: %d", classElement.GetVersion());

    // Versions prior to v4: Change default font
    if (classElement.GetVersion() <= 3)
    {
        if (!ConvertV3FontFileNameIfDefault(context, classElement))
        {
            return false;
        }
    }

    // V4: remove deprecated "supports markup" flag
    if (classElement.GetVersion() == 4)
    {
        if (!RemoveV4MarkupFlag(context, classElement))
        {
            return false;
        }
    }

    // conversion from version 5 to current: Strip off any leading forward slashes from font path
    if (classElement.GetVersion() <= 5)
    {
        if (!LyShine::RemoveLeadingForwardSlashesFromAssetPath(context, classElement, "FontFileName"))
        {
            return false;
        }
    }

    // conversion from version 6 to current: Need to convert ColorF to AZ::Color
    if (classElement.GetVersion() <= 6)
    {
        if (!LyShine::ConvertSubElementFromVector3ToAzColor(context, classElement, "Color"))
        {
            return false;
        }
    }

    // conversion from version 7 to current: The m_isMarkupEnabled flag was added. It defaults to false for new components.
    // But if old data is loaded it should default to true for backward compatibility
    if (classElement.GetVersion() <= 7)
    {
        if (!AddV8EnableMarkupFlag(context, classElement))
        {
            return false;
        }
    }

    // conversion from version 8 to current:
    // - "shrink to fit" wrap text setting now becomes the "uniform" value of the new "shrink to fit" enum
    // - legacy "ResizeToText" overflow mode (enum value 2) gets reset back to zero (overflow)
    if (classElement.GetVersion() <= 8)
    {
        if (!ConvertV8ShrinkToFitSetting(context, classElement))
        {
            return false;
        }

        if (!ConvertV8LegacyOverflowModeSetting(context, classElement))
        {
            return false;
        }
    }

    return true;
}

////////////////////////////////////////////////////////////////////////////////////////////////////
void UiTextComponent::GetOffsetsFromSelectionInternal(LineOffsets& top, LineOffsets& middle, LineOffsets& bottom, int selectionStart, int selectionEnd)
{
    const int localLastIndex = AZStd::GetMax<int>(selectionStart, selectionEnd);

    int requestFontSize = GetRequestFontSize();
    const DrawBatchLines& drawBatchLines = GetDrawBatchLines();

    if (!drawBatchLines.inlineImages.empty())
    {
        // CalculateOffsets below does not work for draw batch lines with images in them. Images can never be entered
        // in a text input BUT they can be in the initial starting string entered in the UI Editor.
        // For now we just do not support selection (avoids a crash in CalculateOffsets).
        // Text input in general will not work correctly with any markup in the text and will disable markup as soon
        // as the text string is modified.
        return;
    }

    STextDrawContext fontContext(GetTextDrawContextPrototype(requestFontSize, drawBatchLines.fontSizeScale));

    UiTextComponentOffsetsSelector offsetsSelector(
        drawBatchLines,
        fontContext,
#if defined(CARBONATED)
        m_mappedFontSize,
#else
        m_fontSize,
#endif
        AZStd::GetMin<int>(selectionStart, selectionEnd),
        localLastIndex,
        GetLineNumberFromCharIndex(drawBatchLines, localLastIndex),
        m_cursorLineNumHint);

    offsetsSelector.CalculateOffsets(top, middle, bottom);
}

////////////////////////////////////////////////////////////////////////////////////////////////////
int UiTextComponent::GetLineNumberFromCharIndex(const DrawBatchLines& drawBatchLines, const int soughtIndex) const
{
    int lineCounter = 0;
    int indexIter = 0;

    // Iterate across the lines of text until soughtIndex is found,
    // incrementing lineCounter along the way and ultimately returning its
    // value when the index is found.
    for (const DrawBatchLine& batchLine : drawBatchLines.batchLines)
    {
        lineCounter++;

        for (const DrawBatch& drawBatch : batchLine.drawBatchList)
        {
            Utf8::Unchecked::octet_iterator pChar(drawBatch.text.data());
            while (*pChar)
            {
                ++pChar;
                if (indexIter == soughtIndex)
                {
                    return lineCounter;
                }

                ++indexIter;
            }
        }
    }

    // Note that it's possible for sought index to be one past the end of
    // the line string, in which case we count the soughtIndex as being on
    // that line anyways.
    return lineCounter;
}

////////////////////////////////////////////////////////////////////////////////////////////////////
void UiTextComponent::InvalidateLayout() const
{
    // Invalidate the parent's layout
    AZ::EntityId canvasEntityId;
    UiElementBus::EventResult(canvasEntityId, GetEntityId(), &UiElementBus::Events::GetCanvasEntityId);
    UiLayoutManagerBus::Event(
        canvasEntityId, &UiLayoutManagerBus::Events::MarkToRecomputeLayoutsAffectedByLayoutCellChange, GetEntityId(), true);

    // Invalidate the element's layout
    UiLayoutManagerBus::Event(canvasEntityId, &UiLayoutManagerBus::Events::MarkToRecomputeLayout, GetEntityId());
}

////////////////////////////////////////////////////////////////////////////////////////////////////
void UiTextComponent::CheckLayoutFitterAndRefreshEditorTransformProperties() const
{
    UiLayoutHelpers::CheckFitterAndRefreshEditorTransformProperties(GetEntityId());
}

////////////////////////////////////////////////////////////////////////////////////////////////////
void UiTextComponent::MarkRenderCacheDirty()
{
    if (!m_renderCache.m_isDirty)
    {
        ClearRenderCache();
    }
}

////////////////////////////////////////////////////////////////////////////////////////////////////
void UiTextComponent::MarkRenderGraphDirty()
{
    // tell the canvas to invalidate the render graph
    AZ::EntityId canvasEntityId;
    UiElementBus::EventResult(canvasEntityId, GetEntityId(), &UiElementBus::Events::GetCanvasEntityId);
    UiCanvasComponentImplementationBus::Event(canvasEntityId, &UiCanvasComponentImplementationBus::Events::MarkRenderGraphDirty);
}

////////////////////////////////////////////////////////////////////////////////////////////////////
void UiTextComponent::ClearRenderCache()
{
    // at the moment, any change to the render cache requires the graph is cleared because a render node
    // in the graph has a list of primitives, if a primitive is removed it breaks the graph.
    MarkRenderGraphDirty();

    // As mentioned above it is ONLY valid to clear this and delete the image batches when the render graph
    // has been cleared. Otherwise the graph intrusive lists will have pointers to deleted structures.
    FreeRenderCacheMemory();

    m_renderCache.m_isDirty = true;
}

////////////////////////////////////////////////////////////////////////////////////////////////////
void UiTextComponent::FreeRenderCacheMemory()
{
    for (RenderCacheImageBatch* imageBatch : m_renderCache.m_imageBatches)
    {
        delete [] imageBatch->m_cachedPrimitive.m_vertices;
        delete imageBatch;
    }
    for (RenderCacheBatch* textBatch : m_renderCache.m_batches)
    {
        delete [] textBatch->m_cachedPrimitive.m_vertices;
        delete [] textBatch->m_cachedPrimitive.m_indices;
        delete textBatch;
    }

    m_renderCache.m_batches.clear();
    m_renderCache.m_imageBatches.clear();
}

////////////////////////////////////////////////////////////////////////////////////////////////////
bool UiTextComponent::ShouldClip()
{
    return m_overflowMode == OverflowMode::ClipText || m_overflowMode == OverflowMode::Ellipsis;
}

////////////////////////////////////////////////////////////////////////////////////////////////////
int UiTextComponent::GetRequestFontSize()
{
    if (m_isRequestFontSizeDirty)
    {
#if defined(CARBONATED)
        m_requestFontSize = CalcRequestFontSize(m_mappedFontSize, GetEntityId());
#else
        m_requestFontSize = CalcRequestFontSize(m_fontSize, GetEntityId());
#endif
        m_isRequestFontSizeDirty = false;
    }

    return m_requestFontSize;
}

#include "Tests/internal/test_UiTextComponent.cpp"<|MERGE_RESOLUTION|>--- conflicted
+++ resolved
@@ -3117,26 +3117,6 @@
         MarkRenderCacheDirty();
     }
 }
-
-// carbonated begin (alukyanov/lyshine-UiTextNotifications)
-#if defined(CARBONATED)
-////////////////////////////////////////////////////////////////////////////////////////////////////
-//! UiTextNotificationsBusBehaviorHandler Behavior context handler class
-class UiTextNotificationsBusBehaviorHandler
-    : public UiTextNotificationsBus::Handler
-    , public AZ::BehaviorEBusHandler
-{
-public:
-    AZ_EBUS_BEHAVIOR_BINDER(
-        UiTextNotificationsBusBehaviorHandler, "{ACCB73DC-86DD-4D1C-85B3-1E016BDAA495}", AZ::SystemAllocator, OnLayoutInvalidated);
-
-    void OnLayoutInvalidated() override
-    {
-        Call(FN_OnLayoutInvalidated);
-    }
-};
-#endif //#if defined(CARBONATED)
-// carbonated end
 
 ////////////////////////////////////////////////////////////////////////////////////////////////////
 //! UiTextNotificationsBusBehaviorHandler Behavior context handler class
@@ -3318,15 +3298,7 @@
 
         behaviorContext->Class<UiTextComponent>()->RequestBus("UiTextBus");
 
-<<<<<<< HEAD
-// carbonated begin (alukyanov/lyshine-UiTextNotifications)
-#if defined(CARBONATED)
         behaviorContext->EBus<UiTextNotificationsBus>("UiTextNotificationsBus")->Handler<UiTextNotificationsBusBehaviorHandler>();
-#endif
-// carbonated end
-=======
-        behaviorContext->EBus<UiTextNotificationsBus>("UiTextNotificationsBus")->Handler<UiTextNotificationsBusBehaviorHandler>();
->>>>>>> 5295397a
 
         behaviorContext->EBus<UiClickableTextBus>("UiClickableTextBus")
             ->Event("SetClickableTextColor", &UiClickableTextBus::Events::SetClickableTextColor);
@@ -3917,17 +3889,9 @@
     {
         InvalidateLayout();
 
-<<<<<<< HEAD
-// carbonated begin (alukyanov/lyshine-UiTextNotifications)
-#if defined(CARBONATED)
         EBUS_EVENT_ID(GetEntityId(), UiTextNotificationsBus, OnLayoutInvalidated);
-#endif // #if defined(CARBONATED)
-=======
-        EBUS_EVENT_ID(GetEntityId(), UiTextNotificationsBus, OnLayoutInvalidated);
->>>>>>> 5295397a
-    }
-}
-// carbonated end
+    }
+}
 
 ////////////////////////////////////////////////////////////////////////////////////////////////////
 const UiTextComponent::DrawBatchLines& UiTextComponent::GetDrawBatchLines()
