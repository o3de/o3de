--- conflicted
+++ resolved
@@ -5,11 +5,6 @@
  * SPDX-License-Identifier: Apache-2.0 OR MIT
  *
  */
-<<<<<<< HEAD
-#include "LyShine_precompiled.h"
-=======
-#include "IFont.h"
->>>>>>> 9fc824d9
 #include <IRenderer.h> // for SVF_P3F_C4B_T2F which will be removed in a coming PR
 
 #include <LyShine/Draw2d.h>
@@ -109,12 +104,8 @@
         {"COLOR", AZ::RHI::Format::B8G8R8A8_UNORM},
         {"TEXCOORD0", AZ::RHI::Format::R32G32_FLOAT} });
     m_dynamicDraw->AddDrawStateOptions(AZ::RPI::DynamicDrawContext::DrawStateOptions::PrimitiveType
-<<<<<<< HEAD
         | AZ::RPI::DynamicDrawContext::DrawStateOptions::BlendMode
         | AZ::RPI::DynamicDrawContext::DrawStateOptions::DepthState);
-    m_dynamicDraw->SetOutputScope(scene.get());
-=======
-        | AZ::RPI::DynamicDrawContext::DrawStateOptions::BlendMode);
     if (uiCanvasPass)
     {
         m_dynamicDraw->SetOutputScope(uiCanvasPass);
@@ -124,7 +115,6 @@
         // Render target support is disabled
         m_dynamicDraw->SetOutputScope(scene.get());
     }
->>>>>>> 9fc824d9
     m_dynamicDraw->EndInit();
 
     // Cache draw srg input indices for later use
