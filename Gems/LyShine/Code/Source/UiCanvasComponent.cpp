--- conflicted
+++ resolved
@@ -68,48 +68,17 @@
     , public AZ::BehaviorEBusHandler
 {
 public:
-// Carbonated begin. (vlagutin/CarbonatedUiCanvasBus): Missing custom (CARBONATED) multitouch functionality from LY
-#if defined(CARBONATED)
     AZ_EBUS_BEHAVIOR_BINDER(UiCanvasNotificationBusBehaviorHandler, "{64014B4F-E12F-4839-99B0-426B5717DB44}", AZ::SystemAllocator,
         OnAction,
         OnActionMultitouch,
         OnEnableStateChanged);
-#else
-    AZ_EBUS_BEHAVIOR_BINDER(UiCanvasNotificationBusBehaviorHandler, "{64014B4F-E12F-4839-99B0-426B5717DB44}", AZ::SystemAllocator,
-<<<<<<< HEAD
-        OnAction);
-#endif
-// Carbonated end
-=======
-        OnAction,
-        OnActionMultitouch,
-        OnEnableStateChanged);
-
->>>>>>> 5295397a
+
     void OnAction(AZ::EntityId entityId, const LyShine::ActionName& actionName) override
     {
         Call(FN_OnAction, entityId, actionName);
     }
-<<<<<<< HEAD
-// Carbonated begin. (vlagutin/CarbonatedUiCanvasBus): Missing custom (CARBONATED) multitouch functionality from LY
-#if defined(CARBONATED)
-=======
     
->>>>>>> 5295397a
     void OnActionMultitouch(AZ::EntityId entityId, const LyShine::ActionName& actionName, const AZ::Vector2& position, int multitouchIndex) override
-    {
-        Call(FN_OnActionMultitouch, entityId, actionName, position, multitouchIndex);
-    }
-
-    void OnEnableStateChanged(AZ::EntityId canvasEntityId, bool enabled) override
-    {
-        Call(FN_OnEnableStateChanged, canvasEntityId, enabled);
-    }
-<<<<<<< HEAD
-#endif
-// Carbonated end
-=======
->>>>>>> 5295397a
 };
 
 ////////////////////////////////////////////////////////////////////////////////////////////////////
@@ -200,8 +169,6 @@
     }
 };
 
-// Carbonated begin. (vlagutin/CarbonatedUiCanvasBus): Missing custom (CARBONATED) multitouch functionality from LY
-#if defined(CARBONATED)
 ////////////////////////////////////////////////////////////////////////////////////////////////////
 //! UiCanvasEnabledStateNotificationBus Behavior context handler class
 class UiCanvasEnabledStateNotificationBusBehaviorHandler
@@ -217,12 +184,7 @@
         Call(FN_OnCanvasEnabledStateChanged, canvasEntityId, enabled);
     }
 };
-<<<<<<< HEAD
-#endif
-// Carbonated end
-=======
-
->>>>>>> 5295397a
+
 // Anonymous namespace
 ////////////////////////////////////////////////////////////////////////////////////////////////////
 namespace
@@ -952,14 +914,6 @@
     return m_targetCanvasSize;
 }
 
-#if defined(CARBONATED)
-////////////////////////////////////////////////////////////////////////////////////////////////////
-AZ::Vector2 UiCanvasComponent::GetAuthoredCanvasSize()
-{
-    return m_canvasSize;
-}
-#endif
-
 ////////////////////////////////////////////////////////////////////////////////////////////////////
 AZ::Vector2 UiCanvasComponent::GetAuthoredCanvasSize()
 {
@@ -1046,16 +1000,8 @@
     {
         m_enabled = enabled;
         MarkRenderGraphDirty();
-<<<<<<< HEAD
-// Carbonated begin. (vlagutin/CarbonatedUiCanvasBus): Missing custom (CARBONATED) multitouch functionality from LY
-#if defined(CARBONATED)
         EBUS_EVENT(UiCanvasNotificationBus, OnEnableStateChanged, GetEntityId(), m_enabled);
-#endif
-// Carbonated end
-=======
-        EBUS_EVENT(UiCanvasNotificationBus, OnEnableStateChanged, GetEntityId(), m_enabled);
-
->>>>>>> 5295397a
+
         UiCanvasEnabledStateNotificationBus::Broadcast(
             &UiCanvasEnabledStateNotificationBus::Events::OnCanvasEnabledStateChanged, GetEntityId(), m_enabled);
     }
@@ -1288,12 +1234,7 @@
             m_lastMousePosition = viewportPos;
         }
     }
-<<<<<<< HEAD
-// Carbonated begin. (vlagutin/CarbonatedUiCanvasBus): Missing custom (CARBONATED) multitouch functionality from LY
-#if defined(CARBONATED)
-=======
-
->>>>>>> 5295397a
+
     //Well treat the first finger input as the 'mouse position'
     if (inputSnapshot.m_channelId == AzFramework::InputDeviceTouch::Touch::Index0)
     {
@@ -1302,12 +1243,7 @@
             m_lastMousePosition = viewportPos;
         }
     }
-<<<<<<< HEAD
-#endif
-// Carbonated end
-=======
-
->>>>>>> 5295397a
+
     // Currently we are just interested in mouse events and the primary touch for hover events
     if (AzFramework::InputDeviceMouse::IsMouseDevice(inputSnapshot.m_deviceId) ||
         inputSnapshot.m_channelId == AzFramework::InputDeviceTouch::Touch::Index0)
@@ -2570,19 +2506,9 @@
             ->Event("SetTooltipDisplayElement", &UiCanvasBus::Events::SetTooltipDisplayElement)
             ->Event("GetHoverInteractable", &UiCanvasBus::Events::GetHoverInteractable)
             ->Event("ForceHoverInteractable", &UiCanvasBus::Events::ForceHoverInteractable)
-<<<<<<< HEAD
-// Carbonated begin. (vlagutin/CarbonatedUiCanvasBus): Missing custom (CARBONATED) multitouch functionality from LY
-#if defined CARBONATED
             ->Event("GetMousePosition", &UiCanvasBus::Events::GetMousePosition)
             ->Event("GetCanvasSize", &UiCanvasBus::Events::GetCanvasSize)
             ->Event("GetAuthoredCanvasSize", &UiCanvasBus::Events::GetAuthoredCanvasSize)
-#endif
-// Carbonated end
-=======
-            ->Event("GetMousePosition", &UiCanvasBus::Events::GetMousePosition)
-            ->Event("GetCanvasSize", &UiCanvasBus::Events::GetCanvasSize)
-            ->Event("GetAuthoredCanvasSize", &UiCanvasBus::Events::GetAuthoredCanvasSize)
->>>>>>> 5295397a
             ->Event("ForceEnterInputEventOnInteractable", &UiCanvasBus::Events::ForceEnterInputEventOnInteractable);
 
 
@@ -2621,18 +2547,9 @@
 
         behaviorContext->EBus<UiCanvasInputNotificationBus>("UiCanvasInputNotificationBus")
             ->Handler<UiCanvasInputNotificationBusBehaviorHandler>();
-<<<<<<< HEAD
-// Carbonated begin. (vlagutin/CarbonatedUiCanvasBus): Missing custom (CARBONATED) multitouch functionality from LY
-#if defined(CARBONATED)
+
         behaviorContext->EBus<UiCanvasEnabledStateNotificationBus>("UiCanvasEnabledStateNotificationBus")
             ->Handler<UiCanvasEnabledStateNotificationBusBehaviorHandler>();
-#endif
-// Carbonated end
-=======
-
-        behaviorContext->EBus<UiCanvasEnabledStateNotificationBus>("UiCanvasEnabledStateNotificationBus")
-            ->Handler<UiCanvasEnabledStateNotificationBusBehaviorHandler>();
->>>>>>> 5295397a
     }
 }
 
