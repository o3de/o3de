--- conflicted
+++ resolved
@@ -176,21 +176,11 @@
     //! between the authored canvas size and the actual viewport size.
     virtual void SetScaleToDeviceMode(ScaleToDeviceMode scaleToDeviceMode) = 0;
 
-<<<<<<< HEAD
-    // carbonated begin (alukyanov/lyshine-related)
-#if defined(CARBONATED)
-=======
->>>>>>> 5295397a
     //! Get whether the element's offsets should be floored when changed
     virtual bool GetIsFlooringOffsets() = 0;
 
     //! Set whether the element's offsets should be floored when changed
     virtual void SetIsFlooringOffsets(bool isFlooringOffsets) = 0;
-<<<<<<< HEAD
-#endif
-    // carbonated end
-=======
->>>>>>> 5295397a
 
     ////////////////////////////////////////////////////////////////////////////////////////////////////
     // Methods to get data in viewport space
