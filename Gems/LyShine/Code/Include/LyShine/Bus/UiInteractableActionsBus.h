--- conflicted
+++ resolved
@@ -52,20 +52,11 @@
     //! Set the released action name
     virtual void SetReleasedActionName(const LyShine::ActionName& actionName) = 0;
 
-<<<<<<< HEAD
-// Gruber patch begin // (vlagutin/Ui_ReleaseOutsideEvent) // Fire an event when the press is release outside of the UI element
-#if defined(CARBONATED)
-    virtual const LyShine::ActionName& GetOutsideReleasedActionName() const = 0;
-    virtual void SetOutsideReleasedActionName(const LyShine::ActionName& actionName) = 0;
-#endif
-// Gruber patch end // (vlagutin/Ui_ReleaseOutsideEvent) // Fire an event when the press is release outside of the UI element
-=======
     //! Get the release outside of the UI element action name
     virtual const LyShine::ActionName& GetOutsideReleasedActionName() const = 0;
 
     //! Set the release outside of the UI element action name
     virtual void SetOutsideReleasedActionName(const LyShine::ActionName& actionName) = 0;
->>>>>>> 5295397a
 
     //! Get the hover start callback
     virtual OnActionCallback GetHoverStartActionCallback() = 0;
