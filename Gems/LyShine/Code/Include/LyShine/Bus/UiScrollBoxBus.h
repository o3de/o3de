--- conflicted
+++ resolved
@@ -111,10 +111,6 @@
     //! Set vertical scrollbar visibility behavior
     virtual void SetVerticalScrollBarVisibility(ScrollBarVisibility visibility) = 0;
 
-<<<<<<< HEAD
-#if defined(CARBONATED)
-=======
->>>>>>> 5295397a
     //! Get horizontal and vertical scroll sensitivity speed
     virtual AZ::Vector2 GetScrollSensitivity() = 0;
 
@@ -132,10 +128,6 @@
 
     //! Stops the scrolling
     virtual void StopMomentum() = 0;
-<<<<<<< HEAD
-#endif
-=======
->>>>>>> 5295397a
 
     //! Get the callback invoked while the scroll offset is changing
     virtual ScrollOffsetChangeCallback GetScrollOffsetChangingCallback() = 0;
