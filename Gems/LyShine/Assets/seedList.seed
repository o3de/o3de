{
    "Type": "JsonSerialization",
    "Version": 1,
    "ClassName": "AZStd::vector<SeedInfo, allocator>",
    "ClassData": [
        {
            "assetId": {
                "guid": "{44E2934E-9CB7-568F-A59C-D72D83E642F0}",
                "subId": 1000
            },
            "platformFlags": 127,
            "pathHint": "textures/cursor_default.tif.streamingimage"
        },
        {
            "assetId": {
                "guid": "{298A76AE-02DE-5AFB-9DCD-E652DFB6BB33}"
            },
            "platformFlags": 255,
            "pathHint": "lyshine_dependencies.xml"
        },
        {
            "assetId": {
                "guid": "{C7BCB5E8-3E6B-5531-A3D9-CEE93E103F69}"
            },
<<<<<<< HEAD
            "platformFlags": 3,
=======
            "platformFlags": 255,
>>>>>>> b08fd45f
            "pathHint": "lyshine/shaders/lyshineui.azshader"
        },
        {
            "assetId": {
                "guid": "{B8873FC2-DD55-560C-B933-868784D39F58}"
            },
            "platformFlags": 255,
            "pathHint": "passes/lyshinepasstemplates.azasset"
        },
        {
            "assetId": {
                "guid": "{B101FFC7-F9F6-544E-ABA2-84CDD54F293C}"
            },
            "platformFlags": 255,
            "pathHint": "passes/lyshinepassrequest.azasset"
        }
    ]
}
<|MERGE_RESOLUTION|>--- conflicted
+++ resolved
@@ -22,11 +22,7 @@
             "assetId": {
                 "guid": "{C7BCB5E8-3E6B-5531-A3D9-CEE93E103F69}"
             },
-<<<<<<< HEAD
-            "platformFlags": 3,
-=======
             "platformFlags": 255,
->>>>>>> b08fd45f
             "pathHint": "lyshine/shaders/lyshineui.azshader"
         },
         {
