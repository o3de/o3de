{
    "Type": "JsonSerialization",
    "Version": 1,
    "ClassName": "AZStd::vector<SeedInfo, allocator>",
    "ClassData": [
        {
            "assetId": {
                "guid": "{44E2934E-9CB7-568F-A59C-D72D83E642F0}",
                "subId": 1000
            },
<<<<<<< HEAD
            "platformFlags": 255,
=======
            "platformFlags": 127,
>>>>>>> 5295397a
            "pathHint": "textures/cursor_default.tif.streamingimage"
        },
        {
            "assetId": {
                "guid": "{298A76AE-02DE-5AFB-9DCD-E652DFB6BB33}"
            },
            "platformFlags": 255,
            "pathHint": "lyshine_dependencies.xml"
        },
        {
            "assetId": {
                "guid": "{C7BCB5E8-3E6B-5531-A3D9-CEE93E103F69}"
            },
            "platformFlags": 255,
            "pathHint": "lyshine/shaders/lyshineui.azshader"
        },
        {
            "assetId": {
                "guid": "{B8873FC2-DD55-560C-B933-868784D39F58}"
            },
            "platformFlags": 255,
            "pathHint": "passes/lyshinepasstemplates.azasset"
        },
        {
            "assetId": {
                "guid": "{B101FFC7-F9F6-544E-ABA2-84CDD54F293C}"
            },
            "platformFlags": 255,
            "pathHint": "passes/lyshinepassrequest.azasset"
        }
    ]
<<<<<<< HEAD
}
=======
}
>>>>>>> 5295397a
<|MERGE_RESOLUTION|>--- conflicted
+++ resolved
@@ -8,11 +8,7 @@
                 "guid": "{44E2934E-9CB7-568F-A59C-D72D83E642F0}",
                 "subId": 1000
             },
-<<<<<<< HEAD
-            "platformFlags": 255,
-=======
             "platformFlags": 127,
->>>>>>> 5295397a
             "pathHint": "textures/cursor_default.tif.streamingimage"
         },
         {
@@ -44,8 +40,4 @@
             "pathHint": "passes/lyshinepassrequest.azasset"
         }
     ]
-<<<<<<< HEAD
 }
-=======
-}
->>>>>>> 5295397a
