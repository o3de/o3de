--- conflicted
+++ resolved
@@ -5,44 +5,6 @@
     "ClassData": {
         "m_scriptCanvas": {
             "Id": {
-<<<<<<< HEAD
-                "id": 1200702378825774
-            },
-            "Name": "ErrorOnKnownNullPointer",
-            "Components": {
-                "Component_[14036452196925709023]": {
-                    "$type": "EditorGraphVariableManagerComponent",
-                    "Id": 14036452196925709023,
-                    "m_variableData": {
-                        "m_nameVariableMap": [
-                            {
-                                "Key": {
-                                    "m_id": "{20417B52-0B3D-415E-92A8-B7BB5D5EB395}"
-                                },
-                                "Value": {
-                                    "Datum": {
-                                        "isOverloadedStorage": false,
-                                        "scriptCanvasType": {
-                                            "m_type": 4,
-                                            "m_azType": "{4599647A-45DD-585B-AFC0-4BAD29EB49A7}"
-                                        },
-                                        "isNullPointer": false,
-                                        "$type": "{4599647A-45DD-585B-AFC0-4BAD29EB49A7} AZStd::vector",
-                                        "label": "Array<Vector3>"
-                                    },
-                                    "VariableId": {
-                                        "m_id": "{20417B52-0B3D-415E-92A8-B7BB5D5EB395}"
-                                    },
-                                    "VariableName": "Variable 2"
-                                }
-                            }
-                        ]
-                    }
-                },
-                "Component_[14369183947501644497]": {
-                    "$type": "EditorGraph",
-                    "Id": 14369183947501644497,
-=======
                 "id": 571300329739
             },
             "Name": "Script Canvas Graph",
@@ -54,24 +16,10 @@
                 "Component_[9837029841987122444]": {
                     "$type": "EditorGraph",
                     "Id": 9837029841987122444,
->>>>>>> 3f3f133e
                     "m_graphData": {
                         "m_nodes": [
                             {
                                 "Id": {
-<<<<<<< HEAD
-                                    "id": 1200706673793070
-                                },
-                                "Name": "SC-Node(Start)",
-                                "Components": {
-                                    "Component_[2033847097088246225]": {
-                                        "$type": "Start",
-                                        "Id": 2033847097088246225,
-                                        "Slots": [
-                                            {
-                                                "id": {
-                                                    "m_id": "{D72C8619-DDC5-4408-832D-22345F3114F0}"
-=======
                                     "id": 575595297035
                                 },
                                 "Name": "SC-Node(ScriptCanvasTesting_TestGlobalMethods_CanNotAcceptNull)",
@@ -83,103 +31,12 @@
                                             {
                                                 "id": {
                                                     "m_id": "{FB56E163-0506-4A7E-A7EA-0EA103B04BD1}"
->>>>>>> 3f3f133e
-                                                },
-                                                "contracts": [
-                                                    {
-                                                        "$type": "SlotTypeContract"
-                                                    }
-                                                ],
-<<<<<<< HEAD
-                                                "slotName": "Out",
-                                                "toolTip": "Signaled when the entity that owns this graph is fully activated.",
-                                                "Descriptor": {
-                                                    "ConnectionType": 2,
-                                                    "SlotType": 1
-                                                }
-                                            }
-                                        ]
-                                    }
-                                }
-                            },
-                            {
-                                "Id": {
-                                    "id": 1200715263727662
-                                },
-                                "Name": "SC-Node(Insert)",
-                                "Components": {
-                                    "Component_[374087475034111554]": {
-                                        "$type": "MethodOverloaded",
-                                        "Id": 374087475034111554,
-                                        "Slots": [
-                                            {
-                                                "id": {
-                                                    "m_id": "{BE0E5D1E-52C5-4F5B-92F1-BDB160A77B72}"
-                                                },
-                                                "DynamicTypeOverride": 2,
-                                                "contracts": [
-                                                    {
-                                                        "$type": "SlotTypeContract"
-                                                    },
-                                                    {
-                                                        "$type": "OverloadContract"
-                                                    }
-                                                ],
-                                                "slotName": "Container",
-                                                "toolTip": "The container into which to insert the value",
-                                                "DisplayDataType": {
-                                                    "m_type": 4,
-                                                    "m_azType": "{4599647A-45DD-585B-AFC0-4BAD29EB49A7}"
-                                                },
-                                                "Descriptor": {
-                                                    "ConnectionType": 1,
-                                                    "SlotType": 2
-                                                },
-                                                "DataType": 1
-                                            },
-                                            {
-                                                "id": {
-                                                    "m_id": "{E0F907E0-DD75-41DF-B510-031618CE04D2}"
-                                                },
-                                                "DynamicTypeOverride": 1,
-                                                "contracts": [
-                                                    {
-                                                        "$type": "SlotTypeContract"
-                                                    },
-                                                    {
-                                                        "$type": "OverloadContract"
-                                                    }
-                                                ],
-                                                "slotName": "Index",
-                                                "toolTip": "The index at which to insert the value",
-                                                "DisplayDataType": {
-                                                    "m_type": 3
-                                                },
-                                                "Descriptor": {
-                                                    "ConnectionType": 1,
-                                                    "SlotType": 2
-                                                },
-                                                "DataType": 1
-                                            },
-                                            {
-                                                "id": {
-                                                    "m_id": "{E209E33F-102A-4696-92DF-5C9222200AB0}"
-                                                },
-                                                "DynamicTypeOverride": 3,
-                                                "contracts": [
-                                                    {
-                                                        "$type": "SlotTypeContract"
-                                                    },
-                                                    {
-                                                        "$type": "OverloadContract"
-                                                    }
-                                                ],
-                                                "slotName": "Value",
-                                                "toolTip": "The value that is to be inserted",
-                                                "DisplayDataType": {
-                                                    "m_type": 8
-                                                },
-=======
+                                                },
+                                                "contracts": [
+                                                    {
+                                                        "$type": "SlotTypeContract"
+                                                    }
+                                                ],
                                                 "slotName": "Array<String>",
                                                 "Descriptor": {
                                                     "ConnectionType": 1,
@@ -264,7 +121,6 @@
                                                     }
                                                 ],
                                                 "slotName": "Invalid BehaviorContext::Class name: 0",
->>>>>>> 3f3f133e
                                                 "Descriptor": {
                                                     "ConnectionType": 1,
                                                     "SlotType": 2
@@ -273,18 +129,30 @@
                                             },
                                             {
                                                 "id": {
-<<<<<<< HEAD
-                                                    "m_id": "{309C25E4-5997-438A-97E4-2CEF5E6AFEC5}"
-=======
                                                     "m_id": "{E38801C2-8761-4DB7-9083-96D05772D32B}"
->>>>>>> 3f3f133e
-                                                },
-                                                "contracts": [
-                                                    {
-                                                        "$type": "SlotTypeContract"
-                                                    }
-                                                ],
-<<<<<<< HEAD
+                                                },
+                                                "contracts": [
+                                                    {
+                                                        "$type": "SlotTypeContract"
+                                                    }
+                                                ],
+                                                "slotName": "Report",
+                                                "toolTip": "additional notes for the test report",
+                                                "Descriptor": {
+                                                    "ConnectionType": 1,
+                                                    "SlotType": 2
+                                                },
+                                                "DataType": 1
+                                            },
+                                            {
+                                                "id": {
+                                                    "m_id": "{A7625F3C-CEA5-420F-A79E-E38D2A03AAFF}"
+                                                },
+                                                "contracts": [
+                                                    {
+                                                        "$type": "SlotTypeContract"
+                                                    }
+                                                ],
                                                 "slotName": "In",
                                                 "Descriptor": {
                                                     "ConnectionType": 1,
@@ -293,63 +161,6 @@
                                             },
                                             {
                                                 "id": {
-                                                    "m_id": "{1CDC77AC-8428-46F5-9277-530A54375996}"
-=======
-                                                "slotName": "Report",
-                                                "toolTip": "additional notes for the test report",
-                                                "Descriptor": {
-                                                    "ConnectionType": 1,
-                                                    "SlotType": 2
-                                                },
-                                                "DataType": 1
-                                            },
-                                            {
-                                                "id": {
-                                                    "m_id": "{A7625F3C-CEA5-420F-A79E-E38D2A03AAFF}"
->>>>>>> 3f3f133e
-                                                },
-                                                "contracts": [
-                                                    {
-                                                        "$type": "SlotTypeContract"
-                                                    }
-                                                ],
-<<<<<<< HEAD
-                                                "slotName": "Out",
-                                                "Descriptor": {
-                                                    "ConnectionType": 2,
-=======
-                                                "slotName": "In",
-                                                "Descriptor": {
-                                                    "ConnectionType": 1,
->>>>>>> 3f3f133e
-                                                    "SlotType": 1
-                                                }
-                                            },
-                                            {
-                                                "id": {
-<<<<<<< HEAD
-                                                    "m_id": "{0CA71D22-0920-415F-A78B-D6B83DAA4BF2}"
-                                                },
-                                                "DynamicTypeOverride": 2,
-                                                "contracts": [
-                                                    {
-                                                        "$type": "SlotTypeContract"
-                                                    },
-                                                    {
-                                                        "$type": "OverloadContract"
-                                                    }
-                                                ],
-                                                "slotName": "Container",
-                                                "DisplayDataType": {
-                                                    "m_type": 4,
-                                                    "m_azType": "{4599647A-45DD-585B-AFC0-4BAD29EB49A7}"
-                                                },
-                                                "Descriptor": {
-                                                    "ConnectionType": 2,
-                                                    "SlotType": 2
-                                                },
-                                                "DataType": 1
-=======
                                                     "m_id": "{6A71ABA6-F042-46E3-86BC-825480ED5607}"
                                                 },
                                                 "contracts": [
@@ -362,49 +173,10 @@
                                                     "ConnectionType": 2,
                                                     "SlotType": 1
                                                 }
->>>>>>> 3f3f133e
                                             }
                                         ],
                                         "Datums": [
                                             {
-<<<<<<< HEAD
-                                                "isOverloadedStorage": false,
-                                                "scriptCanvasType": {
-                                                    "m_type": 4,
-                                                    "m_azType": "{4599647A-45DD-585B-AFC0-4BAD29EB49A7}"
-                                                },
-                                                "isNullPointer": true,
-                                                "label": "Container"
-                                            },
-                                            {
-                                                "isOverloadedStorage": false,
-                                                "scriptCanvasType": {
-                                                    "m_type": 3
-                                                },
-                                                "isNullPointer": false,
-                                                "$type": "double",
-                                                "value": 0.0,
-                                                "label": "Index"
-                                            },
-                                            {
-                                                "isOverloadedStorage": false,
-                                                "scriptCanvasType": {
-                                                    "m_type": 8
-                                                },
-                                                "isNullPointer": false,
-                                                "$type": "Vector3",
-                                                "value": [
-                                                    0.0,
-                                                    0.0,
-                                                    0.0
-                                                ],
-                                                "label": "Value"
-                                            }
-                                        ],
-                                        "methodType": 2,
-                                        "methodName": "Insert",
-                                        "className": "AZStd::vector<Vector3, allocator>",
-=======
                                                 "scriptCanvasType": {
                                                     "m_type": 4,
                                                     "m_azType": "{85C66E59-F012-460E-9756-B36819753F4D}"
@@ -425,40 +197,11 @@
                                         "methodType": 2,
                                         "methodName": "Mark Complete",
                                         "className": "Unit Testing",
->>>>>>> 3f3f133e
                                         "resultSlotIDs": [
                                             {}
                                         ],
                                         "inputSlots": [
                                             {
-<<<<<<< HEAD
-                                                "m_id": "{BE0E5D1E-52C5-4F5B-92F1-BDB160A77B72}"
-                                            },
-                                            {
-                                                "m_id": "{E0F907E0-DD75-41DF-B510-031618CE04D2}"
-                                            },
-                                            {
-                                                "m_id": "{E209E33F-102A-4696-92DF-5C9222200AB0}"
-                                            }
-                                        ],
-                                        "prettyClassName": "Array<String>",
-                                        "orderedInputSlotIds": [
-                                            {
-                                                "m_id": "{BE0E5D1E-52C5-4F5B-92F1-BDB160A77B72}"
-                                            },
-                                            {
-                                                "m_id": "{E0F907E0-DD75-41DF-B510-031618CE04D2}"
-                                            },
-                                            {
-                                                "m_id": "{E209E33F-102A-4696-92DF-5C9222200AB0}"
-                                            }
-                                        ],
-                                        "outputSlotIds": [
-                                            {
-                                                "m_id": "{0CA71D22-0920-415F-A78B-D6B83DAA4BF2}"
-                                            }
-                                        ]
-=======
                                                 "m_id": "{F6186D13-35D1-4975-AE4F-5FA3B8EE1F89}"
                                             },
                                             {
@@ -466,66 +209,11 @@
                                             }
                                         ],
                                         "prettyClassName": "Unit Testing"
->>>>>>> 3f3f133e
                                     }
                                 }
                             },
                             {
                                 "Id": {
-<<<<<<< HEAD
-                                    "id": 1200710968760366
-                                },
-                                "Name": "SC-Node(Print)",
-                                "Components": {
-                                    "Component_[629773797142035969]": {
-                                        "$type": "Print",
-                                        "Id": 629773797142035969,
-                                        "Slots": [
-                                            {
-                                                "id": {
-                                                    "m_id": "{279B9DE9-1DF4-4AEB-A074-59CFBD714405}"
-                                                },
-                                                "contracts": [
-                                                    {
-                                                        "$type": "SlotTypeContract"
-                                                    }
-                                                ],
-                                                "slotName": "In",
-                                                "toolTip": "Input signal",
-                                                "Descriptor": {
-                                                    "ConnectionType": 1,
-                                                    "SlotType": 1
-                                                }
-                                            },
-                                            {
-                                                "id": {
-                                                    "m_id": "{EA671789-719F-465F-A150-58FA10DE99DD}"
-                                                },
-                                                "DynamicTypeOverride": 3,
-                                                "contracts": [
-                                                    {
-                                                        "$type": "SlotTypeContract"
-                                                    }
-                                                ],
-                                                "slotName": "Value",
-                                                "toolTip": "Value which replaces instances of {Value} in the resulting string.",
-                                                "DisplayDataType": {
-                                                    "m_type": 4,
-                                                    "m_azType": "{4599647A-45DD-585B-AFC0-4BAD29EB49A7}"
-                                                },
-                                                "DisplayGroup": {
-                                                    "Value": 1015031923
-                                                },
-                                                "Descriptor": {
-                                                    "ConnectionType": 1,
-                                                    "SlotType": 2
-                                                },
-                                                "DataType": 1
-                                            },
-                                            {
-                                                "id": {
-                                                    "m_id": "{91E58ABF-D3DA-4755-B0A5-ADE45FE95990}"
-=======
                                     "id": 584185231627
                                 },
                                 "Name": "SC-Node(Start)",
@@ -537,7 +225,6 @@
                                             {
                                                 "id": {
                                                     "m_id": "{7552C1FA-8B6F-4819-8FA0-EB4C4B8B24BD}"
->>>>>>> 3f3f133e
                                                 },
                                                 "contracts": [
                                                     {
@@ -545,48 +232,13 @@
                                                     }
                                                 ],
                                                 "slotName": "Out",
-<<<<<<< HEAD
-=======
                                                 "toolTip": "Signaled when the entity that owns this graph is fully activated.",
->>>>>>> 3f3f133e
                                                 "Descriptor": {
                                                     "ConnectionType": 2,
                                                     "SlotType": 1
                                                 }
                                             }
-<<<<<<< HEAD
-                                        ],
-                                        "Datums": [
-                                            {
-                                                "isOverloadedStorage": false,
-                                                "scriptCanvasType": {
-                                                    "m_type": 4,
-                                                    "m_azType": "{4599647A-45DD-585B-AFC0-4BAD29EB49A7}"
-                                                },
-                                                "isNullPointer": true,
-                                                "label": "Value"
-                                            }
-                                        ],
-                                        "m_arrayBindingMap": [
-                                            {
-                                                "Key": 1,
-                                                "Value": {
-                                                    "m_id": "{EA671789-719F-465F-A150-58FA10DE99DD}"
-                                                }
-                                            }
-                                        ],
-                                        "m_unresolvedString": [
-                                            {},
-                                            {}
-                                        ],
-                                        "m_formatSlotMap": {
-                                            "Value": {
-                                                "m_id": "{EA671789-719F-465F-A150-58FA10DE99DD}"
-                                            }
-                                        }
-=======
                                         ]
->>>>>>> 3f3f133e
                                     }
                                 }
                             }
@@ -594,49 +246,6 @@
                         "m_connections": [
                             {
                                 "Id": {
-<<<<<<< HEAD
-                                    "id": 1200719558694958
-                                },
-                                "Name": "srcEndpoint=(On Graph Start: Out), destEndpoint=(Insert: In)",
-                                "Components": {
-                                    "Component_[8879085108177758537]": {
-                                        "$type": "{64CA5016-E803-4AC4-9A36-BDA2C890C6EB} Connection",
-                                        "Id": 8879085108177758537,
-                                        "sourceEndpoint": {
-                                            "nodeId": {
-                                                "id": 1200706673793070
-                                            },
-                                            "slotId": {
-                                                "m_id": "{D72C8619-DDC5-4408-832D-22345F3114F0}"
-                                            }
-                                        },
-                                        "targetEndpoint": {
-                                            "nodeId": {
-                                                "id": 1200715263727662
-                                            },
-                                            "slotId": {
-                                                "m_id": "{309C25E4-5997-438A-97E4-2CEF5E6AFEC5}"
-                                            }
-                                        }
-                                    }
-                                }
-                            },
-                            {
-                                "Id": {
-                                    "id": 1200723853662254
-                                },
-                                "Name": "srcEndpoint=(Insert: Out), destEndpoint=(Print: In)",
-                                "Components": {
-                                    "Component_[1330942341500010242]": {
-                                        "$type": "{64CA5016-E803-4AC4-9A36-BDA2C890C6EB} Connection",
-                                        "Id": 1330942341500010242,
-                                        "sourceEndpoint": {
-                                            "nodeId": {
-                                                "id": 1200715263727662
-                                            },
-                                            "slotId": {
-                                                "m_id": "{1CDC77AC-8428-46F5-9277-530A54375996}"
-=======
                                     "id": 588480198923
                                 },
                                 "Name": "srcEndpoint=(On Graph Start: Out), destEndpoint=(ScriptCanvasTesting_TestGlobalMethods_CanNotAcceptNull: In)",
@@ -650,22 +259,14 @@
                                             },
                                             "slotId": {
                                                 "m_id": "{7552C1FA-8B6F-4819-8FA0-EB4C4B8B24BD}"
->>>>>>> 3f3f133e
                                             }
                                         },
                                         "targetEndpoint": {
                                             "nodeId": {
-<<<<<<< HEAD
-                                                "id": 1200710968760366
-                                            },
-                                            "slotId": {
-                                                "m_id": "{279B9DE9-1DF4-4AEB-A074-59CFBD714405}"
-=======
                                                 "id": 575595297035
                                             },
                                             "slotId": {
                                                 "m_id": "{DE336AD4-D7C9-4520-BEE4-10EA6CD324E1}"
->>>>>>> 3f3f133e
                                             }
                                         }
                                     }
@@ -673,21 +274,6 @@
                             },
                             {
                                 "Id": {
-<<<<<<< HEAD
-                                    "id": 1200728148629550
-                                },
-                                "Name": "srcEndpoint=(Insert: Container), destEndpoint=(Print: Value)",
-                                "Components": {
-                                    "Component_[2410298168189703837]": {
-                                        "$type": "{64CA5016-E803-4AC4-9A36-BDA2C890C6EB} Connection",
-                                        "Id": 2410298168189703837,
-                                        "sourceEndpoint": {
-                                            "nodeId": {
-                                                "id": 1200715263727662
-                                            },
-                                            "slotId": {
-                                                "m_id": "{0CA71D22-0920-415F-A78B-D6B83DAA4BF2}"
-=======
                                     "id": 592775166219
                                 },
                                 "Name": "srcEndpoint=(ScriptCanvasTesting_TestGlobalMethods_CanNotAcceptNull: Out), destEndpoint=(Mark Complete: In)",
@@ -701,16 +287,14 @@
                                             },
                                             "slotId": {
                                                 "m_id": "{74841D78-2C22-4A78-8793-5D2123A5ECE3}"
->>>>>>> 3f3f133e
                                             }
                                         },
                                         "targetEndpoint": {
                                             "nodeId": {
-<<<<<<< HEAD
-                                                "id": 1200710968760366
+                                                "id": 579890264331
                                             },
                                             "slotId": {
-                                                "m_id": "{EA671789-719F-465F-A150-58FA10DE99DD}"
+                                                "m_id": "{A7625F3C-CEA5-420F-A79E-E38D2A03AAFF}"
                                             }
                                         }
                                     }
@@ -718,51 +302,24 @@
                             }
                         ]
                     },
-                    "m_assetType": "{3E2AC8CD-713F-453E-967F-29517F331784}",
-=======
-                                                "id": 579890264331
-                                            },
-                                            "slotId": {
-                                                "m_id": "{A7625F3C-CEA5-420F-A79E-E38D2A03AAFF}"
-                                            }
-                                        }
-                                    }
-                                }
-                            }
-                        ]
-                    },
->>>>>>> 3f3f133e
                     "versionData": {
                         "_grammarVersion": 1,
                         "_runtimeVersion": 1,
                         "_fileVersion": 1
                     },
-<<<<<<< HEAD
-                    "m_variableCounter": 2,
-                    "GraphCanvasData": [
-                        {
-                            "Key": {
-                                "id": 1200702378825774
-=======
                     "GraphCanvasData": [
                         {
                             "Key": {
                                 "id": 571300329739
->>>>>>> 3f3f133e
                             },
                             "Value": {
                                 "ComponentData": {
                                     "{5F84B500-8C45-40D1-8EFC-A5306B241444}": {
                                         "$type": "SceneComponentSaveData",
                                         "ViewParams": {
-<<<<<<< HEAD
-                                            "AnchorX": -298.0,
-                                            "AnchorY": 80.0
-=======
                                             "Scale": 1.15,
                                             "AnchorX": 16.521739959716797,
                                             "AnchorY": 26.086956024169922
->>>>>>> 3f3f133e
                                         }
                                     }
                                 }
@@ -770,11 +327,7 @@
                         },
                         {
                             "Key": {
-<<<<<<< HEAD
-                                "id": 1200706673793070
-=======
                                 "id": 575595297035
->>>>>>> 3f3f133e
                             },
                             "Value": {
                                 "ComponentData": {
@@ -783,27 +336,11 @@
                                     },
                                     "{328FF15C-C302-458F-A43D-E1794DE0904E}": {
                                         "$type": "GeneralNodeTitleComponentSaveData",
-<<<<<<< HEAD
-                                        "PaletteOverride": "TimeNodeTitlePalette"
-=======
                                         "PaletteOverride": "MethodNodeTitlePalette"
->>>>>>> 3f3f133e
                                     },
                                     "{7CC444B1-F9B3-41B5-841B-0C4F2179F111}": {
                                         "$type": "GeometrySaveData",
                                         "Position": [
-<<<<<<< HEAD
-                                            -100.0,
-                                            380.0
-                                        ]
-                                    },
-                                    "{B0B99C8A-03AF-4CF6-A926-F65C874C3D97}": {
-                                        "$type": "StylingComponentSaveData"
-                                    },
-                                    "{B1F49A35-8408-40DA-B79E-F1E3B64322CE}": {
-                                        "$type": "PersistentIdComponentSaveData",
-                                        "PersistentId": "{E5B9507D-D230-4E91-B5B1-527C887C0EF6}"
-=======
                                             280.0,
                                             120.0
                                         ]
@@ -815,18 +352,13 @@
                                     "{B1F49A35-8408-40DA-B79E-F1E3B64322CE}": {
                                         "$type": "PersistentIdComponentSaveData",
                                         "PersistentId": "{336365D7-D131-45F3-B488-282BC34AC93F}"
->>>>>>> 3f3f133e
                                     }
                                 }
                             }
                         },
                         {
                             "Key": {
-<<<<<<< HEAD
-                                "id": 1200710968760366
-=======
                                 "id": 579890264331
->>>>>>> 3f3f133e
                             },
                             "Value": {
                                 "ComponentData": {
@@ -835,49 +367,29 @@
                                     },
                                     "{328FF15C-C302-458F-A43D-E1794DE0904E}": {
                                         "$type": "GeneralNodeTitleComponentSaveData",
-<<<<<<< HEAD
-                                        "PaletteOverride": "StringNodeTitlePalette"
-=======
                                         "PaletteOverride": "MethodNodeTitlePalette"
->>>>>>> 3f3f133e
                                     },
                                     "{7CC444B1-F9B3-41B5-841B-0C4F2179F111}": {
                                         "$type": "GeometrySaveData",
                                         "Position": [
-<<<<<<< HEAD
-                                            620.0,
-=======
                                             300.0,
->>>>>>> 3f3f133e
                                             380.0
                                         ]
                                     },
                                     "{B0B99C8A-03AF-4CF6-A926-F65C874C3D97}": {
-<<<<<<< HEAD
-                                        "$type": "StylingComponentSaveData"
-                                    },
-                                    "{B1F49A35-8408-40DA-B79E-F1E3B64322CE}": {
-                                        "$type": "PersistentIdComponentSaveData",
-                                        "PersistentId": "{650A3E6F-45F0-4A2A-BB1A-613AAD01EC89}"
-=======
                                         "$type": "StylingComponentSaveData",
                                         "SubStyle": ".method"
                                     },
                                     "{B1F49A35-8408-40DA-B79E-F1E3B64322CE}": {
                                         "$type": "PersistentIdComponentSaveData",
                                         "PersistentId": "{3B6F7DF8-0984-4D48-919D-0FDFD938AD27}"
->>>>>>> 3f3f133e
                                     }
                                 }
                             }
                         },
                         {
                             "Key": {
-<<<<<<< HEAD
-                                "id": 1200715263727662
-=======
                                 "id": 584185231627
->>>>>>> 3f3f133e
                             },
                             "Value": {
                                 "ComponentData": {
@@ -886,28 +398,11 @@
                                     },
                                     "{328FF15C-C302-458F-A43D-E1794DE0904E}": {
                                         "$type": "GeneralNodeTitleComponentSaveData",
-<<<<<<< HEAD
-                                        "PaletteOverride": "MethodNodeTitlePalette"
-=======
                                         "PaletteOverride": "TimeNodeTitlePalette"
->>>>>>> 3f3f133e
                                     },
                                     "{7CC444B1-F9B3-41B5-841B-0C4F2179F111}": {
                                         "$type": "GeometrySaveData",
                                         "Position": [
-<<<<<<< HEAD
-                                            100.0,
-                                            400.0
-                                        ]
-                                    },
-                                    "{B0B99C8A-03AF-4CF6-A926-F65C874C3D97}": {
-                                        "$type": "StylingComponentSaveData",
-                                        "SubStyle": ".method"
-                                    },
-                                    "{B1F49A35-8408-40DA-B79E-F1E3B64322CE}": {
-                                        "$type": "PersistentIdComponentSaveData",
-                                        "PersistentId": "{5487CA75-434C-403B-A12C-37EC98B45CC0}"
-=======
                                             40.0,
                                             100.0
                                         ]
@@ -918,7 +413,6 @@
                                     "{B1F49A35-8408-40DA-B79E-F1E3B64322CE}": {
                                         "$type": "PersistentIdComponentSaveData",
                                         "PersistentId": "{61E52DD3-35B9-4249-B56A-6E4A7A5A5E03}"
->>>>>>> 3f3f133e
                                     }
                                 }
                             }
@@ -927,27 +421,15 @@
                     "StatisticsHelper": {
                         "InstanceCounter": [
                             {
-<<<<<<< HEAD
+                                "Key": 173675940805512273,
+                                "Value": 1
+                            },
+                            {
                                 "Key": 4199610336680704683,
                                 "Value": 1
                             },
                             {
-                                "Key": 7938438815433796325,
-                                "Value": 1
-                            },
-                            {
-                                "Key": 10684225535275896474,
-=======
-                                "Key": 173675940805512273,
-                                "Value": 1
-                            },
-                            {
-                                "Key": 4199610336680704683,
-                                "Value": 1
-                            },
-                            {
                                 "Key": 10204019744198319120,
->>>>>>> 3f3f133e
                                 "Value": 1
                             }
                         ]
