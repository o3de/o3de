{
    "Type": "JsonSerialization",
    "Version": 1,
    "ClassName": "ScriptCanvasData",
    "ClassData": {
        "m_scriptCanvas": {
            "Id": {
<<<<<<< HEAD
                "id": 742459433113646
=======
                "id": 1375689862402
>>>>>>> 3f3f133e
            },
            "Name": "Script Canvas Graph",
            "Components": {
                "Component_[16668044261932472209]": {
                    "$type": "EditorGraph",
                    "Id": 16668044261932472209,
                    "m_graphData": {
                        "m_nodes": [
                            {
                                "Id": {
<<<<<<< HEAD
                                    "id": 742468023048238
=======
                                    "id": 1379984829698
>>>>>>> 3f3f133e
                                },
                                "Name": "SC-Node(Print)",
                                "Components": {
                                    "Component_[12793556599613113952]": {
                                        "$type": "Print",
                                        "Id": 12793556599613113952,
                                        "Slots": [
                                            {
                                                "id": {
                                                    "m_id": "{E6ADD905-9BDA-4F35-B262-FFEB656179BA}"
                                                },
                                                "contracts": [
                                                    {
                                                        "$type": "SlotTypeContract"
                                                    }
                                                ],
                                                "slotName": "In",
                                                "toolTip": "Input signal",
                                                "Descriptor": {
                                                    "ConnectionType": 1,
                                                    "SlotType": 1
                                                }
                                            },
                                            {
                                                "id": {
                                                    "m_id": "{D7717E77-9907-42A1-B39F-6EACCA6DAE7C}"
                                                },
                                                "DynamicTypeOverride": 3,
                                                "contracts": [
                                                    {
                                                        "$type": "SlotTypeContract"
                                                    },
                                                    null
                                                ],
                                                "slotName": "Value",
                                                "toolTip": "Value which replaces instances of {Value} in the resulting string.",
                                                "DisplayDataType": {
                                                    "m_type": 3
                                                },
                                                "DisplayGroup": {
                                                    "Value": 1015031923
                                                },
                                                "Descriptor": {
                                                    "ConnectionType": 1,
                                                    "SlotType": 2
                                                },
                                                "DataType": 1
                                            },
                                            {
                                                "id": {
                                                    "m_id": "{2D076796-40B0-4092-AAA8-C23E540B5465}"
                                                },
                                                "contracts": [
                                                    {
                                                        "$type": "SlotTypeContract"
                                                    }
                                                ],
                                                "slotName": "Out",
                                                "Descriptor": {
                                                    "ConnectionType": 2,
                                                    "SlotType": 1
                                                }
                                            }
                                        ],
                                        "Datums": [
                                            {
<<<<<<< HEAD
                                                "isOverloadedStorage": false,
=======
>>>>>>> 3f3f133e
                                                "scriptCanvasType": {
                                                    "m_type": 3
                                                },
                                                "isNullPointer": false,
                                                "$type": "double",
                                                "value": 0.0,
                                                "label": "Value"
                                            }
                                        ],
                                        "m_arrayBindingMap": [
                                            {
                                                "Key": 1,
                                                "Value": {
                                                    "m_id": "{D7717E77-9907-42A1-B39F-6EACCA6DAE7C}"
                                                }
                                            }
                                        ],
                                        "m_unresolvedString": [
                                            {},
                                            {}
                                        ],
                                        "m_formatSlotMap": {
                                            "Value": {
                                                "m_id": "{D7717E77-9907-42A1-B39F-6EACCA6DAE7C}"
                                            }
                                        }
                                    }
                                }
                            },
                            {
                                "Id": {
<<<<<<< HEAD
                                    "id": 742476612982830
=======
                                    "id": 1384279796994
>>>>>>> 3f3f133e
                                },
                                "Name": "SC-Node(Mark Complete)",
                                "Components": {
                                    "Component_[13993499861531280569]": {
                                        "$type": "{E42861BD-1956-45AE-8DD7-CCFC1E3E5ACF} Method",
                                        "Id": 13993499861531280569,
                                        "Slots": [
                                            {
                                                "isVisibile": false,
                                                "id": {
                                                    "m_id": "{FD7E5D4B-2619-4BFE-A32C-B7E6FDA3184F}"
                                                },
                                                "contracts": [
                                                    {
                                                        "$type": "SlotTypeContract"
                                                    },
                                                    null
                                                ],
                                                "slotName": "EntityID: 0",
                                                "Descriptor": {
                                                    "ConnectionType": 1,
                                                    "SlotType": 2
                                                },
                                                "DataType": 1
                                            },
                                            {
                                                "id": {
                                                    "m_id": "{5E5D59EB-F143-462B-BC32-82684E8ADEAD}"
                                                },
                                                "contracts": [
                                                    {
                                                        "$type": "SlotTypeContract"
                                                    },
                                                    null
                                                ],
                                                "slotName": "Report",
                                                "toolTip": "additional notes for the test report",
                                                "Descriptor": {
                                                    "ConnectionType": 1,
                                                    "SlotType": 2
                                                },
                                                "DataType": 1
                                            },
                                            {
                                                "id": {
                                                    "m_id": "{3D34558E-F4D5-4C02-AF10-DF61467A982E}"
                                                },
                                                "contracts": [
                                                    {
                                                        "$type": "SlotTypeContract"
                                                    }
                                                ],
                                                "slotName": "In",
                                                "Descriptor": {
                                                    "ConnectionType": 1,
                                                    "SlotType": 1
                                                }
                                            },
                                            {
                                                "id": {
                                                    "m_id": "{68FB535D-D213-4981-A64E-38A45AE5565C}"
                                                },
                                                "contracts": [
                                                    {
                                                        "$type": "SlotTypeContract"
                                                    }
                                                ],
                                                "slotName": "Out",
                                                "Descriptor": {
                                                    "ConnectionType": 2,
                                                    "SlotType": 1
                                                }
                                            }
                                        ],
                                        "Datums": [
                                            {
<<<<<<< HEAD
                                                "isOverloadedStorage": false,
=======
>>>>>>> 3f3f133e
                                                "scriptCanvasType": {
                                                    "m_type": 1
                                                },
                                                "isNullPointer": false,
                                                "$type": "EntityId",
                                                "value": {
                                                    "id": 4276206253
                                                }
                                            },
                                            {
<<<<<<< HEAD
                                                "isOverloadedStorage": false,
=======
>>>>>>> 3f3f133e
                                                "scriptCanvasType": {
                                                    "m_type": 5
                                                },
                                                "isNullPointer": false,
                                                "$type": "{03AAAB3F-5C47-5A66-9EBC-D5FA4DB353C9} AZStd::string",
                                                "value": "",
                                                "label": "Report"
                                            }
                                        ],
                                        "methodType": 2,
                                        "methodName": "Mark Complete",
                                        "className": "Unit Testing",
                                        "resultSlotIDs": [
                                            {}
                                        ],
                                        "prettyClassName": "Unit Testing"
                                    }
                                }
                            },
                            {
                                "Id": {
<<<<<<< HEAD
                                    "id": 742463728080942
=======
                                    "id": 1388574764290
>>>>>>> 3f3f133e
                                },
                                "Name": "SC-Node(Start)",
                                "Components": {
                                    "Component_[14460867798212296959]": {
                                        "$type": "Start",
                                        "Id": 14460867798212296959,
                                        "Slots": [
                                            {
                                                "id": {
                                                    "m_id": "{73C19B52-569A-47DE-882F-A872E6458E7F}"
                                                },
                                                "contracts": [
                                                    {
                                                        "$type": "SlotTypeContract"
                                                    }
                                                ],
                                                "slotName": "Out",
                                                "toolTip": "Signaled when the entity that owns this graph is fully activated.",
                                                "Descriptor": {
                                                    "ConnectionType": 2,
                                                    "SlotType": 1
                                                }
                                            }
                                        ]
                                    }
                                }
                            },
                            {
                                "Id": {
<<<<<<< HEAD
                                    "id": 742472318015534
=======
                                    "id": 1392869731586
>>>>>>> 3f3f133e
                                },
                                "Name": "SC Node(GetVariable)",
                                "Components": {
                                    "Component_[9071865299350119236]": {
                                        "$type": "GetVariableNode",
                                        "Id": 9071865299350119236,
                                        "Slots": [
                                            {
                                                "id": {
                                                    "m_id": "{103F792A-DD0A-40F5-B057-1F33D966A520}"
                                                },
                                                "contracts": [
                                                    {
                                                        "$type": "SlotTypeContract"
                                                    }
                                                ],
                                                "slotName": "In",
                                                "toolTip": "When signaled sends the property referenced by this node to a Data Output slot",
                                                "Descriptor": {
                                                    "ConnectionType": 1,
                                                    "SlotType": 1
                                                }
                                            },
                                            {
                                                "id": {
                                                    "m_id": "{107ECEF4-61B5-4556-B743-4DE93120A173}"
                                                },
                                                "contracts": [
                                                    {
                                                        "$type": "SlotTypeContract"
                                                    }
                                                ],
                                                "slotName": "Out",
                                                "toolTip": "Signaled after the referenced property has been pushed to the Data Output slot",
                                                "Descriptor": {
                                                    "ConnectionType": 2,
                                                    "SlotType": 1
                                                }
                                            },
                                            {
                                                "id": {
                                                    "m_id": "{DB08FE60-CC8D-4C5B-B783-CBBCA02290A2}"
                                                },
                                                "contracts": [
                                                    {
                                                        "$type": "SlotTypeContract"
                                                    }
                                                ],
                                                "slotName": "Number",
                                                "DisplayDataType": {
                                                    "m_type": 3
                                                },
                                                "Descriptor": {
                                                    "ConnectionType": 2,
                                                    "SlotType": 2
                                                },
                                                "DataType": 1
                                            }
                                        ],
                                        "m_variableId": {
                                            "m_id": "{9D9CD988-895B-4738-8FBD-EDAE84A89988}"
                                        },
                                        "m_variableDataOutSlotId": {
                                            "m_id": "{DB08FE60-CC8D-4C5B-B783-CBBCA02290A2}"
                                        }
                                    }
                                }
                            }
                        ],
                        "m_connections": [
                            {
                                "Id": {
<<<<<<< HEAD
                                    "id": 742480907950126
=======
                                    "id": 1397164698882
>>>>>>> 3f3f133e
                                },
                                "Name": "srcEndpoint=(On Graph Start: Out), destEndpoint=(Get Variable: In)",
                                "Components": {
                                    "Component_[12031439400033108807]": {
                                        "$type": "{64CA5016-E803-4AC4-9A36-BDA2C890C6EB} Connection",
                                        "Id": 12031439400033108807,
                                        "sourceEndpoint": {
                                            "nodeId": {
<<<<<<< HEAD
                                                "id": 742463728080942
=======
                                                "id": 1388574764290
>>>>>>> 3f3f133e
                                            },
                                            "slotId": {
                                                "m_id": "{73C19B52-569A-47DE-882F-A872E6458E7F}"
                                            }
                                        },
                                        "targetEndpoint": {
                                            "nodeId": {
<<<<<<< HEAD
                                                "id": 742472318015534
=======
                                                "id": 1392869731586
>>>>>>> 3f3f133e
                                            },
                                            "slotId": {
                                                "m_id": "{103F792A-DD0A-40F5-B057-1F33D966A520}"
                                            }
                                        }
                                    }
                                }
                            },
                            {
                                "Id": {
<<<<<<< HEAD
                                    "id": 742485202917422
=======
                                    "id": 1401459666178
>>>>>>> 3f3f133e
                                },
                                "Name": "srcEndpoint=(Get Variable: Out), destEndpoint=(Print: In)",
                                "Components": {
                                    "Component_[8779552349887597835]": {
                                        "$type": "{64CA5016-E803-4AC4-9A36-BDA2C890C6EB} Connection",
                                        "Id": 8779552349887597835,
                                        "sourceEndpoint": {
                                            "nodeId": {
<<<<<<< HEAD
                                                "id": 742472318015534
=======
                                                "id": 1392869731586
>>>>>>> 3f3f133e
                                            },
                                            "slotId": {
                                                "m_id": "{107ECEF4-61B5-4556-B743-4DE93120A173}"
                                            }
                                        },
                                        "targetEndpoint": {
                                            "nodeId": {
<<<<<<< HEAD
                                                "id": 742468023048238
=======
                                                "id": 1379984829698
>>>>>>> 3f3f133e
                                            },
                                            "slotId": {
                                                "m_id": "{E6ADD905-9BDA-4F35-B262-FFEB656179BA}"
                                            }
                                        }
                                    }
                                }
                            },
                            {
                                "Id": {
<<<<<<< HEAD
                                    "id": 742489497884718
=======
                                    "id": 1405754633474
>>>>>>> 3f3f133e
                                },
                                "Name": "srcEndpoint=(Get Variable: Number), destEndpoint=(Print: Value)",
                                "Components": {
                                    "Component_[7826575290596008223]": {
                                        "$type": "{64CA5016-E803-4AC4-9A36-BDA2C890C6EB} Connection",
                                        "Id": 7826575290596008223,
                                        "sourceEndpoint": {
                                            "nodeId": {
<<<<<<< HEAD
                                                "id": 742472318015534
=======
                                                "id": 1392869731586
>>>>>>> 3f3f133e
                                            },
                                            "slotId": {
                                                "m_id": "{DB08FE60-CC8D-4C5B-B783-CBBCA02290A2}"
                                            }
                                        },
                                        "targetEndpoint": {
                                            "nodeId": {
<<<<<<< HEAD
                                                "id": 742468023048238
=======
                                                "id": 1379984829698
>>>>>>> 3f3f133e
                                            },
                                            "slotId": {
                                                "m_id": "{D7717E77-9907-42A1-B39F-6EACCA6DAE7C}"
                                            }
                                        }
                                    }
                                }
                            },
                            {
                                "Id": {
<<<<<<< HEAD
                                    "id": 742493792852014
=======
                                    "id": 1410049600770
>>>>>>> 3f3f133e
                                },
                                "Name": "srcEndpoint=(Print: Out), destEndpoint=(Mark Complete: In)",
                                "Components": {
                                    "Component_[6682638970475329797]": {
                                        "$type": "{64CA5016-E803-4AC4-9A36-BDA2C890C6EB} Connection",
                                        "Id": 6682638970475329797,
                                        "sourceEndpoint": {
                                            "nodeId": {
<<<<<<< HEAD
                                                "id": 742468023048238
=======
                                                "id": 1379984829698
>>>>>>> 3f3f133e
                                            },
                                            "slotId": {
                                                "m_id": "{2D076796-40B0-4092-AAA8-C23E540B5465}"
                                            }
                                        },
                                        "targetEndpoint": {
                                            "nodeId": {
<<<<<<< HEAD
                                                "id": 742476612982830
=======
                                                "id": 1384279796994
>>>>>>> 3f3f133e
                                            },
                                            "slotId": {
                                                "m_id": "{3D34558E-F4D5-4C02-AF10-DF61467A982E}"
                                            }
                                        }
                                    }
                                }
                            }
                        ]
                    },
                    "m_assetType": "{3E2AC8CD-713F-453E-967F-29517F331784}",
                    "versionData": {
                        "_grammarVersion": 1,
                        "_runtimeVersion": 1,
                        "_fileVersion": 1
                    },
                    "m_variableCounter": 2,
                    "GraphCanvasData": [
                        {
                            "Key": {
<<<<<<< HEAD
                                "id": 742459433113646
=======
                                "id": 1375689862402
>>>>>>> 3f3f133e
                            },
                            "Value": {
                                "ComponentData": {
                                    "{5F84B500-8C45-40D1-8EFC-A5306B241444}": {
                                        "$type": "SceneComponentSaveData",
                                        "ViewParams": {
                                            "AnchorX": 190.0,
                                            "AnchorY": 2.0
                                        }
                                    }
                                }
                            }
                        },
                        {
                            "Key": {
<<<<<<< HEAD
                                "id": 742463728080942
=======
                                "id": 1379984829698
>>>>>>> 3f3f133e
                            },
                            "Value": {
                                "ComponentData": {
                                    "{24CB38BB-1705-4EC5-8F63-B574571B4DCD}": {
                                        "$type": "NodeSaveData"
                                    },
                                    "{328FF15C-C302-458F-A43D-E1794DE0904E}": {
                                        "$type": "GeneralNodeTitleComponentSaveData",
<<<<<<< HEAD
                                        "PaletteOverride": "TimeNodeTitlePalette"
=======
                                        "PaletteOverride": "StringNodeTitlePalette"
>>>>>>> 3f3f133e
                                    },
                                    "{7CC444B1-F9B3-41B5-841B-0C4F2179F111}": {
                                        "$type": "GeometrySaveData",
                                        "Position": [
<<<<<<< HEAD
                                            540.0,
=======
                                            960.0,
>>>>>>> 3f3f133e
                                            280.0
                                        ]
                                    },
                                    "{B0B99C8A-03AF-4CF6-A926-F65C874C3D97}": {
                                        "$type": "StylingComponentSaveData",
<<<<<<< HEAD
                                        "SubStyle": ".time"
                                    },
                                    "{B1F49A35-8408-40DA-B79E-F1E3B64322CE}": {
                                        "$type": "PersistentIdComponentSaveData",
                                        "PersistentId": "{CA07AF4F-FA39-4096-A494-1972D87B4E9F}"
=======
                                        "SubStyle": ".string"
                                    },
                                    "{B1F49A35-8408-40DA-B79E-F1E3B64322CE}": {
                                        "$type": "PersistentIdComponentSaveData",
                                        "PersistentId": "{9C0DD31F-EB37-42C9-B8C8-CF2C327C463B}"
>>>>>>> 3f3f133e
                                    }
                                }
                            }
                        },
                        {
                            "Key": {
<<<<<<< HEAD
                                "id": 742468023048238
=======
                                "id": 1384279796994
>>>>>>> 3f3f133e
                            },
                            "Value": {
                                "ComponentData": {
                                    "{24CB38BB-1705-4EC5-8F63-B574571B4DCD}": {
                                        "$type": "NodeSaveData"
                                    },
                                    "{328FF15C-C302-458F-A43D-E1794DE0904E}": {
                                        "$type": "GeneralNodeTitleComponentSaveData",
<<<<<<< HEAD
                                        "PaletteOverride": "StringNodeTitlePalette"
=======
                                        "PaletteOverride": "MethodNodeTitlePalette"
>>>>>>> 3f3f133e
                                    },
                                    "{7CC444B1-F9B3-41B5-841B-0C4F2179F111}": {
                                        "$type": "GeometrySaveData",
                                        "Position": [
<<<<<<< HEAD
                                            960.0,
=======
                                            1440.0,
>>>>>>> 3f3f133e
                                            280.0
                                        ]
                                    },
                                    "{B0B99C8A-03AF-4CF6-A926-F65C874C3D97}": {
                                        "$type": "StylingComponentSaveData",
<<<<<<< HEAD
                                        "SubStyle": ".string"
                                    },
                                    "{B1F49A35-8408-40DA-B79E-F1E3B64322CE}": {
                                        "$type": "PersistentIdComponentSaveData",
                                        "PersistentId": "{9C0DD31F-EB37-42C9-B8C8-CF2C327C463B}"
=======
                                        "SubStyle": ".method"
                                    },
                                    "{B1F49A35-8408-40DA-B79E-F1E3B64322CE}": {
                                        "$type": "PersistentIdComponentSaveData",
                                        "PersistentId": "{36EA44B1-A604-4780-88B0-004D34D579B6}"
>>>>>>> 3f3f133e
                                    }
                                }
                            }
                        },
                        {
                            "Key": {
<<<<<<< HEAD
                                "id": 742472318015534
=======
                                "id": 1388574764290
>>>>>>> 3f3f133e
                            },
                            "Value": {
                                "ComponentData": {
                                    "{24CB38BB-1705-4EC5-8F63-B574571B4DCD}": {
                                        "$type": "NodeSaveData"
                                    },
                                    "{328FF15C-C302-458F-A43D-E1794DE0904E}": {
                                        "$type": "GeneralNodeTitleComponentSaveData",
<<<<<<< HEAD
                                        "PaletteOverride": "GetVariableNodeTitlePalette"
=======
                                        "PaletteOverride": "TimeNodeTitlePalette"
>>>>>>> 3f3f133e
                                    },
                                    "{7CC444B1-F9B3-41B5-841B-0C4F2179F111}": {
                                        "$type": "GeometrySaveData",
                                        "Position": [
<<<<<<< HEAD
                                            740.0,
=======
                                            540.0,
>>>>>>> 3f3f133e
                                            280.0
                                        ]
                                    },
                                    "{B0B99C8A-03AF-4CF6-A926-F65C874C3D97}": {
                                        "$type": "StylingComponentSaveData",
<<<<<<< HEAD
                                        "SubStyle": ".getVariable"
                                    },
                                    "{B1F49A35-8408-40DA-B79E-F1E3B64322CE}": {
                                        "$type": "PersistentIdComponentSaveData",
                                        "PersistentId": "{84E64958-B81A-4C52-A383-CD8453B82E15}"
=======
                                        "SubStyle": ".time"
                                    },
                                    "{B1F49A35-8408-40DA-B79E-F1E3B64322CE}": {
                                        "$type": "PersistentIdComponentSaveData",
                                        "PersistentId": "{CA07AF4F-FA39-4096-A494-1972D87B4E9F}"
>>>>>>> 3f3f133e
                                    }
                                }
                            }
                        },
                        {
                            "Key": {
<<<<<<< HEAD
                                "id": 742476612982830
=======
                                "id": 1392869731586
>>>>>>> 3f3f133e
                            },
                            "Value": {
                                "ComponentData": {
                                    "{24CB38BB-1705-4EC5-8F63-B574571B4DCD}": {
                                        "$type": "NodeSaveData"
                                    },
                                    "{328FF15C-C302-458F-A43D-E1794DE0904E}": {
                                        "$type": "GeneralNodeTitleComponentSaveData",
<<<<<<< HEAD
                                        "PaletteOverride": "MethodNodeTitlePalette"
=======
                                        "PaletteOverride": "GetVariableNodeTitlePalette"
>>>>>>> 3f3f133e
                                    },
                                    "{7CC444B1-F9B3-41B5-841B-0C4F2179F111}": {
                                        "$type": "GeometrySaveData",
                                        "Position": [
<<<<<<< HEAD
                                            1200.0,
=======
                                            740.0,
>>>>>>> 3f3f133e
                                            280.0
                                        ]
                                    },
                                    "{B0B99C8A-03AF-4CF6-A926-F65C874C3D97}": {
                                        "$type": "StylingComponentSaveData",
<<<<<<< HEAD
                                        "SubStyle": ".method"
                                    },
                                    "{B1F49A35-8408-40DA-B79E-F1E3B64322CE}": {
                                        "$type": "PersistentIdComponentSaveData",
                                        "PersistentId": "{36EA44B1-A604-4780-88B0-004D34D579B6}"
=======
                                        "SubStyle": ".getVariable"
                                    },
                                    "{B1F49A35-8408-40DA-B79E-F1E3B64322CE}": {
                                        "$type": "PersistentIdComponentSaveData",
                                        "PersistentId": "{84E64958-B81A-4C52-A383-CD8453B82E15}"
>>>>>>> 3f3f133e
                                    }
                                }
                            }
                        }
                    ],
                    "StatisticsHelper": {
                        "InstanceCounter": [
                            {
                                "Key": 4199610336680704683,
                                "Value": 1
                            },
                            {
<<<<<<< HEAD
                                "Key": 6840657073857873079,
=======
                                "Key": 10204019744198319120,
>>>>>>> 3f3f133e
                                "Value": 1
                            },
                            {
                                "Key": 10684225535275896474,
                                "Value": 1
                            },
                            {
                                "Key": 16510483612525908959,
                                "Value": 1
                            }
                        ]
                    }
                },
                "Component_[17866631750591157416]": {
                    "$type": "EditorGraphVariableManagerComponent",
                    "Id": 17866631750591157416,
                    "m_variableData": {
                        "m_nameVariableMap": [
                            {
                                "Key": {
<<<<<<< HEAD
                                    "m_id": "{8935F24C-483F-4A43-944E-64235E60D54E}"
                                },
                                "Value": {
                                    "Datum": {
                                        "isOverloadedStorage": false,
                                        "scriptCanvasType": {
                                            "m_type": 1
                                        },
                                        "isNullPointer": false,
                                        "$type": "EntityId",
                                        "value": {
                                            "id": 114490510751285
                                        },
                                        "label": "EntityID"
                                    },
                                    "VariableId": {
                                        "m_id": "{8935F24C-483F-4A43-944E-64235E60D54E}"
                                    },
                                    "VariableName": "Variable 1"
                                }
                            },
                            {
                                "Key": {
=======
>>>>>>> 3f3f133e
                                    "m_id": "{9D9CD988-895B-4738-8FBD-EDAE84A89988}"
                                },
                                "Value": {
                                    "Datum": {
<<<<<<< HEAD
                                        "isOverloadedStorage": false,
=======
>>>>>>> 3f3f133e
                                        "scriptCanvasType": {
                                            "m_type": 3
                                        },
                                        "isNullPointer": false,
                                        "$type": "double",
                                        "value": 0.0,
                                        "label": "Number"
                                    },
                                    "VariableId": {
                                        "m_id": "{9D9CD988-895B-4738-8FBD-EDAE84A89988}"
                                    },
                                    "VariableName": "Variable 2"
                                }
                            }
                        ]
                    }
                }
            }
        }
    }
}<|MERGE_RESOLUTION|>--- conflicted
+++ resolved
@@ -5,11 +5,7 @@
     "ClassData": {
         "m_scriptCanvas": {
             "Id": {
-<<<<<<< HEAD
-                "id": 742459433113646
-=======
                 "id": 1375689862402
->>>>>>> 3f3f133e
             },
             "Name": "Script Canvas Graph",
             "Components": {
@@ -20,11 +16,7 @@
                         "m_nodes": [
                             {
                                 "Id": {
-<<<<<<< HEAD
-                                    "id": 742468023048238
-=======
                                     "id": 1379984829698
->>>>>>> 3f3f133e
                                 },
                                 "Name": "SC-Node(Print)",
                                 "Components": {
@@ -91,10 +83,6 @@
                                         ],
                                         "Datums": [
                                             {
-<<<<<<< HEAD
-                                                "isOverloadedStorage": false,
-=======
->>>>>>> 3f3f133e
                                                 "scriptCanvasType": {
                                                     "m_type": 3
                                                 },
@@ -126,11 +114,7 @@
                             },
                             {
                                 "Id": {
-<<<<<<< HEAD
-                                    "id": 742476612982830
-=======
                                     "id": 1384279796994
->>>>>>> 3f3f133e
                                 },
                                 "Name": "SC-Node(Mark Complete)",
                                 "Components": {
@@ -207,10 +191,6 @@
                                         ],
                                         "Datums": [
                                             {
-<<<<<<< HEAD
-                                                "isOverloadedStorage": false,
-=======
->>>>>>> 3f3f133e
                                                 "scriptCanvasType": {
                                                     "m_type": 1
                                                 },
@@ -221,10 +201,6 @@
                                                 }
                                             },
                                             {
-<<<<<<< HEAD
-                                                "isOverloadedStorage": false,
-=======
->>>>>>> 3f3f133e
                                                 "scriptCanvasType": {
                                                     "m_type": 5
                                                 },
@@ -246,11 +222,7 @@
                             },
                             {
                                 "Id": {
-<<<<<<< HEAD
-                                    "id": 742463728080942
-=======
                                     "id": 1388574764290
->>>>>>> 3f3f133e
                                 },
                                 "Name": "SC-Node(Start)",
                                 "Components": {
@@ -280,11 +252,7 @@
                             },
                             {
                                 "Id": {
-<<<<<<< HEAD
-                                    "id": 742472318015534
-=======
                                     "id": 1392869731586
->>>>>>> 3f3f133e
                                 },
                                 "Name": "SC Node(GetVariable)",
                                 "Components": {
@@ -357,11 +325,7 @@
                         "m_connections": [
                             {
                                 "Id": {
-<<<<<<< HEAD
-                                    "id": 742480907950126
-=======
                                     "id": 1397164698882
->>>>>>> 3f3f133e
                                 },
                                 "Name": "srcEndpoint=(On Graph Start: Out), destEndpoint=(Get Variable: In)",
                                 "Components": {
@@ -370,11 +334,7 @@
                                         "Id": 12031439400033108807,
                                         "sourceEndpoint": {
                                             "nodeId": {
-<<<<<<< HEAD
-                                                "id": 742463728080942
-=======
                                                 "id": 1388574764290
->>>>>>> 3f3f133e
                                             },
                                             "slotId": {
                                                 "m_id": "{73C19B52-569A-47DE-882F-A872E6458E7F}"
@@ -382,11 +342,7 @@
                                         },
                                         "targetEndpoint": {
                                             "nodeId": {
-<<<<<<< HEAD
-                                                "id": 742472318015534
-=======
                                                 "id": 1392869731586
->>>>>>> 3f3f133e
                                             },
                                             "slotId": {
                                                 "m_id": "{103F792A-DD0A-40F5-B057-1F33D966A520}"
@@ -397,11 +353,7 @@
                             },
                             {
                                 "Id": {
-<<<<<<< HEAD
-                                    "id": 742485202917422
-=======
                                     "id": 1401459666178
->>>>>>> 3f3f133e
                                 },
                                 "Name": "srcEndpoint=(Get Variable: Out), destEndpoint=(Print: In)",
                                 "Components": {
@@ -410,11 +362,7 @@
                                         "Id": 8779552349887597835,
                                         "sourceEndpoint": {
                                             "nodeId": {
-<<<<<<< HEAD
-                                                "id": 742472318015534
-=======
                                                 "id": 1392869731586
->>>>>>> 3f3f133e
                                             },
                                             "slotId": {
                                                 "m_id": "{107ECEF4-61B5-4556-B743-4DE93120A173}"
@@ -422,11 +370,7 @@
                                         },
                                         "targetEndpoint": {
                                             "nodeId": {
-<<<<<<< HEAD
-                                                "id": 742468023048238
-=======
                                                 "id": 1379984829698
->>>>>>> 3f3f133e
                                             },
                                             "slotId": {
                                                 "m_id": "{E6ADD905-9BDA-4F35-B262-FFEB656179BA}"
@@ -437,11 +381,7 @@
                             },
                             {
                                 "Id": {
-<<<<<<< HEAD
-                                    "id": 742489497884718
-=======
                                     "id": 1405754633474
->>>>>>> 3f3f133e
                                 },
                                 "Name": "srcEndpoint=(Get Variable: Number), destEndpoint=(Print: Value)",
                                 "Components": {
@@ -450,11 +390,7 @@
                                         "Id": 7826575290596008223,
                                         "sourceEndpoint": {
                                             "nodeId": {
-<<<<<<< HEAD
-                                                "id": 742472318015534
-=======
                                                 "id": 1392869731586
->>>>>>> 3f3f133e
                                             },
                                             "slotId": {
                                                 "m_id": "{DB08FE60-CC8D-4C5B-B783-CBBCA02290A2}"
@@ -462,11 +398,7 @@
                                         },
                                         "targetEndpoint": {
                                             "nodeId": {
-<<<<<<< HEAD
-                                                "id": 742468023048238
-=======
                                                 "id": 1379984829698
->>>>>>> 3f3f133e
                                             },
                                             "slotId": {
                                                 "m_id": "{D7717E77-9907-42A1-B39F-6EACCA6DAE7C}"
@@ -477,11 +409,7 @@
                             },
                             {
                                 "Id": {
-<<<<<<< HEAD
-                                    "id": 742493792852014
-=======
                                     "id": 1410049600770
->>>>>>> 3f3f133e
                                 },
                                 "Name": "srcEndpoint=(Print: Out), destEndpoint=(Mark Complete: In)",
                                 "Components": {
@@ -490,11 +418,7 @@
                                         "Id": 6682638970475329797,
                                         "sourceEndpoint": {
                                             "nodeId": {
-<<<<<<< HEAD
-                                                "id": 742468023048238
-=======
                                                 "id": 1379984829698
->>>>>>> 3f3f133e
                                             },
                                             "slotId": {
                                                 "m_id": "{2D076796-40B0-4092-AAA8-C23E540B5465}"
@@ -502,11 +426,7 @@
                                         },
                                         "targetEndpoint": {
                                             "nodeId": {
-<<<<<<< HEAD
-                                                "id": 742476612982830
-=======
                                                 "id": 1384279796994
->>>>>>> 3f3f133e
                                             },
                                             "slotId": {
                                                 "m_id": "{3D34558E-F4D5-4C02-AF10-DF61467A982E}"
@@ -527,11 +447,7 @@
                     "GraphCanvasData": [
                         {
                             "Key": {
-<<<<<<< HEAD
-                                "id": 742459433113646
-=======
                                 "id": 1375689862402
->>>>>>> 3f3f133e
                             },
                             "Value": {
                                 "ComponentData": {
@@ -547,11 +463,7 @@
                         },
                         {
                             "Key": {
-<<<<<<< HEAD
-                                "id": 742463728080942
-=======
                                 "id": 1379984829698
->>>>>>> 3f3f133e
                             },
                             "Value": {
                                 "ComponentData": {
@@ -560,49 +472,29 @@
                                     },
                                     "{328FF15C-C302-458F-A43D-E1794DE0904E}": {
                                         "$type": "GeneralNodeTitleComponentSaveData",
-<<<<<<< HEAD
-                                        "PaletteOverride": "TimeNodeTitlePalette"
-=======
                                         "PaletteOverride": "StringNodeTitlePalette"
->>>>>>> 3f3f133e
                                     },
                                     "{7CC444B1-F9B3-41B5-841B-0C4F2179F111}": {
                                         "$type": "GeometrySaveData",
                                         "Position": [
-<<<<<<< HEAD
-                                            540.0,
-=======
                                             960.0,
->>>>>>> 3f3f133e
                                             280.0
                                         ]
                                     },
                                     "{B0B99C8A-03AF-4CF6-A926-F65C874C3D97}": {
                                         "$type": "StylingComponentSaveData",
-<<<<<<< HEAD
-                                        "SubStyle": ".time"
-                                    },
-                                    "{B1F49A35-8408-40DA-B79E-F1E3B64322CE}": {
-                                        "$type": "PersistentIdComponentSaveData",
-                                        "PersistentId": "{CA07AF4F-FA39-4096-A494-1972D87B4E9F}"
-=======
                                         "SubStyle": ".string"
                                     },
                                     "{B1F49A35-8408-40DA-B79E-F1E3B64322CE}": {
                                         "$type": "PersistentIdComponentSaveData",
                                         "PersistentId": "{9C0DD31F-EB37-42C9-B8C8-CF2C327C463B}"
->>>>>>> 3f3f133e
                                     }
                                 }
                             }
                         },
                         {
                             "Key": {
-<<<<<<< HEAD
-                                "id": 742468023048238
-=======
                                 "id": 1384279796994
->>>>>>> 3f3f133e
                             },
                             "Value": {
                                 "ComponentData": {
@@ -611,49 +503,29 @@
                                     },
                                     "{328FF15C-C302-458F-A43D-E1794DE0904E}": {
                                         "$type": "GeneralNodeTitleComponentSaveData",
-<<<<<<< HEAD
-                                        "PaletteOverride": "StringNodeTitlePalette"
-=======
                                         "PaletteOverride": "MethodNodeTitlePalette"
->>>>>>> 3f3f133e
                                     },
                                     "{7CC444B1-F9B3-41B5-841B-0C4F2179F111}": {
                                         "$type": "GeometrySaveData",
                                         "Position": [
-<<<<<<< HEAD
-                                            960.0,
-=======
                                             1440.0,
->>>>>>> 3f3f133e
                                             280.0
                                         ]
                                     },
                                     "{B0B99C8A-03AF-4CF6-A926-F65C874C3D97}": {
                                         "$type": "StylingComponentSaveData",
-<<<<<<< HEAD
-                                        "SubStyle": ".string"
-                                    },
-                                    "{B1F49A35-8408-40DA-B79E-F1E3B64322CE}": {
-                                        "$type": "PersistentIdComponentSaveData",
-                                        "PersistentId": "{9C0DD31F-EB37-42C9-B8C8-CF2C327C463B}"
-=======
                                         "SubStyle": ".method"
                                     },
                                     "{B1F49A35-8408-40DA-B79E-F1E3B64322CE}": {
                                         "$type": "PersistentIdComponentSaveData",
                                         "PersistentId": "{36EA44B1-A604-4780-88B0-004D34D579B6}"
->>>>>>> 3f3f133e
                                     }
                                 }
                             }
                         },
                         {
                             "Key": {
-<<<<<<< HEAD
-                                "id": 742472318015534
-=======
                                 "id": 1388574764290
->>>>>>> 3f3f133e
                             },
                             "Value": {
                                 "ComponentData": {
@@ -662,49 +534,29 @@
                                     },
                                     "{328FF15C-C302-458F-A43D-E1794DE0904E}": {
                                         "$type": "GeneralNodeTitleComponentSaveData",
-<<<<<<< HEAD
-                                        "PaletteOverride": "GetVariableNodeTitlePalette"
-=======
                                         "PaletteOverride": "TimeNodeTitlePalette"
->>>>>>> 3f3f133e
                                     },
                                     "{7CC444B1-F9B3-41B5-841B-0C4F2179F111}": {
                                         "$type": "GeometrySaveData",
                                         "Position": [
-<<<<<<< HEAD
-                                            740.0,
-=======
                                             540.0,
->>>>>>> 3f3f133e
                                             280.0
                                         ]
                                     },
                                     "{B0B99C8A-03AF-4CF6-A926-F65C874C3D97}": {
                                         "$type": "StylingComponentSaveData",
-<<<<<<< HEAD
-                                        "SubStyle": ".getVariable"
-                                    },
-                                    "{B1F49A35-8408-40DA-B79E-F1E3B64322CE}": {
-                                        "$type": "PersistentIdComponentSaveData",
-                                        "PersistentId": "{84E64958-B81A-4C52-A383-CD8453B82E15}"
-=======
                                         "SubStyle": ".time"
                                     },
                                     "{B1F49A35-8408-40DA-B79E-F1E3B64322CE}": {
                                         "$type": "PersistentIdComponentSaveData",
                                         "PersistentId": "{CA07AF4F-FA39-4096-A494-1972D87B4E9F}"
->>>>>>> 3f3f133e
                                     }
                                 }
                             }
                         },
                         {
                             "Key": {
-<<<<<<< HEAD
-                                "id": 742476612982830
-=======
                                 "id": 1392869731586
->>>>>>> 3f3f133e
                             },
                             "Value": {
                                 "ComponentData": {
@@ -713,38 +565,22 @@
                                     },
                                     "{328FF15C-C302-458F-A43D-E1794DE0904E}": {
                                         "$type": "GeneralNodeTitleComponentSaveData",
-<<<<<<< HEAD
-                                        "PaletteOverride": "MethodNodeTitlePalette"
-=======
                                         "PaletteOverride": "GetVariableNodeTitlePalette"
->>>>>>> 3f3f133e
                                     },
                                     "{7CC444B1-F9B3-41B5-841B-0C4F2179F111}": {
                                         "$type": "GeometrySaveData",
                                         "Position": [
-<<<<<<< HEAD
-                                            1200.0,
-=======
                                             740.0,
->>>>>>> 3f3f133e
                                             280.0
                                         ]
                                     },
                                     "{B0B99C8A-03AF-4CF6-A926-F65C874C3D97}": {
                                         "$type": "StylingComponentSaveData",
-<<<<<<< HEAD
-                                        "SubStyle": ".method"
-                                    },
-                                    "{B1F49A35-8408-40DA-B79E-F1E3B64322CE}": {
-                                        "$type": "PersistentIdComponentSaveData",
-                                        "PersistentId": "{36EA44B1-A604-4780-88B0-004D34D579B6}"
-=======
                                         "SubStyle": ".getVariable"
                                     },
                                     "{B1F49A35-8408-40DA-B79E-F1E3B64322CE}": {
                                         "$type": "PersistentIdComponentSaveData",
                                         "PersistentId": "{84E64958-B81A-4C52-A383-CD8453B82E15}"
->>>>>>> 3f3f133e
                                     }
                                 }
                             }
@@ -757,11 +593,7 @@
                                 "Value": 1
                             },
                             {
-<<<<<<< HEAD
-                                "Key": 6840657073857873079,
-=======
                                 "Key": 10204019744198319120,
->>>>>>> 3f3f133e
                                 "Value": 1
                             },
                             {
@@ -782,40 +614,10 @@
                         "m_nameVariableMap": [
                             {
                                 "Key": {
-<<<<<<< HEAD
-                                    "m_id": "{8935F24C-483F-4A43-944E-64235E60D54E}"
+                                    "m_id": "{9D9CD988-895B-4738-8FBD-EDAE84A89988}"
                                 },
                                 "Value": {
                                     "Datum": {
-                                        "isOverloadedStorage": false,
-                                        "scriptCanvasType": {
-                                            "m_type": 1
-                                        },
-                                        "isNullPointer": false,
-                                        "$type": "EntityId",
-                                        "value": {
-                                            "id": 114490510751285
-                                        },
-                                        "label": "EntityID"
-                                    },
-                                    "VariableId": {
-                                        "m_id": "{8935F24C-483F-4A43-944E-64235E60D54E}"
-                                    },
-                                    "VariableName": "Variable 1"
-                                }
-                            },
-                            {
-                                "Key": {
-=======
->>>>>>> 3f3f133e
-                                    "m_id": "{9D9CD988-895B-4738-8FBD-EDAE84A89988}"
-                                },
-                                "Value": {
-                                    "Datum": {
-<<<<<<< HEAD
-                                        "isOverloadedStorage": false,
-=======
->>>>>>> 3f3f133e
                                         "scriptCanvasType": {
                                             "m_type": 3
                                         },
