/*
 * Copyright (c) Contributors to the Open 3D Engine Project.
 * For complete copyright and license terms please see the LICENSE at the root of this distribution.
 *
 * SPDX-License-Identifier: Apache-2.0 OR MIT
 *
 */

#pragma once

#include "Rendering/WhiteBoxMaterial.h"
#include "Rendering/WhiteBoxRenderData.h"
#include "Viewport/WhiteBoxViewportConstants.h"

#include <AzCore/Component/TransformBus.h>
#include <AzCore/Math/Aabb.h>
#include <AzCore/std/optional.h>
#include <AzFramework/Entity/EntityDebugDisplayBus.h>
#include <AzFramework/Visibility/BoundsBus.h>
#include <AzToolsFramework/API/ComponentEntitySelectionBus.h>
#include <AzToolsFramework/ComponentMode/ComponentModeDelegate.h>
#include <AzToolsFramework/ToolsComponents/EditorComponentBase.h>
#include <AzToolsFramework/ToolsComponents/EditorVisibilityBus.h>
#include <WhiteBox/EditorWhiteBoxComponentBus.h>
#include <WhiteBox/WhiteBoxToolApi.h>

namespace WhiteBox
{
    class EditorWhiteBoxMeshAsset;
    class RenderMeshInterface;

    //! Editor representation of White Box Tool.
    class EditorWhiteBoxComponent
        : public AzToolsFramework::Components::EditorComponentBase
        , public AzToolsFramework::EditorComponentSelectionRequestsBus::Handler
        , public AzFramework::BoundsRequestBus::Handler
        , public EditorWhiteBoxComponentRequestBus::Handler
        , private EditorWhiteBoxComponentNotificationBus::Handler
        , private AZ::TransformNotificationBus::Handler
        , private AzFramework::EntityDebugDisplayEventBus::Handler
        , private AzToolsFramework::EditorVisibilityNotificationBus::Handler
    {
    public:
        AZ_EDITOR_COMPONENT(EditorWhiteBoxComponent, "{C9F2D913-E275-49BB-AB4F-2D221C16170A}", EditorComponentBase);
        static void Reflect(AZ::ReflectContext* context);

        EditorWhiteBoxComponent();
        EditorWhiteBoxComponent(const EditorWhiteBoxComponent&) = delete;
        EditorWhiteBoxComponent& operator=(const EditorWhiteBoxComponent&) = delete;
        ~EditorWhiteBoxComponent();

        // AZ::Component overrides ...
        void Init() override;
        void Activate() override;
        void Deactivate() override;

        // EditorWhiteBoxComponentRequestBus overrides ...
        WhiteBoxMesh* GetWhiteBoxMesh() override;
        void SerializeWhiteBox() override;
        void DeserializeWhiteBox() override;
        void WriteAssetToComponent() override;
        void RebuildWhiteBox() override;
        void SetDefaultShape(DefaultShapeType defaultShape) override;

        // EditorComponentSelectionRequestsBus overrides ...
        AZ::Aabb GetEditorSelectionBoundsViewport(const AzFramework::ViewportInfo& viewportInfo) override;
        bool EditorSelectionIntersectRayViewport(
            const AzFramework::ViewportInfo& viewportInfo, const AZ::Vector3& src, const AZ::Vector3& dir,
            float& distance) override;
        bool SupportsEditorRayIntersect() override;

        // BoundsRequestBus overrides ...
        AZ::Aabb GetWorldBounds() const override;
        AZ::Aabb GetLocalBounds() const override;

        //! Returns if the component currently has an instance of RenderMeshInterface.
        bool HasRenderMesh() const;
        //! Returns if the component is currently using a White Box mesh asset to store its data.
        bool AssetInUse() const;

        //! Override the internal EditorWhiteBoxMeshAsset with an external instance.
        //! @note EditorWhiteBoxComponent takes ownership of the editorMeshAsset and will handle deleting it
        void OverrideEditorWhiteBoxMeshAsset(EditorWhiteBoxMeshAsset* editorMeshAsset);

    private:
        static void GetRequiredServices(AZ::ComponentDescriptor::DependencyArrayType& required);
        static void GetProvidedServices(AZ::ComponentDescriptor::DependencyArrayType& provided);
        static void GetIncompatibleServices(AZ::ComponentDescriptor::DependencyArrayType& incompatible);

        // EditorComponentBase overrides ...
        void BuildGameEntity(AZ::Entity* gameEntity) override;

        // EditorVisibilityNotificationBus overrides ...
        void OnEntityVisibilityChanged(bool visibility) override;

        // AzFramework::EntityDebugDisplayEventBus overrides ...
        void DisplayEntityViewport(
            const AzFramework::ViewportInfo& viewportInfo, AzFramework::DebugDisplayRequests& debugDisplay) override;

        // TransformNotificationBus overrides ...
        void OnTransformChanged(const AZ::Transform& local, const AZ::Transform& world) override;

        // EditorWhiteBoxComponentNotificationBus overrides ...
        void OnWhiteBoxMeshModified() override;

        void ShowRenderMesh();
        void HideRenderMesh();
        void RebuildRenderMesh();
        void RebuildPhysicsMesh();
        void ExportToFile();
<<<<<<< HEAD
        void ExportDescendantsToFile();
        void SaveAsAsset();
        void OnDefaultShapeChange();
=======
        AZ::Crc32 SaveAsAsset();
        AZ::Crc32 OnDefaultShapeChange();
>>>>>>> ecda54e0
        void OnMaterialChange();
        AZ::Crc32 AssetVisibility() const;

        using ComponentModeDelegate = AzToolsFramework::ComponentModeFramework::ComponentModeDelegate;
        ComponentModeDelegate m_componentModeDelegate; //!< Responsible for detecting ComponentMode activation
                                                       //!< and creating a concrete ComponentMode.

        Api::WhiteBoxMeshPtr m_whiteBox; //!< Handle/opaque pointer to the White Box mesh data.
        AZStd::optional<AZStd::unique_ptr<RenderMeshInterface>>
            m_renderMesh; //!< The render mesh to use for the White Box mesh data.
        AZ::Transform m_worldFromLocal = AZ::Transform::CreateIdentity(); //!< Cached world transform of Entity.
        Api::WhiteBoxMeshStream m_whiteBoxData; //!< Serialized White Box mesh data.
        //! Holds a reference to an optional WhiteBoxMeshAsset and manages the lifecycle of adding/removing an asset.
        EditorWhiteBoxMeshAsset* m_editorMeshAsset = nullptr;
        mutable AZStd::optional<AZ::Aabb> m_worldAabb; //!< Cached world aabb (used for selection/view determination).
        mutable AZStd::optional<AZ::Aabb> m_localAabb; //!< Cached local aabb (used for center pivot calculation).
        AZStd::optional<Api::Faces> m_faces; //!< Cached faces (triangles of mesh used for intersection/selection).
        WhiteBoxRenderData m_renderData; //!< Cached render data constructed from the White Box mesh source data.
        WhiteBoxMaterial m_material = {
            DefaultMaterialTint, DefaultMaterialUseTexture}; //!< Render material for White Box mesh.
        DefaultShapeType m_defaultShape =
            DefaultShapeType::Cube; //!< Used for selecting a default shape for the White Box mesh.
        bool m_flipYZForExport = false; //!< Toggled in the editor, used to flip the Y and Z axes for
                                        //!< exporting White Boxes for different coordinate systems
    };

    inline bool EditorWhiteBoxComponent::SupportsEditorRayIntersect()
    {
        return true;
    };

    //! The outcome of attempting to save a white box mesh.
    struct WhiteBoxSaveResult
    {
        AZStd::optional<AZStd::string> m_relativeAssetPath; //!< Optional relative asset path (the file may not have
                                                            //!< been saved in the project folder).
        AZStd::string m_absoluteFilePath; // The absolute path of the saved file (valid wherever the file is saved).
    };

    //! Attempt to create a WhiteBoxSaveResult so that a WhiteBoxMeshAsset may be created.
    //! An optional relative path determines if a WhiteBoxMeshAsset can be created or not (was it saved inside the
    //! project folder) and an absolute path is returned for the White Box Mesh to be written to disk (wbm file).
    //! The operation can fail or be cancelled in which case an empty optional is returned.
    //! @param entityName The name of the entity the WhiteBoxMesh is on.
    //! @param absoluteSavePathFn Returns the absolute path for where the asset should be saved. Takes as its only
    //! argument a first guess at where the file should be saved (this can then be overridden by the user in the Editor
    //! by using a file dialog.
    //! @param relativePathFn Takes as its first argument the absolute path returned by absoluteSavePathFn and then
    //! attempts to create a relative path from it. In the Editor, if the asset was saved inside the project folder a
    //! relative path is returned. The function can fail to return a valid relative path but still have a valid
    //! absolute path.
    //! @param saveDecision Returns if the user decided to save the asset when attempting to save outside the project
    //! root or if they cancelled the operation (QMessageBox::Save or QMessageBox::Cancel are the expected return
    //! values).
    AZStd::optional<WhiteBoxSaveResult> TrySaveAs(
        AZStd::string_view entityName,
        const AZStd::function<AZStd::string(const AZStd::string& initialAbsolutePath)>& absoluteSavePathFn,
        const AZStd::function<AZStd::optional<AZStd::string>(const AZStd::string& absolutePath)>& relativePathFn,
        const AZStd::function<int()>& saveDecisionFn);
} // namespace WhiteBox<|MERGE_RESOLUTION|>--- conflicted
+++ resolved
@@ -108,14 +108,8 @@
         void RebuildRenderMesh();
         void RebuildPhysicsMesh();
         void ExportToFile();
-<<<<<<< HEAD
-        void ExportDescendantsToFile();
-        void SaveAsAsset();
-        void OnDefaultShapeChange();
-=======
         AZ::Crc32 SaveAsAsset();
         AZ::Crc32 OnDefaultShapeChange();
->>>>>>> ecda54e0
         void OnMaterialChange();
         AZ::Crc32 AssetVisibility() const;
 
@@ -138,8 +132,6 @@
             DefaultMaterialTint, DefaultMaterialUseTexture}; //!< Render material for White Box mesh.
         DefaultShapeType m_defaultShape =
             DefaultShapeType::Cube; //!< Used for selecting a default shape for the White Box mesh.
-        bool m_flipYZForExport = false; //!< Toggled in the editor, used to flip the Y and Z axes for
-                                        //!< exporting White Boxes for different coordinate systems
     };
 
     inline bool EditorWhiteBoxComponent::SupportsEditorRayIntersect()
