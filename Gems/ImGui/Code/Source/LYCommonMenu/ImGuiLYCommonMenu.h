--- conflicted
+++ resolved
@@ -59,15 +59,12 @@
         ImGuiLYEntityOutliner m_entityOutliner;
         bool m_showDeltaTimeGraphs = false;
         ImGui::LYImGuiUtils::HistogramContainer m_deltaTimeHistogram;
-<<<<<<< HEAD
         ImGuiDropdownState m_dropdownState = ImGuiDropdownState::Hidden; //!< Keeps the state of the ImGui main menu dropdowns.
         //! Mark the dropdown for being hidden - this is used to prevent broadcasting that the dropdowns have been hidden
         //! in the case that the ImGui dropdown context has switched options.
         bool m_markedForHiding = false; 
-=======
+        bool m_showImGuiDemo = false;
 
-        bool m_showImGuiDemo = false;
->>>>>>> 014b877c
     };
 }
 
