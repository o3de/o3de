/*
 * All or portions of this file Copyright (c) Amazon.com, Inc. or its affiliates or
 * its licensors.
 *
 * For complete copyright and license terms please see the LICENSE at the root of this
 * distribution (the "License"). All use of this software is governed by the License,
 * or, if provided, by the license below or the license accompanying this file. Do not
 * remove or modify any license notices. This file is distributed on an "AS IS" BASIS,
 * WITHOUT WARRANTIES OR CONDITIONS OF ANY KIND, either express or implied.
 *
 */

#pragma once
#include "ImGuiManager.h"

#ifdef IMGUI_ENABLED
#include "ImGuiBus.h"
#include <AzCore/Asset/AssetCommon.h>
#include <AzCore/Asset/AssetManagerBus.h>
#include <AzCore/Component/TickBus.h>

namespace ImGui
{
    struct MeshInstanceOptions
    {
        bool m_selectedForDraw; // Has this Instance been selected in the Selection Filter
        bool m_mousedOverForDraw; // Is this Instance Moused Over in ImGui for Draw In World
        bool m_verifiedThisFrame; // Is this Instance verified as being active still? ( Used when rescanning the Scene heirarchy for Meshes )
        bool m_passesFilter; // Does this Entity Name/ID pass the String Filter ( only figured when filter string changes, flag stored here )
        AZStd::string m_instanceLabel; // A String made at struct creation time with Entity Name and ID, for quick searching later.
    };

    struct MeshInstanceDisplayList
    {
        AZStd::string m_meshPath; // The Full Path String for this Mesh Asset
        AZStd::map<AZ::EntityId, MeshInstanceOptions> m_instanceOptionMap; // A Map of Entities that have been found with this mesh, to options for that instance
        bool m_selectedForDraw; // Has this Mesh been selected in the Selection Filter
        bool m_mousedOverForDraw; // Is this Instance Moused Over in ImGui for Draw In World
        bool m_childMousedOverForDraw; // Are one of this Mesh's children moused over for draw? ( Helps not disclude this Mesh when drawing later )
        bool m_passesFilter; // Does this Mesh Path Name pass the String Filter ( only figured when the filter string changes, flag stored here )
        bool m_childrenPassFilter; // Does even one of this entities Children Pass their Entity Name Filters ( used to hide when there are zero relevant children )
    };

    class ImGuiLYAssetExplorer
        : public ImGuiAssetExplorerRequestBus::Handler

    {
    public:
        ImGuiLYAssetExplorer();
        ~ImGuiLYAssetExplorer();

        // Called from owner
        void Initialize();
        void Shutdown();

        // Draw the ImGui Menu
        void ImGuiUpdate();

        // -- ImGuiAssetExplorerRequestBus::Handler Interface ----------------------
        void SetEnabled(bool enabled) override { m_enabled = enabled; m_meshDebugEnabled = enabled; }
        // -- ImGuiAssetExplorerRequestBus::Handler Interface ----------------------

        // Toggle the menu on and off
        void ToggleEnabled() { m_enabled = !m_enabled; }

    private:
        // flag for if the entire Menu enabled / visible
        bool m_enabled;

        // Mesh Debugger Enabled and Filter Options
        bool m_meshDebugEnabled;
        bool m_lodDebugEnabled;
        bool m_distanceFilter;
        bool m_selectionFilter;
        bool m_enabledMouseOvers;
        bool m_anyMousedOverForDraw;
        float m_distanceFilter_near;
        float m_distanceFilter_far;
        bool m_meshNameFilter;
        AZStd::string m_meshNameFilterStr;
        bool m_entityNameFilter;
        AZStd::string m_entityNameFilterStr;

        // In World Display Options
        bool m_inWorld_drawOriginSphere;
        float m_inWorld_originSphereRadius;
        bool m_inWorld_drawLabel;
        bool m_inWorld_label_monoSpace;
        bool m_inWorld_label_framed;
        ImColor m_inWorld_label_textColor;
        float m_inWorld_labelTextSize;
        bool m_inWorld_drawAABB;
        bool m_inWorld_debugDrawMesh;
        bool m_inWorld_label_entityName;
        bool m_inWorld_label_materialName;
        bool m_inWorld_label_totalLods;
        bool m_inWorld_label_miscLod;
        
        // Get a Mesh Display List from the Map and init it if it is new.
        MeshInstanceDisplayList& FindOrCreateMeshInstanceList(const char* meshName);

        // Iterate through our Map and check for Mesh and Entity Name filters
        void MeshInstanceList_CheckMeshFilter();
        void MeshInstanceList_CheckEntityFilter();

<<<<<<< HEAD
        // The list of Meshes and Instances of them
=======
        // The Primary list of Meshes and Instances of them
>>>>>>> 7109cbbc
        AZStd::list<MeshInstanceDisplayList> m_meshInstanceDisplayList;

        // Helper functions for the ImGui Update
        void ImGuiUpdate_DrawMenu();
        void ImGuiUpdate_DrawViewOptions();
        void ImGuiUpdate_DrawMeshMouseOver(MeshInstanceDisplayList& meshDisplayList);
        void ImGuiUpdate_DrawEntityInstanceMouseOver(MeshInstanceDisplayList& meshDisplayList, AZ::EntityId& entityInstance, AZStd::string& entityName, MeshInstanceOptions& instanceOptions);

    };
}
#endif // IMGUI_ENABLED<|MERGE_RESOLUTION|>--- conflicted
+++ resolved
@@ -103,11 +103,7 @@
         void MeshInstanceList_CheckMeshFilter();
         void MeshInstanceList_CheckEntityFilter();
 
-<<<<<<< HEAD
-        // The list of Meshes and Instances of them
-=======
         // The Primary list of Meshes and Instances of them
->>>>>>> 7109cbbc
         AZStd::list<MeshInstanceDisplayList> m_meshInstanceDisplayList;
 
         // Helper functions for the ImGui Update
