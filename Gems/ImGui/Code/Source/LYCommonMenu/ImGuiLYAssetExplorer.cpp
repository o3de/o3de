/*
 * All or portions of this file Copyright (c) Amazon.com, Inc. or its affiliates or
 * its licensors.
 *
 * For complete copyright and license terms please see the LICENSE at the root of this
 * distribution (the "License"). All use of this software is governed by the License,
 * or, if provided, by the license below or the license accompanying this file. Do not
 * remove or modify any license notices. This file is distributed on an "AS IS" BASIS,
 * WITHOUT WARRANTIES OR CONDITIONS OF ANY KIND, either express or implied.
 *
 */

#include "ImGui_precompiled.h"
#include "ImGuiLYAssetExplorer.h"

#ifdef IMGUI_ENABLED
#include <AzCore/Component/TransformBus.h>
#include <AzFramework/Entity/EntityContext.h>
#include <AzFramework/Entity/EntityContextBus.h>
#include <AzFramework/Entity/GameEntityContextBus.h>
#include <AzCore/std/sort.h>
#include <AzCore/std/string/conversions.h>
#include <LmbrCentral/Rendering/MaterialOwnerBus.h>
#include <LmbrCentral/Rendering/RenderNodeBus.h>
#include <IRenderAuxGeom.h>
#include <IViewSystem.h>

#include "ImGuiColorDefines.h"

namespace ImGui
{
    // Colors specific to AssetExplorer ( maybe use common ones in ImGuiColorDefines.h too? )
    static const ImVec4 s_lodColor_0 = ImColor(1.0f, 1.0f, 1.0f);
    static const ImVec4 s_lodColor_1 = ImColor(0.0f, 0.0f, 1.0f);
    static const ImVec4 s_lodColor_2 = ImColor(0.0f, 1.0f, 0.0f);
    static const ImVec4 s_lodColor_3 = ImColor(0.0f, 1.0f, 1.0f);
    static const ImVec4 s_lodColor_4 = ImColor(1.0f, 0.0f, 0.0f);
    static const ImVec4 s_lodColor_5 = ImColor(1.0f, 0.0f, 1.0f);

    ImGuiLYAssetExplorer::ImGuiLYAssetExplorer()
        : m_enabled(false)
        , m_meshDebugEnabled(false)
        , m_selectionFilter(false)
        , m_anyMousedOverForDraw(false)
        , m_enabledMouseOvers(true)
        , m_distanceFilter(true)
        , m_distanceFilter_near(40.0f)
        , m_distanceFilter_far(80.0f)
        , m_entityNameFilter(true)
        , m_meshNameFilter(true)
        , m_lodDebugEnabled(false)
        , m_inWorld_drawOriginSphere(true)
        , m_inWorld_originSphereRadius(0.1f)
        , m_inWorld_drawLabel(true)
        , m_inWorld_label_framed(true)
        , m_inWorld_label_monoSpace(false)
        , m_inWorld_label_textColor(1.0f, 0.65f, 0.0f, 1.0f)
        , m_inWorld_labelTextSize(1.5f)
        , m_inWorld_drawAABB(true)
        , m_inWorld_debugDrawMesh(false)
        , m_inWorld_label_entityName(true)
        , m_inWorld_label_materialName(false)
        , m_inWorld_label_totalLods(true)
        , m_inWorld_label_miscLod(false)
    {
    }

    ImGuiLYAssetExplorer::~ImGuiLYAssetExplorer()
    {
    }

    void ImGuiLYAssetExplorer::Initialize()
    {
        // Connect to EBUSes
        ImGuiAssetExplorerRequestBus::Handler::BusConnect();
    }

    void ImGuiLYAssetExplorer::Shutdown()
    {
        // Disconnect EBUSes
        ImGuiAssetExplorerRequestBus::Handler::BusDisconnect();
    }

    void ImGuiLYAssetExplorer::ImGuiUpdate()
    {
        // Manage main window visibility
        if (m_enabled)
        {
            if (ImGui::Begin("Asset Explorer", &m_enabled, ImGuiWindowFlags_MenuBar|ImGuiWindowFlags_HorizontalScrollbar|ImGuiWindowFlags_NoSavedSettings))
            {
                // Draw the Entire Main Menu Window Area
                ImGuiUpdate_DrawMenu();

                // Draw Menu Bar
                if (ImGui::BeginMenuBar())
                {
                    if (ImGui::BeginMenu("View Options##assetExplorer"))
                    {
                        ImGuiUpdate_DrawViewOptions();

                        ImGui::EndMenu();
                    }

                    ImGui::EndMenuBar();
                }
            }
            ImGui::End();
        }
    }

    void ImGuiLYAssetExplorer::ImGuiUpdate_DrawViewOptions()
    {
        // In-World Drawing Options ( Sphere, AABB, Debug Mesh, etc )
        ImGui::TextColored(ImGui::Colors::s_NiceLabelColor, "In-World Drawing");
        ImGui::Separator();
        ImGui::Checkbox("Draw Origin Sphere", &m_inWorld_drawOriginSphere);
        ImGui::DragFloat("Origin Sphere Radius", &m_inWorld_originSphereRadius, 0.01f, 0.0f, 100.0f);
        ImGui::Checkbox("Draw AABB", &m_inWorld_drawAABB);
        ImGui::Checkbox("Debug Draw Mesh", &m_inWorld_debugDrawMesh);

        // In-World Label Options
        ImGui::TextColored(ImGui::Colors::s_NiceLabelColor, "In-World Label Options");
        ImGui::Separator();
        ImGui::Checkbox("Draw Label", &m_inWorld_drawLabel);
        ImGui::Checkbox("Label - Entity Name", &m_inWorld_label_entityName);
        ImGui::Checkbox("Label - Monospace", &m_inWorld_label_monoSpace);
        ImGui::Checkbox("Label - Framed", &m_inWorld_label_framed);
        ImGui::Checkbox("Label - Material Name", &m_inWorld_label_materialName);
        ImGui::Checkbox("Label - Total LODs", &m_inWorld_label_totalLods);
        ImGui::Checkbox("Label - Misc LOD data", &m_inWorld_label_miscLod);
        ImGui::DragFloat("Label Text Size", &m_inWorld_labelTextSize, 0.01f, 0.0f, 100000.0f);
        ImGui::ColorEdit4("Label - Text Color", reinterpret_cast<float*>(&m_inWorld_label_textColor.Value));
    }

    void ImGuiLYAssetExplorer::MeshInstanceList_CheckMeshFilter()
    {
        // Iterate through the Mesh Instance list, mark a boolean flag if the mesh name passes the Mesh Name Filter.
        for (MeshInstanceDisplayList& meshInstanceList : m_meshInstanceDisplayList)
        {
            meshInstanceList.m_passesFilter = (meshInstanceList.m_meshPath.find(m_meshNameFilterStr) != AZStd::string::npos);
        }
    }

    void ImGuiLYAssetExplorer::MeshInstanceList_CheckEntityFilter()
    {
        // Iterate through All Meshes.. 
        for (MeshInstanceDisplayList& meshInstanceList : m_meshInstanceDisplayList)
        {
            // .. reset this flag to see if any child instances pass the name filter
            meshInstanceList.m_childrenPassFilter = false;

            // .. Iterate through all Instance of this mesh, mark any that pass the Name Filter
            for (auto& meshInstance : meshInstanceList.m_instanceOptionMap)
            {
                meshInstance.second.m_passesFilter = (meshInstance.second.m_instanceLabel.find(m_entityNameFilterStr) != AZStd::string::npos);

                // Or in this child's result to help mark if a single Instance of this Mesh passed the filter.
                meshInstanceList.m_childrenPassFilter |= meshInstance.second.m_passesFilter;
            }
        }
    }

    void ImGuiLYAssetExplorer::ImGuiUpdate_DrawMenu()
    {
        // Master on / off Switch
        ImGui::Checkbox("Mesh Debug Enabled", &m_meshDebugEnabled);
        ImGui::SameLine();
        
        // Lod Debug Switch, check for changes so we can do things once at change time
        bool lodDebug = m_lodDebugEnabled;
        ImGui::Checkbox("LOD Debug", &lodDebug);
        if (lodDebug != m_lodDebugEnabled)
        {
            // Save off the new debug flag value
            m_lodDebugEnabled = lodDebug;

            // Find the CVAR and flick the value
            static ICVar* eTexelDensityCVAR = gEnv->pConsole->GetCVar("e_texeldensity");
            if (eTexelDensityCVAR)
            {
                eTexelDensityCVAR->Set(m_lodDebugEnabled ? 2 : 0);
            }
        }

        // If the Lod Debug is Enabled. Draw a small legend that 
        if (m_lodDebugEnabled)
        {
            ImGui::BeginChild("lodDebugLegend", ImVec2(0.0f, 57.0f), true);

            // Text for legend. 
            ImGui::TextColored(ImGui::Colors::s_NiceLabelColor, "Lod Color Legend:");
            ImGui::SameLine();
            ImGui::TextColored(s_lodColor_0, "0 ");
            ImGui::SameLine();
            ImGui::TextColored(s_lodColor_1, "1 ");
            ImGui::SameLine();
            ImGui::TextColored(s_lodColor_2, "2 ");
            ImGui::SameLine();
            ImGui::TextColored(s_lodColor_3, "3 ");
            ImGui::SameLine();
            ImGui::TextColored(s_lodColor_4, "4 ");
            ImGui::SameLine();
            ImGui::TextColored(s_lodColor_5, "5 ");
            
            // Small boxes of each color to help with the legend
            static float s_boxSize = 21.0f;
            ImVec2 graphUpLeft(ImGui::GetWindowPos().x + 127.5f, ImGui::GetWindowPos().y + 26.0f);
            ImGui::GetWindowDrawList()->AddRectFilled(
                ImVec2(graphUpLeft.x + (0 * s_boxSize), graphUpLeft.y),
                ImVec2(graphUpLeft.x + (1 * s_boxSize), graphUpLeft.y + s_boxSize),
                ImGui::ColorConvertFloat4ToU32(s_lodColor_0), 2.0f);

            ImGui::GetWindowDrawList()->AddRectFilled(
                ImVec2(graphUpLeft.x + (1 * s_boxSize), graphUpLeft.y),
                ImVec2(graphUpLeft.x + (2 * s_boxSize), graphUpLeft.y + s_boxSize),
                ImGui::ColorConvertFloat4ToU32(s_lodColor_1), 2.0f);

            ImGui::GetWindowDrawList()->AddRectFilled(
                ImVec2(graphUpLeft.x + (2 * s_boxSize), graphUpLeft.y),
                ImVec2(graphUpLeft.x + (3 * s_boxSize), graphUpLeft.y + s_boxSize),
                ImGui::ColorConvertFloat4ToU32(s_lodColor_2), 2.0f);

            ImGui::GetWindowDrawList()->AddRectFilled(
                ImVec2(graphUpLeft.x + (3 * s_boxSize), graphUpLeft.y),
                ImVec2(graphUpLeft.x + (4 * s_boxSize), graphUpLeft.y + s_boxSize),
                ImGui::ColorConvertFloat4ToU32(s_lodColor_3), 2.0f);

            ImGui::GetWindowDrawList()->AddRectFilled(
                ImVec2(graphUpLeft.x + (4 * s_boxSize), graphUpLeft.y),
                ImVec2(graphUpLeft.x + (5 * s_boxSize), graphUpLeft.y + s_boxSize),
                ImGui::ColorConvertFloat4ToU32(s_lodColor_4), 2.0f);

            ImGui::GetWindowDrawList()->AddRectFilled(
                ImVec2(graphUpLeft.x + (5 * s_boxSize), graphUpLeft.y),
                ImVec2(graphUpLeft.x + (6 * s_boxSize), graphUpLeft.y + s_boxSize),
                ImGui::ColorConvertFloat4ToU32(s_lodColor_5), 2.0f);
            
            ImGui::EndChild();
        }

        // Filter Options
        if (ImGui::CollapsingHeader("Filters", ImGuiTreeNodeFlags_DefaultOpen | ImGuiTreeNodeFlags_Framed))
        {
            ImGui::Columns(3);
            // Draw Column Headers
            ImGui::TextColored(ImGui::Colors::s_NiceLabelColor, "Distance Filter");
            ImGui::NextColumn();
            ImGui::TextColored(ImGui::Colors::s_NiceLabelColor, "Mesh Name Filter");
            ImGui::NextColumn();
            ImGui::TextColored(ImGui::Colors::s_NiceLabelColor, "Entity Name Filter");
            ImGui::NextColumn();
            ImGui::Separator();
            {
                // Distance Filter
                ImGui::Checkbox("Enabled##distfilter", &m_distanceFilter);
                ImGui::TextColored(ImGui::Colors::s_PlainLabelColor, "Near Distance:");
                ImGui::SameLine();
                ImGui::DragFloat("##Distance Filter Near", &m_distanceFilter_near, 0.1f, 0.0f, 100000.0f);
                ImGui::TextColored(ImGui::Colors::s_PlainLabelColor, "Far Distance:");
                ImGui::SameLine();
                ImGui::DragFloat("##Distance Filter Far", &m_distanceFilter_far, 0.1f, 0.0f, 100000.0f);

                // We don't really want a far distance that is less than our near distance, so lets check for that and correct here
                if (m_distanceFilter_far < m_distanceFilter_near)
                {
                    m_distanceFilter_far = m_distanceFilter_near;
                }
            }
            ImGui::NextColumn();
            {
                // Mesh Name Filter
                ImGui::Checkbox("Enabled##meshNameFilter", &m_meshNameFilter);

                static char meshNameCharArray[128] = "";
                ImGui::InputText("##meshNameFiltertext", meshNameCharArray, sizeof(meshNameCharArray));

                // Save off the string and to_lower it
                AZStd::string meshNameStr = meshNameCharArray;
                AZStd::to_lower(meshNameStr.begin(), meshNameStr.end());

                if (meshNameStr != m_meshNameFilterStr)
                {
                    // Mesh Name String Change Detected! Check meshes for filtration
                    m_meshNameFilterStr = meshNameStr;
                    MeshInstanceList_CheckMeshFilter();
                }
            }
            ImGui::NextColumn();
            {
                // Entity Name Filter
                ImGui::Checkbox("Enabled##entityNameFilter", &m_entityNameFilter);

                static char entityNameCharArray[128] = "";
                ImGui::InputText("##entityNameFiltertext", entityNameCharArray, sizeof(entityNameCharArray));

                // Save off the string and to_lower it
                AZStd::string entityNameStr = entityNameCharArray;
                AZStd::to_lower(entityNameStr.begin(), entityNameStr.end());

                if (entityNameStr != m_entityNameFilterStr)
                {
                    // Mesh Name String Change Detected! Check meshes for filtration
                    m_entityNameFilterStr = entityNameStr;
                    MeshInstanceList_CheckEntityFilter();
                }
            }

            ImGui::Columns(1);
        }

        // Draw the Mesh Hierarchy
        if (ImGui::CollapsingHeader("Meshes In Scene", ImGuiTreeNodeFlags_DefaultOpen | ImGuiTreeNodeFlags_Framed))
        {
            if (!m_meshInstanceDisplayList.empty())
            {
                // Buttons to sort by Mesh Name and Instance Count
                ImGui::BeginChild("MeshesTitleBarChild", ImVec2(0.0f, 56.0f), true);
                ImGui::Columns(3);
                ImGui::TextColored(ImGui::Colors::s_NiceLabelColor, "Sort By:");
                if (ImGui::Button("Mesh Name"))
                {
                    // A Static int flag to swap to alternate between sorting ascending/descending.
                    static bool s_meshNameSortUp = false;
                    s_meshNameSortUp = !s_meshNameSortUp;
                    if (s_meshNameSortUp)
                    {
                        m_meshInstanceDisplayList.sort([](const MeshInstanceDisplayList& meshList1, const MeshInstanceDisplayList& meshList2)
                        {
                            return meshList1.m_meshPath < meshList2.m_meshPath;
                        });
                    }
                    else
                    {
                        m_meshInstanceDisplayList.sort([](const MeshInstanceDisplayList& meshList1, const MeshInstanceDisplayList& meshList2)
                        {
                            return meshList1.m_meshPath > meshList2.m_meshPath;
                        });
                    }
                }
                ImGui::SameLine();
                if (ImGui::Button("Instance Count"))
                {
                    // A Static int flag to swap to alternate between sorting ascending/descending.
                    static bool s_meshCountSortUp = false;
                    s_meshCountSortUp = !s_meshCountSortUp;
                    if (s_meshCountSortUp)
                    {
                        m_meshInstanceDisplayList.sort([](const MeshInstanceDisplayList& meshList1, const MeshInstanceDisplayList& meshList2)
                        {
                            return meshList1.m_instanceOptionMap.size() < meshList2.m_instanceOptionMap.size();
                        });
                    }
                    else
                    {
                        m_meshInstanceDisplayList.sort([](const MeshInstanceDisplayList& meshList1, const MeshInstanceDisplayList& meshList2)
                        {
                            return meshList1.m_instanceOptionMap.size() > meshList2.m_instanceOptionMap.size();
                        });
                    }
                }
                ImGui::NextColumn();
                // A Small Legend and Hints section for help using this thing
                ImGui::BeginChild("MouseHoverLegendChild", ImVec2(250.0f, 30.0f), true);
                if (ImGui::IsWindowHovered())
                {
                    ImGui::BeginTooltip();
                    ImGui::TextColored(ImGui::Colors::s_NiceLabelColor, "Legend:");
                    if (ImGui::TreeNodeEx("Mesh (Count) - Mesh Path", ImGuiTreeNodeFlags_DefaultOpen))
                    {
                        if (ImGui::SmallButton("-*View Instance Btn*-"))
                        {
                            // Don't need to do anything here. It is just a sample button!
                        }
                        ImGui::SameLine();
                        ImGui::TextColored(ImGui::Colors::s_NiceLabelColor, "[*EntityId*] *EntityName*");
                        ImGui::SameLine();
                        ImGui::TextColored(ImGui::Colors::s_PlainLabelColor, "(*World Position XYZ*)");
                        ImGui::TreePop(); // End Tree
                    }
                    ImGui::Separator();
                    ImGui::TextColored(ImGui::Colors::s_NiceLabelColor, "Tips:");
                    ImGui::Indent();
                    ImGui::TextColored(ImGui::Colors::s_NiceLabelColor, " * Click to the *View Instance Btn* to Snap the camera to any mesh instance local origin");
                    ImGui::TextColored(ImGui::Colors::s_NiceLabelColor, " * Mouse Over any Meshes Groups or Individual Entities to Temporarily only draw those.");
                    ImGui::TextColored(ImGui::Colors::s_NiceLabelColor, " * Use the Selection Filter to only display Meshes and Entities that are manually selected.");
                    ImGui::TextColored(ImGui::Colors::s_NiceLabelColor, " * Selection Filter overrides other filters.");
                    ImGui::TextColored(ImGui::Colors::s_NiceLabelColor, " * Mesh Selection overrides Entity Selection.");
                    ImGui::EndTooltip();
                }
                
                ImGui::TextColored(ImGui::IsWindowHovered() ? ImGui::Colors::s_NiceLabelColor : ImGui::Colors::s_PlainLabelColor, "Mouse Over For Legend and Tips");
                ImGui::EndChild(); // MouseHover Child
                ImGui::NextColumn();

                // Small area for Mouse Over and Selection Filter options
                ImGui::TextColored(ImGui::Colors::s_NiceLabelColor, "Mouse Overs:    ");
                ImGui::SameLine();
                ImGui::Checkbox("##EnableMouseOversCheckbox", &m_enabledMouseOvers);

                ImGui::TextColored(ImGui::Colors::s_NiceLabelColor, "Filter Selected:");
                ImGui::SameLine();
                ImGui::Checkbox("##FilterSelectedCheckbox", &m_selectionFilter);

                ImGui::SetColumnOffset(2, ImGui::GetWindowWidth() - 168.0f);
                ImGui::Columns(1);
                ImGui::EndChild(); // Sort/Legend Child

                // The Core Mesh Hierarchy
                ImGui::BeginChild("MeshesInSceneContainer", ImVec2(0, 400.0f), true);

                // Before we draw all these meshes, lets mark this frame as no Mouse Over being drawn.. if any are drawn, they will set this flag
                m_anyMousedOverForDraw = false;
                
                if (m_selectionFilter)
                {
                    ImGui::Columns(2);
                }
                for (MeshInstanceDisplayList& meshInstanceList : m_meshInstanceDisplayList)
                {
                    // See if we should display the mesh: Check for various filters and if they are enabled, & in their status.
                    bool displayMesh = true;
                    if (m_meshNameFilter)
                    {
                        displayMesh &= meshInstanceList.m_passesFilter;
                    }
                    if (m_entityNameFilter)
                    {
                        displayMesh &= meshInstanceList.m_childrenPassFilter;
                    }

                    // Set this flag to false, flip it if any children end up doing Mouse Overs
                    meshInstanceList.m_childMousedOverForDraw = false;
                    meshInstanceList.m_mousedOverForDraw = false;

                    // If we should draw the mesh, draw the tree node!
                    if (displayMesh)
                    {
                        if (ImGui::TreeNode(AZStd::string::format("Mesh (%03zu) - %s", meshInstanceList.m_instanceOptionMap.size(), meshInstanceList.m_meshPath.c_str()).c_str()))
                        {
                            ImGuiUpdate_DrawMeshMouseOver(meshInstanceList);

                            if (m_selectionFilter)
                            {
                                ImGui::NextColumn();
                                ImGui::Checkbox(AZStd::string::format("##meshCheckBox%s", meshInstanceList.m_meshPath.c_str()).c_str(), &meshInstanceList.m_selectedForDraw);
                                ImGuiUpdate_DrawMeshMouseOver(meshInstanceList);
                                ImGui::NextColumn();
                            }
                            // Keep Count of our Mesh instances and loop through them drawing them!
                            int instanceCount = 0;
                            for (auto& meshInstance : meshInstanceList.m_instanceOptionMap)
                            {   
                                // See if we should 
                                bool displayEntity = true;
                                if (m_entityNameFilter)
                                {
                                    displayEntity = meshInstance.second.m_passesFilter;
                                }

                                if (displayEntity)
                                {
                                    // Get the Name and World Position of this Entity Instance
                                    AZStd::string entityName;
                                    AZ::ComponentApplicationBus::BroadcastResult(entityName, &AZ::ComponentApplicationBus::Events::GetEntityName, meshInstance.first);

                                    AZ::Vector3 worldPos = AZ::Vector3::CreateOne();
                                    AZ::TransformBus::EventResult(worldPos, meshInstance.first, &AZ::TransformBus::Events::GetWorldTranslation);

                                    ImGui::BeginGroup();
                                    if (ImGui::SmallButton(AZStd::string::format("-View #%03d-##%s", ++instanceCount, meshInstance.first.ToString().c_str()).c_str()))
                                    {
                                        ImGuiEntityOutlinerNotifcationBus::Broadcast(&IImGuiEntityOutlinerNotifcations::OnImGuiEntityOutlinerTarget, meshInstance.first);
                                    }
                                    // Build the Label String.
                                    ImGui::SameLine();
                                    ImGui::TextColored(ImGui::Colors::s_NiceLabelColor, "%s %s", meshInstance.first.ToString().c_str(), entityName.c_str());
                                    ImGui::SameLine();
                                    ImGui::TextColored(ImGui::Colors::s_PlainLabelColor, "(% .02f, % .02f, % .02f)", (float)worldPos.GetX(), (float)worldPos.GetY(), (float)worldPos.GetZ());
                                    ImGui::EndGroup();
                                
                                    // Check for and Draw Entity Instance Mouse Over
                                    meshInstance.second.m_mousedOverForDraw = false;
                                    ImGuiUpdate_DrawEntityInstanceMouseOver(meshInstanceList, meshInstance.first, entityName, meshInstance.second);
                                

                                    if (m_selectionFilter)
                                    {
                                        ImGui::NextColumn();
                                        ImGui::Checkbox(AZStd::string::format("##entityCheckBox%s", meshInstance.first.ToString().c_str()).c_str(), &meshInstance.second.m_selectedForDraw);
                                        ImGuiUpdate_DrawEntityInstanceMouseOver(meshInstanceList, meshInstance.first, entityName, meshInstance.second);
                                        ImGui::NextColumn();
                                    }
                                }
                            }

                            ImGui::TreePop(); // End Mesh Tree
                        }
                        else 
                        {
                            ImGuiUpdate_DrawMeshMouseOver(meshInstanceList);

                            if (m_selectionFilter)
                            {
                                ImGui::NextColumn();
                                ImGui::Checkbox(AZStd::string::format("##meshCheckBox%s", meshInstanceList.m_meshPath.c_str()).c_str(), &meshInstanceList.m_selectedForDraw);
                                ImGuiUpdate_DrawMeshMouseOver(meshInstanceList);
                                ImGui::NextColumn();
                            }
                        }
                    }
                }
                if (m_selectionFilter)
                {
                    ImGui::SetColumnOffset(1, ImGui::GetWindowWidth() - 60.0f);
                    ImGui::Columns(1);
                }
                ImGui::EndChild(); // End the "Meshes in Scene" Child
            }
        }
    }

    // Mesh Mouse Over Helper function
    void ImGuiLYAssetExplorer::ImGuiUpdate_DrawMeshMouseOver(MeshInstanceDisplayList& meshDisplayList)
    {
        if (!m_enabledMouseOvers)
        {
            return;
        }

        if (ImGui::IsItemHovered())
        {
            ImGui::BeginTooltip();
            ImGui::TextColored(ImGui::Colors::s_NiceLabelColor, "Mesh: ");
            ImGui::SameLine();
            ImGui::TextColored(ImGui::Colors::s_PlainLabelColor, "%s", meshDisplayList.m_meshPath.c_str());

            ImGui::TextColored(ImGui::Colors::s_NiceLabelColor, "Instance Count: ");
            ImGui::SameLine();
            ImGui::TextColored(ImGui::Colors::s_PlainLabelColor, "%d", (int) meshDisplayList.m_instanceOptionMap.size());

            // Mark that any Mouse Over has happened ( changes draw mode )
            m_anyMousedOverForDraw = true;

            ImGui::EndTooltip();
        }
        meshDisplayList.m_mousedOverForDraw |= ImGui::IsItemHovered();
    }

    // Entity Instance Helper Function
    void ImGuiLYAssetExplorer::ImGuiUpdate_DrawEntityInstanceMouseOver(MeshInstanceDisplayList& meshDisplayList, AZ::EntityId& entityInstance, AZStd::string& entityName, MeshInstanceOptions& instanceOptions)
    {
        if (!m_enabledMouseOvers)
        {
            return;
        }

        if (ImGui::IsItemHovered())
        {
            ImGui::BeginTooltip();

            AZ::Vector3 worldPos = AZ::Vector3::CreateZero();
            AZ::TransformBus::EventResult(worldPos, entityInstance, &AZ::TransformBus::Events::GetWorldTranslation);

            ImGui::TextColored(ImGui::Colors::s_NiceLabelColor, "Entity: ");
            ImGui::SameLine();
            ImGui::TextColored(ImGui::Colors::s_PlainLabelColor, "%s %s", entityInstance.ToString().c_str(), entityName.c_str());
            
            ImGui::TextColored(ImGui::Colors::s_NiceLabelColor, "Mesh: ");
            ImGui::SameLine();
            ImGui::TextColored(ImGui::Colors::s_PlainLabelColor, "%s", meshDisplayList.m_meshPath.c_str());

            ImGui::TextColored(ImGui::Colors::s_NiceLabelColor, "World Position: ");
            ImGui::SameLine();
            ImGui::TextColored(ImGui::Colors::s_PlainLabelColor, "% .02f , % .02f , % .02f", (float)worldPos.GetX(), (float)worldPos.GetY(), (float)worldPos.GetZ());

            // Mark that any Mouse Over has happened ( changes draw mode )
            m_anyMousedOverForDraw = true;

            // Note that this mesh has a child with a mouse over active
            meshDisplayList.m_childMousedOverForDraw = true;

            ImGui::EndTooltip();
        }
        instanceOptions.m_mousedOverForDraw |= ImGui::IsItemHovered();
    }

    MeshInstanceDisplayList& ImGuiLYAssetExplorer::FindOrCreateMeshInstanceList(const char* meshName)
    {
        // Walk the list and see if an entry for this mesh exists already. If we find one, return it!
        for (MeshInstanceDisplayList& meshInstanceList : m_meshInstanceDisplayList)
        {
            if (meshInstanceList.m_meshPath == meshName)
            {
                return meshInstanceList;
            }
        }

        // Not found, so create a new entry.. 
        MeshInstanceDisplayList meshList;
        meshList.m_meshPath = meshName;
        meshList.m_passesFilter = true;
        meshList.m_childrenPassFilter = true;
        meshList.m_selectedForDraw = false;
        meshList.m_mousedOverForDraw = false;
        meshList.m_childMousedOverForDraw = false;

        // push it to the end of the list, and then return that last entry
        m_meshInstanceDisplayList.push_back(meshList);
        return m_meshInstanceDisplayList.back();
    }
<<<<<<< HEAD

    // Scan the scene for Meshes!
    void ImGuiLYAssetExplorer::OnTick_FindAssets()
    {
        // Retrieve Id map from game entity context (editor->runtime).
        AzFramework::EntityContextId gameContextId = AzFramework::EntityContextId::CreateNull();
        AzFramework::GameEntityContextRequestBus::BroadcastResult(gameContextId, &AzFramework::GameEntityContextRequests::GetGameEntityContextId);

        // Get the Root Slice Component
        AZ::SliceComponent* rootSliceComponent;
        AzFramework::SliceEntityOwnershipServiceRequestBus::EventResult(rootSliceComponent, gameContextId,
            &AzFramework::SliceEntityOwnershipServiceRequests::GetRootSlice);

        if (rootSliceComponent)
        {
            // Get an unordered_set of all EntityIds in the slice
            AZ::SliceComponent::EntityIdSet entityIds;
            rootSliceComponent->GetEntityIds(entityIds);

            // Loop through Mesh Map and "un-verify" them
            for (MeshInstanceDisplayList& meshInstanceList : m_meshInstanceDisplayList)
            {
                for (auto& meshInstance : meshInstanceList.m_instanceOptionMap)
                {
                    meshInstance.second.m_verifiedThisFrame = false;
                }
            }

            for (auto it = entityIds.begin(); it != entityIds.end(); it++)
            {
                AZ::Data::Asset<AZ::Data::AssetData> meshAsset;
                LmbrCentral::MeshComponentRequestBus::EventResult(meshAsset, *it, &LmbrCentral::MeshComponentRequests::GetMeshAsset);

                if (meshAsset.IsReady())
                {
                    // Get the Asset Info so we can get the mesh path
                    AZ::Data::AssetInfo assetInfo;
                    AZ::Data::AssetCatalogRequestBus::BroadcastResult(assetInfo, &AZ::Data::AssetCatalogRequests::GetAssetInfoById, meshAsset.GetId());

                    AZStd::string meshPath = assetInfo.m_relativePath;
                    AZStd::to_lower(meshPath.begin(), meshPath.end());
                    // Save off this mesh instance into the instance map
                    MeshInstanceDisplayList& displayList = FindOrCreateMeshInstanceList(meshPath.c_str());
                    if (!displayList.m_instanceOptionMap.count(*it))
                    {
                        // Get the Entity Name, for easy searching later
                        AZStd::string entityName;
                        AZ::ComponentApplicationBus::BroadcastResult(entityName, &AZ::ComponentApplicationBus::Events::GetEntityName, *it);

                        // Init the instance entry and options
                        MeshInstanceOptions& meshOptions = displayList.m_instanceOptionMap[*it];
                        meshOptions.m_verifiedThisFrame = true;
                        meshOptions.m_passesFilter = true;
                        meshOptions.m_selectedForDraw = false;
                        meshOptions.m_mousedOverForDraw = false;
                        meshOptions.m_instanceLabel = AZStd::string::format("%s%s", (*it).ToString().c_str(), entityName.c_str());
                        AZStd::to_lower(meshOptions.m_instanceLabel.begin(), meshOptions.m_instanceLabel.end());
                    }
                    else
                    {
                        displayList.m_instanceOptionMap[*it].m_verifiedThisFrame = true;
                    }
                }
            }

            // Loop through Mesh Map again and remove any "un-verify"-ed entries!
            for (auto meshInstanceListIter = m_meshInstanceDisplayList.begin(); meshInstanceListIter != m_meshInstanceDisplayList.end();)
            {
                for (auto meshInstanceIter = (*meshInstanceListIter).m_instanceOptionMap.begin(); meshInstanceIter != (*meshInstanceListIter).m_instanceOptionMap.end();)
                {
                    if (!(*meshInstanceIter).second.m_verifiedThisFrame)
                    {
                        // erase this instance from the map and set the iterator correctly.
                        meshInstanceIter = (*meshInstanceListIter).m_instanceOptionMap.erase(meshInstanceIter);
                    }
                    else
                    {
                        // increment the iterator
                        meshInstanceIter++;
                    }
                }

                // Remove the Mesh Entry if there are no instances remaining
                if ((*meshInstanceListIter).m_instanceOptionMap.empty())
                {
                    meshInstanceListIter = m_meshInstanceDisplayList.erase(meshInstanceListIter);
                }
                else
                {
                    // increment the iterator
                    meshInstanceListIter++;
                }
            }
        }
    }

    // We know we want to draw this Entity/Mesh ( depending on distance from Cam ).. so draw!
    void ImGuiLYAssetExplorer::OnTick_DrawEntity(const AZ::EntityId& entity, const AZ::Data::AssetId& assetId, IRenderer* renderer, const AZ::Vector3& cameraPos)
    {
        // Get the Entity Position so we can see how far from the camera we are.
        AZ::Vector3 worldPos = AZ::Vector3::CreateZero();
        AZ::TransformBus::EventResult(worldPos, entity, &AZ::TransformBus::Events::GetWorldTranslation);
         
        // Get Our Distance From The Camera! ( Used just for draw alpha value )
        float distFromCamera = m_distanceFilter_far + 1.0f; // Default to just outside camera view ( i.e. Don't draw )
        if (m_anyMousedOverForDraw || m_selectionFilter || !m_distanceFilter)
        {
            // If we have either the Selection Filter or Mouse Over state on or the distance filter is off, and we made it this far, we are the lucky selected one! Draw ourselves by setting dist to 0.0f
            distFromCamera = 0.0;
        }
        else if (m_distanceFilter)
        {
            // Distance filter is on and we aren't selected, so actually find the distance from the camera
            distFromCamera = worldPos.GetDistance(cameraPos);
        }

        // Only draw things within view distance ( cheese it to zero above to force drawing far things )
        if (distFromCamera <= m_distanceFilter_far)
        {
            // Find an interpolated Alpha.. 1.0f while inside near radius, interp 1.0 -> 0.0 while heading toward far radius
            float alpha = (distFromCamera <= m_distanceFilter_near) ? 1.0f : (1.0f - ((distFromCamera - m_distanceFilter_near) / (m_distanceFilter_far - m_distanceFilter_near)));

            // The string to hold label text we will build.
            AZStd::string entityLabel;
            
            // Grab the Asset Info to get the mesh path name.
            AZ::Data::AssetInfo assetInfo;
            AZ::Data::AssetCatalogRequestBus::BroadcastResult(assetInfo, &AZ::Data::AssetCatalogRequests::GetAssetInfoById, assetId);

            // Start the label with either the EntName and Mesh, or just Mesh
            if (m_inWorld_label_entityName)
            {
                AZ::ComponentApplicationBus::BroadcastResult(entityLabel, &AZ::ComponentApplicationBus::Events::GetEntityName, entity);
                entityLabel = AZStd::string::format("Entity: %s %s\nMesh:    %s", entity.ToString().c_str(), entityLabel.c_str(), assetInfo.m_relativePath.c_str());
            }
            else
            {
                entityLabel = AZStd::string::format("Mesh:    %s", assetInfo.m_relativePath.c_str());
            }
            
            // See if we should add the Material!
            if (m_inWorld_label_materialName)
            {
                _smart_ptr<IMaterial> material;
                LmbrCentral::MaterialOwnerRequestBus::EventResult(material, entity, &LmbrCentral::MaterialOwnerRequests::GetMaterial);
                if (material)
                {
                    entityLabel.append(AZStd::string::format("\nMaterial: %s", material->GetName()));
                }
            }
            
            // Get The Render Node for mesh debug draw and Lod Info
            IRenderNode* renderNode = nullptr;
            LmbrCentral::RenderNodeRequestBus::EventResult(renderNode, entity, &LmbrCentral::RenderNodeRequests::GetRenderNode);

            if (renderNode != nullptr && renderNode->GetEntityStatObj())
            {
                // Debug Draw Mesh
                if (m_inWorld_debugDrawMesh)
                {
                    SGeometryDebugDrawInfo dd;
                    dd.color.Set(0.0f, 0.0f, 255.0f, 0.5f * alpha);
                    dd.lineColor.Set(255.0f, 0.0f, 0.0f, 0.75f * alpha);
                    renderNode->GetEntityStatObj()->DebugDraw(dd, 0.2f);
                }
                // Draw Total Lods info
                if (m_inWorld_label_totalLods)
                {
                    entityLabel.append(AZStd::string::format("\nTotal Lods: %d", renderNode->GetEntityStatObj()->GetLoadedLodsNum()));
                }
            }

            // Draw the label in the world
            if (m_inWorld_drawLabel)
            {
                SDrawTextInfo ti;
                ti.xscale = ti.yscale = m_inWorld_labelTextSize * alpha;
                ti.flags = eDrawText_FixedSize | eDrawText_Center | eDrawText_800x600;
                if (m_inWorld_label_framed)
                {
                    ti.flags |= eDrawText_Framed;
                }
                if (m_inWorld_label_monoSpace)
                {
                    ti.flags |= eDrawText_Monospace;
                }

                {
                    ti.color[0] = m_inWorld_label_textColor.Value.x;
                    ti.color[1] = m_inWorld_label_textColor.Value.y;
                    ti.color[2] = m_inWorld_label_textColor.Value.z;
                    ti.color[3] = alpha;
                }
                Vec3 labelPos(worldPos.GetX(), worldPos.GetY(), worldPos.GetZ() - m_inWorld_originSphereRadius);
                renderer->DrawTextQueued(labelPos, ti, entityLabel.c_str());
            }

            // Draw the sphere and/or AABB in the world
            if (m_inWorld_drawOriginSphere || m_inWorld_drawAABB)
            {
                IRenderAuxGeom* pAuxGeom = renderer->GetIRenderAuxGeom();
                if (pAuxGeom)
                {
                    const ColorF sphereColor(m_inWorld_label_textColor.Value.x, m_inWorld_label_textColor.Value.y, m_inWorld_label_textColor.Value.z, alpha);
                    Vec3 spherePos(worldPos.GetX(), worldPos.GetY(), worldPos.GetZ());

                    // draw a sample sphere
                    SAuxGeomRenderFlags oldFlags = pAuxGeom->GetRenderFlags();
                    SAuxGeomRenderFlags flags = oldFlags;
                    flags.SetDepthWriteFlag(e_DepthWriteOff);
                    flags.SetDepthTestFlag(e_DepthTestOff);
                    flags.SetDrawInFrontMode(e_DrawInFrontOn);
                    flags.SetFillMode(e_FillModeSolid);
                    flags.SetCullMode(e_CullModeNone);
                    pAuxGeom->SetRenderFlags(flags);

                    if ( m_inWorld_drawOriginSphere)
                    {
                        pAuxGeom->DrawSphere(spherePos, m_inWorld_originSphereRadius, sphereColor, false);
                    }

                    if (m_inWorld_drawAABB && renderNode)
                    {
                        pAuxGeom->DrawAABB(renderNode->GetBBox(), false, sphereColor, EBoundingBoxDrawStyle::eBBD_Extremes_Color_Encoded);
                    }

                    // Restore rendering state
                    pAuxGeom->SetRenderFlags(oldFlags);
                }
            }
        }
    }

} // namespace ImGui
=======
 } // namespace ImGui
>>>>>>> 15c2203e

#endif // IMGUI_ENABLED<|MERGE_RESOLUTION|>--- conflicted
+++ resolved
@@ -608,243 +608,6 @@
         m_meshInstanceDisplayList.push_back(meshList);
         return m_meshInstanceDisplayList.back();
     }
-<<<<<<< HEAD
-
-    // Scan the scene for Meshes!
-    void ImGuiLYAssetExplorer::OnTick_FindAssets()
-    {
-        // Retrieve Id map from game entity context (editor->runtime).
-        AzFramework::EntityContextId gameContextId = AzFramework::EntityContextId::CreateNull();
-        AzFramework::GameEntityContextRequestBus::BroadcastResult(gameContextId, &AzFramework::GameEntityContextRequests::GetGameEntityContextId);
-
-        // Get the Root Slice Component
-        AZ::SliceComponent* rootSliceComponent;
-        AzFramework::SliceEntityOwnershipServiceRequestBus::EventResult(rootSliceComponent, gameContextId,
-            &AzFramework::SliceEntityOwnershipServiceRequests::GetRootSlice);
-
-        if (rootSliceComponent)
-        {
-            // Get an unordered_set of all EntityIds in the slice
-            AZ::SliceComponent::EntityIdSet entityIds;
-            rootSliceComponent->GetEntityIds(entityIds);
-
-            // Loop through Mesh Map and "un-verify" them
-            for (MeshInstanceDisplayList& meshInstanceList : m_meshInstanceDisplayList)
-            {
-                for (auto& meshInstance : meshInstanceList.m_instanceOptionMap)
-                {
-                    meshInstance.second.m_verifiedThisFrame = false;
-                }
-            }
-
-            for (auto it = entityIds.begin(); it != entityIds.end(); it++)
-            {
-                AZ::Data::Asset<AZ::Data::AssetData> meshAsset;
-                LmbrCentral::MeshComponentRequestBus::EventResult(meshAsset, *it, &LmbrCentral::MeshComponentRequests::GetMeshAsset);
-
-                if (meshAsset.IsReady())
-                {
-                    // Get the Asset Info so we can get the mesh path
-                    AZ::Data::AssetInfo assetInfo;
-                    AZ::Data::AssetCatalogRequestBus::BroadcastResult(assetInfo, &AZ::Data::AssetCatalogRequests::GetAssetInfoById, meshAsset.GetId());
-
-                    AZStd::string meshPath = assetInfo.m_relativePath;
-                    AZStd::to_lower(meshPath.begin(), meshPath.end());
-                    // Save off this mesh instance into the instance map
-                    MeshInstanceDisplayList& displayList = FindOrCreateMeshInstanceList(meshPath.c_str());
-                    if (!displayList.m_instanceOptionMap.count(*it))
-                    {
-                        // Get the Entity Name, for easy searching later
-                        AZStd::string entityName;
-                        AZ::ComponentApplicationBus::BroadcastResult(entityName, &AZ::ComponentApplicationBus::Events::GetEntityName, *it);
-
-                        // Init the instance entry and options
-                        MeshInstanceOptions& meshOptions = displayList.m_instanceOptionMap[*it];
-                        meshOptions.m_verifiedThisFrame = true;
-                        meshOptions.m_passesFilter = true;
-                        meshOptions.m_selectedForDraw = false;
-                        meshOptions.m_mousedOverForDraw = false;
-                        meshOptions.m_instanceLabel = AZStd::string::format("%s%s", (*it).ToString().c_str(), entityName.c_str());
-                        AZStd::to_lower(meshOptions.m_instanceLabel.begin(), meshOptions.m_instanceLabel.end());
-                    }
-                    else
-                    {
-                        displayList.m_instanceOptionMap[*it].m_verifiedThisFrame = true;
-                    }
-                }
-            }
-
-            // Loop through Mesh Map again and remove any "un-verify"-ed entries!
-            for (auto meshInstanceListIter = m_meshInstanceDisplayList.begin(); meshInstanceListIter != m_meshInstanceDisplayList.end();)
-            {
-                for (auto meshInstanceIter = (*meshInstanceListIter).m_instanceOptionMap.begin(); meshInstanceIter != (*meshInstanceListIter).m_instanceOptionMap.end();)
-                {
-                    if (!(*meshInstanceIter).second.m_verifiedThisFrame)
-                    {
-                        // erase this instance from the map and set the iterator correctly.
-                        meshInstanceIter = (*meshInstanceListIter).m_instanceOptionMap.erase(meshInstanceIter);
-                    }
-                    else
-                    {
-                        // increment the iterator
-                        meshInstanceIter++;
-                    }
-                }
-
-                // Remove the Mesh Entry if there are no instances remaining
-                if ((*meshInstanceListIter).m_instanceOptionMap.empty())
-                {
-                    meshInstanceListIter = m_meshInstanceDisplayList.erase(meshInstanceListIter);
-                }
-                else
-                {
-                    // increment the iterator
-                    meshInstanceListIter++;
-                }
-            }
-        }
-    }
-
-    // We know we want to draw this Entity/Mesh ( depending on distance from Cam ).. so draw!
-    void ImGuiLYAssetExplorer::OnTick_DrawEntity(const AZ::EntityId& entity, const AZ::Data::AssetId& assetId, IRenderer* renderer, const AZ::Vector3& cameraPos)
-    {
-        // Get the Entity Position so we can see how far from the camera we are.
-        AZ::Vector3 worldPos = AZ::Vector3::CreateZero();
-        AZ::TransformBus::EventResult(worldPos, entity, &AZ::TransformBus::Events::GetWorldTranslation);
-         
-        // Get Our Distance From The Camera! ( Used just for draw alpha value )
-        float distFromCamera = m_distanceFilter_far + 1.0f; // Default to just outside camera view ( i.e. Don't draw )
-        if (m_anyMousedOverForDraw || m_selectionFilter || !m_distanceFilter)
-        {
-            // If we have either the Selection Filter or Mouse Over state on or the distance filter is off, and we made it this far, we are the lucky selected one! Draw ourselves by setting dist to 0.0f
-            distFromCamera = 0.0;
-        }
-        else if (m_distanceFilter)
-        {
-            // Distance filter is on and we aren't selected, so actually find the distance from the camera
-            distFromCamera = worldPos.GetDistance(cameraPos);
-        }
-
-        // Only draw things within view distance ( cheese it to zero above to force drawing far things )
-        if (distFromCamera <= m_distanceFilter_far)
-        {
-            // Find an interpolated Alpha.. 1.0f while inside near radius, interp 1.0 -> 0.0 while heading toward far radius
-            float alpha = (distFromCamera <= m_distanceFilter_near) ? 1.0f : (1.0f - ((distFromCamera - m_distanceFilter_near) / (m_distanceFilter_far - m_distanceFilter_near)));
-
-            // The string to hold label text we will build.
-            AZStd::string entityLabel;
-            
-            // Grab the Asset Info to get the mesh path name.
-            AZ::Data::AssetInfo assetInfo;
-            AZ::Data::AssetCatalogRequestBus::BroadcastResult(assetInfo, &AZ::Data::AssetCatalogRequests::GetAssetInfoById, assetId);
-
-            // Start the label with either the EntName and Mesh, or just Mesh
-            if (m_inWorld_label_entityName)
-            {
-                AZ::ComponentApplicationBus::BroadcastResult(entityLabel, &AZ::ComponentApplicationBus::Events::GetEntityName, entity);
-                entityLabel = AZStd::string::format("Entity: %s %s\nMesh:    %s", entity.ToString().c_str(), entityLabel.c_str(), assetInfo.m_relativePath.c_str());
-            }
-            else
-            {
-                entityLabel = AZStd::string::format("Mesh:    %s", assetInfo.m_relativePath.c_str());
-            }
-            
-            // See if we should add the Material!
-            if (m_inWorld_label_materialName)
-            {
-                _smart_ptr<IMaterial> material;
-                LmbrCentral::MaterialOwnerRequestBus::EventResult(material, entity, &LmbrCentral::MaterialOwnerRequests::GetMaterial);
-                if (material)
-                {
-                    entityLabel.append(AZStd::string::format("\nMaterial: %s", material->GetName()));
-                }
-            }
-            
-            // Get The Render Node for mesh debug draw and Lod Info
-            IRenderNode* renderNode = nullptr;
-            LmbrCentral::RenderNodeRequestBus::EventResult(renderNode, entity, &LmbrCentral::RenderNodeRequests::GetRenderNode);
-
-            if (renderNode != nullptr && renderNode->GetEntityStatObj())
-            {
-                // Debug Draw Mesh
-                if (m_inWorld_debugDrawMesh)
-                {
-                    SGeometryDebugDrawInfo dd;
-                    dd.color.Set(0.0f, 0.0f, 255.0f, 0.5f * alpha);
-                    dd.lineColor.Set(255.0f, 0.0f, 0.0f, 0.75f * alpha);
-                    renderNode->GetEntityStatObj()->DebugDraw(dd, 0.2f);
-                }
-                // Draw Total Lods info
-                if (m_inWorld_label_totalLods)
-                {
-                    entityLabel.append(AZStd::string::format("\nTotal Lods: %d", renderNode->GetEntityStatObj()->GetLoadedLodsNum()));
-                }
-            }
-
-            // Draw the label in the world
-            if (m_inWorld_drawLabel)
-            {
-                SDrawTextInfo ti;
-                ti.xscale = ti.yscale = m_inWorld_labelTextSize * alpha;
-                ti.flags = eDrawText_FixedSize | eDrawText_Center | eDrawText_800x600;
-                if (m_inWorld_label_framed)
-                {
-                    ti.flags |= eDrawText_Framed;
-                }
-                if (m_inWorld_label_monoSpace)
-                {
-                    ti.flags |= eDrawText_Monospace;
-                }
-
-                {
-                    ti.color[0] = m_inWorld_label_textColor.Value.x;
-                    ti.color[1] = m_inWorld_label_textColor.Value.y;
-                    ti.color[2] = m_inWorld_label_textColor.Value.z;
-                    ti.color[3] = alpha;
-                }
-                Vec3 labelPos(worldPos.GetX(), worldPos.GetY(), worldPos.GetZ() - m_inWorld_originSphereRadius);
-                renderer->DrawTextQueued(labelPos, ti, entityLabel.c_str());
-            }
-
-            // Draw the sphere and/or AABB in the world
-            if (m_inWorld_drawOriginSphere || m_inWorld_drawAABB)
-            {
-                IRenderAuxGeom* pAuxGeom = renderer->GetIRenderAuxGeom();
-                if (pAuxGeom)
-                {
-                    const ColorF sphereColor(m_inWorld_label_textColor.Value.x, m_inWorld_label_textColor.Value.y, m_inWorld_label_textColor.Value.z, alpha);
-                    Vec3 spherePos(worldPos.GetX(), worldPos.GetY(), worldPos.GetZ());
-
-                    // draw a sample sphere
-                    SAuxGeomRenderFlags oldFlags = pAuxGeom->GetRenderFlags();
-                    SAuxGeomRenderFlags flags = oldFlags;
-                    flags.SetDepthWriteFlag(e_DepthWriteOff);
-                    flags.SetDepthTestFlag(e_DepthTestOff);
-                    flags.SetDrawInFrontMode(e_DrawInFrontOn);
-                    flags.SetFillMode(e_FillModeSolid);
-                    flags.SetCullMode(e_CullModeNone);
-                    pAuxGeom->SetRenderFlags(flags);
-
-                    if ( m_inWorld_drawOriginSphere)
-                    {
-                        pAuxGeom->DrawSphere(spherePos, m_inWorld_originSphereRadius, sphereColor, false);
-                    }
-
-                    if (m_inWorld_drawAABB && renderNode)
-                    {
-                        pAuxGeom->DrawAABB(renderNode->GetBBox(), false, sphereColor, EBoundingBoxDrawStyle::eBBD_Extremes_Color_Encoded);
-                    }
-
-                    // Restore rendering state
-                    pAuxGeom->SetRenderFlags(oldFlags);
-                }
-            }
-        }
-    }
-
-} // namespace ImGui
-=======
  } // namespace ImGui
->>>>>>> 15c2203e
 
 #endif // IMGUI_ENABLED