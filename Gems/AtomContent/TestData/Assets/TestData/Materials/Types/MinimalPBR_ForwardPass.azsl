/*
 * Copyright (c) Contributors to the Open 3D Engine Project.
 * For complete copyright and license terms please see the LICENSE at the root of this distribution.
 *
 * SPDX-License-Identifier: Apache-2.0 OR MIT
 *
 */

#define FORCE_OPAQUE 1

#include <scenesrg.srgi>
#include <viewsrg.srgi>
#include <Atom/Features/PBR/DefaultObjectSrg.azsli>
#include <Atom/RPI/ShaderResourceGroups/DefaultDrawSrg.azsli>
#include <Atom/Features/InstancedTransforms.azsli>
#include <Atom/Features/PBR/DefaultObjectSrg.azsli>
#include <Atom/Features/Pipeline/Forward/ForwardPassSrg.azsli>
#include <Atom/Features/Pipeline/Forward/ForwardPassOutput.azsli>
#include <Atom/Features/SrgSemantics.azsli>
#include <Atom/Features/ColorManagement/TransformColor.azsli>
#include <Atom/Features/PBR/Lighting/StandardLighting.azsli>
#include <Atom/Features/PBR/Lights/IblForward.azsli>
#include <Atom/Features/PBR/Decals.azsli>

ShaderResourceGroup MinimalPBRSrg : SRG_PerMaterial
{
    float3 m_baseColor;
    float m_metallic;
    float m_roughness;
}

struct VSInput
{
    float3 m_position : POSITION;
    float3 m_normal : NORMAL;
    float4 m_tangent : TANGENT;
};

struct VSOutput
{
    precise linear centroid float4 m_position : SV_Position;
    float3 m_normal: NORMAL;
    float4 m_tangent : TANGENT;
    float3 m_worldPosition : UV0;
    uint m_instanceId : SV_InstanceID;
};

VSOutput MinimalPBR_MainPassVS(VSInput IN, uint instanceId : SV_InstanceID)
{
    VSOutput OUT;
    OUT.m_instanceId = instanceId;
    float3 worldPosition = mul(GetObjectToWorldMatrix(instanceId), float4(IN.m_position, 1.0)).xyz;
 
    OUT.m_worldPosition = worldPosition;
    OUT.m_position = mul(ViewSrg::m_viewProjectionMatrix, float4(OUT.m_worldPosition, 1.0));
    OUT.m_normal = IN.m_normal;
    OUT.m_tangent = IN.m_tangent;

    return OUT;
}

ForwardPassOutput MinimalPBR_MainPassPS(VSOutput IN)
{
    real4x4 objectToWorld = real4x4(GetObjectToWorldMatrix(IN.m_instanceId));
    real3x3 objectToWorldIT = real3x3(GetObjectToWorldMatrixInverseTranspose(IN.m_instanceId));

    float3 normalWS, tangentWS, bitangentWS;
    ConstructTBN(real3(IN.m_normal), real4(IN.m_tangent), objectToWorld, objectToWorldIT, normalWS, tangentWS, bitangentWS);

    // ------- Surface -------

    Surface surface;
    
    // Position, Normal, Roughness
    surface.position = IN.m_worldPosition.xyz;
    surface.normal = normalWS;
    surface.vertexNormal = normalWS;
    surface.roughnessLinear = MinimalPBRSrg::m_roughness;
    surface.CalculateRoughnessA();

    // Albedo, SpecularF0
    float3 baseColor = MinimalPBRSrg::m_baseColor;
    float metallic = MinimalPBRSrg::m_metallic;
    float specularF0Factor = 0.5f;
    surface.SetAlbedoAndSpecularF0(baseColor, specularF0Factor, metallic);

#if ENABLE_CLEAR_COAT
    // Clear Coat
    surface.clearCoat.InitializeToZero();
#endif

    // ------- LightingData -------

    LightingData lightingData;

    // Light iterator
#if ENABLE_LIGHT_CULLING
    lightingData.tileIterator.Init(IN.m_position, PassSrg::m_lightListRemapped, PassSrg::m_tileLightData);
<<<<<<< HEAD
#else
    lightingData.tileIterator.Init();
#endif
    lightingData.Init(surface.position, surface.normal, surface.roughnessLinear);
=======
    lightingData.Init(surface.position, surface.normal, surface.roughnessLinear, ViewSrg::m_worldPosition.xyz);
>>>>>>> 5295397a


    // Diffuse and Specular response
    lightingData.specularResponse = FresnelSchlickWithRoughness(lightingData.NdotV, surface.specularF0, surface.roughnessLinear);
    lightingData.diffuseResponse = 1.0f - lightingData.specularResponse;

    const float alpha = 1.0f;

    // ------- Lighting Calculation -------

    // Apply Decals
    ApplyDecals(lightingData.tileIterator, surface);

    // Apply Direct Lighting
    ApplyDirectLighting(surface, lightingData, IN.m_position);

    // Apply Image Based Lighting (IBL)
    ApplyIblForward(surface, lightingData);

    // Finalize Lighting
    lightingData.FinalizeLighting();

    PbrLightingOutput lightingOutput = GetPbrLightingOutput(surface, lightingData, alpha);

    // ------- Output -------

    ForwardPassOutput OUT;

    OUT.m_diffuseColor = lightingOutput.m_diffuseColor;
    OUT.m_diffuseColor.w = -1; // Subsurface scattering is disabled
    OUT.m_specularColor = lightingOutput.m_specularColor;
    OUT.m_specularF0 = lightingOutput.m_specularF0;
    OUT.m_albedo = lightingOutput.m_albedo;
    OUT.m_normal = lightingOutput.m_normal;

    return OUT;
}
<|MERGE_RESOLUTION|>--- conflicted
+++ resolved
@@ -96,14 +96,10 @@
     // Light iterator
 #if ENABLE_LIGHT_CULLING
     lightingData.tileIterator.Init(IN.m_position, PassSrg::m_lightListRemapped, PassSrg::m_tileLightData);
-<<<<<<< HEAD
 #else
     lightingData.tileIterator.Init();
 #endif
-    lightingData.Init(surface.position, surface.normal, surface.roughnessLinear);
-=======
     lightingData.Init(surface.position, surface.normal, surface.roughnessLinear, ViewSrg::m_worldPosition.xyz);
->>>>>>> 5295397a
 
 
     // Diffuse and Specular response
