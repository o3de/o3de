--- conflicted
+++ resolved
@@ -102,11 +102,7 @@
 
         developerMenu->addSeparator();
 
-<<<<<<< HEAD
-        TranslationGenerator::TranslationDatabaseFileAction(developerMenu, mainWindow);
-=======
         TranslationDatabaseFileAction(developerMenu, mainWindow);
->>>>>>> 9e2a3226
 
         QAction* action = developerMenu->addAction("Open Menu Test");
 
