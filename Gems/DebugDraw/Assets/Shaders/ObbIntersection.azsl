--- conflicted
+++ resolved
@@ -80,11 +80,7 @@
         ProceduralGeometryIntersectionAttributes attrib;
         attrib.SetPosition(ObjectRayOrigin() + ObjectRayDirection() * t);
         attrib.SetNormal(normal);
-<<<<<<< HEAD
-        attrib.SetUv(float2(0, 0));
-=======
         attrib.SetUv(uv);
->>>>>>> a95c5e18
         attrib.SetTangent(float4(1, 0, 0, 1));
         ReportHit(t, 0, attrib);
     }
