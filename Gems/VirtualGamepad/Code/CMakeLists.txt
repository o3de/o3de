--- conflicted
+++ resolved
@@ -49,16 +49,6 @@
             O3DE_GEM_VERSION=${gem_version})
 
 # the virtual gamepad is needed everywhere except servers:
-<<<<<<< HEAD
-ly_create_alias(NAME VirtualGamepad.Clients  NAMESPACE Gem TARGETS Gem::VirtualGamepad Gem::LyShine.Clients)
-
-if (PAL_TRAIT_BUILD_HOST_TOOLS)
-    # only if building tools for this platform, alias to tool targets
-    ly_create_alias(NAME VirtualGamepad.Tools    NAMESPACE Gem TARGETS Gem::VirtualGamepad Gem::LyShine.Tools)
-    ly_create_alias(NAME VirtualGamepad.Builders NAMESPACE Gem TARGETS Gem::VirtualGamepad Gem::UiBasics.Builders Gem::LyShine.Builders)
-endif()
-=======
 ly_create_alias(NAME ${gem_name}.Clients  NAMESPACE Gem TARGETS Gem::${gem_name} Gem::LyShine.Clients)
 ly_create_alias(NAME ${gem_name}.Tools    NAMESPACE Gem TARGETS Gem::${gem_name} Gem::LyShine.Tools)
-ly_create_alias(NAME ${gem_name}.Builders NAMESPACE Gem TARGETS Gem::${gem_name} Gem::UiBasics.Builders Gem::LyShine.Builders)
->>>>>>> 5295397a
+ly_create_alias(NAME ${gem_name}.Builders NAMESPACE Gem TARGETS Gem::${gem_name} Gem::UiBasics.Builders Gem::LyShine.Builders)