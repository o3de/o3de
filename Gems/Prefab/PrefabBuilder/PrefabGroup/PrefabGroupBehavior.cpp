/*
 * Copyright (c) Contributors to the Open 3D Engine Project.
 * For complete copyright and license terms please see the LICENSE at the root of this distribution.
 *
 * SPDX-License-Identifier: Apache-2.0 OR MIT
 *
 */

#include <PrefabGroup/PrefabGroupBehavior.h>
#include <PrefabGroup/PrefabGroup.h>
#include <PrefabGroup/ProceduralAssetHandler.h>
#include <PrefabGroup/DefaultProceduralPrefab.h>
#include <AzCore/Asset/AssetManagerBus.h>
#include <AzCore/Component/TransformBus.h>
#include <AzCore/IO/FileIO.h>
#include <AzCore/IO/Path/Path.h>
#include <AzCore/JSON/document.h>
#include <AzCore/JSON/error/en.h>
#include <AzCore/JSON/error/error.h>
#include <AzCore/JSON/prettywriter.h>
#include <AzCore/JSON/stringbuffer.h>
#include <AzCore/Serialization/SerializeContext.h>
#include <AzCore/std/smart_ptr/make_shared.h>
#include <AzToolsFramework/API/EditorAssetSystemAPI.h>
#include <AzToolsFramework/Component/EditorComponentAPIBus.h>
#include <AzToolsFramework/Entity/EntityUtilityComponent.h>
#include <AzToolsFramework/Prefab/Instance/InstanceToTemplateInterface.h>
#include <AzToolsFramework/Prefab/PrefabLoaderInterface.h>
#include <AzToolsFramework/Prefab/PrefabLoaderScriptingBus.h>
#include <AzToolsFramework/Prefab/PrefabSystemComponentInterface.h>
#include <AzToolsFramework/Prefab/PrefabSystemScriptingBus.h>
#include <AzToolsFramework/Prefab/Procedural/ProceduralPrefabAsset.h>
#include <AzToolsFramework/ToolsComponents/TransformComponent.h>
#include <SceneAPI/SceneCore/Components/ExportingComponent.h>
#include <SceneAPI/SceneCore/Containers/Scene.h>
#include <SceneAPI/SceneCore/Containers/SceneManifest.h>
#include <SceneAPI/SceneCore/Containers/Views/SceneGraphDownwardsIterator.h>
#include <SceneAPI/SceneCore/Containers/Views/SceneGraphUpwardsIterator.h>
#include <SceneAPI/SceneCore/DataTypes/DataTypeUtilities.h>
#include <SceneAPI/SceneCore/DataTypes/GraphData/ICustomPropertyData.h>
#include <SceneAPI/SceneCore/DataTypes/GraphData/IMeshData.h>
#include <SceneAPI/SceneCore/DataTypes/GraphData/ITransform.h>
#include <SceneAPI/SceneCore/Events/AssetImportRequest.h>
#include <SceneAPI/SceneCore/Events/ExportEventContext.h>
#include <SceneAPI/SceneCore/Events/ExportProductList.h>
#include <SceneAPI/SceneCore/Utilities/FileUtilities.h>
#include <SceneAPI/SceneData/Groups/MeshGroup.h>
#include <SceneAPI/SceneData/Rules/CoordinateSystemRule.h>
#include <SceneAPI/SceneData/Rules/LodRule.h>
#include <SceneAPI/SceneCore/Events/ManifestMetaInfoBus.h>
#include <SceneAPI/SceneCore/Containers/Utilities/SceneGraphUtilities.h>

namespace AZ::SceneAPI::Behaviors
{
    //
    // ExportEventHandler
    //

    static constexpr const char s_PrefabGroupBehaviorCreateDefaultKey[] = "/O3DE/Preferences/Prefabs/CreateDefaults";
    static constexpr const char s_PrefabGroupBehaviorIgnoreActorsKey[] = "/O3DE/Preferences/Prefabs/IgnoreActors";

    struct PrefabGroupBehavior::ExportEventHandler final
        : public AZ::SceneAPI::SceneCore::ExportingComponent
        , public Events::AssetImportRequestBus::Handler
        , public Events::ManifestMetaInfoBus::Handler
    {
        AZ_CLASS_ALLOCATOR(PrefabGroupBehavior, AZ::SystemAllocator)
        using PreExportEventContextFunction = AZStd::function<Events::ProcessingResult(Events::PreExportEventContext&)>;
        PreExportEventContextFunction m_preExportEventContextFunction;
        AZ::Prefab::PrefabGroupAssetHandler m_prefabGroupAssetHandler;
        AZStd::unique_ptr<DefaultProceduralPrefabGroup> m_defaultProceduralPrefab;

        ExportEventHandler() = delete;

        ExportEventHandler(PreExportEventContextFunction function)
            : m_preExportEventContextFunction(AZStd::move(function))
        {
            m_defaultProceduralPrefab = AZStd::make_unique<DefaultProceduralPrefabGroup>();
            BindToCall(&ExportEventHandler::PrepareForExport);
            AZ::SceneAPI::SceneCore::ExportingComponent::Activate();
            Events::AssetImportRequestBus::Handler::BusConnect();
            Events::ManifestMetaInfoBus::Handler::BusConnect();
        }

        ~ExportEventHandler()
        {
            m_defaultProceduralPrefab.reset();
            Events::ManifestMetaInfoBus::Handler::BusDisconnect();
            Events::AssetImportRequestBus::Handler::BusDisconnect();
            AZ::SceneAPI::SceneCore::ExportingComponent::Deactivate();
        }

        Events::ProcessingResult PrepareForExport(Events::PreExportEventContext& context)
        {
            return m_preExportEventContextFunction(context);
        }

        Events::ProcessingResult UpdateSceneForPrefabGroup(Containers::Scene& scene, ManifestAction action);

        // AssetImportRequest
        Events::ProcessingResult UpdateManifest(Containers::Scene& scene, ManifestAction action, RequestingApplication requester) override;
        Events::ProcessingResult PrepareForAssetLoading(Containers::Scene& scene, RequestingApplication requester) override;
        void GetPolicyName(AZStd::string& result) const override
        {
            result = "PrefabGroupBehavior::ExportEventHandler";
        }

        // ManifestMetaInfoBus
        void GetCategoryAssignments(AZ::SceneAPI::Events::ManifestMetaInfo::CategoryRegistrationList& categories, const Containers::Scene& scene) override;
        void InitializeObject(const Containers::Scene& scene, DataTypes::IManifestObject& target) override;
    };

    Events::ProcessingResult PrefabGroupBehavior::ExportEventHandler::PrepareForAssetLoading(
        [[maybe_unused]] Containers::Scene& scene,
        RequestingApplication requester)
    {
        using namespace AzToolsFramework;
        if (requester == RequestingApplication::AssetProcessor)
        {
            EntityUtilityBus::Broadcast(&EntityUtilityBus::Events::ResetEntityContext);
            AZ::Interface<AzToolsFramework::Prefab::PrefabSystemComponentInterface>::Get()->RemoveAllTemplates();
        }
        return Events::ProcessingResult::Success;
    }

    void PrefabGroupBehavior::ExportEventHandler::GetCategoryAssignments(CategoryRegistrationList& categories, const Containers::Scene&)
    {
        categories.emplace_back("Procedural Prefab", SceneData::PrefabGroup::TYPEINFO_Uuid());
    }

    Events::ProcessingResult PrefabGroupBehavior::ExportEventHandler::UpdateSceneForPrefabGroup(
        Containers::Scene& scene,
        ManifestAction action)
    {
<<<<<<< HEAD
        using namespace SceneAPI::Events;

=======
>>>>>>> 6cf25cd9
        if (AZ::SettingsRegistryInterface* settingsRegistry = AZ::SettingsRegistry::Get(); settingsRegistry)
        {
            // this toggle makes constructing default mesh groups and a prefab optional
            bool createDefaultPrefab = true;
            settingsRegistry->Get(createDefaultPrefab, s_PrefabGroupBehaviorCreateDefaultKey);
            if (createDefaultPrefab == false)
            {
                return Events::ProcessingResult::Ignored;
            }

            // do not make a Prefab Group if the animation policy will be applied (if ignore actors is set)
            bool ignoreActors = true;
            settingsRegistry->Get(ignoreActors, s_PrefabGroupBehaviorIgnoreActorsKey);
            if (ignoreActors)
            {
                AZStd::set<AZStd::string> appliedPolicies;
                GraphMetaInfoBus::Broadcast(&GraphMetaInfoBus::Events::GetAppliedPolicyNames, appliedPolicies, scene);
                if (appliedPolicies.contains("ActorGroupBehavior"))
                {
                    return Events::ProcessingResult::Ignored;
                }
            }
        }

        if (action == Events::AssetImportRequest::Update)
        {
            bool createProceduralPrefab = false;
            for (auto manifestItemIdx = 0; manifestItemIdx < scene.GetManifest().GetEntryCount(); ++manifestItemIdx)
            {
                const auto* prefabGroup = azrtti_cast<const SceneData::PrefabGroup*>(scene.GetManifest().GetValue(manifestItemIdx).get());
                if (prefabGroup)
                {
                    // found a Prefab Group that wants to be created but does not have a DOM yet?
                    if (prefabGroup->GetPrefabDomRef().has_value() == false)
                    {
                        // re-create the Prefab Group to get the DOM
                        scene.GetManifest().RemoveEntry(prefabGroup);
                        createProceduralPrefab = true;
                        break;
                    }
                }
            }

            if (createProceduralPrefab)
            {
                // clear out the previous created default mesh groups made for this prefab group
                AZStd::vector<const DataTypes::IMeshGroup*> proceduralMeshGroupList;
                for (auto manifestItemIdx = 0; manifestItemIdx < scene.GetManifest().GetEntryCount(); ++manifestItemIdx)
                {
                    auto* meshGroup = azrtti_cast<DataTypes::IMeshGroup*>(scene.GetManifest().GetValue(manifestItemIdx).get());
                    if (meshGroup)
                    {
                        const auto proceduralMeshGroupRule =
                            meshGroup->GetRuleContainer().FindFirstByType<SceneData::ProceduralMeshGroupRule>();

                        if (proceduralMeshGroupRule)
                        {
                            proceduralMeshGroupList.push_back(meshGroup);
                        }
                    }
                }
                while (!proceduralMeshGroupList.empty())
                {
                    scene.GetManifest().RemoveEntry(proceduralMeshGroupList.back());
                    proceduralMeshGroupList.pop_back();
                }
            }
            else
            {
                // if a valid prefab group has already been created then do not generate another prefab group
                return Events::ProcessingResult::Ignored;
            }
        }

        // ignore empty scenes (i.e. only has the root node)
        if (scene.GetGraph().GetNodeCount() == 1)
        {
            return Events::ProcessingResult::Ignored;
        }

        AZStd::optional<AZ::SceneAPI::PrefabGroupRequests::ManifestUpdates> manifestUpdates;
        AZ::SceneAPI::PrefabGroupEventBus::BroadcastResult(
            manifestUpdates, &AZ::SceneAPI::PrefabGroupEventBus::Events::GeneratePrefabGroupManifestUpdates, scene);

        if (!manifestUpdates)
        {
            AZ_Warning("prefab", false, "Scene doesn't contain IMeshData, add at least 1 IMeshData to generate Manifest Updates");
            return Events::ProcessingResult::Ignored;
        }

        // update manifest if there were no errors
        for (auto update : manifestUpdates.value())
        {
            scene.GetManifest().AddEntry(update);
        }
        return Events::ProcessingResult::Success;
    }

    Events::ProcessingResult PrefabGroupBehavior::ExportEventHandler::UpdateManifest(
        Containers::Scene& scene,
        ManifestAction action,
        [[maybe_unused]] RequestingApplication requester)
    {
        return UpdateSceneForPrefabGroup(scene, action);
    }

    void PrefabGroupBehavior::ExportEventHandler::InitializeObject(const Containers::Scene& scene, DataTypes::IManifestObject& target)
    {
        if (!target.RTTI_IsTypeOf(PrefabGroup::TYPEINFO_Uuid()))
        {
            return;
        }
        AZStd::vector<AZStd::shared_ptr<DataTypes::IManifestObject>> manifestUpdates;
        AZ::SceneAPI::PrefabGroupEventBus::BroadcastResult(
            manifestUpdates, &AZ::SceneAPI::PrefabGroupEventBus::Events::GenerateDefaultPrefabMeshGroups, scene);

        Events::ManifestMetaInfoBus::Broadcast(&Events::ManifestMetaInfoBus::Events::AddObjects, manifestUpdates);
        
    }

    //
    // PrefabGroupBehavior
    //

    void PrefabGroupBehavior::Activate()
    {
        m_exportEventHandler = AZStd::make_shared<ExportEventHandler>([this](auto& context)
        {
            return this->OnPrepareForExport(context);
        });
    }

    void PrefabGroupBehavior::Deactivate()
    {
        m_exportEventHandler.reset();
    }

    AZStd::unique_ptr<rapidjson::Document> PrefabGroupBehavior::CreateProductAssetData(const SceneData::PrefabGroup* prefabGroup, const AZ::IO::Path& relativePath) const
    {
        using namespace AzToolsFramework::Prefab;

        auto* prefabLoaderInterface = AZ::Interface<PrefabLoaderInterface>::Get();
        if (!prefabLoaderInterface)
        {
            AZ_Error("prefab", false, "Could not get PrefabLoaderInterface");
            return {};
        }

        // write to a UTF-8 string buffer
        auto prefabDomRef = prefabGroup->GetPrefabDomRef();
        if (!prefabDomRef)
        {
            AZ_Error("prefab", false, "PrefabGroup(%s) missing PrefabDom", prefabGroup->GetName().c_str());
            return {};
        }

        const AzToolsFramework::Prefab::PrefabDom& prefabDom = prefabDomRef.value();
        rapidjson::StringBuffer sb;
        rapidjson::Writer<rapidjson::StringBuffer, rapidjson::UTF8<>> writer(sb);
        if (prefabDom.Accept(writer) == false)
        {
            AZ_Error("prefab", false, "Could not write PrefabGroup(%s) to JSON", prefabGroup->GetName().c_str());
            return {};
        }

        // The originPath we pass to LoadTemplateFromString must be the relative path of the file
        AZ::IO::Path templateName(prefabGroup->GetName());
        templateName.ReplaceExtension(AZ::Prefab::PrefabGroupAssetHandler::s_Extension);
        if (!AZ::StringFunc::StartsWith(templateName.c_str(), relativePath.c_str()))
        {
            templateName = relativePath / templateName;
        }

        auto templateId = prefabLoaderInterface->LoadTemplateFromString(sb.GetString(), templateName.Native().c_str());
        if (templateId == InvalidTemplateId)
        {
            AZ_Error("prefab", false, "PrefabGroup(%s) Could not load template", prefabGroup->GetName().c_str());
            return {};
        }

        auto* prefabSystemComponentInterface = AZ::Interface<PrefabSystemComponentInterface>::Get();
        if (!prefabSystemComponentInterface)
        {
            AZ_Error("prefab", false, "Could not get PrefabSystemComponentInterface");
            return {};
        }

        const rapidjson::Document& generatedInstanceDom = prefabSystemComponentInterface->FindTemplateDom(templateId);
        auto proceduralPrefab = AZStd::make_unique<rapidjson::Document>(rapidjson::kObjectType);
        proceduralPrefab->CopyFrom(generatedInstanceDom, proceduralPrefab->GetAllocator(), true);

        return proceduralPrefab;
    }

    bool PrefabGroupBehavior::WriteOutProductAsset(
        Events::PreExportEventContext& context,
        const SceneData::PrefabGroup* prefabGroup,
        const rapidjson::Document& doc) const
    {
        AZStd::string filePath = AZ::SceneAPI::Utilities::FileUtilities::CreateOutputFileName(
            prefabGroup->GetName().c_str(),
            context.GetOutputDirectory(),
            AZ::Prefab::PrefabGroupAssetHandler::s_Extension);

        bool result = WriteOutProductAssetFile(filePath, context, prefabGroup, doc, false);

        if (context.GetDebug())
        {
            AZStd::string debugFilePath = AZ::SceneAPI::Utilities::FileUtilities::CreateOutputFileName(
                prefabGroup->GetName().c_str(),
                context.GetOutputDirectory(),
                AZ::Prefab::PrefabGroupAssetHandler::s_Extension);
            debugFilePath.append(".json");
            WriteOutProductAssetFile(debugFilePath, context, prefabGroup, doc, true);
        }

        return result;
    }

    bool PrefabGroupBehavior::WriteOutProductAssetFile(
        const AZStd::string& filePath,
        Events::PreExportEventContext& context,
        const SceneData::PrefabGroup* prefabGroup,
        const rapidjson::Document& doc,
        bool debug) const
    {
        AZ::IO::FileIOStream fileStream(filePath.c_str(), AZ::IO::OpenMode::ModeWrite);
        if (fileStream.IsOpen() == false)
        {
            AZ_Error("prefab", false, "File path(%s) could not open for write", filePath.c_str());
            return false;
        }

        // write to a UTF-8 string buffer
        Data::AssetType assetType = azrtti_typeid<Prefab::ProceduralPrefabAsset>();
        AZStd::string productPath {prefabGroup->GetName()};
        rapidjson::StringBuffer sb;
        bool writerResult = false;
        if (debug)
        {
            rapidjson::PrettyWriter<rapidjson::StringBuffer, rapidjson::UTF8<>> writer(sb);
            writerResult = doc.Accept(writer);
            productPath.append(".json");
            assetType = Data::AssetType::CreateNull();
        }
        else
        {
            rapidjson::Writer<rapidjson::StringBuffer, rapidjson::UTF8<>> writer(sb);
            writerResult = doc.Accept(writer);
        }
        if (writerResult == false)
        {
            AZ_Error("prefab", false, "PrefabGroup(%s) Could not buffer JSON", prefabGroup->GetName().c_str());
            return false;
        }

        const auto bytesWritten = fileStream.Write(sb.GetSize(), sb.GetString());
        if (bytesWritten > 1)
        {
            AZ::u32 subId = AZ::Crc32(productPath.c_str());
            context.GetProductList().AddProduct(
                filePath,
                context.GetScene().GetSourceGuid(),
                assetType,
                {},
                AZStd::make_optional(subId));

            return true;
        }
        return false;
    }

    Events::ProcessingResult PrefabGroupBehavior::OnPrepareForExport(Events::PreExportEventContext& context) const
    {
        AZStd::vector<const SceneData::PrefabGroup*> prefabGroupCollection;
        const Containers::SceneManifest& manifest = context.GetScene().GetManifest();

        for (size_t i = 0; i < manifest.GetEntryCount(); ++i)
        {
            const auto* group = azrtti_cast<const SceneData::PrefabGroup*>(manifest.GetValue(i).get());
            if (group)
            {
                prefabGroupCollection.push_back(group);
            }
        }

        if (prefabGroupCollection.empty())
        {
            return AZ::SceneAPI::Events::ProcessingResult::Ignored;
        }

        // Get the relative path of the source and then take just the path portion of it (no file name)
        AZ::IO::Path relativePath = context.GetScene().GetSourceFilename();
        relativePath = relativePath.LexicallyRelative(AZStd::string_view(context.GetScene().GetWatchFolder()));
        AZStd::string relativeSourcePath { AZStd::move(relativePath.ParentPath().Native()) };
        AZ::StringFunc::Replace(relativeSourcePath, "\\", "/"); // the source paths use forward slashes

        for (const auto* prefabGroup : prefabGroupCollection)
        {
            auto result = CreateProductAssetData(prefabGroup, relativeSourcePath);
            if (!result)
            {
                return Events::ProcessingResult::Failure;
            }

            if (WriteOutProductAsset(context, prefabGroup, *result.get()) == false)
            {
                return Events::ProcessingResult::Failure;
            }
        }

        return Events::ProcessingResult::Success;
    }

    void PrefabGroupBehavior::Reflect(ReflectContext* context)
    {
        AZ::SceneAPI::SceneData::PrefabGroup::Reflect(context);
        Prefab::ProceduralPrefabAsset::Reflect(context);
        DefaultProceduralPrefabGroup::Reflect(context);

        SerializeContext* serializeContext = azrtti_cast<SerializeContext*>(context);
        if (serializeContext)
        {
            serializeContext->Class<PrefabGroupBehavior, BehaviorComponent>()->Version(1);
        }

        BehaviorContext* behaviorContext = azrtti_cast<BehaviorContext*>(context);
        if (behaviorContext)
        {
            using namespace AzToolsFramework::Prefab;

            auto loadTemplate = [](const AZStd::string& prefabPath)
            {
                AZ::IO::FixedMaxPath path {prefabPath};
                auto* prefabLoaderInterface = AZ::Interface<PrefabLoaderInterface>::Get();
                if (prefabLoaderInterface)
                {
                    return prefabLoaderInterface->LoadTemplateFromFile(path);
                }
                return TemplateId{};
            };

            behaviorContext->Method("LoadTemplate", loadTemplate)
                ->Attribute(AZ::Script::Attributes::ExcludeFrom, AZ::Script::Attributes::ExcludeFlags::All)
                ->Attribute(AZ::Script::Attributes::Scope, AZ::Script::Attributes::ScopeFlags::Automation)
                ->Attribute(AZ::Script::Attributes::Module, "prefab");

            auto saveTemplateToString = [](TemplateId templateId) -> AZStd::string
            {
                AZStd::string output;
                auto* prefabLoaderInterface = AZ::Interface<PrefabLoaderInterface>::Get();
                if (prefabLoaderInterface)
                {
                    prefabLoaderInterface->SaveTemplateToString(templateId, output);
                }
                return output;
            };

            behaviorContext->Method("SaveTemplateToString", saveTemplateToString)
                ->Attribute(AZ::Script::Attributes::ExcludeFrom, AZ::Script::Attributes::ExcludeFlags::All)
                ->Attribute(AZ::Script::Attributes::Scope, AZ::Script::Attributes::ScopeFlags::Automation)
                ->Attribute(AZ::Script::Attributes::Module, "prefab");
        }
    }
}<|MERGE_RESOLUTION|>--- conflicted
+++ resolved
@@ -132,11 +132,6 @@
         Containers::Scene& scene,
         ManifestAction action)
     {
-<<<<<<< HEAD
-        using namespace SceneAPI::Events;
-
-=======
->>>>>>> 6cf25cd9
         if (AZ::SettingsRegistryInterface* settingsRegistry = AZ::SettingsRegistry::Get(); settingsRegistry)
         {
             // this toggle makes constructing default mesh groups and a prefab optional
@@ -153,7 +148,11 @@
             if (ignoreActors)
             {
                 AZStd::set<AZStd::string> appliedPolicies;
-                GraphMetaInfoBus::Broadcast(&GraphMetaInfoBus::Events::GetAppliedPolicyNames, appliedPolicies, scene);
+                AZ::SceneAPI::Events::GraphMetaInfoBus::Broadcast(
+                    &AZ::SceneAPI::Events::GraphMetaInfoBus::Events::GetAppliedPolicyNames,
+                    appliedPolicies,
+                    scene);
+
                 if (appliedPolicies.contains("ActorGroupBehavior"))
                 {
                     return Events::ProcessingResult::Ignored;
