/*
 * Copyright (c) Contributors to the Open 3D Engine Project.
 * For complete copyright and license terms please see the LICENSE at the root of this distribution.
 *
 * SPDX-License-Identifier: Apache-2.0 OR MIT
 *
 */

#include <PrefabGroup/PrefabGroupBehavior.h>
#include <PrefabGroup/PrefabGroup.h>
#include <PrefabGroup/ProceduralAssetHandler.h>
#include <AzCore/Asset/AssetManagerBus.h>
#include <AzCore/Component/TransformBus.h>
#include <AzCore/IO/FileIO.h>
#include <AzCore/IO/Path/Path.h>
#include <AzCore/JSON/document.h>
#include <AzCore/JSON/error/en.h>
#include <AzCore/JSON/error/error.h>
#include <AzCore/JSON/prettywriter.h>
#include <AzCore/JSON/stringbuffer.h>
#include <AzCore/Serialization/SerializeContext.h>
#include <AzCore/std/smart_ptr/make_shared.h>
#include <AzToolsFramework/API/EditorAssetSystemAPI.h>
#include <AzToolsFramework/Component/EditorComponentAPIBus.h>
#include <AzToolsFramework/Entity/EntityUtilityComponent.h>
#include <AzToolsFramework/Prefab/Instance/InstanceToTemplateInterface.h>
#include <AzToolsFramework/Prefab/PrefabLoaderInterface.h>
#include <AzToolsFramework/Prefab/PrefabLoaderScriptingBus.h>
#include <AzToolsFramework/Prefab/PrefabSystemComponentInterface.h>
#include <AzToolsFramework/Prefab/PrefabSystemScriptingBus.h>
#include <AzToolsFramework/Prefab/Procedural/ProceduralPrefabAsset.h>
#include <AzToolsFramework/ToolsComponents/TransformComponent.h>
#include <SceneAPI/SceneCore/Components/ExportingComponent.h>
#include <SceneAPI/SceneCore/Containers/Scene.h>
#include <SceneAPI/SceneCore/Containers/SceneManifest.h>
#include <SceneAPI/SceneCore/Containers/Utilities/SceneGraphUtilities.h>
#include <SceneAPI/SceneCore/Containers/Views/SceneGraphDownwardsIterator.h>
#include <SceneAPI/SceneCore/Containers/Views/SceneGraphUpwardsIterator.h>
#include <SceneAPI/SceneCore/DataTypes/DataTypeUtilities.h>
#include <SceneAPI/SceneCore/DataTypes/GraphData/ICustomPropertyData.h>
#include <SceneAPI/SceneCore/DataTypes/GraphData/IMeshData.h>
#include <SceneAPI/SceneCore/DataTypes/GraphData/ITransform.h>
#include <SceneAPI/SceneCore/Events/AssetImportRequest.h>
#include <SceneAPI/SceneCore/Events/ExportEventContext.h>
#include <SceneAPI/SceneCore/Events/ExportProductList.h>
#include <SceneAPI/SceneCore/Utilities/FileUtilities.h>
#include <SceneAPI/SceneData/Groups/MeshGroup.h>
#include <SceneAPI/SceneData/Rules/CoordinateSystemRule.h>
#include <SceneAPI/SceneData/Rules/LodRule.h>

namespace AZStd
{
    template<> struct hash<AZ::SceneAPI::Containers::SceneGraph::NodeIndex>
    {
        inline size_t operator()(const AZ::SceneAPI::Containers::SceneGraph::NodeIndex& nodeIndex) const
        {
            size_t hashValue{ 0 };
            hash_combine(hashValue, nodeIndex.AsNumber());
            return hashValue;
        }
    };
}

namespace AZ::SceneAPI::Behaviors
{
    //
    // ExportEventHandler
    //

    static constexpr const char s_PrefabGroupBehaviorCreateDefaultKey[] = "/O3DE/Preferences/Prefabs/CreateDefaults";

    struct PrefabGroupBehavior::ExportEventHandler final
        : public AZ::SceneAPI::SceneCore::ExportingComponent
        , public Events::AssetImportRequestBus::Handler
    {
        using PreExportEventContextFunction = AZStd::function<Events::ProcessingResult(Events::PreExportEventContext&)>;
        PreExportEventContextFunction m_preExportEventContextFunction;
        AZ::Prefab::PrefabGroupAssetHandler m_prefabGroupAssetHandler;

        ExportEventHandler() = delete;

        ExportEventHandler(PreExportEventContextFunction function)
            : m_preExportEventContextFunction(AZStd::move(function))
        {
            BindToCall(&ExportEventHandler::PrepareForExport);
            AZ::SceneAPI::SceneCore::ExportingComponent::Activate();
            Events::AssetImportRequestBus::Handler::BusConnect();
        }

        ~ExportEventHandler()
        {
            Events::AssetImportRequestBus::Handler::BusDisconnect();
            AZ::SceneAPI::SceneCore::ExportingComponent::Deactivate();
        }

        Events::ProcessingResult PrepareForExport(Events::PreExportEventContext& context)
        {
            return m_preExportEventContextFunction(context);
        }

        // this stores the data related with MeshData nodes
        struct MeshNodeData
        {
            Containers::SceneGraph::NodeIndex m_meshIndex = {};
            Containers::SceneGraph::NodeIndex m_transformIndex = {};
            Containers::SceneGraph::NodeIndex m_propertyMapIndex = {};
        };

        using MeshDataMapEntry = AZStd::pair<Containers::SceneGraph::NodeIndex, MeshNodeData>;
        using MeshDataMap = AZStd::unordered_map<Containers::SceneGraph::NodeIndex, MeshNodeData>; // MeshData Index -> MeshNodeData
        using ManifestUpdates = AZStd::vector<AZStd::shared_ptr<DataTypes::IManifestObject>>;
        using NodeEntityMap = AZStd::unordered_map<Containers::SceneGraph::NodeIndex, AZ::EntityId>; // MeshData Index -> EntityId
        using EntityIdList = AZStd::vector<AZ::EntityId>;

<<<<<<< HEAD
        void AssignCustomPropertyMapIndex(
            MeshNodeData& meshNodeData,
            const Containers::SceneGraph& graph,
            const Containers::SceneGraph::NodeIndex meshIndex)
        {
            meshNodeData.m_propertyMapIndex = AZ::SceneAPI::Utilities::GetImmediateChildOfType(
                graph, meshIndex, azrtti_typeid<AZ::SceneAPI::DataTypes::ICustomPropertyData>());
        }

        MeshTransformMap CalculateMeshTransformMap(const Containers::Scene& scene)
=======
        MeshDataMap CalculateMeshTransformMap(const Containers::Scene& scene)
>>>>>>> 968527d4
        {
            auto graph = scene.GetGraph();
            const auto view = Containers::Views::MakeSceneGraphDownwardsView<Containers::Views::BreadthFirst>(
                graph,
                graph.GetRoot(),
                graph.GetContentStorage().cbegin(),
                true);

            if (view.empty())
            {
                return {};
            }

            MeshDataMap meshDataMap;
            for (auto it = view.begin(); it != view.end(); ++it)
            {
                Containers::SceneGraph::NodeIndex currentIndex = graph.ConvertToNodeIndex(it.GetHierarchyIterator());
                AZStd::string currentNodeName = graph.GetNodeName(currentIndex).GetPath();
                const auto currentContent = graph.GetNodeContent(currentIndex);
                if (currentContent)
                {
                    if (azrtti_istypeof<AZ::SceneAPI::DataTypes::IMeshData>(currentContent.get()))
                    {
                        // get the MeshData child node index values for Transform and CustomPropertyData
                        auto childIndex = it.GetHierarchyIterator()->GetChildIndex();

                        MeshNodeData meshNodeData;
                        meshNodeData.m_meshIndex = currentIndex;

                        while (childIndex.IsValid())
                        {
                            const auto childContent = graph.GetNodeContent(childIndex);
                            if (currentContent.get())
                            {
                                if (azrtti_istypeof<AZ::SceneAPI::DataTypes::ITransform>(childContent.get()))
                                {
                                    meshNodeData.m_transformIndex = childIndex;
                                }
                                else if (azrtti_istypeof<AZ::SceneAPI::DataTypes::ICustomPropertyData>(childContent.get()))
                                {
                                    meshNodeData.m_propertyMapIndex = childIndex;
                                }
                            }
                            childIndex = graph.GetNodeSibling(childIndex);
                        }

                        meshDataMap.emplace(MeshDataMapEntry{ currentIndex, AZStd::move(meshNodeData) });
                    }
                }
            }

            return meshDataMap;
        }

        bool AddEditorMaterialComponent(const AZ::EntityId& entityId, const DataTypes::ICustomPropertyData& propertyData)
        {
            const auto propertyMaterialPathIterator = propertyData.GetPropertyMap().find("o3de_default_material");
            if (propertyMaterialPathIterator == propertyData.GetPropertyMap().end())
            {
                // skip these assignment since the default material override was not provided
                return true;
            }

            const AZStd::any& propertyMaterialPath = propertyMaterialPathIterator->second;
            if (propertyMaterialPath.empty() || propertyMaterialPath.is<AZStd::string>() == false)
            {
                AZ_Error("prefab", false, "The 'o3de_default_material' custom property value type must be a string."
                                          "This will need to be fixed in the DCC tool and re-export the file asset.");
                return false;
            }

            // find asset path via node data
            const AZStd::string* materialAssetPath = AZStd::any_cast<AZStd::string>(&propertyMaterialPath);
            if (materialAssetPath->empty())
            {
                AZ_Error("prefab", false, "Material asset path must not be empty.");
                return false;
            }

            // create a material component for this entity's mesh to render with
            AzFramework::BehaviorComponentId editorMaterialComponent;
            AzToolsFramework::EntityUtilityBus::BroadcastResult(
                editorMaterialComponent,
                &AzToolsFramework::EntityUtilityBus::Events::GetOrAddComponentByTypeName,
                entityId,
                "EditorMaterialComponent");

            if (editorMaterialComponent.IsValid() == false)
            {
                AZ_Warning("prefab", false, "Could not add the EditorMaterialComponent component; project needs Atom enabled.");
                return {};
            }

            // the material product asset such as 'myassets/path/to/cool.azmaterial' is assigned via hint
            auto materialAssetJson = AZStd::string::format(
                R"JSON(
                    {"Controller":{"Configuration":{"materials":[{"Value":{"MaterialAsset":{"assetHint":"%s"}}}]}}}
                    )JSON", materialAssetPath->c_str());

            bool result = false;
            AzToolsFramework::EntityUtilityBus::BroadcastResult(
                result,
                &AzToolsFramework::EntityUtilityBus::Events::UpdateComponentForEntity,
                entityId,
                editorMaterialComponent,
                materialAssetJson);

            AZ_Error("prefab", result, "UpdateComponentForEntity failed for EditorMaterialComponent component");
            return result;
        }

        bool AddEditorMeshComponent(
            const AZ::EntityId& entityId,
            const AZStd::string& relativeSourcePath,
            const AZStd::string& meshGroupName)
        {
            // Since the mesh component lives in a gem, then create it by name
            AzFramework::BehaviorComponentId editorMeshComponent;
            AzToolsFramework::EntityUtilityBus::BroadcastResult(
                editorMeshComponent,
                &AzToolsFramework::EntityUtilityBus::Events::GetOrAddComponentByTypeName,
                entityId,
                "{DCE68F6E-2E16-4CB4-A834-B6C2F900A7E9} AZ::Render::EditorMeshComponent");

            if (editorMeshComponent.IsValid() == false)
            {
                AZ_Warning("prefab", false, "Could not add the EditorMeshComponent component; project needs Atom enabled.");
                return {};
            }

            // assign mesh asset id hint using JSON
            AZStd::string modelAssetPath;
            modelAssetPath = relativeSourcePath;
            AZ::StringFunc::Path::ReplaceFullName(modelAssetPath, meshGroupName.c_str());
            AZ::StringFunc::Replace(modelAssetPath, "\\", "/"); // asset paths use forward slashes

            auto meshAssetJson = AZStd::string::format(
                R"JSON(
                        {"Controller": {"Configuration": {"ModelAsset": { "assetHint": "%s.azmodel"}}}}
                    )JSON", modelAssetPath.c_str());

            bool result = false;
            AzToolsFramework::EntityUtilityBus::BroadcastResult(
                result,
                &AzToolsFramework::EntityUtilityBus::Events::UpdateComponentForEntity,
                entityId,
                editorMeshComponent,
                meshAssetJson);

            AZ_Error("prefab", result, "UpdateComponentForEntity failed for EditorMeshComponent component");
            return result;
        }

        NodeEntityMap CreateMeshGroups(
            ManifestUpdates& manifestUpdates,
            const MeshDataMap& meshDataMap,
            const Containers::Scene& scene,
            const AZStd::string& relativeSourcePath)
        {
            NodeEntityMap nodeEntityMap;
            const auto& graph = scene.GetGraph();

            for (const auto& entry : meshDataMap)
            {
                const auto thisNodeIndex = entry.first;
                const auto meshNodeIndex = entry.second.m_meshIndex;
                const auto propertyDataIndex = entry.second.m_propertyMapIndex;
                const auto meshNodeName = graph.GetNodeName(meshNodeIndex);
                const auto meshSubId = DataTypes::Utilities::CreateStableUuid(
                    scene,
                    azrtti_typeid<AZ::SceneAPI::SceneData::MeshGroup>(),
                    meshNodeName.GetPath());

                AZStd::string meshGroupName = "default_";
                meshGroupName += scene.GetName();
                meshGroupName += meshSubId.ToFixedString().c_str();

                // clean up the mesh group name
                AZStd::replace_if(
                    meshGroupName.begin(),
                    meshGroupName.end(),
                    [](char c) { return (!AZStd::is_alnum(c) && c != '_'); },
                    '_');

                AZStd::string meshNodePath{ meshNodeName.GetPath() };
                auto meshGroup = AZStd::make_shared<AZ::SceneAPI::SceneData::MeshGroup>();
                meshGroup->SetName(meshGroupName);
                meshGroup->GetSceneNodeSelectionList().AddSelectedNode(AZStd::move(meshNodePath));
                for (const auto& meshGoupNamePair : meshDataMap)
                {
                    if (meshGoupNamePair.second.m_meshIndex != meshNodeIndex)
                    {
                        const auto nodeName = graph.GetNodeName(meshGoupNamePair.second.m_meshIndex);
                        meshGroup->GetSceneNodeSelectionList().RemoveSelectedNode(nodeName.GetPath());
                    }
                }
                meshGroup->OverrideId(meshSubId);

                // this clears out the mesh coordinates each mesh group will be rotated and translated
                // using the attached scene graph node
                auto coordinateSystemRule = AZStd::make_shared<AZ::SceneAPI::SceneData::CoordinateSystemRule>();
                coordinateSystemRule->SetUseAdvancedData(true);
                coordinateSystemRule->SetRotation(AZ::Quaternion::CreateIdentity());
                coordinateSystemRule->SetTranslation(AZ::Vector3::CreateZero());
                coordinateSystemRule->SetScale(1.0f);
                meshGroup->GetRuleContainer().AddRule(coordinateSystemRule);

                // create an empty LOD rule in order to skip the LOD buffer creation
                meshGroup->GetRuleContainer().AddRule(AZStd::make_shared<AZ::SceneAPI::SceneData::LodRule>());

                manifestUpdates.emplace_back(meshGroup);

                // create an entity for each MeshGroup
                AZ::EntityId entityId;
                AzToolsFramework::EntityUtilityBus::BroadcastResult(
                    entityId,
                    &AzToolsFramework::EntityUtilityBus::Events::CreateEditorReadyEntity,
                    meshNodeName.GetName());

                if (entityId.IsValid() == false)
                {
                    return {};
                }


                if (AddEditorMeshComponent(entityId, relativeSourcePath, meshGroupName) == false)
                {
                    return {};
                }

                if (propertyDataIndex.IsValid())
                {
                    const auto customPropertyData = azrtti_cast<const DataTypes::ICustomPropertyData*>(graph.GetNodeContent(propertyDataIndex));
                    if (!customPropertyData)
                    {
                        AZ_Error("prefab", false, "Missing custom propertiy data content for node.");
                        return {};
                    }

                    if (AddEditorMaterialComponent(entityId, *(customPropertyData.get())) == false)
                    {
                        return {};
                    }
                }

                nodeEntityMap.insert({ thisNodeIndex, entityId });
            }

            return nodeEntityMap;
        }

        EntityIdList FixUpEntityParenting(
            const NodeEntityMap& nodeEntityMap,
            const Containers::SceneGraph& graph,
            const MeshDataMap& meshDataMap)
        {
            EntityIdList entities;
            entities.reserve(nodeEntityMap.size());

            for (const auto& nodeEntity : nodeEntityMap)
            {
                entities.emplace_back(nodeEntity.second);

                // find matching parent EntityId (if any)
                AZ::EntityId parentEntityId;
                const auto thisNodeIndex = nodeEntity.first;
                auto parentNodeIndex = graph.GetNodeParent(thisNodeIndex);
                while (parentNodeIndex.IsValid())
                {
                    auto parentNodeIterator = meshDataMap.find(parentNodeIndex);
                    if (meshDataMap.end() != parentNodeIterator)
                    {
                        auto parentEntiyIterator = nodeEntityMap.find(parentNodeIterator->first);
                        if (nodeEntityMap.end() != parentEntiyIterator)
                        {
                            parentEntityId = parentEntiyIterator->second;
                            break;
                        }
                    }
                    else if (graph.HasNodeParent(parentNodeIndex))
                    {
                        parentNodeIndex = graph.GetNodeParent(parentNodeIndex);
                    }
                    else
                    {
                        parentNodeIndex = {};
                    }
                }

                AZ::Entity* entity = AZ::Interface<AZ::ComponentApplicationRequests>::Get()->FindEntity(nodeEntity.second);
                auto* entityTransform = entity->FindComponent<AzToolsFramework::Components::TransformComponent>();
                if (!entityTransform)
                {
                    return {};
                }

                // parent entities
                if (parentEntityId.IsValid())
                {
                    entityTransform->SetParent(parentEntityId);
                }

                auto thisNodeIterator = meshDataMap.find(thisNodeIndex);
                AZ_Assert(thisNodeIterator != meshDataMap.end(), "This node index missing.");
                auto thisTransformIndex = thisNodeIterator->second.m_transformIndex;

                // get node matrix data to set the entity's local transform
                const auto nodeTransform = azrtti_cast<const DataTypes::ITransform*>(graph.GetNodeContent(thisTransformIndex));
                if (nodeTransform)
                {
                    entityTransform->SetLocalTM(AZ::Transform::CreateFromMatrix3x4(nodeTransform->GetMatrix()));
                }
                else
                {
                    entityTransform->SetLocalTM(AZ::Transform::CreateUniformScale(1.0f));
                }
            }

            return entities;
        }

        bool CreatePrefabGroup(
            ManifestUpdates& manifestUpdates,
            Containers::Scene& scene,
            const EntityIdList& entities,
            const AZStd::string& filenameOnly,
            const AZStd::string& relativeSourcePath)
        {
            AZ::Interface<AzToolsFramework::Prefab::PrefabSystemComponentInterface>::Get()->RemoveAllTemplates();

            AZStd::string prefabTemplateName { relativeSourcePath };
            AZ::StringFunc::Path::ReplaceFullName(prefabTemplateName, filenameOnly.c_str());
            AZ::StringFunc::Replace(prefabTemplateName, "\\", "/"); // the source folder uses forward slash

            // create prefab group for entire stack
            AzToolsFramework::Prefab::TemplateId prefabTemplateId;
            AzToolsFramework::Prefab::PrefabSystemScriptingBus::BroadcastResult(
                prefabTemplateId,
                &AzToolsFramework::Prefab::PrefabSystemScriptingBus::Events::CreatePrefabTemplate,
                entities,
                prefabTemplateName);

            if (prefabTemplateId == AzToolsFramework::Prefab::InvalidTemplateId)
            {
                AZ_Error("prefab", false, "Could not create a prefab template for entites.");
                return false;
            }

            // Convert the prefab to a JSON string
            AZ::Outcome<AZStd::string, void> outcome;
            AzToolsFramework::Prefab::PrefabLoaderScriptingBus::BroadcastResult(
                outcome,
                &AzToolsFramework::Prefab::PrefabLoaderScriptingBus::Events::SaveTemplateToString,
                prefabTemplateId);

            if (outcome.IsSuccess() == false)
            {
                AZ_Error("prefab", false, "Could not create JSON string for template; maybe NaN values in the template?");
                return false;
            }

            AzToolsFramework::Prefab::PrefabDom prefabDom;
            prefabDom.Parse(outcome.GetValue().c_str());

            auto prefabGroup = AZStd::make_shared<AZ::SceneAPI::SceneData::PrefabGroup>();
            prefabGroup->SetName(prefabTemplateName);
            prefabGroup->SetPrefabDom(AZStd::move(prefabDom));
            prefabGroup->SetId(DataTypes::Utilities::CreateStableUuid(
                scene,
                azrtti_typeid<AZ::SceneAPI::SceneData::PrefabGroup>(),
                prefabTemplateName));

            manifestUpdates.emplace_back(prefabGroup);

            // update manifest if there where no errors
            for (auto update : manifestUpdates)
            {
                scene.GetManifest().AddEntry(update);
            }

            return true;
        }

        // AssetImportRequest
        Events::ProcessingResult UpdateManifest(Containers::Scene& scene, ManifestAction action, RequestingApplication requester) override;
        Events::ProcessingResult PrepareForAssetLoading(Containers::Scene& scene, RequestingApplication requester) override;
    };

    Events::ProcessingResult PrefabGroupBehavior::ExportEventHandler::PrepareForAssetLoading(
        [[maybe_unused]] Containers::Scene& scene,
        RequestingApplication requester)
    {
        using namespace AzToolsFramework;
        if (requester == RequestingApplication::AssetProcessor)
        {
            EntityUtilityBus::Broadcast(&EntityUtilityBus::Events::ResetEntityContext);
            AZ::Interface<AzToolsFramework::Prefab::PrefabSystemComponentInterface>::Get()->RemoveAllTemplates();
        }
        return Events::ProcessingResult::Success;
    }

    Events::ProcessingResult PrefabGroupBehavior::ExportEventHandler::UpdateManifest(
        Containers::Scene& scene,
        ManifestAction action,
        RequestingApplication requester)
    {
        if (action == Events::AssetImportRequest::Update)
        {
            // ignore constructing a default procedural prefab if some tool or script is attempting
            // to update the scene manifest
            return Events::ProcessingResult::Ignored;
        }
        else if (action == Events::AssetImportRequest::ConstructDefault && requester == RequestingApplication::Editor)
        {
            // ignore constructing a default procedurla prefab if the Editor's "Edit Settings..." is being used
            // the user is trying to assign the source scene asset their own mesh groups
            return Events::ProcessingResult::Ignored;
        }

        // this toggle makes constructing default mesh groups and a prefab optional
        if (AZ::SettingsRegistryInterface* settingsRegistry = AZ::SettingsRegistry::Get(); settingsRegistry)
        {
            bool createDefaultPrefab = true;
            settingsRegistry->Get(createDefaultPrefab, s_PrefabGroupBehaviorCreateDefaultKey);
            if (createDefaultPrefab == false)
            {
                return Events::ProcessingResult::Ignored;
            }
        }

        auto meshTransformMap = CalculateMeshTransformMap(scene);
        if (meshTransformMap.empty())
        {
            return Events::ProcessingResult::Ignored;
        }

        // compute the filenames of the scene file
        AZStd::string relativeSourcePath = scene.GetSourceFilename();
        // the watch folder and forward slash is used to in the asset hint path of the file
        AZStd::string watchFolder = scene.GetWatchFolder() + "/";
        AZ::StringFunc::Replace(relativeSourcePath, watchFolder.c_str(), "");
        AZ::StringFunc::Replace(relativeSourcePath, ".", "_");
        AZStd::string filenameOnly{ relativeSourcePath };
        AZ::StringFunc::Path::GetFileName(filenameOnly.c_str(), filenameOnly);
        AZ::StringFunc::Path::ReplaceExtension(filenameOnly, "procprefab");

        ManifestUpdates manifestUpdates;

        auto nodeEntityMap = CreateMeshGroups(manifestUpdates, meshTransformMap, scene, relativeSourcePath);
        if(nodeEntityMap.empty())
        {
            return Events::ProcessingResult::Ignored;
        }

        auto entities = FixUpEntityParenting(nodeEntityMap, scene.GetGraph(), meshTransformMap);
        if(entities.empty())
        {
            return Events::ProcessingResult::Ignored;
        }

        bool success = CreatePrefabGroup(manifestUpdates, scene, entities, filenameOnly, relativeSourcePath);
        return success ? Events::ProcessingResult::Success : Events::ProcessingResult::Ignored;
    }

    //
    // PrefabGroupBehavior
    //

    void PrefabGroupBehavior::Activate()
    {
        m_exportEventHandler = AZStd::make_shared<ExportEventHandler>([this](auto& context)
        {
            return this->OnPrepareForExport(context);
        });
    }

    void PrefabGroupBehavior::Deactivate()
    {
        m_exportEventHandler.reset();
    }

    AZStd::unique_ptr<rapidjson::Document> PrefabGroupBehavior::CreateProductAssetData(const SceneData::PrefabGroup* prefabGroup, const AZ::IO::Path& relativePath) const
    {
        using namespace AzToolsFramework::Prefab;

        auto* prefabLoaderInterface = AZ::Interface<PrefabLoaderInterface>::Get();
        if (!prefabLoaderInterface)
        {
            AZ_Error("prefab", false, "Could not get PrefabLoaderInterface");
            return {};
        }

        // write to a UTF-8 string buffer
        auto prefabDomRef = prefabGroup->GetPrefabDomRef();
        if (!prefabDomRef)
        {
            AZ_Error("prefab", false, "PrefabGroup(%s) missing PrefabDom", prefabGroup->GetName().c_str());
            return {};
        }

        const AzToolsFramework::Prefab::PrefabDom& prefabDom = prefabDomRef.value();
        rapidjson::StringBuffer sb;
        rapidjson::Writer<rapidjson::StringBuffer, rapidjson::UTF8<>> writer(sb);
        if (prefabDom.Accept(writer) == false)
        {
            AZ_Error("prefab", false, "Could not write PrefabGroup(%s) to JSON", prefabGroup->GetName().c_str());
            return {};
        }

        // The originPath we pass to LoadTemplateFromString must be the relative path of the file
        AZ::IO::Path templateName(prefabGroup->GetName());
        templateName.ReplaceExtension(AZ::Prefab::PrefabGroupAssetHandler::s_Extension);
        if (!AZ::StringFunc::StartsWith(templateName.c_str(), relativePath.c_str()))
        {
            templateName = relativePath / templateName;
        }

        auto templateId = prefabLoaderInterface->LoadTemplateFromString(sb.GetString(), templateName.Native().c_str());
        if (templateId == InvalidTemplateId)
        {
            AZ_Error("prefab", false, "PrefabGroup(%s) Could not write load template", prefabGroup->GetName().c_str());
            return {};
        }

        auto* prefabSystemComponentInterface = AZ::Interface<PrefabSystemComponentInterface>::Get();
        if (!prefabSystemComponentInterface)
        {
            AZ_Error("prefab", false, "Could not get PrefabSystemComponentInterface");
            return {};
        }

        const rapidjson::Document& generatedInstanceDom = prefabSystemComponentInterface->FindTemplateDom(templateId);
        auto proceduralPrefab = AZStd::make_unique<rapidjson::Document>(rapidjson::kObjectType);
        proceduralPrefab->CopyFrom(generatedInstanceDom, proceduralPrefab->GetAllocator(), true);

        return proceduralPrefab;
    }

    bool PrefabGroupBehavior::WriteOutProductAsset(
        Events::PreExportEventContext& context,
        const SceneData::PrefabGroup* prefabGroup,
        const rapidjson::Document& doc) const
    {
        AZStd::string filePath = AZ::SceneAPI::Utilities::FileUtilities::CreateOutputFileName(
            prefabGroup->GetName().c_str(),
            context.GetOutputDirectory(),
            AZ::Prefab::PrefabGroupAssetHandler::s_Extension);

        bool result = WriteOutProductAssetFile(filePath, context, prefabGroup, doc, false);

        if (context.GetDebug())
        {
            AZStd::string debugFilePath = AZ::SceneAPI::Utilities::FileUtilities::CreateOutputFileName(
                prefabGroup->GetName().c_str(),
                context.GetOutputDirectory(),
                AZ::Prefab::PrefabGroupAssetHandler::s_Extension);
            debugFilePath.append(".json");
            WriteOutProductAssetFile(debugFilePath, context, prefabGroup, doc, true);
        }

        return result;
    }

    bool PrefabGroupBehavior::WriteOutProductAssetFile(
        const AZStd::string& filePath,
        Events::PreExportEventContext& context,
        const SceneData::PrefabGroup* prefabGroup,
        const rapidjson::Document& doc,
        bool debug) const
    {
        AZ::IO::FileIOStream fileStream(filePath.c_str(), AZ::IO::OpenMode::ModeWrite);
        if (fileStream.IsOpen() == false)
        {
            AZ_Error("prefab", false, "File path(%s) could not open for write", filePath.c_str());
            return false;
        }

        // write to a UTF-8 string buffer
        Data::AssetType assetType = azrtti_typeid<Prefab::ProceduralPrefabAsset>();
        AZStd::string productPath {prefabGroup->GetName()};
        rapidjson::StringBuffer sb;
        bool writerResult = false;
        if (debug)
        {
            rapidjson::PrettyWriter<rapidjson::StringBuffer, rapidjson::UTF8<>> writer(sb);
            writerResult = doc.Accept(writer);
            productPath.append(".json");
            assetType = Data::AssetType::CreateNull();
        }
        else
        {
            rapidjson::Writer<rapidjson::StringBuffer, rapidjson::UTF8<>> writer(sb);
            writerResult = doc.Accept(writer);
        }
        if (writerResult == false)
        {
            AZ_Error("prefab", false, "PrefabGroup(%s) Could not buffer JSON", prefabGroup->GetName().c_str());
            return false;
        }

        const auto bytesWritten = fileStream.Write(sb.GetSize(), sb.GetString());
        if (bytesWritten > 1)
        {
            AZ::u32 subId = AZ::Crc32(productPath.c_str());
            context.GetProductList().AddProduct(
                filePath,
                context.GetScene().GetSourceGuid(),
                assetType,
                {},
                AZStd::make_optional(subId));

            return true;
        }
        return false;
    }

    Events::ProcessingResult PrefabGroupBehavior::OnPrepareForExport(Events::PreExportEventContext& context) const
    {
        AZStd::vector<const SceneData::PrefabGroup*> prefabGroupCollection;
        const Containers::SceneManifest& manifest = context.GetScene().GetManifest();

        for (size_t i = 0; i < manifest.GetEntryCount(); ++i)
        {
            const auto* group = azrtti_cast<const SceneData::PrefabGroup*>(manifest.GetValue(i).get());
            if (group)
            {
                prefabGroupCollection.push_back(group);
            }
        }

        if (prefabGroupCollection.empty())
        {
            return AZ::SceneAPI::Events::ProcessingResult::Ignored;
        }

        // Get the relative path of the source and then take just the path portion of it (no file name)
        AZ::IO::Path relativePath = context.GetScene().GetSourceFilename();
        relativePath = relativePath.LexicallyRelative(AZStd::string_view(context.GetScene().GetWatchFolder()));
        AZStd::string relativeSourcePath { AZStd::move(relativePath.ParentPath().Native()) };
        AZ::StringFunc::Replace(relativeSourcePath, "\\", "/"); // the source paths use forward slashes

        for (const auto* prefabGroup : prefabGroupCollection)
        {
            auto result = CreateProductAssetData(prefabGroup, relativeSourcePath);
            if (!result)
            {
                return Events::ProcessingResult::Failure;
            }

            if (WriteOutProductAsset(context, prefabGroup, *result.get()) == false)
            {
                return Events::ProcessingResult::Failure;
            }
        }

        return Events::ProcessingResult::Success;
    }

    void PrefabGroupBehavior::Reflect(ReflectContext* context)
    {
        AZ::SceneAPI::SceneData::PrefabGroup::Reflect(context);
        Prefab::ProceduralPrefabAsset::Reflect(context);

        SerializeContext* serializeContext = azrtti_cast<SerializeContext*>(context);
        if (serializeContext)
        {
            serializeContext->Class<PrefabGroupBehavior, BehaviorComponent>()->Version(1);
        }

        BehaviorContext* behaviorContext = azrtti_cast<BehaviorContext*>(context);
        if (behaviorContext)
        {
            using namespace AzToolsFramework::Prefab;

            auto loadTemplate = [](const AZStd::string& prefabPath)
            {
                AZ::IO::FixedMaxPath path {prefabPath};
                auto* prefabLoaderInterface = AZ::Interface<PrefabLoaderInterface>::Get();
                if (prefabLoaderInterface)
                {
                    return prefabLoaderInterface->LoadTemplateFromFile(path);
                }
                return TemplateId{};
            };

            behaviorContext->Method("LoadTemplate", loadTemplate)
                ->Attribute(AZ::Script::Attributes::ExcludeFrom, AZ::Script::Attributes::ExcludeFlags::All)
                ->Attribute(AZ::Script::Attributes::Scope, AZ::Script::Attributes::ScopeFlags::Automation)
                ->Attribute(AZ::Script::Attributes::Module, "prefab");

            auto saveTemplateToString = [](TemplateId templateId) -> AZStd::string
            {
                AZStd::string output;
                auto* prefabLoaderInterface = AZ::Interface<PrefabLoaderInterface>::Get();
                if (prefabLoaderInterface)
                {
                    prefabLoaderInterface->SaveTemplateToString(templateId, output);
                }
                return output;
            };

            behaviorContext->Method("SaveTemplateToString", saveTemplateToString)
                ->Attribute(AZ::Script::Attributes::ExcludeFrom, AZ::Script::Attributes::ExcludeFlags::All)
                ->Attribute(AZ::Script::Attributes::Scope, AZ::Script::Attributes::ScopeFlags::Automation)
                ->Attribute(AZ::Script::Attributes::Module, "prefab");
        }
    }
}<|MERGE_RESOLUTION|>--- conflicted
+++ resolved
@@ -33,7 +33,6 @@
 #include <SceneAPI/SceneCore/Components/ExportingComponent.h>
 #include <SceneAPI/SceneCore/Containers/Scene.h>
 #include <SceneAPI/SceneCore/Containers/SceneManifest.h>
-#include <SceneAPI/SceneCore/Containers/Utilities/SceneGraphUtilities.h>
 #include <SceneAPI/SceneCore/Containers/Views/SceneGraphDownwardsIterator.h>
 #include <SceneAPI/SceneCore/Containers/Views/SceneGraphUpwardsIterator.h>
 #include <SceneAPI/SceneCore/DataTypes/DataTypeUtilities.h>
@@ -112,20 +111,7 @@
         using NodeEntityMap = AZStd::unordered_map<Containers::SceneGraph::NodeIndex, AZ::EntityId>; // MeshData Index -> EntityId
         using EntityIdList = AZStd::vector<AZ::EntityId>;
 
-<<<<<<< HEAD
-        void AssignCustomPropertyMapIndex(
-            MeshNodeData& meshNodeData,
-            const Containers::SceneGraph& graph,
-            const Containers::SceneGraph::NodeIndex meshIndex)
-        {
-            meshNodeData.m_propertyMapIndex = AZ::SceneAPI::Utilities::GetImmediateChildOfType(
-                graph, meshIndex, azrtti_typeid<AZ::SceneAPI::DataTypes::ICustomPropertyData>());
-        }
-
-        MeshTransformMap CalculateMeshTransformMap(const Containers::Scene& scene)
-=======
         MeshDataMap CalculateMeshTransformMap(const Containers::Scene& scene)
->>>>>>> 968527d4
         {
             auto graph = scene.GetGraph();
             const auto view = Containers::Views::MakeSceneGraphDownwardsView<Containers::Views::BreadthFirst>(
