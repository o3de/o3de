/*
 * Copyright (c) Contributors to the Open 3D Engine Project.
 * For complete copyright and license terms please see the LICENSE at the root of this distribution.
 *
 * SPDX-License-Identifier: Apache-2.0 OR MIT
 *
 */

#include <AWSGameLiftServerFixture.h>
#include <AWSGameLiftServerMocks.h>

#include <AzCore/Interface/Interface.h>
#include <AzFramework/IO/LocalFileIO.h>
#include <AzFramework/Session/SessionConfig.h>
#include <AzFramework/Session/SessionNotifications.h>

namespace UnitTest
{
    static constexpr const char TEST_SERVER_MATCHMAKING_DATA[] =
R"({
    "matchId":"testmatchid",
    "matchmakingConfigurationArn":"testmatchconfig",
    "teams":[
        {"name":"testteam",
         "players":[
             {"playerId":"testplayer",
              "attributes":{
                  "skills":{
                      "attributeType":"STRING_DOUBLE_MAP",
                      "valueAttribute":{"test1":10.0,"test2":20.0,"test3":30.0,"test4":40.0}
                  },
                  "mode":{
                      "attributeType":"STRING",
                      "valueAttribute":"testmode"
                  },
                  "level":{
<<<<<<< HEAD
                      "attributeType":"NUMBER",
=======
                      "attributeType":"DOUBLE",
>>>>>>> cd1b08ce
                      "valueAttribute":10.0
                  },
                  "items":{
                      "attributeType":"STRING_LIST",
                      "valueAttribute":["test1","test2","test3"]
                  }
<<<<<<< HEAD
=======
              }},
             {"playerId":"secondplayer",
              "attributes":{
                  "mode":{
                      "attributeType":"STRING",
                      "valueAttribute":"testmode"
                  }
>>>>>>> cd1b08ce
              }}
         ]}
    ]
})";

    Aws::GameLift::Server::Model::StartMatchBackfillRequest GetTestStartMatchBackfillRequest()
    {
        Aws::GameLift::Server::Model::StartMatchBackfillRequest request;
        request.SetMatchmakingConfigurationArn("testmatchconfig");
        Aws::GameLift::Server::Model::Player player;
        player.SetPlayerId("testplayer");
        player.SetTeam("testteam");
        player.AddPlayerAttribute("mode", Aws::GameLift::Server::Model::AttributeValue("testmode"));
        player.AddPlayerAttribute("level", Aws::GameLift::Server::Model::AttributeValue(10.0));
        auto sdmValue = Aws::GameLift::Server::Model::AttributeValue::ConstructStringDoubleMap();
        sdmValue.AddStringAndDouble("test1", 10.0);
        player.AddPlayerAttribute("skills", sdmValue);
        auto slValue = Aws::GameLift::Server::Model::AttributeValue::ConstructStringList();
        slValue.AddString("test1");
        player.AddPlayerAttribute("items", slValue);
        player.AddLatencyInMs("testregion", 10);
        request.AddPlayer(player);
        request.SetTicketId("testticket");
        return request;
    }

    AWSGameLiftPlayer GetTestGameLiftPlayer()
    {
        AWSGameLiftPlayer player;
        player.m_team = "testteam";
        player.m_playerId = "testplayer";
        player.m_playerAttributes.emplace("mode", "{\"S\": \"testmode\"}");
        player.m_playerAttributes.emplace("level", "{\"N\": 10.0}");
        player.m_playerAttributes.emplace("skills", "{\"SDM\": {\"test1\":10.0}}");
        player.m_playerAttributes.emplace("items", "{\"SL\": [\"test1\"]}");
        player.m_latencyInMs.emplace("testregion", 10);
        return player;
    }

    MATCHER_P(StartMatchBackfillRequestMatcher, expectedRequest, "")
    {
        // Custome matcher for checking the SearchSessionsResponse type argument.
        AZ_UNUSED(result_listener);
        if (strcmp(arg.GetGameSessionArn().c_str(), expectedRequest.GetGameSessionArn().c_str()) != 0)
        {
            return false;
        }
        if (strcmp(arg.GetMatchmakingConfigurationArn().c_str(), expectedRequest.GetMatchmakingConfigurationArn().c_str()) != 0)
        {
            return false;
        }
        if (strcmp(arg.GetTicketId().c_str(), expectedRequest.GetTicketId().c_str()) != 0)
        {
            return false;
        }
        if (arg.GetPlayers().size() != expectedRequest.GetPlayers().size())
        {
            return false;
        }
        for (int playerIndex = 0; playerIndex < expectedRequest.GetPlayers().size(); playerIndex++)
        {
            auto actualPlayerAttributes = arg.GetPlayers()[playerIndex].GetPlayerAttributes();
            auto expectedPlayerAttributes = expectedRequest.GetPlayers()[playerIndex].GetPlayerAttributes();
            if (actualPlayerAttributes.size() != expectedPlayerAttributes.size())
            {
                return false;
            }
            for (auto attributePair : expectedPlayerAttributes)
            {
                if (actualPlayerAttributes.find(attributePair.first) == actualPlayerAttributes.end())
                {
                    return false;
                }
                if (!(attributePair.second.GetType() == actualPlayerAttributes[attributePair.first].GetType() &&
                      (attributePair.second.GetS() == actualPlayerAttributes[attributePair.first].GetS() ||
                       attributePair.second.GetN() == actualPlayerAttributes[attributePair.first].GetN() ||
                       attributePair.second.GetSL() == actualPlayerAttributes[attributePair.first].GetSL() ||
                       attributePair.second.GetSDM() == actualPlayerAttributes[attributePair.first].GetSDM())))
                {
                    return false;
                }
            }

            auto actualLatencies = arg.GetPlayers()[playerIndex].GetLatencyInMs();
            auto expectedLatencies = expectedRequest.GetPlayers()[playerIndex].GetLatencyInMs();
            if (actualLatencies.size() != expectedLatencies.size())
            {
                return false;
            }
            for (auto latencyPair : expectedLatencies)
            {
                if (actualLatencies.find(latencyPair.first) == actualLatencies.end())
                {
                    return false;
                }
                if (latencyPair.second != actualLatencies[latencyPair.first])
                {
                    return false;
                }
            }
        }

        return true;
    }

    class SessionNotificationsHandlerMock
        : public AzFramework::SessionNotificationBus::Handler
    {
    public:
        SessionNotificationsHandlerMock()
        {
            AzFramework::SessionNotificationBus::Handler::BusConnect();
        }

        ~SessionNotificationsHandlerMock()
        {
            AzFramework::SessionNotificationBus::Handler::BusDisconnect();
        }

        MOCK_METHOD0(OnSessionHealthCheck, bool());
        MOCK_METHOD1(OnCreateSessionBegin, bool(const AzFramework::SessionConfig&));
        MOCK_METHOD0(OnCreateSessionEnd, void());
        MOCK_METHOD0(OnDestroySessionBegin, bool());
<<<<<<< HEAD
        MOCK_METHOD2(OnUpdateSessionBegin, void(const AzFramework::SessionConfig&, const AZStd::string&));
=======
        MOCK_METHOD0(OnDestroySessionEnd, void());
        MOCK_METHOD2(OnUpdateSessionBegin, void(const AzFramework::SessionConfig&, const AZStd::string&));
        MOCK_METHOD0(OnUpdateSessionEnd, void());
>>>>>>> cd1b08ce
    };

    class GameLiftServerManagerTest
        : public AWSGameLiftServerFixture
    {
    public:
        void SetUp() override
        {
            AWSGameLiftServerFixture::SetUp();

            GameLiftServerProcessDesc serverDesc;
            m_serverManager = AZStd::make_unique<NiceMock<AWSGameLiftServerManagerMock>>();

            // Set up the file IO and alias
            m_localFileIO = aznew AZ::IO::LocalFileIO();
            m_priorFileIO = AZ::IO::FileIOBase::GetInstance();

            AZ::IO::FileIOBase::SetInstance(nullptr);
            AZ::IO::FileIOBase::SetInstance(m_localFileIO);
            m_localFileIO->SetAlias("@log@", AZ_TRAIT_TEST_ROOT_FOLDER);
        }

        void TearDown() override
        {
            AZ::IO::FileIOBase::SetInstance(nullptr);
            delete m_localFileIO;
            AZ::IO::FileIOBase::SetInstance(m_priorFileIO);

            m_serverManager.reset();

            AWSGameLiftServerFixture::TearDown();
        }

        AZStd::unique_ptr<NiceMock<AWSGameLiftServerManagerMock>> m_serverManager;
        AZ::IO::FileIOBase* m_priorFileIO;
        AZ::IO::FileIOBase* m_localFileIO;
    };

    TEST_F(GameLiftServerManagerTest, InitializeGameLiftServerSDK_InitializeTwice_InitSDKCalledOnce)
    {
        EXPECT_CALL(*(m_serverManager->m_gameLiftServerSDKWrapperMockPtr), InitSDK()).Times(1);
        m_serverManager->InitializeGameLiftServerSDK();

        AZ_TEST_START_TRACE_SUPPRESSION;
        m_serverManager->InitializeGameLiftServerSDK();
        AZ_TEST_STOP_TRACE_SUPPRESSION(1);
    }

    TEST_F(GameLiftServerManagerTest, NotifyGameLiftProcessReady_SDKNotInitialized_FailToNotifyGameLift)
    {
        EXPECT_CALL(*(m_serverManager->m_gameLiftServerSDKWrapperMockPtr), ProcessReady(testing::_)).Times(0);

        AZ_TEST_START_TRACE_SUPPRESSION;
        EXPECT_FALSE(m_serverManager->NotifyGameLiftProcessReady());
        AZ_TEST_STOP_TRACE_SUPPRESSION(1);
    }

    TEST_F(GameLiftServerManagerTest, NotifyGameLiftProcessReady_SDKInitialized_ProcessReadyNotificationSent)
    {
        m_serverManager->InitializeGameLiftServerSDK();
        EXPECT_CALL(*(m_serverManager->m_gameLiftServerSDKWrapperMockPtr), ProcessReady(testing::_)).Times(1);

        EXPECT_TRUE(m_serverManager->NotifyGameLiftProcessReady());
    }

    TEST_F(GameLiftServerManagerTest, NotifyGameLiftProcessReady_ProcessReadyFails_TerminationNotificationSent)
    {
        m_serverManager->InitializeGameLiftServerSDK();
        EXPECT_CALL(*(m_serverManager->m_gameLiftServerSDKWrapperMockPtr), ProcessReady(testing::_))
            .Times(1)
            .WillOnce(testing::Return(Aws::GameLift::GenericOutcome()));
        EXPECT_CALL(*(m_serverManager->m_gameLiftServerSDKWrapperMockPtr), ProcessEnding()).Times(1);
        AZ_TEST_START_TRACE_SUPPRESSION;
        EXPECT_TRUE(m_serverManager->NotifyGameLiftProcessReady());
        AZ_TEST_STOP_TRACE_SUPPRESSION(1);
    }

    TEST_F(GameLiftServerManagerTest, OnProcessTerminate_OnDestroySessionBeginReturnsFalse_FailToNotifyGameLift)
    {
        m_serverManager->InitializeGameLiftServerSDK();
        m_serverManager->NotifyGameLiftProcessReady();
        if (!AZ::Interface<AzFramework::ISessionHandlingProviderRequests>::Get())
        {
            AZ::Interface<AzFramework::ISessionHandlingProviderRequests>::Register(m_serverManager.get());
        }

        SessionNotificationsHandlerMock handlerMock;
        EXPECT_CALL(handlerMock, OnDestroySessionBegin()).Times(1).WillOnce(testing::Return(false));
        EXPECT_CALL(*(m_serverManager->m_gameLiftServerSDKWrapperMockPtr), GetTerminationTime()).Times(1);
        EXPECT_CALL(*(m_serverManager->m_gameLiftServerSDKWrapperMockPtr), ProcessEnding()).Times(0);
        EXPECT_CALL(handlerMock, OnDestroySessionEnd()).Times(0);

        AZ_TEST_START_TRACE_SUPPRESSION;
        m_serverManager->m_gameLiftServerSDKWrapperMockPtr->m_onProcessTerminateFunc();
        AZ_TEST_STOP_TRACE_SUPPRESSION(1);

        EXPECT_FALSE(AZ::Interface<AzFramework::ISessionHandlingProviderRequests>::Get());
    }

    TEST_F(GameLiftServerManagerTest, OnProcessTerminate_OnDestroySessionBeginReturnsTrue_TerminationNotificationSent)
    {
        m_serverManager->InitializeGameLiftServerSDK();
        m_serverManager->NotifyGameLiftProcessReady();
        if (!AZ::Interface<AzFramework::ISessionHandlingProviderRequests>::Get())
        {
            AZ::Interface<AzFramework::ISessionHandlingProviderRequests>::Register(m_serverManager.get());
        }

        SessionNotificationsHandlerMock handlerMock;
        EXPECT_CALL(handlerMock, OnDestroySessionBegin()).Times(1).WillOnce(testing::Return(true));
        EXPECT_CALL(*(m_serverManager->m_gameLiftServerSDKWrapperMockPtr), GetTerminationTime()).Times(1);
        EXPECT_CALL(*(m_serverManager->m_gameLiftServerSDKWrapperMockPtr), ProcessEnding())
            .Times(1)
            .WillOnce(testing::Return(Aws::GameLift::GenericOutcome(nullptr)));
        EXPECT_CALL(handlerMock, OnDestroySessionEnd()).Times(1);

        m_serverManager->m_gameLiftServerSDKWrapperMockPtr->m_onProcessTerminateFunc();

        EXPECT_FALSE(AZ::Interface<AzFramework::ISessionHandlingProviderRequests>::Get());
    }

    TEST_F(GameLiftServerManagerTest, OnProcessTerminate_OnDestroySessionBeginReturnsTrue_TerminationNotificationSentButFail)
    {
        m_serverManager->InitializeGameLiftServerSDK();
        m_serverManager->NotifyGameLiftProcessReady();
        if (!AZ::Interface<AzFramework::ISessionHandlingProviderRequests>::Get())
        {
            AZ::Interface<AzFramework::ISessionHandlingProviderRequests>::Register(m_serverManager.get());
        }

        SessionNotificationsHandlerMock handlerMock;
        EXPECT_CALL(handlerMock, OnDestroySessionBegin()).Times(1).WillOnce(testing::Return(true));
        EXPECT_CALL(*(m_serverManager->m_gameLiftServerSDKWrapperMockPtr), GetTerminationTime()).Times(1);
        EXPECT_CALL(*(m_serverManager->m_gameLiftServerSDKWrapperMockPtr), ProcessEnding())
            .Times(1)
            .WillOnce(testing::Return(Aws::GameLift::GenericOutcome()));
        EXPECT_CALL(handlerMock, OnDestroySessionEnd()).Times(0);

        AZ_TEST_START_TRACE_SUPPRESSION;
        m_serverManager->m_gameLiftServerSDKWrapperMockPtr->m_onProcessTerminateFunc();
        AZ_TEST_STOP_TRACE_SUPPRESSION(1);

        EXPECT_FALSE(AZ::Interface<AzFramework::ISessionHandlingProviderRequests>::Get());
    }

    TEST_F(GameLiftServerManagerTest, OnHealthCheck_OnSessionHealthCheckReturnsTrue_CallbackFunctionReturnsTrue)
    {
        m_serverManager->InitializeGameLiftServerSDK();
        m_serverManager->NotifyGameLiftProcessReady();
        SessionNotificationsHandlerMock handlerMock;
        EXPECT_CALL(handlerMock, OnSessionHealthCheck()).Times(1).WillOnce(testing::Return(true));
        EXPECT_TRUE(m_serverManager->m_gameLiftServerSDKWrapperMockPtr->m_healthCheckFunc());
    }

    TEST_F(GameLiftServerManagerTest, OnHealthCheck_OnSessionHealthCheckReturnsFalseAndTrue_CallbackFunctionReturnsFalse)
    {
        m_serverManager->InitializeGameLiftServerSDK();
        m_serverManager->NotifyGameLiftProcessReady();
        SessionNotificationsHandlerMock handlerMock1;
        EXPECT_CALL(handlerMock1, OnSessionHealthCheck()).Times(1).WillOnce(testing::Return(false));
        SessionNotificationsHandlerMock handlerMock2;
        EXPECT_CALL(handlerMock2, OnSessionHealthCheck()).Times(1).WillOnce(testing::Return(true));
        EXPECT_FALSE(m_serverManager->m_gameLiftServerSDKWrapperMockPtr->m_healthCheckFunc());
    }

    TEST_F(GameLiftServerManagerTest, OnHealthCheck_OnSessionHealthCheckReturnsFalse_CallbackFunctionReturnsFalse)
    {
        m_serverManager->InitializeGameLiftServerSDK();
        m_serverManager->NotifyGameLiftProcessReady();
        SessionNotificationsHandlerMock handlerMock;
        EXPECT_CALL(handlerMock, OnSessionHealthCheck()).Times(1).WillOnce(testing::Return(false));
        EXPECT_FALSE(m_serverManager->m_gameLiftServerSDKWrapperMockPtr->m_healthCheckFunc());
    }

    TEST_F(GameLiftServerManagerTest, OnStartGameSession_OnCreateSessionBeginReturnsFalse_TerminationNotificationSent)
    {
        m_serverManager->InitializeGameLiftServerSDK();
        m_serverManager->NotifyGameLiftProcessReady();
        SessionNotificationsHandlerMock handlerMock;
        EXPECT_CALL(handlerMock, OnCreateSessionBegin(testing::_)).Times(1).WillOnce(testing::Return(false));
        EXPECT_CALL(handlerMock, OnCreateSessionEnd()).Times(0);
        EXPECT_CALL(handlerMock, OnDestroySessionBegin()).Times(1).WillOnce(testing::Return(true));
        EXPECT_CALL(*(m_serverManager->m_gameLiftServerSDKWrapperMockPtr), ProcessEnding()).Times(1);
        AZ_TEST_START_TRACE_SUPPRESSION;
        m_serverManager->m_gameLiftServerSDKWrapperMockPtr->m_onStartGameSessionFunc(Aws::GameLift::Server::Model::GameSession());
        AZ_TEST_STOP_TRACE_SUPPRESSION(1);
    }

    TEST_F(GameLiftServerManagerTest, OnStartGameSession_ActivateGameSessionSucceeds_RegisterAsHandler)
    {
        m_serverManager->InitializeGameLiftServerSDK();
        m_serverManager->NotifyGameLiftProcessReady();
        SessionNotificationsHandlerMock handlerMock;
        EXPECT_CALL(handlerMock, OnCreateSessionBegin(testing::_)).Times(1).WillOnce(testing::Return(true));
        EXPECT_CALL(handlerMock, OnCreateSessionEnd()).Times(1);
        EXPECT_CALL(handlerMock, OnDestroySessionBegin()).Times(1).WillOnce(testing::Return(true));
        EXPECT_CALL(*(m_serverManager->m_gameLiftServerSDKWrapperMockPtr), ActivateGameSession())
            .Times(1)
            .WillOnce(testing::Return(Aws::GameLift::GenericOutcome(nullptr)));
        Aws::GameLift::Server::Model::GameSession testSession;
        Aws::GameLift::Server::Model::GameProperty testProperty;
        testProperty.SetKey("testKey");
        testProperty.SetValue("testValue");
        testSession.AddGameProperties(testProperty);
        m_serverManager->m_gameLiftServerSDKWrapperMockPtr->m_onStartGameSessionFunc(testSession);
        EXPECT_TRUE(AZ::Interface<AzFramework::ISessionHandlingProviderRequests>::Get());
        m_serverManager->HandleDestroySession();
    }

    TEST_F(GameLiftServerManagerTest, OnStartGameSession_ActivateGameSessionFails_TerminationNotificationSent)
    {
        m_serverManager->InitializeGameLiftServerSDK();
        m_serverManager->NotifyGameLiftProcessReady();
        SessionNotificationsHandlerMock handlerMock;
        EXPECT_CALL(handlerMock, OnCreateSessionBegin(testing::_)).Times(1).WillOnce(testing::Return(true));
        EXPECT_CALL(handlerMock, OnCreateSessionEnd()).Times(0);
        EXPECT_CALL(handlerMock, OnDestroySessionBegin()).Times(1).WillOnce(testing::Return(true));
        EXPECT_CALL(*(m_serverManager->m_gameLiftServerSDKWrapperMockPtr), ActivateGameSession())
            .Times(1)
            .WillOnce(testing::Return(Aws::GameLift::GenericOutcome()));
        EXPECT_CALL(*(m_serverManager->m_gameLiftServerSDKWrapperMockPtr), ProcessEnding()).Times(1);
        AZ_TEST_START_TRACE_SUPPRESSION;
        m_serverManager->m_gameLiftServerSDKWrapperMockPtr->m_onStartGameSessionFunc(Aws::GameLift::Server::Model::GameSession());
        AZ_TEST_STOP_TRACE_SUPPRESSION(1);
    }

<<<<<<< HEAD
    TEST_F(GameLiftServerManagerTest, OnUpdateGameSession_TriggerWithUnknownReason_OnUpdateSessionBeginGetCalledOnce)
=======
    TEST_F(GameLiftServerManagerTest, OnUpdateGameSession_TriggerWithUnknownReason_OnUpdateSessionGetCalledOnce)
>>>>>>> cd1b08ce
    {
        m_serverManager->InitializeGameLiftServerSDK();
        m_serverManager->NotifyGameLiftProcessReady();
        SessionNotificationsHandlerMock handlerMock;
        EXPECT_CALL(handlerMock, OnUpdateSessionBegin(testing::_, testing::_)).Times(1);
<<<<<<< HEAD
=======
        EXPECT_CALL(handlerMock, OnUpdateSessionEnd()).Times(1);
>>>>>>> cd1b08ce

        m_serverManager->m_gameLiftServerSDKWrapperMockPtr->m_onUpdateGameSessionFunc(
            Aws::GameLift::Server::Model::UpdateGameSession(
                Aws::GameLift::Server::Model::GameSession(),
                Aws::GameLift::Server::Model::UpdateReason::UNKNOWN,
                "testticket"));
    }

<<<<<<< HEAD
    TEST_F(GameLiftServerManagerTest, OnUpdateGameSession_TriggerWithEmptyMatchmakingData_OnUpdateSessionBeginGetCalledOnce)
=======
    TEST_F(GameLiftServerManagerTest, OnUpdateGameSession_TriggerWithEmptyMatchmakingData_OnUpdateSessionGetCalledOnce)
>>>>>>> cd1b08ce
    {
        m_serverManager->InitializeGameLiftServerSDK();
        m_serverManager->NotifyGameLiftProcessReady();
        SessionNotificationsHandlerMock handlerMock;
        EXPECT_CALL(handlerMock, OnUpdateSessionBegin(testing::_, testing::_)).Times(1);
<<<<<<< HEAD
=======
        EXPECT_CALL(handlerMock, OnUpdateSessionEnd()).Times(1);
>>>>>>> cd1b08ce

        m_serverManager->m_gameLiftServerSDKWrapperMockPtr->m_onUpdateGameSessionFunc(
            Aws::GameLift::Server::Model::UpdateGameSession(
                Aws::GameLift::Server::Model::GameSession(),
                Aws::GameLift::Server::Model::UpdateReason::MATCHMAKING_DATA_UPDATED,
                "testticket"));
    }

<<<<<<< HEAD
    TEST_F(GameLiftServerManagerTest, OnUpdateGameSession_TriggerWithValidMatchmakingData_OnUpdateSessionBeginGetCalledOnce)
=======
    TEST_F(GameLiftServerManagerTest, OnUpdateGameSession_TriggerWithValidMatchmakingData_OnUpdateSessionGetCalledOnce)
>>>>>>> cd1b08ce
    {
        m_serverManager->InitializeGameLiftServerSDK();
        m_serverManager->NotifyGameLiftProcessReady();
        SessionNotificationsHandlerMock handlerMock;
        EXPECT_CALL(handlerMock, OnUpdateSessionBegin(testing::_, testing::_)).Times(1);
<<<<<<< HEAD
=======
        EXPECT_CALL(handlerMock, OnUpdateSessionEnd()).Times(1);
>>>>>>> cd1b08ce

        Aws::GameLift::Server::Model::GameSession gameSession;
        gameSession.SetMatchmakerData(TEST_SERVER_MATCHMAKING_DATA);
        m_serverManager->m_gameLiftServerSDKWrapperMockPtr->m_onUpdateGameSessionFunc(
            Aws::GameLift::Server::Model::UpdateGameSession(
                gameSession, Aws::GameLift::Server::Model::UpdateReason::MATCHMAKING_DATA_UPDATED, "testticket"));
    }

<<<<<<< HEAD
    TEST_F(GameLiftServerManagerTest, OnUpdateGameSession_TriggerWithInvalidMatchmakingData_OnUpdateSessionBeginGetCalledOnce)
=======
    TEST_F(GameLiftServerManagerTest, OnUpdateGameSession_TriggerWithInvalidMatchmakingData_OnUpdateSessionGetCalledOnce)
>>>>>>> cd1b08ce
    {
        m_serverManager->InitializeGameLiftServerSDK();
        m_serverManager->NotifyGameLiftProcessReady();
        SessionNotificationsHandlerMock handlerMock;
        EXPECT_CALL(handlerMock, OnUpdateSessionBegin(testing::_, testing::_)).Times(1);
<<<<<<< HEAD
=======
        EXPECT_CALL(handlerMock, OnUpdateSessionEnd()).Times(1);
>>>>>>> cd1b08ce

        Aws::GameLift::Server::Model::GameSession gameSession;
        gameSession.SetMatchmakerData("{invalid}");
        AZ_TEST_START_TRACE_SUPPRESSION;
        m_serverManager->m_gameLiftServerSDKWrapperMockPtr->m_onUpdateGameSessionFunc(
            Aws::GameLift::Server::Model::UpdateGameSession(
                gameSession, Aws::GameLift::Server::Model::UpdateReason::MATCHMAKING_DATA_UPDATED, "testticket"));
        AZ_TEST_STOP_TRACE_SUPPRESSION(1);
    }

    TEST_F(GameLiftServerManagerTest, ValidatePlayerJoinSession_CallWithInvalidConnectionConfig_GetFalseResultAndExpectedErrorLog)
    {
        AZ_TEST_START_TRACE_SUPPRESSION;
        auto result = m_serverManager->ValidatePlayerJoinSession(AzFramework::PlayerConnectionConfig());
        AZ_TEST_STOP_TRACE_SUPPRESSION(1);
        EXPECT_FALSE(result);
    }

    TEST_F(GameLiftServerManagerTest, ValidatePlayerJoinSession_CallWithDuplicatedConnectionId_GetFalseResultAndExpectedErrorLog)
    {
        AzFramework::PlayerConnectionConfig connectionConfig1;
        connectionConfig1.m_playerConnectionId = 123;
        connectionConfig1.m_playerSessionId = "dummyPlayerSessionId1";
        GenericOutcome successOutcome(nullptr);
        EXPECT_CALL(*(m_serverManager->m_gameLiftServerSDKWrapperMockPtr), AcceptPlayerSession(testing::_))
            .Times(1)
            .WillOnce(Return(successOutcome));
        m_serverManager->ValidatePlayerJoinSession(connectionConfig1);
        AzFramework::PlayerConnectionConfig connectionConfig2;
        connectionConfig2.m_playerConnectionId = 123;
        connectionConfig2.m_playerSessionId = "dummyPlayerSessionId2";
        AZ_TEST_START_TRACE_SUPPRESSION;
        auto result = m_serverManager->ValidatePlayerJoinSession(connectionConfig2);
        AZ_TEST_STOP_TRACE_SUPPRESSION(1);
        EXPECT_FALSE(result);
    }

    TEST_F(GameLiftServerManagerTest, ValidatePlayerJoinSession_CallWithValidConnectionConfigButErrorOutcome_GetFalseResultAndExpectedErrorLog)
    {
        AzFramework::PlayerConnectionConfig connectionConfig;
        connectionConfig.m_playerConnectionId = 123;
        connectionConfig.m_playerSessionId = "dummyPlayerSessionId1";
        EXPECT_CALL(*(m_serverManager->m_gameLiftServerSDKWrapperMockPtr), AcceptPlayerSession(testing::_)).Times(1);
        AZ_TEST_START_TRACE_SUPPRESSION;
        auto result = m_serverManager->ValidatePlayerJoinSession(connectionConfig);
        AZ_TEST_STOP_TRACE_SUPPRESSION(1);
        EXPECT_FALSE(result);
    }

    TEST_F(GameLiftServerManagerTest, ValidatePlayerJoinSession_CallWithValidConnectionConfigAndSuccessOutcome_GetTrueResult)
    {
        AzFramework::PlayerConnectionConfig connectionConfig;
        connectionConfig.m_playerConnectionId = 123;
        connectionConfig.m_playerSessionId = "dummyPlayerSessionId1";
        GenericOutcome successOutcome(nullptr);
        EXPECT_CALL(*(m_serverManager->m_gameLiftServerSDKWrapperMockPtr), AcceptPlayerSession(testing::_))
            .Times(1)
            .WillOnce(Return(successOutcome));
        auto result = m_serverManager->ValidatePlayerJoinSession(connectionConfig);
        EXPECT_TRUE(result);
    }

    TEST_F(GameLiftServerManagerTest, ValidatePlayerJoinSession_CallWithFirstErrorSecondSuccess_GetFirstFalseSecondTrueResult)
    {
        AzFramework::PlayerConnectionConfig connectionConfig1;
        connectionConfig1.m_playerConnectionId = 123;
        connectionConfig1.m_playerSessionId = "dummyPlayerSessionId1";
        GenericOutcome successOutcome(nullptr);
        Aws::GameLift::GameLiftError error;
        GenericOutcome errorOutcome(error);
        EXPECT_CALL(*(m_serverManager->m_gameLiftServerSDKWrapperMockPtr), AcceptPlayerSession(testing::_))
            .Times(2)
            .WillOnce(Return(errorOutcome))
            .WillOnce(Return(successOutcome));
        AZ_TEST_START_TRACE_SUPPRESSION;
        auto result = m_serverManager->ValidatePlayerJoinSession(connectionConfig1);
        AZ_TEST_STOP_TRACE_SUPPRESSION(1);
        EXPECT_FALSE(result);
        AzFramework::PlayerConnectionConfig connectionConfig2;
        connectionConfig2.m_playerConnectionId = 123;
        connectionConfig2.m_playerSessionId = "dummyPlayerSessionId2";
        result = m_serverManager->ValidatePlayerJoinSession(connectionConfig2);
        EXPECT_TRUE(result);
    }

    TEST_F(GameLiftServerManagerTest, ValidatePlayerJoinSession_CallWithMultithread_GetFirstTrueAndRestFalse)
    {
        int testThreadNumber = 5;
        GenericOutcome successOutcome(nullptr);
        EXPECT_CALL(*(m_serverManager->m_gameLiftServerSDKWrapperMockPtr), AcceptPlayerSession(testing::_))
            .Times(1)
            .WillOnce(Return(successOutcome));
        AZStd::vector<AZStd::thread> testThreadPool;
        AZStd::atomic<int> trueCount = 0;
        for (int index = 0; index < testThreadNumber; index++)
        {
            testThreadPool.emplace_back(AZStd::thread([&]() {
                AzFramework::PlayerConnectionConfig connectionConfig;
                connectionConfig.m_playerConnectionId = 123;
                connectionConfig.m_playerSessionId = "dummyPlayerSessionId";
                auto result = m_serverManager->ValidatePlayerJoinSession(connectionConfig);
                if (result)
                {
                    trueCount++;
                }
            }));
        }
        for (auto& testThread : testThreadPool)
        {
            testThread.join();
        }
        EXPECT_TRUE(trueCount == 1);
    }

    TEST_F(GameLiftServerManagerTest, HandlePlayerLeaveSession_CallWithInvalidConnectionConfig_GetExpectedErrorLog)
    {
        EXPECT_CALL(*(m_serverManager->m_gameLiftServerSDKWrapperMockPtr), RemovePlayerSession(testing::_)).Times(0);

        AZ_TEST_START_TRACE_SUPPRESSION;
        m_serverManager->HandlePlayerLeaveSession(AzFramework::PlayerConnectionConfig());
        AZ_TEST_STOP_TRACE_SUPPRESSION(1);
    }

    TEST_F(GameLiftServerManagerTest, HandlePlayerLeaveSession_CallWithNonExistentPlayerConnectionId_GetExpectedErrorLog)
    {
        AzFramework::PlayerConnectionConfig connectionConfig;
        connectionConfig.m_playerConnectionId = 123;
        connectionConfig.m_playerSessionId = "dummyPlayerSessionId";
        auto result = m_serverManager->AddConnectedTestPlayer(connectionConfig);
        EXPECT_TRUE(result);

        AzFramework::PlayerConnectionConfig connectionConfig1;
        connectionConfig1.m_playerConnectionId = 456;
        connectionConfig1.m_playerSessionId = "dummyPlayerSessionId";

        EXPECT_CALL(*(m_serverManager->m_gameLiftServerSDKWrapperMockPtr), RemovePlayerSession(testing::_)).Times(0);

        AZ_TEST_START_TRACE_SUPPRESSION;
        m_serverManager->HandlePlayerLeaveSession(connectionConfig1);
        AZ_TEST_STOP_TRACE_SUPPRESSION(1);
    }

    TEST_F(GameLiftServerManagerTest, HandlePlayerLeaveSession_CallWithValidConnectionConfigButErrorOutcome_GetExpectedErrorLog)
    {
        AzFramework::PlayerConnectionConfig connectionConfig;
        connectionConfig.m_playerConnectionId = 123;
        connectionConfig.m_playerSessionId = "dummyPlayerSessionId";
        auto result = m_serverManager->AddConnectedTestPlayer(connectionConfig);
        EXPECT_TRUE(result);

        Aws::GameLift::GameLiftError error;
        GenericOutcome errorOutcome(error);
        EXPECT_CALL(*(m_serverManager->m_gameLiftServerSDKWrapperMockPtr), RemovePlayerSession(testing::_))
            .Times(1)
            .WillOnce(Return(errorOutcome));

        AZ_TEST_START_TRACE_SUPPRESSION;
        m_serverManager->HandlePlayerLeaveSession(connectionConfig);
        AZ_TEST_STOP_TRACE_SUPPRESSION(1);
    }

    TEST_F(GameLiftServerManagerTest, HandlePlayerLeaveSession_CallWithValidConnectionConfigAndSuccessOutcome_RemovePlayerSessionNotificationSent)
    {
        AzFramework::PlayerConnectionConfig connectionConfig;
        connectionConfig.m_playerConnectionId = 123;
        connectionConfig.m_playerSessionId = "dummyPlayerSessionId";
        auto result = m_serverManager->AddConnectedTestPlayer(connectionConfig);
        EXPECT_TRUE(result);

        GenericOutcome successOutcome(nullptr);
        EXPECT_CALL(*(m_serverManager->m_gameLiftServerSDKWrapperMockPtr), RemovePlayerSession(testing::_))
            .Times(1)
            .WillOnce(Return(successOutcome));

        m_serverManager->HandlePlayerLeaveSession(connectionConfig);
    }

    TEST_F(GameLiftServerManagerTest, HandlePlayerLeaveSession_CallWithMultithread_OnlyOneNotificationIsSent)
    {
        AzFramework::PlayerConnectionConfig connectionConfig;
        connectionConfig.m_playerConnectionId = 123;
        connectionConfig.m_playerSessionId = "dummyPlayerSessionId";
        auto result = m_serverManager->AddConnectedTestPlayer(connectionConfig);
        EXPECT_TRUE(result);

        int testThreadNumber = 5;
        GenericOutcome successOutcome(nullptr);
        EXPECT_CALL(*(m_serverManager->m_gameLiftServerSDKWrapperMockPtr), RemovePlayerSession(testing::_))
            .Times(1)
            .WillOnce(Return(successOutcome));

        AZStd::vector<AZStd::thread> testThreadPool;
        AZ_TEST_START_TRACE_SUPPRESSION;
        for (int index = 0; index < testThreadNumber; index++)
        {
            testThreadPool.emplace_back(AZStd::thread(
                [&]()
                {
                    m_serverManager->HandlePlayerLeaveSession(connectionConfig);
                }));
        }
        for (auto& testThread : testThreadPool)
        {
            testThread.join();
        }
        AZ_TEST_STOP_TRACE_SUPPRESSION(testThreadNumber - 1); // The player is only disconnected once.
    }

    TEST_F(GameLiftServerManagerTest, UpdateGameSessionData_CallWithInvalidMatchmakingData_GetExpectedError)
    {
        AZ_TEST_START_TRACE_SUPPRESSION;
        m_serverManager->SetupTestMatchmakingData("{invalid}");
        AZ_TEST_STOP_TRACE_SUPPRESSION(1);
    }

    TEST_F(GameLiftServerManagerTest, GetActiveServerMatchBackfillPlayers_CallWithInvalidMatchmakingData_GetEmptyResult)
    {
        AZ_TEST_START_TRACE_SUPPRESSION;
        m_serverManager->SetupTestMatchmakingData("{invalid}");
        AZ_TEST_STOP_TRACE_SUPPRESSION(1);

        auto actualResult = m_serverManager->GetTestServerMatchBackfillPlayers();
        EXPECT_TRUE(actualResult.empty());
    }

    TEST_F(GameLiftServerManagerTest, GetActiveServerMatchBackfillPlayers_CallWithEmptyMatchmakingData_GetEmptyResult)
    {
        m_serverManager->SetupTestMatchmakingData("");

        auto actualResult = m_serverManager->GetTestServerMatchBackfillPlayers();
        EXPECT_TRUE(actualResult.empty());
    }

    TEST_F(GameLiftServerManagerTest, GetActiveServerMatchBackfillPlayers_CallButDescribePlayerError_GetEmptyResult)
    {
        m_serverManager->SetupTestMatchmakingData(TEST_SERVER_MATCHMAKING_DATA);

        Aws::GameLift::GameLiftError error;
        Aws::GameLift::DescribePlayerSessionsOutcome errorOutcome(error);
        EXPECT_CALL(*(m_serverManager->m_gameLiftServerSDKWrapperMockPtr), DescribePlayerSessions(testing::_))
            .Times(1)
            .WillOnce(Return(errorOutcome));

        AZ_TEST_START_TRACE_SUPPRESSION;
        auto actualResult = m_serverManager->GetTestServerMatchBackfillPlayers();
        AZ_TEST_STOP_TRACE_SUPPRESSION(1);
        EXPECT_TRUE(actualResult.empty());
    }

    TEST_F(GameLiftServerManagerTest, GetActiveServerMatchBackfillPlayers_CallButNoActivePlayer_GetEmptyResult)
    {
        m_serverManager->SetupTestMatchmakingData(TEST_SERVER_MATCHMAKING_DATA);

        Aws::GameLift::Server::Model::DescribePlayerSessionsResult result;
        Aws::GameLift::DescribePlayerSessionsOutcome successOutcome(result);
        EXPECT_CALL(*(m_serverManager->m_gameLiftServerSDKWrapperMockPtr), DescribePlayerSessions(testing::_))
            .Times(1)
            .WillOnce(Return(successOutcome));

        auto actualResult = m_serverManager->GetTestServerMatchBackfillPlayers();
        EXPECT_TRUE(actualResult.empty());
    }

    TEST_F(GameLiftServerManagerTest, GetActiveServerMatchBackfillPlayers_CallWithValidMatchmakingData_GetExpectedResult)
    {
        m_serverManager->SetupTestMatchmakingData(TEST_SERVER_MATCHMAKING_DATA);

        Aws::GameLift::Server::Model::PlayerSession playerSession;
        playerSession.SetPlayerId("testplayer");
        Aws::GameLift::Server::Model::DescribePlayerSessionsResult result;
        result.AddPlayerSessions(playerSession);
        Aws::GameLift::DescribePlayerSessionsOutcome successOutcome(result);
        EXPECT_CALL(*(m_serverManager->m_gameLiftServerSDKWrapperMockPtr), DescribePlayerSessions(testing::_))
            .Times(1)
            .WillOnce(Return(successOutcome));

        auto actualResult = m_serverManager->GetTestServerMatchBackfillPlayers();
        EXPECT_TRUE(actualResult.size() == 1);
        EXPECT_TRUE(actualResult[0].m_team == "testteam");
        EXPECT_TRUE(actualResult[0].m_playerId == "testplayer");
        EXPECT_TRUE(actualResult[0].m_playerAttributes.size() == 4);
    }

    TEST_F(GameLiftServerManagerTest, GetActiveServerMatchBackfillPlayers_CallWithMultiDescribePlayerButError_GetEmptyResult)
    {
        m_serverManager->SetupTestMatchmakingData(TEST_SERVER_MATCHMAKING_DATA, 50);

        Aws::GameLift::GameLiftError error;
        Aws::GameLift::DescribePlayerSessionsOutcome errorOutcome(error);
        EXPECT_CALL(*(m_serverManager->m_gameLiftServerSDKWrapperMockPtr), DescribePlayerSessions(testing::_))
            .Times(1)
            .WillOnce(Return(errorOutcome));

        AZ_TEST_START_TRACE_SUPPRESSION;
        auto actualResult = m_serverManager->GetTestServerMatchBackfillPlayers();
        AZ_TEST_STOP_TRACE_SUPPRESSION(1);
        EXPECT_TRUE(actualResult.empty());
    }

    TEST_F(GameLiftServerManagerTest, GetActiveServerMatchBackfillPlayers_CallWithMultiDescribePlayer_GetExpectedResult)
    {
        m_serverManager->SetupTestMatchmakingData(TEST_SERVER_MATCHMAKING_DATA, 50);

        Aws::GameLift::Server::Model::PlayerSession playerSession1;
        playerSession1.SetPlayerId("testplayer");
        Aws::GameLift::Server::Model::DescribePlayerSessionsResult result1;
        result1.AddPlayerSessions(playerSession1);
        result1.SetNextToken("testtoken");
        Aws::GameLift::DescribePlayerSessionsOutcome successOutcome1(result1);

        Aws::GameLift::Server::Model::PlayerSession playerSession2;
        playerSession2.SetPlayerId("playernotinmatch");
        Aws::GameLift::Server::Model::DescribePlayerSessionsResult result2;
        result2.AddPlayerSessions(playerSession2);
        Aws::GameLift::DescribePlayerSessionsOutcome successOutcome2(result2);
        EXPECT_CALL(*(m_serverManager->m_gameLiftServerSDKWrapperMockPtr), DescribePlayerSessions(testing::_))
            .WillOnce(Return(successOutcome1))
            .WillOnce(Return(successOutcome2));

        auto actualResult = m_serverManager->GetTestServerMatchBackfillPlayers();
        EXPECT_TRUE(actualResult.size() == 1);
        EXPECT_TRUE(actualResult[0].m_team == "testteam");
        EXPECT_TRUE(actualResult[0].m_playerId == "testplayer");
        EXPECT_TRUE(actualResult[0].m_playerAttributes.size() == 4);
    }

    TEST_F(GameLiftServerManagerTest, StartMatchBackfill_SDKNotInitialized_GetExpectedError)
    {
        AZ_TEST_START_TRACE_SUPPRESSION;
        auto actualResult = m_serverManager->StartMatchBackfill("testticket", {});
        AZ_TEST_STOP_TRACE_SUPPRESSION(1);
        EXPECT_FALSE(actualResult);
    }

    TEST_F(GameLiftServerManagerTest, StartMatchBackfill_CallWithEmptyMatchmakingData_GetExpectedError)
    {
        m_serverManager->InitializeGameLiftServerSDK();
        m_serverManager->SetupTestMatchmakingData("");

        AZ_TEST_START_TRACE_SUPPRESSION;
        auto actualResult = m_serverManager->StartMatchBackfill("testticket", {});
        AZ_TEST_STOP_TRACE_SUPPRESSION(1);
        EXPECT_FALSE(actualResult);
    }

    TEST_F(GameLiftServerManagerTest, StartMatchBackfill_CallWithInvalidPlayerAttribute_GetExpectedError)
    {
        m_serverManager->InitializeGameLiftServerSDK();
        m_serverManager->SetupTestMatchmakingData(TEST_SERVER_MATCHMAKING_DATA);

        AWSGameLiftPlayer testPlayer = GetTestGameLiftPlayer();
        testPlayer.m_playerAttributes.clear();
        testPlayer.m_playerAttributes.emplace("invalidattribute", "{invalid}");

        AZ_TEST_START_TRACE_SUPPRESSION;
        auto actualResult = m_serverManager->StartMatchBackfill("testticket", { testPlayer });
        AZ_TEST_STOP_TRACE_SUPPRESSION(1);
        EXPECT_FALSE(actualResult);
    }

    TEST_F(GameLiftServerManagerTest, StartMatchBackfill_CallWithWrongPlayerAttributeType_GetExpectedError)
    {
        m_serverManager->InitializeGameLiftServerSDK();
        m_serverManager->SetupTestMatchmakingData(TEST_SERVER_MATCHMAKING_DATA);

        AWSGameLiftPlayer testPlayer = GetTestGameLiftPlayer();
        testPlayer.m_playerAttributes.clear();
        testPlayer.m_playerAttributes.emplace("invalidattribute", "{\"SDM\": [\"test1\"]}");

        AZ_TEST_START_TRACE_SUPPRESSION;
        auto actualResult = m_serverManager->StartMatchBackfill("testticket", { testPlayer });
        AZ_TEST_STOP_TRACE_SUPPRESSION(1);
        EXPECT_FALSE(actualResult);
    }

    TEST_F(GameLiftServerManagerTest, StartMatchBackfill_CallWithUnexpectedPlayerAttributeType_GetExpectedError)
    {
        m_serverManager->InitializeGameLiftServerSDK();
        m_serverManager->SetupTestMatchmakingData(TEST_SERVER_MATCHMAKING_DATA);

        AWSGameLiftPlayer testPlayer = GetTestGameLiftPlayer();
        testPlayer.m_playerAttributes.clear();
        testPlayer.m_playerAttributes.emplace("invalidattribute", "{\"UNEXPECTED\": [\"test1\"]}");

        AZ_TEST_START_TRACE_SUPPRESSION;
        auto actualResult = m_serverManager->StartMatchBackfill("testticket", { testPlayer });
        AZ_TEST_STOP_TRACE_SUPPRESSION(1);
        EXPECT_FALSE(actualResult);
    }

    TEST_F(GameLiftServerManagerTest, StartMatchBackfill_CallWithWrongSLPlayerAttributeValue_GetExpectedError)
    {
        m_serverManager->InitializeGameLiftServerSDK();
        m_serverManager->SetupTestMatchmakingData(TEST_SERVER_MATCHMAKING_DATA);

        AWSGameLiftPlayer testPlayer = GetTestGameLiftPlayer();
        testPlayer.m_playerAttributes.clear();
        testPlayer.m_playerAttributes.emplace("invalidattribute", "{\"SL\": [10.0]}");

        AZ_TEST_START_TRACE_SUPPRESSION;
        auto actualResult = m_serverManager->StartMatchBackfill("testticket", { testPlayer });
        AZ_TEST_STOP_TRACE_SUPPRESSION(1);
        EXPECT_FALSE(actualResult);
    }

    TEST_F(GameLiftServerManagerTest, StartMatchBackfill_CallWithWrongSDMPlayerAttributeValue_GetExpectedError)
    {
        m_serverManager->InitializeGameLiftServerSDK();
        m_serverManager->SetupTestMatchmakingData(TEST_SERVER_MATCHMAKING_DATA);

        AWSGameLiftPlayer testPlayer = GetTestGameLiftPlayer();
        testPlayer.m_playerAttributes.clear();
        testPlayer.m_playerAttributes.emplace("invalidattribute", "{\"SDM\": {10.0: \"test1\"}}");

        AZ_TEST_START_TRACE_SUPPRESSION;
        auto actualResult = m_serverManager->StartMatchBackfill("testticket", { testPlayer });
        AZ_TEST_STOP_TRACE_SUPPRESSION(1);
        EXPECT_FALSE(actualResult);
    }

    TEST_F(GameLiftServerManagerTest, StartMatchBackfill_CallWithValidPlayersData_GetExpectedResult)
    {
        m_serverManager->InitializeGameLiftServerSDK();
        m_serverManager->SetupTestMatchmakingData(TEST_SERVER_MATCHMAKING_DATA);

        Aws::GameLift::Server::Model::StartMatchBackfillResult backfillResult;
        Aws::GameLift::StartMatchBackfillOutcome backfillSuccessOutcome(backfillResult);
        Aws::GameLift::Server::Model::StartMatchBackfillRequest request = GetTestStartMatchBackfillRequest();

        EXPECT_CALL(*(m_serverManager->m_gameLiftServerSDKWrapperMockPtr), StartMatchBackfill(StartMatchBackfillRequestMatcher(request)))
            .Times(1)
            .WillOnce(Return(backfillSuccessOutcome));

        AWSGameLiftPlayer testPlayer = GetTestGameLiftPlayer();
        auto actualResult = m_serverManager->StartMatchBackfill("testticket", {testPlayer});
        EXPECT_TRUE(actualResult);
    }

    TEST_F(GameLiftServerManagerTest, StartMatchBackfill_CallWithoutGivingPlayersData_GetExpectedResult)
    {
        m_serverManager->InitializeGameLiftServerSDK();
        m_serverManager->SetupTestMatchmakingData(TEST_SERVER_MATCHMAKING_DATA);

        Aws::GameLift::Server::Model::PlayerSession playerSession;
        playerSession.SetPlayerId("testplayer");
        Aws::GameLift::Server::Model::DescribePlayerSessionsResult result;
        result.AddPlayerSessions(playerSession);
        Aws::GameLift::DescribePlayerSessionsOutcome successOutcome(result);
        EXPECT_CALL(*(m_serverManager->m_gameLiftServerSDKWrapperMockPtr), DescribePlayerSessions(testing::_))
            .Times(1)
            .WillOnce(Return(successOutcome));

        Aws::GameLift::Server::Model::StartMatchBackfillResult backfillResult;
        Aws::GameLift::StartMatchBackfillOutcome backfillSuccessOutcome(backfillResult);
        EXPECT_CALL(*(m_serverManager->m_gameLiftServerSDKWrapperMockPtr), StartMatchBackfill(testing::_))
            .Times(1)
            .WillOnce(Return(backfillSuccessOutcome));

        auto actualResult = m_serverManager->StartMatchBackfill("testticket", {});
        EXPECT_TRUE(actualResult);
    }

    TEST_F(GameLiftServerManagerTest, StartMatchBackfill_CallButStartBackfillFail_GetExpectedError)
    {
        m_serverManager->InitializeGameLiftServerSDK();
        m_serverManager->SetupTestMatchmakingData(TEST_SERVER_MATCHMAKING_DATA);

        Aws::GameLift::Server::Model::PlayerSession playerSession;
        playerSession.SetPlayerId("testplayer");
        Aws::GameLift::Server::Model::DescribePlayerSessionsResult result;
        result.AddPlayerSessions(playerSession);
        Aws::GameLift::DescribePlayerSessionsOutcome successOutcome(result);
        EXPECT_CALL(*(m_serverManager->m_gameLiftServerSDKWrapperMockPtr), DescribePlayerSessions(testing::_))
            .Times(1)
            .WillOnce(Return(successOutcome));

        Aws::GameLift::GameLiftError error;
        Aws::GameLift::StartMatchBackfillOutcome errorOutcome(error);
        EXPECT_CALL(*(m_serverManager->m_gameLiftServerSDKWrapperMockPtr), StartMatchBackfill(testing::_))
            .Times(1)
            .WillOnce(Return(errorOutcome));

        AZ_TEST_START_TRACE_SUPPRESSION;
        auto actualResult = m_serverManager->StartMatchBackfill("testticket", {});
        AZ_TEST_STOP_TRACE_SUPPRESSION(1);
        EXPECT_FALSE(actualResult);
    }

    TEST_F(GameLiftServerManagerTest, StopMatchBackfill_SDKNotInitialized_GetExpectedError)
    {
        AZ_TEST_START_TRACE_SUPPRESSION;
        auto actualResult = m_serverManager->StopMatchBackfill("testticket");
        AZ_TEST_STOP_TRACE_SUPPRESSION(1);
        EXPECT_FALSE(actualResult);
    }

    TEST_F(GameLiftServerManagerTest, StopMatchBackfill_CallWithEmptyMatchmakingData_GetExpectedError)
    {
        m_serverManager->InitializeGameLiftServerSDK();
        m_serverManager->SetupTestMatchmakingData("");

        AZ_TEST_START_TRACE_SUPPRESSION;
        auto actualResult = m_serverManager->StopMatchBackfill("testticket");
        AZ_TEST_STOP_TRACE_SUPPRESSION(1);
        EXPECT_FALSE(actualResult);
    }

    TEST_F(GameLiftServerManagerTest, StopMatchBackfill_CallAndSuccessOutcome_GetExpectedResult)
    {
        m_serverManager->InitializeGameLiftServerSDK();
        m_serverManager->SetupTestMatchmakingData(TEST_SERVER_MATCHMAKING_DATA);

        EXPECT_CALL(*(m_serverManager->m_gameLiftServerSDKWrapperMockPtr), StopMatchBackfill(testing::_))
            .Times(1)
            .WillOnce(Return(Aws::GameLift::GenericOutcome(nullptr)));

        auto actualResult = m_serverManager->StopMatchBackfill("testticket");
        EXPECT_TRUE(actualResult);
    }

    TEST_F(GameLiftServerManagerTest, StopMatchBackfill_CallButErrorOutcome_GetExpectedError)
    {
        m_serverManager->InitializeGameLiftServerSDK();
        m_serverManager->SetupTestMatchmakingData(TEST_SERVER_MATCHMAKING_DATA);

        EXPECT_CALL(*(m_serverManager->m_gameLiftServerSDKWrapperMockPtr), StopMatchBackfill(testing::_))
            .Times(1)
            .WillOnce(Return(Aws::GameLift::GenericOutcome()));

        AZ_TEST_START_TRACE_SUPPRESSION;
        auto actualResult = m_serverManager->StopMatchBackfill("testticket");
        AZ_TEST_STOP_TRACE_SUPPRESSION(1);
        EXPECT_FALSE(actualResult);
    }
} // namespace UnitTest<|MERGE_RESOLUTION|>--- conflicted
+++ resolved
@@ -34,19 +34,13 @@
                       "valueAttribute":"testmode"
                   },
                   "level":{
-<<<<<<< HEAD
-                      "attributeType":"NUMBER",
-=======
                       "attributeType":"DOUBLE",
->>>>>>> cd1b08ce
                       "valueAttribute":10.0
                   },
                   "items":{
                       "attributeType":"STRING_LIST",
                       "valueAttribute":["test1","test2","test3"]
                   }
-<<<<<<< HEAD
-=======
               }},
              {"playerId":"secondplayer",
               "attributes":{
@@ -54,7 +48,6 @@
                       "attributeType":"STRING",
                       "valueAttribute":"testmode"
                   }
->>>>>>> cd1b08ce
               }}
          ]}
     ]
@@ -178,13 +171,9 @@
         MOCK_METHOD1(OnCreateSessionBegin, bool(const AzFramework::SessionConfig&));
         MOCK_METHOD0(OnCreateSessionEnd, void());
         MOCK_METHOD0(OnDestroySessionBegin, bool());
-<<<<<<< HEAD
-        MOCK_METHOD2(OnUpdateSessionBegin, void(const AzFramework::SessionConfig&, const AZStd::string&));
-=======
         MOCK_METHOD0(OnDestroySessionEnd, void());
         MOCK_METHOD2(OnUpdateSessionBegin, void(const AzFramework::SessionConfig&, const AZStd::string&));
         MOCK_METHOD0(OnUpdateSessionEnd, void());
->>>>>>> cd1b08ce
     };
 
     class GameLiftServerManagerTest
@@ -411,20 +400,13 @@
         AZ_TEST_STOP_TRACE_SUPPRESSION(1);
     }
 
-<<<<<<< HEAD
-    TEST_F(GameLiftServerManagerTest, OnUpdateGameSession_TriggerWithUnknownReason_OnUpdateSessionBeginGetCalledOnce)
-=======
     TEST_F(GameLiftServerManagerTest, OnUpdateGameSession_TriggerWithUnknownReason_OnUpdateSessionGetCalledOnce)
->>>>>>> cd1b08ce
     {
         m_serverManager->InitializeGameLiftServerSDK();
         m_serverManager->NotifyGameLiftProcessReady();
         SessionNotificationsHandlerMock handlerMock;
         EXPECT_CALL(handlerMock, OnUpdateSessionBegin(testing::_, testing::_)).Times(1);
-<<<<<<< HEAD
-=======
         EXPECT_CALL(handlerMock, OnUpdateSessionEnd()).Times(1);
->>>>>>> cd1b08ce
 
         m_serverManager->m_gameLiftServerSDKWrapperMockPtr->m_onUpdateGameSessionFunc(
             Aws::GameLift::Server::Model::UpdateGameSession(
@@ -433,20 +415,13 @@
                 "testticket"));
     }
 
-<<<<<<< HEAD
-    TEST_F(GameLiftServerManagerTest, OnUpdateGameSession_TriggerWithEmptyMatchmakingData_OnUpdateSessionBeginGetCalledOnce)
-=======
     TEST_F(GameLiftServerManagerTest, OnUpdateGameSession_TriggerWithEmptyMatchmakingData_OnUpdateSessionGetCalledOnce)
->>>>>>> cd1b08ce
     {
         m_serverManager->InitializeGameLiftServerSDK();
         m_serverManager->NotifyGameLiftProcessReady();
         SessionNotificationsHandlerMock handlerMock;
         EXPECT_CALL(handlerMock, OnUpdateSessionBegin(testing::_, testing::_)).Times(1);
-<<<<<<< HEAD
-=======
         EXPECT_CALL(handlerMock, OnUpdateSessionEnd()).Times(1);
->>>>>>> cd1b08ce
 
         m_serverManager->m_gameLiftServerSDKWrapperMockPtr->m_onUpdateGameSessionFunc(
             Aws::GameLift::Server::Model::UpdateGameSession(
@@ -455,20 +430,13 @@
                 "testticket"));
     }
 
-<<<<<<< HEAD
-    TEST_F(GameLiftServerManagerTest, OnUpdateGameSession_TriggerWithValidMatchmakingData_OnUpdateSessionBeginGetCalledOnce)
-=======
     TEST_F(GameLiftServerManagerTest, OnUpdateGameSession_TriggerWithValidMatchmakingData_OnUpdateSessionGetCalledOnce)
->>>>>>> cd1b08ce
     {
         m_serverManager->InitializeGameLiftServerSDK();
         m_serverManager->NotifyGameLiftProcessReady();
         SessionNotificationsHandlerMock handlerMock;
         EXPECT_CALL(handlerMock, OnUpdateSessionBegin(testing::_, testing::_)).Times(1);
-<<<<<<< HEAD
-=======
         EXPECT_CALL(handlerMock, OnUpdateSessionEnd()).Times(1);
->>>>>>> cd1b08ce
 
         Aws::GameLift::Server::Model::GameSession gameSession;
         gameSession.SetMatchmakerData(TEST_SERVER_MATCHMAKING_DATA);
@@ -477,20 +445,13 @@
                 gameSession, Aws::GameLift::Server::Model::UpdateReason::MATCHMAKING_DATA_UPDATED, "testticket"));
     }
 
-<<<<<<< HEAD
-    TEST_F(GameLiftServerManagerTest, OnUpdateGameSession_TriggerWithInvalidMatchmakingData_OnUpdateSessionBeginGetCalledOnce)
-=======
     TEST_F(GameLiftServerManagerTest, OnUpdateGameSession_TriggerWithInvalidMatchmakingData_OnUpdateSessionGetCalledOnce)
->>>>>>> cd1b08ce
     {
         m_serverManager->InitializeGameLiftServerSDK();
         m_serverManager->NotifyGameLiftProcessReady();
         SessionNotificationsHandlerMock handlerMock;
         EXPECT_CALL(handlerMock, OnUpdateSessionBegin(testing::_, testing::_)).Times(1);
-<<<<<<< HEAD
-=======
         EXPECT_CALL(handlerMock, OnUpdateSessionEnd()).Times(1);
->>>>>>> cd1b08ce
 
         Aws::GameLift::Server::Model::GameSession gameSession;
         gameSession.SetMatchmakerData("{invalid}");
