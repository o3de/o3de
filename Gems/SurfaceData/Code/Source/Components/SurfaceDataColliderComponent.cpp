--- conflicted
+++ resolved
@@ -265,15 +265,11 @@
             });
     }
 
-<<<<<<< HEAD
+
     void SurfaceDataColliderComponent::ModifySurfacePoints(
             AZStd::span<const AZ::Vector3> positions,
             AZStd::span<const AZ::EntityId> creatorEntityIds,
             AZStd::span<SurfaceData::SurfaceTagWeights> weights) const
-=======
-
-    void SurfaceDataColliderComponent::ModifySurfacePoints(SurfacePointList& surfacePointList) const
->>>>>>> 0e328afc
     {
         AZ_Assert(
             (positions.size() == creatorEntityIds.size()) && (positions.size() == weights.size()),
