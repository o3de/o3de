/*
 * All or portions of this file Copyright (c) Amazon.com, Inc. or its affiliates or
 * its licensors.
 *
 * For complete copyright and license terms please see the LICENSE at the root of this
 * distribution (the "License"). All use of this software is governed by the License,
 * or, if provided, by the license below or the license accompanying this file. Do not
 * remove or modify any license notices. This file is distributed on an "AS IS" BASIS,
 * WITHOUT WARRANTIES OR CONDITIONS OF ANY KIND, either express or implied.
 *
 */

#include <Cry_Math.h> // Needed for DualQuat
#include <MathConversion.h>

#include <AtomLyIntegration/CommonFeatures/Mesh/MeshComponentBus.h>
#include <Integration/ActorComponentBus.h>

// Needed to access the Mesh information inside Actor.
#include <EMotionFX/Source/TransformData.h>
#include <EMotionFX/Source/ActorInstance.h>

#include <Components/ClothComponentMesh/ActorClothSkinning.h>
#include <Utils/AssetHelper.h>

#include <AzCore/Math/PackedVector3.h>

namespace NvCloth
{
    namespace Internal
    {
        bool ObtainSkinningData(
            AZ::EntityId entityId, 
            const MeshNodeInfo& meshNodeInfo,
            const size_t numSimParticles,
            AZStd::vector<SkinningInfo>& skinningData)
        {
            AZ::Data::Asset<AZ::RPI::ModelAsset> modelAsset;
            AZ::Render::MeshComponentRequestBus::EventResult(
                modelAsset, entityId, &AZ::Render::MeshComponentRequestBus::Events::GetModelAsset);
            if (!modelAsset.IsReady())
            {
                return false;
            }

            if (modelAsset->GetLodCount() < meshNodeInfo.m_lodLevel)
            {
                return false;
            }

            const AZ::Data::Asset<AZ::RPI::ModelLodAsset>& modelLodAsset = modelAsset->GetLodAssets()[meshNodeInfo.m_lodLevel];
            if (!modelLodAsset.GetId().IsValid())
            {
                return false;
            }

            EMotionFX::ActorInstance* actorInstance = nullptr;
            EMotionFX::Integration::ActorComponentRequestBus::EventResult(actorInstance, entityId, &EMotionFX::Integration::ActorComponentRequestBus::Events::GetActorInstance);
            if (!actorInstance)
            {
                return false;
            }

            const EMotionFX::Actor* actor = actorInstance->GetActor();
            if (!actor)
            {
                return false;
            }

            const auto& skinToSkeletonIndexMap = actor->GetSkinToSkeletonIndexMap();

            skinningData.resize(numSimParticles);

            // For each submesh...
            for (const auto& subMeshInfo : meshNodeInfo.m_subMeshes)
            {
                if (modelLodAsset->GetMeshes().size() < subMeshInfo.m_primitiveIndex)
                {
                    AZ_Error("ActorClothSkinning", false,
                        "Unable to access submesh %d from lod asset '%s' as it only has %d submeshes.",
                        subMeshInfo.m_primitiveIndex,
                        modelAsset.GetHint().c_str(),
                        modelLodAsset->GetMeshes().size());
                    return false;
                }

                const AZ::RPI::ModelLodAsset::Mesh& subMesh = modelLodAsset->GetMeshes()[subMeshInfo.m_primitiveIndex];
<<<<<<< HEAD

                const auto sourcePositions = subMesh.GetSemanticBufferTyped<AZ::PackedVector3f>(AZ::Name("POSITION"));
                if (sourcePositions.size() != subMeshInfo.m_numVertices)
                {
                    AZ_Error("ActorClothSkinning", false,
                        "Number of vertices (%zu) in submesh %d doesn't match the cloth's submesh (%d)",
                        sourcePositions.size(), subMeshInfo.m_primitiveIndex, subMeshInfo.m_numVertices);
                    return false;
                }

                const auto sourceSkinJointIndices = subMesh.GetSemanticBufferTyped<uint16_t>(AZ::Name("SKIN_JOINTINDICES"));
                const auto sourceSkinWeights = subMesh.GetSemanticBufferTyped<float>(AZ::Name("SKIN_WEIGHTS"));

=======

                const auto sourcePositions = subMesh.GetSemanticBufferTyped<AZ::PackedVector3f>(AZ::Name("POSITION"));
                if (sourcePositions.size() != subMeshInfo.m_numVertices)
                {
                    AZ_Error("ActorClothSkinning", false,
                        "Number of vertices (%zu) in submesh %d doesn't match the cloth's submesh (%d)",
                        sourcePositions.size(), subMeshInfo.m_primitiveIndex, subMeshInfo.m_numVertices);
                    return false;
                }

                const auto sourceSkinJointIndices = subMesh.GetSemanticBufferTyped<uint16_t>(AZ::Name("SKIN_JOINTINDICES"));
                const auto sourceSkinWeights = subMesh.GetSemanticBufferTyped<float>(AZ::Name("SKIN_WEIGHTS"));

>>>>>>> 5fd8c358
                if (sourceSkinJointIndices.empty() || sourceSkinWeights.empty())
                {
                    continue;
                }
                AZ_Assert(sourceSkinJointIndices.size() == sourceSkinWeights.size(),
                    "Size of skin joint indices buffer (%zu) different from skin weights buffer (%zu)",
                    sourceSkinJointIndices.size(), sourceSkinWeights.size());

                const size_t influenceCount = sourceSkinWeights.size() / sourcePositions.size();
                if (influenceCount == 0)
                {
                    continue;
                }

                for (int vertexIndex = 0; vertexIndex < subMeshInfo.m_numVertices; ++vertexIndex)
                {
<<<<<<< HEAD
                    SkinningInfo& skinningInfo = skinningData[subMeshInfo.m_verticesFirstIndex + vertexIndex];
=======
                    const int skinnedDataIndex = meshRemappedVertices[subMeshInfo.m_verticesFirstIndex + vertexIndex];
                    if (skinnedDataIndex < 0)
                    {
                        // Removed particle
                        continue;
                    }

                    SkinningInfo& skinningInfo = skinningData[skinnedDataIndex];
>>>>>>> 5fd8c358
                    skinningInfo.m_jointIndices.resize(influenceCount);
                    skinningInfo.m_jointWeights.resize(influenceCount);

                    for (size_t influenceIndex = 0; influenceIndex < influenceCount; ++influenceIndex)
                    {
                        const AZ::u16 jointIndex = sourceSkinJointIndices[vertexIndex * influenceCount + influenceIndex];
                        const float weight = sourceSkinWeights[vertexIndex * influenceCount + influenceIndex];

                        auto skeletonIndexIt = skinToSkeletonIndexMap.find(jointIndex);
                        if (skeletonIndexIt == skinToSkeletonIndexMap.end())
                        {
                            AZ_Error("ActorClothSkinning", false,
                                "Joint index %d from model asset not found in map to skeleton indices",
                                jointIndex);
                            return false;
                        }

                        skinningInfo.m_jointIndices[influenceIndex] = skeletonIndexIt->second;
                        skinningInfo.m_jointWeights[influenceIndex] = weight;
                    }
                }
            }

            return true;
        }

        EMotionFX::Integration::SkinningMethod ObtainSkinningMethod(AZ::EntityId entityId)
        {
            EMotionFX::Integration::SkinningMethod skinningMethod =
                EMotionFX::Integration::SkinningMethod::DualQuat;

            EMotionFX::Integration::ActorComponentRequestBus::EventResult(skinningMethod, entityId,
                &EMotionFX::Integration::ActorComponentRequestBus::Events::GetSkinningMethod);

            return skinningMethod;
        }

        const AZ::Matrix3x4* ObtainSkinningMatrices(AZ::EntityId entityId)
        {
            EMotionFX::ActorInstance* actorInstance = nullptr;
            EMotionFX::Integration::ActorComponentRequestBus::EventResult(actorInstance, entityId, 
                &EMotionFX::Integration::ActorComponentRequestBus::Events::GetActorInstance);
            if (!actorInstance)
            {
                return nullptr;
            }

            const EMotionFX::TransformData* transformData = actorInstance->GetTransformData();
            if (!transformData)
            {
                return nullptr;
            }

            return transformData->GetSkinningMatrices();
        }

        AZStd::unordered_map<AZ::u16, DualQuat> ObtainSkinningDualQuaternions(
            AZ::EntityId entityId,
            const AZStd::vector<AZ::u16>& jointIndices)
        {
            const AZ::Matrix3x4* skinningMatrices = ObtainSkinningMatrices(entityId);
            if (!skinningMatrices)
            {
                return {};
            }

            AZStd::unordered_map<AZ::u16, DualQuat> skinningDualQuaternions;
            for (AZ::u16 jointIndex : jointIndices)
            {
                skinningDualQuaternions.emplace(jointIndex, AZMatrix3x4ToLYMatrix3x4(skinningMatrices[jointIndex]));
            }
            return skinningDualQuaternions;
        }
    }

    // Specialized class that applies linear blending skinning
    class ActorClothSkinningLinear
        : public ActorClothSkinning
    {
    public:
        explicit ActorClothSkinningLinear(AZ::EntityId entityId)
            : ActorClothSkinning(entityId)
        {
        }

    protected:
        // ActorClothSkinning overrides ...
        void UpdateSkinning() override;
        bool HasSkinningTransformData() override;
        void ComputeVertexSkinnningTransform(const SkinningInfo& skinningInfo) override;
        AZ::Vector3 ComputeSkinningPosition(const AZ::Vector3& originalPosition) override;
        AZ::Vector3 ComputeSkinningVector(const AZ::Vector3& originalVector) override;

    private:
        const AZ::Matrix3x4* m_skinningMatrices = nullptr;
        AZ::Matrix3x4 m_vertexSkinningTransform = AZ::Matrix3x4::CreateIdentity();
    };

    void ActorClothSkinningLinear::UpdateSkinning()
    {
        AZ_PROFILE_FUNCTION(AZ::Debug::ProfileCategory::Cloth);

        m_skinningMatrices = Internal::ObtainSkinningMatrices(m_entityId);
    }

    bool ActorClothSkinningLinear::HasSkinningTransformData()
    {
        return m_skinningMatrices != nullptr;
    }

    void ActorClothSkinningLinear::ComputeVertexSkinnningTransform(const SkinningInfo& skinningInfo)
    {
<<<<<<< HEAD
        m_vertexSkinningTransform = AZ::Matrix3x4::CreateZero();
=======
        AZ::Matrix3x4 clothSkinningMatrix = AZ::Matrix3x4::CreateZero();
>>>>>>> 5fd8c358
        for (size_t weightIndex = 0; weightIndex < skinningInfo.m_jointWeights.size(); ++weightIndex)
        {
            const AZ::u16 jointIndex = skinningInfo.m_jointIndices[weightIndex];
            const float jointWeight = skinningInfo.m_jointWeights[weightIndex];

            if (AZ::IsClose(jointWeight, 0.0f))
            {
                continue;
            }

            // Blending matrices the same way done in GPU shaders, by adding each weighted matrix element by element.
            // This way the skinning results are much similar to the skinning performed in GPU.
            for (int i = 0; i < 3; ++i)
            {
                m_vertexSkinningTransform.SetRow(i, m_vertexSkinningTransform.GetRow(i) + m_skinningMatrices[jointIndex].GetRow(i) * jointWeight);
            }
        }
    }

    AZ::Vector3 ActorClothSkinningLinear::ComputeSkinningPosition(const AZ::Vector3& originalPosition)
    {
        return m_vertexSkinningTransform * originalPosition;
    }

    AZ::Vector3 ActorClothSkinningLinear::ComputeSkinningVector(const AZ::Vector3& originalVector)
    {
        return (m_vertexSkinningTransform * AZ::Vector4::CreateFromVector3AndFloat(originalVector, 0.0f)).GetAsVector3().GetNormalized();
    }

    // Specialized class that applies dual quaternion blending skinning
    class ActorClothSkinningDualQuaternion
        : public ActorClothSkinning
    {
    public:
        explicit ActorClothSkinningDualQuaternion(AZ::EntityId entityId)
            : ActorClothSkinning(entityId)
        {
        }

    protected:
        // ActorClothSkinning overrides ...
        void UpdateSkinning() override;
        bool HasSkinningTransformData() override;
        void ComputeVertexSkinnningTransform(const SkinningInfo& skinningInfo) override;
        AZ::Vector3 ComputeSkinningPosition(const AZ::Vector3& originalPosition) override;
        AZ::Vector3 ComputeSkinningVector(const AZ::Vector3& originalVector) override;

    private:
        AZStd::unordered_map<AZ::u16, DualQuat> m_skinningDualQuaternions;
        DualQuat m_vertexSkinningTransform = DualQuat(type_identity::IDENTITY);
    };

    void ActorClothSkinningDualQuaternion::UpdateSkinning()
    {
        AZ_PROFILE_FUNCTION(AZ::Debug::ProfileCategory::Cloth);

        m_skinningDualQuaternions = Internal::ObtainSkinningDualQuaternions(m_entityId, m_jointIndices);
    }

    bool ActorClothSkinningDualQuaternion::HasSkinningTransformData()
    {
        return !m_skinningDualQuaternions.empty();
    }

    void ActorClothSkinningDualQuaternion::ComputeVertexSkinnningTransform(const SkinningInfo& skinningInfo)
    {
<<<<<<< HEAD
        m_vertexSkinningTransform = DualQuat(type_zero::ZERO);
=======
        DualQuat clothSkinningDualQuaternion(type_zero::ZERO);
>>>>>>> 5fd8c358
        for (size_t weightIndex = 0; weightIndex < skinningInfo.m_jointWeights.size(); ++weightIndex)
        {
            const AZ::u16 jointIndex = skinningInfo.m_jointIndices[weightIndex];
            const float jointWeight = skinningInfo.m_jointWeights[weightIndex];

            if (AZ::IsClose(jointWeight, 0.0f))
            {
                continue;
            }

<<<<<<< HEAD
            m_vertexSkinningTransform += m_skinningDualQuaternions.at(jointIndex) * jointWeight;
=======
            clothSkinningDualQuaternion += skinningDualQuaternions.at(jointIndex) * jointWeight;
>>>>>>> 5fd8c358
        }
        m_vertexSkinningTransform.Normalize();
    }

    AZ::Vector3 ActorClothSkinningDualQuaternion::ComputeSkinningPosition(const AZ::Vector3& originalPosition)
    {
        return LYVec3ToAZVec3(m_vertexSkinningTransform * AZVec3ToLYVec3(originalPosition));
    }

    AZ::Vector3 ActorClothSkinningDualQuaternion::ComputeSkinningVector(const AZ::Vector3& originalVector)
    {
        return LYVec3ToAZVec3(m_vertexSkinningTransform.nq * AZVec3ToLYVec3(originalVector)).GetNormalized();
    }

    AZStd::unique_ptr<ActorClothSkinning> ActorClothSkinning::Create(
        AZ::EntityId entityId, 
        const MeshNodeInfo& meshNodeInfo,
<<<<<<< HEAD
        const size_t numSimParticles)
    {
        AZStd::vector<SkinningInfo> skinningData;
        if (!Internal::ObtainSkinningData(entityId, meshNodeInfo, numSimParticles, skinningData))
=======
        const size_t numSimParticles,
        const AZStd::vector<int>& meshRemappedVertices)
    {
        AZStd::vector<SkinningInfo> skinningData;
        if (!Internal::ObtainSkinningData(entityId, meshNodeInfo, numSimParticles, meshRemappedVertices, skinningData))
>>>>>>> 5fd8c358
        {
            return nullptr;
        }

        if (numSimParticles != skinningData.size())
        {
            AZ_Error("ActorClothSkinning", false, 
                "Number of simulation particles (%zu) doesn't match with skinning data obtained (%zu)", 
                numSimParticles, skinningData.size());
            return nullptr;
        }

        AZStd::unique_ptr<ActorClothSkinning> actorClothSkinning;
        const auto skinningMethod = Internal::ObtainSkinningMethod(entityId);
        switch (skinningMethod)
        {
        case EMotionFX::Integration::SkinningMethod::DualQuat:
            actorClothSkinning = AZStd::make_unique<ActorClothSkinningDualQuaternion>(entityId);
            break;

        case EMotionFX::Integration::SkinningMethod::Linear:
            actorClothSkinning = AZStd::make_unique<ActorClothSkinningLinear>(entityId);
            break;

        default:
            AZ_Error("ActorClothSkinning", false,
                "Unknown skinning method (%u).", static_cast<AZ::u32>(skinningMethod));
            return nullptr;
        }

        // Insert the indices of the joints that influence the particle (weight is not 0)
        AZStd::set<AZ::u16> jointIndices;
        for (size_t particleIndex = 0; particleIndex < numSimParticles; ++particleIndex)
        {
            const SkinningInfo& skinningInfo = skinningData[particleIndex];
            for (size_t weightIndex = 0; weightIndex < skinningInfo.m_jointWeights.size(); ++weightIndex)
            {
                const AZ::u16 jointIndex = skinningInfo.m_jointIndices[weightIndex];
                const float jointWeight = skinningInfo.m_jointWeights[weightIndex];

                if (AZ::IsClose(jointWeight, 0.0f))
                {
                    continue;
                }

                jointIndices.insert(jointIndex);
            }
        }
        actorClothSkinning->m_jointIndices.assign(jointIndices.begin(), jointIndices.end());

        actorClothSkinning->m_skinningData = AZStd::move(skinningData);

        return actorClothSkinning;
    }

    ActorClothSkinning::ActorClothSkinning(AZ::EntityId entityId)
        : m_entityId(entityId)
    {
    }

    void ActorClothSkinning::ApplySkinning(
        const AZStd::vector<AZ::Vector4>& originalPositions,
        AZStd::vector<AZ::Vector4>& positions,
        const AZStd::vector<int>& meshRemappedVertices)
    {
        if (!HasSkinningTransformData() ||
            originalPositions.empty() ||
            originalPositions.size() != positions.size() ||
            m_skinningData.size() != meshRemappedVertices.size())
        {
            return;
        }

        AZ_PROFILE_FUNCTION(AZ::Debug::ProfileCategory::Cloth);

        AZStd::unordered_set<int> skinnedIndices;
        for (size_t index = 0; index < meshRemappedVertices.size(); ++index)
        {
            const int remappedIndex = meshRemappedVertices[index];
            if (remappedIndex >= 0 && !skinnedIndices.contains(remappedIndex))
            {
                ComputeVertexSkinnningTransform(m_skinningData[index]);

                const AZ::Vector3 skinnedPosition = ComputeSkinningPosition(originalPositions[remappedIndex].GetAsVector3());
                positions[remappedIndex].Set(skinnedPosition, positions[remappedIndex].GetW()); // Avoid overwriting the w component

                skinnedIndices.emplace(remappedIndex); // Avoid computing this index again
            }
        }
    }

    void ActorClothSkinning::ApplySkinninOnRemovedVertices(
        const MeshClothInfo& originalData,
        ClothComponentMesh::RenderData& renderData,
        const AZStd::vector<int>& meshRemappedVertices)
    {
        if (!HasSkinningTransformData() ||
            originalData.m_particles.empty() ||
            originalData.m_particles.size() != renderData.m_particles.size() ||
            originalData.m_particles.size() != m_skinningData.size() ||
            m_skinningData.size() != meshRemappedVertices.size())
        {
            return;
        }

        AZ_PROFILE_FUNCTION(AZ::Debug::ProfileCategory::Cloth);

        for (size_t index = 0; index < originalData.m_particles.size(); ++index)
        {
            if (meshRemappedVertices[index] < 0)
            {
                ComputeVertexSkinnningTransform(m_skinningData[index]);

                const AZ::Vector3 skinnedPosition = ComputeSkinningPosition(originalData.m_particles[index].GetAsVector3());
                renderData.m_particles[index].Set(skinnedPosition, renderData.m_particles[index].GetW()); // Avoid overwriting the w component

                renderData.m_tangents[index] = ComputeSkinningVector(originalData.m_tangents[index]);
                renderData.m_bitangents[index] = ComputeSkinningVector(originalData.m_bitangents[index]);
                renderData.m_normals[index] = ComputeSkinningVector(originalData.m_normals[index]);
            }
        }
    }

    void ActorClothSkinning::UpdateActorVisibility()
    {
        bool isVisible = true;

        EMotionFX::ActorInstance* actorInstance = nullptr;
        EMotionFX::Integration::ActorComponentRequestBus::EventResult(actorInstance, m_entityId,
            &EMotionFX::Integration::ActorComponentRequestBus::Events::GetActorInstance);
        if (actorInstance)
        {
            isVisible = actorInstance->GetIsVisible();
        }

        m_wasActorVisible = m_isActorVisible;
        m_isActorVisible = isVisible;
    }

    bool ActorClothSkinning::IsActorVisible() const
    {
        return m_isActorVisible;
    }

    bool ActorClothSkinning::WasActorVisible() const
    {
        return m_wasActorVisible;
    }
} // namespace NvCloth<|MERGE_RESOLUTION|>--- conflicted
+++ resolved
@@ -85,7 +85,6 @@
                 }
 
                 const AZ::RPI::ModelLodAsset::Mesh& subMesh = modelLodAsset->GetMeshes()[subMeshInfo.m_primitiveIndex];
-<<<<<<< HEAD
 
                 const auto sourcePositions = subMesh.GetSemanticBufferTyped<AZ::PackedVector3f>(AZ::Name("POSITION"));
                 if (sourcePositions.size() != subMeshInfo.m_numVertices)
@@ -99,21 +98,6 @@
                 const auto sourceSkinJointIndices = subMesh.GetSemanticBufferTyped<uint16_t>(AZ::Name("SKIN_JOINTINDICES"));
                 const auto sourceSkinWeights = subMesh.GetSemanticBufferTyped<float>(AZ::Name("SKIN_WEIGHTS"));
 
-=======
-
-                const auto sourcePositions = subMesh.GetSemanticBufferTyped<AZ::PackedVector3f>(AZ::Name("POSITION"));
-                if (sourcePositions.size() != subMeshInfo.m_numVertices)
-                {
-                    AZ_Error("ActorClothSkinning", false,
-                        "Number of vertices (%zu) in submesh %d doesn't match the cloth's submesh (%d)",
-                        sourcePositions.size(), subMeshInfo.m_primitiveIndex, subMeshInfo.m_numVertices);
-                    return false;
-                }
-
-                const auto sourceSkinJointIndices = subMesh.GetSemanticBufferTyped<uint16_t>(AZ::Name("SKIN_JOINTINDICES"));
-                const auto sourceSkinWeights = subMesh.GetSemanticBufferTyped<float>(AZ::Name("SKIN_WEIGHTS"));
-
->>>>>>> 5fd8c358
                 if (sourceSkinJointIndices.empty() || sourceSkinWeights.empty())
                 {
                     continue;
@@ -130,18 +114,7 @@
 
                 for (int vertexIndex = 0; vertexIndex < subMeshInfo.m_numVertices; ++vertexIndex)
                 {
-<<<<<<< HEAD
                     SkinningInfo& skinningInfo = skinningData[subMeshInfo.m_verticesFirstIndex + vertexIndex];
-=======
-                    const int skinnedDataIndex = meshRemappedVertices[subMeshInfo.m_verticesFirstIndex + vertexIndex];
-                    if (skinnedDataIndex < 0)
-                    {
-                        // Removed particle
-                        continue;
-                    }
-
-                    SkinningInfo& skinningInfo = skinningData[skinnedDataIndex];
->>>>>>> 5fd8c358
                     skinningInfo.m_jointIndices.resize(influenceCount);
                     skinningInfo.m_jointWeights.resize(influenceCount);
 
@@ -254,11 +227,7 @@
 
     void ActorClothSkinningLinear::ComputeVertexSkinnningTransform(const SkinningInfo& skinningInfo)
     {
-<<<<<<< HEAD
         m_vertexSkinningTransform = AZ::Matrix3x4::CreateZero();
-=======
-        AZ::Matrix3x4 clothSkinningMatrix = AZ::Matrix3x4::CreateZero();
->>>>>>> 5fd8c358
         for (size_t weightIndex = 0; weightIndex < skinningInfo.m_jointWeights.size(); ++weightIndex)
         {
             const AZ::u16 jointIndex = skinningInfo.m_jointIndices[weightIndex];
@@ -268,7 +237,6 @@
             {
                 continue;
             }
-
             // Blending matrices the same way done in GPU shaders, by adding each weighted matrix element by element.
             // This way the skinning results are much similar to the skinning performed in GPU.
             for (int i = 0; i < 3; ++i)
@@ -325,11 +293,7 @@
 
     void ActorClothSkinningDualQuaternion::ComputeVertexSkinnningTransform(const SkinningInfo& skinningInfo)
     {
-<<<<<<< HEAD
         m_vertexSkinningTransform = DualQuat(type_zero::ZERO);
-=======
-        DualQuat clothSkinningDualQuaternion(type_zero::ZERO);
->>>>>>> 5fd8c358
         for (size_t weightIndex = 0; weightIndex < skinningInfo.m_jointWeights.size(); ++weightIndex)
         {
             const AZ::u16 jointIndex = skinningInfo.m_jointIndices[weightIndex];
@@ -340,11 +304,7 @@
                 continue;
             }
 
-<<<<<<< HEAD
             m_vertexSkinningTransform += m_skinningDualQuaternions.at(jointIndex) * jointWeight;
-=======
-            clothSkinningDualQuaternion += skinningDualQuaternions.at(jointIndex) * jointWeight;
->>>>>>> 5fd8c358
         }
         m_vertexSkinningTransform.Normalize();
     }
@@ -362,18 +322,10 @@
     AZStd::unique_ptr<ActorClothSkinning> ActorClothSkinning::Create(
         AZ::EntityId entityId, 
         const MeshNodeInfo& meshNodeInfo,
-<<<<<<< HEAD
         const size_t numSimParticles)
     {
         AZStd::vector<SkinningInfo> skinningData;
         if (!Internal::ObtainSkinningData(entityId, meshNodeInfo, numSimParticles, skinningData))
-=======
-        const size_t numSimParticles,
-        const AZStd::vector<int>& meshRemappedVertices)
-    {
-        AZStd::vector<SkinningInfo> skinningData;
-        if (!Internal::ObtainSkinningData(entityId, meshNodeInfo, numSimParticles, meshRemappedVertices, skinningData))
->>>>>>> 5fd8c358
         {
             return nullptr;
         }
