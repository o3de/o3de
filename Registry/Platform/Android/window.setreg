{
    "O3DE": {
        "Autoexec": {
            "ConsoleCommands": {
                "sys_PakLogInvalidFileAccess" : 1,
                "r_fullscreen" : 1,
<<<<<<< HEAD
                "r_resolutionMode" : 0
=======
                "r_resolutionMode" : 1
>>>>>>> 5295397a
            }
        }
    }
}<|MERGE_RESOLUTION|>--- conflicted
+++ resolved
@@ -4,11 +4,7 @@
             "ConsoleCommands": {
                 "sys_PakLogInvalidFileAccess" : 1,
                 "r_fullscreen" : 1,
-<<<<<<< HEAD
-                "r_resolutionMode" : 0
-=======
                 "r_resolutionMode" : 1
->>>>>>> 5295397a
             }
         }
     }
