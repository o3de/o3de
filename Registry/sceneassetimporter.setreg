--- conflicted
+++ resolved
@@ -1,21 +1,4 @@
 {
-<<<<<<< HEAD
-    "O3DE": {
-        "SceneAPI": {
-            "AssetImporter": {
-                "SupportedFileTypeExtensions": [
-                    ".fbx",
-                    ".stl",
-                    ".glb"
-                ]
-            },
-            "MaterialConverter": {
-                "Enable": true,
-                "DefaultMaterial": "Materials/Presets/PBR/default_grid.material"
-            }
-        }
-    }
-=======
 	"O3DE":
 	{
 		"SceneAPI":
@@ -40,5 +23,4 @@
 			}
 		}
 	}
->>>>>>> 49827870
 }