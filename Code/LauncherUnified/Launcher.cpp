--- conflicted
+++ resolved
@@ -411,9 +411,6 @@
             // Settings registry must be available at this point in order to continue
             return ReturnCode::ErrValidation;
         }
-<<<<<<< HEAD
-        const AZStd::string_view buildTargetName = GetBuildTargetName();
-=======
 
         // Save the build target name (usually myprojectname_gamelauncher, or myprojectname_serverlauncher, etc)
         // into the specialization list, so that the regset files for xxxxx.myprojectname_gamelauncher are included in the loaded set.
@@ -434,7 +431,6 @@
                 buildTargetName.replace(0, O3DEPrefix.size(), replacementName);
             }
         }
->>>>>>> 5295397a
         AZ::SettingsRegistryMergeUtils::MergeSettingsToRegistry_AddBuildSystemTargetSpecialization(*settingsRegistry, buildTargetName);
 
         //Store the launcher type to the Settings Registry
@@ -449,15 +445,12 @@
         gameApplication.SetHeadless(false);
 #endif // O3DE_HEADLESS_SERVER
 
-<<<<<<< HEAD
-=======
 #if AZ_TRAIT_CONSOLE_MODE_SUPPORT
         gameApplication.SetConsoleModeSupported(true);
 #else
         gameApplication.SetConsoleModeSupported(false);
 #endif // AZ_TRAIT_CONSOLE_MODE_SUPPORT
 
->>>>>>> 5295397a
         // Finally add the "launcher" specialization tag into the Settings Registry
         AZ::SettingsRegistryMergeUtils::MergeSettingsToRegistry_AddSpecialization(*settingsRegistry, LauncherFilenameTag);
 
