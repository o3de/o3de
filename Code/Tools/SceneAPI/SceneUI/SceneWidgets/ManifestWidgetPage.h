#pragma once

/*
 * Copyright (c) Contributors to the Open 3D Engine Project.
 * For complete copyright and license terms please see the LICENSE at the root of this distribution.
 *
 * SPDX-License-Identifier: Apache-2.0 OR MIT
 *
 */

#if !defined(Q_MOC_RUN)
#include <QWidget>
#include <AzCore/std/smart_ptr/shared_ptr.h>
#include <AzCore/std/containers/vector.h>
#include <AzCore/Math/Uuid.h>
#include <AzToolsFramework/UI/PropertyEditor/ReflectedPropertyEditor.hxx>
#include <SceneAPI/SceneCore/Events/ManifestMetaInfoBus.h>
#endif

namespace AZ
{
    class SerializeContext;

    namespace SceneAPI
    {
        namespace DataTypes
        {
            class IManifestObject;
        }

        namespace UI
        {
            // QT space
            namespace Ui
            {
                class ManifestWidgetPage;
            }
            class ManifestWidgetPage 
                : public QWidget
                , public AzToolsFramework::IPropertyEditorNotify
                , public Events::ManifestMetaInfoBus::Handler
            {
                Q_OBJECT
            public:
                ManifestWidgetPage(SerializeContext* context, AZStd::vector<AZ::Uuid>&& classTypeIds);
                ~ManifestWidgetPage() override;

                // Sets the number of entries the user can add through this widget. It doesn't limit
                //      the amount of entries that can be stored.
                virtual void SetCapSize(size_t size);
                virtual size_t GetCapSize() const;

                virtual bool SupportsType(const AZStd::shared_ptr<DataTypes::IManifestObject>& object);
                virtual bool AddObject(const AZStd::shared_ptr<DataTypes::IManifestObject>& object);
                virtual bool RemoveObject(const AZStd::shared_ptr<DataTypes::IManifestObject>& object);

                virtual size_t ObjectCount() const;
                virtual void Clear();

                virtual void ScrollToBottom();

                void RefreshPage(); // Called when a scene is initially loaded, after all objects are populated.

            protected slots:
                //! Callback that's triggered when the add button only has 1 entry.
                void OnSingleGroupAdd();

            protected:
                //! Callback that's triggered when the add button has multiple entries.
                virtual void OnMultiGroupAdd(const Uuid& id);

                virtual void BuildAndConnectAddButton();
                
                virtual AZStd::string ClassIdToName(const Uuid& id) const;
                virtual void AddNewObject(const Uuid& id);
                //! Report that an object on this page has been updated.
                //! @param object Pointer to the changed object. If the manifest itself has been update
                //! for instance after adding or removing a group use null to update the entire manifest.
                virtual void EmitObjectChanged(const DataTypes::IManifestObject* object = nullptr);

                // IPropertyEditorNotify Interface Methods
                void BeforePropertyModified(AzToolsFramework::InstanceDataNode* pNode) override;
                void AfterPropertyModified(AzToolsFramework::InstanceDataNode* pNode) override;
                void SetPropertyEditingActive(AzToolsFramework::InstanceDataNode* pNode) override;
                void SetPropertyEditingComplete(AzToolsFramework::InstanceDataNode* pNode) override;
                void SealUndoStack() override;

                // ManifestMetaInfoBus
                void ObjectUpdated(const Containers::Scene& scene, const DataTypes::IManifestObject* target, void* sender) override;
<<<<<<< HEAD
                void AddObjects(AZStd::vector<AZStd::shared_ptr<DataTypes::IManifestObject>>& objects) override;
=======

                void UpdateAddButtonStatus();

>>>>>>> 30f3f751
                bool SetNodeReadOnlyStatus(const AzToolsFramework::InstanceDataNode* node);

                AZStd::vector<AZ::Uuid> m_classTypeIds;
                AZStd::vector<AZStd::shared_ptr<DataTypes::IManifestObject>> m_objects;
                QScopedPointer<Ui::ManifestWidgetPage> ui;
                AzToolsFramework::ReflectedPropertyEditor* m_propertyEditor;
                SerializeContext* m_context;
                size_t m_capSize;
            };
        } // namespace UI
    } // namespace SceneAPI
} // namespace AZ<|MERGE_RESOLUTION|>--- conflicted
+++ resolved
@@ -87,13 +87,10 @@
 
                 // ManifestMetaInfoBus
                 void ObjectUpdated(const Containers::Scene& scene, const DataTypes::IManifestObject* target, void* sender) override;
-<<<<<<< HEAD
                 void AddObjects(AZStd::vector<AZStd::shared_ptr<DataTypes::IManifestObject>>& objects) override;
-=======
 
                 void UpdateAddButtonStatus();
 
->>>>>>> 30f3f751
                 bool SetNodeReadOnlyStatus(const AzToolsFramework::InstanceDataNode* node);
 
                 AZStd::vector<AZ::Uuid> m_classTypeIds;
