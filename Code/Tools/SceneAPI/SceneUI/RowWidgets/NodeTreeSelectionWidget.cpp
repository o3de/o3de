/*
 * Copyright (c) Contributors to the Open 3D Engine Project.
 * For complete copyright and license terms please see the LICENSE at the root of this distribution.
 *
 * SPDX-License-Identifier: Apache-2.0 OR MIT
 *
 */

#include <QLabel>
#include <QToolButton>
#include <AzCore/std/bind/bind.h>
#include <RowWidgets/ui_NodeTreeSelectionWidget.h>
#include <SceneAPI/SceneCore/Containers/Scene.h>
#include <SceneAPI/SceneCore/DataTypes/IGraphObject.h>
#include <SceneAPI/SceneCore/DataTypes/ManifestBase/ISceneNodeSelectionList.h>
#include <SceneAPI/SceneCore/Events/GraphMetaInfoBus.h>
#include <SceneAPI/SceneCore/Utilities/SceneGraphSelector.h>
#include <SceneAPI/SceneUI/RowWidgets/NodeTreeSelectionWidget.h>
#include <SceneAPI/SceneUI/SceneWidgets/ManifestWidget.h>
#include <SceneAPI/SceneUI/CommonWidgets/OverlayWidget.h>

namespace AZ
{
    namespace SceneAPI
    {
        namespace UI
        {
            AZ_CLASS_ALLOCATOR_IMPL(NodeTreeSelectionWidget, SystemAllocator);

            NodeTreeSelectionWidget::NodeTreeSelectionWidget(QWidget* parent)
                : QWidget(parent)
                , ui(new Ui::NodeTreeSelectionWidget())
                , m_narrowSelection(false)
                , m_filterName("nodes")
            {
                ui->setupUi(this);

                ui->m_selectButton->setIcon(QIcon(":/SceneUI/Manifest/TreeIcon.png"));
                connect(ui->m_selectButton, &QToolButton::clicked, this, &NodeTreeSelectionWidget::SelectButtonClicked);
            }

            NodeTreeSelectionWidget::~NodeTreeSelectionWidget() = default;

            void NodeTreeSelectionWidget::SetList(const DataTypes::ISceneNodeSelectionList& list)
            {
                m_list = list.Copy();
            }

            void NodeTreeSelectionWidget::CopyListTo(DataTypes::ISceneNodeSelectionList& target)
            {
                if (m_list)
                {
                    m_list->CopyTo(target);
                }
            }
            
            void NodeTreeSelectionWidget::SetFilterName(const AZStd::string& name)
            {
                ui->m_selectButton->setToolTip(QString::asprintf("Select %s", name.c_str()));
                m_filterName = name;
            }
            
            void NodeTreeSelectionWidget::SetFilterName(AZStd::string&& name)
            {
                ui->m_selectButton->setToolTip(QString::asprintf("Select %s", name.c_str()));
                m_filterName = AZStd::move(name);
            }

            void NodeTreeSelectionWidget::AddFilterType(const Uuid& idProperty)
            {
                if (m_filterTypes.find(idProperty) == m_filterTypes.end())
                {
                    m_filterTypes.insert(idProperty);
                }
            }

            void NodeTreeSelectionWidget::AddFilterVirtualType(Crc32 name)
            {
                if (m_filterVirtualTypes.find(name) == m_filterVirtualTypes.end())
                {
                    m_filterVirtualTypes.insert(name);
                }
            }

            void NodeTreeSelectionWidget::UseNarrowSelection(bool enable)
            {
                m_narrowSelection = enable;
            }

            void NodeTreeSelectionWidget::SelectButtonClicked()
            {
                AZ_Assert(!m_treeWidget, "Node tree already active, NodeTreeSelectionWidget button pressed multiple times.");
                AZ_Assert(m_list, "Requested updating of selection list before it was set.");
                ManifestWidget* root = ManifestWidget::FindRoot(this);
                AZ_Assert(root, "NodeTreeSelectionWidget is not a child of a ManifestWidget.");
                if (!m_list || !root)
                {
                    return;
                }

                AZStd::shared_ptr<Containers::Scene> scene = root->GetScene();
                if (!scene)
                {
                    return;
                }

                OverlayWidgetButtonList buttons;
                
                OverlayWidgetButton acceptButton;
                acceptButton.m_text = "Select";
                acceptButton.m_callback = AZStd::bind(&NodeTreeSelectionWidget::ListChangesAccepted, this);
                acceptButton.m_triggersPop = true;

                OverlayWidgetButton cancelButton;
                cancelButton.m_text = "Cancel";
                cancelButton.m_callback = AZStd::bind(&NodeTreeSelectionWidget::ListChangesCanceled, this);
                cancelButton.m_triggersPop = true;
                cancelButton.m_isCloseButton = true;

                buttons.push_back(&acceptButton);
                buttons.push_back(&cancelButton);

                ResetNewTreeWidget(*scene);

                for (const Uuid& filterType : m_filterTypes)
                {
                    m_treeWidget->AddFilterType(filterType);
                }
                
                for (Crc32 virtualTypeName : m_filterVirtualTypes)
                {
                    m_treeWidget->AddVirtualFilterType(virtualTypeName);
                }

                if (m_narrowSelection)
                {
                    m_treeWidget->MakeCheckable(SceneGraphWidget::CheckableOption::OnlyFilterTypesCheckable);
                }
                
                m_treeWidget->Build();

                QLabel* label = new QLabel("Finish selecting nodes to continue editing settings.");
                label->setAlignment(Qt::AlignCenter);
                OverlayWidget::PushLayerToContainingOverlay(this, label, m_treeWidget.get(), "Select nodes", buttons);
            }

            void NodeTreeSelectionWidget::ResetNewTreeWidget(const Containers::Scene& scene)
            {
                m_treeWidget.reset(aznew SceneGraphWidget(scene, *m_list));
            }

            void NodeTreeSelectionWidget::ListChangesAccepted()
            {
                m_list = m_treeWidget->ClaimTargetList();
                m_treeWidget.reset();
                
                emit valueChanged();
            }

            void NodeTreeSelectionWidget::ListChangesCanceled()
            {
                m_treeWidget.reset();
            }

            void NodeTreeSelectionWidget::UpdateSelectionLabel()
            {
                if (m_list)
                {
                    size_t selected = CalculateSelectedCount();
                    size_t total = CalculateTotalCount();
                    AZ_Assert(selected <= total, "Selected count of nodes should not be greater than the total count");
                    
                    if (total == 0)
                    {
                        ui->m_statusLabel->setText("Default selection");
                    }
                    else if (selected == total)
                    {
                        ui->m_statusLabel->setText(QString::asprintf("All %s selected", m_filterName.c_str()));
                    }
                    else
                    {
                        ui->m_statusLabel->setText(
                            QString("%1 of %2 %3 selected").arg(selected).arg(total).arg(m_filterName.c_str()));
                    }
                }
                else
                {
                    ui->m_statusLabel->setText("No list assigned");
                }
            }

            size_t NodeTreeSelectionWidget::CalculateSelectedCount()
            {
                if (!m_list)
                {
                    return 0;
                }

                const ManifestWidget* root = ManifestWidget::FindRoot(this);
                AZ_Assert(root, "NodeTreeSelectionWidget is not a child of a ManifestWidget.");
                if (!m_list || !root)
                {
                    return 0;
                }
                const Containers::SceneGraph& graph = root->GetScene()->GetGraph();

                size_t result = 0;
                AZStd::unique_ptr<DataTypes::ISceneNodeSelectionList> tempList(m_list->Copy());
                Utilities::SceneGraphSelector::UpdateNodeSelection(graph, *tempList);
                tempList->EnumerateSelectedNodes(
                    [&](const AZStd::string& nodeName)
                    {
                        Containers::SceneGraph::NodeIndex index = graph.Find(nodeName);
                        if (!index.IsValid())
                        {
                            return true;
                        }

                        AZStd::shared_ptr<const DataTypes::IGraphObject> object = graph.GetNodeContent(index);
                        if (!object)
                        {
                            return true;
                        }

                        if (m_filterTypes.empty() && m_filterVirtualTypes.empty())
                        {
                            result++;
                            return true;
                        }

<<<<<<< HEAD
                        bool foundType = false;
                        for (const Uuid& type : m_filterTypes)
=======
                    // Check if the object is one of the registered virtual types.
                    Events::GraphMetaInfo::VirtualTypesSet virtualTypes;
                    Events::GraphMetaInfoBus::Broadcast(&Events::GraphMetaInfo::GetVirtualTypes, virtualTypes, *root->GetScene(), index);
                    for (Crc32 name : virtualTypes)
                    {
                        if (m_filterVirtualTypes.find(name) != m_filterVirtualTypes.end())
>>>>>>> d3214da8
                        {
                            if (object->RTTI_IsTypeOf(type))
                            {
                                result++;
                                foundType = true;
                                break;
                            }
                        }
                        if (foundType)
                        {
                            return true;
                        }

                        // Check if the object is one of the registered virtual types.
                        AZStd::set<Crc32> virtualTypes;
                        Events::GraphMetaInfoBus::Broadcast(
                            &Events::GraphMetaInfo::GetVirtualTypes, virtualTypes, *root->GetScene(), index);
                        for (Crc32 name : virtualTypes)
                        {
                            if (m_filterVirtualTypes.contains(name))
                            {
                                result++;
                                break;
                            }
                        }

                        return true;
                    });
                return result;
            }

            size_t NodeTreeSelectionWidget::CalculateTotalCount()
            {
                const ManifestWidget* root = ManifestWidget::FindRoot(this);
                AZ_Assert(root, "NodeTreeSelectionWidget is not a child of a ManifestWidget.");
                if (!m_list || !root)
                {
                    return 0;
                }
                const Containers::SceneGraph& graph = root->GetScene()->GetGraph();

                size_t total = 0;
                if (m_filterTypes.empty() && m_filterVirtualTypes.empty())
                {
                    Containers::SceneGraph::HierarchyStorageConstData view = graph.GetHierarchyStorage();
                    if (!graph.GetNodeContent(graph.GetRoot()) && graph.GetNodeName(graph.GetRoot()).GetPathLength() == 0)
                    {
                        view = Containers::SceneGraph::HierarchyStorageConstData(view.begin() + 1, view.end());
                    }

                    for (auto& it : view)
                    {
                        if (!it.IsEndPoint())
                        {
                            total++;
                        }
                    }
                }
                else
                {
                    for (auto it = graph.GetContentStorage().begin(); it != graph.GetContentStorage().end(); ++it)
                    {
                        if (!(*it))
                        {
                            continue;
                        }
                        
                        Containers::SceneGraph::NodeIndex index = graph.ConvertToNodeIndex(it);

                        bool foundType = false;
                        for (const Uuid& type : m_filterTypes)
                        {
                            if ((*it)->RTTI_IsTypeOf(type))
                            {
                                total++;
                                foundType = true;
                                break;
                            }
                        }
                        if (foundType)
                        {
                            continue;
                        }
                        
                        // Check if the object is one of the registered virtual types.
                        Events::GraphMetaInfo::VirtualTypesSet virtualTypes;
                        Events::GraphMetaInfoBus::Broadcast(&Events::GraphMetaInfo::GetVirtualTypes, virtualTypes, *root->GetScene(), index);
                        for (Crc32 name : virtualTypes)
                        {
                            if (m_filterVirtualTypes.find(name) != m_filterVirtualTypes.end())
                            {
                                total++;
                                break;
                            }
                        }
                    }
                }
                return total;
            }
        } // namespace UI
    } // namespace SceneAPI
} // namespace AZ

#include <RowWidgets/moc_NodeTreeSelectionWidget.cpp><|MERGE_RESOLUTION|>--- conflicted
+++ resolved
@@ -229,17 +229,8 @@
                             return true;
                         }
 
-<<<<<<< HEAD
                         bool foundType = false;
                         for (const Uuid& type : m_filterTypes)
-=======
-                    // Check if the object is one of the registered virtual types.
-                    Events::GraphMetaInfo::VirtualTypesSet virtualTypes;
-                    Events::GraphMetaInfoBus::Broadcast(&Events::GraphMetaInfo::GetVirtualTypes, virtualTypes, *root->GetScene(), index);
-                    for (Crc32 name : virtualTypes)
-                    {
-                        if (m_filterVirtualTypes.find(name) != m_filterVirtualTypes.end())
->>>>>>> d3214da8
                         {
                             if (object->RTTI_IsTypeOf(type))
                             {
@@ -254,7 +245,7 @@
                         }
 
                         // Check if the object is one of the registered virtual types.
-                        AZStd::set<Crc32> virtualTypes;
+                        Events::GraphMetaInfo::VirtualTypesSet virtualTypes;
                         Events::GraphMetaInfoBus::Broadcast(
                             &Events::GraphMetaInfo::GetVirtualTypes, virtualTypes, *root->GetScene(), index);
                         for (Crc32 name : virtualTypes)
