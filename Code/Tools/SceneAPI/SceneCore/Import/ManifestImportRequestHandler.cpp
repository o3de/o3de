/*
 * Copyright (c) Contributors to the Open 3D Engine Project. For complete copyright and license terms please see the LICENSE at the root of this distribution.
 * 
 * SPDX-License-Identifier: Apache-2.0 OR MIT
 *
 */

#include <AzCore/Serialization/SerializeContext.h>
#include <AzCore/IO/FileIO.h>
#include <AzCore/IO/SystemFile.h>
#include <AzCore/IO/GenericStreams.h>
#include <AzCore/Memory/SystemAllocator.h>
#include <AzCore/Utils/Utils.h>
#include <AzFramework/API/ApplicationAPI.h>
#include <AzFramework/StringFunc/StringFunc.h>
#include <SceneAPI/SceneCore/Import/ManifestImportRequestHandler.h>
#include <SceneAPI/SceneCore/Containers/Scene.h>
#include <SceneAPI/SceneCore/Containers/SceneManifest.h>
#include <SceneAPI/SceneCore/Utilities/Reporting.h>

#include <AzCore/Settings/SettingsRegistryMergeUtils.h>
#include <AzCore/UserSettings/UserSettingsComponent.h>
#include <AzCore/Utils/Utils.h>

namespace AZ
{
    namespace SceneAPI
    {
        namespace Import
        {
            const char* ManifestImportRequestHandler::s_extension = ".assetinfo";
            const char* ManifestImportRequestHandler::s_generated = ".generated"; // support for foo.fbx.assetinfo.generated

            void ManifestImportRequestHandler::Activate()
            {
                BusConnect();
            }

            void ManifestImportRequestHandler::Deactivate()
            {
                BusDisconnect();
            }

            void ManifestImportRequestHandler::Reflect(ReflectContext* context)
            {
                SerializeContext* serializeContext = azrtti_cast<SerializeContext*>(context);
                if (serializeContext)
                {
                    serializeContext->Class<ManifestImportRequestHandler, BehaviorComponent>()->Version(1);
                }
            }

            void ManifestImportRequestHandler::GetManifestExtension(AZStd::string& result)
            {
                result = s_extension;
            }

            Events::LoadingResult ManifestImportRequestHandler::LoadAsset(Containers::Scene& scene, const AZStd::string& path, 
                const Uuid& /*guid*/, RequestingApplication /*requester*/)
            {
                AZStd::string manifestPath = path + s_extension;

                scene.SetManifestFilename(manifestPath);
                if (!AZ::IO::FileIOBase::GetInstance()->Exists(manifestPath.c_str()))
                {
                    AZ::SettingsRegistryInterface::FixedValueString assetCacheRoot;
                    AZ::SettingsRegistry::Get()->Get(assetCacheRoot, AZ::SettingsRegistryMergeUtils::FilePathKey_CacheRootFolder);
                    if (assetCacheRoot.empty())
                    {
                        // If there's no cache root folder, the default settings will do.
                        return Events::LoadingResult::Ignored;
                    }

                    // looking for filename in the pattern of sourceFileName.extension.assetinfo.generated in the cache
                    AZStd::string filename = path;
                    AZ::StringFunc::Path::GetFullFileName(filename.c_str(), filename);
                    filename += s_extension;
                    filename += s_generated;

<<<<<<< HEAD
                    IO::FixedMaxPathString projectPath = AZ::Utils::GetProjectPath();

                    AZStd::string altManifestPath = path;
                    AzFramework::ApplicationRequests::Bus::Broadcast(
                        &AzFramework::ApplicationRequests::Bus::Events::MakePathRelative,
                        altManifestPath,
                        projectPath.c_str());
=======
                    AZStd::string altManifestFolder = path;
                    AzFramework::ApplicationRequests::Bus::Broadcast(
                        &AzFramework::ApplicationRequests::Bus::Events::MakePathRelative,
                        altManifestFolder,
                        AZ::Utils::GetProjectPath().c_str());
>>>>>>> 7eeaf7da

                    AZ::StringFunc::Path::GetFolderPath(altManifestFolder.c_str(), altManifestFolder);

                    AZStd::string generatedAssetInfoPath;
                    AZ::StringFunc::Path::Join(assetCacheRoot.c_str(), altManifestFolder.c_str(), generatedAssetInfoPath);
                    AZ::StringFunc::Path::ConstructFull(generatedAssetInfoPath.c_str(), filename.c_str(), generatedAssetInfoPath);

                    if (!AZ::IO::FileIOBase::GetInstance()->Exists(generatedAssetInfoPath.c_str()))
                    {
                        // If there's no manifest file, the default settings will do.
                        return Events::LoadingResult::Ignored;
                    }
                    manifestPath = generatedAssetInfoPath;
                    scene.SetManifestFilename(AZStd::move(generatedAssetInfoPath));
                }

                return scene.GetManifest().LoadFromFile(manifestPath) ? Events::LoadingResult::ManifestLoaded : Events::LoadingResult::ManifestFailure;
            }
        } // namespace Import
    } // namespace SceneAPI
} // namespace AZ
<|MERGE_RESOLUTION|>--- conflicted
+++ resolved
@@ -77,21 +77,11 @@
                     filename += s_extension;
                     filename += s_generated;
 
-<<<<<<< HEAD
-                    IO::FixedMaxPathString projectPath = AZ::Utils::GetProjectPath();
-
-                    AZStd::string altManifestPath = path;
-                    AzFramework::ApplicationRequests::Bus::Broadcast(
-                        &AzFramework::ApplicationRequests::Bus::Events::MakePathRelative,
-                        altManifestPath,
-                        projectPath.c_str());
-=======
                     AZStd::string altManifestFolder = path;
                     AzFramework::ApplicationRequests::Bus::Broadcast(
                         &AzFramework::ApplicationRequests::Bus::Events::MakePathRelative,
                         altManifestFolder,
                         AZ::Utils::GetProjectPath().c_str());
->>>>>>> 7eeaf7da
 
                     AZ::StringFunc::Path::GetFolderPath(altManifestFolder.c_str(), altManifestFolder);
 
