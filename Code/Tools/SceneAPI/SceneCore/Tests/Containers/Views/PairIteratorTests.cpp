/*
 * Copyright (c) Contributors to the Open 3D Engine Project.
 * For complete copyright and license terms please see the LICENSE at the root of this distribution.
 *
 * SPDX-License-Identifier: Apache-2.0 OR MIT
 *
 */

#include <AzTest/AzTest.h>

#include <AzCore/std/containers/vector.h>
#include <AzCore/std/containers/list.h>
#include <AzCore/std/ranges/ranges_algorithm.h>
#include <AzCore/std/typetraits/is_same.h>
#include <AzCore/std/iterator.h>
#include <AzCore/std/sort.h>
#include <SceneAPI/SceneCore/Containers/Views/PairIterator.h>
#include <SceneAPI/SceneCore/Tests/Containers/Views/IteratorTestsBase.h>

namespace AZ::SceneAPI::Containers::Views::Internal
{
    TEST(PairIteratorCategoryTests, Declaration_SameCategory_TwoIteratorsHaveEqualCategory)
    {
        using Iterator = AZStd::vector<int>::iterator;
        using CategoryInfo = PairIteratorCategory<Iterator, Iterator>;

        EXPECT_TRUE(CategoryInfo::s_sameCategory);
        EXPECT_TRUE(CategoryInfo::s_firstIteratorCategoryIsBaseOfSecondIterator);
        EXPECT_TRUE(CategoryInfo::s_SecondIteratorCategoryIsBaseOfFirstIterator);
        bool isSameCategory = AZStd::is_same<AZStd::iterator_traits<Iterator>::iterator_category, CategoryInfo::Category>::value;
        EXPECT_TRUE(isSameCategory);
    }

    TEST(PairIteratorCategoryTests, Declaration_DifferentCategoryWithFirstHighest_NotTheSameCategoryAndPicksLowestCategory)
    {
        using IteratorHigh = AZStd::vector<int>::iterator;
        using IteratorLow = AZStd::list<int>::iterator;
        using CategoryInfo = PairIteratorCategory<IteratorHigh, IteratorLow>;

        EXPECT_FALSE(CategoryInfo::s_sameCategory);
        EXPECT_FALSE(CategoryInfo::s_firstIteratorCategoryIsBaseOfSecondIterator);
        EXPECT_TRUE(CategoryInfo::s_SecondIteratorCategoryIsBaseOfFirstIterator);
        bool isSameCategory = AZStd::is_same<AZStd::iterator_traits<IteratorLow>::iterator_category, CategoryInfo::Category>::value;
        EXPECT_TRUE(isSameCategory);
    }

    TEST(PairIteratorCategoryTests, Declaration_DifferentCategoryWithFirstLowest_NotTheSameCategoryAndPicksLowestCategory)
    {
        using IteratorHigh = AZStd::vector<int>::iterator;
        using IteratorLow = AZStd::list<int>::iterator;
        using CategoryInfo = PairIteratorCategory<IteratorLow, IteratorHigh>;

        EXPECT_FALSE(CategoryInfo::s_sameCategory);
        EXPECT_TRUE(CategoryInfo::s_firstIteratorCategoryIsBaseOfSecondIterator);
        EXPECT_FALSE(CategoryInfo::s_SecondIteratorCategoryIsBaseOfFirstIterator);
        bool isSameCategory = AZStd::is_same<AZStd::iterator_traits<IteratorLow>::iterator_category, CategoryInfo::Category>::value;
        EXPECT_TRUE(isSameCategory);
    }
} // namespace AZ::SceneAPI::Containers::Views::Internal

namespace AZ::SceneAPI::Containers::Views
{
    template<typename CollectionType>
    class PairIteratorTests
        : public IteratorTypedTestsBase<CollectionType>
    {
    public:
        void AddElementPair(int first, int second)
        {
<<<<<<< HEAD
            namespace Views
            {
                namespace Internal
                {
                    TEST(PairIteratorCategoryTests, Declaration_SameCategory_TwoIteratorsHaveEqualCategory)
                    {
                        using Iterator = AZStd::vector<int>::iterator;
                        using CategoryInfo = PairIteratorCategory<Iterator, Iterator>;

                        EXPECT_TRUE(CategoryInfo::s_sameCategory);
                        EXPECT_TRUE(CategoryInfo::s_firstIteratorCategoryIsBaseOfSecondIterator);
                        EXPECT_TRUE(CategoryInfo::s_SecondIteratorCategoryIsBaseOfFirstIterator);
                        bool isSameCategory = AZStd::is_same<AZStd::iterator_traits<Iterator>::iterator_category, CategoryInfo::Category>::value;
                        EXPECT_TRUE(isSameCategory);
                    }

                    TEST(PairIteratorCategoryTests, Declaration_DifferentCategoryWithFirstHighest_NotTheSameCategoryAndPicksLowestCategory)
                    {
                        using IteratorHigh = AZStd::vector<int>::iterator;
                        using IteratorLow = AZStd::list<int>::iterator;
                        using CategoryInfo = PairIteratorCategory<IteratorHigh, IteratorLow>;

                        EXPECT_FALSE(CategoryInfo::s_sameCategory);
                        EXPECT_FALSE(CategoryInfo::s_firstIteratorCategoryIsBaseOfSecondIterator);
                        EXPECT_TRUE(CategoryInfo::s_SecondIteratorCategoryIsBaseOfFirstIterator);
                        bool isSameCategory = AZStd::is_same<AZStd::iterator_traits<IteratorLow>::iterator_category, CategoryInfo::Category>::value;
                        EXPECT_TRUE(isSameCategory);
                    }

                    TEST(PairIteratorCategoryTests, Declaration_DifferentCategoryWithFirstLowest_NotTheSameCategoryAndPicksLowestCategory)
                    {
                        using IteratorHigh = AZStd::vector<int>::iterator;
                        using IteratorLow = AZStd::list<int>::iterator;
                        using CategoryInfo = PairIteratorCategory<IteratorLow, IteratorHigh>;

                        EXPECT_FALSE(CategoryInfo::s_sameCategory);
                        EXPECT_TRUE(CategoryInfo::s_firstIteratorCategoryIsBaseOfSecondIterator);
                        EXPECT_FALSE(CategoryInfo::s_SecondIteratorCategoryIsBaseOfFirstIterator);
                        bool isSameCategory = AZStd::is_same<AZStd::iterator_traits<IteratorLow>::iterator_category, CategoryInfo::Category>::value;
                        EXPECT_TRUE(isSameCategory);
                    }
                }

                template<typename CollectionType>
                class PairIteratorTests
                    : public IteratorTypedTestsBase<CollectionType>
                {
                public:
                    void AddElementPair(int first, int second)
                    {
                        AddElement(m_firstContainer, first);
                        AddElement(m_secondContainer, second);
                    }

                    PairIteratorTests()
                    {
                        AddElementPair(42, 88);
                        AddElementPair(142, 188);
                    }
                    ~PairIteratorTests() override = default;

                    void Clear()
                    {
                        m_firstContainer.clear();
                        m_secondContainer.clear();
                    }

                    CollectionType m_firstContainer;
                    CollectionType m_secondContainer;
                };

                TYPED_TEST_CASE_P(PairIteratorTests);

                TYPED_TEST_P(PairIteratorTests, MakePairIterator_BuildFromTwoSeparateIterators_StoredIteratorsMatchTheGivenIterators)
                {
                    auto iterator = MakePairIterator(this->m_firstContainer.begin(), this->m_secondContainer.begin());
                    EXPECT_EQ(iterator.GetFirstIterator(), this->m_firstContainer.begin());
                    EXPECT_EQ(iterator.GetSecondIterator(), this->m_secondContainer.begin());
                }

                TYPED_TEST_P(PairIteratorTests, MakePairIterator_BuildFromTwoSeparateIterators_FirstAndSecondInContainersCanBeAccessedThroughIterator)
                {
                    auto iterator = MakePairIterator(this->m_firstContainer.begin(), this->m_secondContainer.begin());
                    auto first = iterator->first;
                    auto second = iterator->second;
                    EXPECT_EQ(first, *this->m_firstContainer.begin());
                    EXPECT_EQ(second, *this->m_secondContainer.begin());
                }

                TYPED_TEST_P(PairIteratorTests, MakePairView_CreateFromIterators_IteratorsInViewMatchExplicitlyCreatedIterators)
                {
                    auto begin = MakePairIterator(this->m_firstContainer.begin(), this->m_secondContainer.begin());
                    auto end = MakePairIterator(this->m_firstContainer.end(), this->m_secondContainer.end());

                    auto view = MakePairView(this->m_firstContainer.begin(), this->m_firstContainer.end(), this->m_secondContainer.begin(), this->m_secondContainer.end());
                    EXPECT_EQ(view.begin(), begin);
                    EXPECT_EQ(view.end(), end);
                }

                TYPED_TEST_P(PairIteratorTests, MakePairView_CreateFromViews_IteratorsInViewMatchExplicitlyCreatedIterators)
                {
                    auto firstView = MakeView(this->m_firstContainer.begin(), this->m_firstContainer.end());
                    auto secondView = MakeView(this->m_secondContainer.begin(), this->m_secondContainer.end());

                    auto begin = MakePairIterator(this->m_firstContainer.begin(), this->m_secondContainer.begin());
                    auto end = MakePairIterator(this->m_firstContainer.end(), this->m_secondContainer.end());

                    auto view = MakePairView(firstView, secondView);
                    EXPECT_EQ(view.begin(), begin);
                    EXPECT_EQ(view.end(), end);
                }

                TYPED_TEST_P(PairIteratorTests, OperatorStar_DereferencingChangesFirst_FirstChangeIsPassedToContainer)
                {
                    auto iterator = MakePairIterator(this->m_firstContainer.begin(), this->m_secondContainer.begin());
                    (*iterator).first = 4;

                    EXPECT_EQ(4, *this->m_firstContainer.begin());
                }

                TYPED_TEST_P(PairIteratorTests, OperatorStar_DereferencingChangesSecond_SecondsChangeIsPassedToContainer)
                {
                    auto iterator = MakePairIterator(this->m_firstContainer.begin(), this->m_secondContainer.begin());
                    (*iterator).second = 4;

                    EXPECT_EQ(4, *this->m_secondContainer.begin());
                }


                TYPED_TEST_P(PairIteratorTests, OperatorArrow_DereferencingChangesFirst_FirstChangeIsPassedToContainer)
                {
                    auto iterator = MakePairIterator(this->m_firstContainer.begin(), this->m_secondContainer.begin());
                    iterator->first = 4;

                    EXPECT_EQ(4, *this->m_firstContainer.begin());
                }

                TYPED_TEST_P(PairIteratorTests, OperatorArrow_DereferencingChangesSecond_SecondsChangeIsPassedToContainer)
                {
                    auto iterator = MakePairIterator(this->m_firstContainer.begin(), this->m_secondContainer.begin());
                    iterator->second = 4;

                    EXPECT_EQ(4, *this->m_secondContainer.begin());
                }

                TYPED_TEST_P(PairIteratorTests, PreIncrementOperator_IncrementingMovesBothIterators_BothStoredIteratorsMoved)
                {
                    auto iterator = MakePairIterator(this->m_firstContainer.begin(), this->m_secondContainer.begin());
                    ++iterator;

                    auto cmpFirst = this->m_firstContainer.begin();
                    auto cmpSecond = this->m_secondContainer.begin();
                    ++cmpFirst;
                    ++cmpSecond;

                    EXPECT_EQ(iterator.GetFirstIterator(), cmpFirst);
                    EXPECT_EQ(iterator.GetSecondIterator(), cmpSecond);
                }

                TYPED_TEST_P(PairIteratorTests, PostIncrementOperator_IncrementingMovesBothIterators_BothStoredIteratorsMoved)
                {
                    auto iterator = MakePairIterator(this->m_firstContainer.begin(), this->m_secondContainer.begin());
                    iterator++;

                    auto cmpFirst = this->m_firstContainer.begin();
                    auto cmpSecond = this->m_secondContainer.begin();
                    ++cmpFirst;
                    ++cmpSecond;

                    EXPECT_EQ(iterator.GetFirstIterator(), cmpFirst);
                    EXPECT_EQ(iterator.GetSecondIterator(), cmpSecond);
                }

                TYPED_TEST_P(PairIteratorTests, Algorithms_Generate_FirstContainerFilledWithTheFirstAndSecondContainerFilledWithSecondInGivenPair)
                {
                    this->Clear();
                    this->m_firstContainer.resize(10);
                    this->m_secondContainer.resize(10);

                    auto view = MakePairView(this->m_firstContainer.begin(), this->m_firstContainer.end(), this->m_secondContainer.begin(), this->m_secondContainer.end());
                    AZStd::generate(view.begin(), view.end(),
                        []() -> AZStd::pair<int, int>
                        {
                            return AZStd::make_pair(3, 9);
                        });

                    for (auto it : this->m_firstContainer)
                    {
                        EXPECT_EQ(3, it);
                    }
                    for (auto it : this->m_secondContainer)
                    {
                        EXPECT_EQ(9, it);
                    }
                }

                REGISTER_TYPED_TEST_CASE_P(PairIteratorTests,
                    MakePairIterator_BuildFromTwoSeparateIterators_StoredIteratorsMatchTheGivenIterators,
                    MakePairIterator_BuildFromTwoSeparateIterators_FirstAndSecondInContainersCanBeAccessedThroughIterator,
                    MakePairView_CreateFromIterators_IteratorsInViewMatchExplicitlyCreatedIterators,
                    MakePairView_CreateFromViews_IteratorsInViewMatchExplicitlyCreatedIterators,
                    OperatorStar_DereferencingChangesFirst_FirstChangeIsPassedToContainer,
                    OperatorStar_DereferencingChangesSecond_SecondsChangeIsPassedToContainer,
                    OperatorArrow_DereferencingChangesFirst_FirstChangeIsPassedToContainer,
                    OperatorArrow_DereferencingChangesSecond_SecondsChangeIsPassedToContainer,
                    PreIncrementOperator_IncrementingMovesBothIterators_BothStoredIteratorsMoved,
                    PostIncrementOperator_IncrementingMovesBothIterators_BothStoredIteratorsMoved,
                    Algorithms_Generate_FirstContainerFilledWithTheFirstAndSecondContainerFilledWithSecondInGivenPair);

                INSTANTIATE_TYPED_TEST_CASE_P(CommonTests, PairIteratorTests, BasicCollectionTypes);

                // The following tests are done as standalone tests as not all iterators support this functionality
                TEST(PairIteratorTest, PreDecrementIterator_DecrementingMovesBothIterators_BothStoredIteratorsMoved)
                {
                    AZStd::vector<int> firstContainer = { 42, 142 };
                    AZStd::vector<int> secondContainer = { 88, 188 };

                    auto iterator = MakePairIterator(firstContainer.begin(), secondContainer.begin());
                    ++iterator;
                    --iterator;

                    EXPECT_EQ(iterator.GetFirstIterator(), firstContainer.begin());
                    EXPECT_EQ(iterator.GetSecondIterator(), secondContainer.begin());
                }

                TEST(PairIteratorTest, PostDecrementIterator_DecrementingMovesBothIterators_BothStoredIteratorsMoved)
                {
                    AZStd::vector<int> firstContainer = { 42, 142 };
                    AZStd::vector<int> secondContainer = { 88, 188 };

                    auto iterator = MakePairIterator(firstContainer.begin(), secondContainer.begin());
                    ++iterator;
                    iterator--;

                    EXPECT_EQ(iterator.GetFirstIterator(), firstContainer.begin());
                    EXPECT_EQ(iterator.GetSecondIterator(), secondContainer.begin());
                }

// DISABLING THIS BLOCK until we upgrade to 2310.
// When a conflict arises, select the 2310 version of this in its entirety.
#if !defined(CARBONATED)
                TEST(PairIteratorTest, Algorithms_Sort_BothListSortedByFirstThenSecondAndPairsNotBroken)
                {
                    AZStd::vector<int> firstContainer = { 105, 106, 101, 104, 103, 108 };
                    AZStd::vector<int> secondContainer = { 205, 206, 201, 204, 203, 208 };

                    auto view = MakePairView(firstContainer.begin(), firstContainer.end(), secondContainer.begin(), secondContainer.end());
                    AZStd::sort(view.begin(), view.end());

                    EXPECT_EQ((*view.begin()).first + 100, (*view.begin()).second);
                    for (auto it = view.begin() + 1; it != view.end(); ++it)
                    {
                        auto previousIt = it - 1;
                        EXPECT_LT((*previousIt).first, (*it).first);
                        EXPECT_EQ((*it).first + 100, (*it).second);
                    }
                }

                TEST(PairIteratorTest, Algorithms_Reverse_SecondssAreInDescendingOrder)
                {
                    AZStd::vector<int> firstContainer = { 1, 2, 3, 4, 5 };
                    AZStd::vector<int> secondContainer = { 1, 2, 3, 4, 5 };

                    auto view = MakePairView(firstContainer.begin(), firstContainer.end(), secondContainer.begin(), secondContainer.end());
                    AZStd::reverse(view.begin(), view.end());

                    for (auto it = view.begin() + 1; it != view.end(); ++it)
                    {
                        auto previousIt = it - 1;
                        EXPECT_GT(*previousIt, *it);
                    }
                }
#endif
            } // Views
        } // Containers
    } // SceneAPI
} // AZ

#undef _SCL_SECURE_NO_WARNINGS
#endif // AZ_COMPILER_MSVC
=======
            AddElement(m_firstContainer, first);
            AddElement(m_secondContainer, second);
        }

        PairIteratorTests()
        {
            AddElementPair(42, 88);
            AddElementPair(142, 188);
        }
        ~PairIteratorTests() override = default;

        void Clear()
        {
            m_firstContainer.clear();
            m_secondContainer.clear();
        }

        CollectionType m_firstContainer;
        CollectionType m_secondContainer;
    };

    TYPED_TEST_CASE_P(PairIteratorTests);

    TYPED_TEST_P(PairIteratorTests, MakePairIterator_BuildFromTwoSeparateIterators_StoredIteratorsMatchTheGivenIterators)
    {
        auto iterator = MakePairIterator(this->m_firstContainer.begin(), this->m_secondContainer.begin());
        EXPECT_EQ(iterator.GetFirstIterator(), this->m_firstContainer.begin());
        EXPECT_EQ(iterator.GetSecondIterator(), this->m_secondContainer.begin());
    }

    TYPED_TEST_P(PairIteratorTests, MakePairIterator_BuildFromTwoSeparateIterators_FirstAndSecondInContainersCanBeAccessedThroughIterator)
    {
        auto iterator = MakePairIterator(this->m_firstContainer.begin(), this->m_secondContainer.begin());
        auto first = AZStd::get<0>(*iterator);
        auto second = AZStd::get<1>(*iterator);
        EXPECT_EQ(first, *this->m_firstContainer.begin());
        EXPECT_EQ(second, *this->m_secondContainer.begin());
    }

    TYPED_TEST_P(PairIteratorTests, MakePairView_CreateFromIterators_IteratorsInViewMatchExplicitlyCreatedIterators)
    {
        auto begin = MakePairIterator(this->m_firstContainer.begin(), this->m_secondContainer.begin());
        auto end = MakePairIterator(this->m_firstContainer.end(), this->m_secondContainer.end());

        auto view = MakePairView(this->m_firstContainer.begin(), this->m_firstContainer.end(), this->m_secondContainer.begin(), this->m_secondContainer.end());
        EXPECT_EQ(view.begin(), begin);
        EXPECT_EQ(view.end(), end);
    }

    TYPED_TEST_P(PairIteratorTests, MakePairView_CreateFromViews_IteratorsInViewMatchExplicitlyCreatedIterators)
    {
        auto firstView = MakeView(this->m_firstContainer.begin(), this->m_firstContainer.end());
        auto secondView = MakeView(this->m_secondContainer.begin(), this->m_secondContainer.end());

        auto begin = MakePairIterator(this->m_firstContainer.begin(), this->m_secondContainer.begin());
        auto end = MakePairIterator(this->m_firstContainer.end(), this->m_secondContainer.end());

        auto view = MakePairView(firstView, secondView);
        EXPECT_EQ(view.begin(), begin);
        EXPECT_EQ(view.end(), end);
    }

    TYPED_TEST_P(PairIteratorTests, OperatorStar_DereferencingChangesFirst_FirstChangeIsPassedToContainer)
    {
        auto iterator = MakePairIterator(this->m_firstContainer.begin(), this->m_secondContainer.begin());
        AZStd::get<0>(*iterator) = 4;

        EXPECT_EQ(4, *this->m_firstContainer.begin());
    }

    TYPED_TEST_P(PairIteratorTests, OperatorStar_DereferencingChangesSecond_SecondsChangeIsPassedToContainer)
    {
        auto iterator = MakePairIterator(this->m_firstContainer.begin(), this->m_secondContainer.begin());
        AZStd::get<1>(*iterator) = 4;

        EXPECT_EQ(4, *this->m_secondContainer.begin());
    }


    TYPED_TEST_P(PairIteratorTests, OperatorArrow_DereferencingChangesFirst_FirstChangeIsPassedToContainer)
    {
        auto iterator = MakePairIterator(this->m_firstContainer.begin(), this->m_secondContainer.begin());
        AZStd::get<0>(*iterator.operator->()) = 4;

        EXPECT_EQ(4, *this->m_firstContainer.begin());
    }

    TYPED_TEST_P(PairIteratorTests, OperatorArrow_DereferencingChangesSecond_SecondsChangeIsPassedToContainer)
    {
        auto iterator = MakePairIterator(this->m_firstContainer.begin(), this->m_secondContainer.begin());
        AZStd::get<1>(*iterator.operator->()) = 4;

        EXPECT_EQ(4, *this->m_secondContainer.begin());
    }

    TYPED_TEST_P(PairIteratorTests, PreIncrementOperator_IncrementingMovesBothIterators_BothStoredIteratorsMoved)
    {
        auto iterator = MakePairIterator(this->m_firstContainer.begin(), this->m_secondContainer.begin());
        ++iterator;

        auto cmpFirst = this->m_firstContainer.begin();
        auto cmpSecond = this->m_secondContainer.begin();
        ++cmpFirst;
        ++cmpSecond;

        EXPECT_EQ(iterator.GetFirstIterator(), cmpFirst);
        EXPECT_EQ(iterator.GetSecondIterator(), cmpSecond);
    }

    TYPED_TEST_P(PairIteratorTests, PostIncrementOperator_IncrementingMovesBothIterators_BothStoredIteratorsMoved)
    {
        auto iterator = MakePairIterator(this->m_firstContainer.begin(), this->m_secondContainer.begin());
        iterator++;

        auto cmpFirst = this->m_firstContainer.begin();
        auto cmpSecond = this->m_secondContainer.begin();
        ++cmpFirst;
        ++cmpSecond;

        EXPECT_EQ(iterator.GetFirstIterator(), cmpFirst);
        EXPECT_EQ(iterator.GetSecondIterator(), cmpSecond);
    }

    TYPED_TEST_P(PairIteratorTests, Algorithms_Generate_FirstContainerFilledWithTheFirstAndSecondContainerFilledWithSecondInGivenPair)
    {
        this->Clear();
        this->m_firstContainer.resize(10);
        this->m_secondContainer.resize(10);

        auto view = MakePairView(this->m_firstContainer.begin(), this->m_firstContainer.end(), this->m_secondContainer.begin(), this->m_secondContainer.end());
        AZStd::generate(view.begin(), view.end(),
            []() -> AZStd::ranges::range_value_t<decltype(view)>
        {
            using ValueType = AZStd::ranges::range_value_t<decltype(view)>;
            return ValueType{ 3, 9 };
        });

        for (auto it : this->m_firstContainer)
        {
            EXPECT_EQ(3, it);
        }
        for (auto it : this->m_secondContainer)
        {
            EXPECT_EQ(9, it);
        }
    }

    REGISTER_TYPED_TEST_CASE_P(PairIteratorTests,
        MakePairIterator_BuildFromTwoSeparateIterators_StoredIteratorsMatchTheGivenIterators,
        MakePairIterator_BuildFromTwoSeparateIterators_FirstAndSecondInContainersCanBeAccessedThroughIterator,
        MakePairView_CreateFromIterators_IteratorsInViewMatchExplicitlyCreatedIterators,
        MakePairView_CreateFromViews_IteratorsInViewMatchExplicitlyCreatedIterators,
        OperatorStar_DereferencingChangesFirst_FirstChangeIsPassedToContainer,
        OperatorStar_DereferencingChangesSecond_SecondsChangeIsPassedToContainer,
        OperatorArrow_DereferencingChangesFirst_FirstChangeIsPassedToContainer,
        OperatorArrow_DereferencingChangesSecond_SecondsChangeIsPassedToContainer,
        PreIncrementOperator_IncrementingMovesBothIterators_BothStoredIteratorsMoved,
        PostIncrementOperator_IncrementingMovesBothIterators_BothStoredIteratorsMoved,
        Algorithms_Generate_FirstContainerFilledWithTheFirstAndSecondContainerFilledWithSecondInGivenPair);

    INSTANTIATE_TYPED_TEST_CASE_P(CommonTests, PairIteratorTests, BasicCollectionTypes);

    // The following tests are done as standalone tests as not all iterators support this functionality
    TEST(PairIteratorTest, PreDecrementIterator_DecrementingMovesBothIterators_BothStoredIteratorsMoved)
    {
        AZStd::vector<int> firstContainer = { 42, 142 };
        AZStd::vector<int> secondContainer = { 88, 188 };

        auto iterator = MakePairIterator(firstContainer.begin(), secondContainer.begin());
        ++iterator;
        --iterator;

        EXPECT_EQ(iterator.GetFirstIterator(), firstContainer.begin());
        EXPECT_EQ(iterator.GetSecondIterator(), secondContainer.begin());
    }

    TEST(PairIteratorTest, PostDecrementIterator_DecrementingMovesBothIterators_BothStoredIteratorsMoved)
    {
        AZStd::vector<int> firstContainer = { 42, 142 };
        AZStd::vector<int> secondContainer = { 88, 188 };

        auto iterator = MakePairIterator(firstContainer.begin(), secondContainer.begin());
        ++iterator;
        iterator--;

        EXPECT_EQ(iterator.GetFirstIterator(), firstContainer.begin());
        EXPECT_EQ(iterator.GetSecondIterator(), secondContainer.begin());
    }

    TEST(PairIteratorTest, Algorithms_Sort_BothListSortedByFirstThenSecondAndPairsNotBroken)
    {
        AZStd::vector<int> firstContainer = { 105, 106, 101, 104, 103, 108 };
        AZStd::vector<int> secondContainer = { 205, 206, 201, 204, 203, 208 };

        auto view = MakePairView(firstContainer.begin(), firstContainer.end(), secondContainer.begin(), secondContainer.end());
        AZStd::sort(view.begin(), view.end());

        EXPECT_EQ(AZStd::get<0>(*view.begin()) + 100, AZStd::get<1>(*view.begin()));
        for (auto it = view.begin() + 1; it != view.end(); ++it)
        {
            auto previousIt = it - 1;
            EXPECT_LT(AZStd::get<0>(*previousIt), AZStd::get<0>(*it));
            EXPECT_EQ(AZStd::get<0>(*it) + 100, AZStd::get<1>(*it));
        }
    }

    TEST(PairIteratorTest, Algorithms_Reverse_SecondsAreInDescendingOrder)
    {
        AZStd::vector<int> firstContainer = { 1, 2, 3, 4, 5 };
        AZStd::vector<int> secondContainer = { 1, 2, 3, 4, 5 };

        auto view = MakePairView(firstContainer.begin(), firstContainer.end(), secondContainer.begin(), secondContainer.end());

        AZStd::ranges::reverse(view.begin(), view.end());

        for (auto it = view.begin() + 1; it != view.end(); ++it)
        {
            auto previousIt = it - 1;
            EXPECT_GT(*previousIt, *it);
        }
    }
} // AZ::SceneAPI::Containers::Views
>>>>>>> c4becde2
<|MERGE_RESOLUTION|>--- conflicted
+++ resolved
@@ -67,288 +67,6 @@
     public:
         void AddElementPair(int first, int second)
         {
-<<<<<<< HEAD
-            namespace Views
-            {
-                namespace Internal
-                {
-                    TEST(PairIteratorCategoryTests, Declaration_SameCategory_TwoIteratorsHaveEqualCategory)
-                    {
-                        using Iterator = AZStd::vector<int>::iterator;
-                        using CategoryInfo = PairIteratorCategory<Iterator, Iterator>;
-
-                        EXPECT_TRUE(CategoryInfo::s_sameCategory);
-                        EXPECT_TRUE(CategoryInfo::s_firstIteratorCategoryIsBaseOfSecondIterator);
-                        EXPECT_TRUE(CategoryInfo::s_SecondIteratorCategoryIsBaseOfFirstIterator);
-                        bool isSameCategory = AZStd::is_same<AZStd::iterator_traits<Iterator>::iterator_category, CategoryInfo::Category>::value;
-                        EXPECT_TRUE(isSameCategory);
-                    }
-
-                    TEST(PairIteratorCategoryTests, Declaration_DifferentCategoryWithFirstHighest_NotTheSameCategoryAndPicksLowestCategory)
-                    {
-                        using IteratorHigh = AZStd::vector<int>::iterator;
-                        using IteratorLow = AZStd::list<int>::iterator;
-                        using CategoryInfo = PairIteratorCategory<IteratorHigh, IteratorLow>;
-
-                        EXPECT_FALSE(CategoryInfo::s_sameCategory);
-                        EXPECT_FALSE(CategoryInfo::s_firstIteratorCategoryIsBaseOfSecondIterator);
-                        EXPECT_TRUE(CategoryInfo::s_SecondIteratorCategoryIsBaseOfFirstIterator);
-                        bool isSameCategory = AZStd::is_same<AZStd::iterator_traits<IteratorLow>::iterator_category, CategoryInfo::Category>::value;
-                        EXPECT_TRUE(isSameCategory);
-                    }
-
-                    TEST(PairIteratorCategoryTests, Declaration_DifferentCategoryWithFirstLowest_NotTheSameCategoryAndPicksLowestCategory)
-                    {
-                        using IteratorHigh = AZStd::vector<int>::iterator;
-                        using IteratorLow = AZStd::list<int>::iterator;
-                        using CategoryInfo = PairIteratorCategory<IteratorLow, IteratorHigh>;
-
-                        EXPECT_FALSE(CategoryInfo::s_sameCategory);
-                        EXPECT_TRUE(CategoryInfo::s_firstIteratorCategoryIsBaseOfSecondIterator);
-                        EXPECT_FALSE(CategoryInfo::s_SecondIteratorCategoryIsBaseOfFirstIterator);
-                        bool isSameCategory = AZStd::is_same<AZStd::iterator_traits<IteratorLow>::iterator_category, CategoryInfo::Category>::value;
-                        EXPECT_TRUE(isSameCategory);
-                    }
-                }
-
-                template<typename CollectionType>
-                class PairIteratorTests
-                    : public IteratorTypedTestsBase<CollectionType>
-                {
-                public:
-                    void AddElementPair(int first, int second)
-                    {
-                        AddElement(m_firstContainer, first);
-                        AddElement(m_secondContainer, second);
-                    }
-
-                    PairIteratorTests()
-                    {
-                        AddElementPair(42, 88);
-                        AddElementPair(142, 188);
-                    }
-                    ~PairIteratorTests() override = default;
-
-                    void Clear()
-                    {
-                        m_firstContainer.clear();
-                        m_secondContainer.clear();
-                    }
-
-                    CollectionType m_firstContainer;
-                    CollectionType m_secondContainer;
-                };
-
-                TYPED_TEST_CASE_P(PairIteratorTests);
-
-                TYPED_TEST_P(PairIteratorTests, MakePairIterator_BuildFromTwoSeparateIterators_StoredIteratorsMatchTheGivenIterators)
-                {
-                    auto iterator = MakePairIterator(this->m_firstContainer.begin(), this->m_secondContainer.begin());
-                    EXPECT_EQ(iterator.GetFirstIterator(), this->m_firstContainer.begin());
-                    EXPECT_EQ(iterator.GetSecondIterator(), this->m_secondContainer.begin());
-                }
-
-                TYPED_TEST_P(PairIteratorTests, MakePairIterator_BuildFromTwoSeparateIterators_FirstAndSecondInContainersCanBeAccessedThroughIterator)
-                {
-                    auto iterator = MakePairIterator(this->m_firstContainer.begin(), this->m_secondContainer.begin());
-                    auto first = iterator->first;
-                    auto second = iterator->second;
-                    EXPECT_EQ(first, *this->m_firstContainer.begin());
-                    EXPECT_EQ(second, *this->m_secondContainer.begin());
-                }
-
-                TYPED_TEST_P(PairIteratorTests, MakePairView_CreateFromIterators_IteratorsInViewMatchExplicitlyCreatedIterators)
-                {
-                    auto begin = MakePairIterator(this->m_firstContainer.begin(), this->m_secondContainer.begin());
-                    auto end = MakePairIterator(this->m_firstContainer.end(), this->m_secondContainer.end());
-
-                    auto view = MakePairView(this->m_firstContainer.begin(), this->m_firstContainer.end(), this->m_secondContainer.begin(), this->m_secondContainer.end());
-                    EXPECT_EQ(view.begin(), begin);
-                    EXPECT_EQ(view.end(), end);
-                }
-
-                TYPED_TEST_P(PairIteratorTests, MakePairView_CreateFromViews_IteratorsInViewMatchExplicitlyCreatedIterators)
-                {
-                    auto firstView = MakeView(this->m_firstContainer.begin(), this->m_firstContainer.end());
-                    auto secondView = MakeView(this->m_secondContainer.begin(), this->m_secondContainer.end());
-
-                    auto begin = MakePairIterator(this->m_firstContainer.begin(), this->m_secondContainer.begin());
-                    auto end = MakePairIterator(this->m_firstContainer.end(), this->m_secondContainer.end());
-
-                    auto view = MakePairView(firstView, secondView);
-                    EXPECT_EQ(view.begin(), begin);
-                    EXPECT_EQ(view.end(), end);
-                }
-
-                TYPED_TEST_P(PairIteratorTests, OperatorStar_DereferencingChangesFirst_FirstChangeIsPassedToContainer)
-                {
-                    auto iterator = MakePairIterator(this->m_firstContainer.begin(), this->m_secondContainer.begin());
-                    (*iterator).first = 4;
-
-                    EXPECT_EQ(4, *this->m_firstContainer.begin());
-                }
-
-                TYPED_TEST_P(PairIteratorTests, OperatorStar_DereferencingChangesSecond_SecondsChangeIsPassedToContainer)
-                {
-                    auto iterator = MakePairIterator(this->m_firstContainer.begin(), this->m_secondContainer.begin());
-                    (*iterator).second = 4;
-
-                    EXPECT_EQ(4, *this->m_secondContainer.begin());
-                }
-
-
-                TYPED_TEST_P(PairIteratorTests, OperatorArrow_DereferencingChangesFirst_FirstChangeIsPassedToContainer)
-                {
-                    auto iterator = MakePairIterator(this->m_firstContainer.begin(), this->m_secondContainer.begin());
-                    iterator->first = 4;
-
-                    EXPECT_EQ(4, *this->m_firstContainer.begin());
-                }
-
-                TYPED_TEST_P(PairIteratorTests, OperatorArrow_DereferencingChangesSecond_SecondsChangeIsPassedToContainer)
-                {
-                    auto iterator = MakePairIterator(this->m_firstContainer.begin(), this->m_secondContainer.begin());
-                    iterator->second = 4;
-
-                    EXPECT_EQ(4, *this->m_secondContainer.begin());
-                }
-
-                TYPED_TEST_P(PairIteratorTests, PreIncrementOperator_IncrementingMovesBothIterators_BothStoredIteratorsMoved)
-                {
-                    auto iterator = MakePairIterator(this->m_firstContainer.begin(), this->m_secondContainer.begin());
-                    ++iterator;
-
-                    auto cmpFirst = this->m_firstContainer.begin();
-                    auto cmpSecond = this->m_secondContainer.begin();
-                    ++cmpFirst;
-                    ++cmpSecond;
-
-                    EXPECT_EQ(iterator.GetFirstIterator(), cmpFirst);
-                    EXPECT_EQ(iterator.GetSecondIterator(), cmpSecond);
-                }
-
-                TYPED_TEST_P(PairIteratorTests, PostIncrementOperator_IncrementingMovesBothIterators_BothStoredIteratorsMoved)
-                {
-                    auto iterator = MakePairIterator(this->m_firstContainer.begin(), this->m_secondContainer.begin());
-                    iterator++;
-
-                    auto cmpFirst = this->m_firstContainer.begin();
-                    auto cmpSecond = this->m_secondContainer.begin();
-                    ++cmpFirst;
-                    ++cmpSecond;
-
-                    EXPECT_EQ(iterator.GetFirstIterator(), cmpFirst);
-                    EXPECT_EQ(iterator.GetSecondIterator(), cmpSecond);
-                }
-
-                TYPED_TEST_P(PairIteratorTests, Algorithms_Generate_FirstContainerFilledWithTheFirstAndSecondContainerFilledWithSecondInGivenPair)
-                {
-                    this->Clear();
-                    this->m_firstContainer.resize(10);
-                    this->m_secondContainer.resize(10);
-
-                    auto view = MakePairView(this->m_firstContainer.begin(), this->m_firstContainer.end(), this->m_secondContainer.begin(), this->m_secondContainer.end());
-                    AZStd::generate(view.begin(), view.end(),
-                        []() -> AZStd::pair<int, int>
-                        {
-                            return AZStd::make_pair(3, 9);
-                        });
-
-                    for (auto it : this->m_firstContainer)
-                    {
-                        EXPECT_EQ(3, it);
-                    }
-                    for (auto it : this->m_secondContainer)
-                    {
-                        EXPECT_EQ(9, it);
-                    }
-                }
-
-                REGISTER_TYPED_TEST_CASE_P(PairIteratorTests,
-                    MakePairIterator_BuildFromTwoSeparateIterators_StoredIteratorsMatchTheGivenIterators,
-                    MakePairIterator_BuildFromTwoSeparateIterators_FirstAndSecondInContainersCanBeAccessedThroughIterator,
-                    MakePairView_CreateFromIterators_IteratorsInViewMatchExplicitlyCreatedIterators,
-                    MakePairView_CreateFromViews_IteratorsInViewMatchExplicitlyCreatedIterators,
-                    OperatorStar_DereferencingChangesFirst_FirstChangeIsPassedToContainer,
-                    OperatorStar_DereferencingChangesSecond_SecondsChangeIsPassedToContainer,
-                    OperatorArrow_DereferencingChangesFirst_FirstChangeIsPassedToContainer,
-                    OperatorArrow_DereferencingChangesSecond_SecondsChangeIsPassedToContainer,
-                    PreIncrementOperator_IncrementingMovesBothIterators_BothStoredIteratorsMoved,
-                    PostIncrementOperator_IncrementingMovesBothIterators_BothStoredIteratorsMoved,
-                    Algorithms_Generate_FirstContainerFilledWithTheFirstAndSecondContainerFilledWithSecondInGivenPair);
-
-                INSTANTIATE_TYPED_TEST_CASE_P(CommonTests, PairIteratorTests, BasicCollectionTypes);
-
-                // The following tests are done as standalone tests as not all iterators support this functionality
-                TEST(PairIteratorTest, PreDecrementIterator_DecrementingMovesBothIterators_BothStoredIteratorsMoved)
-                {
-                    AZStd::vector<int> firstContainer = { 42, 142 };
-                    AZStd::vector<int> secondContainer = { 88, 188 };
-
-                    auto iterator = MakePairIterator(firstContainer.begin(), secondContainer.begin());
-                    ++iterator;
-                    --iterator;
-
-                    EXPECT_EQ(iterator.GetFirstIterator(), firstContainer.begin());
-                    EXPECT_EQ(iterator.GetSecondIterator(), secondContainer.begin());
-                }
-
-                TEST(PairIteratorTest, PostDecrementIterator_DecrementingMovesBothIterators_BothStoredIteratorsMoved)
-                {
-                    AZStd::vector<int> firstContainer = { 42, 142 };
-                    AZStd::vector<int> secondContainer = { 88, 188 };
-
-                    auto iterator = MakePairIterator(firstContainer.begin(), secondContainer.begin());
-                    ++iterator;
-                    iterator--;
-
-                    EXPECT_EQ(iterator.GetFirstIterator(), firstContainer.begin());
-                    EXPECT_EQ(iterator.GetSecondIterator(), secondContainer.begin());
-                }
-
-// DISABLING THIS BLOCK until we upgrade to 2310.
-// When a conflict arises, select the 2310 version of this in its entirety.
-#if !defined(CARBONATED)
-                TEST(PairIteratorTest, Algorithms_Sort_BothListSortedByFirstThenSecondAndPairsNotBroken)
-                {
-                    AZStd::vector<int> firstContainer = { 105, 106, 101, 104, 103, 108 };
-                    AZStd::vector<int> secondContainer = { 205, 206, 201, 204, 203, 208 };
-
-                    auto view = MakePairView(firstContainer.begin(), firstContainer.end(), secondContainer.begin(), secondContainer.end());
-                    AZStd::sort(view.begin(), view.end());
-
-                    EXPECT_EQ((*view.begin()).first + 100, (*view.begin()).second);
-                    for (auto it = view.begin() + 1; it != view.end(); ++it)
-                    {
-                        auto previousIt = it - 1;
-                        EXPECT_LT((*previousIt).first, (*it).first);
-                        EXPECT_EQ((*it).first + 100, (*it).second);
-                    }
-                }
-
-                TEST(PairIteratorTest, Algorithms_Reverse_SecondssAreInDescendingOrder)
-                {
-                    AZStd::vector<int> firstContainer = { 1, 2, 3, 4, 5 };
-                    AZStd::vector<int> secondContainer = { 1, 2, 3, 4, 5 };
-
-                    auto view = MakePairView(firstContainer.begin(), firstContainer.end(), secondContainer.begin(), secondContainer.end());
-                    AZStd::reverse(view.begin(), view.end());
-
-                    for (auto it = view.begin() + 1; it != view.end(); ++it)
-                    {
-                        auto previousIt = it - 1;
-                        EXPECT_GT(*previousIt, *it);
-                    }
-                }
-#endif
-            } // Views
-        } // Containers
-    } // SceneAPI
-} // AZ
-
-#undef _SCL_SECURE_NO_WARNINGS
-#endif // AZ_COMPILER_MSVC
-=======
             AddElement(m_firstContainer, first);
             AddElement(m_secondContainer, second);
         }
@@ -570,5 +288,4 @@
             EXPECT_GT(*previousIt, *it);
         }
     }
-} // AZ::SceneAPI::Containers::Views
->>>>>>> c4becde2
+} // AZ::SceneAPI::Containers::Views