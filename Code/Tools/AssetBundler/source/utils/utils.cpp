/*
 * All or portions of this file Copyright (c) Amazon.com, Inc. or its affiliates or
 * its licensors.
 *
 * For complete copyright and license terms please see the LICENSE at the root of this
 * distribution (the "License"). All use of this software is governed by the License,
 * or, if provided, by the license below or the license accompanying this file. Do not
 * remove or modify any license notices. This file is distributed on an "AS IS" BASIS,
 * WITHOUT WARRANTIES OR CONDITIONS OF ANY KIND, either express or implied.
 *
 */

#include <AzFramework/Asset/AssetSystemComponent.h>
#include <AzFramework/API/ApplicationAPI.h>
#include <AzFramework/FileFunc/FileFunc.h>
#include <AzFramework/Platform/PlatformDefaults.h>
#include <AzToolsFramework/Asset/AssetSeedManager.h>
#include <AzToolsFramework/Asset/AssetBundler.h>
#include <AzFramework/IO/LocalFileIO.h>
#include <source/utils/utils.h>
#include <AzFramework/StringFunc/StringFunc.h>
#include <AzCore/IO/FileIO.h>
#include <AzCore/IO/Path/Path.h>
#include <AzCore/Settings/SettingsRegistryMergeUtils.h>
#include <AzCore/std/algorithm.h>
#include <AzCore/std/string/regex.h>
#include <AzCore/Utils/Utils.h>
#include <cctype>

AZ_PUSH_DISABLE_WARNING(4244 4251, "-Wunknown-warning-option")
#include <QDir>
#include <QString>
#include <QStringList>
#include <QJsonDocument>
AZ_POP_DISABLE_WARNING

namespace AssetBundler
{
    // General
    const char* AppWindowName = "AssetBundler";
    const char* AppWindowNameVerbose = "AssetBundlerVerbose";
    const char* HelpFlag = "help";
    const char* HelpFlagAlias = "h";
    const char* VerboseFlag = "verbose";
    const char* SaveFlag = "save";
    const char* PlatformArg = "platform";
    const char* PrintFlag = "print";
    const char* AssetCatalogFileArg = "overrideAssetCatalogFile";
    const char* AllowOverwritesFlag = "allowOverwrites";
    const char* IgnoreFileCaseFlag = "ignoreFileCase";
    const char* ProjectArg = "project-path";

    // Seeds
    const char* SeedsCommand = "seeds";
    const char* SeedListFileArg = "seedListFile";
    const char* AddSeedArg = "addSeed";
    const char* RemoveSeedArg = "removeSeed";
    const char* AddPlatformToAllSeedsFlag = "addPlatformToSeeds";
    const char* RemovePlatformFromAllSeedsFlag = "removePlatformFromSeeds";
    const char* UpdateSeedPathArg = "updateSeedPath";
    const char* RemoveSeedPathArg = "removeSeedPath";
    const char* DefaultProjectTemplatePath = "Templates/DefaultProject/Template";
    const char* ProjectName = "${Name}";
    const char* DependenciesFileSuffix = "_Dependencies";
    const char* DependenciesFileExtension = "xml";

    // Asset Lists
    const char* AssetListsCommand = "assetLists";
    const char* AssetListFileArg = "assetListFile";
    const char* AddDefaultSeedListFilesFlag = "addDefaultSeedListFiles";
    const char* DryRunFlag = "dryRun";
    const char* GenerateDebugFileFlag = "generateDebugFile";
    const char* SkipArg = "skip";

    // Comparison Rules
    const char* ComparisonRulesCommand = "comparisonRules";
    const char* ComparisonRulesFileArg = "comparisonRulesFile";
    const char* ComparisonTypeArg = "comparisonType";
    const char* ComparisonFilePatternArg = "filePattern";
    const char* ComparisonFilePatternTypeArg = "filePatternType";
    const char* ComparisonTokenNameArg = "tokenName";
    const char* ComparisonFirstInputArg = "firstInput";
    const char* ComparisonSecondInputArg = "secondInput";
    const char* AddComparisonStepArg = "addComparison";
    const char* RemoveComparisonStepArg = "removeComparison";
    const char* MoveComparisonStepArg = "moveComparison";
    const char* EditComparisonStepArg = "editComparison";

    // Compare
    const char* CompareCommand = "compare";
    const char* CompareFirstFileArg = "firstAssetFile";
    const char* CompareSecondFileArg = "secondAssetFile";
    const char* CompareOutputFileArg = "output";
    const char* ComparePrintArg = "print";
    const char* IntersectionCountArg = "intersectionCount";

    // Bundle Settings 
    const char* BundleSettingsCommand = "bundleSettings";
    const char* BundleSettingsFileArg = "bundleSettingsFile";
    const char* OutputBundlePathArg = "outputBundlePath";
    const char* BundleVersionArg = "bundleVersion";
    const char* MaxBundleSizeArg = "maxSize";

    // Bundles
    const char* BundlesCommand = "bundles";

    // Bundle Seed
    const char* BundleSeedCommand = "bundleSeed";

    const char* AssetCatalogFilename = "assetcatalog.xml";

<<<<<<< HEAD

    constexpr auto EngineDirectoryName = AZ::IO::FixedMaxPath("Assets") / "Engine";
=======
    AZ::IO::FixedMaxPath g_cachedEngineRoot;

    
    const char EngineDirectoryName[] = "Engine";
>>>>>>> 99c82d14
    const char RestrictedDirectoryName[] = "restricted";
    const char PlatformsDirectoryName[] = "Platforms";
    const char GemsDirectoryName[] = "Gems";
    const char GemsAssetsDirectoryName[] = "Assets";
    const char GemsSeedFileName[] = "seedList";
    const char EngineSeedFileName[] = "SeedAssetList";


    namespace Internal
    {
        const AZ::u32 PlatformFlags_RESTRICTED = aznumeric_cast<AZ::u32>(AzFramework::PlatformFlags::Platform_JASPER | AzFramework::PlatformFlags::Platform_PROVO | AzFramework::PlatformFlags::Platform_SALEM);

        void AddPlatformSeeds(
            const AZ::IO::Path& engineDirectory,
            const AZStd::string& rootFolderDisplayName,
            AZStd::unordered_map<AZStd::string, AZStd::string>& defaultSeedLists,
            AzFramework::PlatformFlags platformFlags)
        {
            AZ::IO::FixedMaxPath engineRoot(GetCachedEngineRoot());
            AZ::IO::FixedMaxPath engineRestrictedRoot = engineRoot / RestrictedDirectoryName;

            AZ::IO::FixedMaxPath engineLocalPath = AZ::IO::PathView(engineDirectory.LexicallyRelative(engineRoot));

            AZ::IO::FileIOBase* fileIO = AZ::IO::FileIOBase::GetInstance();
            auto platformsIdxList = AzFramework::PlatformHelper::GetPlatformIndicesInterpreted(platformFlags);
            
            for (const AzFramework::PlatformId& platformId : platformsIdxList)
            {
                const AzFramework::PlatformFlags platformFlag = AzFramework::PlatformHelper::GetPlatformFlagFromPlatformIndex(platformId);
                const char* platformDirName = AzFramework::PlatformHelper::GetPlatformName(platformId);

                AZ::IO::FixedMaxPath platformDirectory;
                if (aznumeric_cast<AZ::u32>(platformFlag) & PlatformFlags_RESTRICTED)
                {
                    platformDirectory = engineRestrictedRoot / platformDirName / engineLocalPath;
                }
                else
                {
                    platformDirectory = engineDirectory / PlatformsDirectoryName / platformDirName;
                }

                if (fileIO->Exists(platformDirectory.c_str()))
                {
                    bool recurse = true;
                    AZ::Outcome<AZStd::list<AZStd::string>, AZStd::string> result = AzFramework::FileFunc::FindFileList(platformDirectory.String(),
                        AZStd::string::format("*.%s", AzToolsFramework::AssetSeedManager::GetSeedFileExtension()).c_str(), recurse);

                    if (result.IsSuccess())
                    {
                        AZStd::list<AZStd::string> seedFiles = result.TakeValue();
                        for (AZStd::string& seedFile : seedFiles)
                        {
                            AZStd::string normalizedFilePath = seedFile;
                            AzFramework::StringFunc::Path::Normalize(seedFile);
                            defaultSeedLists[seedFile] = AZStd::string::format("%s (%s)", rootFolderDisplayName.c_str(), platformDirName);
                        }
                    }
                }
            }
        }

        void AddPlatformsDirectorySeeds(
            const AZ::IO::Path& engineDirectory,
            const AZStd::string& rootFolderDisplayName,
            AZStd::unordered_map<AZStd::string, AZStd::string>& defaultSeedLists,
            AzFramework::PlatformFlags platformFlags)
        {
            AZ::IO::FileIOBase* fileIO = AZ::IO::FileIOBase::GetInstance();
            AZ_Assert(fileIO, "AZ::IO::FileIOBase must be ready for use.\n");

            // Check whether platforms directory exists inside the root, if yes than add
            // * All seed files from the platforms directory
            // * All platform specific seed files based on the platform flags specified. 
            auto platformsDirectory = engineDirectory / PlatformsDirectoryName;
            if (fileIO->Exists(platformsDirectory.c_str()))
            {
                fileIO->FindFiles(platformsDirectory.c_str(),
                    AZStd::string::format("*.%s", AzToolsFramework::AssetSeedManager::GetSeedFileExtension()).c_str(),
                    [&](const char* fileName)
                    {
                        AZStd::string normalizedFilePath = fileName;
                        AzFramework::StringFunc::Path::Normalize(normalizedFilePath);
                        defaultSeedLists[normalizedFilePath] = rootFolderDisplayName;
                        return true;
                    });
            }

            AddPlatformSeeds(engineDirectory, rootFolderDisplayName, defaultSeedLists, platformFlags);
        }
    }

    AZ::IO::FixedMaxPath GetCachedEngineRoot()
    {
<<<<<<< HEAD
        return AZ::Utils::GetEnginePath();
=======
        AZ_Error(AppWindowName, !g_cachedEngineRoot.empty(), "Cached Engine Root has not been initialized by the Bundler.");
        return g_cachedEngineRoot;
>>>>>>> 99c82d14
    }

    void AddPlatformIdentifier(AZStd::string& filePath, const AZStd::string& platformIdentifier)
    {
        AZStd::string fileName;
        AzFramework::StringFunc::Path::GetFileName(filePath.c_str(), fileName);

        AZStd::string extension;
        AzFramework::StringFunc::Path::GetExtension(filePath.c_str(), extension);
        AZStd::string platformSuffix = AZStd::string::format("_%s", platformIdentifier.c_str());

        fileName = AZStd::string::format("%s%s", fileName.c_str(), platformSuffix.c_str());
        AzFramework::StringFunc::Path::ReplaceFullName(filePath, fileName.c_str(), extension.c_str());
    }

    AzFramework::PlatformFlags GetPlatformsOnDiskForPlatformSpecificFile(const AZStd::string& platformIndependentAbsolutePath)
    {
        AzFramework::PlatformFlags platformFlags = AzFramework::PlatformFlags::Platform_NONE;

        auto allPlatformNames = AzFramework::PlatformHelper::GetPlatforms(AzFramework::PlatformFlags::AllNamedPlatforms);
        for (const auto& platformName : allPlatformNames)
        {
            AZStd::string filePath = platformIndependentAbsolutePath;
            AddPlatformIdentifier(filePath, platformName);
            if (AZ::IO::FileIOBase::GetInstance()->Exists(filePath.c_str()))
            {
                platformFlags = platformFlags | AzFramework::PlatformHelper::GetPlatformFlag(platformName);
            }
        }

        return platformFlags;
    }

    AZStd::unordered_map<AZStd::string, AZStd::string> GetDefaultSeedListFiles(AZStd::string_view enginePath, AZStd::string_view projectPath,
        const AZStd::vector<AzFramework::GemInfo>& gemInfoList, AzFramework::PlatformFlags platformFlag)
    {
        AZ::IO::FileIOBase* fileIO = AZ::IO::FileIOBase::GetInstance();
        AZ_Assert(fileIO, "AZ::IO::FileIOBase must be ready for use.\n");

        // Add all seed list files of enabled gems for the given project
        AZStd::unordered_map<AZStd::string, AZStd::string> defaultSeedLists = GetGemSeedListFilePathToGemNameMap(gemInfoList, platformFlag);


        // Add the engine seed list file
        AZ::IO::Path engineDirectory = AZ::IO::Path(enginePath) / EngineDirectoryName;
        auto absoluteEngineSeedFilePath = engineDirectory / EngineSeedFileName;
        absoluteEngineSeedFilePath.ReplaceExtension(AzToolsFramework::AssetSeedManager::GetSeedFileExtension());
        if (fileIO->Exists(absoluteEngineSeedFilePath.c_str()))
        {
            defaultSeedLists[absoluteEngineSeedFilePath.Native()] = EngineDirectoryName.String();
        }

        // Add Seed Lists from the Platforms directory
        Internal::AddPlatformsDirectorySeeds(engineDirectory, EngineDirectoryName.String(), defaultSeedLists, platformFlag);

        auto absoluteProjectDefaultSeedFilePath = AZ::IO::Path(projectPath) / EngineSeedFileName;
        absoluteProjectDefaultSeedFilePath.ReplaceExtension(AzToolsFramework::AssetSeedManager::GetSeedFileExtension());

        if (fileIO->Exists(absoluteProjectDefaultSeedFilePath.c_str()))
        {
            defaultSeedLists[absoluteProjectDefaultSeedFilePath.Native()] = projectPath;
        }

        return defaultSeedLists;
    }

    AZStd::vector<AZStd::string> GetDefaultSeeds(AZStd::string_view projectPath, AZStd::string_view projectName)
    {
        AZStd::vector<AZStd::string> defaultSeeds;

        defaultSeeds.emplace_back(GetProjectDependenciesAssetPath(projectPath, projectName));

        return defaultSeeds;
    }

    AZ::IO::Path GetProjectDependenciesFile(AZStd::string_view projectPath, AZStd::string_view projectName)
    {
        AZ::IO::Path projectDependenciesFilePath = projectPath;
        projectDependenciesFilePath /= AZStd::string::format("%.*s%s", aznumeric_cast<int>(projectName.size()), projectName.data(),
            DependenciesFileSuffix);
        projectDependenciesFilePath.ReplaceExtension(DependenciesFileExtension);
        return projectDependenciesFilePath.LexicallyNormal();
    }

    AZ::IO::Path GetProjectDependenciesAssetPath(AZStd::string_view projectPath, AZStd::string_view projectName)
    {
        AZ::IO::Path projectDependenciesFile = GetProjectDependenciesFile(projectPath, projectName);
        if (!AZ::IO::FileIOBase::GetInstance()->Exists(projectDependenciesFile.c_str()))
        {
            AZ_Error(AssetBundler::AppWindowName, false, "Project dependencies file %s doesn't exist.\n", projectDependenciesFile.c_str());
        }

        // Turn the absolute path into a cache-relative path
        AZ::IO::Path relativeProductPath = projectDependenciesFile.Filename().Native();
        AZStd::to_lower(relativeProductPath.Native().begin(), relativeProductPath.Native().end());

        return relativeProductPath;
    }

    AZStd::unordered_map<AZStd::string, AZStd::string> GetGemSeedListFilePathToGemNameMap(const AZStd::vector<AzFramework::GemInfo>& gemInfoList, AzFramework::PlatformFlags platformFlags)
    {
        AZStd::unordered_map<AZStd::string, AZStd::string> filePathToGemNameMap;
        for (const AzFramework::GemInfo& gemInfo : gemInfoList)
        {
            for (const AZ::IO::Path& gemAbsoluteSourcePath : gemInfo.m_absoluteSourcePaths)
            {
                AZ::IO::Path gemInfoAssetFilePath = gemAbsoluteSourcePath;
                gemInfoAssetFilePath /= gemInfo.GetGemAssetFolder();
                AZ::IO::Path absoluteGemSeedFilePath = gemInfoAssetFilePath / GemsSeedFileName;
                absoluteGemSeedFilePath.ReplaceExtension(AZ::IO::PathView{ AzToolsFramework::AssetSeedManager::GetSeedFileExtension() });
                absoluteGemSeedFilePath = absoluteGemSeedFilePath.LexicallyNormal();

                AZStd::string gemName = gemInfo.m_gemName + " Gem";
                if (AZ::IO::FileIOBase::GetInstance()->Exists(absoluteGemSeedFilePath.c_str()))
                {
                    filePathToGemNameMap[absoluteGemSeedFilePath.Native()] = gemName;
                }

                Internal::AddPlatformsDirectorySeeds(gemInfoAssetFilePath.Native(), gemName, filePathToGemNameMap, platformFlags);
            }
        }

        return filePathToGemNameMap;
    }

    bool IsGemSeedFilePathValid(AZStd::string_view engineRoot, AZStd::string seedAbsoluteFilePath, const AZStd::vector<AzFramework::GemInfo>& gemInfoList, AzFramework::PlatformFlags platformFlags)
    {
        AZ::IO::FileIOBase* fileIO = AZ::IO::FileIOBase::GetInstance();
        AZ_Assert(fileIO, "AZ::IO::FileIOBase must be ready for use.\n");

        if (!fileIO->Exists(seedAbsoluteFilePath.c_str()))
        {
            return false;
        }

        AZ::IO::Path gemsFolder{ engineRoot };
        gemsFolder /= GemsDirectoryName;
        gemsFolder = gemsFolder.LexicallyNormal();
        if (!AzFramework::StringFunc::StartsWith(seedAbsoluteFilePath, gemsFolder.Native()))
        {
            // if we are here it implies that this seed file does not live under the gems directory and
            // therefore we do not have to validate it
            return true;
        }

        for (const AzFramework::GemInfo& gemInfo : gemInfoList)
        {
            for (const AZ::IO::Path& gemAbsoluteSourcePath : gemInfo.m_absoluteSourcePaths)
            {
                // We want to check the path before going through the effort of creating the default Seed List file map
                if (!AzFramework::StringFunc::StartsWith(seedAbsoluteFilePath, gemAbsoluteSourcePath.Native()))
                {
                    continue;
                }

                AZStd::unordered_map<AZStd::string, AZStd::string> seeds = GetGemSeedListFilePathToGemNameMap({ gemInfo }, platformFlags);

                if (seeds.find(seedAbsoluteFilePath) != seeds.end())
                {
                    return true;
                }
                // If we have not validated the input path yet, we need to keep looking, or we will return false negatives
                //    for Gems that have the same prefix in their name
            }
        }

        return false;
    }

    AzFramework::PlatformFlags GetEnabledPlatformFlags(AZStd::string_view engineRoot, AZStd::string_view assetRoot, AZStd::string_view projectPath)
    {
        auto settingsRegistry = AZ::SettingsRegistry::Get();
        if (settingsRegistry == nullptr)
        {
            AZ_Error(AssetBundler::AppWindowName, false, "Settings Registry is not available, enabled platform flags cannot be queried");
            return AzFramework::PlatformFlags::Platform_NONE;
        }

        auto configFiles = AzToolsFramework::AssetUtils::GetConfigFiles(engineRoot, assetRoot, projectPath, true, true, settingsRegistry);
        auto enabledPlatformList = AzToolsFramework::AssetUtils::GetEnabledPlatforms(*settingsRegistry, configFiles);
        AzFramework::PlatformFlags platformFlags = AzFramework::PlatformFlags::Platform_NONE;
        for (const auto& enabledPlatform : enabledPlatformList)
        {
            AzFramework::PlatformFlags platformFlag = AzFramework::PlatformHelper::GetPlatformFlag(enabledPlatform);

            if (platformFlag != AzFramework::PlatformFlags::Platform_NONE)
            {
                platformFlags = platformFlags | platformFlag;
            }
            else
            {
                AZ_Warning(AssetBundler::AppWindowName, false, "Platform Helper is not aware of the platform (%s).\n ", enabledPlatform.c_str());
            }
        }

        return platformFlags;
    }

    void ValidateOutputFilePath(FilePath filePath, const char* format, ...)
    {
        if (!filePath.IsValid())
        {
            char message[MaxErrorMessageLength] = {};
            va_list args;
            va_start(args, format);
            azvsnprintf(message, MaxErrorMessageLength, format, args);
            va_end(args);
            AZ_Error(AssetBundler::AppWindowName, false, message);
        }
    }

    AZ::Outcome<AZStd::string, AZStd::string> GetCurrentProjectName()
    {
        AZStd::string projectName{ AZStd::string_view(AZ::Utils::GetProjectName()) };
        if (!projectName.empty())
        {
            return AZ::Success(projectName);
        }
        else
        {
            return AZ::Failure(AZStd::string("Unable to obtain current project name from registry"));
        }
    }

    AZ::Outcome<AZ::IO::Path, AZStd::string> GetProjectFolderPath()
    {
        AZ::IO::FixedMaxPath projectPath = AZ::Utils::GetProjectPath();
        if (!projectPath.empty())
        {
            return AZ::Success(AZ::IO::Path{ AZ::IO::PathView(projectPath) });
        }
        else
        {
            return AZ::Failure(AZStd::string::format("Unable to obtain current project path from registry"));
        }
    }

    AZ::Outcome<AZ::IO::Path, AZStd::string> GetProjectCacheFolderPath()
    {
        AZ::IO::Path projectCacheFolderPath;

        auto settingsRegistry = AZ::SettingsRegistry::Get();
        if (settingsRegistry && settingsRegistry->Get(projectCacheFolderPath.Native(),
            AZ::SettingsRegistryMergeUtils::FilePathKey_CacheProjectRootFolder))
        {
            if (AZ::IO::FileIOBase::GetInstance()->Exists(projectCacheFolderPath.c_str()))
            {
                return AZ::Success(projectCacheFolderPath);
            }
        }

        return AZ::Failure(AZStd::string::format(
            "Unable to locate the Project Cache path from Settings Registry at key %s."
            " Please run the Open 3D Engine Asset Processor to generate a Cache and build assets.",
            AZ::SettingsRegistryMergeUtils::FilePathKey_CacheProjectRootFolder));
    }

    AZ::Outcome<void, AZStd::string> GetPlatformNamesFromCacheFolder(AZStd::vector<AZStd::string>& platformNames)
    {
        AZ::Outcome<AZ::IO::Path, AZStd::string> projectCacheRootFolder = GetProjectCacheFolderPath();
        if (!projectCacheRootFolder)
        {
            return AZ::Failure(projectCacheRootFolder.TakeError());
        }

        const AZStd::string& projectCacheRootPath = projectCacheRootFolder.GetValue().Native();
        QDir projectCacheDir(QString::fromUtf8(projectCacheRootPath.c_str(), aznumeric_cast<int>(projectCacheRootPath.size())));
        auto tempPlatformList = projectCacheDir.entryList(QDir::Filter::Dirs | QDir::Filter::NoDotAndDotDot);

        if (tempPlatformList.empty())
        {
            return AZ::Failure(AZStd::string("Cache is empty. Please run the Open 3D Engine Asset Processor to generate a Cache and build assets."));
        }

        for (const QString& platform : tempPlatformList)
        {
            platformNames.push_back(AZStd::string(platform.toUtf8().data()));
        }

        return AZ::Success();
    }

    AZ::Outcome<AZ::IO::Path, AZStd::string> GetAssetCatalogFilePath()
    {
        AZ::IO::Path assetCatalogFilePath = GetPlatformSpecificCacheFolderPath();
        if (assetCatalogFilePath.empty())
        {
            return AZ::Failure(AZStd::string::format(
                "Unable to retrieve cache platform path from Settings Registry at key: %s. Please run the Open 3D Engine Asset Processor to generate platform-specific cache folders and build assets.",
                AZ::SettingsRegistryMergeUtils::FilePathKey_CacheProjectRootFolder));
        }

        assetCatalogFilePath /= AssetCatalogFilename;
        return AZ::Success(assetCatalogFilePath);
    }

    AZ::IO::Path GetPlatformSpecificCacheFolderPath()
    {
        AZ::IO::Path platformSpecificCacheFolderPath;
        if (auto settingsRegistry = AZ::SettingsRegistry::Get(); settingsRegistry != nullptr)
        {
            settingsRegistry->Get(platformSpecificCacheFolderPath.Native(), AZ::SettingsRegistryMergeUtils::FilePathKey_CacheProjectRootFolder);
        }
        return platformSpecificCacheFolderPath;
    }

    AZStd::string GenerateKeyFromAbsolutePath(const AZStd::string& absoluteFilePath)
    {
        AZStd::string key(absoluteFilePath);
        AzFramework::StringFunc::Path::Normalize(key);
        AzFramework::StringFunc::Path::StripDrive(key);
        return key;
    }

    void ConvertToRelativePath(AZStd::string_view parentFolderPath, AZStd::string& absoluteFilePath)
    {
        absoluteFilePath = AZ::IO::PathView(absoluteFilePath).LexicallyRelative(parentFolderPath).String();
    }

    AZ::Outcome<void, AZStd::string> MakePath(const AZStd::string& path)
    {
        // Create the folder if it does not already exist
        if (!AZ::IO::FileIOBase::GetInstance()->Exists(path.c_str()))
        {
            auto result = AZ::IO::FileIOBase::GetInstance()->CreatePath(path.c_str());
            if (!result)
            {
                return AZ::Failure(AZStd::string::format("Path creation failed. Input path: %s \n", path.c_str()));
            }
        }

        return AZ::Success();
    }

    WarningAbsorber::WarningAbsorber()
    {
        AZ::Debug::TraceMessageBus::Handler::BusConnect();
    }

    WarningAbsorber::~WarningAbsorber()
    {
        AZ::Debug::TraceMessageBus::Handler::BusDisconnect();
    }

    bool WarningAbsorber::OnWarning(const char* window, const char* message)
    {
        AZ_UNUSED(window);
        AZ_UNUSED(message);
        return true; // do not forward
    }

    bool WarningAbsorber::OnPreWarning(const char* window, const char* fileName, int line, const char* func, const char* message)
    {
        AZ_UNUSED(window);
        AZ_UNUSED(fileName);
        AZ_UNUSED(line);
        AZ_UNUSED(func);
        AZ_UNUSED(message);
        return true; // do not forward
    }

    FilePath::FilePath(const AZStd::string& filePath, AZStd::string platformIdentifier, bool checkFileCase, bool ignoreFileCase)
    {
        AZStd::string platform = platformIdentifier;
        if (!platform.empty())
        {
            AZStd::string filePlatform = AzToolsFramework::GetPlatformIdentifier(filePath);
            if (!filePlatform.empty())
            {
                // input file path already has a platform, no need to append a platform id
                platform = AZStd::string();

                if (!AzFramework::StringFunc::Equal(filePlatform.c_str(), platformIdentifier.c_str(), true))
                {
                    // Platform identifier does not match the current platform
                    return;
                }
            }
        }

        if (!filePath.empty())
        {
            m_validPath = true;
            m_absolutePath = AZ::IO::PathView(filePath).LexicallyNormal();
            m_originalPath = m_absolutePath;
            ComputeAbsolutePath(platform, checkFileCase, ignoreFileCase);
        }
    }


    FilePath::FilePath(const AZStd::string& filePath, bool checkFileCase, bool ignoreFileCase)
        :FilePath(filePath, AZStd::string(), checkFileCase, ignoreFileCase)
    {
    }

    const AZStd::string& FilePath::AbsolutePath() const
    {
        return m_absolutePath.Native();
    }

    const AZStd::string& FilePath::OriginalPath() const
    {
        return m_originalPath.Native();
    }

    bool FilePath::IsValid() const
    {
        return m_validPath;
    }

    AZStd::string FilePath::ErrorString() const
    {
        return m_errorString;
    }

    void FilePath::ComputeAbsolutePath(const AZStd::string& platformIdentifier, bool checkFileCase, bool ignoreFileCase)
    {
        if (AzToolsFramework::AssetFileInfoListComparison::IsTokenFile(m_absolutePath.Native()))
        {
            return;
        }

        if (!platformIdentifier.empty())
        {
            AssetBundler::AddPlatformIdentifier(m_absolutePath.Native(), platformIdentifier);
        }

        AZ::IO::Path enginePath = AZ::IO::PathView(AZ::Utils::GetEnginePath());
        m_absolutePath = enginePath / m_absolutePath;
        if (checkFileCase)
        {
            AZ::IO::Path relFilePath = m_absolutePath.LexicallyProximate(enginePath);
            if (AzToolsFramework::AssetUtils::UpdateFilePathToCorrectCase(enginePath.Native(), relFilePath.Native()))
            {
                if (ignoreFileCase)
                {
                    m_absolutePath = (enginePath / relFilePath).String();
                }
                else
                {
                    AZ::IO::Path absfilePath = (enginePath / relFilePath).LexicallyNormal();
                    if (absfilePath != AZ::IO::PathView(m_absolutePath))
                    {
                        m_errorString = AZStd::string::format("File case mismatch, file ( %s ) does not exist on disk, did you mean file ( %s )."
                            " Please run the command again with the correct file path or use ( --%s ) arg if you want to allow case insensitive file match.\n",
                            m_absolutePath.c_str(), absfilePath.c_str(), IgnoreFileCaseFlag);
                        m_validPath = false;
                    }
                }
            }
        }
    }

    ScopedTraceHandler::ScopedTraceHandler()
    {
        BusConnect();
    }

    ScopedTraceHandler::~ScopedTraceHandler()
    {
        BusDisconnect();
    }

    bool ScopedTraceHandler::OnError(const char* window, const char* message)
    {
        AZ_UNUSED(window);
        if (m_reportingError)
        {
            // if we are reporting error than we dont want to store errors again.
            return false;
        }

        m_errors.emplace_back(message);
        return true;
    }

    int ScopedTraceHandler::GetErrorCount() const
    {
        return static_cast<int>(m_errors.size());
    }

    void ScopedTraceHandler::ReportErrors()
    {
        m_reportingError = true;
#if defined(AZ_ENABLE_TRACING)
        for (const AZStd::string& error : m_errors)
        {
            AZ_Error(AssetBundler::AppWindowName, false, error.c_str());
        }
#endif

        ClearErrors();
        m_reportingError = false;
    }

    void ScopedTraceHandler::ClearErrors()
    {
        m_errors.clear();
        m_errors.swap(AZStd::vector<AZStd::string>());
    }

    AZ::Outcome<AzToolsFramework::AssetFileInfoListComparison::ComparisonType, AZStd::string> ParseComparisonType(const AZStd::string& comparisonType)
    {
        using namespace AzToolsFramework;

        const size_t numTypes = AZ_ARRAY_SIZE(AssetFileInfoListComparison::ComparisonTypeNames);

        int comparisonTypeIndex = 0;
        if (AzFramework::StringFunc::LooksLikeInt(comparisonType.c_str(), &comparisonTypeIndex))
        {
            // User passed in a number
            if (comparisonTypeIndex < numTypes)
            {
                return AZ::Success(static_cast<AssetFileInfoListComparison::ComparisonType>(comparisonTypeIndex));
            }
        }
        else
        {
            // User passed in the name of a ComparisonType
            for (size_t i = 0; i < numTypes; ++i)
            {
                if (AzFramework::StringFunc::Equal(comparisonType.c_str(), AssetFileInfoListComparison::ComparisonTypeNames[i]))
                {
                    return AZ::Success(static_cast<AssetFileInfoListComparison::ComparisonType>(i));
                }
            }
        }

        // Failure case
        AZStd::string failureMessage = AZStd::string::format("Invalid Comparison Type ( %s ).  Valid types are: ", comparisonType.c_str());
        for (size_t i = 0; i < numTypes - 1; ++i)
        {
            failureMessage.append(AZStd::string::format("%s, ", AssetFileInfoListComparison::ComparisonTypeNames[i]));
        }
        failureMessage.append(AZStd::string::format("and %s.", AssetFileInfoListComparison::ComparisonTypeNames[numTypes - 1]));
        return AZ::Failure(failureMessage);
    }

    AZ::Outcome<AzToolsFramework::AssetFileInfoListComparison::FilePatternType, AZStd::string> ParseFilePatternType(const AZStd::string& filePatternType)
    {
        using namespace AzToolsFramework;

        const size_t numTypes = AZ_ARRAY_SIZE(AssetFileInfoListComparison::FilePatternTypeNames);

        int filePatternTypeIndex = 0;
        if (AzFramework::StringFunc::LooksLikeInt(filePatternType.c_str(), &filePatternTypeIndex))
        {
            // User passed in a number
            if (filePatternTypeIndex < numTypes)
            {
                return AZ::Success(static_cast<AssetFileInfoListComparison::FilePatternType>(filePatternTypeIndex));
            }
        }
        else
        {
            // User passed in the name of a FilePatternType
            for (size_t i = 0; i < numTypes; ++i)
            {
                if (AzFramework::StringFunc::Equal(filePatternType.c_str(), AssetFileInfoListComparison::FilePatternTypeNames[i]))
                {
                    return AZ::Success(static_cast<AssetFileInfoListComparison::FilePatternType>(i));
                }
            }
        }

        // Failure case
        AZStd::string failureMessage = AZStd::string::format("Invalid File Pattern Type ( %s ).  Valid types are: ", filePatternType.c_str());
        for (size_t i = 0; i < numTypes - 1; ++i)
        {
            failureMessage.append(AZStd::string::format("%s, ", AssetFileInfoListComparison::FilePatternTypeNames[i]));
        }
        failureMessage.append(AZStd::string::format("and %s.", AssetFileInfoListComparison::FilePatternTypeNames[numTypes - 1]));
        return AZ::Failure(failureMessage);
    }

    bool LooksLikePath(const AZStd::string& inputString)
    {
        for (auto thisChar : inputString)
        {
            if (thisChar == '.' || thisChar == AZ_CORRECT_FILESYSTEM_SEPARATOR || thisChar == AZ_WRONG_FILESYSTEM_SEPARATOR)
            {
                return true;
            }
        }
        return false;
    }

    bool LooksLikeWildcardPattern(const AZStd::string& inputPattern)
    {
        for (auto thisChar : inputPattern)
        {
            if (thisChar == '*' || thisChar == '?')
            {
                return true;
            }
        }
        return false;
    }

    QJsonObject ReadJson(const AZStd::string& filePath)
    {
        QByteArray byteArray;
        QFile jsonFile;
        jsonFile.setFileName(filePath.c_str());
        jsonFile.open(QIODevice::ReadOnly | QIODevice::Text);
        byteArray = jsonFile.readAll();
        jsonFile.close();

        return QJsonDocument::fromJson(byteArray).object();
    }

    void SaveJson(const AZStd::string& filePath, const QJsonObject& jsonObject)
    {
        QFile jsonFile(filePath.c_str());
        QJsonDocument JsonDocument;
        JsonDocument.setObject(jsonObject);
        jsonFile.open(QFile::WriteOnly | QFile::Text | QFile::Truncate);
        jsonFile.write(JsonDocument.toJson());
        jsonFile.close();
    }
}<|MERGE_RESOLUTION|>--- conflicted
+++ resolved
@@ -109,15 +109,8 @@
 
     const char* AssetCatalogFilename = "assetcatalog.xml";
 
-<<<<<<< HEAD
 
     constexpr auto EngineDirectoryName = AZ::IO::FixedMaxPath("Assets") / "Engine";
-=======
-    AZ::IO::FixedMaxPath g_cachedEngineRoot;
-
-    
-    const char EngineDirectoryName[] = "Engine";
->>>>>>> 99c82d14
     const char RestrictedDirectoryName[] = "restricted";
     const char PlatformsDirectoryName[] = "Platforms";
     const char GemsDirectoryName[] = "Gems";
@@ -136,7 +129,7 @@
             AZStd::unordered_map<AZStd::string, AZStd::string>& defaultSeedLists,
             AzFramework::PlatformFlags platformFlags)
         {
-            AZ::IO::FixedMaxPath engineRoot(GetCachedEngineRoot());
+            AZ::IO::FixedMaxPath engineRoot(AZ::Utils::GetEnginePath());
             AZ::IO::FixedMaxPath engineRestrictedRoot = engineRoot / RestrictedDirectoryName;
 
             AZ::IO::FixedMaxPath engineLocalPath = AZ::IO::PathView(engineDirectory.LexicallyRelative(engineRoot));
@@ -209,16 +202,6 @@
         }
     }
 
-    AZ::IO::FixedMaxPath GetCachedEngineRoot()
-    {
-<<<<<<< HEAD
-        return AZ::Utils::GetEnginePath();
-=======
-        AZ_Error(AppWindowName, !g_cachedEngineRoot.empty(), "Cached Engine Root has not been initialized by the Bundler.");
-        return g_cachedEngineRoot;
->>>>>>> 99c82d14
-    }
-
     void AddPlatformIdentifier(AZStd::string& filePath, const AZStd::string& platformIdentifier)
     {
         AZStd::string fileName;
