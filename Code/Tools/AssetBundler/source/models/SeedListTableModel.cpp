--- conflicted
+++ resolved
@@ -14,10 +14,6 @@
 #include <AzCore/std/smart_ptr/make_shared.h>
 #include <AzFramework/IO/LocalFileIO.h>
 #include <AzFramework/StringFunc/StringFunc.h>
-<<<<<<< HEAD
-#include <AzToolsFramework/AssetCatalog/PlatformAddressedAssetCatalog.h>
-=======
->>>>>>> 5295397a
 #include <AzToolsFramework/AssetCatalog/PlatformAddressedAssetCatalogManager.h>
 
 #include <QFont>
@@ -70,16 +66,6 @@
         AZ::Data::AssetInfo assetInfo;
         QString platformList;
         const auto& enabledPlatforms = AzToolsFramework::PlatformAddressedAssetCatalogManager::GetEnabledPlatforms();
-<<<<<<< HEAD
-        if (enabledPlatforms.empty())
-        {
-            AZ_Error(AssetBundler::AppWindowName, false, "Unable to find any enabled asset platforms. Please verify the Asset Processor has run and generated assets successfully.");
-        }
-
-        for (const auto& seed : m_seedListManager->GetAssetSeedList())
-        {
-            for (auto platformId : enabledPlatforms)
-=======
         [[maybe_unused]] const bool hasEnabledPlatforms = !enabledPlatforms.empty();
         AZ_Error(AssetBundler::AppWindowName, hasEnabledPlatforms, "Unable to find any enabled asset platforms. Please verify the Asset Processor has run and generated assets successfully.");
 
@@ -88,7 +74,6 @@
         for (const auto& seed : m_seedListManager->GetAssetSeedList())
         {
             for (AZ::PlatformId platformId : enabledPlatforms)
->>>>>>> 5295397a
             {
                 if (AZ::PlatformHelper::HasPlatformFlag(seed.m_platformFlags, platformId))
                 {
@@ -103,10 +88,7 @@
                     }
                 }
             }
-<<<<<<< HEAD
-=======
-
->>>>>>> 5295397a
+
             platformList = QString(m_seedListManager->GetReadablePlatformList(seed).c_str());
 
             m_additionalSeedInfoMap[seed.m_assetId].reset(new AdditionalSeedInfo(assetInfo.m_relativePath.c_str(), platformList));
