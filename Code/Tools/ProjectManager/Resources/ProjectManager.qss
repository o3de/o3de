--- conflicted
+++ resolved
@@ -208,7 +208,6 @@
     margin-top:42px;
 }
 
-<<<<<<< HEAD
 #projectTemplate {
     margin: 55px 0 0 50px;
     max-width: 780px;
@@ -329,12 +328,12 @@
     max-width:150px;
     min-height:26px;
     max-height:26px;
-=======
+}
+
 #labelButtonOverlay {
     background-color: rgba(50,50,50,200);
     min-width:210px;
     max-width:210px;;
     min-height:278px;
     max-height:278px;
->>>>>>> f1a5160f
 }