/************** General (MainWindow) **************/
QMainWindow {
    background:#131313 url(:/o3de.svg) no-repeat top left;
    /* position the logo using padding and background-origin, Qt does not support background-position pixels */
    background-origin:content;
    padding:25px 16px;
    margin:0;
}

#ScreensCtrl {
    min-width:1200px;
    min-height:700px;
}

QPushButton:focus {
    outline: none;
    border:1px solid #1e70eb;
}

QTabBar {
    background-color: transparent;
}
QTabWidget::tab-bar {
    left: 78px; /* make room for the logo */
}
QTabBar::tab {
    height:82px;
    background-color: transparent;
    font-size:24px;
    min-width:100px;
    margin-right:40px;
    border-bottom: 3px solid transparent;
}
QTabBar::tab:text {
    text-align:left;
}
QTabWidget::pane {
    background-color: #333333;
    border:0 none;
}
QTabBar::tab:selected {
    background-color: transparent;
    border-bottom: 3px solid #1e70eb;
    color: #1e70eb;
    font-weight: 500;
}
QTabBar::tab:hover {
    color: #1e70eb;
    font-weight: 500;
}
QTabBar::tab:pressed {
    color: #0e60eb;
}
QTabBar::focus {
    outline: 0px;
    outline: none;
    outline-style: none;
}
QTabBar::tab:focus {
    background-color: #525252;
    color: #4082eb;
}

#ToastNotification {
    background-color: black;
    border-radius: 20px;
    border:1px solid #dddddd;
    qproperty-minimumSize: 100px 50px;
}

#ToastNotification #icon_frame {
    border-radius: 4px;
    qproperty-minimumSize: 44px 20px;
}

#ToastNotification #iconLabel {
    qproperty-minimumSize: 30px 20px;
    qproperty-maximumSize: 30px 20px;
    margin-left: 6px;
}

/************** General (Forms) **************/

#formLineEditWidget,
#formBrowseEditWidget {
    max-width: 890px;
}

#formFrame {
    max-width: 840px;
    background-color: #444444;
    border:1px solid #dddddd;
    border-radius: 4px;
    padding: 0px 10px 2px 6px;
    margin-top:10px;
    margin-left:50px;
}

#formFrame[Focus="true"] {
    border:1px solid #1e70eb;
}

#formFrame[Valid="false"] {
    border:1px solid red;
}

#formFrame QLabel {
    font-size: 13px;
    color: #cccccc;
}

#formFrame QPushButton {
    background-color: transparent;
    background:transparent url(:/Select_Folder.svg) no-repeat center;
    qproperty-flat: true;
}

#formFrame QPushButton:focus {
    border:none;
}

#formFrame QLineEdit {
    background-color: rgba(0,0,0,0);
    font-size: 18px;
    color: #ffffff;
    border:0;
    line-height: 30px;
    height: 1em;
    padding-top: -4px;
}


#formErrorLabel {
    color: #ec3030;
    font-size: 14px;
    margin-left: 50px;
}

#formTitleLabel {
    font-size:21px;
    color:#ffffff;
    margin: 24px 0 10px 50px;
}

/************** General (Modal windows) **************/

#header {
    background-color:#111111;
    min-height:80px;
    max-height:80px;
}

#header QPushButton {
    /* settings min/max lets us use a fixed size */
    min-width: 24px;
    max-width: 24px;
    min-height: 24px;
    max-height: 24px;
    margin: 20px 10px 0px 10px;
    background:transparent url(:/ArrowBack.svg) no-repeat center;
    background-origin:content;
    qproperty-flat: true;
    qproperty-iconSize: 50px;
}

#header QPushButton:focus {
    border:none;
}
#header QPushButton:hover,
#header QPushButton:pressed {
    background:transparent url(:/ArrowBack_Hover.svg) no-repeat center;
}

#headerTitle {
    font-size:14px;
    text-align:left;
    margin:0;
    padding-top:0px;
    padding-bottom:0px;
    min-height:20px;
    max-height:20px;
}
#headerSubTitle {
    font-size:24px;
    text-align:left;
    margin:0;
    padding-top:-5px;
    min-height:42px;
    max-height:42px;
}

#body {
    background-color:#333333;
}
#footer {
    /* settings min/max lets us use a fixed size */
    min-width: 50px;
    min-height:54px;
    max-height:54px;
}

#footer > QPushButton {
    qproperty-flat: true;
    background: qlineargradient(x1: 0, y1: 0, x2: 0, y2: 1,
                            stop: 0 #0095f2, stop: 1.0 #1e70eb);
    border-radius: 3px;
    min-height: 28px;
    max-height: 28px;
    min-width: 150px;
    margin-right:30px;
}
#footer > QPushButton:hover {
    background: qlineargradient(x1: 0, y1: 0, x2: 0, y2: 1,
                            stop: 0 #10A5f2, stop: 1.0 #2e80eb);
}
#footer > QPushButton:pressed {
    background: qlineargradient(x1: 0, y1: 0, x2: 0, y2: 1,
                            stop: 0 #0085e2, stop: 1.0 #0e60db);
}

#footer > QPushButton[secondary="true"] {
    margin-right: 10px;
    background: qlineargradient(x1: 0, y1: 0, x2: 0, y2: 1,
                            stop: 0 #888888, stop: 1.0 #555555);
}
#footer > QPushButton[secondary="true"]:hover {
    background: qlineargradient(x1: 0, y1: 0, x2: 0, y2: 1,
                            stop: 0 #999999, stop: 1.0 #666666);
}
#footer > QPushButton[secondary="true"]:pressed {
    background: qlineargradient(x1: 0, y1: 0, x2: 0, y2: 1,
                            stop: 0 #555555, stop: 1.0 #777777);
}

#dialogSubTitle {
    font-size:14px;
    font-weight:600;
}

#horizontalSeparatingLine {
    color: #666666;
}

#verticalSeparatingLine {
    color: #888888;
}

/************** Project Settings **************/
#projectSettings {
    margin-top:30px;
}

#projectTemplate {
    margin: 25px 0 0 50px;
}
#projectTemplateLabel {
    font-size:16px;
    font-weight:100;
}

#projectTemplateDetailsLabel {
    font-size:14px;
    min-height:40px;
    margin-bottom:20px;
}

#projectTemplateDetails {
    background-color:#444444;
    max-width:20%;
    min-width:240px;
    margin-left:30px;
}

#projectTemplateDetails #displayName,
#projectTemplateDetails #includedGemsTitle {
    font-size:18px;
}

#projectTemplateDetails #moreGems {
    font-size:14px;
    margin-top:20px;
}

#projectTemplateDetails #includedGemsTitle {
    margin-top:5px;
    margin-bottom:5px;
}

#projectTemplateDetails #summary {
    padding-bottom:0px;
    border-bottom:2px solid #555555;
	min-height:80px;
    qproperty-alignment: AlignTop;
}

#projectTemplateDetails #browseCatalog {
    margin:5px 0px 15px 0px;
}

#projectTemplate QPushButton {
    qproperty-flat: true;
    min-width: 96px;
    max-width: 96px;
    min-height: 160px;
    max-height: 160px;
}
#projectTemplate #templateLabel {
    qproperty-alignment: AlignCenter;
}
#projectTemplate QPushButton #templateImage {
    border:3px solid transparent;
    border-radius: 4px;
}
#projectTemplate QPushButton[Checked="true"] #templateImage {
    border:3px solid #1e70eb;
}
#projectTemplate QPushButton[Checked="true"] #templateLabel {
    font-weight:bold;
}
#projectTemplate QPushButton:hover {
    background-color: #444444;
}
#projectTemplate QPushButton:focus {
    outline: none;
    border:none;
}

#projectSettingsSectionTitle
{
    font-size:18px;
}

#projectSmallInfoLabel
{
    font-size:10px;
}

#projectSettingsTab::tab-bar {
    left: 60px;
}

#projectSettingsTabBar::tab {
    height:50px;
}

#projectSettingsTab::tab-bar > QPushButton {
    background: qlineargradient(x1: 0, y1: 0, x2: 0, y2: 1,
                            stop: 0 #888888, stop: 1.0 #555555);
    qproperty-flat: true;
    margin-right:30px;
    margin-bottom:12px;
    margin-top:0px;
    min-width:170px;
    max-width:170px;
    min-height:26px;
    max-height:26px;
    border-radius: 3px;
    text-align:center;
    font-size:13px;
}
#projectSettingsTab::tab-bar > QPushButton:hover {
    background: qlineargradient(x1: 0, y1: 0, x2: 0, y2: 1,
                            stop: 0 #999999, stop: 1.0 #666666);
}
#projectSettingsTab::tab-bar > QPushButton:pressed {
    background: qlineargradient(x1: 0, y1: 0, x2: 0, y2: 1,
                            stop: 0 #555555, stop: 1.0 #777777);
}

#projectSettingsTopFrame {
    background-color:#1E252F;
}

/************** Projects **************/
#firstTimeContent > #titleLabel {
    font-size:60px;
    margin:73px 0px 0px 0px;
    qproperty-indent: 0;
}

#firstTimeContent > #introLabel {
    font-size:14px;
    margin:10px 0 60px 0;
    qproperty-indent: 0;
}

#firstTimeContent > QPushButton {
    min-width: 210px;
    max-width: 210px;
    min-height: 276px;
    max-height: 276px;
    qproperty-flat: true;
    background-origin:content;
    font-size:14px;
    border: 1px solid #ffffff;
}

#firstTimeContent > QPushButton:hover {
    border: 1px solid #1e70eb;
    color: #1e70eb;
}

#firstTimeContent > QPushButton:focus {
    border: 1px solid #1e70eb;
}

#firstTimeContent > QPushButton:pressed {
    border: 1px solid #0e60eb;
    color: #0e60eb;
}

#createProjectButton {
    background:rgba(0,0,0,180) url(:/AddOffset.svg) no-repeat center center;
}
#createProjectButton:hover,
#createProjectButton:pressed {
    background:rgba(0,0,0,180) url(:/AddOffset_Hover.svg) no-repeat center center;
}

#addProjectButton {
    background:rgba(0,0,0,180) url(:/FolderOffset.svg) no-repeat center center;
}
#addProjectButton:hover,
#addProjectButton:pressed {
    background:rgba(0,0,0,180) url(:/FolderOffset_Hover.svg) no-repeat center center;
}

#projectsContent > QFrame  {
    margin-top:60px;
}

#projectsContent > QFrame > #titleLabel {
    font-size:24px;
    qproperty-indent: 0;
}

#projectsContent > QScrollArea {
    margin-top:40px;
    margin-bottom:5px;
}

#projectButton > #labelButton  {
    border:1px solid white;
}

#projectButton > #labelButton:hover,
#projectButton > #labelButton:pressed,
#projectButton > #labelButton:focus {
    border:1px solid #1e70eb;
}

#projectButton > QFrame  {
    margin-top:6px;
}

#projectButton QLabel {
    font-weight:bold;
    font-size:14px;
    qproperty-indent: 0;
}

#labelButton QPushButton {
    min-width:140px;
    max-width:140px;
    min-height:24px;
    max-height:24px;
}

#labelButton #projectActionCancelButton{
    qproperty-flat: true;
    border-radius: 3px;
    margin-left: 1px;
    background: qlineargradient(x1: 0, y1: 0, x2: 0, y2: 1,
                            stop: 0 #E32C27, stop: 1.0 #951D21);
}
#labelButton #projectActionCancelButton:hover {
    background: qlineargradient(x1: 0, y1: 0, x2: 0, y2: 1,
                            stop: 0 #FD3129, stop: 1.0 #AF2221);
}
#labelButton #projectActionCancelButton:pressed {
    background: qlineargradient(x1: 0, y1: 0, x2: 0, y2: 1,
                            stop: 0 #951D1F, stop: 1.0 #C92724);
}

#labelButtonOverlay {
    background-color: rgba(0,0,0,0.7);
}

#projectMessageOverlay, #projectSubMessageOverlay {
    min-width:160px;
    max-width:160px;
    min-height:32px;
    max-height:32px;
}

#labelButton #projectMessageOverlay {
    font-size:16px;
}

#labelButton #projectSubMessageOverlay {
    font-size:12px;
}

#projectMenuButton {
    qproperty-flat: true;
    background:transparent url(:/menu.svg) no-repeat center center;
    max-width:30px;
    min-width:30px;
    max-height:14px;
    min-height:14px;
}

#projectsContent > QFrame > #newProjectButton {
    min-width:150px;
    max-width:150px;
    min-height:26px;
    max-height:26px;
}

<<<<<<< HEAD
#projectActionButton, #openEditorButton {
    min-height:26px;
    max-height:26px;
}

#labelButtonOverlay {
    background-color: rgba(50,50,50,200);
    min-width:210px;
    max-width:210px;;
    min-height:278px;
    max-height:278px;
}

=======
>>>>>>> b4b7e5a0
QProgressBar {
    border: none;
    background-color: transparent;
    padding: 0px;
}

QProgressBar::chunk {
    background-color: #1E70EB;
}

/************** Gem Catalog **************/

#GemCatalogScreen {
    background-color: #333333;
}

#GemCatalogTitle {
    font-size: 18px;
}

#GemCatalogCart {
    background-color: #555555;
}

#GemCatalogCartCountLabel {
    font-size: 12px;
    background-color: #4285F4;
    border-radius: 3px;
}

#GemCatalogCartOverlaySectionLabel {
    font-weight: 600;
}

#gemCatalogMenuButton {
    qproperty-flat: true;
    max-width:36px;
    min-width:36px;
    max-height:24px;
    min-height:24px;
}

#GemCatalogCartOverlayGemDownloadHeader {
    margin:0;
    padding: 0px;
    background-color: #333333;
}

#GemCatalogCartOverlayGemDownloadBG {
    margin:0;
    padding: 0px;
    background-color: #444444;
}

#gemCatalogMenuButton {
    qproperty-flat: true;
    max-width:36px;
    min-width:36px;
    max-height:24px;
    min-height:24px;
}

#adjustableHeaderWidget QHeaderView::section { 
    background-color: transparent;
}

#GemCatalogHeaderShowCountLabel {
    font-size: 12px;
    font: italic;
    color: #FFFFFF;
}

#GemCatalogListView {
    background-color: #333333;
}

#GemDependenciesDialog QLabel {
    margin-bottom:10px;
}

#GemDependenciesDialog QCheckBox {
    background-color: #333333;
    border-radius: 3px;
    spacing:3px;
    margin-right:5px;
    padding:4px;
    margin-top:5px;
}

#gemCatalogUpdateGemButton,
#gemCatalogUninstallGemButton 
{
    qproperty-flat: true;
    min-height:24px;
    max-height:24px;
    border-radius: 3px;
    text-align:center;
    font-size:12px;
    font-weight:600;
}

#gemCatalogUpdateGemButton {
    background: qlineargradient(x1: 0, y1: 0, x2: 0, y2: 1,
                            stop: 0 #888888, stop: 1.0 #555555);
}
#gemCatalogUpdateGemButton:hover {
    background: qlineargradient(x1: 0, y1: 0, x2: 0, y2: 1,
                            stop: 0 #999999, stop: 1.0 #666666);
}
#gemCatalogUpdateGemButton:pressed {
    background: qlineargradient(x1: 0, y1: 0, x2: 0, y2: 1,
                            stop: 0 #555555, stop: 1.0 #777777);
}

#footer > #gemCatalogUninstallGemButton,
#gemCatalogUninstallGemButton {
    background: qlineargradient(x1: 0, y1: 0, x2: 0, y2: 1,
                            stop: 0 #E32C27, stop: 1.0 #951D21);
}
#footer > #gemCatalogUninstallGemButton:hover,
#gemCatalogUninstallGemButton:hover {
    background: qlineargradient(x1: 0, y1: 0, x2: 0, y2: 1,
                            stop: 0 #FD3129, stop: 1.0 #AF2221);
}
#footer > #gemCatalogUninstallGemButton:pressed,
#gemCatalogUninstallGemButton:pressed {
    background: qlineargradient(x1: 0, y1: 0, x2: 0, y2: 1,
                            stop: 0 #951D1F, stop: 1.0 #C92724);
}

/************** Filter Tag widget **************/

#FilterTagWidgetTextLabel {
    color: #94D2FF;
    font-size: 10px;
}

#TagWidget {
    background-color: #333333;
    padding:3px;
    font-size:12px;
    border-radius: 3px;
    margin-right: 3px;
}

/************** Gems SubWidget **************/

#gemSubWidgetTitleLabel {
    color: #FFFFFF;
    font-size: 16px;
}

#gemSubWidgetTextLabel {
    color: #DDDDDD;
    font-size: 10px;
}

/************** Gem Catalog (Inspector) **************/

#GemCatalogInspector {
    background-color: #444444;
}

/************** Gem Catalog (Filter/left pane) **************/

#GemCatalogFilterWidget {
    background-color: #444444;
}

#GemCatalogHeaderWidget {
    background-color: #1E252F;
}

#GemCatalogFilterCategoryTitle {
    font-size: 12px;
    font-weight: 600;
}

/************** Engine **************/

#engineTab::tab-bar {
    left: 60px;
}

#engineTabBar::tab {
    height: 50px;
    background-color: transparent;
    font-weight: 400;
    font-size: 18px;
    min-width: 160px;
}

#engineTabBar::tab:selected {
    border-bottom: 3px solid #94D2FF;
    color: #94D2FF;
    font-weight: 600;
}
#engineTabBar::tab:hover {
    color: #94D2FF;
    font-weight: 600;
}
#engineTabBar::tab:pressed {
    color: #66bcfa;
}

#engineTopFrame {
    background-color:#1E252F;
}

/************** Gem Repo **************/

#gemRepoHeaderLabel {
    font-size: 12px;
}

#gemRepoNoReposLabel {
    font-size: 16px;
}

#gemRepoHeaderRefreshButton {
    background-color: transparent;
    qproperty-flat: true;
    qproperty-iconSize: 14px;
}

#gemRepoAddButton {
    background: qlineargradient(x1: 0, y1: 0, x2: 0, y2: 1,
                            stop: 0 #888888, stop: 1.0 #555555);
    qproperty-flat: true;
    min-width:120px;
    max-width:120px;
    min-height:24px;
    max-height:24px;
    border-radius: 3px;
    text-align:center;
    font-size:12px;
    font-weight:600;
}
#gemRepoAddButton:hover {
    background: qlineargradient(x1: 0, y1: 0, x2: 0, y2: 1,
                            stop: 0 #999999, stop: 1.0 #666666);
}
#gemRepoAddButton:pressed {
    background: qlineargradient(x1: 0, y1: 0, x2: 0, y2: 1,
                            stop: 0 #555555, stop: 1.0 #777777);
}

#gemRepoInspector {
    background: #444444;
}

#gemRepoAddDialogInstructionTitleLabel {
    font-size:14px;
    font-weight:bold;
}

#gemRepoAddDialogWarningLabel {
    font-size:12px;
    font-style:italic;
}

#addGemRepoDialog #formFrame {
    margin-left:0px;
}

/************** Gem Repo Inspector **************/

#gemRepoInspectorNameLabel {
    font-size: 18px;
    color: #FFFFFF;
}

#gemRepoInspectorBodyLabel {
    font-size: 12px;
    color: #DDDDDD;
}

#gemRepoInspectorAddInfoTitleLabel {
    font-size: 16px;
    color: #FFFFFF;
}<|MERGE_RESOLUTION|>--- conflicted
+++ resolved
@@ -517,22 +517,6 @@
     max-height:26px;
 }
 
-<<<<<<< HEAD
-#projectActionButton, #openEditorButton {
-    min-height:26px;
-    max-height:26px;
-}
-
-#labelButtonOverlay {
-    background-color: rgba(50,50,50,200);
-    min-width:210px;
-    max-width:210px;;
-    min-height:278px;
-    max-height:278px;
-}
-
-=======
->>>>>>> b4b7e5a0
 QProgressBar {
     border: none;
     background-color: transparent;
