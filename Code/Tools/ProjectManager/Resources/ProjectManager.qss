--- conflicted
+++ resolved
@@ -181,7 +181,7 @@
     max-height:54px;
 }
 
-#footer > QPushButton, #AddGemButton {
+#footer > QPushButton {
     qproperty-flat: true;
     background: qlineargradient(x1: 0, y1: 0, x2: 0, y2: 1,
                             stop: 0 #0095f2, stop: 1.0 #1e70eb);
@@ -191,15 +191,6 @@
     min-width: 150px;
     margin-right:30px;
 }
-
-#AddGemButton
-{
-    min-height: 24px;
-    max-height: 24px;
-    margin-right:10px;
-    min-width: 120px;
-}
-
 #footer > QPushButton:hover {
     background: qlineargradient(x1: 0, y1: 0, x2: 0, y2: 1,
                             stop: 0 #10A5f2, stop: 1.0 #2e80eb);
@@ -494,7 +485,6 @@
     font-weight: 600;
 }
 
-<<<<<<< HEAD
 #GemCatalogCartOverlayGemDownloadHeader {
     margin:0;
     padding: 0px;
@@ -505,14 +495,14 @@
     margin:0;
     padding: 0px;
     background-color: #444444;
-=======
+}
+
 #gemCatalogMenuButton {
     qproperty-flat: true;
     max-width:36px;
     min-width:36px;
     max-height:24px;
     min-height:24px;
->>>>>>> 402e95b0
 }
 
 #GemCatalogHeaderLabel {
