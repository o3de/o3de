/*
 * Copyright (c) Contributors to the Open 3D Engine Project. For complete copyright and license terms please see the LICENSE at the root of this distribution.
 *
 * SPDX-License-Identifier: Apache-2.0 OR MIT
 *
 */

#include <ProjectUtils.h>
#include <PythonBindingsInterface.h>

#include <QDir>
#include <QFileInfo>
#include <QProcess>
#include <QProcessEnvironment>
#include <QStandardPaths>

#include <AzCore/Settings/SettingsRegistryImpl.h>
#include <AzCore/Settings/SettingsRegistryMergeUtils.h>
#include <AzCore/Utils/Utils.h>

namespace O3DE::ProjectManager
{
    namespace ProjectUtils
    {
        bool AppendToPath(QString newPath)
        {
            QString pathEnv = qEnvironmentVariable("Path");
            QStringList pathEnvList = pathEnv.split(";");
            if (!pathEnvList.contains(newPath, Qt::CaseInsensitive))
            {
                pathEnv += ";" + newPath;
                if (!qputenv("Path", pathEnv.toStdString().c_str()))
                {
                    return false;
                }
            }
            return true;
        }

        AZ::Outcome<void, QString> SetupCommandLineProcessEnvironment()
        {
            // Use the engine path to insert a path for cmake
            auto engineInfoResult = PythonBindingsInterface::Get()->GetEngineInfo();
            if (!engineInfoResult.IsSuccess())
            {
                return AZ::Failure(QObject::tr("Failed to get engine info"));
            }
            auto engineInfo = engineInfoResult.GetValue();

            // Append cmake path to the current environment PATH incase it is missing, since if
            // we are starting CMake itself the current application needs to find it using Path
            // This also takes affect for all child processes.
            QDir cmakePath(engineInfo.m_path);
            cmakePath.cd("cmake/runtime/bin");
            if (!AppendToPath(cmakePath.path()))
            {
                return AZ::Failure(QObject::tr("Failed to append the path to CMake to the PATH environment variable"));
            }

            // if we don't have ninja, use one that might come with the installer
            auto ninjaQueryResult = ExecuteCommandResult("ninja", QStringList{ "--version" });
            if (!ninjaQueryResult.IsSuccess())
            {
                QDir ninjaPath(engineInfo.m_path);
                ninjaPath.cd("ninja");
                if (!AppendToPath(ninjaPath.path()))
                {
                    return AZ::Failure(QObject::tr("Failed to append the path to ninja to the PATH environment variable"));
                }
            }

            return AZ::Success();
        }

        AZ::Outcome<QString, QString> FindSupportedCMake()
        {
            // Validate that cmake is installed and is in the path
            auto cmakeVersionQueryResult = ExecuteCommandResult("cmake", QStringList{ "--version" });
            if (!cmakeVersionQueryResult.IsSuccess())
            {
                return AZ::Failure(
                    QObject::tr("CMake not found. \n\n"
                                "Make sure that the minimum version of CMake is installed and available from the command prompt. "
                                "Refer to the <a href='https://o3de.org/docs/welcome-guide/setup/requirements/#cmake'>O3DE "
                                "requirements</a> for more information."));
            }

            return AZ::Success(QString{ ProjectCMakeCommand });
        }

        AZ::Outcome<QString, QString> FindSupportedNinja()
        {
            // Validate that cmake is installed and is in the path
            auto ninjaQueryResult = ExecuteCommandResult("ninja", QStringList{ "--version" });
            if (!ninjaQueryResult.IsSuccess())
            {
                return AZ::Failure(
                    QObject::tr("Ninja.exe Build System was not found in the PATH environment variable.<br>"
                                "Ninja is used to prepare script-only projects and avoid C++ compilation.<br>"
                                "You can either automatically install it with the Windows Package Manager, or manually download it "
                                "from the <a href='https://ninja-build.org/'>official Ninja website</a>.<br>"
                                "To automatically install it using the Windows Package Manager, use this command in a command window like Powershell:\n\n"
                                "<pre>winget install Ninja-build.Ninja</pre><br><br>"
                                "After installation, you may have to restart O3DE's Project Manager.<br><br>"
                                "Refer to the <a href='https://o3de.org/docs/welcome-guide/setup/requirements/#cmake'>O3DE "
                                "requirements</a> for more information."));
            }

            return AZ::Success(QString{ "Ninja" });
        }

        AZ::Outcome<QString, QString> FindSupportedCompilerForPlatform(const ProjectInfo& projectInfo)
        {
            // Validate that cmake is installed
            auto cmakeProcessEnvResult = SetupCommandLineProcessEnvironment();
            if (!cmakeProcessEnvResult.IsSuccess())
            {
                return AZ::Failure(cmakeProcessEnvResult.GetError());
            }

            if (auto cmakeVersionQueryResult = FindSupportedCMake(); !cmakeVersionQueryResult.IsSuccess())
            {
                return cmakeVersionQueryResult;
            }

            if (projectInfo.m_isScriptOnly)
            {
<<<<<<< HEAD
                auto ninjaVersionQueryResult = FindSupportedNinja(); 
                if (!ninjaVersionQueryResult.IsSuccess())
                {
                    return ninjaVersionQueryResult;
                }
                else
                {
                    return AZ::Success("A Script Only Project only requires Ninja installation.");
                }
    
=======
                if (auto ninjaVersionQueryResult = FindSupportedNinja(); !ninjaVersionQueryResult.IsSuccess())
                {
                    return ninjaVersionQueryResult;
                }
>>>>>>> a95c5e18
            }

            // Validate that the minimal version of visual studio is installed
            QProcessEnvironment environment = QProcessEnvironment::systemEnvironment();
            QString programFilesPath = environment.value("ProgramFiles(x86)");
            QString vsWherePath = QDir(programFilesPath).filePath("Microsoft Visual Studio/Installer/vswhere.exe");

            QFileInfo vsWhereFile(vsWherePath);
            if (vsWhereFile.exists() && vsWhereFile.isFile())
            {
                QStringList vsWhereBaseArguments =
                    QStringList{ "-version", "[16.11,18)", "-latest", "-requires", "Microsoft.VisualStudio.Component.VC.Tools.x86.x64" };

                QProcess vsWhereIsCompleteProcess;
                vsWhereIsCompleteProcess.setProcessChannelMode(QProcess::MergedChannels);

                vsWhereIsCompleteProcess.start(vsWherePath, vsWhereBaseArguments + QStringList{ "-property", "isComplete" });

                if (vsWhereIsCompleteProcess.waitForStarted() && vsWhereIsCompleteProcess.waitForFinished())
                {
                    QString vsWhereIsCompleteOutput(vsWhereIsCompleteProcess.readAllStandardOutput());
                    if (vsWhereIsCompleteOutput.startsWith("1"))
                    {
                        QProcess vsWhereCompilerVersionProcess;
                        vsWhereCompilerVersionProcess.setProcessChannelMode(QProcess::MergedChannels);
                        vsWhereCompilerVersionProcess.start(
                            vsWherePath, vsWhereBaseArguments + QStringList{ "-property", "catalog_productDisplayVersion" });

                        if (vsWhereCompilerVersionProcess.waitForStarted() && vsWhereCompilerVersionProcess.waitForFinished())
                        {
                            QString vsWhereCompilerVersionOutput(vsWhereCompilerVersionProcess.readAllStandardOutput());
                            return AZ::Success(vsWhereCompilerVersionOutput);
                        }
                    }
                }
            }

            return AZ::Failure(
                QObject::tr("Visual Studio 2019 version 16.11 or higher or Visual Studio 2022 version 17.0 or higher not found.<br><br>"
                            "A compatible version of Visual Studio is required to build this project.<br>"
                            "Refer to the <a href='https://o3de.org/docs/welcome-guide/requirements/#microsoft-visual-studio'>Visual "
                            "Studio requirements</a> for more information."));
        }

        AZ::Outcome<void, QString> OpenCMakeGUI(const QString& projectPath)
        {
            AZ::Outcome processEnvResult = SetupCommandLineProcessEnvironment();
            if (!processEnvResult.IsSuccess())
            {
                return AZ::Failure(processEnvResult.GetError());
            }

            QString projectBuildPath = QDir(projectPath).filePath(ProjectBuildPathPostfix);
            AZ::Outcome projectBuildPathResult = GetProjectBuildPath(projectPath);
            if (projectBuildPathResult.IsSuccess())
            {
                projectBuildPath = projectBuildPathResult.GetValue();
            }

            QProcess process;

            // if the project build path is relative, it should be relative to the project path
            process.setWorkingDirectory(projectPath);

            process.setProgram("cmake-gui");
            process.setArguments({ "-S", projectPath, "-B", projectBuildPath });
            if(!process.startDetached())
            {
                return AZ::Failure(QObject::tr("Failed to start CMake GUI"));
            }

            return AZ::Success();
        }

        AZ::Outcome<QString, QString> RunGetPythonScript(const QString& engineRoot)
        {
            const QString batPath = QString("%1/python/get_python.bat").arg(engineRoot);
            return ExecuteCommandResultModalDialog(
                "cmd.exe",
                QStringList{"/c", batPath},
                QObject::tr("Running get_python script..."));
        }

        AZ::IO::FixedMaxPath GetEditorExecutablePath(const AZ::IO::PathView& projectPath)
        {
            AZ::IO::FixedMaxPath editorPath;
            AZ::IO::FixedMaxPath fixedProjectPath{ projectPath };

            // First attempt to launch the Editor.exe within the project build directory if it exists
            AZ::IO::FixedMaxPath buildPathSetregPath = fixedProjectPath
                / AZ::SettingsRegistryInterface::DevUserRegistryFolder
                / "Platform" / AZ_TRAIT_OS_PLATFORM_CODENAME / "build_path.setreg";
            if (AZ::IO::SystemFile::Exists(buildPathSetregPath.c_str()))
            {
                AZ::SettingsRegistryImpl settingsRegistry;
                // Merge the build_path.setreg into the local SettingsRegistry instance
                if (AZ::IO::FixedMaxPath projectBuildPath;
                    settingsRegistry.MergeSettingsFile(buildPathSetregPath.Native(),
                        AZ::SettingsRegistryInterface::Format::JsonMergePatch)
                    && settingsRegistry.Get(projectBuildPath.Native(), AZ::SettingsRegistryMergeUtils::ProjectBuildPath))
                {
                    // local Settings Registry will be used to merge the build_path.setreg for the supplied projectPath
                    AZ::IO::FixedMaxPath buildConfigurationPath = (fixedProjectPath / projectBuildPath).LexicallyNormal();

                    // First try <project-build-path>/bin/$<CONFIG> and if that path doesn't exist
                    // try <project-build-path>/bin/$<PLATFORM>/$<CONFIG>
                    buildConfigurationPath /= "bin";
                    AZStd::fixed_vector<AZ::IO::FixedMaxPath, 4> paths = {
                        buildConfigurationPath / AZ_BUILD_CONFIGURATION_TYPE / "Editor",
                        buildConfigurationPath / AZ_TRAIT_OS_PLATFORM_CODENAME / AZ_BUILD_CONFIGURATION_TYPE / "Editor"
                    };

                    // always try profile config because that is the default
                    if (strcmp(AZ_BUILD_CONFIGURATION_TYPE, "profile") != 0)
                    {
                        paths.emplace_back(buildConfigurationPath / "profile" / "Editor");
                        paths.emplace_back(buildConfigurationPath / AZ_TRAIT_OS_PLATFORM_CODENAME / "profile" / "Editor");
                    }

                    for (auto& path : paths)
                    {
                        if(AZ::IO::SystemFile::Exists(path.ReplaceExtension(AZ_TRAIT_OS_EXECUTABLE_EXTENSION).c_str()))
                        {
                            return path;
                        }
                    }
                }
            }

            // No Editor executable was found in the project build folder so if this project uses a
            // different engine we must find the Editor executable for that engine
            if(auto engineResult = PythonBindingsInterface::Get()->GetProjectEngine(projectPath.Native().data()); engineResult)
            {
                auto engineInfo = engineResult.GetValue<EngineInfo>();
                if (!engineInfo.m_thisEngine)
                {
                    AZ::IO::FixedMaxPath fixedEnginePath{ engineInfo.m_path.toUtf8().constData() };
                    // try the default sdk path
                    // in the future we may be able to use additional .setreg entries to locate an alternate binary path
                    if (editorPath = (fixedEnginePath / "bin" / AZ_TRAIT_OS_PLATFORM_CODENAME / "profile" / "Default" / "Editor").
                        ReplaceExtension(AZ_TRAIT_OS_EXECUTABLE_EXTENSION);
                        AZ::IO::SystemFile::Exists(editorPath.c_str()))
                    {
                        return editorPath;
                    }
                    return {};
                }
            }

            // Fall back to checking if an Editor exists in O3DE executable directory
            editorPath = AZ::IO::FixedMaxPath(AZ::Utils::GetExecutableDirectory()) / "Editor";
            editorPath.ReplaceExtension(AZ_TRAIT_OS_EXECUTABLE_EXTENSION);
            if (AZ::IO::SystemFile::Exists(editorPath.c_str()))
            {
                return editorPath;
            }
            return {};
        }

        AZ::Outcome<QString, QString> CreateDesktopShortcut(const QString& filename, const QString& targetPath, const QStringList& arguments)
        {
            const QString cmd{"powershell.exe"};
            const QString desktopPath = QStandardPaths::writableLocation(QStandardPaths::DesktopLocation);
            const QString shortcutPath = QString("%1/%2.lnk").arg(desktopPath).arg(filename);
            const QString arg = QString("$s=(New-Object -COM WScript.Shell).CreateShortcut('%1');$s.TargetPath='%2';$s.Arguments='%3';$s.Save();")
                    .arg(shortcutPath)
                    .arg(targetPath)
                    .arg(arguments.join(' '));
            auto createShortcutResult = ExecuteCommandResult(cmd, QStringList{"-Command", arg});
            if (!createShortcutResult.IsSuccess())
            {
                return AZ::Failure(QObject::tr("Failed to create desktop shortcut %1 <br><br>"
                                               "Please verify you have permission to create files at the specified location.<br><br> %2")
                                    .arg(shortcutPath)
                                    .arg(createShortcutResult.GetError()));
            }

            return AZ::Success(QObject::tr("A desktop shortcut has been successfully created.<br>You can view the file <a href=\"%1\">here</a>.").arg(desktopPath));
        }
    } // namespace ProjectUtils
} // namespace O3DE::ProjectManager<|MERGE_RESOLUTION|>--- conflicted
+++ resolved
@@ -125,23 +125,10 @@
 
             if (projectInfo.m_isScriptOnly)
             {
-<<<<<<< HEAD
-                auto ninjaVersionQueryResult = FindSupportedNinja(); 
-                if (!ninjaVersionQueryResult.IsSuccess())
+                if (auto ninjaVersionQueryResult = FindSupportedNinja(); !ninjaVersionQueryResult.IsSuccess())
                 {
                     return ninjaVersionQueryResult;
                 }
-                else
-                {
-                    return AZ::Success("A Script Only Project only requires Ninja installation.");
-                }
-    
-=======
-                if (auto ninjaVersionQueryResult = FindSupportedNinja(); !ninjaVersionQueryResult.IsSuccess())
-                {
-                    return ninjaVersionQueryResult;
-                }
->>>>>>> a95c5e18
             }
 
             // Validate that the minimal version of visual studio is installed
