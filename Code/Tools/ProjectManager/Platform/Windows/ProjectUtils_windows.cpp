--- conflicted
+++ resolved
@@ -105,55 +105,6 @@
                 }
             }
 
-<<<<<<< HEAD
-            return AZ::Failure(QObject::tr("Visual Studio 2019 version 16.9.2 or higher not found.<br><br>"
-                "Visual Studio 2019 is required to build this project."
-                " Install any edition of <a href='https://visualstudio.microsoft.com/downloads/'>Visual Studio 2019</a>"
-                " or update to a newer version before proceeding to the next step."
-                " While installing configure Visual Studio with these <a href='https://o3de.org/docs/welcome-guide/setup/requirements/#visual-studio-configuration'>workloads</a>."));
-        }
-        
-        AZ::Outcome<void, QString> OpenCMakeGUI(const QString& projectPath)
-        {
-            AZ::Outcome processEnvResult = GetCommandLineProcessEnvironment();
-            if (!processEnvResult.IsSuccess())
-            {
-                return AZ::Failure(processEnvResult.GetError());
-            }
-
-            QString projectBuildPath = QDir(projectPath).filePath(ProjectBuildPathPostfix);
-            AZ::Outcome projectBuildPathResult = GetProjectBuildPath(projectPath);
-            if (projectBuildPathResult.IsSuccess())
-            {
-                projectBuildPath = projectBuildPathResult.GetValue();
-            }
-
-            QProcess process;
-            process.setProcessEnvironment(processEnvResult.GetValue());
-
-            // if the project build path is relative, it should be relative to the project path 
-            process.setWorkingDirectory(projectPath);
-
-            process.setProgram("cmake-gui");
-            process.setArguments({ "-S", projectPath, "-B", projectBuildPath });
-            if(!process.startDetached())
-            {
-                return AZ::Failure(QObject::tr("Failed to start CMake GUI"));
-            }
-
-            return AZ::Success();
-        }
-
-        AZ::Outcome<QString, QString> RunGetPythonScript(const QString& engineRoot)
-        {
-            const QString batPath = QString("%1/python/get_python.bat").arg(engineRoot);
-            return ExecuteCommandResultModalDialog(
-                "cmd.exe",
-                QStringList{"/c", batPath},
-                QProcessEnvironment::systemEnvironment(),
-                QObject::tr("Running get_python script..."));
-        }
-=======
             return AZ::Failure(QObject::tr("Visual Studio 2019 version 16.11 or higher or Visual Studio 2022 version 17.0 or higher not found.<br><br>"
                 "A compatible version of Visual Studio is required to build this project.<br>"
                 "Refer to the <a href='https://o3de.org/docs/welcome-guide/requirements/#microsoft-visual-studio'>Visual Studio requirements</a> for more information."));
@@ -267,6 +218,5 @@
 
             return AZ::Success(QObject::tr("Desktop shortcut created at<br><a href=\"%1\">%2</a>").arg(desktopPath).arg(shortcutPath));
         }
->>>>>>> b4b7e5a0
     } // namespace ProjectUtils
 } // namespace O3DE::ProjectManager