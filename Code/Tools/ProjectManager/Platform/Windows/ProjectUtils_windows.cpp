/*
 * Copyright (c) Contributors to the Open 3D Engine Project. For complete copyright and license terms please see the LICENSE at the root of this distribution.
 *
 * SPDX-License-Identifier: Apache-2.0 OR MIT
 *
 */

#include <ProjectUtils.h>

#include <PythonBindingsInterface.h>

#include <QDir>
#include <QFileInfo>
#include <QProcess>
#include <QProcessEnvironment>
#include <QStandardPaths>

#include <AzCore/Settings/SettingsRegistryImpl.h>
#include <AzCore/Settings/SettingsRegistryMergeUtils.h>
#include <AzCore/Utils/Utils.h>

namespace O3DE::ProjectManager
{
    namespace ProjectUtils
    {
        AZ::Outcome<void, QString> SetupCommandLineProcessEnvironment()
        {
            // Use the engine path to insert a path for cmake
            auto engineInfoResult = PythonBindingsInterface::Get()->GetEngineInfo();
            if (!engineInfoResult.IsSuccess())
            {
                return AZ::Failure(QObject::tr("Failed to get engine info"));
            }
            auto engineInfo = engineInfoResult.GetValue();

            // Append cmake path to the current environment PATH incase it is missing, since if
            // we are starting CMake itself the current application needs to find it using Path
            // This also takes affect for all child processes.
            QDir cmakePath(engineInfo.m_path);
            cmakePath.cd("cmake/runtime/bin");
            QString pathEnv = qEnvironmentVariable("Path");
            QStringList pathEnvList = pathEnv.split(";");
            if (!pathEnvList.contains(cmakePath.path()))
            {
                pathEnv += ";" + cmakePath.path();
                if (!qputenv("Path", pathEnv.toStdString().c_str()))
                {
                    return AZ::Failure(QObject::tr("Failed to set Path environment variable"));
                }
            }

            return AZ::Success();
        }

        AZ::Outcome<QString, QString> FindSupportedCompilerForPlatform()
        {
<<<<<<< HEAD
            // Validate that cmake is installed
            auto cmakeProcessEnvResult = GetCommandLineProcessEnvironment();
=======
            // Validate that cmake is installed 
            auto cmakeProcessEnvResult = SetupCommandLineProcessEnvironment();
>>>>>>> d09171fc
            if (!cmakeProcessEnvResult.IsSuccess())
            {
                return AZ::Failure(cmakeProcessEnvResult.GetError());
            }
            auto cmakeVersionQueryResult = ExecuteCommandResult("cmake", QStringList{"--version"});
            if (!cmakeVersionQueryResult.IsSuccess())
            {
                return AZ::Failure(QObject::tr("CMake not found. \n\n"
                    "Make sure that the minimum version of CMake is installed and available from the command prompt. "
                    "Refer to the <a href='https://o3de.org/docs/welcome-guide/setup/requirements/#cmake'>O3DE requirements</a> for more information."));
            }

            // Validate that the minimal version of visual studio is installed
            QProcessEnvironment environment = QProcessEnvironment::systemEnvironment();
            QString programFilesPath = environment.value("ProgramFiles(x86)");
            QString vsWherePath = QDir(programFilesPath).filePath("Microsoft Visual Studio/Installer/vswhere.exe");

            QFileInfo vsWhereFile(vsWherePath);
            if (vsWhereFile.exists() && vsWhereFile.isFile())
            {
                QStringList vsWhereBaseArguments = QStringList{"-version",
                                                               "16.9.2",
                                                               "-latest",
                                                               "-requires",
                                                               "Microsoft.VisualStudio.Component.VC.Tools.x86.x64"};

                QProcess vsWhereIsCompleteProcess;
                vsWhereIsCompleteProcess.setProcessChannelMode(QProcess::MergedChannels);

                vsWhereIsCompleteProcess.start(vsWherePath, vsWhereBaseArguments + QStringList{ "-property", "isComplete" });

                if (vsWhereIsCompleteProcess.waitForStarted() && vsWhereIsCompleteProcess.waitForFinished())
                {
                    QString vsWhereIsCompleteOutput(vsWhereIsCompleteProcess.readAllStandardOutput());
                    if (vsWhereIsCompleteOutput.startsWith("1"))
                    {
                        QProcess vsWhereCompilerVersionProcess;
                        vsWhereCompilerVersionProcess.setProcessChannelMode(QProcess::MergedChannels);
                        vsWhereCompilerVersionProcess.start(vsWherePath, vsWhereBaseArguments + QStringList{"-property", "catalog_productDisplayVersion"});

                        if (vsWhereCompilerVersionProcess.waitForStarted() && vsWhereCompilerVersionProcess.waitForFinished())
                        {
                            QString vsWhereCompilerVersionOutput(vsWhereCompilerVersionProcess.readAllStandardOutput());
                            return AZ::Success(vsWhereCompilerVersionOutput);
                        }
                    }
                }
            }

            return AZ::Failure(QObject::tr("Visual Studio 2019 version 16.9.2 or higher not found.<br><br>"
                "Visual Studio 2019 is required to build this project."
                " Install any edition of <a href='https://visualstudio.microsoft.com/downloads/'>Visual Studio 2019</a>"
                " or update to a newer version before proceeding to the next step."
                " While installing configure Visual Studio with these <a href='https://o3de.org/docs/welcome-guide/setup/requirements/#visual-studio-configuration'>workloads</a>."));
        }

        AZ::Outcome<void, QString> OpenCMakeGUI(const QString& projectPath)
        {
            AZ::Outcome processEnvResult = SetupCommandLineProcessEnvironment();
            if (!processEnvResult.IsSuccess())
            {
                return AZ::Failure(processEnvResult.GetError());
            }

            QString projectBuildPath = QDir(projectPath).filePath(ProjectBuildPathPostfix);
            AZ::Outcome projectBuildPathResult = GetProjectBuildPath(projectPath);
            if (projectBuildPathResult.IsSuccess())
            {
                projectBuildPath = projectBuildPathResult.GetValue();
            }

            QProcess process;

            // if the project build path is relative, it should be relative to the project path
            process.setWorkingDirectory(projectPath);

            process.setProgram("cmake-gui");
            process.setArguments({ "-S", projectPath, "-B", projectBuildPath });
            if(!process.startDetached())
            {
                return AZ::Failure(QObject::tr("Failed to start CMake GUI"));
            }

            return AZ::Success();
        }

        AZ::Outcome<QString, QString> RunGetPythonScript(const QString& engineRoot)
        {
            const QString batPath = QString("%1/python/get_python.bat").arg(engineRoot);
            return ExecuteCommandResultModalDialog(
                "cmd.exe",
                QStringList{"/c", batPath},
                QObject::tr("Running get_python script..."));
        }

        AZ::IO::FixedMaxPath GetEditorExecutablePath(const AZ::IO::PathView& projectPath)
        {
            AZ::IO::FixedMaxPath editorPath;
            AZ::IO::FixedMaxPath fixedProjectPath{ projectPath };
            // First attempt to launch the Editor.exe within the project build directory if it exists
            AZ::IO::FixedMaxPath buildPathSetregPath = fixedProjectPath
                / AZ::SettingsRegistryInterface::DevUserRegistryFolder
                / "Platform" / AZ_TRAIT_OS_PLATFORM_CODENAME / "build_path.setreg";
            if (AZ::IO::SystemFile::Exists(buildPathSetregPath.c_str()))
            {
                AZ::SettingsRegistryImpl settingsRegistry;
                // Merge the build_path.setreg into the local SettingsRegistry instance
                if (AZ::IO::FixedMaxPath projectBuildPath;
                    settingsRegistry.MergeSettingsFile(buildPathSetregPath.Native(),
                        AZ::SettingsRegistryInterface::Format::JsonMergePatch)
                    && settingsRegistry.Get(projectBuildPath.Native(), AZ::SettingsRegistryMergeUtils::ProjectBuildPath))
                {
                    // local Settings Registry will be used to merge the build_path.setreg for the supplied projectPath
                    AZ::IO::FixedMaxPath buildConfigurationPath = (fixedProjectPath / projectBuildPath).LexicallyNormal();

                    // First try <project-build-path>/bin/$<CONFIG> and if that path doesn't exist
                    // try <project-build-path>/bin/$<PLATFORM>/$<CONFIG>
                    buildConfigurationPath /= "bin";
                    if (editorPath = (buildConfigurationPath / AZ_BUILD_CONFIGURATION_TYPE / "Editor").
                        ReplaceExtension(AZ_TRAIT_OS_EXECUTABLE_EXTENSION);
                        AZ::IO::SystemFile::Exists(editorPath.c_str()))
                    {
                        return editorPath;
                    }
                    else if (editorPath = (buildConfigurationPath / AZ_TRAIT_OS_PLATFORM_CODENAME
                        / AZ_BUILD_CONFIGURATION_TYPE / "Editor").
                        ReplaceExtension(AZ_TRAIT_OS_EXECUTABLE_EXTENSION);
                        AZ::IO::SystemFile::Exists(editorPath.c_str()))
                    {
                        return editorPath;
                    }
                }
            }

            // Fall back to checking if an Editor exists in O3DE executable directory
            editorPath = AZ::IO::FixedMaxPath(AZ::Utils::GetExecutableDirectory()) / "Editor";
            editorPath.ReplaceExtension(AZ_TRAIT_OS_EXECUTABLE_EXTENSION);
            if (AZ::IO::SystemFile::Exists(editorPath.c_str()))
            {
                return editorPath;
            }
            return {};
        }

        AZ::Outcome<QString, QString> CreateDesktopShortcut(const QString& filename, const QString& targetPath, const QStringList& arguments)
        {
            const QString cmd{"powershell.exe"};
            const QString desktopPath = QStandardPaths::writableLocation(QStandardPaths::DesktopLocation);
            const QString shortcutPath = QString("%1/%2.lnk").arg(desktopPath).arg(filename);
            const QString arg = QString("$s=(New-Object -COM WScript.Shell).CreateShortcut('%1');$s.TargetPath='%2';$s.Arguments='%3';$s.Save();")
                    .arg(shortcutPath)
                    .arg(targetPath)
                    .arg(arguments.join(' '));
            auto createShortcutResult = ExecuteCommandResult(cmd, QStringList{"-Command", arg});
            if (!createShortcutResult.IsSuccess())
            {
                return AZ::Failure(QObject::tr("Failed to create desktop shortcut %1 <br><br>"
                                               "Please verify you have permission to create files at the specified location.<br><br> %2")
                                    .arg(shortcutPath)
                                    .arg(createShortcutResult.GetError()));
            }

            return AZ::Success(QObject::tr("Desktop shortcut created at<br><a href=\"%1\">%2</a>").arg(desktopPath).arg(shortcutPath));
        }
    } // namespace ProjectUtils
} // namespace O3DE::ProjectManager<|MERGE_RESOLUTION|>--- conflicted
+++ resolved
@@ -54,13 +54,8 @@
 
         AZ::Outcome<QString, QString> FindSupportedCompilerForPlatform()
         {
-<<<<<<< HEAD
             // Validate that cmake is installed
-            auto cmakeProcessEnvResult = GetCommandLineProcessEnvironment();
-=======
-            // Validate that cmake is installed 
             auto cmakeProcessEnvResult = SetupCommandLineProcessEnvironment();
->>>>>>> d09171fc
             if (!cmakeProcessEnvResult.IsSuccess())
             {
                 return AZ::Failure(cmakeProcessEnvResult.GetError());
