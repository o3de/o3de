/*
 * All or portions of this file Copyright (c) Amazon.com, Inc. or its affiliates or
 * its licensors.
 *
 * For complete copyright and license terms please see the LICENSE at the root of this
 * distribution (the "License"). All use of this software is governed by the License,
 * or, if provided, by the license below or the license accompanying this file. Do not
 * remove or modify any license notices. This file is distributed on an "AS IS" BASIS,
 * WITHOUT WARRANTIES OR CONDITIONS OF ANY KIND, either express or implied.
 *
 */

#include <GemCatalog/GemCatalogScreen.h>
#include <PythonBindingsInterface.h>
#include <ScreenHeaderWidget.h>
#include <ScreensCtrl.h>
#include <UpdateProjectCtrl.h>
#include <UpdateProjectSettingsScreen.h>
#include <ProjectUtils.h>

#include <QDialogButtonBox>
#include <QMessageBox>
#include <QPushButton>
#include <QStackedWidget>
#include <QTabWidget>
#include <QVBoxLayout>

namespace O3DE::ProjectManager
{
    UpdateProjectCtrl::UpdateProjectCtrl(QWidget* parent)
        : ScreenWidget(parent)
    {
        QVBoxLayout* vLayout = new QVBoxLayout();
        vLayout->setContentsMargins(0, 0, 0, 0);

        m_header = new ScreenHeader(this);
        m_header->setTitle(tr(""));
        m_header->setSubTitle(tr("Edit Project Settings:"));
        connect(m_header->backButton(), &QPushButton::clicked, this, &UpdateProjectCtrl::HandleBackButton);
        vLayout->addWidget(m_header);

        m_updateSettingsScreen = new UpdateProjectSettingsScreen();
        m_gemCatalogScreen = new GemCatalogScreen();

        m_stack = new QStackedWidget(this);
        m_stack->setObjectName("body");
        m_stack->setSizePolicy(QSizePolicy(QSizePolicy::Preferred, QSizePolicy::Expanding));
        vLayout->addWidget(m_stack);

        QFrame* topBarFrameWidget = new QFrame(this);
        topBarFrameWidget->setObjectName("projectSettingsTopFrame");
        QHBoxLayout* topBarHLayout = new QHBoxLayout();
        topBarHLayout->setContentsMargins(0, 0, 0, 0);
        topBarFrameWidget->setLayout(topBarHLayout);

        QTabWidget* tabWidget = new QTabWidget();
        tabWidget->setObjectName("projectSettingsTab");
        tabWidget->tabBar()->setObjectName("projectSettingsTabBar");
        tabWidget->addTab(m_updateSettingsScreen, tr("General"));
<<<<<<< HEAD

        QPushButton* gemsButton = new QPushButton(tr("Add More Gems"), this);
        topBarHLayout->addWidget(gemsButton);
        tabWidget->setCornerWidget(gemsButton);

=======

        QPushButton* gemsButton = new QPushButton(tr("Add More Gems"), this);
        topBarHLayout->addWidget(gemsButton);
        tabWidget->setCornerWidget(gemsButton);

>>>>>>> 177571af
        topBarHLayout->addWidget(tabWidget);

        m_stack->addWidget(topBarFrameWidget);
        m_stack->addWidget(m_gemCatalogScreen);

        QDialogButtonBox* backNextButtons = new QDialogButtonBox();
        backNextButtons->setObjectName("footer");
        vLayout->addWidget(backNextButtons);

        m_backButton = backNextButtons->addButton(tr("Back"), QDialogButtonBox::RejectRole);
        m_backButton->setProperty("secondary", true);
        m_nextButton = backNextButtons->addButton(tr("Next"), QDialogButtonBox::ApplyRole);

        connect(gemsButton, &QPushButton::clicked, this, &UpdateProjectCtrl::HandleGemsButton);
        connect(m_backButton, &QPushButton::clicked, this, &UpdateProjectCtrl::HandleBackButton);
        connect(m_nextButton, &QPushButton::clicked, this, &UpdateProjectCtrl::HandleNextButton);
        connect(reinterpret_cast<ScreensCtrl*>(parent), &ScreensCtrl::NotifyCurrentProject, this, &UpdateProjectCtrl::UpdateCurrentProject);

        Update();
        setLayout(vLayout);
    }

    ProjectManagerScreen UpdateProjectCtrl::GetScreenEnum()
    {
        return ProjectManagerScreen::UpdateProject;
    }

    void UpdateProjectCtrl::NotifyCurrentScreen()
    {
        m_stack->setCurrentIndex(ScreenOrder::Settings);
        Update();
    }

    void UpdateProjectCtrl::HandleGemsButton()
    {
<<<<<<< HEAD
=======
        // The next page is the gem catalog. Gather the available gems that will be shown in the gem catalog.
        m_gemCatalogScreen->ReinitForProject(m_projectInfo.m_path, /*isNewProject=*/false);

>>>>>>> 177571af
        m_stack->setCurrentWidget(m_gemCatalogScreen);
        Update();
    }

    void UpdateProjectCtrl::HandleBackButton()
    {
        if (m_stack->currentIndex() > 0)
        {
            m_stack->setCurrentIndex(m_stack->currentIndex() - 1);
            Update();
        }
        else
        {
            emit GotoPreviousScreenRequest();
        }
    }

    void UpdateProjectCtrl::HandleNextButton()
    {
        if (m_stack->currentIndex() == ScreenOrder::Settings)
        {
            if (m_updateSettingsScreen)
            {
                if (!m_updateSettingsScreen->Validate())
                {
                    QMessageBox::critical(this, tr("Invalid project settings"), tr("Invalid project settings"));
                    return;
                }

                ProjectInfo newProjectSettings = m_updateSettingsScreen->GetProjectInfo();
<<<<<<< HEAD

                // Update project if settings changed
                if (m_projectInfo != newProjectSettings)
                {
                    bool result = PythonBindingsInterface::Get()->UpdateProject(newProjectSettings);
                    if (!result)
                    {
                        QMessageBox::critical(this, tr("Project update failed"), tr("Failed to update project."));
                        return;
                    }
                }

                // Check if project path has changed and move it
                if (newProjectSettings.m_path != m_projectInfo.m_path)
                {
                    if (!ProjectUtils::MoveProject(m_projectInfo.m_path, newProjectSettings.m_path))
                    {
                        QMessageBox::critical(this, tr("Project move failed"), tr("Failed to move project."));
                        return;
                    }
                }

                m_projectInfo = newProjectSettings;
            }
=======

                // Update project if settings changed
                if (m_projectInfo != newProjectSettings)
                {
                    bool result = PythonBindingsInterface::Get()->UpdateProject(newProjectSettings);
                    if (!result)
                    {
                        QMessageBox::critical(this, tr("Project update failed"), tr("Failed to update project."));
                        return;
                    }
                }

                // Check if project path has changed and move it
                if (newProjectSettings.m_path != m_projectInfo.m_path)
                {
                    if (!ProjectUtils::MoveProject(m_projectInfo.m_path, newProjectSettings.m_path))
                    {
                        QMessageBox::critical(this, tr("Project move failed"), tr("Failed to move project."));
                        return;
                    }
                }

                m_projectInfo = newProjectSettings;
            }
        }

        if (m_stack->currentIndex() == ScreenOrder::Gems && m_gemCatalogScreen)
        {
            // Enable or disable the gems that got adjusted in the gem catalog and apply them to the given project.
            m_gemCatalogScreen->EnableDisableGemsForProject(m_projectInfo.m_path);
>>>>>>> 177571af
        }

        emit ChangeScreenRequest(ProjectManagerScreen::Projects);
    }

    void UpdateProjectCtrl::UpdateCurrentProject(const QString& projectPath)
    {
        auto projectResult = PythonBindingsInterface::Get()->GetProject(projectPath);
        if (projectResult.IsSuccess())
        {
            m_projectInfo = projectResult.GetValue();
        }

        Update();
        UpdateSettingsScreen();
    }

    void UpdateProjectCtrl::Update()
    {
        if (m_stack->currentIndex() == ScreenOrder::Gems)
        {
            m_header->setSubTitle(QString(tr("Add More Gems to \"%1\"")).arg(m_projectInfo.m_projectName));
            m_nextButton->setText(tr("Confirm"));
        }
        else
        {
            m_header->setSubTitle(QString(tr("Edit Project Settings: \"%1\"")).arg(m_projectInfo.m_projectName));
            m_nextButton->setText(tr("Save"));
        }
    }

    void UpdateProjectCtrl::UpdateSettingsScreen()
    {
        m_updateSettingsScreen->SetProjectInfo(m_projectInfo);
    }

} // namespace O3DE::ProjectManager<|MERGE_RESOLUTION|>--- conflicted
+++ resolved
@@ -57,19 +57,11 @@
         tabWidget->setObjectName("projectSettingsTab");
         tabWidget->tabBar()->setObjectName("projectSettingsTabBar");
         tabWidget->addTab(m_updateSettingsScreen, tr("General"));
-<<<<<<< HEAD
 
         QPushButton* gemsButton = new QPushButton(tr("Add More Gems"), this);
         topBarHLayout->addWidget(gemsButton);
         tabWidget->setCornerWidget(gemsButton);
 
-=======
-
-        QPushButton* gemsButton = new QPushButton(tr("Add More Gems"), this);
-        topBarHLayout->addWidget(gemsButton);
-        tabWidget->setCornerWidget(gemsButton);
-
->>>>>>> 177571af
         topBarHLayout->addWidget(tabWidget);
 
         m_stack->addWidget(topBarFrameWidget);
@@ -105,12 +97,9 @@
 
     void UpdateProjectCtrl::HandleGemsButton()
     {
-<<<<<<< HEAD
-=======
         // The next page is the gem catalog. Gather the available gems that will be shown in the gem catalog.
         m_gemCatalogScreen->ReinitForProject(m_projectInfo.m_path, /*isNewProject=*/false);
 
->>>>>>> 177571af
         m_stack->setCurrentWidget(m_gemCatalogScreen);
         Update();
     }
@@ -141,32 +130,6 @@
                 }
 
                 ProjectInfo newProjectSettings = m_updateSettingsScreen->GetProjectInfo();
-<<<<<<< HEAD
-
-                // Update project if settings changed
-                if (m_projectInfo != newProjectSettings)
-                {
-                    bool result = PythonBindingsInterface::Get()->UpdateProject(newProjectSettings);
-                    if (!result)
-                    {
-                        QMessageBox::critical(this, tr("Project update failed"), tr("Failed to update project."));
-                        return;
-                    }
-                }
-
-                // Check if project path has changed and move it
-                if (newProjectSettings.m_path != m_projectInfo.m_path)
-                {
-                    if (!ProjectUtils::MoveProject(m_projectInfo.m_path, newProjectSettings.m_path))
-                    {
-                        QMessageBox::critical(this, tr("Project move failed"), tr("Failed to move project."));
-                        return;
-                    }
-                }
-
-                m_projectInfo = newProjectSettings;
-            }
-=======
 
                 // Update project if settings changed
                 if (m_projectInfo != newProjectSettings)
@@ -197,7 +160,6 @@
         {
             // Enable or disable the gems that got adjusted in the gem catalog and apply them to the given project.
             m_gemCatalogScreen->EnableDisableGemsForProject(m_projectInfo.m_path);
->>>>>>> 177571af
         }
 
         emit ChangeScreenRequest(ProjectManagerScreen::Projects);
