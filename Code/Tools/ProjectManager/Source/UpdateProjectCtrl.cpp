/*
 * All or portions of this file Copyright (c) Amazon.com, Inc. or its affiliates or
 * its licensors.
 *
 * For complete copyright and license terms please see the LICENSE at the root of this
 * distribution (the "License"). All use of this software is governed by the License,
 * or, if provided, by the license below or the license accompanying this file. Do not
 * remove or modify any license notices. This file is distributed on an "AS IS" BASIS,
 * WITHOUT WARRANTIES OR CONDITIONS OF ANY KIND, either express or implied.
 *
 */

#include <GemCatalog/GemCatalogScreen.h>
#include <PythonBindingsInterface.h>
<<<<<<< HEAD
#include <ProjectSettingsScreen.h>
#include <GemCatalog/GemCatalogScreen.h>
=======
#include <ScreenHeaderWidget.h>
#include <ScreensCtrl.h>
#include <UpdateProjectCtrl.h>
#include <UpdateProjectSettingsScreen.h>
#include <ProjectUtils.h>
>>>>>>> 8a281072

#include <QDialogButtonBox>
#include <QMessageBox>
#include <QPushButton>
#include <QStackedWidget>
#include <QTabWidget>
#include <QVBoxLayout>

namespace O3DE::ProjectManager
{
    UpdateProjectCtrl::UpdateProjectCtrl(QWidget* parent)
        : ScreenWidget(parent)
    {
        QVBoxLayout* vLayout = new QVBoxLayout();
<<<<<<< HEAD
        vLayout->setMargin(0);
        setLayout(vLayout);
=======
        vLayout->setContentsMargins(0, 0, 0, 0);

        m_header = new ScreenHeader(this);
        m_header->setTitle(tr(""));
        m_header->setSubTitle(tr("Edit Project Settings:"));
        connect(m_header->backButton(), &QPushButton::clicked, this, &UpdateProjectCtrl::HandleBackButton);
        vLayout->addWidget(m_header);

        m_updateSettingsScreen = new UpdateProjectSettingsScreen();
        m_gemCatalogScreen = new GemCatalogScreen();

        m_stack = new QStackedWidget(this);
        m_stack->setObjectName("body");
        m_stack->setSizePolicy(QSizePolicy(QSizePolicy::Preferred, QSizePolicy::Expanding));
        vLayout->addWidget(m_stack);

        QFrame* topBarFrameWidget = new QFrame(this);
        topBarFrameWidget->setObjectName("projectSettingsTopFrame");
        QHBoxLayout* topBarHLayout = new QHBoxLayout();
        topBarHLayout->setContentsMargins(0, 0, 0, 0);
        topBarFrameWidget->setLayout(topBarHLayout);

        QTabWidget* tabWidget = new QTabWidget();
        tabWidget->setObjectName("projectSettingsTab");
        tabWidget->tabBar()->setObjectName("projectSettingsTabBar");
        tabWidget->addTab(m_updateSettingsScreen, tr("General"));
>>>>>>> 8a281072

        QPushButton* gemsButton = new QPushButton(tr("Add More Gems"), this);
        topBarHLayout->addWidget(gemsButton);
        tabWidget->setCornerWidget(gemsButton);

        topBarHLayout->addWidget(tabWidget);

        m_stack->addWidget(topBarFrameWidget);
        m_stack->addWidget(m_gemCatalogScreen);

        QDialogButtonBox* backNextButtons = new QDialogButtonBox();
        backNextButtons->setObjectName("footer");
        vLayout->addWidget(backNextButtons);

        m_backButton = backNextButtons->addButton(tr("Back"), QDialogButtonBox::RejectRole);
        m_backButton->setProperty("secondary", true);
        m_nextButton = backNextButtons->addButton(tr("Next"), QDialogButtonBox::ApplyRole);

        connect(gemsButton, &QPushButton::clicked, this, &UpdateProjectCtrl::HandleGemsButton);
        connect(m_backButton, &QPushButton::clicked, this, &UpdateProjectCtrl::HandleBackButton);
        connect(m_nextButton, &QPushButton::clicked, this, &UpdateProjectCtrl::HandleNextButton);
        connect(reinterpret_cast<ScreensCtrl*>(parent), &ScreensCtrl::NotifyCurrentProject, this, &UpdateProjectCtrl::UpdateCurrentProject);

        Update();
        setLayout(vLayout);
    }

    ProjectManagerScreen UpdateProjectCtrl::GetScreenEnum()
    {
        return ProjectManagerScreen::UpdateProject;
    }

    void UpdateProjectCtrl::NotifyCurrentScreen()
    {
        m_stack->setCurrentIndex(ScreenOrder::Settings);
        Update();
    }

    void UpdateProjectCtrl::HandleGemsButton()
    {
        m_stack->setCurrentWidget(m_gemCatalogScreen);
        Update();
    }

    void UpdateProjectCtrl::HandleBackButton()
    {
        if (m_stack->currentIndex() > 0)
        {
            m_stack->setCurrentIndex(m_stack->currentIndex() - 1);
            Update();
        }
        else
        {
            emit GotoPreviousScreenRequest();
        }
    }
    void UpdateProjectCtrl::HandleNextButton()
    {
        if (m_stack->currentIndex() == ScreenOrder::Settings)
        {
            if (m_updateSettingsScreen)
            {
                if (!m_updateSettingsScreen->Validate())
                {
                    QMessageBox::critical(this, tr("Invalid project settings"), tr("Invalid project settings"));
                    return;
                }

<<<<<<< HEAD
                m_projectInfo = projectScreen->GetProjectInfo();

                // The next page is the gem catalog. Gather the available gems that will be shown in the gem catalog.
                auto* gemCatalogScreen = reinterpret_cast<GemCatalogScreen*>(m_screensCtrl->FindScreen(ProjectManagerScreen::GemCatalog));
                if (gemCatalogScreen)
                {
                    gemCatalogScreen->ReinitForProject(m_projectInfo.m_path, /*isNewProject=*/false);
                }
                else
                {
                    QMessageBox::critical(this, tr("Operation failed"), tr("Cannot find gem catalog screen."));
                }
            }
        }
=======
                ProjectInfo newProjectSettings = m_updateSettingsScreen->GetProjectInfo();
>>>>>>> 8a281072

                // Update project if settings changed
                if (m_projectInfo != newProjectSettings)
                {
                    bool result = PythonBindingsInterface::Get()->UpdateProject(newProjectSettings);
                    if (!result)
                    {
                        QMessageBox::critical(this, tr("Project update failed"), tr("Failed to update project."));
                        return;
                    }
                }

                // Check if project path has changed and move it
                if (newProjectSettings.m_path != m_projectInfo.m_path)
                {
                    if (!ProjectUtils::MoveProject(m_projectInfo.m_path, newProjectSettings.m_path))
                    {
                        QMessageBox::critical(this, tr("Project move failed"), tr("Failed to move project."));
                        return;
                    }
                }

                m_projectInfo = newProjectSettings;
            }

            // Enable or disable the gems that got adjusted in the gem catalog and apply them to the given project.
            auto* gemCatalogScreen = reinterpret_cast<GemCatalogScreen*>(m_screensCtrl->FindScreen(ProjectManagerScreen::GemCatalog));
            if (gemCatalogScreen)
            {
                gemCatalogScreen->EnableDisableGemsForProject(m_projectInfo.m_path);
            }
            else
            {
                QMessageBox::critical(this, tr("Operation failed"), tr("Cannot find gem catalog screen."));
            }
        }

        emit ChangeScreenRequest(ProjectManagerScreen::Projects);
    }

    void UpdateProjectCtrl::UpdateCurrentProject(const QString& projectPath)
    {
        auto projectResult = PythonBindingsInterface::Get()->GetProject(projectPath);
        if (projectResult.IsSuccess())
        {
            m_projectInfo = projectResult.GetValue();
        }

        Update();
        UpdateSettingsScreen();
    }

    void UpdateProjectCtrl::Update()
    {
        if (m_stack->currentIndex() == ScreenOrder::Gems)
        {
            m_header->setSubTitle(QString(tr("Add More Gems to \"%1\"")).arg(m_projectInfo.m_projectName));
            m_nextButton->setText(tr("Confirm"));
        }
        else
        {
            m_header->setSubTitle(QString(tr("Edit Project Settings: \"%1\"")).arg(m_projectInfo.m_projectName));
            m_nextButton->setText(tr("Save"));
        }
    }

    void UpdateProjectCtrl::UpdateSettingsScreen()
    {
        m_updateSettingsScreen->SetProjectInfo(m_projectInfo);
    }

} // namespace O3DE::ProjectManager<|MERGE_RESOLUTION|>--- conflicted
+++ resolved
@@ -12,16 +12,10 @@
 
 #include <GemCatalog/GemCatalogScreen.h>
 #include <PythonBindingsInterface.h>
-<<<<<<< HEAD
-#include <ProjectSettingsScreen.h>
-#include <GemCatalog/GemCatalogScreen.h>
-=======
 #include <ScreenHeaderWidget.h>
 #include <ScreensCtrl.h>
 #include <UpdateProjectCtrl.h>
 #include <UpdateProjectSettingsScreen.h>
-#include <ProjectUtils.h>
->>>>>>> 8a281072
 
 #include <QDialogButtonBox>
 #include <QMessageBox>
@@ -36,10 +30,6 @@
         : ScreenWidget(parent)
     {
         QVBoxLayout* vLayout = new QVBoxLayout();
-<<<<<<< HEAD
-        vLayout->setMargin(0);
-        setLayout(vLayout);
-=======
         vLayout->setContentsMargins(0, 0, 0, 0);
 
         m_header = new ScreenHeader(this);
@@ -66,7 +56,6 @@
         tabWidget->setObjectName("projectSettingsTab");
         tabWidget->tabBar()->setObjectName("projectSettingsTabBar");
         tabWidget->addTab(m_updateSettingsScreen, tr("General"));
->>>>>>> 8a281072
 
         QPushButton* gemsButton = new QPushButton(tr("Add More Gems"), this);
         topBarHLayout->addWidget(gemsButton);
@@ -107,6 +96,9 @@
 
     void UpdateProjectCtrl::HandleGemsButton()
     {
+        // The next page is the gem catalog. Gather the available gems that will be shown in the gem catalog.
+        m_gemCatalogScreen->ReinitForProject(m_projectInfo.m_path, /*isNewProject=*/false);
+
         m_stack->setCurrentWidget(m_gemCatalogScreen);
         Update();
     }
@@ -123,6 +115,7 @@
             emit GotoPreviousScreenRequest();
         }
     }
+
     void UpdateProjectCtrl::HandleNextButton()
     {
         if (m_stack->currentIndex() == ScreenOrder::Settings)
@@ -135,24 +128,7 @@
                     return;
                 }
 
-<<<<<<< HEAD
-                m_projectInfo = projectScreen->GetProjectInfo();
-
-                // The next page is the gem catalog. Gather the available gems that will be shown in the gem catalog.
-                auto* gemCatalogScreen = reinterpret_cast<GemCatalogScreen*>(m_screensCtrl->FindScreen(ProjectManagerScreen::GemCatalog));
-                if (gemCatalogScreen)
-                {
-                    gemCatalogScreen->ReinitForProject(m_projectInfo.m_path, /*isNewProject=*/false);
-                }
-                else
-                {
-                    QMessageBox::critical(this, tr("Operation failed"), tr("Cannot find gem catalog screen."));
-                }
-            }
-        }
-=======
                 ProjectInfo newProjectSettings = m_updateSettingsScreen->GetProjectInfo();
->>>>>>> 8a281072
 
                 // Update project if settings changed
                 if (m_projectInfo != newProjectSettings)
@@ -177,17 +153,12 @@
 
                 m_projectInfo = newProjectSettings;
             }
+        }
 
+        if (m_stack->currentIndex() == ScreenOrder::Gems && m_gemCatalogScreen)
+        {
             // Enable or disable the gems that got adjusted in the gem catalog and apply them to the given project.
-            auto* gemCatalogScreen = reinterpret_cast<GemCatalogScreen*>(m_screensCtrl->FindScreen(ProjectManagerScreen::GemCatalog));
-            if (gemCatalogScreen)
-            {
-                gemCatalogScreen->EnableDisableGemsForProject(m_projectInfo.m_path);
-            }
-            else
-            {
-                QMessageBox::critical(this, tr("Operation failed"), tr("Cannot find gem catalog screen."));
-            }
+            m_gemCatalogScreen->EnableDisableGemsForProject(m_projectInfo.m_path);
         }
 
         emit ChangeScreenRequest(ProjectManagerScreen::Projects);
