--- conflicted
+++ resolved
@@ -103,19 +103,11 @@
 
     void UpdateProjectCtrl::HandleGemsButton()
     {
-<<<<<<< HEAD
         if (UpdateProjectSettings(true))
         {
-            // The next page is the gem catalog. Gather the available gems that will be shown in the gem catalog.
-            m_gemCatalogScreen->ReinitForProject(m_projectInfo.m_path, /*isNewProject=*/false);
-
             m_stack->setCurrentWidget(m_gemCatalogScreen);
             Update();
         }
-=======
-        m_stack->setCurrentWidget(m_gemCatalogScreen);
-        Update();
->>>>>>> 602baa44
     }
 
     void UpdateProjectCtrl::HandleBackButton()
