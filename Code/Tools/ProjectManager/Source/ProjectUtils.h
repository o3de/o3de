/*
 * Copyright (c) Contributors to the Open 3D Engine Project.
 * For complete copyright and license terms please see the LICENSE at the root of this distribution.
 *
 * SPDX-License-Identifier: Apache-2.0 OR MIT
 *
 */
#pragma once

#include <ScreenDefs.h>
#include <ProjectInfo.h>
#include <ProjectManagerDefs.h>

#include <QWidget>
#include <QProcessEnvironment>

#include <AzCore/IO/Path/Path_fwd.h>
#include <AzCore/Outcome/Outcome.h>

namespace O3DE::ProjectManager
{
    namespace ProjectUtils
    {
        bool AddProjectDialog(QWidget* parent = nullptr);
        bool RegisterProject(const QString& path);
        bool UnregisterProject(const QString& path);
        bool CopyProjectDialog(const QString& origPath, ProjectInfo& newProjectInfo, QWidget* parent = nullptr);
        bool CopyProject(const QString& origPath, const QString& newPath, QWidget* parent, bool skipRegister = false);
        bool DeleteProjectFiles(const QString& path, bool force = false);
        bool MoveProject(QString origPath, QString newPath, QWidget* parent, bool skipRegister = false);

        bool ReplaceProjectFile(const QString& origFile, const QString& newFile, QWidget* parent = nullptr, bool interactive = true);

        bool FindSupportedCompiler(QWidget* parent = nullptr);
        AZ::Outcome<QString, QString> FindSupportedCompilerForPlatform();

        ProjectManagerScreen GetProjectManagerScreen(const QString& screen);

        /**
         * Execute a console command and return the result.
         * @param cmd the command
         * @param arguments the command argument list
         * @param processEnv the environment 
         * @param commandTimeoutSeconds the amount of time in seconds to let the command run before terminating it 
         * @return AZ::Outcome with the command result on success
         */
        AZ::Outcome<QString, QString> ExecuteCommandResult(
            const QString& cmd,
            const QStringList& arguments,
            int commandTimeoutSeconds = ProjectCommandLineTimeoutSeconds);

        /**
         * Execute a console command, display the progress in a modal dialog and return the result.
         * @param cmd the command
         * @param arguments the command argument list
         * @param processEnv the environment 
         * @param commandTimeoutSeconds the amount of time in seconds to let the command run before terminating it 
         * @return AZ::Outcome with the command result on success
         */
        AZ::Outcome<QString, QString> ExecuteCommandResultModalDialog(
            const QString& cmd,
            const QStringList& arguments,
<<<<<<< HEAD
            const QProcessEnvironment& processEnv,
            const QString& title);

        AZ::Outcome<QProcessEnvironment, QString> GetCommandLineProcessEnvironment();
=======
            const QString& title);

        AZ::Outcome<void, QString> SetupCommandLineProcessEnvironment();
>>>>>>> b4b7e5a0
        AZ::Outcome<QString, QString> GetProjectBuildPath(const QString& projectPath);
        AZ::Outcome<void, QString> OpenCMakeGUI(const QString& projectPath);
        AZ::Outcome<QString, QString> RunGetPythonScript(const QString& enginePath);

<<<<<<< HEAD
=======
        /**
         * Create a desktop shortcut.
         * @param filename the name of the desktop shorcut file 
         * @param target the path to the target to run 
         * @param arguments the argument list to provide to the target
         * @return AZ::Outcome with the command result on success
         */
        AZ::Outcome<QString, QString> CreateDesktopShortcut(const QString& filename, const QString& targetPath, const QStringList& arguments);
        
        /**
         * Lookup the location of an Editor executable executable that can be used with the
         * supplied project path
         * First the method attempts to locate a build directory with the project path
         * via querying the <project-path>/user/Registry/Platform/<platform>/build_path.setreg
         * Once that is done a path is formed to locate the Editor executable within the that build
         * directory.
         * Two paths will checked for the existence of an Editor
         * - "<project-build-directory>/bin/$<CONFIG>/Editor"
         * - "<project-build-directory>/bin/<platform>/$<CONFIG>/Editor"
         * Where <platform> is the current platform the O3DE executable is running on and $<CONFIG> is the
         * current build configuration the O3DE executable
         *
         * If neiether of the above paths contain an Editor application, then a path to the Editor
         * is formed by combinding the O3DE executable directory with the filename of Editor
         * - "<executable-directory>/Editor"
         *
         * @param projectPath Path to the root of the project
         * @return path of the Editor Executable if found or an empty path if not
         */
        AZ::IO::FixedMaxPath GetEditorExecutablePath(const AZ::IO::PathView& projectPath);


        /**
         * Display a dialog with general and detailed sections for the given AZ::Outcome 
         * @param title Dialog title
         * @param outcome The AZ::Outcome with general and detailed error messages
         * @param parent Optional QWidget parent
         */
        void DisplayDetailedError(const QString& title, const AZ::Outcome<void, AZStd::pair<AZStd::string, AZStd::string>>& outcome, QWidget* parent = nullptr);
>>>>>>> b4b7e5a0

    } // namespace ProjectUtils
} // namespace O3DE::ProjectManager<|MERGE_RESOLUTION|>--- conflicted
+++ resolved
@@ -60,22 +60,13 @@
         AZ::Outcome<QString, QString> ExecuteCommandResultModalDialog(
             const QString& cmd,
             const QStringList& arguments,
-<<<<<<< HEAD
-            const QProcessEnvironment& processEnv,
-            const QString& title);
-
-        AZ::Outcome<QProcessEnvironment, QString> GetCommandLineProcessEnvironment();
-=======
             const QString& title);
 
         AZ::Outcome<void, QString> SetupCommandLineProcessEnvironment();
->>>>>>> b4b7e5a0
         AZ::Outcome<QString, QString> GetProjectBuildPath(const QString& projectPath);
         AZ::Outcome<void, QString> OpenCMakeGUI(const QString& projectPath);
         AZ::Outcome<QString, QString> RunGetPythonScript(const QString& enginePath);
 
-<<<<<<< HEAD
-=======
         /**
          * Create a desktop shortcut.
          * @param filename the name of the desktop shorcut file 
@@ -115,7 +106,6 @@
          * @param parent Optional QWidget parent
          */
         void DisplayDetailedError(const QString& title, const AZ::Outcome<void, AZStd::pair<AZStd::string, AZStd::string>>& outcome, QWidget* parent = nullptr);
->>>>>>> b4b7e5a0
 
     } // namespace ProjectUtils
 } // namespace O3DE::ProjectManager