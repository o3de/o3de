/*
 * Copyright (c) Contributors to the Open 3D Engine Project.
 * For complete copyright and license terms please see the LICENSE at the root of this distribution.
 *
 * SPDX-License-Identifier: Apache-2.0 OR MIT
 *
 */
#pragma once

#include <ScreenDefs.h>
#include <ProjectInfo.h>
#include <ProjectManagerDefs.h>

#include <QWidget>
#include <QProcessEnvironment>

#include <AzCore/Outcome/Outcome.h>

namespace O3DE::ProjectManager
{
    namespace ProjectUtils
    {
        bool AddProjectDialog(QWidget* parent = nullptr);
        bool RegisterProject(const QString& path);
        bool UnregisterProject(const QString& path);
        bool CopyProjectDialog(const QString& origPath, ProjectInfo& newProjectInfo, QWidget* parent = nullptr);
        bool CopyProject(const QString& origPath, const QString& newPath, QWidget* parent, bool skipRegister = false);
        bool DeleteProjectFiles(const QString& path, bool force = false);
        bool MoveProject(QString origPath, QString newPath, QWidget* parent, bool skipRegister = false);

        bool ReplaceProjectFile(const QString& origFile, const QString& newFile, QWidget* parent = nullptr, bool interactive = true);

        bool FindSupportedCompiler(QWidget* parent = nullptr);
        AZ::Outcome<QString, QString> FindSupportedCompilerForPlatform();

        ProjectManagerScreen GetProjectManagerScreen(const QString& screen);

        /**
         * Execute a console command and return the result.
         * @param cmd the command
         * @param arguments the command argument list
         * @param processEnv the environment 
         * @param commandTimeoutSeconds the amount of time in seconds to let the command run before terminating it 
         * @return AZ::Outcome with the command result on success
         */
        AZ::Outcome<QString, QString> ExecuteCommandResult(
            const QString& cmd,
            const QStringList& arguments,
            const QProcessEnvironment& processEnv,
            int commandTimeoutSeconds = ProjectCommandLineTimeoutSeconds);

        /**
         * Execute a console command, display the progress in a modal dialog and return the result.
         * @param cmd the command
         * @param arguments the command argument list
         * @param processEnv the environment 
         * @param commandTimeoutSeconds the amount of time in seconds to let the command run before terminating it 
         * @return AZ::Outcome with the command result on success
         */
        AZ::Outcome<QString, QString> ExecuteCommandResultModalDialog(
            const QString& cmd,
            const QStringList& arguments,
            const QProcessEnvironment& processEnv,
            const QString& title);

        AZ::Outcome<QProcessEnvironment, QString> GetCommandLineProcessEnvironment();
<<<<<<< HEAD
        AZ::Outcome<QString, QString> RunGetPythonScript(const QString& enginePath);

=======
        AZ::Outcome<QString, QString> GetProjectBuildPath(const QString& projectPath);
        AZ::Outcome<void, QString> OpenCMakeGUI(const QString& projectPath);
>>>>>>> 9823d5cd

    } // namespace ProjectUtils
} // namespace O3DE::ProjectManager<|MERGE_RESOLUTION|>--- conflicted
+++ resolved
@@ -64,13 +64,10 @@
             const QString& title);
 
         AZ::Outcome<QProcessEnvironment, QString> GetCommandLineProcessEnvironment();
-<<<<<<< HEAD
+        AZ::Outcome<QString, QString> GetProjectBuildPath(const QString& projectPath);
+        AZ::Outcome<void, QString> OpenCMakeGUI(const QString& projectPath);
         AZ::Outcome<QString, QString> RunGetPythonScript(const QString& enginePath);
 
-=======
-        AZ::Outcome<QString, QString> GetProjectBuildPath(const QString& projectPath);
-        AZ::Outcome<void, QString> OpenCMakeGUI(const QString& projectPath);
->>>>>>> 9823d5cd
 
     } // namespace ProjectUtils
 } // namespace O3DE::ProjectManager