--- conflicted
+++ resolved
@@ -41,11 +41,8 @@
 
     private:
         QScopedPointer<Ui::ProjectManagerWindowClass> m_ui;
-<<<<<<< HEAD
         ScreensCtrl* m_screensCtrl;
-=======
         AZStd::unique_ptr<PythonBindings> m_pythonBindings;
->>>>>>> bf62687b
     };
 
 } // namespace O3DE::ProjectManager