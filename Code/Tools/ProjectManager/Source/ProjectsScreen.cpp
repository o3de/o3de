--- conflicted
+++ resolved
@@ -336,11 +336,7 @@
                     }
                     else
                     {
-<<<<<<< HEAD
-                        projectIter.value()->ShowBuildRequired();
-=======
                         projectIter.value()->SetState(ProjectButtonState::NeedsToBuild);
->>>>>>> b4b7e5a0
                     }
                 }
             }
