/*
 * All or portions of this file Copyright (c) Amazon.com, Inc. or its affiliates or
 * its licensors.
 *
 * For complete copyright and license terms please see the LICENSE at the root of this
 * distribution (the "License"). All use of this software is governed by the License,
 * or, if provided, by the license below or the license accompanying this file. Do not
 * remove or modify any license notices. This file is distributed on an "AS IS" BASIS,
 * WITHOUT WARRANTIES OR CONDITIONS OF ANY KIND, either express or implied.
 *
 */

#include <CreateProjectCtrl.h>
#include <ScreensCtrl.h>
#include <PythonBindingsInterface.h>
#include <NewProjectSettingsScreen.h>
#include <ScreenHeaderWidget.h>
#include <GemCatalog/GemCatalogScreen.h>

#include <QDialogButtonBox>
#include <QHBoxLayout>
#include <QVBoxLayout>
#include <QPushButton>
#include <QMessageBox>
#include <QStackedWidget>
#include <QLabel>
#include <QSizePolicy>

namespace O3DE::ProjectManager
{
    CreateProjectCtrl::CreateProjectCtrl(QWidget* parent)
        : ScreenWidget(parent)
    {
        QVBoxLayout* vLayout = new QVBoxLayout();
        vLayout->setContentsMargins(0,0,0,0);

        m_header = new ScreenHeader(this);
        m_header->setTitle(tr("Create a New Project"));
        m_header->setSubTitle(tr("Enter Project Details"));
        connect(m_header->backButton(), &QPushButton::clicked, this, &CreateProjectCtrl::HandleBackButton);
        vLayout->addWidget(m_header);

        m_stack = new QStackedWidget(this);
        m_stack->setObjectName("body");
        m_stack->setSizePolicy(QSizePolicy(QSizePolicy::Preferred,QSizePolicy::Expanding));

        m_newProjectSettingsScreen = new NewProjectSettingsScreen(this);
        m_stack->addWidget(m_newProjectSettingsScreen);

        m_gemCatalogScreen = new GemCatalogScreen(this);
        m_stack->addWidget(m_gemCatalogScreen);
        vLayout->addWidget(m_stack);

        QDialogButtonBox* buttons = new QDialogButtonBox();
        buttons->setObjectName("footer");
        vLayout->addWidget(buttons);

#ifdef TEMPLATE_GEM_CONFIGURATION_ENABLED
        connect(m_newProjectSettingsScreen, &ScreenWidget::ChangeScreenRequest, this, &CreateProjectCtrl::OnChangeScreenRequest);

        m_secondaryButton = buttons->addButton(tr("Back"), QDialogButtonBox::RejectRole);
        m_secondaryButton->setProperty("secondary", true);
        m_secondaryButton->setVisible(false);
        connect(m_secondaryButton, &QPushButton::clicked, this, &CreateProjectCtrl::HandleSecondaryButton);

        Update();
#endif // TEMPLATE_GEM_CONFIGURATION_ENABLED

        m_primaryButton = buttons->addButton(tr("Create Project"), QDialogButtonBox::ApplyRole);
        connect(m_primaryButton, &QPushButton::clicked, this, &CreateProjectCtrl::HandlePrimaryButton);

        setLayout(vLayout);
    }

    ProjectManagerScreen CreateProjectCtrl::GetScreenEnum()
    {
        return ProjectManagerScreen::CreateProject;
    }

    void CreateProjectCtrl::NotifyCurrentScreen()
    {
        ScreenWidget* currentScreen = reinterpret_cast<ScreenWidget*>(m_stack->currentWidget());
        if (currentScreen)
        {
            currentScreen->NotifyCurrentScreen();
        }
    }

    void CreateProjectCtrl::HandleBackButton()
    {
        if (m_stack->currentIndex() > 0)
        {
#ifdef TEMPLATE_GEM_CONFIGURATION_ENABLED
            PreviousScreen();
#endif // TEMPLATE_GEM_CONFIGURATION_ENABLED

        }
        else
        {
            emit GotoPreviousScreenRequest();
        }
    }

#ifdef TEMPLATE_GEM_CONFIGURATION_ENABLED
    void CreateProjectCtrl::HandleSecondaryButton()
    {
        if (m_stack->currentIndex() > 0)
        {
            // return to Project Settings page
            PreviousScreen();
        }
        else
        {
            // Configure Gems
            NextScreen();
        }
    }

    void CreateProjectCtrl::Update()
    {
        if (m_stack->currentWidget() == m_gemCatalogScreen)
        {
            m_header->setSubTitle(tr("Configure project with Gems"));
            m_secondaryButton->setVisible(false);
        }
        else
        {
            m_header->setSubTitle(tr("Enter Project Details"));
            m_secondaryButton->setVisible(true);
            m_secondaryButton->setText(tr("Configure Gems"));
        }
    }

    void CreateProjectCtrl::OnChangeScreenRequest(ProjectManagerScreen screen)
    {
        if (screen == ProjectManagerScreen::GemCatalog)
        {
            HandleSecondaryButton();
        }
        else
        {
            emit ChangeScreenRequest(screen);
        }
    }

    void CreateProjectCtrl::NextScreen()
    {
        if (m_stack->currentIndex() < m_stack->count())
        {
            if(CurrentScreenIsValid())
            {
                m_stack->setCurrentIndex(m_stack->currentIndex() + 1);

                QString projectTemplatePath = m_newProjectSettingsScreen->GetProjectTemplatePath();
                m_gemCatalogScreen->ReinitForProject(projectTemplatePath + "/Template", /*isNewProject=*/true);

                Update();
            }
            else
            {
                QMessageBox::warning(this, tr("Invalid project settings"), tr("Please correct the indicated project settings and try again."));
            }
        }
    }

    void CreateProjectCtrl::PreviousScreen()
    {
        // we don't require the current screen to be valid when moving back
        if (m_stack->currentIndex() > 0)
        {
            m_stack->setCurrentIndex(m_stack->currentIndex() - 1);
            Update();
        }
    }
#endif // TEMPLATE_GEM_CONFIGURATION_ENABLED

    void CreateProjectCtrl::HandlePrimaryButton()
    {
        CreateProject();
    }

    bool CreateProjectCtrl::CurrentScreenIsValid()
    {
        if (m_stack->currentWidget() == m_newProjectSettingsScreen)
        {
            return m_newProjectSettingsScreen->Validate();
        }

        return true;
    }

    void CreateProjectCtrl::CreateProject()
    {
        if (m_newProjectSettingsScreen->Validate())
        {
            ProjectInfo projectInfo = m_newProjectSettingsScreen->GetProjectInfo();
            QString projectTemplatePath = m_newProjectSettingsScreen->GetProjectTemplatePath();

            auto result = PythonBindingsInterface::Get()->CreateProject(projectTemplatePath, projectInfo);
            if (result.IsSuccess())
            {
                // automatically register the project
                PythonBindingsInterface::Get()->AddProject(projectInfo.m_path);

#ifdef TEMPLATE_GEM_CONFIGURATION_ENABLED
                m_gemCatalogScreen->EnableDisableGemsForProject(projectInfo.m_path);
#endif // TEMPLATE_GEM_CONFIGURATION_ENABLED

<<<<<<< HEAD
                m_projectInfo.m_needsBuild = true;

                // adding gems is not implemented yet because we don't know what targets to add or how to add them
=======
>>>>>>> 9b177542
                emit ChangeScreenRequest(ProjectManagerScreen::Projects);
            }
            else
            {
                QMessageBox::critical(this, tr("Project creation failed"), tr("Failed to create project."));
            }
<<<<<<< HEAD

            // Enable/disable gems for the newly created project.
            m_gemCatalog->EnableDisableGemsForProject(m_projectInfo.m_path);

            if (m_projectInfo.m_needsBuild)
            {
                emit NotifyBuildProject(m_projectInfo);
            }
        }
    }

    void CreateProjectCtrl::Update()
    {
        ScreenWidget* currentScreen = reinterpret_cast<ScreenWidget*>(m_stack->currentWidget());
        if (currentScreen && currentScreen->GetScreenEnum() == ProjectManagerScreen::GemCatalog)
        {
            m_header->setTitle(tr("Create Project"));
            m_header->setSubTitle(tr("Configure project with Gems"));
            m_nextButton->setText(tr("Create Project"));
=======
>>>>>>> 9b177542
        }
        else
        {
            QMessageBox::warning(this, tr("Invalid project settings"), tr("Please correct the indicated project settings and try again."));
        }
    }

} // namespace O3DE::ProjectManager<|MERGE_RESOLUTION|>--- conflicted
+++ resolved
@@ -206,40 +206,14 @@
                 m_gemCatalogScreen->EnableDisableGemsForProject(projectInfo.m_path);
 #endif // TEMPLATE_GEM_CONFIGURATION_ENABLED
 
-<<<<<<< HEAD
-                m_projectInfo.m_needsBuild = true;
-
-                // adding gems is not implemented yet because we don't know what targets to add or how to add them
-=======
->>>>>>> 9b177542
+                projectInfo.m_needsBuild = true;
+                emit NotifyBuildProject(projectInfo);
                 emit ChangeScreenRequest(ProjectManagerScreen::Projects);
             }
             else
             {
                 QMessageBox::critical(this, tr("Project creation failed"), tr("Failed to create project."));
             }
-<<<<<<< HEAD
-
-            // Enable/disable gems for the newly created project.
-            m_gemCatalog->EnableDisableGemsForProject(m_projectInfo.m_path);
-
-            if (m_projectInfo.m_needsBuild)
-            {
-                emit NotifyBuildProject(m_projectInfo);
-            }
-        }
-    }
-
-    void CreateProjectCtrl::Update()
-    {
-        ScreenWidget* currentScreen = reinterpret_cast<ScreenWidget*>(m_stack->currentWidget());
-        if (currentScreen && currentScreen->GetScreenEnum() == ProjectManagerScreen::GemCatalog)
-        {
-            m_header->setTitle(tr("Create Project"));
-            m_header->setSubTitle(tr("Configure project with Gems"));
-            m_nextButton->setText(tr("Create Project"));
-=======
->>>>>>> 9b177542
         }
         else
         {
