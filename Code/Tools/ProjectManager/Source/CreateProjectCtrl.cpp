--- conflicted
+++ resolved
@@ -15,6 +15,7 @@
 #include <PythonBindingsInterface.h>
 #include <NewProjectSettingsScreen.h>
 #include <ScreenHeaderWidget.h>
+#include <GemCatalog/GemCatalogScreen.h>
 
 #include <QDialogButtonBox>
 #include <QHBoxLayout>
@@ -41,35 +42,33 @@
 
         m_stack = new QStackedWidget(this);
         m_stack->setObjectName("body");
-<<<<<<< HEAD
         m_stack->setSizePolicy(QSizePolicy(QSizePolicy::Preferred,QSizePolicy::Expanding));
 
         m_newProjectSettingsScreen = new NewProjectSettingsScreen(this);
-        connect(m_newProjectSettingsScreen, &ScreenWidget::ChangeScreenRequest, this, &CreateProjectCtrl::OnChangeScreenRequest);
         m_stack->addWidget(m_newProjectSettingsScreen);
 
         m_gemCatalogScreen = new GemCatalogScreen(this);
         m_stack->addWidget(m_gemCatalogScreen);
-=======
-        m_stack->setSizePolicy(QSizePolicy(QSizePolicy::Preferred, QSizePolicy::Expanding));
-        m_stack->addWidget(new NewProjectSettingsScreen());
-        m_gemCatalog = new GemCatalogScreen();
-        m_stack->addWidget(m_gemCatalog);
->>>>>>> fda28bb7
         vLayout->addWidget(m_stack);
 
         QDialogButtonBox* buttons = new QDialogButtonBox();
         buttons->setObjectName("footer");
         vLayout->addWidget(buttons);
 
+#ifdef TEMPLATE_GEM_CONFIGURATION_ENABLED
+        connect(m_newProjectSettingsScreen, &ScreenWidget::ChangeScreenRequest, this, &CreateProjectCtrl::OnChangeScreenRequest);
+
         m_secondaryButton = buttons->addButton(tr("Back"), QDialogButtonBox::RejectRole);
         m_secondaryButton->setProperty("secondary", true);
+        m_secondaryButton->setVisible(false);
+        connect(m_secondaryButton, &QPushButton::clicked, this, &CreateProjectCtrl::HandleSecondaryButton);
+
+        Update();
+#endif // TEMPLATE_GEM_CONFIGURATION_ENABLED
+
         m_primaryButton = buttons->addButton(tr("Create Project"), QDialogButtonBox::ApplyRole);
-
-        connect(m_secondaryButton, &QPushButton::clicked, this, &CreateProjectCtrl::HandleSecondaryButton);
         connect(m_primaryButton, &QPushButton::clicked, this, &CreateProjectCtrl::HandlePrimaryButton);
 
-        Update();
         setLayout(vLayout);
     }
 
@@ -91,7 +90,10 @@
     {
         if (m_stack->currentIndex() > 0)
         {
+#ifdef TEMPLATE_GEM_CONFIGURATION_ENABLED
             PreviousScreen();
+#endif // TEMPLATE_GEM_CONFIGURATION_ENABLED
+
         }
         else
         {
@@ -99,11 +101,8 @@
         }
     }
 
-<<<<<<< HEAD
+#ifdef TEMPLATE_GEM_CONFIGURATION_ENABLED
     void CreateProjectCtrl::HandleSecondaryButton()
-=======
-    void CreateProjectCtrl::HandleNextButton()
->>>>>>> fda28bb7
     {
         if (m_stack->currentIndex() > 0)
         {
@@ -117,40 +116,18 @@
         }
     }
 
-    void CreateProjectCtrl::HandlePrimaryButton()
-    {
-        CreateProject();
-    }
-
     void CreateProjectCtrl::Update()
     {
         if (m_stack->currentWidget() == m_gemCatalogScreen)
         {
-<<<<<<< HEAD
             m_header->setSubTitle(tr("Configure project with Gems"));
-            m_secondaryButton->setText(tr("Back"));
+            m_secondaryButton->setVisible(false);
         }
         else
         {
             m_header->setSubTitle(tr("Enter Project Details"));
+            m_secondaryButton->setVisible(true);
             m_secondaryButton->setText(tr("Configure Gems"));
-=======
-            auto newProjectScreen = reinterpret_cast<NewProjectSettingsScreen*>(currentScreen);
-            if (newProjectScreen)
-            {
-                if (!newProjectScreen->Validate())
-                {
-                    QMessageBox::critical(this, tr("Invalid project settings"), tr("Invalid project settings"));
-                    return;
-                }
-
-                m_projectInfo         = newProjectScreen->GetProjectInfo();
-                m_projectTemplatePath = newProjectScreen->GetProjectTemplatePath();
-
-                // The next page is the gem catalog. Gather the available gems that will be shown in the gem catalog.
-                m_gemCatalog->ReinitForProject(m_projectInfo.m_path, /*isNewProject=*/true);
-            }
->>>>>>> fda28bb7
         }
     }
 
@@ -183,6 +160,12 @@
             m_stack->setCurrentIndex(m_stack->currentIndex() - 1);
             Update();
         }
+    }
+#endif // TEMPLATE_GEM_CONFIGURATION_ENABLED
+
+    void CreateProjectCtrl::HandlePrimaryButton()
+    {
+        CreateProject();
     }
 
     bool CreateProjectCtrl::CurrentScreenIsValid()
@@ -215,9 +198,6 @@
             {
                 QMessageBox::critical(this, tr("Project creation failed"), tr("Failed to create project."));
             }
-
-            // Enable/disable gems for the newly created project.
-            m_gemCatalog->EnableDisableGemsForProject(m_projectInfo.m_path);
         }
         else
         {
