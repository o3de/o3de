/*
 * Copyright (c) Contributors to the Open 3D Engine Project.
 * For complete copyright and license terms please see the LICENSE at the root of this distribution.
 *
 * SPDX-License-Identifier: Apache-2.0 OR MIT
 *
 */
#pragma once

#include <PythonBindingsInterface.h>
#include <AzCore/IO/Path/Path.h>
#include <AzCore/std/parallel/semaphore.h>

// Qt defines slots, which interferes with the use here.
#pragma push_macro("slots")
#undef slots
#include <Python.h>
#include <pybind11/pybind11.h>
#pragma pop_macro("slots")


namespace O3DE::ProjectManager
{
    class PythonBindings
        : public PythonBindingsInterface::Registrar
    {
    public:
        PythonBindings() = default;
        PythonBindings(const AZ::IO::PathView& enginePath);
        ~PythonBindings() override;

        // PythonBindings overrides
        bool PythonStarted() override;
        bool StartPython() override;

        // Engine
        AZ::Outcome<EngineInfo> GetEngineInfo() override;
        AZ::Outcome<EngineInfo> GetEngineInfo(const QString& engineName) override;
        DetailedOutcome SetEngineInfo(const EngineInfo& engineInfo, bool force = false) override;

        // Gem
        AZ::Outcome<GemInfo> GetGemInfo(const QString& path, const QString& projectPath = {}) override;
        AZ::Outcome<QVector<GemInfo>, AZStd::string> GetEngineGemInfos() override;
        AZ::Outcome<QVector<GemInfo>, AZStd::string> GetAllGemInfos(const QString& projectPath) override;
        AZ::Outcome<QVector<AZStd::string>, AZStd::string> GetEnabledGemNames(const QString& projectPath) override;
        AZ::Outcome<void, AZStd::string> RegisterGem(const QString& gemPath, const QString& projectPath = {}) override;
        AZ::Outcome<void, AZStd::string> UnregisterGem(const QString& gemPath, const QString& projectPath = {}) override;

        // Project
        AZ::Outcome<ProjectInfo> CreateProject(const QString& projectTemplatePath, const ProjectInfo& projectInfo) override;
        AZ::Outcome<ProjectInfo> GetProject(const QString& path) override;
        AZ::Outcome<QVector<ProjectInfo>> GetProjects() override;
        bool AddProject(const QString& path) override;
        bool RemoveProject(const QString& path) override;
        AZ::Outcome<void, AZStd::string> UpdateProject(const ProjectInfo& projectInfo) override;
        AZ::Outcome<void, AZStd::string> AddGemToProject(const QString& gemPath, const QString& projectPath) override;
        AZ::Outcome<void, AZStd::string> RemoveGemFromProject(const QString& gemPath, const QString& projectPath) override;
        bool RemoveInvalidProjects() override;

        // ProjectTemplate
        AZ::Outcome<QVector<ProjectTemplateInfo>> GetProjectTemplates(const QString& projectPath = {}) override;

        // Gem Repos
        AZ::Outcome<void, AZStd::string> RefreshGemRepo(const QString& repoUri) override;
        bool RefreshAllGemRepos() override;
        DetailedOutcome AddGemRepo(const QString& repoUri) override;
        bool RemoveGemRepo(const QString& repoUri) override;
        AZ::Outcome<QVector<GemRepoInfo>, AZStd::string> GetAllGemRepoInfos() override;
        AZ::Outcome<QVector<GemInfo>, AZStd::string> GetGemInfosForRepo(const QString& repoUri) override;
        AZ::Outcome<QVector<GemInfo>, AZStd::string> GetGemInfosForAllRepos() override;
        DetailedOutcome DownloadGem(
            const QString& gemName, std::function<void(int, int)> gemProgressCallback, bool force = false) override;
        void CancelDownload() override;
        bool IsGemUpdateAvaliable(const QString& gemName, const QString& lastUpdated) override;

        void AddErrorString(AZStd::string errorString) override;
        void ClearErrorStrings() override;

    private:
        AZ_DISABLE_COPY_MOVE(PythonBindings);

        AZ::Outcome<void, AZStd::string> ExecuteWithLockErrorHandling(AZStd::function<void()> executionCallback);
        bool ExecuteWithLock(AZStd::function<void()> executionCallback);
        EngineInfo EngineInfoFromPath(pybind11::handle enginePath);
        GemInfo GemInfoFromPath(pybind11::handle path, pybind11::handle pyProjectPath);
        GemRepoInfo GetGemRepoInfo(pybind11::handle repoUri);
        ProjectInfo ProjectInfoFromPath(pybind11::handle path);
        ProjectTemplateInfo ProjectTemplateInfoFromPath(pybind11::handle path, pybind11::handle pyProjectPath);
<<<<<<< HEAD
        bool RegisterThisEngine();
=======
        AZ::Outcome<void, AZStd::string> GemRegistration(const QString& gemPath, const QString& projectPath, bool remove = false);
>>>>>>> b4b7e5a0
        bool StopPython();
        IPythonBindings::ErrorPair GetErrorPair();


        bool m_pythonStarted = false;

        AZ::IO::FixedMaxPath m_enginePath;
        AZStd::recursive_mutex m_lock;

        pybind11::handle m_engineTemplate;
        pybind11::handle m_engineProperties;
        pybind11::handle m_cmake;
        pybind11::handle m_register;
        pybind11::handle m_manifest;
        pybind11::handle m_enableGemProject;
        pybind11::handle m_disableGemProject;
        pybind11::handle m_editProjectProperties;
        pybind11::handle m_download;
        pybind11::handle m_repo;
        pybind11::handle m_pathlib;

        bool m_requestCancelDownload = false;
        AZStd::vector<AZStd::string> m_pythonErrorStrings;
    };
}<|MERGE_RESOLUTION|>--- conflicted
+++ resolved
@@ -86,11 +86,7 @@
         GemRepoInfo GetGemRepoInfo(pybind11::handle repoUri);
         ProjectInfo ProjectInfoFromPath(pybind11::handle path);
         ProjectTemplateInfo ProjectTemplateInfoFromPath(pybind11::handle path, pybind11::handle pyProjectPath);
-<<<<<<< HEAD
-        bool RegisterThisEngine();
-=======
         AZ::Outcome<void, AZStd::string> GemRegistration(const QString& gemPath, const QString& projectPath, bool remove = false);
->>>>>>> b4b7e5a0
         bool StopPython();
         IPythonBindings::ErrorPair GetErrorPair();
 
