/*
 * Copyright (c) Contributors to the Open 3D Engine Project.
 * For complete copyright and license terms please see the LICENSE at the root of this distribution.
 *
 * SPDX-License-Identifier: Apache-2.0 OR MIT
 *
 */
#pragma once

#include <PythonBindingsInterface.h>
#include <AzCore/IO/Path/Path.h>
#include <AzCore/std/parallel/semaphore.h>

// Qt defines slots, which interferes with the use here.
#pragma push_macro("slots")
#undef slots
#include <Python.h>
#include <pybind11/pybind11.h>
#pragma pop_macro("slots")


namespace O3DE::ProjectManager
{
    class PythonBindings
        : public PythonBindingsInterface::Registrar
    {
    public:
        PythonBindings() = default;
        PythonBindings(const AZ::IO::PathView& enginePath);
        ~PythonBindings() override;

        // PythonBindings overrides
        bool PythonStarted() override;
        bool StartPython() override;

        // Engine
        AZ::Outcome<QVector<EngineInfo>> GetAllEngineInfos() override;
        AZ::Outcome<EngineInfo> GetEngineInfo() override;
        AZ::Outcome<EngineInfo> GetEngineInfo(const QString& engineName) override;
        AZ::Outcome<EngineInfo> GetProjectEngine(const QString& projectPath) override;
        DetailedOutcome SetEngineInfo(const EngineInfo& engineInfo, bool force = false) override;

        // Remote sources
        bool ValidateRepository(const QString& repoUri) override;

        // Gem
        AZ::Outcome<GemInfo> CreateGem(const QString& templatePath, const GemInfo& gemInfo, bool registerGem = true) override;
        AZ::Outcome<GemInfo> GetGemInfo(const QString& path, const QString& projectPath = {}) override;
        AZ::Outcome<QVector<GemInfo>, AZStd::string> GetEngineGemInfos() override;
        AZ::Outcome<QVector<GemInfo>, AZStd::string> GetAllGemInfos(const QString& projectPath) override;
        AZ::Outcome<QVector<AZStd::string>, AZStd::string> GetEnabledGemNames(const QString& projectPath) override;
        AZ::Outcome<void, AZStd::string> RegisterGem(const QString& gemPath, const QString& projectPath = {}) override;
        AZ::Outcome<void, AZStd::string> UnregisterGem(const QString& gemPath, const QString& projectPath = {}) override;

        // Project
        AZ::Outcome<ProjectInfo> CreateProject(const QString& projectTemplatePath, const ProjectInfo& projectInfo, bool registerProject = true) override;
        AZ::Outcome<ProjectInfo> GetProject(const QString& path) override;
        AZ::Outcome<QVector<ProjectInfo>> GetProjects() override;
        AZ::Outcome<QVector<ProjectInfo>, AZStd::string> GetProjectsForRepo(const QString& repoUri) override;
        AZ::Outcome<QVector<ProjectInfo>, AZStd::string> GetProjectsForAllRepos() override;
        bool AddProject(const QString& path) override;
        bool RemoveProject(const QString& path) override;
        AZ::Outcome<void, AZStd::string> UpdateProject(const ProjectInfo& projectInfo) override;
        AZ::Outcome<void, AZStd::string> AddGemToProject(const QString& gemPath, const QString& projectPath) override;
        AZ::Outcome<void, AZStd::string> RemoveGemFromProject(const QString& gemPath, const QString& projectPath) override;
        bool RemoveInvalidProjects() override;

<<<<<<< HEAD
=======
        // ProjectTemplate
        AZ::Outcome<QVector<ProjectTemplateInfo>> GetProjectTemplates(const QString& projectPath = {}) override;
        AZ::Outcome<QVector<ProjectTemplateInfo>> GetProjectTemplatesForAllRepos(const QString& projectPath = {}) override;

>>>>>>> 180af243
        // Gem Repos
        AZ::Outcome<void, AZStd::string> RefreshGemRepo(const QString& repoUri) override;
        bool RefreshAllGemRepos() override;
        DetailedOutcome AddGemRepo(const QString& repoUri) override;
        bool RemoveGemRepo(const QString& repoUri) override;
        AZ::Outcome<QVector<GemRepoInfo>, AZStd::string> GetAllGemRepoInfos() override;
        AZ::Outcome<QVector<GemInfo>, AZStd::string> GetGemInfosForRepo(const QString& repoUri) override;
        AZ::Outcome<QVector<GemInfo>, AZStd::string> GetGemInfosForAllRepos() override;
        DetailedOutcome DownloadGem(
            const QString& gemName, std::function<void(int, int)> gemProgressCallback, bool force = false) override;
        DetailedOutcome DownloadProject(
            const QString& projectName, std::function<void(int, int)> projectProgressCallback, bool force = false) override;
        DetailedOutcome DownloadTemplate(
            const QString& templateName, std::function<void(int, int)> templateProgressCallback, bool force = false) override;
        void CancelDownload() override;
        bool IsGemUpdateAvaliable(const QString& gemName, const QString& lastUpdated) override;

        // Templates
        AZ::Outcome<QVector<ProjectTemplateInfo>> GetProjectTemplates() override;
        AZ::Outcome<QVector<TemplateInfo>> GetGemTemplates() override;

        void AddErrorString(AZStd::string errorString) override;

    protected:
        static void OnStdOut(const char* msg); 
        static void OnStdError(const char* msg); 

    private:
        AZ_DISABLE_COPY_MOVE(PythonBindings);

        AZ::Outcome<void, AZStd::string> ExecuteWithLockErrorHandling(AZStd::function<void()> executionCallback) const;
        bool ExecuteWithLock(AZStd::function<void()> executionCallback) const;
        EngineInfo EngineInfoFromPath(pybind11::handle enginePath);
        GemInfo GemInfoFromPath(pybind11::handle path, pybind11::handle pyProjectPath);
        GemRepoInfo GetGemRepoInfo(pybind11::handle repoUri);
        ProjectInfo ProjectInfoFromPath(pybind11::handle path);
        ProjectTemplateInfo ProjectTemplateInfoFromPath(pybind11::handle path);
        TemplateInfo TemplateInfoFromPath(pybind11::handle path);
        AZ::Outcome<void, AZStd::string> GemRegistration(const QString& gemPath, const QString& projectPath, bool remove = false);
        bool StopPython();
        IPythonBindings::ErrorPair GetErrorPair();

        bool m_pythonStarted = false;

        AZ::IO::FixedMaxPath m_enginePath;
        mutable AZStd::recursive_mutex m_lock;

        pybind11::handle m_engineTemplate;
        pybind11::handle m_engineProperties;
        pybind11::handle m_cmake;
        pybind11::handle m_register;
        pybind11::handle m_manifest;
        pybind11::handle m_enableGemProject;
        pybind11::handle m_disableGemProject;
        pybind11::handle m_editProjectProperties;
        pybind11::handle m_download;
        pybind11::handle m_repo;
        pybind11::handle m_pathlib;

        bool m_requestCancelDownload = false;
        mutable AZStd::vector<AZStd::string> m_pythonErrorStrings;
    };
} // namespace O3DE::ProjectManager<|MERGE_RESOLUTION|>--- conflicted
+++ resolved
@@ -65,13 +65,6 @@
         AZ::Outcome<void, AZStd::string> RemoveGemFromProject(const QString& gemPath, const QString& projectPath) override;
         bool RemoveInvalidProjects() override;
 
-<<<<<<< HEAD
-=======
-        // ProjectTemplate
-        AZ::Outcome<QVector<ProjectTemplateInfo>> GetProjectTemplates(const QString& projectPath = {}) override;
-        AZ::Outcome<QVector<ProjectTemplateInfo>> GetProjectTemplatesForAllRepos(const QString& projectPath = {}) override;
-
->>>>>>> 180af243
         // Gem Repos
         AZ::Outcome<void, AZStd::string> RefreshGemRepo(const QString& repoUri) override;
         bool RefreshAllGemRepos() override;
@@ -91,6 +84,7 @@
 
         // Templates
         AZ::Outcome<QVector<ProjectTemplateInfo>> GetProjectTemplates() override;
+        AZ::Outcome<QVector<ProjectTemplateInfo>> GetProjectTemplatesForAllRepos() override;
         AZ::Outcome<QVector<TemplateInfo>> GetGemTemplates() override;
 
         void AddErrorString(AZStd::string errorString) override;
