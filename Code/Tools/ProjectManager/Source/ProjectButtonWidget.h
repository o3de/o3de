--- conflicted
+++ resolved
@@ -78,13 +78,6 @@
 
         ProjectInfo m_projectInfo;
         LabelButton* m_projectImageLabel;
-<<<<<<< HEAD
         QFrame* m_projectFooter;
-        QAction* m_editProjectAction;
-        QAction* m_copyProjectAction;
-        QAction* m_removeProjectAction;
-        QAction* m_deleteProjectAction;
-=======
->>>>>>> f20ae834
     };
 } // namespace O3DE::ProjectManager