--- conflicted
+++ resolved
@@ -773,18 +773,11 @@
                 auto editResult = m_editProjectProperties.attr("edit_project_props")(
                     QString_To_Py_Path(projectInfo.m_path),
                     pybind11::none(), // proj_name not used
-<<<<<<< HEAD
                     QString_To_Py_String(projectInfo.m_projectName),
                     QString_To_Py_String(projectInfo.m_origin),
                     QString_To_Py_String(projectInfo.m_displayName),
                     QString_To_Py_String(projectInfo.m_summary),
-                    QString_To_Py_String(projectInfo.m_imagePath),
-=======
-                    pybind11::str(projectInfo.m_origin.toStdString()), // new_origin
-                    pybind11::str(projectInfo.m_displayName.toStdString()), // new_display
-                    pybind11::str(projectInfo.m_summary.toStdString()), // new_summary
-                    pybind11::str(projectInfo.m_iconPath.toStdString()), // new_icon
->>>>>>> aa3a7db7
+                    QString_To_Py_String(projectInfo.m_iconPath), // new_icon
                     pybind11::none(), // add_tags not used
                     pybind11::none(), // remove_tags not used
                     pybind11::list(pybind11::cast(newTags)));
