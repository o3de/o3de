--- conflicted
+++ resolved
@@ -245,11 +245,7 @@
                 {
                     for (auto dependency : data["Dependencies"])
                     {
-<<<<<<< HEAD
-                        gemInfo.m_dependingGemUuids.push_back(AZ::Uuid(Py_To_String(dependency["Uuid"])));
-=======
                         gemInfo.m_dependingGemUuids.push_back(Py_To_String(dependency["Uuid"]));
->>>>>>> 8601ffa2
                     }
                 }
                 if (data.contains("Tags"))
