--- conflicted
+++ resolved
@@ -1024,16 +1024,6 @@
         }
     }
 
-<<<<<<< HEAD
-    AZ::Outcome<void, AZStd::string> PythonBindings::AddGemRepo(const QString& repoUri)
-    {
-        // o3de scripts need method added
-        (void)repoUri;
-        return AZ::Failure<AZStd::string>("Adding Gem Repo not implemented yet in o3de scripts.");
-    }
-
-    GemRepoInfo PythonBindings::GemRepoInfoFromPath(pybind11::handle path, pybind11::handle pyEnginePath)
-=======
     AZ::Outcome<void, AZStd::string> PythonBindings::RefreshGemRepo(const QString& repoUri)
     {
         bool refreshResult = false;
@@ -1130,7 +1120,6 @@
     }
 
     GemRepoInfo PythonBindings::GetGemRepoInfo(pybind11::handle repoUri)
->>>>>>> 7100d48e
     {
         GemRepoInfo gemRepoInfo;
         gemRepoInfo.m_repoUri = Py_To_String(repoUri);
