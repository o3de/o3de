/*
 * Copyright (c) Contributors to the Open 3D Engine Project.
 * For complete copyright and license terms please see the LICENSE at the root of this distribution.
 *
 * SPDX-License-Identifier: Apache-2.0 OR MIT
 *
 */

#include <PythonBindings.h>

#include <ProjectManagerDefs.h>

#include <osdefs.h> // for DELIM

// Qt defines slots, which interferes with the use here.
#pragma push_macro("slots")
#undef slots
#include <pybind11/functional.h>
#include <pybind11/embed.h>
#include <pybind11/eval.h>
#include <pybind11/stl.h>
#pragma pop_macro("slots")

#include <AzCore/IO/FileIO.h>
#include <AzCore/IO/SystemFile.h>
#include <AzCore/std/containers/unordered_set.h>
#include <AzCore/std/string/conversions.h>
#include <AzCore/std/numeric.h>
#include <AzCore/StringFunc/StringFunc.h>
#include <AzCore/std/sort.h>
#include <AzToolsFramework/Python/PythonEnv.h>


#include <QDir>

namespace Platform
{
    bool InsertPythonLibraryPath(
        AZStd::unordered_set<AZStd::string>& paths, const char* pythonPackage, const char* engineRoot, const char* subPath)
    {
        // append lib path to Python paths
        AZ::IO::FixedMaxPath libPath = engineRoot;
        libPath /= AZ::IO::FixedMaxPathString::format(subPath, pythonPackage);
        libPath = libPath.LexicallyNormal();
        if (AZ::IO::SystemFile::Exists(libPath.c_str()))
        {
            paths.insert(libPath.c_str());
            return true;
        }

        AZ_Warning("python", false, "Python library path should exist. path:%s", libPath.c_str());
        return false;
    }
<<<<<<< HEAD
=======

    // Implemented in each different platform's PAL implementation files, as it differs per platform.
    AZStd::string GetPythonHomePath(const char* pythonPackage, const char* engineRoot);

    // Per platform information.
    AZStd::string GetPythonExecutablePath(const char* engineRoot);

>>>>>>> 9cb554bc
} // namespace Platform


#define Py_To_String(obj) pybind11::str(obj).cast<std::string>().c_str()
#define Py_To_String_Optional(dict, key, default_string) dict.contains(key) ? Py_To_String(dict[key]) : default_string
#define Py_To_Int(obj) obj.cast<int>()
#define Py_To_Int_Optional(dict, key, default_int) dict.contains(key) ? Py_To_Int(dict[key]) : default_int
#define QString_To_Py_String(value) pybind11::str(value.toStdString())
#define QString_To_Py_Path(value) value.isEmpty() ? pybind11::none() : m_pathlib.attr("Path")(value.toStdString())

pybind11::list QStringList_To_Py_List(const QStringList& values)
{
    std::list<std::string> newValues;
    for (const auto& i : values)
    {
        newValues.push_back(i.toStdString());
    }
    return pybind11::list(pybind11::cast(newValues));
};

namespace RedirectOutput
{
    using RedirectOutputFunc = AZStd::function<void(const char*)>;

    struct RedirectOutput
    {
        PyObject_HEAD RedirectOutputFunc write;
    };

    PyObject* RedirectWrite(PyObject* self, PyObject* args)
    {
        std::size_t written(0);
        RedirectOutput* selfimpl = reinterpret_cast<RedirectOutput*>(self);
        if (selfimpl->write)
        {
            char* data;
            if (!PyArg_ParseTuple(args, "s", &data))
            {
                return PyLong_FromSize_t(0);
            }
            selfimpl->write(data);
            written = strlen(data);
        }
        return PyLong_FromSize_t(written);
    }

    PyObject* RedirectFlush([[maybe_unused]] PyObject* self,[[maybe_unused]] PyObject* args)
    {
        // no-op
        return Py_BuildValue("");
    }

    PyMethodDef RedirectMethods[] = {
        {"write", RedirectWrite, METH_VARARGS, "sys.stdout.write"},
        {"flush", RedirectFlush, METH_VARARGS, "sys.stdout.flush"},
        {"write", RedirectWrite, METH_VARARGS, "sys.stderr.write"},
        {"flush", RedirectFlush, METH_VARARGS, "sys.stderr.flush"},
        {0, 0, 0, 0} // sentinel
    };

    PyTypeObject RedirectOutputType = {
        PyVarObject_HEAD_INIT(0, 0) "azlmbr_redirect.RedirectOutputType", // tp_name
        sizeof(RedirectOutput), /* tp_basicsize */
        0, /* tp_itemsize */
        0, /* tp_dealloc */
        0, /* tp_print */
        0, /* tp_getattr */
        0, /* tp_setattr */
        0, /* tp_reserved */
        0, /* tp_repr */
        0, /* tp_as_number */
        0, /* tp_as_sequence */
        0, /* tp_as_mapping */
        0, /* tp_hash  */
        0, /* tp_call */
        0, /* tp_str */
        0, /* tp_getattro */
        0, /* tp_setattro */
        0, /* tp_as_buffer */
        Py_TPFLAGS_DEFAULT, /* tp_flags */
        "azlmbr_redirect objects", /* tp_doc */
        0, /* tp_traverse */
        0, /* tp_clear */
        0, /* tp_richcompare */
        0, /* tp_weaklistoffset */
        0, /* tp_iter */
        0, /* tp_iternext */
        RedirectMethods, /* tp_methods */
        0, /* tp_members */
        0, /* tp_getset */
        0, /* tp_base */
        0, /* tp_dict */
        0, /* tp_descr_get */
        0, /* tp_descr_set */
        0, /* tp_dictoffset */
        0, /* tp_init */
        0, /* tp_alloc */
        0 /* tp_new */
    };

    PyModuleDef RedirectOutputModule = {
        PyModuleDef_HEAD_INIT, "azlmbr_redirect", 0, -1, 0,
    };

    // Internal state
    PyObject* g_redirect_stdout = nullptr;
    PyObject* g_redirect_stdout_saved = nullptr;
    PyObject* g_redirect_stderr = nullptr;
    PyObject* g_redirect_stderr_saved = nullptr;

    PyMODINIT_FUNC PyInit_RedirectOutput(void)
    {
        g_redirect_stdout = nullptr;
        g_redirect_stdout_saved = nullptr;
        g_redirect_stderr = nullptr;
        g_redirect_stderr_saved = nullptr;

        RedirectOutputType.tp_new = PyType_GenericNew;
        if (PyType_Ready(&RedirectOutputType) < 0)
        {
            return 0;
        }

        PyObject* redirectModule = PyModule_Create(&RedirectOutputModule);
        if (redirectModule)
        {
            Py_INCREF(&RedirectOutputType);
            PyModule_AddObject(redirectModule, "Redirect", reinterpret_cast<PyObject*>(&RedirectOutputType));
        }
        return redirectModule;
    }

    void SetRedirection(const char* funcname, PyObject*& saved, PyObject*& current, RedirectOutputFunc func)
    {
        if (PyType_Ready(&RedirectOutputType) < 0)
        {
            AZ_Warning("python", false, "RedirectOutputType not ready!");
            return;
        }

        if (!current)
        {
            saved = PySys_GetObject(funcname); // borrowed
            current = RedirectOutputType.tp_new(&RedirectOutputType, 0, 0);
        }

        RedirectOutput* redirectOutput = reinterpret_cast<RedirectOutput*>(current);
        redirectOutput->write = func;
        PySys_SetObject(funcname, current);
    }

    void ResetRedirection(const char* funcname, PyObject*& saved, PyObject*& current)
    {
        if (current)
        {
            PySys_SetObject(funcname, saved);
        }
        Py_XDECREF(current);
        current = nullptr;
    }

    PyObject* s_RedirectModule = nullptr;

    void Intialize(PyObject* module, RedirectOutputFunc stdoutFunction, RedirectOutputFunc stderrFunction)
    {
        s_RedirectModule = module;

        SetRedirection("stdout", g_redirect_stdout_saved, g_redirect_stdout, stdoutFunction);
        SetRedirection("stderr", g_redirect_stderr_saved, g_redirect_stderr, stderrFunction);

        PySys_WriteStdout("RedirectOutput installed\n");
    }

    void Shutdown()
    {
        ResetRedirection("stdout", g_redirect_stdout_saved, g_redirect_stdout);
        ResetRedirection("stderr", g_redirect_stderr_saved, g_redirect_stderr);
        Py_XDECREF(s_RedirectModule);
        s_RedirectModule = nullptr;
    }
} // namespace RedirectOutput


namespace O3DE::ProjectManager
{
    QString GetPythonExecutablePath(const QString& enginePath)
    {
        return QString(Platform::GetPythonExecutablePath(enginePath.toUtf8().constData()).c_str());
    }

    PythonBindings::PythonBindings(const AZ::IO::PathView& enginePath)
        : m_enginePath(enginePath)
    {
        m_pythonStarted = StartPython();
    }

    PythonBindings::~PythonBindings()
    {
        if (m_pythonStarted)
        {
            StopPython();
        }
    }

    void PythonBindings::OnStdOut(const char* msg)
    {
        AZ::Debug::Trace::Instance().Output("Python", msg);
    }

    void PythonBindings::OnStdError(const char* msg)
    {
        AZStd::string_view lastPythonError{ msg };
        if (constexpr AZStd::string_view pythonErrorPrefix = "ERROR:root:";
            lastPythonError.starts_with(pythonErrorPrefix))
        {
            lastPythonError = lastPythonError.substr(pythonErrorPrefix.size());
        }

        PythonBindingsInterface::Get()->AddErrorString(lastPythonError);

        AZ::Debug::Trace::Instance().Output("Python", msg);
    }

    bool PythonBindings::PythonStarted()
    {
        return m_pythonStarted && Py_IsInitialized();
    }


    bool PythonBindings::StartPython()
    {
        if (Py_IsInitialized())
        {
            AZ_Warning("python", false, "Python is already active");
            return m_pythonStarted;
        }

        m_pythonStarted = false;

        // set PYTHON_HOME
        AZStd::string pyBasePath = AzToolsFramework::Python::GetPythonHomePath(m_enginePath.c_str());
        if (!AZ::IO::SystemFile::Exists(pyBasePath.c_str()))
        {
            AZ_Error("python", false, "Python home path does not exist: %s", pyBasePath.c_str());
            return false;
        }

        AZStd::wstring pyHomePath;
        AZStd::to_wstring(pyHomePath, pyBasePath);
        Py_SetPythonHome(pyHomePath.c_str());

        // display basic Python information
        AZ_TracePrintf("python", "Py_GetVersion=%s \n", Py_GetVersion());
        AZ_TracePrintf("python", "Py_GetPath=%ls \n", Py_GetPath());
        AZ_TracePrintf("python", "Py_GetExecPrefix=%ls \n", Py_GetExecPrefix());
        AZ_TracePrintf("python", "Py_GetProgramFullPath=%ls \n", Py_GetProgramFullPath());


        

        PyImport_AppendInittab("azlmbr_redirect", RedirectOutput::PyInit_RedirectOutput);

        try
        {
            // ignore system location for sites site-packages
            Py_IsolatedFlag = 1; // -I - Also sets Py_NoUserSiteDirectory.  If removed PyNoUserSiteDirectory should be set.
            Py_IgnoreEnvironmentFlag = 1; // -E

            const bool initializeSignalHandlers = true;
            pybind11::initialize_interpreter(initializeSignalHandlers);

            RedirectOutput::Intialize(PyImport_ImportModule("azlmbr_redirect"), &PythonBindings::OnStdOut, &PythonBindings::OnStdError);

            // Add custom site packages after initializing the interpreter above.  Calling Py_SetPath before initialization
            // alters the behavior of the initializer to not compute default search paths. See
            // https://docs.python.org/3/c-api/init.html#c.Py_SetPath
            AZStd::vector<AZStd::string> extendedPaths;
            AzToolsFramework::Python::ReadPythonEggLinkPaths(m_enginePath.c_str(), extendedPaths);
            if (extendedPaths.size())
            {
                ExtendSysPath(extendedPaths);
            }


            // Acquire GIL before calling Python code
            AZStd::lock_guard<decltype(m_lock)> lock(m_lock);
            pybind11::gil_scoped_acquire acquire;

            // sanity import check
            if (PyRun_SimpleString("import sys") != 0)
            {
                AZ_Assert(false, "Import sys failed");
                return false;
            }

            // import required modules
            m_register = pybind11::module::import("o3de.register");
            m_manifest = pybind11::module::import("o3de.manifest");
            m_engineTemplate = pybind11::module::import("o3de.engine_template");
            m_gemProperties = pybind11::module::import("o3de.gem_properties");
            m_engineProperties = pybind11::module::import("o3de.engine_properties");
            m_enableGemProject = pybind11::module::import("o3de.enable_gem");
            m_disableGemProject = pybind11::module::import("o3de.disable_gem");
            m_editProjectProperties = pybind11::module::import("o3de.project_properties");
            m_projectManagerInterface = pybind11::module::import("o3de.project_manager_interface");
            m_download = pybind11::module::import("o3de.download");
            m_repo = pybind11::module::import("o3de.repo");
            m_pathlib = pybind11::module::import("pathlib");

            m_pythonStarted = !PyErr_Occurred();
            return m_pythonStarted;
        }
        catch ([[maybe_unused]] const std::exception& e)
        {
            AZ_Assert(false, "Py_Initialize() failed with %s", e.what());
            return false;
        }
    }

    bool PythonBindings::StopPython()
    {
        if (Py_IsInitialized())
        {
            RedirectOutput::Shutdown();
            pybind11::finalize_interpreter();
        }

        return Py_IsInitialized() == 0;
    }

    AZ::Outcome<void, AZStd::string> PythonBindings::ExecuteWithLockErrorHandling(AZStd::function<void()> executionCallback) const
    {
        if (!Py_IsInitialized())
        {
            return AZ::Failure("Python is not initialized");
        }

        AZStd::lock_guard<decltype(m_lock)> lock(m_lock);
        pybind11::gil_scoped_release release;
        pybind11::gil_scoped_acquire acquire;

        m_pythonErrorStrings.clear();

        try
        {
            executionCallback();
        }
        catch (const std::exception& e)
        {
            AZ_Warning("PythonBindings", false, "Python exception %s", e.what());
            m_pythonErrorStrings.push_back(e.what());
            return AZ::Failure(e.what());
        }

        return AZ::Success();
    }

    bool PythonBindings::ExecuteWithLock(AZStd::function<void()> executionCallback) const
    {
        return ExecuteWithLockErrorHandling(executionCallback).IsSuccess();
    }

    EngineInfo PythonBindings::EngineInfoFromPath(pybind11::handle enginePath)
    {
        EngineInfo engineInfo;
        try
        {
            auto engineData = m_manifest.attr("get_engine_json_data")(pybind11::none(), enginePath);
            if (pybind11::isinstance<pybind11::dict>(engineData))
            {
                if (engineData.contains("version"))
                {
                    engineInfo.m_version = Py_To_String_Optional(engineData, "version", "0.0.0");
                    engineInfo.m_displayVersion = Py_To_String_Optional(engineData, "display_version", "0.0.0");
                }
                else
                {
                    // maintain for backwards compatibility with older file formats
                    engineInfo.m_version = Py_To_String_Optional(engineData, "O3DEVersion", "0.0.0");
                    engineInfo.m_displayVersion = engineInfo.m_version;
                }

                engineInfo.m_name = Py_To_String_Optional(engineData, "engine_name", "O3DE");
                engineInfo.m_path = Py_To_String(enginePath);

                auto thisEnginePath = m_manifest.attr("get_this_engine_path")();
                if (pybind11::isinstance(thisEnginePath, m_pathlib.attr("Path")().get_type()) &&
                    thisEnginePath.attr("samefile")(enginePath).cast<bool>())
                {
                    engineInfo.m_thisEngine = true;
                }
            }

            auto o3deData = m_manifest.attr("load_o3de_manifest")();
            if (pybind11::isinstance<pybind11::dict>(o3deData))
            {
                auto defaultGemsFolder = m_manifest.attr("get_o3de_gems_folder")();
                engineInfo.m_defaultGemsFolder = Py_To_String_Optional(o3deData, "default_gems_folder", Py_To_String(defaultGemsFolder));

                auto defaultProjectsFolder = m_manifest.attr("get_o3de_projects_folder")();
                engineInfo.m_defaultProjectsFolder = Py_To_String_Optional(o3deData, "default_projects_folder", Py_To_String(defaultProjectsFolder));

                auto defaultRestrictedFolder = m_manifest.attr("get_o3de_restricted_folder")();
                engineInfo.m_defaultRestrictedFolder = Py_To_String_Optional(o3deData, "default_restricted_folder", Py_To_String(defaultRestrictedFolder));

                auto defaultTemplatesFolder = m_manifest.attr("get_o3de_templates_folder")();
                engineInfo.m_defaultTemplatesFolder = Py_To_String_Optional(o3deData, "default_templates_folder", Py_To_String(defaultTemplatesFolder));

                auto defaultThirdPartyFolder = m_manifest.attr("get_o3de_third_party_folder")();
                engineInfo.m_thirdPartyPath = Py_To_String_Optional(o3deData, "default_third_party_folder", Py_To_String(defaultThirdPartyFolder));
            }


            // check if engine path is registered
            auto allEngines = m_manifest.attr("get_manifest_engines")();
            if (pybind11::isinstance<pybind11::list>(allEngines))
            {
                const AZ::IO::FixedMaxPath enginePathFixed(Py_To_String(enginePath));
                for (auto engine : allEngines)
                {
                    AZ::IO::FixedMaxPath otherEnginePath(Py_To_String(engine));
                    if (otherEnginePath.Compare(enginePathFixed) == 0)
                    {
                        engineInfo.m_registered = true;
                        break;
                    }
                }
            }
        }
        catch ([[maybe_unused]] const std::exception& e)
        {
            AZ_Warning("PythonBindings", false, "Failed to get EngineInfo from %s", Py_To_String(enginePath));
        }
        return engineInfo;
    }

    AZ::Outcome<QVector<EngineInfo>> PythonBindings::GetAllEngineInfos()
    {
        QVector<EngineInfo> engines;

        auto result = ExecuteWithLockErrorHandling([&]
        {
            for (auto path : m_manifest.attr("get_manifest_engines")())
            {
                engines.push_back(EngineInfoFromPath(path));
            }
        });

        if (!result.IsSuccess())
        {
            return AZ::Failure();
        }

        AZStd::sort(engines.begin(), engines.end());
        return AZ::Success(AZStd::move(engines));
    }

    AZ::Outcome<EngineInfo> PythonBindings::GetEngineInfo()
    {
        EngineInfo engineInfo;

        bool result = ExecuteWithLock([&] {
            auto enginePath = m_manifest.attr("get_this_engine_path")();
            engineInfo = EngineInfoFromPath(enginePath);
        });

        if (!result || !engineInfo.IsValid())
        {
            return AZ::Failure();
        }
        else
        {
            return AZ::Success(AZStd::move(engineInfo));
        }
    }

    AZ::Outcome<EngineInfo> PythonBindings::GetEngineInfo(const QString& engineName)
    {
        EngineInfo engineInfo;
        bool result = ExecuteWithLock([&] {
            auto enginePathResult = m_manifest.attr("get_registered")(QString_To_Py_String(engineName));

            // if a valid registered object is not found None is returned
            if (!pybind11::isinstance<pybind11::none>(enginePathResult))
            {
                engineInfo = EngineInfoFromPath(enginePathResult);

                // it is possible an engine is registered in o3de_manifest.json but the engine.json is
                // missing or corrupt in which case we do not consider it a registered engine
            }
        });

        if (!result || !engineInfo.IsValid())
        {
            return AZ::Failure();
        }
        else
        {
            return AZ::Success(AZStd::move(engineInfo));
        }
    }

    AZ::Outcome<EngineInfo> PythonBindings::GetProjectEngine(const QString& projectPath)
    {
        EngineInfo engineInfo;
        bool result = ExecuteWithLock([&] {
            auto enginePathResult = m_manifest.attr("get_project_engine_path")(QString_To_Py_Path(projectPath));

            // if a valid registered object is not found None is returned
            if (!pybind11::isinstance<pybind11::none>(enginePathResult))
            {
                // request a posix path so it looks like what is in o3de_manifest.json
                engineInfo = EngineInfoFromPath(enginePathResult.attr("as_posix")());
            }
        });

        if (!result || !engineInfo.IsValid())
        {
            return AZ::Failure();
        }
        else
        {
            return AZ::Success(AZStd::move(engineInfo));
        }
    }

    IPythonBindings::DetailedOutcome PythonBindings::SetEngineInfo(const EngineInfo& engineInfo, bool force)
    {
        using namespace pybind11::literals;

        bool registrationSuccess = false;
        bool pythonSuccess = ExecuteWithLock([&] {

            EngineInfo currentEngine = EngineInfoFromPath(QString_To_Py_Path(engineInfo.m_path));

            // be kind to source control and avoid needlessly updating engine.json
            if (currentEngine.IsValid() &&
                (currentEngine.m_name.compare(engineInfo.m_name) != 0 || currentEngine.m_version.compare(engineInfo.m_version) != 0))
            {
                auto enginePropsResult = m_engineProperties.attr("edit_engine_props")(
                    QString_To_Py_Path(engineInfo.m_path),
                    pybind11::none(), // existing engine_name
                    QString_To_Py_String(engineInfo.m_name),
                    QString_To_Py_String(engineInfo.m_version)
                );

                if (enginePropsResult.cast<int>() != 0)
                {
                    // do not proceed with registration
                    return;
                }
            }

            auto result = m_register.attr("register")(
                "engine_path"_a                  = QString_To_Py_Path(engineInfo.m_path),
                "project_path"_a                 = pybind11::none(),
                "gem_path"_a                     = pybind11::none(),
                "external_subdir_path"_a         = pybind11::none(),
                "template_path"_a                = pybind11::none(),
                "restricted_path"_a              = pybind11::none(),
                "repo_uri"_a                     = pybind11::none(),
                "default_engines_folder"_a       = pybind11::none(),
                "default_projects_folder"_a      = QString_To_Py_Path(engineInfo.m_defaultProjectsFolder),
                "default_gems_folder"_a          = QString_To_Py_Path(engineInfo.m_defaultGemsFolder),
                "default_templates_folder"_a     = QString_To_Py_Path(engineInfo.m_defaultTemplatesFolder),
                "default_restricted_folder"_a    = pybind11::none(),
                "default_third_party_folder"_a   = QString_To_Py_Path(engineInfo.m_thirdPartyPath),
                "external_subdir_engine_path"_a  = pybind11::none(),
                "external_subdir_project_path"_a = pybind11::none(),
                "external_subdir_gem_path"_a     = pybind11::none(),
                "remove"_a                       = false,
                "force"_a                        = force
                );

            registrationSuccess = result.cast<int>() == 0;
        });

        if (pythonSuccess && registrationSuccess)
        {
            return AZ::Success();
        }

        return AZ::Failure(GetErrorPair());
    }

    bool PythonBindings::ValidateRepository(const QString& repoUri)
    {
        bool validateResult = false;
        bool result = ExecuteWithLock(
            [&]
            {
                auto pythonRepoUri = QString_To_Py_String(repoUri);
                auto pythonValidationResult = m_repo.attr("validate_remote_repo")(pythonRepoUri, true);

                validateResult = pythonValidationResult.cast<bool>();
            });

        return result && validateResult;
    }

    void GetGemInfoFromPyDict(GemInfo& gemInfo, pybind11::dict data)
    {
        // required
        gemInfo.m_name = Py_To_String(data["gem_name"]);

        // optional
        gemInfo.m_displayName = Py_To_String_Optional(data, "display_name", gemInfo.m_name);
        gemInfo.m_summary = Py_To_String_Optional(data, "summary", "");
        gemInfo.m_version = Py_To_String_Optional(data, "version", gemInfo.m_version);
        gemInfo.m_lastUpdatedDate = Py_To_String_Optional(data, "last_updated", gemInfo.m_lastUpdatedDate);
        gemInfo.m_binarySizeInKB = Py_To_Int_Optional(data, "binary_size", gemInfo.m_binarySizeInKB);
        gemInfo.m_requirement = Py_To_String_Optional(data, "requirements", "");
        gemInfo.m_origin = Py_To_String_Optional(data, "origin", "");
        gemInfo.m_originURL = Py_To_String_Optional(data, "origin_url", "");
        gemInfo.m_downloadSourceUri = Py_To_String_Optional(data, "origin_uri", "");
        gemInfo.m_downloadSourceUri = Py_To_String_Optional(data, "download_source_uri", gemInfo.m_downloadSourceUri);
        gemInfo.m_sourceControlUri = Py_To_String_Optional(data, "source_control_uri", "");
        gemInfo.m_sourceControlRef = Py_To_String_Optional(data, "source_control_ref", "");
        gemInfo.m_documentationLink = Py_To_String_Optional(data, "documentation_url", "");
        gemInfo.m_iconPath = Py_To_String_Optional(data, "icon_path", "preview.png");
        gemInfo.m_licenseText = Py_To_String_Optional(data, "license", "Unspecified License");
        gemInfo.m_licenseLink = Py_To_String_Optional(data, "license_url", "");
        gemInfo.m_repoUri = Py_To_String_Optional(data, "repo_uri", "");
        gemInfo.m_path = Py_To_String_Optional(data, "path", gemInfo.m_path);
        gemInfo.m_directoryLink = QDir::cleanPath(gemInfo.m_path);
        gemInfo.m_isEngineGem = Py_To_Int_Optional(data, "engine_gem", 0);
        gemInfo.m_isProjectGem = Py_To_Int_Optional(data, "project_gem", 0);

        if (gemInfo.m_isEngineGem || gemInfo.m_origin.contains("Open 3D Engine"))
        {
            gemInfo.m_gemOrigin = GemInfo::GemOrigin::Open3DEngine;
        }
        else if (QUrl(gemInfo.m_repoUri, QUrl::StrictMode).isValid())
        {
            // this gem has a valid remote repo 
            gemInfo.m_gemOrigin = GemInfo::GemOrigin::Remote;
        }
        else
        {
            gemInfo.m_gemOrigin = GemInfo::GemOrigin::Local;
        }

        // As long Base Open3DEngine gems are installed before first startup non-remote gems will be downloaded
        if (gemInfo.m_gemOrigin != GemInfo::GemOrigin::Remote)
        {
            gemInfo.m_downloadStatus = GemInfo::DownloadStatus::Downloaded;
        }

        if (data.contains("user_tags"))
        {
            for (auto tag : data["user_tags"])
            {
                gemInfo.m_features.push_back(Py_To_String(tag));
            }
        }

        if (data.contains("platforms"))
        {
            for (auto platform : data["platforms"])
            {
                gemInfo.m_platforms |= GemInfo::GetPlatformFromString(Py_To_String(platform));
            }
        }

        if (data.contains("dependencies"))
        {
            for (auto dependency : data["dependencies"])
            {
                gemInfo.m_dependencies.push_back(Py_To_String(dependency));
            }
        }

        QString gemType = Py_To_String_Optional(data, "type", "");
        if (gemType == "Asset")
        {
            gemInfo.m_types |= GemInfo::Type::Asset;
        }
        if (gemType == "Code")
        {
            gemInfo.m_types |= GemInfo::Type::Code;
        }
        if (gemType == "Tool")
        {
            gemInfo.m_types |= GemInfo::Type::Tool;
        }

        if (data.contains("compatible_engines"))
        {
            for (auto compatible_engine : data["compatible_engines"])
            {
                gemInfo.m_compatibleEngines.push_back(Py_To_String(compatible_engine));
            }
        }

        if (data.contains("incompatible_engine_dependencies"))
        {
            for (auto incompatible_dependency : data["incompatible_engine_dependencies"])
            {
                gemInfo.m_incompatibleEngineDependencies.push_back(Py_To_String(incompatible_dependency));
            }
        }

        if (data.contains("incompatible_gem_dependencies"))
        {
            for (auto incompatible_dependency : data["incompatible_gem_dependencies"])
            {
                gemInfo.m_incompatibleGemDependencies.push_back(Py_To_String(incompatible_dependency));
            }
        }
    }

    AZ::Outcome<GemInfo> PythonBindings::GetGemInfo(const QString& path, const QString& projectPath)
    {
        GemInfo gemInfo = GemInfoFromPath(QString_To_Py_String(path), QString_To_Py_Path(projectPath));
        if (gemInfo.IsValid())
        {
            return AZ::Success(AZStd::move(gemInfo));
        }
        else
        {
            return AZ::Failure();
        }
    }

    AZ::Outcome<QVector<GemInfo>, AZStd::string> PythonBindings::GetAllGemInfos(const QString& projectPath)
    {
        QVector<GemInfo> gems;

        auto result = ExecuteWithLockErrorHandling([&]
        {
            auto pyProjectPath = QString_To_Py_Path(projectPath);
            for (pybind11::handle pyGemJsonData : m_projectManagerInterface.attr("get_all_gem_infos")(pyProjectPath))
            {
                GemInfo gemInfo;
                GetGemInfoFromPyDict(gemInfo, pyGemJsonData.cast<pybind11::dict>());

                // Mark as downloaded because this gem was registered with an existing directory
                gemInfo.m_downloadStatus = GemInfo::DownloadStatus::Downloaded;

                gems.push_back(AZStd::move(gemInfo));
            }
        });
        if (!result.IsSuccess())
        {
            return AZ::Failure(result.GetError().c_str());
        }

        // this sorts by gem name and version
        AZStd::sort(gems.begin(), gems.end());
        return AZ::Success(AZStd::move(gems));
    }

    AZ::Outcome<QHash<QString, QString>, AZStd::string> PythonBindings::GetEnabledGems(const QString& projectPath, bool includeDependencies) const
    {
        QHash<QString, QString> enabledGems;
        auto result = ExecuteWithLockErrorHandling([&]
        {
            auto enabledGemsData = m_projectManagerInterface.attr("get_enabled_gems")(QString_To_Py_Path(projectPath), includeDependencies);
            if (pybind11::isinstance<pybind11::dict>(enabledGemsData))
            {
                for (auto item : pybind11::dict(enabledGemsData))
                {
                    // check for missing gem paths here otherwise case will convert the None type to "None"
                    // which looks like an incorrect path instead of a missing path
                    enabledGems.insert(Py_To_String(item.first), pybind11::isinstance<pybind11::none>(item.second) ? "" : Py_To_String(item.second));
                }
            }
            else
            {
                throw std::runtime_error("Failed to get the active gems for project");
            }
        });

        if (!result.IsSuccess())
        {
            return AZ::Failure(result.GetError().c_str());
        }
        else
        {
            return AZ::Success(AZStd::move(enabledGems));
        }
    }

    AZ::Outcome<void, AZStd::string> PythonBindings::GemRegistration(const QString& gemPath, const QString& projectPath, bool remove)
    {
        using namespace pybind11::literals;

        bool registrationResult = false;
        auto result = ExecuteWithLockErrorHandling(
            [&]
        {
            auto externalProjectPath = projectPath.isEmpty() ? pybind11::none() : QString_To_Py_Path(projectPath);
            auto pythonRegistrationResult = m_register.attr("register")(
                "engine_path"_a                  = pybind11::none(),
                "project_path"_a                 = pybind11::none(),
                "gem_path"_a                     = QString_To_Py_Path(gemPath),
                "external_subdir_path"_a         = pybind11::none(),
                "template_path"_a                = pybind11::none(),
                "restricted_path"_a              = pybind11::none(),
                "repo_uri"_a                     = pybind11::none(),
                "default_engines_folder"_a       = pybind11::none(),
                "default_projects_folder"_a      = pybind11::none(),
                "default_gems_folder"_a          = pybind11::none(),
                "default_templates_folder"_a     = pybind11::none(),
                "default_restricted_folder"_a    = pybind11::none(),
                "default_third_party_folder"_a   = pybind11::none(),
                "external_subdir_engine_path"_a  = pybind11::none(),
                "external_subdir_project_path"_a = externalProjectPath,
                "external_subdir_gem_path"_a     = pybind11::none(),
                "remove"_a = remove
                );



            // Returns an exit code so boolify it then invert result
            registrationResult = !pythonRegistrationResult.cast<bool>();
        });

        if (!result.IsSuccess())
        {
            return AZ::Failure(result.GetError().c_str());
        }
        else if (!registrationResult)
        {
            return AZ::Failure(AZStd::string::format(
                "Failed to %s gem path %s", remove ? "unregister" : "register", gemPath.toUtf8().constData()));
        }

        return AZ::Success();
    }

    AZ::Outcome<void, AZStd::string> PythonBindings::RegisterGem(const QString& gemPath, const QString& projectPath)
    {
        return GemRegistration(gemPath, projectPath);
    }

    AZ::Outcome<void, AZStd::string> PythonBindings::UnregisterGem(const QString& gemPath, const QString& projectPath)
    {
        return GemRegistration(gemPath, projectPath, /*remove*/true);
    }

    IPythonBindings::DetailedOutcome PythonBindings::AddProject(const QString& path, bool force)
    {
        using namespace pybind11::literals;
        bool registrationResult = false;
        bool result = ExecuteWithLock([&] {
            auto pythonRegistrationResult = m_projectManagerInterface.attr("register_project")(
                "project_path"_a = QString_To_Py_Path(path),
                "force"_a = force
                );

            // Returns an exit code so boolify it then invert result
            registrationResult = !pythonRegistrationResult.cast<bool>();
        });

        if (!result || !registrationResult)
        {
            return AZ::Failure(GetErrorPair());
        }

        return AZ::Success();
    }

    IPythonBindings::DetailedOutcome PythonBindings::RemoveProject(const QString& path)
    {
        using namespace pybind11::literals;
        bool registrationResult = false;
        bool result = ExecuteWithLock([&] {
            auto pythonRegistrationResult = m_register.attr("register")(
                "project_path"_a = QString_To_Py_Path(path),
                "remove"_a       = true
                );

            // Returns an exit code so boolify it then invert result
            registrationResult = !pythonRegistrationResult.cast<bool>();
        });

        if (!result || !registrationResult)
        {
            return AZ::Failure(GetErrorPair());
        }

        return AZ::Success();
    }

    AZ::Outcome<ProjectInfo, IPythonBindings::ErrorPair> PythonBindings::CreateProject(const QString& projectTemplatePath, const ProjectInfo& projectInfo, bool registerProject)
    {
        using namespace pybind11::literals;

        ProjectInfo createdProjectInfo;
        bool result = ExecuteWithLock([&] {
            auto projectPath = QString_To_Py_Path(projectInfo.m_path);

            auto createProjectResult = m_engineTemplate.attr("create_project")(
                "project_path"_a = projectPath,
                "project_name"_a = QString_To_Py_String(projectInfo.m_projectName),
                "template_path"_a = QString_To_Py_Path(projectTemplatePath),
                "version"_a = QString_To_Py_String(projectInfo.m_version),
                "no_register"_a = !registerProject
            );
            if (createProjectResult.cast<int>() == 0)
            {
                createdProjectInfo = ProjectInfoFromPath(projectPath);
            }
        });

        if (!result || !createdProjectInfo.IsValid())
        {
            return AZ::Failure(GetErrorPair());
        }
        else
        {
            return AZ::Success(AZStd::move(createdProjectInfo));
        }
    }

    AZ::Outcome<GemInfo> PythonBindings::CreateGem(const QString& templatePath, const GemInfo& gemInfo, bool registerGem/*=true*/)
    {
        using namespace pybind11::literals;

        GemInfo gemInfoResult;
        bool result = ExecuteWithLock(
            [&]
            {
                auto gemPath = QString_To_Py_Path(gemInfo.m_path);

                auto createGemResult = m_engineTemplate.attr("create_gem")(
                    "gem_path"_a = gemPath,
                    "template_path"_a = QString_To_Py_Path(templatePath),
                    "gem_name"_a = QString_To_Py_String(gemInfo.m_name),
                    "display_name"_a = QString_To_Py_String(gemInfo.m_displayName),
                    "summary"_a = QString_To_Py_String(gemInfo.m_summary),
                    "requirements"_a = QString_To_Py_String(gemInfo.m_requirement),
                    "license"_a = QString_To_Py_String(gemInfo.m_licenseText),
                    "license_url"_a = QString_To_Py_String(gemInfo.m_licenseLink),
                    "origin"_a = QString_To_Py_String(gemInfo.m_origin),
                    "origin_url"_a = QString_To_Py_String(gemInfo.m_originURL),
                    "user_tags"_a = QString_To_Py_String(gemInfo.m_features.join(",")),
                    "platforms"_a = QStringList_To_Py_List(gemInfo.GetPlatformsAsStringList()),
                    "icon_path"_a = QString_To_Py_Path(gemInfo.m_iconPath),
                    "documentation_url"_a = QString_To_Py_String(gemInfo.m_documentationLink),
                    "repo_uri"_a = QString_To_Py_String(gemInfo.m_repoUri),
                    "no_register"_a = !registerGem)
                    ;
                if (createGemResult.cast<int>() == 0)
                {
                    gemInfoResult = GemInfoFromPath(gemPath, pybind11::none());
                }

            });

        if (!result || !gemInfoResult.IsValid())
        {
            return AZ::Failure();
        }
        else
        {
            return AZ::Success(AZStd::move(gemInfoResult));
        }
    }

    AZ::Outcome<GemInfo> PythonBindings::EditGem(const QString& oldGemName, const GemInfo& newGemInfo)
    {
        using namespace pybind11::literals;

        GemInfo gemInfoResult;
        bool result = ExecuteWithLock(
            [&]
            {
                auto gemPath = QString_To_Py_Path(newGemInfo.m_path);

                auto editGemResult = m_gemProperties.attr("edit_gem_props")(
                    "gem_path"_a = gemPath,
                    "gem_name"_a = QString_To_Py_String(oldGemName),
                    "new_name"_a = QString_To_Py_String(newGemInfo.m_name),
                    "new_display"_a = QString_To_Py_String(newGemInfo.m_displayName),
                    "new_origin"_a = QString_To_Py_String(newGemInfo.m_origin),
                    "new_summary"_a = QString_To_Py_String(newGemInfo.m_summary),
                    "new_icon"_a = QString_To_Py_String(newGemInfo.m_iconPath),
                    "new_requirements"_a = QString_To_Py_String(newGemInfo.m_requirement),
                    "new_documentation_url"_a = QString_To_Py_String(newGemInfo.m_documentationLink),
                    "new_license"_a = QString_To_Py_String(newGemInfo.m_licenseText),
                    "new_license_url"_a = QString_To_Py_String(newGemInfo.m_licenseLink),
                    "new_repo_uri"_a = QString_To_Py_String(newGemInfo.m_repoUri),
                    "replace_tags"_a = QStringList_To_Py_List(newGemInfo.m_features), //the python code seems to interpret these lists as space separated
                    "replace_platforms"_a = QStringList_To_Py_List(newGemInfo.GetPlatformsAsStringList()))
                    ;
                
                if (editGemResult.cast<int>() == 0)
                {
                    gemInfoResult = GemInfoFromPath(gemPath, pybind11::none());
                }
            });
        
        if(!result || !gemInfoResult.IsValid())
        {
            return AZ::Failure();
        }
        else
        {
            return AZ::Success(AZStd::move(gemInfoResult));
        }
    }

    AZ::Outcome<ProjectInfo> PythonBindings::GetProject(const QString& path)
    {
        ProjectInfo projectInfo = ProjectInfoFromPath(QString_To_Py_Path(path));
        if (projectInfo.IsValid())
        {
            return AZ::Success(AZStd::move(projectInfo));
        }
        else
        {
            return AZ::Failure();
        }
    }

    GemInfo PythonBindings::GemInfoFromPath(pybind11::handle path, pybind11::handle pyProjectPath)
    {
        GemInfo gemInfo;
        gemInfo.m_path = Py_To_String(path);
        gemInfo.m_directoryLink = QDir::cleanPath(gemInfo.m_path);

        auto data = m_manifest.attr("get_gem_json_data")(pybind11::none(), path, pyProjectPath);
        if (pybind11::isinstance<pybind11::dict>(data))
        {
            try
            {
                GetGemInfoFromPyDict(gemInfo, data);
            }
            catch ([[maybe_unused]] const std::exception& e)
            {
                AZ_Warning("PythonBindings", false, "Failed to get GemInfo for gem %s", Py_To_String(path));
            }
        }

        return gemInfo;
    }

    ProjectInfo PythonBindings::ProjectInfoFromDict(pybind11::handle projectData, const QString& path)
    {
        ProjectInfo projectInfo;
        projectInfo.m_needsBuild = false;

        if (!path.isEmpty())
        {
            projectInfo.m_path = path;
        }
        else
        {
            projectInfo.m_path = Py_To_String_Optional(projectData, "path", projectInfo.m_path);
        }

        projectInfo.m_projectName = Py_To_String(projectData["project_name"]);
        projectInfo.m_displayName = Py_To_String_Optional(projectData, "display_name", projectInfo.m_projectName);
        projectInfo.m_version = Py_To_String_Optional(projectData, "version", projectInfo.m_version);
        projectInfo.m_id = Py_To_String_Optional(projectData, "project_id", projectInfo.m_id);
        projectInfo.m_origin = Py_To_String_Optional(projectData, "origin", projectInfo.m_origin);
        projectInfo.m_summary = Py_To_String_Optional(projectData, "summary", projectInfo.m_summary);
        projectInfo.m_requirements = Py_To_String_Optional(projectData, "requirements", projectInfo.m_requirements);
        projectInfo.m_license = Py_To_String_Optional(projectData, "license", projectInfo.m_license);
        projectInfo.m_iconPath = Py_To_String_Optional(projectData, "icon", ProjectPreviewImagePath);
        projectInfo.m_engineName = Py_To_String_Optional(projectData, "engine", projectInfo.m_engineName);
        if (projectData.contains("user_tags"))
        {
            for (auto tag : projectData["user_tags"])
            {
                projectInfo.m_userTags.append(Py_To_String(tag));
            }
        }

        if (projectData.contains("gem_names"))
        {
            for (auto gem : projectData["gem_names"])
            {
                if (pybind11::isinstance<pybind11::dict>(gem))
                {
                    if (gem["optional"].cast<bool>())
                    {
                        projectInfo.m_optionalGemDependencies.append(Py_To_String(gem["name"]));
                    }
                    else
                    {
                        projectInfo.m_requiredGemDependencies.append(Py_To_String(gem["name"]));
                    }
                }
                else
                {
                    projectInfo.m_requiredGemDependencies.append(Py_To_String(gem));
                }
            }
        }

        if (projectData.contains("engine_path"))
        {
            // Python looked for an engine path so we don't need to, but be careful
            // not to add 'None' in case no path was found
            if (!pybind11::isinstance<pybind11::none>(projectData["engine_path"]))
            {
                projectInfo.m_enginePath = Py_To_String(projectData["engine_path"]);
            }
        }
        else if (!projectInfo.m_path.isEmpty())
        {
            auto enginePathResult = m_manifest.attr("get_project_engine_path")(QString_To_Py_Path(projectInfo.m_path));
            if (!pybind11::isinstance<pybind11::none>(enginePathResult))
            {
                // request a posix path so it looks like what is in o3de_manifest.json
                projectInfo.m_enginePath = Py_To_String(enginePathResult.attr("as_posix")());
            }
        }

        return projectInfo;
    }

    ProjectInfo PythonBindings::ProjectInfoFromPath(pybind11::handle path)
    {
        ProjectInfo projectInfo;
        projectInfo.m_path = Py_To_String(path);
        projectInfo.m_needsBuild = false;

        auto projectData = m_manifest.attr("get_project_json_data")(pybind11::none(), path);
        if (pybind11::isinstance<pybind11::dict>(projectData))
        {
            try
            {
                projectInfo = ProjectInfoFromDict(projectData, projectInfo.m_path);
            }
            catch ([[maybe_unused]] const std::exception& e)
            {
                AZ_Warning("PythonBindings", false, "Failed to get ProjectInfo for project %s", Py_To_String(path));
            }
        }

        return projectInfo;
    }

    AZ::Outcome<QVector<ProjectInfo>> PythonBindings::GetProjects()
    {
        QVector<ProjectInfo> projects;

        bool result = ExecuteWithLock([&] {
            for (auto projectData : m_projectManagerInterface.attr("get_all_project_infos")())
            {
                if (pybind11::isinstance<pybind11::dict>(projectData))
                {
                    projects.push_back(ProjectInfoFromDict(projectData));
                }
            }

        });

        if (!result)
        {
            return AZ::Failure();
        }
        else
        {
            return AZ::Success(AZStd::move(projects));
        }
    }

    AZ::Outcome<QVector<ProjectInfo>, AZStd::string> PythonBindings::GetProjectsForRepo(const QString& repoUri, bool enabledOnly)
    {
        QVector<ProjectInfo> projects;

        AZ::Outcome<void, AZStd::string> result = ExecuteWithLockErrorHandling(
            [&]
            {
                auto pyUri = QString_To_Py_String(repoUri);
                auto pyProjects = m_repo.attr("get_project_json_data_from_cached_repo")(pyUri, enabledOnly);
                if (pybind11::isinstance<pybind11::list>(pyProjects))
                {
                    for (auto pyProjectJsonData : pyProjects)
                    {
                        ProjectInfo projectInfo = ProjectInfoFromDict(pyProjectJsonData);
                        projectInfo.m_remote = true;
                        projects.push_back(projectInfo);
                    }
                }
            });

        if (!result.IsSuccess())
        {
            return AZ::Failure(result.GetError());
        }

        return AZ::Success(AZStd::move(projects));
    }

    AZ::Outcome<QVector<ProjectInfo>, AZStd::string> PythonBindings::GetProjectsForAllRepos(bool enabledOnly)
    {
        QVector<ProjectInfo> projects;
        AZ::Outcome<void, AZStd::string> result = ExecuteWithLockErrorHandling(
            [&]
            {
                auto pyProjects = m_repo.attr("get_project_json_data_from_all_cached_repos")(enabledOnly);
                if (pybind11::isinstance<pybind11::list>(pyProjects))
                {
                    for (auto pyProjectJsonData : pyProjects)
                    {
                        ProjectInfo projectInfo = ProjectInfoFromDict(pyProjectJsonData);
                        projectInfo.m_remote = true;
                        projects.push_back(projectInfo);
                    }
                }
            });

        if (!result.IsSuccess())
        {
            return AZ::Failure(result.GetError());
        }

        return AZ::Success(AZStd::move(projects));
    }

    IPythonBindings::DetailedOutcome PythonBindings::AddGemsToProject(const QStringList& gemPaths, const QStringList& gemNames, const QString& projectPath, bool force)
    {
        bool activateResult = false;
        bool result = ExecuteWithLock(
            [&]
            {
                using namespace pybind11::literals;
                auto pythonActivateResult = m_projectManagerInterface.attr("add_gems_to_project")(
                    "gem_paths"_a = QStringList_To_Py_List(gemPaths),
                    "gem_names"_a = QStringList_To_Py_List(gemNames),
                    "project_path"_a = QString_To_Py_Path(projectPath),
                    "force"_a = force
                );

                // Returns an exit code so boolify it then invert result
                activateResult = !pythonActivateResult.cast<bool>();
            });

        if (!result || !activateResult)
        {
            return AZ::Failure(GetErrorPair());
        }

        return AZ::Success();
    }

    AZ::Outcome<void, AZStd::string> PythonBindings::RemoveGemFromProject(const QString& gemName, const QString& projectPath)
    {
        return ExecuteWithLockErrorHandling(
            [&]
            {
                using namespace pybind11::literals;
                auto result = m_disableGemProject.attr("disable_gem_in_project")(
                    "gem_name"_a = QString_To_Py_String(gemName),
                    "project_path"_a = QString_To_Py_Path(projectPath)
                    );

                // an error code of 1 indicates an error, error code 2 means the gem was not active to begin with 
                if (result.cast<int>() == 1)
                {
                    throw std::runtime_error("Failed to remove gem");
                }
            });
    }

    bool PythonBindings::RemoveInvalidProjects()
    {
        bool removalResult = false;
        bool result = ExecuteWithLock(
            [&]
            {
                auto pythonRemovalResult = m_register.attr("remove_invalid_o3de_projects")();

                // Returns an exit code so boolify it then invert result
                removalResult = !pythonRemovalResult.cast<bool>();
            });

        return result && removalResult;
    }

    AZ::Outcome<void, AZStd::string> PythonBindings::UpdateProject(const ProjectInfo& projectInfo)
    {
        bool updateProjectSucceeded = false;
        auto result = ExecuteWithLockErrorHandling([&]
            {
                using namespace pybind11::literals;

                std::list<std::string> newTags;
                for (const auto& i : projectInfo.m_userTags)
                {
                    newTags.push_back(i.toStdString());
                }

                auto editResult = m_editProjectProperties.attr("edit_project_props")(
                    "proj_path"_a = QString_To_Py_Path(projectInfo.m_path),
                    "new_name"_a = QString_To_Py_String(projectInfo.m_projectName),
                    "new_id"_a = QString_To_Py_String(projectInfo.m_id),
                    "new_origin"_a = QString_To_Py_String(projectInfo.m_origin),
                    "new_display"_a = QString_To_Py_String(projectInfo.m_displayName),
                    "new_summary"_a = QString_To_Py_String(projectInfo.m_summary),
                    "new_icon"_a = QString_To_Py_String(projectInfo.m_iconPath),
                    "replace_tags"_a = pybind11::list(pybind11::cast(newTags)),
                    "new_engine_name"_a = QString_To_Py_String(projectInfo.m_engineName),
                    "new_version"_a = QString_To_Py_String(projectInfo.m_version)
                    );
                updateProjectSucceeded = (editResult.cast<int>() == 0);

                // use the specific path locally until we have a UX for specifying the engine version 
                auto userEditResult = m_editProjectProperties.attr("edit_project_props")(
                    "proj_path"_a = QString_To_Py_Path(projectInfo.m_path),
                    "new_engine_path"_a = QString_To_Py_Path(projectInfo.m_enginePath),
                    "user"_a = true
                    );
                updateProjectSucceeded &= (userEditResult.cast<int>() == 0);
            });

        if (!result.IsSuccess())
        {
            return result;
        }
        else if (!updateProjectSucceeded)
        {
            return AZ::Failure("Failed to update project.");
        }

        return AZ::Success();
    }

    ProjectTemplateInfo PythonBindings::ProjectTemplateInfoFromDict(pybind11::handle templateData, const QString& path) const
    {
        ProjectTemplateInfo templateInfo(TemplateInfoFromDict(templateData, path));
        if (templateInfo.IsValid())
        {
            QString templateProjectPath = QDir(templateInfo.m_path).filePath("Template");
            constexpr bool includeDependencies = false;
            auto enabledGems = GetEnabledGems(templateProjectPath, includeDependencies);
            if (enabledGems)
            {
                for (auto gemName : enabledGems.GetValue().keys())
                {
                    // Exclude the template ${Name} placeholder for the list of included gems
                    // That Gem gets created with the project
                    if (!gemName.contains("${Name}"))
                    {
                        templateInfo.m_includedGems.push_back(gemName);
                    }
                }
            }
        }

        return templateInfo;
    }

    ProjectTemplateInfo PythonBindings::ProjectTemplateInfoFromPath(pybind11::handle path) const
    {
        ProjectTemplateInfo templateInfo(TemplateInfoFromPath(path));
        if (templateInfo.IsValid())
        {
            if (QFileInfo(templateInfo.m_path).isFile())
            {
                // remote templates in the cache that have not been downloaded
                // use the cached template.json file as the path so we cannot
                // get the enabled gems until the repo.json is updated to include that data
                return templateInfo;
            }

            QString templateProjectPath = QDir(templateInfo.m_path).filePath("Template");
            constexpr bool includeDependencies = false;
            auto enabledGems = GetEnabledGems(templateProjectPath, includeDependencies);
            if (enabledGems)
            {
                for (auto gemName : enabledGems.GetValue().keys())
                {
                    // Exclude the template ${Name} placeholder for the list of included gems
                    // That Gem gets created with the project
                    if (!gemName.contains("${Name}"))
                    {
                        templateInfo.m_includedGems.push_back(gemName);
                    }
                }
            }
        }

        return templateInfo;
    }

    TemplateInfo PythonBindings::TemplateInfoFromDict(pybind11::handle data, const QString& path) const
    {
        TemplateInfo templateInfo;
        if (!path.isEmpty())
        {
            templateInfo.m_path = path;
        }
        else
        {
            templateInfo.m_path = Py_To_String_Optional(data, "path", templateInfo.m_path);
        }

        templateInfo.m_displayName = Py_To_String(data["display_name"]);
        templateInfo.m_name = Py_To_String(data["template_name"]);
        templateInfo.m_summary = Py_To_String(data["summary"]);

        if (data.contains("canonical_tags"))
        {
            for (auto tag : data["canonical_tags"])
            {
                templateInfo.m_canonicalTags.push_back(Py_To_String(tag));
            }
        }

        if (data.contains("user_tags"))
        {
            for (auto tag : data["user_tags"])
            {
                templateInfo.m_userTags.push_back(Py_To_String(tag));
            }
        }


        templateInfo.m_requirements = Py_To_String_Optional(data, "requirements", "");
        templateInfo.m_license = Py_To_String_Optional(data, "license", "");

        return templateInfo;
    }

    TemplateInfo PythonBindings::TemplateInfoFromPath(pybind11::handle path) const
    {
        TemplateInfo templateInfo;
        templateInfo.m_path = Py_To_String(path);

        using namespace pybind11::literals;

        // no project path is needed when a template path is provided
        auto data = m_manifest.attr("get_template_json_data")("template_path"_a = path);
        if (pybind11::isinstance<pybind11::dict>(data))
        {
            try
            {
                templateInfo = TemplateInfoFromDict(data, Py_To_String(path));
            }
            catch ([[maybe_unused]] const std::exception& e)
            {
                AZ_Warning("PythonBindings", false, "Failed to get TemplateInfo for %s", Py_To_String(path));
            }
        }

        return templateInfo;
    }

    AZ::Outcome<QVector<ProjectTemplateInfo>> PythonBindings::GetProjectTemplates()
    {
        QVector<ProjectTemplateInfo> templates;

        bool result = ExecuteWithLock([&] {
            for (auto path : m_manifest.attr("get_templates_for_project_creation")())
            {
                templates.push_back(ProjectTemplateInfoFromPath(path));
            }
        });

        if (!result)
        {
            return AZ::Failure();
        }
        else
        {
            return AZ::Success(AZStd::move(templates));
        }
    }

    AZ::Outcome<QVector<TemplateInfo>> PythonBindings::GetGemTemplates()
    {
        QVector<TemplateInfo> templates;

        bool result = ExecuteWithLock(
            [&]
            {
                for (auto path : m_manifest.attr("get_templates_for_gem_creation")())
                {
                    templates.push_back(TemplateInfoFromPath(path));
                }
            });

        if (!result)
        {
            return AZ::Failure();
        }
        else
        {
            return AZ::Success(AZStd::move(templates));
        }
    }

    AZ::Outcome<QVector<ProjectTemplateInfo>> PythonBindings::GetProjectTemplatesForRepo(const QString& repoUri, bool enabledOnly) const
    {
        QVector<ProjectTemplateInfo> templates;

        bool result = ExecuteWithLock(
            [&]
            {
                using namespace pybind11::literals;
                auto pyTemplates = m_repo.attr("get_template_json_data_from_cached_repo")(
                    "repo_uri"_a = QString_To_Py_String(repoUri), "enabled_only"_a = enabledOnly
                    );

                if (pybind11::isinstance<pybind11::list>(pyTemplates))
                {
                    for (auto pyTemplateJsonData : pyTemplates)
                    {
                        ProjectTemplateInfo remoteTemplate = TemplateInfoFromDict(pyTemplateJsonData);
                        remoteTemplate.m_isRemote = true;
                        templates.push_back(remoteTemplate);
                    }
                }
            });

        if (!result)
        {
            return AZ::Failure();
        }
        else
        {
            return AZ::Success(AZStd::move(templates));
        }
    }

    AZ::Outcome<QVector<ProjectTemplateInfo>> PythonBindings::GetProjectTemplatesForAllRepos(bool enabledOnly) const
    {
        QVector<ProjectTemplateInfo> templates;

        bool result = ExecuteWithLock(
            [&]
            {
                auto pyTemplates = m_repo.attr("get_template_json_data_from_all_cached_repos")(enabledOnly);
                if (pybind11::isinstance<pybind11::list>(pyTemplates))
                {
                    for (auto pyTemplateJsonData : pyTemplates)
                    {
                        ProjectTemplateInfo remoteTemplate = ProjectTemplateInfoFromDict(pyTemplateJsonData);
                        remoteTemplate.m_isRemote = true;
                        templates.push_back(remoteTemplate);
                    }
                }
            });

        if (!result)
        {
            return AZ::Failure();
        }
        else
        {
            return AZ::Success(AZStd::move(templates));
        }
    }

    AZ::Outcome<void, AZStd::string> PythonBindings::RefreshGemRepo(const QString& repoUri, bool downloadMissingOnly)
    {
        bool refreshResult = false;
        AZ::Outcome<void, AZStd::string> result = ExecuteWithLockErrorHandling(
            [&]
            {
                auto pyUri = QString_To_Py_String(repoUri);
                auto pythonRefreshResult = m_repo.attr("refresh_repo")(pyUri, downloadMissingOnly);

                // Returns an exit code so boolify it then invert result
                refreshResult = !pythonRefreshResult.cast<bool>();
            });

        if (!result.IsSuccess())
        {
            return result;
        }
        else if (!refreshResult)
        {
            return AZ::Failure("Failed to refresh repo.");
        }

        return AZ::Success();
    }

    bool PythonBindings::RefreshAllGemRepos(bool downloadMissingOnly)
    {
        bool refreshResult = false;
        bool result = ExecuteWithLock(
            [&]
            {
                auto pythonRefreshResult = m_repo.attr("refresh_repos")(downloadMissingOnly);

                // Returns an exit code so boolify it then invert result
                refreshResult = !pythonRefreshResult.cast<bool>();
            });

        return result && refreshResult;
    }

    AZ::Outcome<QStringList, IPythonBindings::ErrorPair> PythonBindings::GetProjectEngineIncompatibleObjects(const QString& projectPath, const QString& enginePath)
    {
        QStringList incompatibleObjects;
        bool executeResult = ExecuteWithLock(
            [&]
            {
                using namespace pybind11::literals;
                auto result = m_projectManagerInterface.attr("get_project_engine_incompatible_objects")(
                        "project_path"_a = QString_To_Py_Path(projectPath),
                        "engine_path"_a = enginePath.isEmpty() ? pybind11::none() : QString_To_Py_Path(enginePath)
                    );
                if (pybind11::isinstance<pybind11::set>(result))
                {
                    // We don't use a const ref here because pybind11 iterator
                    // returns a temp pybind11::handle so using a reference will cause
                    // a warning/error, and copying the handle is what we want to do
                    for (auto incompatibleObject : result)
                    {
                        incompatibleObjects.push_back(Py_To_String(incompatibleObject));
                    }
                }
                else
                {
                    throw std::runtime_error("Failed to check if this project and engine have any incompatible objects.");
                }
            });

        if (!executeResult)
        {
            return AZ::Failure(GetErrorPair());
        }

        return AZ::Success(incompatibleObjects);
    }

    AZ::Outcome<QStringList, AZStd::string> PythonBindings::GetIncompatibleProjectGems(
        const QStringList& gemPaths, const QStringList& gemNames, const QString& projectPath)
    {
        QStringList incompatibleGems;
        bool executeResult = ExecuteWithLock(
            [&]
            {
                using namespace pybind11::literals;
                auto result = m_projectManagerInterface.attr("get_incompatible_project_gems")(
                        "gem_paths"_a = QStringList_To_Py_List(gemPaths),
                        "gem_names"_a = QStringList_To_Py_List(gemNames),
                        "project_path"_a = QString_To_Py_String(projectPath)
                    );
                if (pybind11::isinstance<pybind11::set>(result))
                {
                    // We don't use a const ref here because pybind11 iterator
                    // returns a temp pybind11::handle so using a reference will cause
                    // a warning/error, and copying the handle is what we want to do
                    for (auto incompatibleGem : result)
                    {
                        incompatibleGems.push_back(Py_To_String(incompatibleGem));
                    }
                }
                else
                {
                    throw std::runtime_error("Failed to get incompatible gems for project");
                }
            });

        if (!executeResult)
        {
            return AZ::Failure("Failed to get incompatible gems for project");
        }

        return AZ::Success(incompatibleGems);
    }

    IPythonBindings::DetailedOutcome PythonBindings::AddGemRepo(const QString& repoUri)
    {
        bool registrationResult = false;
        bool result = ExecuteWithLock(
            [&]
            {
                using namespace pybind11::literals;
                auto pythonRegistrationResult = m_register.attr("register")("repo_uri"_a = QString_To_Py_String(repoUri));

                // Returns an exit code so boolify it then invert result
                registrationResult = !pythonRegistrationResult.cast<bool>();
            });

        if (!result || !registrationResult)
        {
            return AZ::Failure(GetErrorPair());
        }

        return AZ::Success();
    }

    bool PythonBindings::RemoveGemRepo(const QString& repoUri)
    {
        bool registrationResult = false;
        bool result = ExecuteWithLock(
            [&]
            {
                using namespace pybind11::literals;

                auto pythonRegistrationResult = m_register.attr("register")(
                    "repo_uri"_a = QString_To_Py_String(repoUri),
                    "remove"_a   = true,
                    "force"_a    = false
                    );

                // Returns an exit code so boolify it then invert result
                registrationResult = !pythonRegistrationResult.cast<bool>();
            });

        return result && registrationResult;
    }


    bool PythonBindings::SetRepoEnabled(const QString& repoUri, bool enabled)
    {
        bool enableResult = false;
        bool result = ExecuteWithLock(
            [&]
            {
                auto pyResult = m_projectManagerInterface.attr("set_repo_enabled")(
                    QString_To_Py_String(repoUri), enabled);

                // Returns an exit code so boolify it then invert result
                enableResult = !pyResult.cast<bool>();
            });

        return result && enableResult;
    }

    GemRepoInfo PythonBindings::GetGemRepoInfo(pybind11::handle repoUri)
    {
        GemRepoInfo gemRepoInfo;
        gemRepoInfo.m_repoUri = Py_To_String(repoUri);

        auto data = m_manifest.attr("get_repo_json_data")(repoUri);
        if (pybind11::isinstance<pybind11::dict>(data))
        {
            try
            {
                // required
                gemRepoInfo.m_name = Py_To_String(data["repo_name"]);
                gemRepoInfo.m_origin = Py_To_String(data["origin"]);

                // optional
                gemRepoInfo.m_summary = Py_To_String_Optional(data, "summary", "No summary provided.");
                gemRepoInfo.m_additionalInfo = Py_To_String_Optional(data, "additional_info", "");

                auto repoPath = m_manifest.attr("get_repo_path")(repoUri);
                gemRepoInfo.m_path = gemRepoInfo.m_directoryLink = Py_To_String(repoPath);

                const QString lastUpdated = Py_To_String_Optional(data, "last_updated", "");

                // first attempt to read in the ISO8601 UTC python format with milliseconds
                gemRepoInfo.m_lastUpdated = QDateTime::fromString(lastUpdated, Qt::ISODateWithMs).toLocalTime();
                if (!gemRepoInfo.m_lastUpdated.isValid())
                {
                    // try without milliseconds
                    gemRepoInfo.m_lastUpdated = QDateTime::fromString(lastUpdated, Qt::ISODate).toLocalTime();
                }

                if (!gemRepoInfo.m_lastUpdated.isValid())
                {
                    const QStringList legacyFormats{ "dd/MM/yyyy HH:mm", RepoTimeFormat };
                    for (auto format : legacyFormats)
                    {
                        gemRepoInfo.m_lastUpdated = QDateTime::fromString(lastUpdated, format);
                        if (gemRepoInfo.m_lastUpdated.isValid())
                        {
                            break;
                        }
                    }
                }

                if (data.contains("enabled"))
                {
                    gemRepoInfo.m_isEnabled = data["enabled"].cast<bool>();
                }
                else
                {
                    gemRepoInfo.m_isEnabled = true;
                }

                if (gemRepoInfo.m_repoUri.compare(CanonicalRepoUri, Qt::CaseInsensitive) == 0)
                {
                    gemRepoInfo.m_badgeType = GemRepoInfo::BadgeType::BlueBadge;
                }
                else
                {
                    gemRepoInfo.m_badgeType = GemRepoInfo::BadgeType::NoBadge;
                }
            }
            catch ([[maybe_unused]] const std::exception& e)
            {
                AZ_Warning("PythonBindings", false, "Failed to get GemRepoInfo for repo %s", Py_To_String(repoUri));
            }
        }

        return gemRepoInfo;
    }

    AZ::Outcome<QVector<GemRepoInfo>, AZStd::string> PythonBindings::GetAllGemRepoInfos()
    {
        QVector<GemRepoInfo> gemRepos;

        auto result = ExecuteWithLockErrorHandling(
            [&]
            {
                for (auto repoUri : m_manifest.attr("get_manifest_repos")())
                {
                    gemRepos.push_back(GetGemRepoInfo(repoUri));
                }
            });
        if (!result.IsSuccess())
        {
            return AZ::Failure(result.GetError().c_str());
        }

        AZStd::sort(gemRepos.begin(), gemRepos.end());
        return AZ::Success(AZStd::move(gemRepos));
    }

    AZ::Outcome<QVector<GemInfo>, AZStd::string> PythonBindings::GetGemInfosForRepo(const QString& repoUri, bool enabledOnly)
    {
        QVector<GemInfo> gemInfos;
        AZ::Outcome<void, AZStd::string> result = ExecuteWithLockErrorHandling(
            [&]
            {
                auto pyUri = QString_To_Py_String(repoUri);
                auto pyGems = m_repo.attr("get_gem_json_data_from_cached_repo")(pyUri, enabledOnly);
                if (pybind11::isinstance<pybind11::list>(pyGems))
                {
                    for (auto pyGemJsonData : pyGems)
                    {
                        GemInfo gemInfo;
                        GetGemInfoFromPyDict(gemInfo, pyGemJsonData.cast<pybind11::dict>());
                        gemInfo.m_downloadStatus = GemInfo::DownloadStatus::NotDownloaded;
                        gemInfo.m_gemOrigin = GemInfo::Remote;
                        gemInfos.push_back(AZStd::move(gemInfo));
                    }
                }
            });

        if (!result.IsSuccess())
        {
            return AZ::Failure(result.GetError());
        }

        return AZ::Success(AZStd::move(gemInfos));
    }

    AZ::Outcome<QVector<GemInfo>, AZStd::string> PythonBindings::GetGemInfosForAllRepos(const QString& projectPath, bool enabledOnly)
    {
        QVector<GemInfo> gems;
        AZ::Outcome<void, AZStd::string> result = ExecuteWithLockErrorHandling(
            [&]
            {
                const auto pyProjectPath = QString_To_Py_Path(projectPath);
                const auto gemInfos = m_projectManagerInterface.attr("get_gem_infos_from_all_repos")(pyProjectPath, enabledOnly);
                for (pybind11::handle pyGemJsonData : gemInfos)
                {
                    GemInfo gemInfo;
                    GetGemInfoFromPyDict(gemInfo, pyGemJsonData.cast<pybind11::dict>());
                    gemInfo.m_downloadStatus = GemInfo::DownloadStatus::NotDownloaded;
                    gemInfo.m_gemOrigin = GemInfo::Remote;
                    gems.push_back(AZStd::move(gemInfo));
                }
            });

        if (!result.IsSuccess())
        {
            return AZ::Failure(result.GetError());
        }

        return AZ::Success(AZStd::move(gems));
    }

    IPythonBindings::DetailedOutcome  PythonBindings::DownloadGem(
        const QString& gemName, const QString& path, std::function<void(int, int)> gemProgressCallback, bool force)
    {
        // This process is currently limited to download a single object at a time.
        bool downloadSucceeded = false;

        m_requestCancelDownload = false;
        auto result = ExecuteWithLockErrorHandling(
            [&]
            {
                auto downloadResult = m_download.attr("download_gem")(
                    QString_To_Py_String(gemName), // gem name
                    path.isEmpty() ? pybind11::none() : QString_To_Py_Path(path), // destination path
                    false, // skip auto register
                    force, // force overwrite
                    pybind11::cpp_function(
                        [this, gemProgressCallback](int bytesDownloaded, int totalBytes)
                        {
                            gemProgressCallback(bytesDownloaded, totalBytes);

                            return m_requestCancelDownload;
                        }) // Callback for download progress and cancelling
                    );
                downloadSucceeded = (downloadResult.cast<int>() == 0);
            });


        if (!result.IsSuccess())
        {
            IPythonBindings::ErrorPair pythonRunError(result.GetError(), result.GetError());
            return AZ::Failure(AZStd::move(pythonRunError));
        }
        else if (!downloadSucceeded)
        {
            return AZ::Failure(GetErrorPair());
        }

        return AZ::Success();
    }

    IPythonBindings::DetailedOutcome PythonBindings::DownloadProject(
        const QString& projectName, const QString& path, std::function<void(int, int)> projectProgressCallback, bool force)
    {
        // This process is currently limited to download a single object at a time.
        bool downloadSucceeded = false;

        m_requestCancelDownload = false;
        auto result = ExecuteWithLockErrorHandling(
            [&]
            {
                auto downloadResult = m_download.attr("download_project")(
                    QString_To_Py_String(projectName), // gem name
                    path.isEmpty() ? pybind11::none() : QString_To_Py_Path(path), // destination path
                    false, // skip auto register
                    force, // force overwrite
                    pybind11::cpp_function(
                        [this, projectProgressCallback](int bytesDownloaded, int totalBytes)
                        {
                            projectProgressCallback(bytesDownloaded, totalBytes);

                            return m_requestCancelDownload;
                        }) // Callback for download progress and cancelling
                );
                downloadSucceeded = (downloadResult.cast<int>() == 0);
            });

        if (!result.IsSuccess())
        {
            IPythonBindings::ErrorPair pythonRunError(result.GetError(), result.GetError());
            return AZ::Failure(AZStd::move(pythonRunError));
        }
        else if (!downloadSucceeded)
        {
            return AZ::Failure(GetErrorPair());
        }

        return AZ::Success();
    }

    IPythonBindings::DetailedOutcome PythonBindings::DownloadTemplate(
        const QString& templateName, const QString& path, std::function<void(int, int)> templateProgressCallback, bool force)
    {
        // This process is currently limited to download a single object at a time.
        bool downloadSucceeded = false;

        m_requestCancelDownload = false;
        auto result = ExecuteWithLockErrorHandling(
            [&]
            {
                auto downloadResult = m_download.attr("download_template")(
                    QString_To_Py_String(templateName), // gem name
                    path.isEmpty() ? pybind11::none() : QString_To_Py_Path(path), // destination path
                    false, // skip auto register
                    force, // force overwrite
                    pybind11::cpp_function(
                        [this, templateProgressCallback](int bytesDownloaded, int totalBytes)
                        {
                            templateProgressCallback(bytesDownloaded, totalBytes);

                            return m_requestCancelDownload;
                        }) // Callback for download progress and cancelling
                );
                downloadSucceeded = (downloadResult.cast<int>() == 0);
            });

        if (!result.IsSuccess())
        {
            IPythonBindings::ErrorPair pythonRunError(result.GetError(), result.GetError());
            return AZ::Failure(AZStd::move(pythonRunError));
        }
        else if (!downloadSucceeded)
        {
            return AZ::Failure(GetErrorPair());
        }

        return AZ::Success();
    }

    void PythonBindings::CancelDownload()
    {
        m_requestCancelDownload = true;
    }

    bool PythonBindings::IsGemUpdateAvaliable(const QString& gemName, const QString& lastUpdated)
    {
        bool updateAvaliableResult = false;
        bool result = ExecuteWithLock(
            [&]
            {
                auto pyGemName = QString_To_Py_String(gemName);
                auto pyLastUpdated = QString_To_Py_String(lastUpdated);
                auto pythonUpdateAvaliableResult = m_download.attr("is_o3de_gem_update_available")(pyGemName, pyLastUpdated);

                updateAvaliableResult = pythonUpdateAvaliableResult.cast<bool>();
            });

        return result && updateAvaliableResult;
    }

    IPythonBindings::ErrorPair PythonBindings::GetErrorPair()
    {
        if (const size_t errorSize = m_pythonErrorStrings.size())
        {
            AZStd::string detailedString =
                errorSize == 1 ? "" : AZStd::accumulate(m_pythonErrorStrings.begin(), m_pythonErrorStrings.end(), AZStd::string(""));

            return IPythonBindings::ErrorPair(m_pythonErrorStrings.front(), detailedString);
        }
        // If no error was found
        else
        {
            return IPythonBindings::ErrorPair(AZStd::string("Unknown Python Bindings Error"), AZStd::string(""));
        }
    }

    void PythonBindings::AddErrorString(AZStd::string errorString)
    {
        m_pythonErrorStrings.push_back(errorString);
    }

    bool PythonBindings::ExtendSysPath(const AZStd::vector<AZStd::string>& extendPaths)
    {
        AZStd::unordered_set<AZStd::string> oldPathSet;
        auto SplitPath = [&oldPathSet](AZStd::string_view pathPart)
        {
            oldPathSet.emplace(pathPart);
        };
        AZ::StringFunc::TokenizeVisitor(Py_EncodeLocale(Py_GetPath(), nullptr), SplitPath, DELIM);
        bool appended{ false };
        AZStd::string pathAppend{ "import sys\n" };
        for (const auto& thisStr : extendPaths)
        {
            if (!oldPathSet.contains(thisStr))
            {
                pathAppend.append(AZStd::string::format("sys.path.append(r'%s')\n", thisStr.c_str()));
                appended = true;
            }
        }
        if (appended)
        {
            PyRun_SimpleString(pathAppend.c_str());
            return true;
        }
        return false;
    }

} // namespace O3DE::ProjectManager<|MERGE_RESOLUTION|>--- conflicted
+++ resolved
@@ -9,7 +9,6 @@
 #include <PythonBindings.h>
 
 #include <ProjectManagerDefs.h>
-
 #include <osdefs.h> // for DELIM
 
 // Qt defines slots, which interferes with the use here.
@@ -51,16 +50,6 @@
         AZ_Warning("python", false, "Python library path should exist. path:%s", libPath.c_str());
         return false;
     }
-<<<<<<< HEAD
-=======
-
-    // Implemented in each different platform's PAL implementation files, as it differs per platform.
-    AZStd::string GetPythonHomePath(const char* pythonPackage, const char* engineRoot);
-
-    // Per platform information.
-    AZStd::string GetPythonExecutablePath(const char* engineRoot);
-
->>>>>>> 9cb554bc
 } // namespace Platform
 
 
@@ -246,11 +235,6 @@
 
 namespace O3DE::ProjectManager
 {
-    QString GetPythonExecutablePath(const QString& enginePath)
-    {
-        return QString(Platform::GetPythonExecutablePath(enginePath.toUtf8().constData()).c_str());
-    }
-
     PythonBindings::PythonBindings(const AZ::IO::PathView& enginePath)
         : m_enginePath(enginePath)
     {
