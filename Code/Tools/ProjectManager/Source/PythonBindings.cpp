--- conflicted
+++ resolved
@@ -53,8 +53,6 @@
 #define Py_To_String(obj) obj.cast<std::string>().c_str()
 #define Py_To_String_Optional(dict, key, default_string) dict.contains(key) ? Py_To_String(dict[key]) : default_string
 
-<<<<<<< HEAD
-=======
 namespace RedirectOutput
 {
     using RedirectOutputFunc = AZStd::function<void(const char*)>;
@@ -222,7 +220,6 @@
     }
 } // namespace RedirectOutput
 
->>>>>>> 39de8631
 namespace O3DE::ProjectManager 
 {
     PythonBindings::PythonBindings(const AZ::IO::PathView& enginePath)
@@ -287,10 +284,7 @@
 
             // import required modules
             m_registration = pybind11::module::import("cmake.Tools.registration");
-<<<<<<< HEAD
-=======
             m_engineTemplate = pybind11::module::import("cmake.Tools.engine_template");
->>>>>>> 39de8631
 
             return result == 0 && !PyErr_Occurred();
         } catch ([[maybe_unused]] const std::exception& e)
@@ -330,184 +324,6 @@
             AZ_Warning("PythonBindings", false, "Python exception %s", e.what());
             return false;
         }
-<<<<<<< HEAD
-    }
-
-    AZ::Outcome<EngineInfo> PythonBindings::GetEngineInfo()  
-    {
-        return AZ::Failure();
-    }
-
-    bool PythonBindings::SetEngineInfo([[maybe_unused]] const EngineInfo& engineInfo)  
-    {
-        return false;
-    }
-
-    AZ::Outcome<GemInfo> PythonBindings::GetGem(const QString& path)  
-    {
-        GemInfo gemInfo = GemInfoFromPath(pybind11::str(path.toStdString()));
-        if (gemInfo.IsValid())
-        {
-            return AZ::Success(AZStd::move(gemInfo)); 
-        }
-        else
-        {
-            return AZ::Failure();
-        }
-    }
-
-    AZ::Outcome<QVector<GemInfo>> PythonBindings::GetGems()  
-    {
-        QVector<GemInfo> gems;
-
-        bool result = ExecuteWithLock([&] {
-            // external gems 
-            for (auto path : m_registration.attr("get_gems")())
-            {
-                gems.push_back(GemInfoFromPath(path));
-            }
-
-            // gems from the engine 
-            for (auto path : m_registration.attr("get_engine_gems")())
-            {
-                gems.push_back(GemInfoFromPath(path));
-            }
-        });
-
-        if (!result)
-        {
-            return AZ::Failure();
-        }
-        else
-        {
-            return AZ::Success(AZStd::move(gems)); 
-        }
-    }
-
-    AZ::Outcome<ProjectInfo> PythonBindings::CreateProject([[maybe_unused]] const ProjectTemplateInfo& projectTemplate,[[maybe_unused]]  const ProjectInfo& projectInfo)  
-    {
-        return AZ::Failure();
-    }
-
-    AZ::Outcome<ProjectInfo> PythonBindings::GetProject(const QString& path)  
-    {
-        ProjectInfo projectInfo = ProjectInfoFromPath(pybind11::str(path.toStdString()));
-        if (projectInfo.IsValid())
-        {
-            return AZ::Success(AZStd::move(projectInfo)); 
-        }
-        else
-        {
-            return AZ::Failure();
-        }
-    }
-
-    GemInfo PythonBindings::GemInfoFromPath(pybind11::handle path)
-    {
-        GemInfo gemInfo;
-        gemInfo.m_path = Py_To_String(path); 
-
-        auto data = m_registration.attr("get_gem_data")(pybind11::none(), path);
-        if (pybind11::isinstance<pybind11::dict>(data))
-        {
-            try
-            {
-                // required
-                gemInfo.m_name        = Py_To_String(data["Name"]); 
-                gemInfo.m_uuid        = AZ::Uuid(Py_To_String(data["Uuid"])); 
-
-                // optional
-                gemInfo.m_displayName = Py_To_String_Optional(data, "DisplayName", gemInfo.m_name); 
-                gemInfo.m_summary     = Py_To_String_Optional(data, "Summary", ""); 
-                gemInfo.m_version     = Py_To_String_Optional(data, "Version", ""); 
-
-                if (data.contains("Dependencies"))
-                {
-                    for (auto dependency : data["Dependencies"])
-                    {
-                        gemInfo.m_dependingGemUuids.push_back(AZ::Uuid(Py_To_String(dependency["Uuid"])));
-                    }
-                }
-                if (data.contains("Tags"))
-                {
-                    for (auto tag : data["Tags"])
-                    {
-                        gemInfo.m_features.push_back(Py_To_String(tag));
-                    }
-                }
-            }
-            catch ([[maybe_unused]] const std::exception& e)
-            {
-                AZ_Warning("PythonBindings", false, "Failed to get GemInfo for gem %s", Py_To_String(path));
-            }
-        }
-
-        return gemInfo;
-    }
-
-    ProjectInfo PythonBindings::ProjectInfoFromPath(pybind11::handle path)
-    {
-        ProjectInfo projectInfo;
-        projectInfo.m_path = Py_To_String(path); 
-
-        auto projectData = m_registration.attr("get_project_data")(pybind11::none(), path);
-        if (pybind11::isinstance<pybind11::dict>(projectData))
-        {
-            try
-            {
-                // required fields
-                projectInfo.m_productName = Py_To_String(projectData["product_name"]); 
-                projectInfo.m_projectName = Py_To_String(projectData["project_name"]); 
-                projectInfo.m_projectId   = AZ::Uuid(Py_To_String(projectData["project_id"])); 
-            }
-            catch ([[maybe_unused]] const std::exception& e)
-            {
-                AZ_Warning("PythonBindings", false, "Failed to get ProjectInfo for project %s", Py_To_String(path));
-            }
-        }
-
-        return projectInfo;
-    }
-
-    AZ::Outcome<QVector<ProjectInfo>> PythonBindings::GetProjects()  
-    {
-        QVector<ProjectInfo> projects;
-
-        bool result = ExecuteWithLock([&] {
-            // external projects 
-            for (auto path : m_registration.attr("get_projects")())
-            {
-                projects.push_back(ProjectInfoFromPath(path));
-            }
-
-            // projects from the engine 
-            for (auto path : m_registration.attr("get_engine_projects")())
-            {
-                projects.push_back(ProjectInfoFromPath(path));
-            }
-        });
-
-        if (!result)
-        {
-            return AZ::Failure();
-        }
-        else
-        {
-            return AZ::Success(AZStd::move(projects)); 
-        }
-    }
-
-    bool PythonBindings::UpdateProject([[maybe_unused]] const ProjectInfo& projectInfo)  
-    {
-        return false;
-    }
-
-    ProjectTemplateInfo PythonBindings::ProjectTemplateInfoFromPath(pybind11::handle path)
-    {
-        ProjectTemplateInfo templateInfo;
-        templateInfo.m_path = Py_To_String(path); 
-
-=======
     }
 
     AZ::Outcome<EngineInfo> PythonBindings::GetEngineInfo()  
@@ -701,7 +517,6 @@
         ProjectTemplateInfo templateInfo;
         templateInfo.m_path = Py_To_String(path); 
 
->>>>>>> 39de8631
         auto data = m_registration.attr("get_template_data")(pybind11::none(), path);
         if (pybind11::isinstance<pybind11::dict>(data))
         {
