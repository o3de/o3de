/*
 * Copyright (c) Contributors to the Open 3D Engine Project.
 * For complete copyright and license terms please see the LICENSE at the root of this distribution.
 *
 * SPDX-License-Identifier: Apache-2.0 OR MIT
 *
 */

#pragma once

#if !defined(Q_MOC_RUN)
#include <ScreenWidget.h>
#include <AzCore/std/smart_ptr/unique_ptr.h>
#include <AzToolsFramework/UI/Notifications/ToastNotificationsView.h>
#include <GemCatalog/GemCatalogHeaderWidget.h>
#include <GemCatalog/GemFilterWidget.h>
#include <GemCatalog/GemListView.h>
#include <GemCatalog/GemInspector.h>
#include <GemCatalog/GemModel.h>
#include <GemCatalog/GemSortFilterProxyModel.h>
#endif

namespace O3DE::ProjectManager
{
    class GemCatalogScreen
        : public ScreenWidget
    {
    public:
        explicit GemCatalogScreen(QWidget* parent = nullptr);
        ~GemCatalogScreen() = default;
        ProjectManagerScreen GetScreenEnum() override;

        void ReinitForProject(const QString& projectPath);

        enum class EnableDisableGemsResult 
        {
            Failed = 0,
            Success,
            Cancel
        };
        EnableDisableGemsResult EnableDisableGemsForProject(const QString& projectPath);

        GemModel* GetGemModel() const { return m_gemModel; }
        DownloadController* GetDownloadController() const { return m_downloadController; }

    public slots:
        void OnGemStatusChanged(const QModelIndex& modelIndex, uint32_t numChangedDependencies);

    protected:
        void hideEvent(QHideEvent* event) override;
        void showEvent(QShowEvent* event) override;
        void resizeEvent(QResizeEvent* event) override;
        void moveEvent(QMoveEvent* event) override;

    private:
        void FillModel(const QString& projectPath);

        AZStd::unique_ptr<AzToolsFramework::ToastNotificationsView> m_notificationsView;

        GemListView* m_gemListView = nullptr;
        GemInspector* m_gemInspector = nullptr;
        GemModel* m_gemModel = nullptr;
        GemCatalogHeaderWidget* m_headerWidget = nullptr;
        GemSortFilterProxyModel* m_proxModel = nullptr;
        QVBoxLayout* m_filterWidgetLayout = nullptr;
        GemFilterWidget* m_filterWidget = nullptr;
<<<<<<< HEAD
        bool m_notificationsEnabled = true;
=======
        DownloadController* m_downloadController = nullptr;
>>>>>>> cd9a372b
    };
} // namespace O3DE::ProjectManager<|MERGE_RESOLUTION|>--- conflicted
+++ resolved
@@ -64,10 +64,7 @@
         GemSortFilterProxyModel* m_proxModel = nullptr;
         QVBoxLayout* m_filterWidgetLayout = nullptr;
         GemFilterWidget* m_filterWidget = nullptr;
-<<<<<<< HEAD
+        DownloadController* m_downloadController = nullptr;
         bool m_notificationsEnabled = true;
-=======
-        DownloadController* m_downloadController = nullptr;
->>>>>>> cd9a372b
     };
 } // namespace O3DE::ProjectManager