--- conflicted
+++ resolved
@@ -19,13 +19,6 @@
 
         setModel(model);
         setSelectionModel(selectionModel);
-<<<<<<< HEAD
         setItemDelegate(new GemItemDelegate(model, this, this));
-
-        // use a custom proxy style so we get immediate tooltips for gem radio buttons
-        setStyle(new GemListViewProxyStyle(this->style()));
-=======
-        setItemDelegate(new GemItemDelegate(model, this));
->>>>>>> ef3470b0
     }
 } // namespace O3DE::ProjectManager