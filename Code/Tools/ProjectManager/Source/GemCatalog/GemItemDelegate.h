--- conflicted
+++ resolved
@@ -77,11 +77,8 @@
         void DrawPlatformIcons(QPainter* painter, const QRect& contentRect, const QModelIndex& modelIndex) const;
         void DrawButton(QPainter* painter, const QRect& buttonRect, const QModelIndex& modelIndex) const;
         void DrawFeatureTags(QPainter* painter, const QRect& contentRect, const QStringList& featureTags, const QFont& standardFont, const QRect& summaryRect) const;
-<<<<<<< HEAD
+        void DrawText(const QString& text, QPainter* painter, const QRect& rect, const QFont& standardFont) const;
         void DrawDownloadStatusIcon(QPainter* painter, const QRect& contentRect, const QRect& buttonRect, const QModelIndex& modelIndex) const;
-=======
-        void DrawText(const QString& text, QPainter* painter, const QRect& rect, const QFont& standardFont) const;
->>>>>>> ef3470b0
 
         QAbstractItemModel* m_model = nullptr;
         QListView* m_view = nullptr;
