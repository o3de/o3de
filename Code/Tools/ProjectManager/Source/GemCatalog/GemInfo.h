--- conflicted
+++ resolved
@@ -62,16 +62,9 @@
         bool IsValid() const;
 
         QString m_path;
-<<<<<<< HEAD
-        QString m_name;
-        QString m_displayName;
-        QString m_creator;
-=======
         QString m_name = "Unknown Gem Name";
         QString m_displayName = "Unknown Gem Name";
-        AZ::Uuid m_uuid;
         QString m_creator = "Unknown Creator";
->>>>>>> 9b1be433
         GemOrigin m_gemOrigin = Local;
         bool m_isAdded = false; //! Is the gem currently added and enabled in the project?
         QString m_summary = "No summary provided.";
