/*
 * Copyright (c) Contributors to the Open 3D Engine Project.
 * For complete copyright and license terms please see the LICENSE at the root of this distribution.
 *
 * SPDX-License-Identifier: Apache-2.0 OR MIT
 *
 */

#include <GemCatalog/GemCatalogHeaderWidget.h>
#include <AzCore/std/functional.h>
#include <TagWidget.h>

#include <QHBoxLayout>
#include <QMouseEvent>
#include <QLabel>
#include <QPushButton>
<<<<<<< HEAD
#include <QProgressBar>
#include <TagWidget.h>
=======
#include <QMenu>
>>>>>>> 402e95b0

namespace O3DE::ProjectManager
{
    CartOverlayWidget::CartOverlayWidget(GemModel* gemModel, DownloadController* downloadController, QWidget* parent)
        : QWidget(parent)
        , m_gemModel(gemModel)
        , m_downloadController(downloadController)
    {
        setObjectName("GemCatalogCart");

        m_layout = new QVBoxLayout();
        m_layout->setSpacing(0);
        m_layout->setMargin(5);
        m_layout->setAlignment(Qt::AlignTop);
        setLayout(m_layout);

        QHBoxLayout* hLayout = new QHBoxLayout();

        QPushButton* closeButton = new QPushButton();
        closeButton->setFlat(true);
        closeButton->setFocusPolicy(Qt::NoFocus);
        closeButton->setIcon(QIcon(":/WindowClose.svg"));
        connect(closeButton, &QPushButton::clicked, this, [=]
            {
                deleteLater();
            });
        hLayout->addSpacerItem(new QSpacerItem(10, 0, QSizePolicy::Expanding));
        hLayout->addWidget(closeButton);
        m_layout->addLayout(hLayout);

        // downloading gems
        CreateDownloadSection();

        // added
        CreateGemSection( tr("Gem to be activated"), tr("Gems to be activated"), [=]
            {
                QVector<QModelIndex> gems;
                const QVector<QModelIndex> toBeAdded = m_gemModel->GatherGemsToBeAdded(/*includeDependencies=*/false);

                // don't include gems that were already active because they were dependencies
                for (const QModelIndex& modelIndex : toBeAdded)
                {
                    if (!GemModel::WasPreviouslyAddedDependency(modelIndex))
                    {
                        gems.push_back(modelIndex);
                    }
                }
                return gems;
            });

        // removed
        CreateGemSection( tr("Gem to be deactivated"), tr("Gems to be deactivated"), [=]
            {
                QVector<QModelIndex> gems;
                const QVector<QModelIndex> toBeAdded = m_gemModel->GatherGemsToBeRemoved(/*includeDependencies=*/false);

                // don't include gems that are still active because they are dependencies
                for (const QModelIndex& modelIndex : toBeAdded)
                {
                    if (!GemModel::IsAddedDependency(modelIndex))
                    {
                        gems.push_back(modelIndex);
                    }
                }
                return gems;
            });

        // added dependencies 
        CreateGemSection( tr("Dependency to be activated"), tr("Dependencies to be activated"), [=]
            {
                QVector<QModelIndex> dependencies;
                const QVector<QModelIndex> toBeAdded = m_gemModel->GatherGemsToBeAdded(/*includeDependencies=*/true);

                // only include gems that are dependencies and not explicitly added 
                for (const QModelIndex& modelIndex : toBeAdded)
                {
                    if (GemModel::IsAddedDependency(modelIndex) && !GemModel::IsAdded(modelIndex))
                    {
                        dependencies.push_back(modelIndex);
                    }
                }
                return dependencies;
            });

        // removed dependencies 
        CreateGemSection( tr("Dependency to be deactivated"), tr("Dependencies to be deactivated"), [=]
            {
                QVector<QModelIndex> dependencies;
                const QVector<QModelIndex> toBeRemoved = m_gemModel->GatherGemsToBeRemoved(/*includeDependencies=*/true);

                // don't include gems that were explicitly removed - those are listed in a different section
                for (const QModelIndex& modelIndex : toBeRemoved)
                {
                    if (!GemModel::WasPreviouslyAdded(modelIndex))
                    {
                        dependencies.push_back(modelIndex);
                    }
                }
                return dependencies;
            });

        setWindowFlags(Qt::FramelessWindowHint | Qt::Dialog);
    }

    void CartOverlayWidget::CreateGemSection(const QString& singularTitle, const QString& pluralTitle, GetTagIndicesCallback getTagIndices)
    {
        QWidget* widget = new QWidget();
        widget->setFixedWidth(s_width);
        m_layout->addWidget(widget);

        QVBoxLayout* layout = new QVBoxLayout();
        layout->setAlignment(Qt::AlignTop);
        widget->setLayout(layout);

        QLabel* label = new QLabel();
        label->setObjectName("GemCatalogCartOverlaySectionLabel");
        layout->addWidget(label);

        TagContainerWidget* tagContainer = new TagContainerWidget();
        layout->addWidget(tagContainer);

        auto update = [=]()
        {
            const QVector<QModelIndex> tagIndices = getTagIndices();
            if (tagIndices.isEmpty())
            {
                widget->hide();
            }
            else
            {
                tagContainer->Update(ConvertFromModelIndices(tagIndices));
                label->setText(QString("%1 %2").arg(tagIndices.size()).arg(tagIndices.size() == 1 ? singularTitle : pluralTitle));
                widget->show();
            }
        };

        connect(m_gemModel, &GemModel::dataChanged, this, update); 
        update();
    }

    void CartOverlayWidget::CreateDownloadSection()
    {
        QWidget* widget = new QWidget();
        widget->setFixedWidth(s_width);
        m_layout->addWidget(widget);

        QVBoxLayout* layout = new QVBoxLayout();
        layout->setAlignment(Qt::AlignTop);
        widget->setLayout(layout);

        QLabel* titleLabel = new QLabel();
        titleLabel->setObjectName("GemCatalogCartOverlaySectionLabel");
        layout->addWidget(titleLabel);

        titleLabel->setText(tr("Gems to be installed"));

        // Create header section
        QWidget* downloadingGemsWidget = new QWidget();
        downloadingGemsWidget->setObjectName("GemCatalogCartOverlayGemDownloadHeader");
        layout->addWidget(downloadingGemsWidget);
        QVBoxLayout* gemDownloadLayout = new QVBoxLayout();
        gemDownloadLayout->setMargin(0);
        gemDownloadLayout->setAlignment(Qt::AlignTop);
        downloadingGemsWidget->setLayout(gemDownloadLayout);
        QLabel* processingQueueLabel = new QLabel("Processing Queue");
        gemDownloadLayout->addWidget(processingQueueLabel);

        QWidget* downloadingItemWidget = new QWidget();
        downloadingItemWidget->setObjectName("GemCatalogCartOverlayGemDownloadBG");
        gemDownloadLayout->addWidget(downloadingItemWidget);
        QVBoxLayout* downloadingItemLayout = new QVBoxLayout();
        downloadingItemLayout->setAlignment(Qt::AlignTop);
        downloadingItemWidget->setLayout(downloadingItemLayout);

        auto update = [=](int downloadProgress)
        {
            if (m_downloadController->IsDownloadQueueEmpty())
            {
                widget->hide();
            }
            else
            {
                widget->setUpdatesEnabled(false);
                // remove items
                QLayoutItem* layoutItem = nullptr;
                while ((layoutItem = downloadingItemLayout->takeAt(0)) != nullptr)
                {
                    if (layoutItem->layout())
                    {
                        // Gem info row
                        QLayoutItem* rowLayoutItem = nullptr;
                        while ((rowLayoutItem = layoutItem->layout()->takeAt(0)) != nullptr)
                        {
                            rowLayoutItem->widget()->deleteLater();
                        }
                        layoutItem->layout()->deleteLater();
                    }
                    if (layoutItem->widget())
                    {
                        layoutItem->widget()->deleteLater();
                    }
                }

                // Setup gem download rows
                const AZStd::vector<QString>& downloadQueue = m_downloadController->GetDownloadQueue();

                QLabel* downloadsInProgessLabel = new QLabel("");
                downloadsInProgessLabel->setText(
                    QString("%1 %2").arg(downloadQueue.size()).arg(downloadQueue.size() == 1 ? tr("download in progress...") : tr("downloads in progress...")));
                downloadingItemLayout->addWidget(downloadsInProgessLabel);

                for (int downloadingGemNumber = 0; downloadingGemNumber < downloadQueue.size(); ++downloadingGemNumber)
                {
                    QHBoxLayout* nameProgressLayout = new QHBoxLayout();
                    TagWidget* newTag = new TagWidget(downloadQueue[downloadingGemNumber]);
                    nameProgressLayout->addWidget(newTag);
                    QLabel* progress = new QLabel(downloadingGemNumber == 0? QString("%1%").arg(downloadProgress) : tr("Queued"));
                    nameProgressLayout->addWidget(progress);
                    QSpacerItem* spacer = new QSpacerItem(0, 0, QSizePolicy::Expanding, QSizePolicy::Minimum);
                    nameProgressLayout->addSpacerItem(spacer);
                    QLabel* cancelText = new QLabel(tr("Cancel"));
                    nameProgressLayout->addWidget(cancelText);
                    downloadingItemLayout->addLayout(nameProgressLayout);
                    QProgressBar* downloadProgessBar = new QProgressBar();
                    downloadingItemLayout->addWidget(downloadProgessBar);
                    downloadProgessBar->setValue(downloadingGemNumber == 0 ? downloadProgress : 0);
                }

                widget->setUpdatesEnabled(true);
                widget->show();
            }
        };

        auto downloadEnded = [=](bool /*success*/)
        {
            update(0); // update the list to remove the gem that has finished
        };
        // connect to download controller data changed
        connect(m_downloadController, &DownloadController::GemDownloadProgress, this, update);
        connect(m_downloadController, &DownloadController::Done, this, downloadEnded);
        update(0);
    }

    QStringList CartOverlayWidget::ConvertFromModelIndices(const QVector<QModelIndex>& gems) const
    {
        QStringList gemNames;
        gemNames.reserve(gems.size());
        for (const QModelIndex& modelIndex : gems)
        {
            gemNames.push_back(GemModel::GetDisplayName(modelIndex));
        }
        return gemNames;
    }

    CartButton::CartButton(GemModel* gemModel, DownloadController* downloadController, QWidget* parent)
        : QWidget(parent)
        , m_gemModel(gemModel)
        , m_downloadController(downloadController)
    {
        m_layout = new QHBoxLayout();
        m_layout->setMargin(0);
        setLayout(m_layout);

        QPushButton* iconButton = new QPushButton();
        iconButton->setFlat(true);
        iconButton->setFocusPolicy(Qt::NoFocus);
        iconButton->setIcon(QIcon(":/Summary.svg"));
        iconButton->setFixedSize(s_iconSize, s_iconSize);
        connect(iconButton, &QPushButton::clicked, this, &CartButton::ShowOverlay);
        m_layout->addWidget(iconButton);

        m_countLabel = new QLabel();
        m_countLabel->setObjectName("GemCatalogCartCountLabel");
        m_countLabel->setFixedHeight(s_iconSize - 1); // Compensate for the empty icon space by using a slightly smaller label height.
        m_layout->addWidget(m_countLabel);

        m_dropDownButton = new QPushButton();
        m_dropDownButton->setFlat(true);
        m_dropDownButton->setFocusPolicy(Qt::NoFocus);
        m_dropDownButton->setIcon(QIcon(":/CarrotArrowDown.svg"));
        m_dropDownButton->setFixedSize(s_arrowDownIconSize, s_arrowDownIconSize);
        connect(m_dropDownButton, &QPushButton::clicked, this, &CartButton::ShowOverlay);
        m_layout->addWidget(m_dropDownButton);

        // Adjust the label text whenever the model gets updated.
        connect(gemModel, &GemModel::dataChanged, [=]
            {
                const QVector<QModelIndex> toBeAdded = m_gemModel->GatherGemsToBeAdded(/*includeDependencies=*/true);
                const QVector<QModelIndex> toBeRemoved = m_gemModel->GatherGemsToBeRemoved(/*includeDependencies=*/true);

                const int count = toBeAdded.size() + toBeRemoved.size();
                m_countLabel->setText(QString::number(count));

                m_dropDownButton->setVisible(!toBeAdded.isEmpty() || !toBeRemoved.isEmpty());

                // Automatically close the overlay window in case there are no gems to be activated or deactivated anymore.
                if (m_cartOverlay && toBeAdded.isEmpty() && toBeRemoved.isEmpty())
                {
                    m_cartOverlay->deleteLater();
                    m_cartOverlay = nullptr;
                }
            });
    }

    void CartButton::mousePressEvent([[maybe_unused]] QMouseEvent* event)
    {
        ShowOverlay();
    }

    void CartButton::hideEvent(QHideEvent*)
    {
        if (m_cartOverlay)
        {
            m_cartOverlay->hide();
        }
    }

    void CartButton::ShowOverlay()
    {
        const QVector<QModelIndex> toBeAdded = m_gemModel->GatherGemsToBeAdded(/*includeDependencies=*/true);
        const QVector<QModelIndex> toBeRemoved = m_gemModel->GatherGemsToBeRemoved(/*includeDependencies=*/true);
        if (toBeAdded.isEmpty() && toBeRemoved.isEmpty())
        {
            return;
        }

        if (m_cartOverlay)
        {
            // Directly delete the former overlay before creating the new one.
            // Don't use deleteLater() here. This might overwrite the new overlay pointer
            // depending on the event queue.
            delete m_cartOverlay;
        }

        m_cartOverlay = new CartOverlayWidget(m_gemModel, m_downloadController, this);
        connect(m_cartOverlay, &QWidget::destroyed, this, [=]
            {
                // Reset the overlay pointer on destruction to prevent dangling pointers.
                m_cartOverlay = nullptr;
            });
        m_cartOverlay->show();

        const QPoint parentPos = m_dropDownButton->mapToParent(m_dropDownButton->pos());
        const QPoint globalPos = m_dropDownButton->mapToGlobal(m_dropDownButton->pos());
        const QPoint offset(-4, 10);
        m_cartOverlay->setGeometry(globalPos.x() - parentPos.x() - m_cartOverlay->width() + width() + offset.x(),
            globalPos.y() + offset.y(),
            m_cartOverlay->width(),
            m_cartOverlay->height());
    }

    CartButton::~CartButton()
    {
        // Make sure the overlay window is automatically closed in case the gem catalog is destroyed.
        if (m_cartOverlay)
        {
            m_cartOverlay->deleteLater();
        }
    }

    GemCatalogHeaderWidget::GemCatalogHeaderWidget(GemModel* gemModel, GemSortFilterProxyModel* filterProxyModel, DownloadController* downloadController, QWidget* parent)
        : QFrame(parent)
    {
        QHBoxLayout* hLayout = new QHBoxLayout();
        hLayout->setAlignment(Qt::AlignLeft);
        hLayout->setContentsMargins(10, 7, 10, 7);
        setLayout(hLayout);

        setObjectName("GemCatalogHeaderWidget");
        setFixedHeight(s_height);

        QLabel* titleLabel = new QLabel(tr("Gem Catalog"));
        titleLabel->setObjectName("GemCatalogTitle");
        hLayout->addWidget(titleLabel);

        hLayout->addSpacerItem(new QSpacerItem(0, 0, QSizePolicy::Expanding));

        m_filterLineEdit = new AzQtComponents::SearchLineEdit();
        m_filterLineEdit->setStyleSheet("background-color: #DDDDDD;");
        connect(m_filterLineEdit, &QLineEdit::textChanged, this, [=](const QString& text)
            {
                filterProxyModel->SetSearchString(text);
            });
        hLayout->addWidget(m_filterLineEdit);

        hLayout->addSpacerItem(new QSpacerItem(0, 0, QSizePolicy::Expanding));
        hLayout->addSpacerItem(new QSpacerItem(75, 0, QSizePolicy::Fixed));

        QPushButton* addGemButton = new QPushButton("Add Gem");
        addGemButton->setObjectName("AddGemButton");
        addGemButton->setFlat(true);
        addGemButton->setFocusPolicy(Qt::NoFocus);
        connect( addGemButton, &QPushButton::clicked, [this]() { emit addGem();});
        hLayout->addWidget(addGemButton);

        CartButton* cartButton = new CartButton(gemModel, downloadController);
        hLayout->addWidget(cartButton);

        hLayout->addSpacing(16);

        // Separating line
        QFrame* vLine = new QFrame();
        vLine->setFrameShape(QFrame::VLine);
        vLine->setObjectName("verticalSeparatingLine");
        hLayout->addWidget(vLine);

        hLayout->addSpacing(16);

        QMenu* gemMenu = new QMenu(this);
        m_openGemReposAction = gemMenu->addAction(tr("Show Gem Repos"));

        connect(m_openGemReposAction, &QAction::triggered, this,[this](){ emit OpenGemsRepo(); });

        QPushButton* gemMenuButton = new QPushButton(this);
        gemMenuButton->setObjectName("gemCatalogMenuButton");
        gemMenuButton->setMenu(gemMenu);
        gemMenuButton->setIcon(QIcon(":/menu.svg"));
        gemMenuButton->setIconSize(QSize(36, 24));
        hLayout->addWidget(gemMenuButton);
    }

    void GemCatalogHeaderWidget::ReinitForProject()
    {
        m_filterLineEdit->setText({});
    }
} // namespace O3DE::ProjectManager<|MERGE_RESOLUTION|>--- conflicted
+++ resolved
@@ -8,18 +8,13 @@
 
 #include <GemCatalog/GemCatalogHeaderWidget.h>
 #include <AzCore/std/functional.h>
-#include <TagWidget.h>
-
 #include <QHBoxLayout>
 #include <QMouseEvent>
 #include <QLabel>
 #include <QPushButton>
-<<<<<<< HEAD
 #include <QProgressBar>
 #include <TagWidget.h>
-=======
 #include <QMenu>
->>>>>>> 402e95b0
 
 namespace O3DE::ProjectManager
 {
@@ -417,7 +412,6 @@
 
         CartButton* cartButton = new CartButton(gemModel, downloadController);
         hLayout->addWidget(cartButton);
-
         hLayout->addSpacing(16);
 
         // Separating line
