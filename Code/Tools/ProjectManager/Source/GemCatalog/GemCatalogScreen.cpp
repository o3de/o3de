/*
 * Copyright (c) Contributors to the Open 3D Engine Project.
 * For complete copyright and license terms please see the LICENSE at the root of this distribution.
 *
 * SPDX-License-Identifier: Apache-2.0 OR MIT
 *
 */

#include <GemCatalog/GemCatalogScreen.h>
#include <PythonBindingsInterface.h>
#include <GemCatalog/GemListHeaderWidget.h>
#include <GemCatalog/GemSortFilterProxyModel.h>
#include <GemCatalog/GemRequirementDialog.h>
#include <GemCatalog/GemDependenciesDialog.h>
#include <DownloadController.h>
#include <QVBoxLayout>
#include <QHBoxLayout>
#include <QPushButton>
#include <QTimer>
#include <PythonBindingsInterface.h>
#include <QMessageBox>
#include <QDir>
#include <QStandardPaths>
#include <QFileDialog>
#include <QMessageBox>

namespace O3DE::ProjectManager
{
    GemCatalogScreen::GemCatalogScreen(QWidget* parent)
        : ScreenWidget(parent)
    {
        m_gemModel = new GemModel(this);
        m_proxModel = new GemSortFilterProxyModel(m_gemModel, this);

        QVBoxLayout* vLayout = new QVBoxLayout();
        vLayout->setMargin(0);
        vLayout->setSpacing(0);
        setLayout(vLayout);

        m_downloadController = new DownloadController();

        m_headerWidget = new GemCatalogHeaderWidget(m_gemModel, m_proxModel, m_downloadController);
        vLayout->addWidget(m_headerWidget);

<<<<<<< HEAD
        connect(m_headerWidget, &GemCatalogHeaderWidget::OpenGemsRepo, this, [this](){
            emit ChangeScreenRequest(ProjectManagerScreen::GemRepos);
        });
=======
        connect(m_headerWidget, &GemCatalogHeaderWidget::OpenGemsRepo, this, &GemCatalogScreen::HandleOpenGemRepo);
>>>>>>> 775dda8e

        QHBoxLayout* hLayout = new QHBoxLayout();
        hLayout->setMargin(0);
        vLayout->addLayout(hLayout);

        m_gemListView = new GemListView(m_proxModel, m_proxModel->GetSelectionModel(), this);
        m_gemInspector = new GemInspector(m_gemModel, this);
        m_gemInspector->setFixedWidth(240);

        QWidget* filterWidget = new QWidget(this);
        filterWidget->setFixedWidth(240);
        m_filterWidgetLayout = new QVBoxLayout();
        m_filterWidgetLayout->setMargin(0);
        m_filterWidgetLayout->setSpacing(0);
        filterWidget->setLayout(m_filterWidgetLayout);

        GemListHeaderWidget* listHeaderWidget = new GemListHeaderWidget(m_proxModel);

        QVBoxLayout* middleVLayout = new QVBoxLayout();
        middleVLayout->setMargin(0);
        middleVLayout->setSpacing(0);
        middleVLayout->addWidget(listHeaderWidget);
        middleVLayout->addWidget(m_gemListView);

        hLayout->addWidget(filterWidget);
        hLayout->addLayout(middleVLayout);
        hLayout->addWidget(m_gemInspector);
    }

    void GemCatalogScreen::ReinitForProject(const QString& projectPath)
    {
        m_gemModel->clear();
        m_gemsToRegisterWithProject.clear();
        FillModel(projectPath);

        if (m_filterWidget)
        {
            m_filterWidget->hide();
            m_filterWidget->deleteLater();
        }

        m_proxModel->ResetFilters();
        m_filterWidget = new GemFilterWidget(m_proxModel);
        m_filterWidgetLayout->addWidget(m_filterWidget);

        m_headerWidget->ReinitForProject();

        connect(m_gemModel, &GemModel::dataChanged, m_filterWidget, &GemFilterWidget::ResetGemStatusFilter);
        connect(
            m_headerWidget, &GemCatalogHeaderWidget::AddGem,
            [&]()
            {
                EngineInfo engineInfo;
                QString defaultPath;

                AZ::Outcome<EngineInfo> engineInfoResult = PythonBindingsInterface::Get()->GetEngineInfo();
                if (engineInfoResult.IsSuccess())
                {
                    engineInfo = engineInfoResult.GetValue();
                    defaultPath = engineInfo.m_defaultGemsFolder;
                }

                if (defaultPath.isEmpty())
                {
                    defaultPath = QStandardPaths::writableLocation(QStandardPaths::DocumentsLocation);
                }

                QString directory = QDir::toNativeSeparators(QFileDialog::getExistingDirectory(this, tr("Browse"), defaultPath));
                if (!directory.isEmpty())
                {
                    // register the gem to the o3de_manifest.json and to the project after the user confirms
                    // project creation/update
                    auto registerResult = PythonBindingsInterface::Get()->RegisterGem(directory);
                    if(!registerResult)
                    {
                        QMessageBox::critical(this, tr("Failed to add gem"), registerResult.GetError().c_str());
                    }
                    else
                    {
                        m_gemsToRegisterWithProject.insert(directory);
                        AZ::Outcome<GemInfo, void> gemInfoResult = PythonBindingsInterface::Get()->GetGemInfo(directory);
                        if (gemInfoResult)
                        {
                            m_gemModel->AddGem(gemInfoResult.GetValue<GemInfo>());
                            m_gemModel->UpdateGemDependencies();
                        }
                    }
                }
            });

        // Select the first entry after everything got correctly sized
        QTimer::singleShot(200, [=]{
            QModelIndex firstModelIndex = m_gemListView->model()->index(0,0);
            m_gemListView->selectionModel()->select(firstModelIndex, QItemSelectionModel::ClearAndSelect);
            });
    }

    void GemCatalogScreen::FillModel(const QString& projectPath)
    {
        AZ::Outcome<QVector<GemInfo>, AZStd::string> allGemInfosResult = PythonBindingsInterface::Get()->GetAllGemInfos(projectPath);
        if (allGemInfosResult.IsSuccess())
        {
            // Add all available gems to the model.
            const QVector<GemInfo> allGemInfos = allGemInfosResult.GetValue();
            for (const GemInfo& gemInfo : allGemInfos)
            {
                m_gemModel->AddGem(gemInfo);
            }

            m_gemModel->UpdateGemDependencies();

            // Gather enabled gems for the given project.
            auto enabledGemNamesResult = PythonBindingsInterface::Get()->GetEnabledGemNames(projectPath);
            if (enabledGemNamesResult.IsSuccess())
            {
                const QVector<AZStd::string> enabledGemNames = enabledGemNamesResult.GetValue();
                for (const AZStd::string& enabledGemName : enabledGemNames)
                {
                    const QModelIndex modelIndex = m_gemModel->FindIndexByNameString(enabledGemName.c_str());
                    if (modelIndex.isValid())
                    {
                        GemModel::SetWasPreviouslyAdded(*m_gemModel, modelIndex, true);
                        GemModel::SetIsAdded(*m_gemModel, modelIndex, true);
                    }
                    else
                    {
                        AZ_Warning("ProjectManager::GemCatalog", false,
                            "Cannot find entry for gem with name '%s'. The CMake target name probably does not match the specified name in the gem.json.",
                            enabledGemName.c_str());
                    }
                }
            }
            else
            {
                QMessageBox::critical(nullptr, tr("Operation failed"), QString("Cannot retrieve enabled gems for project %1.\n\nError:\n%2").arg(projectPath, enabledGemNamesResult.GetError().c_str()));
            }
        }
        else
        {
            QMessageBox::critical(nullptr, tr("Operation failed"), QString("Cannot retrieve gems for %1.\n\nError:\n%2").arg(projectPath, allGemInfosResult.GetError().c_str()));
        }
    }

    GemCatalogScreen::EnableDisableGemsResult GemCatalogScreen::EnableDisableGemsForProject(const QString& projectPath)
    {
        IPythonBindings* pythonBindings = PythonBindingsInterface::Get();
        QVector<QModelIndex> toBeAdded = m_gemModel->GatherGemsToBeAdded();
        QVector<QModelIndex> toBeRemoved = m_gemModel->GatherGemsToBeRemoved();

        if (m_gemModel->DoGemsToBeAddedHaveRequirements())
        {
            GemRequirementDialog* confirmRequirementsDialog = new GemRequirementDialog(m_gemModel, this);
            if(confirmRequirementsDialog->exec() == QDialog::Rejected)
            {
                return EnableDisableGemsResult::Cancel;
            }
        }

        if (m_gemModel->HasDependentGemsToRemove())
        {
            GemDependenciesDialog* dependenciesDialog = new GemDependenciesDialog(m_gemModel, this);
            if(dependenciesDialog->exec() == QDialog::Rejected)
            {
                return EnableDisableGemsResult::Cancel;
            }

            toBeAdded = m_gemModel->GatherGemsToBeAdded();
            toBeRemoved = m_gemModel->GatherGemsToBeRemoved();
        }

        for (const QModelIndex& modelIndex : toBeAdded)
        {
            const QString gemPath = GemModel::GetPath(modelIndex);
            const AZ::Outcome<void, AZStd::string> result = pythonBindings->AddGemToProject(gemPath, projectPath);
            if (!result.IsSuccess())
            {
                QMessageBox::critical(nullptr, "Operation failed",
                    QString("Cannot add gem %1 to project.\n\nError:\n%2").arg(GemModel::GetDisplayName(modelIndex), result.GetError().c_str()));

                return EnableDisableGemsResult::Failed;
            }

            // register external gems that were added with relative paths
            if (m_gemsToRegisterWithProject.contains(gemPath))
            {
                pythonBindings->RegisterGem(QDir(projectPath).relativeFilePath(gemPath), projectPath);
            }
        }

        for (const QModelIndex& modelIndex : toBeRemoved)
        {
            const QString gemPath = GemModel::GetPath(modelIndex);
            const AZ::Outcome<void, AZStd::string> result = pythonBindings->RemoveGemFromProject(gemPath, projectPath);
            if (!result.IsSuccess())
            {
                QMessageBox::critical(nullptr, "Operation failed",
                    QString("Cannot remove gem %1 from project.\n\nError:\n%2").arg(GemModel::GetDisplayName(modelIndex), result.GetError().c_str()));

                return EnableDisableGemsResult::Failed;
            }
        }

        return EnableDisableGemsResult::Success;
    }

    void GemCatalogScreen::HandleOpenGemRepo()
    {
        QVector<QModelIndex> gemsToBeAdded = m_gemModel->GatherGemsToBeAdded(true);
        QVector<QModelIndex> gemsToBeRemoved = m_gemModel->GatherGemsToBeRemoved(true);

        if (!gemsToBeAdded.empty() || !gemsToBeRemoved.empty())
        {
            QMessageBox::StandardButton warningResult = QMessageBox::warning(
                nullptr, "Pending Changes",
                "There are some unsaved changes to the gem selection,<br> they will be lost if you change screens.<br> Are you sure?",
                QMessageBox::No | QMessageBox::Yes);

            if (warningResult != QMessageBox::Yes)
            {
                return;
            }
        }

        emit ChangeScreenRequest(ProjectManagerScreen::GemRepos);
    }

    ProjectManagerScreen GemCatalogScreen::GetScreenEnum()
    {
        return ProjectManagerScreen::GemCatalog;
    }
} // namespace O3DE::ProjectManager<|MERGE_RESOLUTION|>--- conflicted
+++ resolved
@@ -42,13 +42,7 @@
         m_headerWidget = new GemCatalogHeaderWidget(m_gemModel, m_proxModel, m_downloadController);
         vLayout->addWidget(m_headerWidget);
 
-<<<<<<< HEAD
-        connect(m_headerWidget, &GemCatalogHeaderWidget::OpenGemsRepo, this, [this](){
-            emit ChangeScreenRequest(ProjectManagerScreen::GemRepos);
-        });
-=======
         connect(m_headerWidget, &GemCatalogHeaderWidget::OpenGemsRepo, this, &GemCatalogScreen::HandleOpenGemRepo);
->>>>>>> 775dda8e
 
         QHBoxLayout* hLayout = new QHBoxLayout();
         hLayout->setMargin(0);
