/*
 * All or portions of this file Copyright (c) Amazon.com, Inc. or its affiliates or
 * its licensors.
 *
 * For complete copyright and license terms please see the LICENSE at the root of this
 * distribution (the "License"). All use of this software is governed by the License,
 * or, if provided, by the license below or the license accompanying this file. Do not
 * remove or modify any license notices. This file is distributed on an "AS IS" BASIS,
 * WITHOUT WARRANTIES OR CONDITIONS OF ANY KIND, either express or implied.
 *
 */

#include <GemCatalog/GemCatalogScreen.h>
#include <PythonBindingsInterface.h>
#include <QVBoxLayout>
#include <QHBoxLayout>
#include <QPushButton>
<<<<<<< HEAD
#include <PythonBindingsInterface.h>
=======
#include <QTimer>

//#define USE_TESTGEMDATA
>>>>>>> 8601ffa2

namespace O3DE::ProjectManager
{
    GemCatalogScreen::GemCatalogScreen(QWidget* parent)
        : ScreenWidget(parent)
    {
        m_gemModel = new GemModel(this);

        QVBoxLayout* vLayout = new QVBoxLayout();
        vLayout->setMargin(0);
        setLayout(vLayout);

        QHBoxLayout* hLayout = new QHBoxLayout();
        vLayout->addLayout(hLayout);

        m_gemListView = new GemListView(m_gemModel, this);
        m_gemInspector = new GemInspector(m_gemModel, this);
        m_gemInspector->setFixedWidth(320);

        // Start: Temporary gem test data
#ifdef USE_TESTGEMDATA
        QVector<GemInfo> testGemData = GenerateTestData();
        for (const GemInfo& gemInfo : testGemData)
        {
            m_gemModel->AddGem(gemInfo);
        }
#else
        // End: Temporary gem test data
        auto result = PythonBindingsInterface::Get()->GetGems();
        if (result.IsSuccess())
        {
            for (auto gemInfo : result.GetValue())
            {
                m_gemModel->AddGem(gemInfo);
            }
        }
<<<<<<< HEAD
=======
#endif

        hLayout->addWidget(m_gemListView);
        hLayout->addWidget(m_gemInspector);


        // Select the first entry after everything got correctly sized
        QTimer::singleShot(100, [=]{
            QModelIndex firstModelIndex = m_gemListView->model()->index(0,0);
            m_gemListView->selectionModel()->select(firstModelIndex, QItemSelectionModel::ClearAndSelect);
            });
    }

    QVector<GemInfo> GemCatalogScreen::GenerateTestData()
    {
        QVector<GemInfo> result;

        GemInfo gem("EMotion FX",
            "O3DE Foundation",
            "EMFX is a real-time character animation system. Lorem ipsum dolor sit amet, consectetur adipiscing elit, sed do eiusmod tempor incididunt ut labore et dolore magna aliqua.",
            (GemInfo::Android | GemInfo::iOS | GemInfo::macOS | GemInfo::Windows | GemInfo::Linux),
            true);
        gem.m_directoryLink = "C:/";
        gem.m_documentationLink = "http://www.amazon.com";
        gem.m_dependingGemUuids = QStringList({"EMotionFX", "Atom"});
        gem.m_conflictingGemUuids = QStringList({"Vegetation", "Camera", "ScriptCanvas", "CloudCanvas", "Networking"});
        gem.m_version = "v1.01";
        gem.m_lastUpdatedDate = "24th April 2021";
        gem.m_binarySizeInKB = 40;
        gem.m_features = QStringList({"Animation", "Assets", "Physics"});
        result.push_back(gem);

        gem.m_name = "Atom";
        gem.m_creator = "O3DE Seattle";
        gem.m_summary = "Lorem ipsum dolor sit amet, consectetur adipiscing elit, sed do eiusmod tempor incididunt ut labore et dolore magna aliqua.";
        gem.m_platforms = (GemInfo::Android | GemInfo::Windows | GemInfo::Linux | GemInfo::macOS);
        gem.m_isAdded = true;
        gem.m_directoryLink = "C:/";
        gem.m_documentationLink = "https://aws.amazon.com/gametech/";
        gem.m_dependingGemUuids = QStringList({"EMotionFX", "Core", "AudioSystem", "Camera", "Particles"});
        gem.m_conflictingGemUuids = QStringList({"CloudCanvas", "NovaNet"});
        gem.m_version = "v2.31";
        gem.m_lastUpdatedDate = "24th November 2020";
        gem.m_features = QStringList({"Assets", "Rendering", "UI", "VR", "Debug", "Environment"});
        gem.m_binarySizeInKB = 2087;
        result.push_back(gem);

        gem.m_name = "Physics";
        gem.m_creator = "O3DE London";
        gem.m_summary = "Lorem ipsum dolor sit amet, consectetur adipiscing elit.";
        gem.m_platforms = (GemInfo::Android | GemInfo::Linux | GemInfo::macOS);
        gem.m_isAdded = true;
        gem.m_directoryLink = "C:/";
        gem.m_documentationLink = "https://aws.amazon.com/gametech/";
        gem.m_dependingGemUuids = QStringList({"GraphCanvas", "ExpressionEvaluation", "UI Lib", "Multiplayer", "GameStateSamples"});
        gem.m_conflictingGemUuids = QStringList({"Cloud Canvas", "EMotion FX", "Streaming", "MessagePopup", "Cloth", "Graph Canvas", "Twitch Integration"});
        gem.m_version = "v1.5.102145";
        gem.m_lastUpdatedDate = "1st January 2021";
        gem.m_binarySizeInKB = 2000000;
        gem.m_features = QStringList({"Physics", "Gameplay", "Debug", "Assets"});
        result.push_back(gem);

        result.push_back(O3DE::ProjectManager::GemInfo("Certificate Manager",
            "O3DE Irvine",
            "Lorem ipsum dolor sit amet, consectetur adipiscing elit, sed do eiusmod tempor incididunt ut labore et dolore magna aliqua.",
            GemInfo::Windows,
            false));

        result.push_back(O3DE::ProjectManager::GemInfo("Cloud Gem Framework",
            "O3DE Seattle",
            "Lorem ipsum dolor sit amet, consectetur adipiscing elit, sed do eiusmod tempor incididunt ut labore et dolore magna aliqua. Lorem ipsum dolor sit amet, consectetur adipiscing elit, sed do eiusmod tempor incididunt ut labore et dolore magna aliqua.",
            GemInfo::iOS | GemInfo::Linux,
            false));

        result.push_back(O3DE::ProjectManager::GemInfo("Cloud Gem Core",
            "O3DE Foundation",
            "Lorem ipsum dolor sit amet, consectetur adipiscing elit.",
            GemInfo::Android | GemInfo::Windows | GemInfo::Linux,
            true));

        result.push_back(O3DE::ProjectManager::GemInfo("Gestures",
            "O3DE Foundation",
            "Lorem ipsum dolor sit amet, consectetur adipiscing elit.",
            GemInfo::Android | GemInfo::Windows | GemInfo::Linux,
            false));

        result.push_back(O3DE::ProjectManager::GemInfo("Effects System",
            "O3DE Foundation",
            "Lorem ipsum dolor sit amet, consectetur adipiscing elit.",
            GemInfo::Android | GemInfo::Windows | GemInfo::Linux,
            true));

        result.push_back(O3DE::ProjectManager::GemInfo("Microphone",
            "O3DE Foundation",
            "Lorem ipsum dolor sit amet, consectetur adipiscing elit. Vivamus euismod ligula vitae dui dictum, a sodales dolor luctus. Sed id elit dapibus, finibus neque sed, efficitur mi. Nam facilisis ligula at eleifend pellentesque. Praesent non ex consectetur, blandit tellus in, venenatis lacus. Duis nec neque in urna ullamcorper euismod id eu leo. Nam efficitur dolor sed odio vehicula venenatis. Suspendisse nec est non velit commodo cursus in sit amet dui. Ut bibendum nisl et libero hendrerit dapibus. Vestibulum ultrices ullamcorper urna, placerat porttitor est lobortis in. Interdum et malesuada fames ac ante ipsum primis in faucibus. Integer a magna ac tellus sollicitudin porttitor. Phasellus lobortis viverra justo id bibendum. Etiam ac pharetra risus. Nulla vitae justo nibh. Nulla viverra leo et molestie interdum. Duis sit amet bibendum nulla, sit amet vehicula augue.",
            GemInfo::Android | GemInfo::Windows | GemInfo::Linux,
            false));

        return result;
>>>>>>> 8601ffa2
    }

    ProjectManagerScreen GemCatalogScreen::GetScreenEnum()
    {
        return ProjectManagerScreen::GemCatalog;
    }

    QString GemCatalogScreen::GetNextButtonText()
    {
        return "Create Project";
    }
} // namespace O3DE::ProjectManager<|MERGE_RESOLUTION|>--- conflicted
+++ resolved
@@ -15,13 +15,10 @@
 #include <QVBoxLayout>
 #include <QHBoxLayout>
 #include <QPushButton>
-<<<<<<< HEAD
 #include <PythonBindingsInterface.h>
-=======
 #include <QTimer>
 
 //#define USE_TESTGEMDATA
->>>>>>> 8601ffa2
 
 namespace O3DE::ProjectManager
 {
@@ -58,8 +55,6 @@
                 m_gemModel->AddGem(gemInfo);
             }
         }
-<<<<<<< HEAD
-=======
 #endif
 
         hLayout->addWidget(m_gemListView);
@@ -159,7 +154,6 @@
             false));
 
         return result;
->>>>>>> 8601ffa2
     }
 
     ProjectManagerScreen GemCatalogScreen::GetScreenEnum()
