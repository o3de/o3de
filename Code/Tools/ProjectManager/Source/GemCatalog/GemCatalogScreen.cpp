--- conflicted
+++ resolved
@@ -15,13 +15,9 @@
 #include <QVBoxLayout>
 #include <QHBoxLayout>
 #include <QPushButton>
-<<<<<<< HEAD
-#include <PythonBindingsInterface.h>
-=======
 #include <QTimer>
 
 //#define USE_TESTGEMDATA
->>>>>>> 39de8631
 
 namespace O3DE::ProjectManager
 {
@@ -58,8 +54,6 @@
                 m_gemModel->AddGem(gemInfo);
             }
         }
-<<<<<<< HEAD
-=======
 #endif
 
         hLayout->addWidget(m_gemListView);
@@ -134,32 +128,13 @@
             GemInfo::iOS | GemInfo::Linux,
             false));
 
-        result.push_back(O3DE::ProjectManager::GemInfo("Cloud Gem Core",
-            "O3DE Foundation",
-            "Lorem ipsum dolor sit amet, consectetur adipiscing elit.",
-            GemInfo::Android | GemInfo::Windows | GemInfo::Linux,
-            true));
-
-        result.push_back(O3DE::ProjectManager::GemInfo("Gestures",
-            "O3DE Foundation",
-            "Lorem ipsum dolor sit amet, consectetur adipiscing elit.",
-            GemInfo::Android | GemInfo::Windows | GemInfo::Linux,
-            false));
-
-        result.push_back(O3DE::ProjectManager::GemInfo("Effects System",
-            "O3DE Foundation",
-            "Lorem ipsum dolor sit amet, consectetur adipiscing elit.",
-            GemInfo::Android | GemInfo::Windows | GemInfo::Linux,
-            true));
-
-        result.push_back(O3DE::ProjectManager::GemInfo("Microphone",
-            "O3DE Foundation",
-            "Lorem ipsum dolor sit amet, consectetur adipiscing elit. Vivamus euismod ligula vitae dui dictum, a sodales dolor luctus. Sed id elit dapibus, finibus neque sed, efficitur mi. Nam facilisis ligula at eleifend pellentesque. Praesent non ex consectetur, blandit tellus in, venenatis lacus. Duis nec neque in urna ullamcorper euismod id eu leo. Nam efficitur dolor sed odio vehicula venenatis. Suspendisse nec est non velit commodo cursus in sit amet dui. Ut bibendum nisl et libero hendrerit dapibus. Vestibulum ultrices ullamcorper urna, placerat porttitor est lobortis in. Interdum et malesuada fames ac ante ipsum primis in faucibus. Integer a magna ac tellus sollicitudin porttitor. Phasellus lobortis viverra justo id bibendum. Etiam ac pharetra risus. Nulla vitae justo nibh. Nulla viverra leo et molestie interdum. Duis sit amet bibendum nulla, sit amet vehicula augue.",
-            GemInfo::Android | GemInfo::Windows | GemInfo::Linux,
-            false));
-
-        return result;
->>>>>>> 39de8631
+            m_gemModel->AddGem(O3DE::ProjectManager::GemInfo("Achievements",
+                "O3DE Foundation",
+                "Lorem ipsum dolor sit amet, consectetur adipiscing elit.",
+                GemInfo::Android | GemInfo::Windows | GemInfo::Linux,
+                false));
+        }
+        // End: Temporary gem test data
     }
 
     ProjectManagerScreen GemCatalogScreen::GetScreenEnum()
