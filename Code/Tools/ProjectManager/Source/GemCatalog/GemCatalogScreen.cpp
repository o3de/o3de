--- conflicted
+++ resolved
@@ -149,11 +149,7 @@
         }
     }
 
-<<<<<<< HEAD
-    void GemCatalogScreen::OnGemStatusChanged(const QModelIndex& modelIndex, uint32_t numChangedDependencies)
-=======
     void GemCatalogScreen::OnGemStatusChanged(const QString& gemName, uint32_t numChangedDependencies) 
->>>>>>> 20edb35c
     {
         if (m_notificationsEnabled)
         {
@@ -179,7 +175,7 @@
                 if (added && GemModel::GetDownloadStatus(modelIndex) == GemInfo::DownloadStatus::NotDownloaded)
                 {
                     m_downloadController->AddGemDownload(GemModel::GetName(modelIndex));
-                    GemModel::SetDownloadStatus(*m_proxModel, modelIndex, GemInfo::DownloadStatus::Downloading);
+                    GemModel::SetDownloadStatus(*m_proxyModel, modelIndex, GemInfo::DownloadStatus::Downloading);
                 }
             }
 
