/*
 * All or portions of this file Copyright (c) Amazon.com, Inc. or its affiliates or
 * its licensors.
 *
 * For complete copyright and license terms please see the LICENSE at the root of this
 * distribution (the "License"). All use of this software is governed by the License,
 * or, if provided, by the license below or the license accompanying this file. Do not
 * remove or modify any license notices. This file is distributed on an "AS IS" BASIS,
 * WITHOUT WARRANTIES OR CONDITIONS OF ANY KIND, either express or implied.
 *
 */

#include <ScreensCtrl.h>
#include <ScreenFactory.h>
#include <ScreenWidget.h>

#include <QTabWidget>
#include <QVBoxLayout>

namespace O3DE::ProjectManager
{
    ScreensCtrl::ScreensCtrl(QWidget* parent)
        : QWidget(parent)
    {
        setObjectName("ScreensCtrl");

        QVBoxLayout* vLayout = new QVBoxLayout();
        vLayout->setContentsMargins(0, 0, 0, 0);
        setLayout(vLayout);

        m_screenStack = new QStackedWidget();
        vLayout->addWidget(m_screenStack);

        // add a tab widget at the bottom of the stack
        m_tabWidget = new QTabWidget();
        m_screenStack->addWidget(m_tabWidget);
    }

    void ScreensCtrl::BuildScreens(QVector<ProjectManagerScreen> screens)
    {
        for (ProjectManagerScreen screen : screens)
        {
            ResetScreen(screen);
        }
    }

    ScreenWidget* ScreensCtrl::FindScreen(ProjectManagerScreen screen)
    {
        const auto iterator = m_screenMap.find(screen);
        if (iterator != m_screenMap.end())
        {
            return iterator.value();
        }
        else
        {
            return nullptr;
        }
    }

    ScreenWidget* ScreensCtrl::GetCurrentScreen()
    {
        if (m_screenStack->currentWidget() == m_tabWidget)
        {
            return reinterpret_cast<ScreenWidget*>(m_tabWidget->currentWidget());
        }
        else
        {
            return reinterpret_cast<ScreenWidget*>(m_screenStack->currentWidget());
        }
    }

    bool ScreensCtrl::ChangeToScreen(ProjectManagerScreen screen)
    {
        if (m_screenStack->currentWidget())
        {
            ScreenWidget* currentScreenWidget = GetCurrentScreen();
            if (currentScreenWidget->IsReadyForNextScreen())
            {
                return ForceChangeToScreen(screen);
            }
        }
        return false;
    }

    bool ScreensCtrl::ForceChangeToScreen(ProjectManagerScreen screen, bool addVisit)
    {
        const auto iterator = m_screenMap.find(screen);
        if (iterator != m_screenMap.end())
        {
            ScreenWidget* currentScreen = GetCurrentScreen();
            ScreenWidget* newScreen = iterator.value();

            if (currentScreen != newScreen)
            {
                if (addVisit)
                {
                    ProjectManagerScreen oldScreen = currentScreen->GetScreenEnum();
                    m_screenVisitOrder.push(oldScreen);
                }

                if (newScreen->IsTab())
                {
                    m_tabWidget->setCurrentWidget(newScreen);
                    m_screenStack->setCurrentWidget(m_tabWidget);
                }
                else
                {
                    m_screenStack->setCurrentWidget(newScreen);
                }
                return true;
            }
        }

        return false;
    }

    bool ScreensCtrl::GotoPreviousScreen()
    {
        if (!m_screenVisitOrder.isEmpty())
        {
            // We do not check with screen if we can go back, we should always be able to go back
            ProjectManagerScreen previousScreen = m_screenVisitOrder.pop();
            return ForceChangeToScreen(previousScreen, false);
        }
        return false;
    }

    void ScreensCtrl::ResetScreen(ProjectManagerScreen screen)
    {
        bool shouldRestoreCurrentScreen = false;
        if (GetCurrentScreen() && GetCurrentScreen()->GetScreenEnum() == screen)
        {
            shouldRestoreCurrentScreen = true;
        }

        // Delete old screen if it exists to start fresh
        DeleteScreen(screen);

        // Add new screen
        ScreenWidget* newScreen = BuildScreen(this, screen);
        if (newScreen->IsTab())
        {
            m_tabWidget->addTab(newScreen, newScreen->GetTabText());
            if (shouldRestoreCurrentScreen)
            {
                m_tabWidget->setCurrentWidget(newScreen);
                m_screenStack->setCurrentWidget(m_tabWidget);
            }
        }
        else
        {
            m_screenStack->addWidget(newScreen);
            if (shouldRestoreCurrentScreen)
            {
                m_screenStack->setCurrentWidget(newScreen);
            }
        }

        m_screenMap.insert(screen, newScreen);

        connect(newScreen, &ScreenWidget::ChangeScreenRequest, this, &ScreensCtrl::ChangeToScreen);
        connect(newScreen, &ScreenWidget::GotoPreviousScreenRequest, this, &ScreensCtrl::GotoPreviousScreen);
        connect(newScreen, &ScreenWidget::ResetScreenRequest, this, &ScreensCtrl::ResetScreen);
<<<<<<< HEAD

=======
        connect(newScreen, &ScreenWidget::NotifyCurrentProject, this, &ScreensCtrl::NotifyCurrentProject);
>>>>>>> 713a3fd8
    }

    void ScreensCtrl::ResetAllScreens()
    {
        for (auto iter = m_screenMap.begin(); iter != m_screenMap.end(); ++iter)
        {
            ResetScreen(iter.key());
        }
    }

    void ScreensCtrl::DeleteScreen(ProjectManagerScreen screen)
    {
        // Find the old screen if it exists and get rid of it
        const auto iter = m_screenMap.find(screen);
        if (iter != m_screenMap.end())
        {
            ScreenWidget* screenToDelete = iter.value();
            if (screenToDelete->IsTab())
            {
                int tabIndex = m_tabWidget->indexOf(screenToDelete);
                if (tabIndex > -1)
                {
                    m_tabWidget->removeTab(tabIndex);
                }
            }
            else
            {
                // if the screen we delete is the current widget, a new one will
                // be selected automatically (randomly?)
                m_screenStack->removeWidget(screenToDelete);
            }

            // Erase does not cause a rehash so interators remain valid
            m_screenMap.erase(iter);
        }
    }

    void ScreensCtrl::DeleteAllScreens()
    {
        for (auto iter = m_screenMap.begin(); iter != m_screenMap.end(); ++iter)
        {
            DeleteScreen(iter.key());
        }
    }

} // namespace O3DE::ProjectManager<|MERGE_RESOLUTION|>--- conflicted
+++ resolved
@@ -161,11 +161,7 @@
         connect(newScreen, &ScreenWidget::ChangeScreenRequest, this, &ScreensCtrl::ChangeToScreen);
         connect(newScreen, &ScreenWidget::GotoPreviousScreenRequest, this, &ScreensCtrl::GotoPreviousScreen);
         connect(newScreen, &ScreenWidget::ResetScreenRequest, this, &ScreensCtrl::ResetScreen);
-<<<<<<< HEAD
-
-=======
         connect(newScreen, &ScreenWidget::NotifyCurrentProject, this, &ScreensCtrl::NotifyCurrentProject);
->>>>>>> 713a3fd8
     }
 
     void ScreensCtrl::ResetAllScreens()
