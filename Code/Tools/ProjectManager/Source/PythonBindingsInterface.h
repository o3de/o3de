--- conflicted
+++ resolved
@@ -218,39 +218,26 @@
         virtual AZ::Outcome<QVector<GemRepoInfo>, AZStd::string> GetAllGemRepoInfos() = 0;
 
         /**
-<<<<<<< HEAD
+         * Gathers all gem infos from the provided repo
+         * @param repoUri the absolute filesystem path or url to the gem repo.
+         * @return A list of gem infos.
+         */
+        virtual AZ::Outcome<QVector<GemInfo>, AZStd::string> GetGemInfosForRepo(const QString& repoUri) = 0;
+
+        /**
          * Gathers all gem infos for all gems registered from repos.
          * @return A list of gem infos.
          */
-        virtual AZ::Outcome<QVector<GemInfo>, AZStd::string> GetAllGemRepoGemsInfos() = 0;
-=======
-         * Gathers all gem infos from the provided repo
-         * @param repoUri the absolute filesystem path or url to the gem repo.
-         * @return A list of gem infos.
-         */
-        virtual AZ::Outcome<QVector<GemInfo>, AZStd::string> GetGemInfosForRepo(const QString& repoUri) = 0;
-
-        /**
-         * Gathers all gem infos for all gems registered from repos.
-         * @return A list of gem infos.
-         */
         virtual AZ::Outcome<QVector<GemInfo>, AZStd::string> GetGemInfosForAllRepos() = 0;
->>>>>>> a3a4038a
 
         /**
          * Downloads and registers a Gem.
          * @param gemName the name of the Gem to download.
          * @param gemProgressCallback a callback function that is called with an int percentage download value.
          * @param force should we forcibly overwrite the old version of the gem.
-<<<<<<< HEAD
-         * @return an outcome with a string error message on failure.
-         */
-        virtual AZ::Outcome<void, AZStd::string> DownloadGem(
-=======
          * @return an outcome with a pair of string error and detailed messages on failure.
          */
         virtual AZ::Outcome<void, AZStd::pair<AZStd::string, AZStd::string>> DownloadGem(
->>>>>>> a3a4038a
             const QString& gemName, std::function<void(int, int)> gemProgressCallback, bool force = false) = 0;
 
         /**
@@ -263,10 +250,6 @@
          * @param gemName the name of the gem to check.
          * @param lastUpdated last time the gem was update.
          * @return true if update is avaliable, false if not.
-<<<<<<< HEAD
-         */
-        virtual bool IsGemUpdateAvaliable(const QString& gemName, const QString& lastUpdated) = 0;
-=======
          */
         virtual bool IsGemUpdateAvaliable(const QString& gemName, const QString& lastUpdated) = 0;
 
@@ -280,7 +263,6 @@
          * Clears the current list of error strings.
          */
         virtual void ClearErrorStrings() = 0;
->>>>>>> a3a4038a
     };
 
     using PythonBindingsInterface = AZ::Interface<IPythonBindings>;
