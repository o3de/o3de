/*
 * Copyright (c) Contributors to the Open 3D Engine Project.
 * For complete copyright and license terms please see the LICENSE at the root of this distribution.
 *
 * SPDX-License-Identifier: Apache-2.0 OR MIT
 *
 */

#include <ProjectButtonWidget.h>
#include <ProjectManagerDefs.h>
#include <ProjectUtils.h>
#include <ProjectManager_Traits_Platform.h>
#include <AzQtComponents/Utilities/DesktopUtilities.h>
#include <AzCore/IO/SystemFile.h>
#include <AzCore/IO/Path/Path.h>

#include <QVBoxLayout>
#include <QHBoxLayout>
#include <QEvent>
#include <QResizeEvent>
#include <QLabel>
#include <QPushButton>
#include <QPixmap>
#include <QMenu>
#include <QSpacerItem>
#include <QProgressBar>
#include <QDir>
#include <QFileInfo>
#include <QDesktopServices>
#include <QMessageBox>
#include <QMouseEvent>
#include <QMovie>

namespace O3DE::ProjectManager
{
    LabelButton::LabelButton(QWidget* parent)
        : QLabel(parent)
    {
        // Space for content excluding borders
        constexpr int contentSpaceWidth = ProjectPreviewImageWidth - 2;

        // The height of a third of the button split into 3 sections, top, middle and bottom
        constexpr int threeWaySplitHeight = (ProjectPreviewImageHeight - 2) / 3;

        setObjectName("labelButton");

        // Use GridLayout so widgets can be overlapped
        QGridLayout* overlayLayout = new QGridLayout();
        overlayLayout->setContentsMargins(0, 0, 0, 0);
        overlayLayout->setSpacing(0);
        setLayout(overlayLayout);

        m_darkenOverlay = new QLabel(this);
        m_darkenOverlay->setObjectName("labelButtonOverlay");
        m_darkenOverlay->setVisible(true);
        overlayLayout->addWidget(m_darkenOverlay, 0, 0);

        m_projectOverlayLayout = new QVBoxLayout();
        m_projectOverlayLayout->setContentsMargins(0, 0, 0, 0);
        m_projectOverlayLayout->setSpacing(0);
        m_projectOverlayLayout->setAlignment(Qt::AlignCenter);

        // Split the button into 3 fixed size sections so content alignment is easier to manage
        // If widgets in other sections are shown or hidden it will not offset alignment in other sections
        QWidget* topWidget = new QWidget();
        topWidget->setFixedSize(contentSpaceWidth, threeWaySplitHeight);
        QVBoxLayout* verticalMessageLayout = new QVBoxLayout();
        verticalMessageLayout->setContentsMargins(0, 0, 0, 0);
        verticalMessageLayout->setSpacing(4);
        verticalMessageLayout->setAlignment(Qt::AlignCenter);
        topWidget->setLayout(verticalMessageLayout);

        verticalMessageLayout->addSpacing(10);

        QHBoxLayout* horizontalWarningMessageLayout = new QHBoxLayout();
        horizontalWarningMessageLayout->setContentsMargins(0, 0, 0, 0);
        horizontalWarningMessageLayout->setSpacing(0);
        horizontalWarningMessageLayout->setAlignment(Qt::AlignRight | Qt::AlignTop);

        m_warningSpacer = new QSpacerItem(0, 0, QSizePolicy::Expanding, QSizePolicy::Fixed);
        horizontalWarningMessageLayout->addSpacerItem(m_warningSpacer);

        horizontalWarningMessageLayout->addSpacing(10);
        m_warningIcon = new QLabel(this);
        m_warningIcon->setObjectName("projectWarningIconOverlay");
        m_warningIcon->setPixmap(QIcon(":/Warning.svg").pixmap(32, 32));
        m_warningIcon->setAlignment(Qt::AlignCenter);
        m_warningIcon->setVisible(false);
        horizontalWarningMessageLayout->addWidget(m_warningIcon);

        horizontalWarningMessageLayout->addSpacing(15);

        verticalMessageLayout->addLayout(horizontalWarningMessageLayout);

        m_messageLabel = new QLabel("", this);
        m_messageLabel->setObjectName("projectMessageOverlay");
        m_messageLabel->setAlignment(Qt::AlignCenter);
        m_messageLabel->setVisible(true);
        verticalMessageLayout->addWidget(m_messageLabel);

        m_subMessageLabel = new QLabel("", this);
        m_subMessageLabel->setObjectName("projectSubMessageOverlay");
        m_subMessageLabel->setAlignment(Qt::AlignCenter);
        m_subMessageLabel->setVisible(true);
        verticalMessageLayout->addWidget(m_subMessageLabel);

        verticalMessageLayout->addStretch();

        m_projectOverlayLayout->addWidget(topWidget);

        QWidget* middleWidget = new QWidget();
        middleWidget->setFixedSize(contentSpaceWidth, threeWaySplitHeight);
        QVBoxLayout* verticalCenterLayout = new QVBoxLayout();
        verticalCenterLayout->setContentsMargins(0, 0, 0, 0);
        verticalCenterLayout->setSpacing(0);
        verticalCenterLayout->setAlignment(Qt::AlignCenter);
        middleWidget->setLayout(verticalCenterLayout);

        m_buildingAnimation = new QLabel("", this);
        m_buildingAnimation->setObjectName("buildingAnimationOverlay");
        m_buildingAnimation->setAlignment(Qt::AlignCenter);
        m_buildingAnimation->setVisible(false);
        m_buildingAnimation->setMovie(new QMovie(":/SpinningGears.webp"));
        m_buildingAnimation->movie()->start();
        verticalCenterLayout->addWidget(m_buildingAnimation);

        m_projectOverlayLayout->addWidget(middleWidget);

        QWidget* bottomWidget = new QWidget();
        bottomWidget->setFixedSize(contentSpaceWidth, threeWaySplitHeight);

        QVBoxLayout* verticalButtonLayout = new QVBoxLayout();
        verticalButtonLayout->setContentsMargins(0, 0, 0, 0);
        verticalButtonLayout->setSpacing(5);
        verticalButtonLayout->setAlignment(Qt::AlignHCenter | Qt::AlignBottom);
        bottomWidget->setLayout(verticalButtonLayout);

        m_openEditorButton = new QPushButton(tr("Open Editor"), this);
        m_openEditorButton->setObjectName("openEditorButton");
        m_openEditorButton->setDefault(true);
        m_openEditorButton->setVisible(false);
        verticalButtonLayout->addWidget(m_openEditorButton);

        m_actionButton = new QPushButton(tr("Project Action"), this);
        m_actionButton->setObjectName("projectActionButton");
        m_actionButton->setVisible(false);
        verticalButtonLayout->addWidget(m_actionButton);

        // This button has seperate styling with a red button instead of a blue button as for m_actionButton
        // Seperate buttons are used to avoid stutter from reloading style after changing object name
        m_actionCancelButton = new QPushButton(tr("Cancel Project Action"), this);
        m_actionCancelButton->setObjectName("projectActionCancelButton");
        m_actionCancelButton->setVisible(false);
        verticalButtonLayout->addWidget(m_actionCancelButton);

        m_showLogsButton = new QPushButton(tr("Show logs"), this);
        m_showLogsButton->setObjectName("projectShowLogsButton");
        m_showLogsButton->setVisible(false);
        verticalButtonLayout->addWidget(m_showLogsButton);

        verticalButtonLayout->addSpacing(20);

        m_projectOverlayLayout->addWidget(bottomWidget);

        overlayLayout->addLayout(m_projectOverlayLayout, 0, 0);
    }

    void LabelButton::mousePressEvent(QMouseEvent* event)
    {
        emit triggered(event);
    }

    QLabel* LabelButton::GetMessageLabel()
    {
        return m_messageLabel;
    }

    QLabel* LabelButton::GetSubMessageLabel()
    {
        return m_subMessageLabel;
    }

    QLabel* LabelButton::GetWarningIcon()
    {
        return m_warningIcon;
    }

    QSpacerItem* LabelButton::GetWarningSpacer()
    {
        return m_warningSpacer;
    }

    QLabel* LabelButton::GetBuildingAnimationLabel()
    {
        return m_buildingAnimation;
    }

    QPushButton* LabelButton::GetOpenEditorButton()
    {
        return m_openEditorButton;
    }

    QPushButton* LabelButton::GetActionButton()
    {
        return m_actionButton;
    }

    QPushButton* LabelButton::GetActionCancelButton()
    {
        return m_actionCancelButton;
    }

    QPushButton* LabelButton::GetShowLogsButton()
    {
        return m_showLogsButton;
    }

    QLabel* LabelButton::GetDarkenOverlay()
    {
        return m_darkenOverlay;
    }


    ProjectButton::ProjectButton(const ProjectInfo& projectInfo, QWidget* parent)
        : QFrame(parent)
        , m_projectInfo(projectInfo)
        , m_isProjectBuilding(false)
    {
        setObjectName("projectButton");

        QVBoxLayout* vLayout = new QVBoxLayout();
        vLayout->setSpacing(0);
        vLayout->setContentsMargins(0, 0, 0, 0);
        setLayout(vLayout);

        m_projectImageLabel = new LabelButton(this);
        m_projectImageLabel->setFixedSize(ProjectPreviewImageWidth, ProjectPreviewImageHeight);
        m_projectImageLabel->setAlignment(Qt::AlignCenter);
        vLayout->addWidget(m_projectImageLabel);

        QString projectPreviewPath = QDir(m_projectInfo.m_path).filePath(m_projectInfo.m_iconPath);
        QFileInfo doesPreviewExist(projectPreviewPath);
        if (!doesPreviewExist.exists() || !doesPreviewExist.isFile())
        {
            projectPreviewPath = ":/DefaultProjectImage.png";
        }
        m_projectImageLabel->setPixmap(QPixmap(projectPreviewPath).scaled(m_projectImageLabel->size(), Qt::KeepAspectRatioByExpanding));

        QFrame* projectFooter = new QFrame(this);
        QHBoxLayout* hLayout = new QHBoxLayout();
        hLayout->setContentsMargins(0, 0, 0, 0);
        projectFooter->setLayout(hLayout);
        {
            QLabel* projectNameLabel = new QLabel(m_projectInfo.GetProjectDisplayName(), this);
            projectNameLabel->setToolTip(m_projectInfo.m_path);
            hLayout->addWidget(projectNameLabel);

<<<<<<< HEAD
            QMenu* menu = new QMenu(this);
            menu->addAction(tr("Edit Project Settings..."), this, [this]() { emit EditProject(m_projectInfo.m_path); });
            menu->addAction(tr("Build"), this, [this]() { emit BuildProject(m_projectInfo); });
            menu->addAction(tr("Open CMake GUI..."), this, [this]() { emit OpenCMakeGUI(m_projectInfo); });
            menu->addSeparator();
            menu->addAction(tr("Open Project folder..."), this, [this]()
            { 
                AzQtComponents::ShowFileOnDesktop(m_projectInfo.m_path);
            });
            menu->addSeparator();
            menu->addAction(tr("Duplicate"), this, [this]() { emit CopyProject(m_projectInfo); });
            menu->addSeparator();
            menu->addAction(tr("Remove from O3DE"), this, [this]() { emit RemoveProject(m_projectInfo.m_path); });
            menu->addAction(tr("Delete this Project"), this, [this]() { emit DeleteProject(m_projectInfo.m_path); });

=======
>>>>>>> b4b7e5a0
            m_projectMenuButton = new QPushButton(this);
            m_projectMenuButton->setObjectName("projectMenuButton");
            m_projectMenuButton->setMenu(CreateProjectMenu());
            hLayout->addWidget(m_projectMenuButton);
        }

        vLayout->addWidget(projectFooter);

        connect(m_projectImageLabel->GetOpenEditorButton(), &QPushButton::clicked, [this]() {
            emit OpenProject(m_projectInfo.m_path);
        });
        connect(m_projectImageLabel, &LabelButton::triggered, [this](QMouseEvent* event) {
            if (!m_isProjectBuilding && event->button() == Qt::RightButton)
            {
                m_projectMenuButton->menu()->move(event->globalPos());
                m_projectMenuButton->menu()->show();
            }
        });
        connect(m_projectImageLabel->GetShowLogsButton(), &QPushButton::pressed, this, &ProjectButton::ShowLogs);

        SetState(ProjectButtonState::ReadyToLaunch);
    }

    QMenu* ProjectButton::CreateProjectMenu()
    {
        QMenu* menu = new QMenu(this);
        menu->addAction(tr("Edit Project Settings..."), this, [this]() { emit EditProject(m_projectInfo.m_path); });
        menu->addAction(tr("Configure Gems..."), this, [this]() { emit EditProjectGems(m_projectInfo.m_path); });
        menu->addAction(tr("Build"), this, [this]() { emit BuildProject(m_projectInfo); });
        menu->addAction(tr("Open CMake GUI..."), this, [this]() { emit OpenCMakeGUI(m_projectInfo); });
        menu->addSeparator();
        menu->addAction(tr("Open Project folder..."), this, [this]()
        { 
            AzQtComponents::ShowFileOnDesktop(m_projectInfo.m_path);
        });

#if AZ_TRAIT_PROJECT_MANAGER_CREATE_DESKTOP_SHORTCUT
        menu->addAction(tr("Create Editor desktop shortcut..."), this, [this]()
        {
            AZ::IO::FixedMaxPath editorExecutablePath = ProjectUtils::GetEditorExecutablePath(m_projectInfo.m_path.toUtf8().constData());

            const QString shortcutName = QString("%1 Editor").arg(m_projectInfo.m_displayName); 
            const QString arg = QString("--regset=\"/Amazon/AzCore/Bootstrap/project_path=%1\"").arg(m_projectInfo.m_path);

            auto result = ProjectUtils::CreateDesktopShortcut(shortcutName, editorExecutablePath.c_str(), { arg });
            if(result.IsSuccess())
            {
                QMessageBox::information(this, tr("Desktop Shortcut Created"), result.GetValue());
            }
            else
            {
                QMessageBox::critical(this, tr("Failed to create shortcut"), result.GetError());
            }
        });
#endif // AZ_TRAIT_PROJECT_MANAGER_CREATE_DESKTOP_SHORTCUT

        menu->addSeparator();
        menu->addAction(tr("Duplicate"), this, [this]() { emit CopyProject(m_projectInfo); });
        menu->addSeparator();
        menu->addAction(tr("Remove from O3DE"), this, [this]() { emit RemoveProject(m_projectInfo.m_path); });
        menu->addAction(tr("Delete this Project"), this, [this]() { emit DeleteProject(m_projectInfo.m_path); });

        return menu;
    }

    const ProjectInfo& ProjectButton::GetProjectInfo() const
    {
        return m_projectInfo;
    }

    void ProjectButton::ShowLogs()
    {
        QDesktopServices::openUrl(m_projectInfo.m_logUrl);
    }

    void ProjectButton::SetState(enum ProjectButtonState state)
    {
        m_currentState = state;

        switch (state)
        {
        default:
        case ProjectButtonState::ReadyToLaunch:
            ShowReadyState();
            break;
        case ProjectButtonState::Launching:
            ShowLaunchingState();
            break;
        case ProjectButtonState::NeedsToBuild:
            ShowBuildRequiredState();
            break;
        case ProjectButtonState::Building:
            ShowBuildingState();
            break;
        case ProjectButtonState::BuildFailed:
            ShowBuildFailedState();
            break;
        }
    }

    void ProjectButton::ShowReadyState()
    {
        HideContextualLabelButtonWidgets();

        if (m_actionButtonConnection)
        {
            disconnect(m_actionButtonConnection);
        }

        m_projectMenuButton->setVisible(true);

        SetLaunchingEnabled(true);
        SetProjectBuilding(false);
    }

    void ProjectButton::ShowLaunchingState()
    {
        HideContextualLabelButtonWidgets();

        SetLaunchingEnabled(false);
        SetProjectBuilding(false);

        // Hide button in-case it is still showing
        m_projectImageLabel->GetOpenEditorButton()->hide();

        ShowMessage(tr("Opening Editor..."));
    }

    void ProjectButton::ShowBuildRequiredState()
    {
        ShowBuildButton();

        SetProjectBuilding(false);

        ShowWarning(tr("Project build required."));
    }

    void ProjectButton::ShowBuildingState()
    {
        m_projectImageLabel->GetShowLogsButton()->show();

        // Setting project to building also disables launching
        SetProjectBuilding(true);

        ShowMessage(tr("Building Project..."));
    }

    void ProjectButton::ShowBuildFailedState()
    {
        ShowBuildButton();

        SetProjectBuilding(false);

        // Show, show logs button if avaliable
        m_projectImageLabel->GetShowLogsButton()->setVisible(!m_projectInfo.m_logUrl.isEmpty());

        ShowWarning(tr("Failed to build"));
    }

    void ProjectButton::SetProjectButtonAction(const QString& text, AZStd::function<void()> lambda)
    {
        QPushButton* projectActionButton;
        QPushButton* projectOtherActionButton;

        if (text.contains("Cancel", Qt::CaseInsensitive))
        {
            // Use red button is action involves cancelling
            projectActionButton = m_projectImageLabel->GetActionCancelButton();
            projectOtherActionButton = m_projectImageLabel->GetActionButton();
        }
        else
        {
            projectActionButton = m_projectImageLabel->GetActionButton();
            projectOtherActionButton = m_projectImageLabel->GetActionCancelButton();
        }

        if (m_actionButtonConnection)
        {
            disconnect(m_actionButtonConnection);
        }

        projectActionButton->setVisible(true);
        projectOtherActionButton->setVisible(false);

        projectActionButton->setText(text);
        projectActionButton->setMenu(nullptr);
        m_actionButtonConnection = connect(projectActionButton, &QPushButton::clicked, lambda);
    }

<<<<<<< HEAD
    void ProjectButton::ShowDefaultBuildButton()
    {
        QPushButton* projectActionButton = m_projectImageLabel->GetActionButton();
        projectActionButton->setVisible(true);
        projectActionButton->setText(tr("Build Project"));
        disconnect(m_actionButtonConnection);

        QMenu* menu = new QMenu(this);
        QAction* autoBuildAction = menu->addAction(tr("Build Now"));
        connect( autoBuildAction, &QAction::triggered, this, [this](){ emit BuildProject(m_projectInfo); });

        QAction* openCMakeAction = menu->addAction(tr("Open CMake GUI..."));
        connect( openCMakeAction, &QAction::triggered, this, [this](){ emit OpenCMakeGUI(m_projectInfo); });

        projectActionButton->setMenu(menu);
    }

    void ProjectButton::ShowBuildRequired()
    {
        ShowWarning(true, tr("Building project required"));
        ShowDefaultBuildButton();
    }

    void ProjectButton::ShowWarning(bool show, const QString& warning)
    {
        m_projectImageLabel->GetWarningLabel()->setTextInteractionFlags(Qt::LinksAccessibleByMouse);
        m_projectImageLabel->GetWarningLabel()->setText(warning);
        m_projectImageLabel->GetWarningLabel()->setVisible(show);
        m_projectImageLabel->GetWarningIcon()->setVisible(show);
=======
    void ProjectButton::SetBuildLogsLink(const QUrl& logUrl)
    {
        m_projectInfo.m_logUrl = logUrl;
>>>>>>> b4b7e5a0
    }

    void ProjectButton::SetContextualText(const QString& text)
    {
        if (m_currentState == ProjectButtonState::Building)
        {
            // Don't update for empty build progress messages
            if (!text.isEmpty())
            {
                // Show info about what's currently building
                ShowMessage({}, text);
            }
        }
        else
        {
            ShowMessage(text);
        }
    }

    void ProjectButton::ShowBuildButton()
    {
        QPushButton* projectActionButton = m_projectImageLabel->GetActionButton();
        projectActionButton->setVisible(true);
        projectActionButton->setText(tr("Build Project"));
        disconnect(m_actionButtonConnection);

        QMenu* menu = new QMenu(this);
        QAction* autoBuildAction = menu->addAction(tr("Build Now"));
        connect( autoBuildAction, &QAction::triggered, this, [this](){ emit BuildProject(m_projectInfo); });

        QAction* openCMakeAction = menu->addAction(tr("Open CMake GUI..."));
        connect( openCMakeAction, &QAction::triggered, this, [this](){ emit OpenCMakeGUI(m_projectInfo); });

        projectActionButton->setMenu(menu);
    }

    // Only setting message without setting submessage will hide submessage
    void ProjectButton::ShowMessage(const QString& message, const QString& submessage)
    {
        bool showMessage = !message.isEmpty();
        bool showSubmessage = !submessage.isEmpty();
        QLabel* messageLabel = m_projectImageLabel->GetMessageLabel();
        QLabel* submessageLabel = m_projectImageLabel->GetSubMessageLabel();

        if (showMessage || showSubmessage)
        {
<<<<<<< HEAD
            ShowWarning(show, tr("Failed to build. Click to <a href=\"logs\">view logs</a>."));
=======
            // Hide any warning text, we cannot show the warning and a message at the same time
            ShowWarning();
>>>>>>> b4b7e5a0
        }

        // Keep main message if only submessage is set
        if (showMessage || showMessage == showSubmessage)
        {
<<<<<<< HEAD
            ShowWarning(show, tr("Project failed to build."));
        }

        SetBuildLogsLink(logUrl);
        ShowDefaultBuildButton();
=======
            messageLabel->setText(message);
        }

        submessageLabel->setText(submessage);

        // Darken background if there is a message to make it easier to read
        m_projectImageLabel->GetDarkenOverlay()->setVisible(showMessage || showSubmessage);

        messageLabel->setVisible(showMessage || showSubmessage);
        submessageLabel->setVisible(showSubmessage);
>>>>>>> b4b7e5a0
    }

    void ProjectButton::ShowWarning(const QString& warning)
    {
        bool show = !warning.isEmpty();
        QLabel* warningIcon = m_projectImageLabel->GetWarningIcon();

        if (show)
        {
            // Hide any message text, we cannot show the warning and a message at the same time
            ShowMessage();

            m_projectImageLabel->GetWarningSpacer()->changeSize(0, 0, QSizePolicy::Expanding, QSizePolicy::Fixed);
        }
        else
        {
            m_projectImageLabel->GetWarningSpacer()->changeSize(0, 0, QSizePolicy::Fixed, QSizePolicy::Fixed);
        }

        warningIcon->setToolTip(warning);
        warningIcon->setVisible(show);
    }

    void ProjectButton::SetLaunchingEnabled(bool enabled)
    {
        m_canLaunch = enabled;
    }

    void ProjectButton::SetProjectBuilding(bool isBuilding)
    {
        m_isProjectBuilding = isBuilding;

        QLabel* buildingAnimation = m_projectImageLabel->GetBuildingAnimationLabel();

        if (isBuilding)
        {
            SetLaunchingEnabled(false);
        }

        buildingAnimation->movie()->setPaused(!isBuilding);
        buildingAnimation->setVisible(isBuilding);

        m_projectMenuButton->setVisible(!isBuilding);
    }

    void ProjectButton::HideContextualLabelButtonWidgets()
    {
        ShowMessage();
        ShowWarning();

        m_projectImageLabel->GetActionButton()->hide();
        m_projectImageLabel->GetActionCancelButton()->hide();
        m_projectImageLabel->GetShowLogsButton()->hide();
    }

    void ProjectButton::enterEvent(QEvent* /*event*/)
    {
        if (m_canLaunch)
        {
            m_projectImageLabel->GetOpenEditorButton()->setVisible(true);
        }
    }

    void ProjectButton::leaveEvent(QEvent* /*event*/)
    {
        m_projectImageLabel->GetOpenEditorButton()->setVisible(false);
    }

    LabelButton* ProjectButton::GetLabelButton()
    {
        return m_projectImageLabel;
    }
} // namespace O3DE::ProjectManager<|MERGE_RESOLUTION|>--- conflicted
+++ resolved
@@ -255,24 +255,6 @@
             projectNameLabel->setToolTip(m_projectInfo.m_path);
             hLayout->addWidget(projectNameLabel);
 
-<<<<<<< HEAD
-            QMenu* menu = new QMenu(this);
-            menu->addAction(tr("Edit Project Settings..."), this, [this]() { emit EditProject(m_projectInfo.m_path); });
-            menu->addAction(tr("Build"), this, [this]() { emit BuildProject(m_projectInfo); });
-            menu->addAction(tr("Open CMake GUI..."), this, [this]() { emit OpenCMakeGUI(m_projectInfo); });
-            menu->addSeparator();
-            menu->addAction(tr("Open Project folder..."), this, [this]()
-            { 
-                AzQtComponents::ShowFileOnDesktop(m_projectInfo.m_path);
-            });
-            menu->addSeparator();
-            menu->addAction(tr("Duplicate"), this, [this]() { emit CopyProject(m_projectInfo); });
-            menu->addSeparator();
-            menu->addAction(tr("Remove from O3DE"), this, [this]() { emit RemoveProject(m_projectInfo.m_path); });
-            menu->addAction(tr("Delete this Project"), this, [this]() { emit DeleteProject(m_projectInfo.m_path); });
-
-=======
->>>>>>> b4b7e5a0
             m_projectMenuButton = new QPushButton(this);
             m_projectMenuButton->setObjectName("projectMenuButton");
             m_projectMenuButton->setMenu(CreateProjectMenu());
@@ -462,41 +444,9 @@
         m_actionButtonConnection = connect(projectActionButton, &QPushButton::clicked, lambda);
     }
 
-<<<<<<< HEAD
-    void ProjectButton::ShowDefaultBuildButton()
-    {
-        QPushButton* projectActionButton = m_projectImageLabel->GetActionButton();
-        projectActionButton->setVisible(true);
-        projectActionButton->setText(tr("Build Project"));
-        disconnect(m_actionButtonConnection);
-
-        QMenu* menu = new QMenu(this);
-        QAction* autoBuildAction = menu->addAction(tr("Build Now"));
-        connect( autoBuildAction, &QAction::triggered, this, [this](){ emit BuildProject(m_projectInfo); });
-
-        QAction* openCMakeAction = menu->addAction(tr("Open CMake GUI..."));
-        connect( openCMakeAction, &QAction::triggered, this, [this](){ emit OpenCMakeGUI(m_projectInfo); });
-
-        projectActionButton->setMenu(menu);
-    }
-
-    void ProjectButton::ShowBuildRequired()
-    {
-        ShowWarning(true, tr("Building project required"));
-        ShowDefaultBuildButton();
-    }
-
-    void ProjectButton::ShowWarning(bool show, const QString& warning)
-    {
-        m_projectImageLabel->GetWarningLabel()->setTextInteractionFlags(Qt::LinksAccessibleByMouse);
-        m_projectImageLabel->GetWarningLabel()->setText(warning);
-        m_projectImageLabel->GetWarningLabel()->setVisible(show);
-        m_projectImageLabel->GetWarningIcon()->setVisible(show);
-=======
     void ProjectButton::SetBuildLogsLink(const QUrl& logUrl)
     {
         m_projectInfo.m_logUrl = logUrl;
->>>>>>> b4b7e5a0
     }
 
     void ProjectButton::SetContextualText(const QString& text)
@@ -543,24 +493,13 @@
 
         if (showMessage || showSubmessage)
         {
-<<<<<<< HEAD
-            ShowWarning(show, tr("Failed to build. Click to <a href=\"logs\">view logs</a>."));
-=======
             // Hide any warning text, we cannot show the warning and a message at the same time
             ShowWarning();
->>>>>>> b4b7e5a0
         }
 
         // Keep main message if only submessage is set
         if (showMessage || showMessage == showSubmessage)
         {
-<<<<<<< HEAD
-            ShowWarning(show, tr("Project failed to build."));
-        }
-
-        SetBuildLogsLink(logUrl);
-        ShowDefaultBuildButton();
-=======
             messageLabel->setText(message);
         }
 
@@ -571,7 +510,6 @@
 
         messageLabel->setVisible(showMessage || showSubmessage);
         submessageLabel->setVisible(showSubmessage);
->>>>>>> b4b7e5a0
     }
 
     void ProjectButton::ShowWarning(const QString& warning)
