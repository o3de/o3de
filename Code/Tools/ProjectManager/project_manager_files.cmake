#
# All or portions of this file Copyright (c) Amazon.com, Inc. or its affiliates or
# its licensors.
#
# For complete copyright and license terms please see the LICENSE at the root of this
# distribution (the "License"). All use of this software is governed by the License,
# or, if provided, by the license below or the license accompanying this file. Do not
# remove or modify any license notices. This file is distributed on an "AS IS" BASIS,
# WITHOUT WARRANTIES OR CONDITIONS OF ANY KIND, either express or implied.
#

set(FILES
    project_manager.qrc
<<<<<<< HEAD
    source/main.cpp
    source/GemCatalog/GemInfo.h
    source/GemCatalog/GemInfo.cpp
    Qt/FirstTimeUse.h
    Qt/FirstTimeUse.cpp
    Qt/FirstTimeUse.ui
    Qt/ProjectManagerWindow.h
    Qt/ProjectManagerWindow.cpp
    Qt/ProjectManagerWindow.ui
=======
    Source/main.cpp
    Source/ScreenDefs.h
    Source/ScreenFactory.h
    Source/ScreenFactory.cpp
    Source/ScreenWidget.h
    Source/FirstTimeUse.h
    Source/FirstTimeUse.cpp
    Source/FirstTimeUse.ui
    Source/ProjectManagerWindow.h
    Source/ProjectManagerWindow.cpp
    Source/ProjectManagerWindow.ui
    Source/NewProjectSettings.h
    Source/NewProjectSettings.cpp
    Source/NewProjectSettings.ui
    Source/GemCatalog.h
    Source/GemCatalog.cpp
    Source/GemCatalog.ui
    Source/ProjectsHome.h
    Source/ProjectsHome.cpp
    Source/ProjectsHome.ui
    Source/ProjectSettings.h
    Source/ProjectSettings.cpp
    Source/ProjectSettings.ui
    Source/EngineSettings.h
    Source/EngineSettings.cpp
    Source/EngineSettings.ui
>>>>>>> 724add63
)<|MERGE_RESOLUTION|>--- conflicted
+++ resolved
@@ -11,17 +11,6 @@
 
 set(FILES
     project_manager.qrc
-<<<<<<< HEAD
-    source/main.cpp
-    source/GemCatalog/GemInfo.h
-    source/GemCatalog/GemInfo.cpp
-    Qt/FirstTimeUse.h
-    Qt/FirstTimeUse.cpp
-    Qt/FirstTimeUse.ui
-    Qt/ProjectManagerWindow.h
-    Qt/ProjectManagerWindow.cpp
-    Qt/ProjectManagerWindow.ui
-=======
     Source/main.cpp
     Source/ScreenDefs.h
     Source/ScreenFactory.h
@@ -48,5 +37,6 @@
     Source/EngineSettings.h
     Source/EngineSettings.cpp
     Source/EngineSettings.ui
->>>>>>> 724add63
+    Source/GemCatalog/GemInfo.h
+    Source/GemCatalog/GemInfo.cpp
 )