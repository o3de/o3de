#
# All or portions of this file Copyright (c) Amazon.com, Inc. or its affiliates or
# its licensors.
#
# For complete copyright and license terms please see the LICENSE at the root of this
# distribution (the "License"). All use of this software is governed by the License,
# or, if provided, by the license below or the license accompanying this file. Do not
# remove or modify any license notices. This file is distributed on an "AS IS" BASIS,
# WITHOUT WARRANTIES OR CONDITIONS OF ANY KIND, either express or implied.
#

set(FILES
    project_manager.qrc
<<<<<<< HEAD
    source/main.cpp
    source/ScreenDefs.h
    source/ScreenFactory.h
    source/ScreenFactory.cpp
    source/Qt/ScreenWidget.h
    source/Qt/FirstTimeUse.h
    source/Qt/FirstTimeUse.cpp
    source/Qt/FirstTimeUse.ui
    source/Qt/ProjectManagerWindow.h
    source/Qt/ProjectManagerWindow.cpp
    source/Qt/ProjectManagerWindow.ui
    source/Qt/NewProjectSettings.h
    source/Qt/NewProjectSettings.cpp
    source/Qt/NewProjectSettings.ui
    source/Qt/GemCatalog.h
    source/Qt/GemCatalog.cpp
    source/Qt/GemCatalog.ui
    source/Qt/ProjectsHome.h
    source/Qt/ProjectsHome.cpp
    source/Qt/ProjectsHome.ui
    source/Qt/ProjectSettings.h
    source/Qt/ProjectSettings.cpp
    source/Qt/ProjectSettings.ui
    source/Qt/EngineSettings.h
    source/Qt/EngineSettings.cpp
    source/Qt/EngineSettings.ui
=======
    Source/main.cpp
    Source/ScreenDefs.h
    Source/ScreenFactory.h
    Source/ScreenFactory.cpp
    Source/ScreenWidget.h
    Source/FirstTimeUse.h
    Source/FirstTimeUse.cpp
    Source/FirstTimeUse.ui
    Source/ProjectManagerWindow.h
    Source/ProjectManagerWindow.cpp
    Source/ProjectManagerWindow.ui
    Source/NewProjectSettings.h
    Source/NewProjectSettings.cpp
    Source/NewProjectSettings.ui
    Source/GemCatalog.h
    Source/GemCatalog.cpp
    Source/GemCatalog.ui
    Source/ProjectsHome.h
    Source/ProjectsHome.cpp
    Source/ProjectsHome.ui
    Source/ProjectSettings.h
    Source/ProjectSettings.cpp
    Source/ProjectSettings.ui
    Source/EngineSettings.h
    Source/EngineSettings.cpp
    Source/EngineSettings.ui
>>>>>>> 5fdaba83
)<|MERGE_RESOLUTION|>--- conflicted
+++ resolved
@@ -11,34 +11,6 @@
 
 set(FILES
     project_manager.qrc
-<<<<<<< HEAD
-    source/main.cpp
-    source/ScreenDefs.h
-    source/ScreenFactory.h
-    source/ScreenFactory.cpp
-    source/Qt/ScreenWidget.h
-    source/Qt/FirstTimeUse.h
-    source/Qt/FirstTimeUse.cpp
-    source/Qt/FirstTimeUse.ui
-    source/Qt/ProjectManagerWindow.h
-    source/Qt/ProjectManagerWindow.cpp
-    source/Qt/ProjectManagerWindow.ui
-    source/Qt/NewProjectSettings.h
-    source/Qt/NewProjectSettings.cpp
-    source/Qt/NewProjectSettings.ui
-    source/Qt/GemCatalog.h
-    source/Qt/GemCatalog.cpp
-    source/Qt/GemCatalog.ui
-    source/Qt/ProjectsHome.h
-    source/Qt/ProjectsHome.cpp
-    source/Qt/ProjectsHome.ui
-    source/Qt/ProjectSettings.h
-    source/Qt/ProjectSettings.cpp
-    source/Qt/ProjectSettings.ui
-    source/Qt/EngineSettings.h
-    source/Qt/EngineSettings.cpp
-    source/Qt/EngineSettings.ui
-=======
     Source/main.cpp
     Source/ScreenDefs.h
     Source/ScreenFactory.h
@@ -65,5 +37,4 @@
     Source/EngineSettings.h
     Source/EngineSettings.cpp
     Source/EngineSettings.ui
->>>>>>> 5fdaba83
 )