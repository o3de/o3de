--- conflicted
+++ resolved
@@ -44,13 +44,8 @@
     Source/EngineSettingsScreen.h
     Source/EngineSettingsScreen.cpp
     Source/EngineSettingsScreen.ui
-<<<<<<< HEAD
     Source/ProjectButtonWidget.h
     Source/ProjectButtonWidget.cpp
-    Source/BigTallButtonWidget.h
-    Source/BigTallButtonWidget.cpp
-=======
->>>>>>> 1bf8ec56
     Source/LinkWidget.h
     Source/LinkWidget.cpp
     Source/TagWidget.h
