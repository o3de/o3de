--- conflicted
+++ resolved
@@ -9,11 +9,7 @@
         <file>Resources/iOS.svg</file>
         <file>Resources/Linux.svg</file>
         <file>Resources/macOS.svg</file>
-<<<<<<< HEAD
-        <file>Resources/FirstTimeBackgroundImage.jpg</file>
         <file>Resources/DefaultProjectImage.png</file>
-=======
         <file>Resources/Backgrounds/FirstTimeBackgroundImage.jpg</file>
->>>>>>> 9dc350f1
     </qresource>
 </RCC>