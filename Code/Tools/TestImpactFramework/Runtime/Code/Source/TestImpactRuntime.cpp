/*
 * Copyright (c) Contributors to the Open 3D Engine Project.
 * For complete copyright and license terms please see the LICENSE at the root of this distribution.
 *
 * SPDX-License-Identifier: Apache-2.0 OR MIT
 *
 */

#include <TestImpactFramework/TestImpactUtils.h>
#include <TestImpactFramework/TestImpactRuntime.h>
#include <TestImpactFramework/TestImpactRuntimeException.h>

#include <TestImpactRuntimeUtils.h>
#include <Dependency/TestImpactDependencyException.h>
#include <Dependency/TestImpactDynamicDependencyMap.h>
#include <Dependency/TestImpactSourceCoveringTestsSerializer.h>
#include <Dependency/TestImpactTestSelectorAndPrioritizer.h>
#include <TestEngine/TestImpactTestEngine.h>

#include <AzCore/IO/SystemFile.h>

namespace TestImpact
{
    namespace
    {
        static const char* const LogCallSite = "TestImpact";

        //! Simple helper class for tracking basic timing information.
        class Timer
        {
        public:
            Timer()
                : m_startTime(AZStd::chrono::high_resolution_clock::now())
            {
            }

            //! Returns the time point that the timer was instantiated.
            AZStd::chrono::high_resolution_clock::time_point GetStartTimePoint() const
            {
                return m_startTime;
            }

            //! Returns the time point that the timer was instantiated relative to the specified starting time point.
            AZStd::chrono::high_resolution_clock::time_point GetStartTimePointRelative(const Timer& start) const
            {
                return AZStd::chrono::high_resolution_clock::time_point() +
                    AZStd::chrono::duration_cast<AZStd::chrono::milliseconds>(m_startTime - start.GetStartTimePoint());
            }

            //! Returns the time elapsed (in milliseconds) since the timer was instantiated.
            AZStd::chrono::milliseconds GetElapsedMs() const
            {
                const auto endTime = AZStd::chrono::high_resolution_clock::now();
                return AZStd::chrono::duration_cast<AZStd::chrono::milliseconds>(endTime - m_startTime);
            }

            //! Returns the current time point relative to the time point the timer was instantiated.
            AZStd::chrono::high_resolution_clock::time_point GetElapsedTimepoint() const
            {
                const auto endTime = AZStd::chrono::high_resolution_clock::now();
                return m_startTime + AZStd::chrono::duration_cast<AZStd::chrono::milliseconds>(endTime - m_startTime);
            }

        private:
            AZStd::chrono::high_resolution_clock::time_point m_startTime;
        };

        //! Handler for test run complete events.
        class TestRunCompleteCallbackHandler
        {
        public:
            TestRunCompleteCallbackHandler(
                size_t totalTests,
                AZStd::optional<TestRunCompleteCallback> testCompleteCallback)
                : m_totalTests(totalTests)
                , m_testCompleteCallback(testCompleteCallback)
            {
            }

            void operator()(const TestEngineJob& testJob)
            {
                if (m_testCompleteCallback.has_value())
                {
                    Client::TestRunBase testRun(
                        testJob.GetTestTarget()->GetName(),
                        testJob.GetCommandString(),
                        testJob.GetStartTime(),
                        testJob.GetDuration(),
                        testJob.GetTestResult());

                    (*m_testCompleteCallback)(testRun, ++m_numTestsCompleted, m_totalTests);
                }
            }

        private:
            const size_t m_totalTests; //!< The total number of tests to run for the entire sequence.
            size_t m_numTestsCompleted = 0; //!< The running total of tests that have completed.
            AZStd::optional<TestRunCompleteCallback> m_testCompleteCallback;
        };
    }

    //! Utility for concatenating two vectors.
    template<typename T>
    static AZStd::vector<T> ConcatenateVectors(const AZStd::vector<T>& v1, const AZStd::vector<T>& v2)
    {
        AZStd::vector<T> result;
        result.reserve(v1.size() + v2.size());
        result.insert(result.end(), v1.begin(), v1.end());
        result.insert(result.end(), v2.begin(), v2.end());
        return result;
    }

    //! Utility structure for holding the pertinent data for test run reports.
    template<typename TestJob>
    struct TestRunData
    {
        TestSequenceResult m_result = TestSequenceResult::Success;
        AZStd::vector<TestJob> m_jobs;
        AZStd::chrono::high_resolution_clock::time_point m_relativeStartTime;
        AZStd::chrono::milliseconds m_duration = AZStd::chrono::milliseconds{ 0 };
    };

    //! Wrapper for the impact analysis test sequence to handle both the updating and non-updating policies through a common pathway.
    //! @tparam TestRunnerFunctor The functor for running the specified tests.
    //! @tparam TestJob The test engine job type returned by the functor.
    //! @param maxConcurrency The maximum concurrency being used for this sequence.
    //! @param policyState The policy state being used for the sequence.
    //! @param suiteType The suite type used for this sequence.
    //! @param timer The timer to use for the test run timings.
    //! @param testRunner The test runner functor to use for each of the test runs.
    //! @param includedSelectedTestTargets The subset of test targets that were selected to run and not also fully excluded from running.
    //! @param excludedSelectedTestTargets The subset of test targets that were selected to run but were fully excluded running.
    //! @param discardedTestTargets The subset of test targets that were discarded from the test selection and will not be run.
    //! @param globalTimeout The maximum duration the entire test sequence may run for (infinite if empty).
    //! @param testSequenceStartCallback The client function to be called after the test targets have been selected but prior to running the
    //! tests.
    //! @param testSequenceCompleteCallback The client function to be called after the test sequence has completed.
    //! @param testRunCompleteCallback The client function to be called after an individual test run has completed.
    //! @param updateCoverage The function to call to update the dynamic dependency map with test coverage (if any).
    template<typename TestRunnerFunctor, typename TestJob>
    Client::ImpactAnalysisSequenceReport ImpactAnalysisTestSequenceWrapper(
        size_t maxConcurrency,
        const ImpactAnalysisSequencePolicyState& policyState,
        SuiteType suiteType,
        const Timer& sequenceTimer,
        const TestRunnerFunctor& testRunner,
        const AZStd::vector<const TestTarget*>& includedSelectedTestTargets,
        const AZStd::vector<const TestTarget*>& excludedSelectedTestTargets,
        const AZStd::vector<const TestTarget*>& discardedTestTargets,
        const AZStd::vector<const TestTarget*>& draftedTestTargets,
        const AZStd::optional<AZStd::chrono::milliseconds>& testTargetTimeout,
        const AZStd::optional<AZStd::chrono::milliseconds>& globalTimeout,
        AZStd::optional<ImpactAnalysisTestSequenceStartCallback> testSequenceStartCallback,
        AZStd::optional<TestSequenceCompleteCallback<Client::ImpactAnalysisSequenceReport>> testSequenceEndCallback,
        AZStd::optional<TestRunCompleteCallback> testCompleteCallback,
        AZStd::optional<AZStd::function<void(const AZStd::vector<TestJob>& jobs)>> updateCoverage)
    {
        TestRunData<TestJob> selectedTestRunData, draftedTestRunData;
        AZStd::optional<AZStd::chrono::milliseconds> sequenceTimeout = globalTimeout;

        // Extract the client facing representation of selected, discarded and drafted test targets
        const Client::TestRunSelection selectedTests(
            ExtractTestTargetNames(includedSelectedTestTargets), ExtractTestTargetNames(excludedSelectedTestTargets));
        const auto discardedTests = ExtractTestTargetNames(discardedTestTargets);
        const auto draftedTests = ExtractTestTargetNames(draftedTestTargets);

        // Inform the client that the sequence is about to start
        if (testSequenceStartCallback.has_value())
        {
            (*testSequenceStartCallback)(suiteType, selectedTests, discardedTests, draftedTests);
        }

        // We share the test run complete handler between the selected and drafted test runs as to present them together as one
        // continuous test sequence to the client rather than two discrete test runs
        const size_t totalNumTestRuns = includedSelectedTestTargets.size() + draftedTestTargets.size();
        TestRunCompleteCallbackHandler testRunCompleteHandler(totalNumTestRuns, testCompleteCallback);

        const auto gatherTestRunData = [&sequenceTimer, &testRunner, &testRunCompleteHandler, &globalTimeout]
        (const AZStd::vector<const TestTarget*>& testsTargets, TestRunData<TestJob>& testRunData)
        {
            const Timer testRunTimer;
            testRunData.m_relativeStartTime = testRunTimer.GetStartTimePointRelative(sequenceTimer);
            auto [result, jobs] = testRunner(testsTargets, testRunCompleteHandler, globalTimeout);
            testRunData.m_result = result;
            testRunData.m_jobs = AZStd::move(jobs);
            testRunData.m_duration = testRunTimer.GetElapsedMs();
        };

        if (!includedSelectedTestTargets.empty())
        {
            // Run the selected test targets and collect the test run results
            gatherTestRunData(includedSelectedTestTargets, selectedTestRunData);

            // Carry the remaining global sequence time over to the drafted test run
            if (globalTimeout.has_value())
            {
                const auto elapsed = selectedTestRunData.m_duration;
                sequenceTimeout = elapsed < globalTimeout.value() ? globalTimeout.value() - elapsed : AZStd::chrono::milliseconds(0);
            }
        }

        if (!draftedTestTargets.empty())
        {
            // Run the drafted test targets and collect the test run results
            gatherTestRunData(draftedTestTargets, draftedTestRunData);
        }

        // Generate the sequence report for the client
        const auto sequenceReport = Client::ImpactAnalysisSequenceReport(
            maxConcurrency,
            testTargetTimeout,
            globalTimeout,
            policyState,
            suiteType,
            selectedTests,
            discardedTests,
            draftedTests,
            GenerateTestRunReport(
                selectedTestRunData.m_result, 
                selectedTestRunData.m_relativeStartTime, 
                selectedTestRunData.m_duration,
                selectedTestRunData.m_jobs),
            GenerateTestRunReport(
                draftedTestRunData.m_result, 
                draftedTestRunData.m_relativeStartTime, 
                draftedTestRunData.m_duration,
                draftedTestRunData.m_jobs));

        // Inform the client that the sequence has ended
        if (testSequenceEndCallback.has_value())
        {
            (*testSequenceEndCallback)(sequenceReport);
        }

        // Update the dynamic dependency map with the latest coverage data (if any)
        if (updateCoverage.has_value())
        {
            (*updateCoverage)(ConcatenateVectors(selectedTestRunData.m_jobs, draftedTestRunData.m_jobs));
        }

        return sequenceReport;
    }

    Runtime::Runtime(
        RuntimeConfig&& config,
        AZStd::optional<RepoPath> dataFile,
        SuiteType suiteFilter,
        Policy::ExecutionFailure executionFailurePolicy,
        Policy::FailedTestCoverage failedTestCoveragePolicy,
        Policy::TestFailure testFailurePolicy,
        Policy::IntegrityFailure integrationFailurePolicy,
        Policy::TestSharding testShardingPolicy,
        Policy::TargetOutputCapture targetOutputCapture,
        AZStd::optional<size_t> maxConcurrency)
        : m_config(AZStd::move(config))
        , m_suiteFilter(suiteFilter)
        , m_executionFailurePolicy(executionFailurePolicy)
        , m_failedTestCoveragePolicy(failedTestCoveragePolicy)
        , m_testFailurePolicy(testFailurePolicy)
        , m_integrationFailurePolicy(integrationFailurePolicy)
        , m_testShardingPolicy(testShardingPolicy)
        , m_targetOutputCapture(targetOutputCapture)
        , m_maxConcurrency(maxConcurrency.value_or(AZStd::thread::hardware_concurrency()))
    {
        // Construct the dynamic dependency map from the build target descriptors
        m_dynamicDependencyMap = ConstructDynamicDependencyMap(suiteFilter, m_config.m_buildTargetDescriptor, m_config.m_testTargetMeta);

        // Construct the test selector and prioritizer from the dependency graph data (NOTE: currently not implemented)
        m_testSelectorAndPrioritizer = AZStd::make_unique<TestSelectorAndPrioritizer>(m_dynamicDependencyMap.get(), DependencyGraphDataMap{});

        // Construct the target exclude list from the target configuration data
        const auto& testTargetList = m_dynamicDependencyMap->GetTestTargetList();
        m_regularTestTargetExcludeList =
            ConstructTestTargetExcludeList(testTargetList, AZStd::move(m_config.m_target.m_excludedRegularTestTargets));
        m_instrumentedTestTargetExcludeList =
            ConstructTestTargetExcludeList(testTargetList, AZStd::move(m_config.m_target.m_excludedInstrumentedTestTargets));

        // Construct the test engine with the workspace path and launcher binaries
        m_testEngine = AZStd::make_unique<TestEngine>(
            m_config.m_repo.m_root,
            m_config.m_target.m_outputDirectory,
            m_config.m_workspace.m_temp.m_enumerationCacheDirectory,
            m_config.m_workspace.m_temp.m_artifactDirectory,
            m_config.m_testEngine.m_testRunner.m_binary,
            m_config.m_testEngine.m_instrumentation.m_binary,
            m_maxConcurrency);

        try
        {
            if (dataFile.has_value())
            {
                m_sparTiaFile = dataFile.value().String();
            }
            else
            {
<<<<<<< HEAD
                m_sparTiaFile =
                    m_config.m_workspace.m_active.m_root / RepoPath(SuiteTypeAsString(m_suiteFilter)) / m_config.m_workspace.m_active.m_sparTiaFile;
=======
                m_sparTiaFile = m_config.m_workspace.m_active.m_sparTiaFiles[static_cast<size_t>(m_suiteFilter)].String();
>>>>>>> d46c2f7b
            }
           
            // Populate the dynamic dependency map with the existing source coverage data (if any)
            const auto tiaDataRaw = ReadFileContents<Exception>(m_sparTiaFile);
            const auto tiaData = DeserializeSourceCoveringTestsList(tiaDataRaw);
            if (tiaData.GetNumSources())
            {
                m_dynamicDependencyMap->ReplaceSourceCoverage(tiaData);
                m_hasImpactAnalysisData = true;
<<<<<<< HEAD

                // Enumerate new test targets
                //const auto testTargetsWithNoEnumeration = m_dynamicDependencyMap->GetNotCoveringTests();
                //if (!testTargetsWithNoEnumeration.empty())
                //{
                //    m_testEngine->UpdateEnumerationCache(
                //        testTargetsWithNoEnumeration,
                //        Policy::ExecutionFailure::Ignore,
                //        Policy::TestFailure::Continue,
                //        AZStd::nullopt,
                //        AZStd::nullopt,
                //        AZStd::nullopt);
                //}
=======
>>>>>>> d46c2f7b
            }
        }
        catch (const DependencyException& e)
        {
            if (integrationFailurePolicy == Policy::IntegrityFailure::Abort)
            {
                throw RuntimeException(e.what());
            }
        }
        catch ([[maybe_unused]]const Exception& e)
        {
            AZ_Printf(
                LogCallSite,
                AZStd::string::format(
                    "No test impact analysis data found for suite '%s' at %s\n", SuiteTypeAsString(m_suiteFilter).c_str(), m_sparTiaFile.c_str()).c_str());
        }
    }

    Runtime::~Runtime() = default;

    void Runtime::EnumerateMutatedTestTargets(const ChangeDependencyList& changeDependencyList)
    {
        AZStd::vector<const TestTarget*> testTargets;
        const auto addMutatedTestTargetsToEnumerationList = [this, &testTargets](const AZStd::vector<SourceDependency>& sourceDependencies)
        {
            for (const auto& sourceDependency : sourceDependencies)
            {
                for (const auto& parentTarget : sourceDependency.GetParentTargets())
                {
                    AZStd::visit([&testTargets]([[maybe_unused]] auto&& target)
                    {
                        if constexpr (IsTestTarget<decltype(target)>)
                        {
                            testTargets.push_back(target);
                        }
                    }, parentTarget.GetTarget());
                }
            }
        };

        // Gather all of the test targets that have had any of their sources modified
        addMutatedTestTargetsToEnumerationList(changeDependencyList.GetCreateSourceDependencies());
        addMutatedTestTargetsToEnumerationList(changeDependencyList.GetUpdateSourceDependencies());
        addMutatedTestTargetsToEnumerationList(changeDependencyList.GetDeleteSourceDependencies());

        // Enumerate the mutated test targets to ensure their enumeration caches are up to date
        if (!testTargets.empty())
        {
            m_testEngine->UpdateEnumerationCache(
                testTargets,
                Policy::ExecutionFailure::Ignore,
                Policy::TestFailure::Continue,
                AZStd::nullopt,
                AZStd::nullopt,
                AZStd::nullopt);
        }
    }

    AZStd::pair<AZStd::vector<const TestTarget*>, AZStd::vector<const TestTarget*>> Runtime::SelectCoveringTestTargets(
        const ChangeList& changeList,
        Policy::TestPrioritization testPrioritizationPolicy)
    {
        AZStd::vector<const TestTarget*> discardedTestTargets;

        // Select and prioritize the test targets pertinent to this change list
        const auto changeDependencyList = m_dynamicDependencyMap->ApplyAndResoveChangeList(changeList, m_integrationFailurePolicy);
        const auto selectedTestTargets = m_testSelectorAndPrioritizer->SelectTestTargets(changeDependencyList, testPrioritizationPolicy);

        // Populate a set with the selected test targets so that we can infer the discarded test target not selected for this change list
        const AZStd::unordered_set<const TestTarget*> selectedTestTargetSet(selectedTestTargets.begin(), selectedTestTargets.end());

<<<<<<< HEAD
        // Update the enumeration caches of mutated targets regardless of the current sharding policy
        //EnumerateMutatedTestTargets(changeDependencyList);

=======
>>>>>>> d46c2f7b
        // The test targets in the main list not in the selected test target set are the test targets not selected for this change list
        for (const auto& testTarget : m_dynamicDependencyMap->GetTestTargetList().GetTargets())
        {
            if (!selectedTestTargetSet.contains(&testTarget))
            {
                discardedTestTargets.push_back(&testTarget);
            }
        }

        return { selectedTestTargets, discardedTestTargets };
    }

    void Runtime::ClearDynamicDependencyMapAndRemoveExistingFile()
    {
        m_dynamicDependencyMap->ClearAllSourceCoverage();
        DeleteFile(m_sparTiaFile);
    }

    SourceCoveringTestsList Runtime::CreateSourceCoveringTestFromTestCoverages(const AZStd::vector<TestEngineInstrumentedRun>& jobs)
    {
        AZStd::unordered_map<AZStd::string, AZStd::unordered_set<AZStd::string>> coverage;
        for (const auto& job : jobs)
        {
            // First we must remove any existing coverage for the test target so as to not end up with source remnants from previous
            // coverage that is no longer covered by this revision of the test target
            m_dynamicDependencyMap->RemoveTestTargetFromSourceCoverage(job.GetTestTarget());

            // Next we will update the coverage of test targets that completed (with or without failures), unless the failed test coverage
            // policy dictates we should instead discard the coverage of test targets with failing tests
            const auto testResult = job.GetTestResult();

            if (m_failedTestCoveragePolicy == Policy::FailedTestCoverage::Discard && testResult == Client::TestRunResult::TestFailures)
            {
                // Discard the coverage for this job
                continue;
            }

            if (testResult == Client::TestRunResult::AllTestsPass || testResult == Client::TestRunResult::TestFailures)
            {
                if (testResult == Client::TestRunResult::AllTestsPass)
                {
                    // Passing tests should have coverage data, otherwise something is very wrong
                    AZ_TestImpact_Eval(
                        job.GetTestCoverge().has_value(),
                        RuntimeException,
                        AZStd::string::format(
                            "Test target '%s' completed its test run successfully but produced no coverage data. Command string: '%s'",
                            job.GetTestTarget()->GetName().c_str(), job.GetCommandString().c_str()));
                }

                if (!job.GetTestCoverge().has_value())
                {
                    // When a test run completes with failing tests but produces no coverage artifact that's typically a sign of the
                    // test aborting due to an unhandled exception, in which case ignore it and let it be picked up in the failure report
                    continue;
                }

                // Add the sources covered by this test target to the coverage map
                for (const auto& source : job.GetTestCoverge().value().GetSourcesCovered())
                {
                    coverage[source.String()].insert(job.GetTestTarget()->GetName());
                }
            }
        }

        AZStd::vector<SourceCoveringTests> sourceCoveringTests;
        sourceCoveringTests.reserve(coverage.size());
        for (auto&& [source, testTargets] : coverage)
        {
            // Check to see whether this source is inside the repo or not (not a perfect check but weeds out the obvious non-repo sources)
            if (const auto sourcePath = RepoPath(source);
                sourcePath.IsRelativeTo(m_config.m_repo.m_root))
            {
                sourceCoveringTests.push_back(
                    SourceCoveringTests(RepoPath(sourcePath.LexicallyRelative(m_config.m_repo.m_root)), AZStd::move(testTargets)));
            }
            else
            {
                AZ_Warning(LogCallSite, false, "Ignoring source, source it outside of repo: '%s'", sourcePath.c_str());
            }
        }

        return SourceCoveringTestsList(AZStd::move(sourceCoveringTests));
    }

    void Runtime::UpdateAndSerializeDynamicDependencyMap(const AZStd::vector<TestEngineInstrumentedRun>& jobs)
    {
        try
        {
            const auto sourceCoverageTestsList = CreateSourceCoveringTestFromTestCoverages(jobs);
            if (sourceCoverageTestsList.GetNumSources() == 0)
            {
                return;
            }

            m_dynamicDependencyMap->ReplaceSourceCoverage(sourceCoverageTestsList);
            const auto sparTia = m_dynamicDependencyMap->ExportSourceCoverage();
            const auto sparTiaData = SerializeSourceCoveringTestsList(sparTia);
            WriteFileContents<RuntimeException>(sparTiaData, m_sparTiaFile);
            m_hasImpactAnalysisData = true;
        }
        catch(const RuntimeException& e)
        {
            if (m_integrationFailurePolicy == Policy::IntegrityFailure::Abort)
            {
                throw e;
            }
            else
            {
                AZ_Error(LogCallSite, false, e.what());
            }
        }
    }

    PolicyStateBase Runtime::GeneratePolicyStateBase() const
    {
        PolicyStateBase policyState;

        policyState.m_executionFailurePolicy = m_executionFailurePolicy;
        policyState.m_failedTestCoveragePolicy = m_failedTestCoveragePolicy;
        policyState.m_integrityFailurePolicy = m_integrationFailurePolicy;
        policyState.m_targetOutputCapture = m_targetOutputCapture;
        policyState.m_testFailurePolicy = m_testFailurePolicy;
        policyState.m_testShardingPolicy = m_testShardingPolicy;

        return policyState;
    }

    SequencePolicyState Runtime::GenerateSequencePolicyState() const
    {
        return { GeneratePolicyStateBase() };
    }

    SafeImpactAnalysisSequencePolicyState Runtime::GenerateSafeImpactAnalysisSequencePolicyState(
        Policy::TestPrioritization testPrioritizationPolicy) const
    {
        return { GeneratePolicyStateBase(), testPrioritizationPolicy };
    }

    ImpactAnalysisSequencePolicyState Runtime::GenerateImpactAnalysisSequencePolicyState(
        Policy::TestPrioritization testPrioritizationPolicy, Policy::DynamicDependencyMap dynamicDependencyMapPolicy) const
    {
        return { GeneratePolicyStateBase(), testPrioritizationPolicy, dynamicDependencyMapPolicy };
    }

    Client::RegularSequenceReport Runtime::RegularTestSequence(
        AZStd::optional<AZStd::chrono::milliseconds> testTargetTimeout,
        AZStd::optional<AZStd::chrono::milliseconds> globalTimeout,
        AZStd::optional<TestSequenceStartCallback> testSequenceStartCallback,
        AZStd::optional<TestSequenceCompleteCallback<Client::RegularSequenceReport>> testSequenceEndCallback,
        AZStd::optional<TestRunCompleteCallback> testCompleteCallback)
    {
        const Timer sequenceTimer;
        AZStd::vector<const TestTarget*> includedTestTargets;
        AZStd::vector<const TestTarget*> excludedTestTargets;
        
        // Separate the test targets into those that are excluded by either the test filter or exclusion list and those that are not
        for (const auto& testTarget : m_dynamicDependencyMap->GetTestTargetList().GetTargets())
        {
            if (m_regularTestTargetExcludeList->IsTestTargetFullyExcluded(&testTarget))
            {
                excludedTestTargets.push_back(&testTarget);
            }
            else
            {
                includedTestTargets.push_back(&testTarget);
            }
        }

        // Extract the client facing representation of selected test targets
        const Client::TestRunSelection selectedTests(ExtractTestTargetNames(includedTestTargets), ExtractTestTargetNames(excludedTestTargets));

        // Inform the client that the sequence is about to start
        if (testSequenceStartCallback.has_value())
        {
            (*testSequenceStartCallback)(m_suiteFilter, selectedTests);
        }

        // Run the test targets and collect the test run results
        const Timer testRunTimer;
        const auto [result, testJobs] = m_testEngine->RegularRun(
            includedTestTargets,
            m_testShardingPolicy,
            m_executionFailurePolicy,
            m_testFailurePolicy,
            m_targetOutputCapture,
            testTargetTimeout,
            globalTimeout,
            TestRunCompleteCallbackHandler(includedTestTargets.size(), testCompleteCallback));
        const auto testRunDuration = testRunTimer.GetElapsedMs();

        // Generate the sequence report for the client
        const auto sequenceReport = Client::RegularSequenceReport(
            m_maxConcurrency,
            testTargetTimeout,
            globalTimeout,
            GenerateSequencePolicyState(),
            m_suiteFilter,
            selectedTests,
            GenerateTestRunReport(result, testRunTimer.GetStartTimePointRelative(sequenceTimer), testRunDuration, testJobs));

        // Inform the client that the sequence has ended
        if (testSequenceEndCallback.has_value())
        {
            (*testSequenceEndCallback)(sequenceReport);
        }

        return sequenceReport;
    }

    Client::ImpactAnalysisSequenceReport Runtime::ImpactAnalysisTestSequence(
        const ChangeList& changeList,
        Policy::TestPrioritization testPrioritizationPolicy,
        Policy::DynamicDependencyMap dynamicDependencyMapPolicy,
        AZStd::optional<AZStd::chrono::milliseconds> testTargetTimeout,
        AZStd::optional<AZStd::chrono::milliseconds> globalTimeout,
        AZStd::optional<ImpactAnalysisTestSequenceStartCallback> testSequenceStartCallback,
        AZStd::optional<TestSequenceCompleteCallback<Client::ImpactAnalysisSequenceReport>> testSequenceEndCallback,
        AZStd::optional<TestRunCompleteCallback> testCompleteCallback)
    {
        const Timer sequenceTimer;

        // Draft in the test targets that have no coverage entries in the dynamic dependency map
        const AZStd::vector<const TestTarget*> draftedTestTargets = m_dynamicDependencyMap->GetNotCoveringTests();

        const auto selectCoveringTestTargetsAndPruneDraftedFromDiscarded =
            [this, &draftedTestTargets, &changeList, testPrioritizationPolicy]()
        {
            // The test targets that were selected for the change list by the dynamic dependency map and the test targets that were not
            const auto [selectedTestTargets, discardedTestTargets] =
<<<<<<< HEAD
                SelectCoveringTestTargetsAndUpdateEnumerationCache(changeList, testPrioritizationPolicy);
=======
                SelectCoveringTestTargets(changeList, testPrioritizationPolicy);
>>>>>>> d46c2f7b

            const AZStd::unordered_set<const TestTarget*> draftedTestTargetsSet(draftedTestTargets.begin(), draftedTestTargets.end());

            AZStd::vector<const TestTarget*> discardedNotDraftedTestTargets;
            for (const auto* testTarget : discardedTestTargets)
            {
                if (!draftedTestTargetsSet.count(testTarget))
                {
                    discardedNotDraftedTestTargets.push_back(testTarget);
                }
            }

            return AZStd::pair{ selectedTestTargets, discardedNotDraftedTestTargets };
        };

        const auto [selectedTestTargets, discardedTestTargets] = selectCoveringTestTargetsAndPruneDraftedFromDiscarded();

        // The subset of selected test targets that are not on the configuration's exclude list and those that are
        const auto [includedSelectedTestTargets, excludedSelectedTestTargets] =
            SelectTestTargetsByExcludeList(*m_instrumentedTestTargetExcludeList, selectedTestTargets);

        // Functor for running instrumented test targets
        const auto instrumentedTestRun =
            [this, &testTargetTimeout](
                const AZStd::vector<const TestTarget*>& testsTargets,
                TestRunCompleteCallbackHandler& testRunCompleteHandler,
                AZStd::optional<AZStd::chrono::milliseconds> globalTimeout)
        {
            return m_testEngine->InstrumentedRun(
                testsTargets,
                m_testShardingPolicy,
                m_executionFailurePolicy,
                m_integrationFailurePolicy,
                m_testFailurePolicy,
                m_targetOutputCapture,
                testTargetTimeout,
                globalTimeout,
                AZStd::ref(testRunCompleteHandler));
        };

        // Functor for running uninstrumented test targets
        const auto regularTestRun =
            [this, &testTargetTimeout](
                const AZStd::vector<const TestTarget*>& testsTargets,
                 TestRunCompleteCallbackHandler& testRunCompleteHandler,
                AZStd::optional<AZStd::chrono::milliseconds> globalTimeout)
        {
            return m_testEngine->RegularRun(
                testsTargets,
                m_testShardingPolicy,
                m_executionFailurePolicy,
                m_testFailurePolicy,
                m_targetOutputCapture,
                testTargetTimeout,
                globalTimeout,
                AZStd::ref(testRunCompleteHandler));
        };

        if (dynamicDependencyMapPolicy == Policy::DynamicDependencyMap::Update)
        {
            AZStd::optional<AZStd::function<void(const AZStd::vector<TestEngineInstrumentedRun>& jobs)>> updateCoverage =
                [this](const AZStd::vector<TestEngineInstrumentedRun>& jobs)
            {
                UpdateAndSerializeDynamicDependencyMap(jobs);
            };

            return ImpactAnalysisTestSequenceWrapper(
                m_maxConcurrency,
                GenerateImpactAnalysisSequencePolicyState(testPrioritizationPolicy, dynamicDependencyMapPolicy),
                m_suiteFilter,
                sequenceTimer,
                instrumentedTestRun,
                includedSelectedTestTargets,
                excludedSelectedTestTargets,
                discardedTestTargets,
                draftedTestTargets,
                testTargetTimeout,
                globalTimeout,
                testSequenceStartCallback,
                testSequenceEndCallback,
                testCompleteCallback,
                updateCoverage);
        }
        else
        {
            return ImpactAnalysisTestSequenceWrapper(
                m_maxConcurrency,
                GenerateImpactAnalysisSequencePolicyState(testPrioritizationPolicy, dynamicDependencyMapPolicy),
                m_suiteFilter,
                sequenceTimer,
                regularTestRun,
                includedSelectedTestTargets,
                excludedSelectedTestTargets,
                discardedTestTargets,
                draftedTestTargets,
                testTargetTimeout,
                globalTimeout,
                testSequenceStartCallback,
                testSequenceEndCallback,
                testCompleteCallback,
                AZStd::optional<AZStd::function<void(const AZStd::vector<TestEngineRegularRun>& jobs)>>{ AZStd::nullopt });
        }
    }

    Client::SafeImpactAnalysisSequenceReport Runtime::SafeImpactAnalysisTestSequence(
        const ChangeList& changeList,
        Policy::TestPrioritization testPrioritizationPolicy,
        AZStd::optional<AZStd::chrono::milliseconds> testTargetTimeout,
        AZStd::optional<AZStd::chrono::milliseconds> globalTimeout,
        AZStd::optional<SafeImpactAnalysisTestSequenceStartCallback> testSequenceStartCallback,
        AZStd::optional<TestSequenceCompleteCallback<Client::SafeImpactAnalysisSequenceReport>> testSequenceEndCallback,
        AZStd::optional<TestRunCompleteCallback> testCompleteCallback)
    {
        const Timer sequenceTimer;
        TestRunData<TestEngineInstrumentedRun> selectedTestRunData, draftedTestRunData;
        TestRunData<TestEngineRegularRun> discardedTestRunData;
        AZStd::optional<AZStd::chrono::milliseconds> sequenceTimeout = globalTimeout;

        // Draft in the test targets that have no coverage entries in the dynamic dependency map
        AZStd::vector<const TestTarget*> draftedTestTargets = m_dynamicDependencyMap->GetNotCoveringTests();

        // The test targets that were selected for the change list by the dynamic dependency map and the test targets that were not
<<<<<<< HEAD
        const auto [selectedTestTargets, discardedTestTargets] = SelectCoveringTestTargetsAndUpdateEnumerationCache(changeList, testPrioritizationPolicy);
=======
        const auto [selectedTestTargets, discardedTestTargets] = SelectCoveringTestTargets(changeList, testPrioritizationPolicy);
>>>>>>> d46c2f7b

        // The subset of selected test targets that are not on the configuration's exclude list and those that are
        const auto [includedSelectedTestTargets, excludedSelectedTestTargets] =
            SelectTestTargetsByExcludeList(*m_instrumentedTestTargetExcludeList, selectedTestTargets);

        // The subset of discarded test targets that are not on the configuration's exclude list and those that are
        const auto [includedDiscardedTestTargets, excludedDiscardedTestTargets] =
            SelectTestTargetsByExcludeList(*m_regularTestTargetExcludeList, discardedTestTargets);

        // Extract the client facing representation of selected, discarded and drafted test targets
        const Client::TestRunSelection selectedTests(
            ExtractTestTargetNames(includedSelectedTestTargets), ExtractTestTargetNames(excludedSelectedTestTargets));
        const Client::TestRunSelection discardedTests(ExtractTestTargetNames(includedDiscardedTestTargets), ExtractTestTargetNames(excludedDiscardedTestTargets));
            const auto draftedTests = ExtractTestTargetNames(draftedTestTargets);

        // Inform the client that the sequence is about to start
        if (testSequenceStartCallback.has_value())
        {
            (*testSequenceStartCallback)(m_suiteFilter, selectedTests, discardedTests, draftedTests);
        }

        // We share the test run complete handler between the selected, discarded and drafted test runs as to present them together as one
        // continuous test sequence to the client rather than three discrete test runs
        const size_t totalNumTestRuns = includedSelectedTestTargets.size() + draftedTestTargets.size() + includedDiscardedTestTargets.size();
        TestRunCompleteCallbackHandler testRunCompleteHandler(totalNumTestRuns, testCompleteCallback);
        
        // Functor for running instrumented test targets
        const auto instrumentedTestRun =
            [this, &testTargetTimeout, &sequenceTimeout, &testRunCompleteHandler](const AZStd::vector<const TestTarget*>& testsTargets)
        {
            return m_testEngine->InstrumentedRun(
                testsTargets,
                m_testShardingPolicy,
                m_executionFailurePolicy,
                m_integrationFailurePolicy,
                m_testFailurePolicy,
                m_targetOutputCapture,
                testTargetTimeout,
                sequenceTimeout,
                AZStd::ref(testRunCompleteHandler));
        };

        // Functor for running uninstrumented test targets
        const auto regularTestRun =
            [this, &testTargetTimeout, &sequenceTimeout, &testRunCompleteHandler](const AZStd::vector<const TestTarget*>& testsTargets)
        {
            return m_testEngine->RegularRun(
                testsTargets,
                m_testShardingPolicy,
                m_executionFailurePolicy,
                m_testFailurePolicy,
                m_targetOutputCapture,
                testTargetTimeout,
                sequenceTimeout,
                AZStd::ref(testRunCompleteHandler));
        };

        // Functor for running instrumented test targets
        const auto gatherTestRunData = [&sequenceTimer]
        (const AZStd::vector<const TestTarget*>& testsTargets, const auto& testRunner, auto& testRunData)
        {
            const Timer testRunTimer;
            testRunData.m_relativeStartTime = testRunTimer.GetStartTimePointRelative(sequenceTimer);
            auto [result, jobs] = testRunner(testsTargets);
            testRunData.m_result = result;
            testRunData.m_jobs = AZStd::move(jobs);
            testRunData.m_duration = testRunTimer.GetElapsedMs();
        };

        if (!includedSelectedTestTargets.empty())
        {
            // Run the selected test targets and collect the test run results
            gatherTestRunData(includedSelectedTestTargets, instrumentedTestRun, selectedTestRunData);

            // Carry the remaining global sequence time over to the discarded test run
            if (globalTimeout.has_value())
            {
                const auto elapsed = selectedTestRunData.m_duration;
                sequenceTimeout = elapsed < globalTimeout.value() ? globalTimeout.value() - elapsed : AZStd::chrono::milliseconds(0);
            }
        }

        if (!includedDiscardedTestTargets.empty())
        {
            // Run the discarded test targets and collect the test run results
            gatherTestRunData(includedDiscardedTestTargets, regularTestRun, discardedTestRunData);

            // Carry the remaining global sequence time over to the drafted test run
            if (globalTimeout.has_value())
            {
                const auto elapsed = selectedTestRunData.m_duration + discardedTestRunData.m_duration;
                sequenceTimeout = elapsed < globalTimeout.value() ? globalTimeout.value() - elapsed : AZStd::chrono::milliseconds(0);
            }
        }

        if (!draftedTestTargets.empty())
        {
            // Run the drafted test targets and collect the test run results
            gatherTestRunData(draftedTestTargets, instrumentedTestRun, draftedTestRunData);
        }

        // Generate the sequence report for the client
        const auto sequenceReport = Client::SafeImpactAnalysisSequenceReport(
            m_maxConcurrency,
            testTargetTimeout,
            globalTimeout,
            GenerateSafeImpactAnalysisSequencePolicyState(testPrioritizationPolicy),
            m_suiteFilter,
            selectedTests,
            discardedTests,
            draftedTests,
            GenerateTestRunReport(
                selectedTestRunData.m_result,
                selectedTestRunData.m_relativeStartTime,
                selectedTestRunData.m_duration,
                selectedTestRunData.m_jobs),
            GenerateTestRunReport(
                discardedTestRunData.m_result,
                discardedTestRunData.m_relativeStartTime,
                discardedTestRunData.m_duration,
                discardedTestRunData.m_jobs),
            GenerateTestRunReport(
                draftedTestRunData.m_result, 
                draftedTestRunData.m_relativeStartTime, 
                draftedTestRunData.m_duration,
                draftedTestRunData.m_jobs));

        // Inform the client that the sequence has ended
        if (testSequenceEndCallback.has_value())
        {
            (*testSequenceEndCallback)(sequenceReport);
        }

        UpdateAndSerializeDynamicDependencyMap(ConcatenateVectors(selectedTestRunData.m_jobs, draftedTestRunData.m_jobs));
        return sequenceReport;
    }

    Client::SeedSequenceReport Runtime::SeededTestSequence(
        AZStd::optional<AZStd::chrono::milliseconds> testTargetTimeout,
        AZStd::optional<AZStd::chrono::milliseconds> globalTimeout,
        AZStd::optional<TestSequenceStartCallback> testSequenceStartCallback,
        AZStd::optional<TestSequenceCompleteCallback<Client::SeedSequenceReport>> testSequenceEndCallback,
        AZStd::optional<TestRunCompleteCallback> testCompleteCallback)
    {
        const Timer sequenceTimer;
        AZStd::vector<const TestTarget*> includedTestTargets;
        AZStd::vector<const TestTarget*> excludedTestTargets;

        // Separate the test targets into those that are excluded by either the test filter or exclusion list and those that are not
        for (const auto& testTarget : m_dynamicDependencyMap->GetTestTargetList().GetTargets())
        {
            if (m_instrumentedTestTargetExcludeList->IsTestTargetFullyExcluded(&testTarget))
            {
                excludedTestTargets.push_back(&testTarget);
            }
            else
            {
                includedTestTargets.push_back(&testTarget);
            }
        }

        // Extract the client facing representation of selected test targets
        Client::TestRunSelection selectedTests(ExtractTestTargetNames(includedTestTargets), ExtractTestTargetNames(excludedTestTargets));

        // Inform the client that the sequence is about to start
        if (testSequenceStartCallback.has_value())
        {
            (*testSequenceStartCallback)(m_suiteFilter, selectedTests);
        }

        // Run the test targets and collect the test run results
        const Timer testRunTimer;
        const auto [result, testJobs] = m_testEngine->InstrumentedRun(
            includedTestTargets,
            m_testShardingPolicy,
            m_executionFailurePolicy,
            m_integrationFailurePolicy,
            m_testFailurePolicy,
            m_targetOutputCapture,
            testTargetTimeout,
            globalTimeout,
            TestRunCompleteCallbackHandler(includedTestTargets.size(), testCompleteCallback));
        const auto testRunDuration = testRunTimer.GetElapsedMs();

        // Generate the sequence report for the client
        const auto sequenceReport = Client::SeedSequenceReport(
            m_maxConcurrency,
            testTargetTimeout,
            globalTimeout,
            GenerateSequencePolicyState(),
            m_suiteFilter,
            selectedTests,
            GenerateTestRunReport(result, testRunTimer.GetStartTimePointRelative(sequenceTimer), testRunDuration, testJobs));

        // Inform the client that the sequence has ended
        if (testSequenceEndCallback.has_value())
        {
            (*testSequenceEndCallback)(sequenceReport);
        }

        ClearDynamicDependencyMapAndRemoveExistingFile();
        UpdateAndSerializeDynamicDependencyMap(testJobs);
        return sequenceReport;
    }

    bool Runtime::HasImpactAnalysisData() const
    {
        return m_hasImpactAnalysisData;
    }
}<|MERGE_RESOLUTION|>--- conflicted
+++ resolved
@@ -293,12 +293,8 @@
             }
             else
             {
-<<<<<<< HEAD
                 m_sparTiaFile =
                     m_config.m_workspace.m_active.m_root / RepoPath(SuiteTypeAsString(m_suiteFilter)) / m_config.m_workspace.m_active.m_sparTiaFile;
-=======
-                m_sparTiaFile = m_config.m_workspace.m_active.m_sparTiaFiles[static_cast<size_t>(m_suiteFilter)].String();
->>>>>>> d46c2f7b
             }
            
             // Populate the dynamic dependency map with the existing source coverage data (if any)
@@ -308,7 +304,6 @@
             {
                 m_dynamicDependencyMap->ReplaceSourceCoverage(tiaData);
                 m_hasImpactAnalysisData = true;
-<<<<<<< HEAD
 
                 // Enumerate new test targets
                 //const auto testTargetsWithNoEnumeration = m_dynamicDependencyMap->GetNotCoveringTests();
@@ -322,8 +317,6 @@
                 //        AZStd::nullopt,
                 //        AZStd::nullopt);
                 //}
-=======
->>>>>>> d46c2f7b
             }
         }
         catch (const DependencyException& e)
@@ -395,12 +388,9 @@
         // Populate a set with the selected test targets so that we can infer the discarded test target not selected for this change list
         const AZStd::unordered_set<const TestTarget*> selectedTestTargetSet(selectedTestTargets.begin(), selectedTestTargets.end());
 
-<<<<<<< HEAD
         // Update the enumeration caches of mutated targets regardless of the current sharding policy
         //EnumerateMutatedTestTargets(changeDependencyList);
 
-=======
->>>>>>> d46c2f7b
         // The test targets in the main list not in the selected test target set are the test targets not selected for this change list
         for (const auto& testTarget : m_dynamicDependencyMap->GetTestTargetList().GetTargets())
         {
@@ -631,11 +621,7 @@
         {
             // The test targets that were selected for the change list by the dynamic dependency map and the test targets that were not
             const auto [selectedTestTargets, discardedTestTargets] =
-<<<<<<< HEAD
                 SelectCoveringTestTargetsAndUpdateEnumerationCache(changeList, testPrioritizationPolicy);
-=======
-                SelectCoveringTestTargets(changeList, testPrioritizationPolicy);
->>>>>>> d46c2f7b
 
             const AZStd::unordered_set<const TestTarget*> draftedTestTargetsSet(draftedTestTargets.begin(), draftedTestTargets.end());
 
@@ -758,11 +744,7 @@
         AZStd::vector<const TestTarget*> draftedTestTargets = m_dynamicDependencyMap->GetNotCoveringTests();
 
         // The test targets that were selected for the change list by the dynamic dependency map and the test targets that were not
-<<<<<<< HEAD
         const auto [selectedTestTargets, discardedTestTargets] = SelectCoveringTestTargetsAndUpdateEnumerationCache(changeList, testPrioritizationPolicy);
-=======
-        const auto [selectedTestTargets, discardedTestTargets] = SelectCoveringTestTargets(changeList, testPrioritizationPolicy);
->>>>>>> d46c2f7b
 
         // The subset of selected test targets that are not on the configuration's exclude list and those that are
         const auto [includedSelectedTestTargets, excludedSelectedTestTargets] =
