/*
 * All or portions of this file Copyright (c) Amazon.com, Inc. or its affiliates or
 * its licensors.
 *
 * For complete copyright and license terms please see the LICENSE at the root of this
 * distribution (the "License"). All use of this software is governed by the License,
 * or, if provided, by the license below or the license accompanying this file. Do not
 * remove or modify any license notices. This file is distributed on an "AS IS" BASIS,
 * WITHOUT WARRANTIES OR CONDITIONS OF ANY KIND, either express or implied.
 *
 */

#include <Dependency/TestImpactDynamicDependencyMap.h>
#include <Dependency/TestImpactDependencyException.h>

namespace TestImpact
{
    DynamicDependencyMap::DynamicDependencyMap(
        AZStd::vector<ProductionTargetDescriptor>&& productionTargetDescriptors,
        AZStd::vector<TestTargetDescriptor>&& testTargetDescriptors)
        : m_productionTargets(AZStd::move(productionTargetDescriptors))
        , m_testTargets(AZStd::move(testTargetDescriptors))
    {
        const auto mapBuildTargetSources = [this](const auto* target)
        {
            for (const auto& source : target->GetSources().m_staticSources)
            {
                if (auto mapping = m_sourceDependencyMap.find(source.String());
                    mapping != m_sourceDependencyMap.end())
                {
                    // This is an existing entry in the dependency map so update the parent build targets with this target
                    mapping->second.m_parentTargets.insert(target);
                }
                else
                {
                    // This is a new entry on the dependency map so create an entry with this parent target and no covering targets
                    m_sourceDependencyMap.emplace(source.String(), DependencyData{ {target}, {} });
                }
            }

            // Populate the autogen input to output mapping with any autogen sources
            for (const auto& autogen : target->GetSources().m_autogenSources)
            {
                for (const auto& output : autogen.m_outputs)
                {
                    m_autogenInputToOutputMap[autogen.m_input.String()].push_back(output.String());
                }
            }
        };

        for (const auto& target : m_productionTargets.GetTargets())
        {
            mapBuildTargetSources(&target);
        }

        for (const auto& target : m_testTargets.GetTargets())
        {
            mapBuildTargetSources(&target);
<<<<<<< HEAD
            m_testTargetSourceCoverageCount[&target] = 0;
=======
            m_testTargetSourceCoverage[&target] = {};
>>>>>>> fdbc15b1
        }
    }

    size_t DynamicDependencyMap::GetNumTargets() const
    {
        return m_productionTargets.GetNumTargets() + m_testTargets.GetNumTargets();
    }

    size_t DynamicDependencyMap::GetNumSources() const
    {
        return m_sourceDependencyMap.size();
    }

    const BuildTarget* DynamicDependencyMap::GetBuildTarget(const AZStd::string& name) const
    {
        const BuildTarget* buildTarget = nullptr;
        AZStd::visit([&buildTarget](auto&& target)
        {
            if constexpr (IsProductionTarget<decltype(target)> || IsTestTarget<decltype(target)>)
            {
                buildTarget = target;
            }

        }, GetTarget(name));

        return buildTarget;
    }

    const BuildTarget* DynamicDependencyMap::GetBuildTargetOrThrow(const AZStd::string& name) const
    {
        const BuildTarget* buildTarget = nullptr;
        AZStd::visit([&buildTarget](auto&& target)
        {
            if constexpr (IsProductionTarget<decltype(target)> || IsTestTarget<decltype(target)>)
            {
                buildTarget = target;
            }
        }, GetTargetOrThrow(name));

        return buildTarget;
    }

    OptionalTarget DynamicDependencyMap::GetTarget(const AZStd::string& name) const
    {
        if (const auto testTarget = m_testTargets.GetTarget(name);
            testTarget != nullptr)
        {
            return testTarget;
        }
        else if (auto productionTarget = m_productionTargets.GetTarget(name);
            productionTarget != nullptr)
        {
            return productionTarget;
        }

        return AZStd::monostate{};
    }

    Target DynamicDependencyMap::GetTargetOrThrow(const AZStd::string& name) const
    {
        Target buildTarget;
        AZStd::visit([&buildTarget, &name](auto&& target)
        {
            if constexpr (IsProductionTarget<decltype(target)> || IsTestTarget<decltype(target)>)
            {
                buildTarget = target;
            }
            else
            {
                throw(TargetException(AZStd::string::format("Couldn't find target %s", name.c_str()).c_str()));
            }
        }, GetTarget(name));

        return buildTarget;
    }

    void DynamicDependencyMap::ReplaceSourceCoverageInternal(const SourceCoveringTestsList& sourceCoverageDelta, bool pruneIfNoParentsOrCoverage)
    {
        AZStd::vector<AZStd::string> killList;
        for (const auto& sourceCoverage : sourceCoverageDelta.GetCoverage())
        {
            // Autogen input files are not compiled sources and thus supplying coverage data for them makes no sense
            AZ_TestImpact_Eval(
                m_autogenInputToOutputMap.find(sourceCoverage.GetPath().String()) == m_autogenInputToOutputMap.end(),
                DependencyException, AZStd::string::format("Couldn't replace source coverage for %s, source file is an autogen input file",
                    sourceCoverage.GetPath().c_str()).c_str());

            auto [sourceDependencyIt, inserted] = m_sourceDependencyMap.insert(sourceCoverage.GetPath().String());
<<<<<<< HEAD
            auto& [key, sourceDependency] = *sourceDependencyIt;

            // Knock down the source coverage count for the test targets and clear any existing coverage for the delta
            for (const auto& testTarget : sourceDependency.m_coveringTestTargets)
            {
                if (auto coveringTestTargetIt = m_testTargetSourceCoverageCount.find(testTarget);
                    coveringTestTargetIt != m_testTargetSourceCoverageCount.end())
                {
                    if (coveringTestTargetIt->second > 0)
                    {
                        coveringTestTargetIt->second--;
                    }
                }
            }
=======
            auto& [source, sourceDependency] = *sourceDependencyIt;

            // Before we can replace the coverage for this source dependency, we must:
            // 1. Remove the source from the test target covering sources map
            // 2. Prune the covered targets for the parent test target(s) of this source dependency
            // 3. Clear any existing coverage for the delta

            // 1.
            for (const auto& testTarget : sourceDependency.m_coveringTestTargets)
            {
                if (auto coveringTestTargetIt = m_testTargetSourceCoverage.find(testTarget);
                    coveringTestTargetIt != m_testTargetSourceCoverage.end())
                {
                    coveringTestTargetIt->second.erase(source);
                }

                
            }

            // 2.
            // This step is prohibitively expensive as it requires iterating over all of the sources of the build targets covered by
            // the parent test targets of this source dependency to ensure that this is in fact the last source being cleared and thus
            // it can be determined that the parent test target is no longer covering the given build target
            //
            // The implications of this are that multiple calls to the test selector and priritizor's SelectTestTargets method will end
            // up pulling in more test targets than needed for newly-created production sources until the next time the dynamic dependency
            // map reconstructed, however until this use case materializes the implications described will not be addressed

            // 3.
>>>>>>> fdbc15b1
            sourceDependency.m_coveringTestTargets.clear();

            // Update the dependency with any new coverage data
            for (const auto& unresolvedTestTarget : sourceCoverage.GetCoveringTestTargets())
            {
                if (const TestTarget* testTarget = m_testTargets.GetTarget(unresolvedTestTarget);
                    testTarget)
                {
                    // Source to covering test target mapping
                    sourceDependency.m_coveringTestTargets.insert(testTarget);

<<<<<<< HEAD
                    // Test target covering sources count
                    m_testTargetSourceCoverageCount[testTarget]++;
=======
                    // Add the source to the test target covering sources map
                    m_testTargetSourceCoverage[testTarget].insert(source);
>>>>>>> fdbc15b1

                    // Build target to covering test target mapping
                    for (const auto& parentTarget : sourceDependency.m_parentTargets)
                    {
                        m_buildTargetCoverage[parentTarget.GetBuildTarget()].insert(testTarget);
                    }
                }
                else
                {
                    AZ_Warning("ReplaceSourceCoverage", false, AZStd::string::format("Test target %s exists in the coverage data "
                        "but has since been removed from the build system", unresolvedTestTarget.c_str()).c_str());
                }
            }

            // If the new coverage data results in a parentless and coverageless entry, consider it a dead entry and remove accordingly
            if (sourceDependency.m_coveringTestTargets.empty() && sourceDependency.m_parentTargets.empty() && pruneIfNoParentsOrCoverage)
            {
                m_sourceDependencyMap.erase(sourceDependencyIt);
            }
        }
    }

<<<<<<< HEAD
=======
    void DynamicDependencyMap::ReplaceSourceCoverage(const SourceCoveringTestsList& sourceCoverageDelta)
    {
        ReplaceSourceCoverageInternal(sourceCoverageDelta, true);
    }

>>>>>>> fdbc15b1
    void DynamicDependencyMap::ClearSourceCoverage(const AZStd::vector<RepoPath>& paths)
    {
        for (const auto& path : paths)
        {
            if (const auto outputSources = m_autogenInputToOutputMap.find(path.String());
                outputSources != m_autogenInputToOutputMap.end())
            {
                // Clearing the coverage data of an autogen input source instead clears the coverage data of its output sources
                for (const auto& outputSource : outputSources->second)
                {
                    ReplaceSourceCoverage(SourceCoveringTestsList(AZStd::vector<SourceCoveringTests>{ SourceCoveringTests(RepoPath(outputSource)) }));
                }
            }
            else
            {
                ReplaceSourceCoverage(SourceCoveringTestsList(AZStd::vector<SourceCoveringTests>{ SourceCoveringTests(RepoPath(path)) }));
<<<<<<< HEAD
=======
            }
        }
    }

    void DynamicDependencyMap::ClearAllSourceCoverage()
    {
        for (auto it = m_sourceDependencyMap.begin(); it != m_sourceDependencyMap.end(); ++it)
        {
            const auto& [path, coverage] = *it;
            ReplaceSourceCoverageInternal(SourceCoveringTestsList(AZStd::vector<SourceCoveringTests>{ SourceCoveringTests(RepoPath(path)) }), false);
            if (coverage.m_coveringTestTargets.empty() && coverage.m_parentTargets.empty())
            {
                it = m_sourceDependencyMap.erase(it);
>>>>>>> fdbc15b1
            }
        }
    }

    void DynamicDependencyMap::ClearAllSourceCoverage()
    {
        for (const auto& [path, coverage] : m_sourceDependencyMap)
        {
            ReplaceSourceCoverage(SourceCoveringTestsList(AZStd::vector<SourceCoveringTests>{ SourceCoveringTests(RepoPath(path)) }));
        }
    }

    const ProductionTargetList& DynamicDependencyMap::GetProductionTargetList() const
    {
        return m_productionTargets;
    }

    const TestTargetList& DynamicDependencyMap::GetTestTargetList() const
    {
        return m_testTargets;
    }

    AZStd::vector<const TestTarget*> DynamicDependencyMap::GetCoveringTestTargetsForProductionTarget(const ProductionTarget& productionTarget) const
    {
        AZStd::vector<const TestTarget*> coveringTestTargets;
        if (const auto coverage = m_buildTargetCoverage.find(&productionTarget);
            coverage != m_buildTargetCoverage.end())
        {
            coveringTestTargets.reserve(coverage->second.size());
            AZStd::copy(coverage->second.begin(), coverage->second.end(), AZStd::back_inserter(coveringTestTargets));
        }

        return coveringTestTargets;
    }

    AZStd::optional<SourceDependency> DynamicDependencyMap::GetSourceDependency(const RepoPath& path) const
    {
        AZStd::unordered_set<ParentTarget> parentTargets;
        AZStd::unordered_set<const TestTarget*> coveringTestTargets;

        const auto getSourceDependency = [&parentTargets, &coveringTestTargets, this](const AZStd::string& path)
        {
            const auto sourceDependency = m_sourceDependencyMap.find(path);
            if (sourceDependency != m_sourceDependencyMap.end())
            {
                for (const auto& parentTarget : sourceDependency->second.m_parentTargets)
                {
                    parentTargets.insert(parentTarget);
                }

                for (const auto& testTarget : sourceDependency->second.m_coveringTestTargets)
                {
                    coveringTestTargets.insert(testTarget);
                }
            }
        };

        if (const auto outputSources = m_autogenInputToOutputMap.find(path.String()); outputSources != m_autogenInputToOutputMap.end())
        {
            // Consolidate the parentage and coverage of each of the autogen input file's generated output files
            for (const auto& outputSource : outputSources->second)
            {
                getSourceDependency(outputSource);
            }
        }
        else
        {
            getSourceDependency(path.String());
        }

        if (!parentTargets.empty() || !coveringTestTargets.empty())
        {
            return SourceDependency(path, DependencyData{ AZStd::move(parentTargets), AZStd::move(coveringTestTargets) });
        }

        return AZStd::nullopt;
    }

    SourceDependency DynamicDependencyMap::GetSourceDependencyOrThrow(const RepoPath& path) const
    {
        auto sourceDependency = GetSourceDependency(path);
        AZ_TestImpact_Eval(sourceDependency.has_value(), DependencyException, AZStd::string::format("Couldn't find source %s", path.c_str()).c_str());
        return sourceDependency.value();
    }

    SourceCoveringTestsList DynamicDependencyMap::ExportSourceCoverage() const
    {
        AZStd::vector<SourceCoveringTests> coverage;
        for (const auto& [path, dependency] : m_sourceDependencyMap)
        {
            AZStd::vector<AZStd::string> souceCoveringTests;
            for (const auto& testTarget : dependency.m_coveringTestTargets)
            {
                souceCoveringTests.push_back(testTarget->GetName());
            }

            coverage.push_back(SourceCoveringTests(RepoPath(path), AZStd::move(souceCoveringTests)));
        }

        return SourceCoveringTestsList(AZStd::move(coverage));
    }

    AZStd::vector<AZStd::string> DynamicDependencyMap::GetOrphanSourceFiles() const
    {
        AZStd::vector<AZStd::string> orphans;
        for (const auto& [source, dependency] : m_sourceDependencyMap)
        {
            if (dependency.m_parentTargets.empty())
            {
                orphans.push_back(source);
            }
        }

        return orphans;
    }

    ChangeDependencyList DynamicDependencyMap::ApplyAndResoveChangeList(const ChangeList& changeList)
    {
        AZStd::vector<SourceDependency> createDependencies;
        AZStd::vector<SourceDependency> updateDependencies;
        AZStd::vector<SourceDependency> deleteDependencies;

        // Keep track of the coverage to delete as a post step rather than deleting it in situ so that erroneous change lists
        // do not corrupt the dynamic dependency map
        AZStd::vector<RepoPath> coverageToDelete;

        // Create operations
        for (const auto& createdFile : changeList.m_createdFiles)
        {
            auto sourceDependency = GetSourceDependency(createdFile);
            if (sourceDependency.has_value())
            {
                if (sourceDependency->GetNumCoveringTestTargets())
                {
                    const AZStd::string msg = AZStd::string::format("The newly-created file %s belongs to a build target yet "
                        "still has coverage data in the source covering test list implying that a delete CRUD operation has been "
                        "missed, thus the integrity of the source covering test list has been compromised", createdFile.c_str());
                    AZ_Error("File Creation", false, msg.c_str());
                    throw DependencyException(msg);
                }

                if (sourceDependency->GetNumParentTargets())
                {
                    createDependencies.emplace_back(AZStd::move(*sourceDependency));
                }
            }
        }
    
        // Update operations
        for (const auto& updatedFile : changeList.m_updatedFiles)
        {
            auto sourceDependency = GetSourceDependency(updatedFile);
            if (sourceDependency.has_value())
            {
                if (sourceDependency->GetNumParentTargets())
                {
                    updateDependencies.emplace_back(AZStd::move(*sourceDependency));
                }
                else
                {
                    if (sourceDependency->GetNumCoveringTestTargets())
                    {
                        AZ_Printf(
                            "File Update", AZStd::string::format("Source file '%s' is potentially an orphan (used by build targets "
                            "without explicitly being added to the build system, e.g. an include directive pulling in a header from the "
                            "repository). Running the covering tests for this file with instrumentation will confirm whether or nor this "
                            "is the case.\n", updatedFile.c_str()).c_str());

                        updateDependencies.emplace_back(AZStd::move(*sourceDependency));
                        coverageToDelete.push_back(updatedFile);
                    }
                }
            }
        }
    
        // Delete operations
        for (const auto& deletedFile : changeList.m_deletedFiles)
        {
            auto sourceDependency = GetSourceDependency(deletedFile);
            if (!sourceDependency.has_value())
            {
                continue;
            }

            if (sourceDependency->GetNumParentTargets())
            {
                if (sourceDependency->GetNumCoveringTestTargets())
                {
                    const AZStd::string msg = AZStd::string::format("The deleted file %s still belongs to a build target and still "
                        "has coverage data in the source covering test list, implying that the integrity of both the source to target "
                        "mappings and the source covering test list has been compromised", deletedFile.c_str());
                    AZ_Error("File Delete", false, msg.c_str());
                    throw DependencyException(msg);
                }
                else
                {
                    const AZStd::string msg = AZStd::string::format("The deleted file %s still belongs to a build target implying "
                        "that the integrity of the source to target mappings has been compromised", deletedFile.c_str());
                    AZ_Error("File Delete", false, msg.c_str());
                    throw DependencyException(msg);
                }
            }
            else
            {
                if (sourceDependency->GetNumCoveringTestTargets())
                {
                    deleteDependencies.emplace_back(AZStd::move(*sourceDependency));
                    coverageToDelete.push_back(deletedFile);
                }
            }
        }

        if (!coverageToDelete.empty())
        {
            ClearSourceCoverage(coverageToDelete);
        }

        return ChangeDependencyList(AZStd::move(createDependencies), AZStd::move(updateDependencies), AZStd::move(deleteDependencies));
    }

<<<<<<< HEAD
    AZStd::vector<const TestTarget*> DynamicDependencyMap::GetCoveringTests() const
    {
        AZStd::vector<const TestTarget*> covering;
        for (const auto& [testTarget, coveringSources] : m_testTargetSourceCoverageCount)
        {
            if (coveringSources > 0)
=======
    void DynamicDependencyMap::RemoveTestTargetFromSourceCoverage(const TestTarget* testTarget)
    {
        if (const auto& it = m_testTargetSourceCoverage.find(testTarget);
            it != m_testTargetSourceCoverage.end())
        {
            for (const auto& source : it->second)
            {
                const auto sourceDependency = m_sourceDependencyMap.find(source);
                AZ_TestImpact_Eval(
                    sourceDependency != m_sourceDependencyMap.end(),
                    DependencyException,
                    AZStd::string::format("Test target '%s' has covering source '%s' yet cannot be found in the dependency map",
                        testTarget->GetName().c_str(), source.c_str()));

                sourceDependency->second.m_coveringTestTargets.erase(testTarget);
            }

            m_testTargetSourceCoverage.erase(testTarget);
        }
    }

    AZStd::vector<const TestTarget*> DynamicDependencyMap::GetCoveringTests() const
    {
        AZStd::vector<const TestTarget*> covering;
        for (const auto& [testTarget, coveringSources] : m_testTargetSourceCoverage)
        {
            if (!coveringSources.empty())
>>>>>>> fdbc15b1
            {
                covering.push_back(testTarget);
            }
        }

        return covering;
    }

    AZStd::vector<const TestTarget*> DynamicDependencyMap::GetNotCoveringTests() const
    {
        AZStd::vector<const TestTarget*> notCovering;
<<<<<<< HEAD
        for(const auto& [testTarget, coveringSources] : m_testTargetSourceCoverageCount)
        {
            if(coveringSources == 0)
=======
        for(const auto& [testTarget, coveringSources] : m_testTargetSourceCoverage)
        {
            if (coveringSources.empty())
>>>>>>> fdbc15b1
            {
                notCovering.push_back(testTarget);
            }
        }

        return notCovering;
    }

} // namespace TestImpact<|MERGE_RESOLUTION|>--- conflicted
+++ resolved
@@ -56,11 +56,7 @@
         for (const auto& target : m_testTargets.GetTargets())
         {
             mapBuildTargetSources(&target);
-<<<<<<< HEAD
-            m_testTargetSourceCoverageCount[&target] = 0;
-=======
             m_testTargetSourceCoverage[&target] = {};
->>>>>>> fdbc15b1
         }
     }
 
@@ -149,22 +145,6 @@
                     sourceCoverage.GetPath().c_str()).c_str());
 
             auto [sourceDependencyIt, inserted] = m_sourceDependencyMap.insert(sourceCoverage.GetPath().String());
-<<<<<<< HEAD
-            auto& [key, sourceDependency] = *sourceDependencyIt;
-
-            // Knock down the source coverage count for the test targets and clear any existing coverage for the delta
-            for (const auto& testTarget : sourceDependency.m_coveringTestTargets)
-            {
-                if (auto coveringTestTargetIt = m_testTargetSourceCoverageCount.find(testTarget);
-                    coveringTestTargetIt != m_testTargetSourceCoverageCount.end())
-                {
-                    if (coveringTestTargetIt->second > 0)
-                    {
-                        coveringTestTargetIt->second--;
-                    }
-                }
-            }
-=======
             auto& [source, sourceDependency] = *sourceDependencyIt;
 
             // Before we can replace the coverage for this source dependency, we must:
@@ -194,7 +174,6 @@
             // map reconstructed, however until this use case materializes the implications described will not be addressed
 
             // 3.
->>>>>>> fdbc15b1
             sourceDependency.m_coveringTestTargets.clear();
 
             // Update the dependency with any new coverage data
@@ -206,13 +185,8 @@
                     // Source to covering test target mapping
                     sourceDependency.m_coveringTestTargets.insert(testTarget);
 
-<<<<<<< HEAD
-                    // Test target covering sources count
-                    m_testTargetSourceCoverageCount[testTarget]++;
-=======
                     // Add the source to the test target covering sources map
                     m_testTargetSourceCoverage[testTarget].insert(source);
->>>>>>> fdbc15b1
 
                     // Build target to covering test target mapping
                     for (const auto& parentTarget : sourceDependency.m_parentTargets)
@@ -235,14 +209,11 @@
         }
     }
 
-<<<<<<< HEAD
-=======
     void DynamicDependencyMap::ReplaceSourceCoverage(const SourceCoveringTestsList& sourceCoverageDelta)
     {
         ReplaceSourceCoverageInternal(sourceCoverageDelta, true);
     }
 
->>>>>>> fdbc15b1
     void DynamicDependencyMap::ClearSourceCoverage(const AZStd::vector<RepoPath>& paths)
     {
         for (const auto& path : paths)
@@ -259,8 +230,6 @@
             else
             {
                 ReplaceSourceCoverage(SourceCoveringTestsList(AZStd::vector<SourceCoveringTests>{ SourceCoveringTests(RepoPath(path)) }));
-<<<<<<< HEAD
-=======
             }
         }
     }
@@ -274,16 +243,7 @@
             if (coverage.m_coveringTestTargets.empty() && coverage.m_parentTargets.empty())
             {
                 it = m_sourceDependencyMap.erase(it);
->>>>>>> fdbc15b1
-            }
-        }
-    }
-
-    void DynamicDependencyMap::ClearAllSourceCoverage()
-    {
-        for (const auto& [path, coverage] : m_sourceDependencyMap)
-        {
-            ReplaceSourceCoverage(SourceCoveringTestsList(AZStd::vector<SourceCoveringTests>{ SourceCoveringTests(RepoPath(path)) }));
+            }
         }
     }
 
@@ -495,14 +455,6 @@
         return ChangeDependencyList(AZStd::move(createDependencies), AZStd::move(updateDependencies), AZStd::move(deleteDependencies));
     }
 
-<<<<<<< HEAD
-    AZStd::vector<const TestTarget*> DynamicDependencyMap::GetCoveringTests() const
-    {
-        AZStd::vector<const TestTarget*> covering;
-        for (const auto& [testTarget, coveringSources] : m_testTargetSourceCoverageCount)
-        {
-            if (coveringSources > 0)
-=======
     void DynamicDependencyMap::RemoveTestTargetFromSourceCoverage(const TestTarget* testTarget)
     {
         if (const auto& it = m_testTargetSourceCoverage.find(testTarget);
@@ -530,7 +482,6 @@
         for (const auto& [testTarget, coveringSources] : m_testTargetSourceCoverage)
         {
             if (!coveringSources.empty())
->>>>>>> fdbc15b1
             {
                 covering.push_back(testTarget);
             }
@@ -542,15 +493,9 @@
     AZStd::vector<const TestTarget*> DynamicDependencyMap::GetNotCoveringTests() const
     {
         AZStd::vector<const TestTarget*> notCovering;
-<<<<<<< HEAD
-        for(const auto& [testTarget, coveringSources] : m_testTargetSourceCoverageCount)
-        {
-            if(coveringSources == 0)
-=======
         for(const auto& [testTarget, coveringSources] : m_testTargetSourceCoverage)
         {
             if (coveringSources.empty())
->>>>>>> fdbc15b1
             {
                 notCovering.push_back(testTarget);
             }
