--- conflicted
+++ resolved
@@ -99,12 +99,9 @@
         //! @returns The change list as resolved to the appropriate source dependencies.
         [[nodiscard]] ChangeDependencyList ApplyAndResoveChangeList(const ChangeList& changeList);
 
-<<<<<<< HEAD
-=======
         //! Removes the specified test target from all source coverage.
         void RemoveTestTargetFromSourceCoverage(const TestTarget* testTarget);
 
->>>>>>> fdbc15b1
         //! Returns the test targets that cover one or more sources in the repository.
         AZStd::vector<const TestTarget*> GetCoveringTests() const;
 
@@ -141,8 +138,5 @@
 
         //! Mapping of autogen input sources to their generated output sources.
         AZStd::unordered_map<AZStd::string, AZStd::vector<AZStd::string>> m_autogenInputToOutputMap;
-
-        //! Number of sources that each test target in the repository covers.
-        AZStd::unordered_map<const TestTarget*, size_t> m_testTargetSourceCoverageCount;
     };
 } // namespace TestImpact