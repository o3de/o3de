--- conflicted
+++ resolved
@@ -431,12 +431,9 @@
                     }
                     file.Close();
 
-<<<<<<< HEAD
                     const AZ::u32 hashedSpecialization = static_cast<AZ::u32>(AZStd::hash<AZStd::string_view>{}(specializationString));
-=======
-                    AZ::u32 hashedSpecialization = static_cast<AZ::u32>(AZStd::hash<AZStd::string_view>{}(specializationString));
->>>>>>> 6b5f5bc6
-                    AZ_Assert(hashedSpecialization != 0, "Product ID generation failed for specialization %.*s. This can result in a product ID collision with other builders for this asset.",
+                    AZ_Assert(hashedSpecialization != 0, "Product ID generation failed for specialization %.*s."
+                        " This can result in a product ID collision with other builders for this asset.",
                         AZ_STRING_ARG(specializationString));
                     response.m_outputProducts.emplace_back(outputPath, m_assetType, hashedSpecialization);
                     response.m_outputProducts.back().m_dependenciesHandled = true;
