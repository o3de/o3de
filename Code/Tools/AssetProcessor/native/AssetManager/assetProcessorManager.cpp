--- conflicted
+++ resolved
@@ -3576,14 +3576,9 @@
                     // Absolute path, just check the 1 scan folder
                     if (AZ::IO::PathView(encodedFileData.toUtf8().constData()).IsAbsolute())
                     {
-<<<<<<< HEAD
-                        QString scanFolderName;
-                        if (!m_platformConfig->ConvertToRelativePath(encodedFileData, resultDatabaseSourceName, scanFolderName))
-=======
                         auto scanFolderInfo = m_platformConfig->GetScanFolderForFile(encodedFileData);
 
                         if (!m_platformConfig->ConvertToRelativePath(encodedFileData, scanFolderInfo, resultDatabaseSourceName))
->>>>>>> 07353ed4
                         {
                             AZ_Warning(
                                 AssetProcessor::ConsoleChannel, false,
@@ -3596,20 +3591,9 @@
                             QDir rooted(scanFolderInfo->ScanPath());
                             QString scanFolderAndKnownSubPath = rooted.absoluteFilePath(knownPathBeforeWildcard);
 
-<<<<<<< HEAD
-                        auto scanFolderInfo = m_platformConfig->GetScanFolderByPath(scanFolderName);
-
-                        // Make an absolute path that is ScanFolderPath + Part of search path before the wildcard
-                        QDir rooted(scanFolderName);
-                        QString scanFolderAndKnownSubPath = rooted.absoluteFilePath(knownPathBeforeWildcard);
-
-                        resolvedDependencyList.append(m_platformConfig->FindWildcardMatches(
-                            scanFolderAndKnownSubPath, relativeSearch, false, scanFolderInfo->RecurseSubFolders()));
-=======
                             resolvedDependencyList.append(m_platformConfig->FindWildcardMatches(
                                 scanFolderAndKnownSubPath, relativeSearch, false, scanFolderInfo->RecurseSubFolders()));
                         }
->>>>>>> 07353ed4
                     }
                     else // Relative path, check every scan folder
                     {
