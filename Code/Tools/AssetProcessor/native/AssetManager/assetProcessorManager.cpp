--- conflicted
+++ resolved
@@ -3576,21 +3576,14 @@
                     // Absolute path, just check the 1 scan folder
                     if (AZ::IO::PathView(encodedFileData.toUtf8().constData()).IsAbsolute())
                     {
-<<<<<<< HEAD
-                        QString scanFolderName;
-                        if (!m_platformConfig->ConvertToRelativePath(encodedFileData, resultDatabaseSourceName, scanFolderName))
-=======
                         auto scanFolderInfo = m_platformConfig->GetScanFolderForFile(encodedFileData);
 
                         if (!m_platformConfig->ConvertToRelativePath(encodedFileData, scanFolderInfo, resultDatabaseSourceName))
->>>>>>> 363a778c
                         {
                             AZ_Warning(
                                 AssetProcessor::ConsoleChannel, false,
                                 "'%s' does not appear to be in any input folder.  Use relative paths instead.",
                                 sourceDependency.m_sourceFileDependencyPath.c_str());
-<<<<<<< HEAD
-=======
                         }
                         else
                         {
@@ -3600,7 +3593,6 @@
 
                             resolvedDependencyList.append(m_platformConfig->FindWildcardMatches(
                                 scanFolderAndKnownSubPath, relativeSearch, false, scanFolderInfo->RecurseSubFolders()));
->>>>>>> 363a778c
                         }
                     }
                     else // Relative path, check every scan folder
@@ -3609,29 +3601,10 @@
                         {
                             const ScanFolderInfo* scanFolderInfo = &m_platformConfig->GetScanFolderAt(i);
 
-<<<<<<< HEAD
-                        auto scanFolderInfo = m_platformConfig->GetScanFolderByPath(scanFolderName);
-
-                        // Make an absolute path that is ScanFolderPath + Part of search path before the wildcard
-                        QDir rooted(scanFolderName);
-                        QString scanFolderAndKnownSubPath = rooted.absoluteFilePath(knownPathBeforeWildcard);
-
-                        resolvedDependencyList.append(m_platformConfig->FindWildcardMatches(
-                            scanFolderAndKnownSubPath, relativeSearch, false, scanFolderInfo->RecurseSubFolders()));
-                    }
-                    else // Relative path, check every scan folder
-                    {
-                        for (int i = 0; i < m_platformConfig->GetScanFolderCount(); ++i)
-                        {
-                            const ScanFolderInfo* scanFolderInfo = &m_platformConfig->GetScanFolderAt(i);
-
-=======
->>>>>>> 363a778c
                             if (!scanFolderInfo->RecurseSubFolders() && encodedFileData.contains("/"))
                             {
                                 continue;
                             }
-<<<<<<< HEAD
 
                             QDir rooted(scanFolderInfo->ScanPath());
                             QString absolutePath = rooted.absoluteFilePath(knownPathBeforeWildcard);
@@ -3641,17 +3614,6 @@
                         }
                     }
 
-=======
-
-                            QDir rooted(scanFolderInfo->ScanPath());
-                            QString absolutePath = rooted.absoluteFilePath(knownPathBeforeWildcard);
-
-                            resolvedDependencyList.append(m_platformConfig->FindWildcardMatches(
-                                absolutePath, relativeSearch, false, scanFolderInfo->RecurseSubFolders()));
-                        }
-                    }
-
->>>>>>> 363a778c
                     // Convert to relative paths
                     for (auto dependencyItr = resolvedDependencyList.begin(); dependencyItr != resolvedDependencyList.end();) 
                     {
