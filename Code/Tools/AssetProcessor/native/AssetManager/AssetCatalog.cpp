/*
 * Copyright (c) Contributors to the Open 3D Engine Project.
 * For complete copyright and license terms please see the LICENSE at the root of this distribution.
 *
 * SPDX-License-Identifier: Apache-2.0 OR MIT
 *
 */

#include "native/AssetManager/AssetCatalog.h"

#include <AzCore/Asset/AssetSerializer.h>
#include <AzCore/Settings/SettingsRegistryMergeUtils.h>
#include <AzCore/std/string/wildcard.h>
#include <AzFramework/API/ApplicationAPI.h>
#include <AzFramework/FileTag/FileTagBus.h>
#include <AzFramework/FileTag/FileTag.h>
#include <AzToolsFramework/API/AssetDatabaseBus.h>

#include <QElapsedTimer>
#include "PathDependencyManager.h"
#include <utilities/UuidManager.h>

namespace AssetProcessor
{
    AssetCatalog::AssetCatalog(QObject* parent, AssetProcessor::PlatformConfiguration* platformConfiguration)
        : QObject(parent)
        , m_platformConfig(platformConfiguration)
        , m_registryBuiltOnce(false)
        , m_registriesMutex(QMutex::Recursive)
    {

        for (const AssetBuilderSDK::PlatformInfo& info : m_platformConfig->GetEnabledPlatforms())
        {
            if (info.m_identifier == AssetBuilderSDK::CommonPlatformName)
            {
                // Currently the Common platform is not supported as a product asset platform
                continue;
            }

            m_platforms.push_back(QString::fromUtf8(info.m_identifier.c_str()));
        }

        [[maybe_unused]] bool computedCacheRoot = AssetUtilities::ComputeProjectCacheRoot(m_cacheRoot);
        AZ_Assert(computedCacheRoot, "Could not compute cache root for AssetCatalog");

        // save 30mb for this.  Really large projects do get this big (and bigger)
        // if you don't do this, things get fragmented very fast.
        m_saveBuffer.reserve(1024 * 1024 * 30);

        AssetUtilities::ComputeProjectPath();

        if (!ConnectToDatabase())
        {
            AZ_Error("AssetCatalog", false, "Failed to connect to sqlite database");
        }

        AssetRegistryRequestBus::Handler::BusConnect();
        AzToolsFramework::AssetSystemRequestBus::Handler::BusConnect();
        AzToolsFramework::ToolsAssetSystemBus::Handler::BusConnect();
        AZ::Data::AssetCatalogRequestBus::Handler::BusConnect();
    }

    AssetCatalog::~AssetCatalog()
    {
        AzToolsFramework::ToolsAssetSystemBus::Handler::BusDisconnect();
        AzToolsFramework::AssetSystemRequestBus::Handler::BusDisconnect();
        AssetRegistryRequestBus::Handler::BusDisconnect();
        AZ::Data::AssetCatalogRequestBus::Handler::BusDisconnect();
        SaveRegistry_Impl();
    }

    void AssetCatalog::OnAssetMessage(AzFramework::AssetSystem::AssetNotificationMessage message)
    {
        using namespace AzFramework::AssetSystem;
        if (message.m_type == AssetNotificationMessage::AssetChanged)
        {
            //get the full product path to determine file size
            AZ::Data::AssetInfo assetInfo;
            assetInfo.m_assetId = message.m_assetId;
            assetInfo.m_assetType = message.m_assetType;
            assetInfo.m_relativePath = message.m_data.c_str();
            assetInfo.m_sizeBytes = message.m_sizeBytes;
            QString assetPlatform{ QString::fromUtf8(message.m_platform.c_str()) };

            AZ_Assert(assetInfo.m_assetId.IsValid(), "AssetID is not valid!!!");
            AZ_Assert(!assetInfo.m_relativePath.empty(), "Product path is empty");
            AZ_Assert(!assetPlatform.isEmpty(), "Product platform is empty");

            m_catalogIsDirty = true;
            {
                QMutexLocker locker(&m_registriesMutex);
                m_registries[message.m_platform.c_str()].RegisterAsset(assetInfo.m_assetId, assetInfo);
                m_registries[assetPlatform].SetAssetDependencies(message.m_assetId, message.m_dependencies);

                using namespace AzFramework::FileTag;

                // We are checking preload Dependency only for runtime assets
                AZStd::vector<AZStd::string> excludedTagsList = { FileTags[static_cast<unsigned int>(FileTagsIndex::EditorOnly)] };

                bool editorOnlyAsset = false;
                QueryFileTagsEventBus::EventResult(editorOnlyAsset, FileTagType::Exclude,
                    &QueryFileTagsEventBus::Events::Match, message.m_data.c_str(), excludedTagsList);

                if (!editorOnlyAsset)
                {
                    for (auto& productDependency : message.m_dependencies)
                    {
                        auto loadBehavior = AZ::Data::ProductDependencyInfo::LoadBehaviorFromFlags(productDependency.m_flags);
                        if (loadBehavior == AZ::Data::AssetLoadBehavior::PreLoad)
                        {
                            m_preloadAssetList.emplace_back(AZStd::make_pair(message.m_assetId, message.m_platform.c_str()));
                            break;
                        }
                    }
                }
            }

            if (m_registryBuiltOnce)
            {
                Q_EMIT SendAssetMessage(message);
            }
        }
        else if (message.m_type == AssetNotificationMessage::AssetRemoved)
        {
            QMutexLocker locker(&m_registriesMutex);

            QString assetPlatform{ QString::fromUtf8(message.m_platform.c_str()) };
            AZ_Assert(!assetPlatform.isEmpty(), "Product platform is empty");

            auto found = m_registries[assetPlatform].m_assetIdToInfo.find(message.m_assetId);

            if (found != m_registries[assetPlatform].m_assetIdToInfo.end())
            {
                m_catalogIsDirty = true;

                m_registries[assetPlatform].UnregisterAsset(message.m_assetId);

                if (m_registryBuiltOnce)
                {
                    Q_EMIT SendAssetMessage(message);
                }
            }
        }
    }

    bool AssetCatalog::CheckValidatedAssets(AZ::Data::AssetId assetId, const QString& platform)
    {
        auto found = m_cachedNoPreloadDependenyAssetList.equal_range(assetId);

        for (auto platformIter = found.first; platformIter != found.second; ++platformIter)
        {
            if (platformIter->second == platform)
            {
                // we have already verified this asset for this run and it does not have any preload dependency for the specified platform, therefore we can safely skip it
                return false;
            }
        }

        return true;

    }

    void AssetCatalog::ValidatePreLoadDependency()
    {
        if (m_currentlyValidatingPreloadDependency)
        {
            return;
        }
        m_currentlyValidatingPreloadDependency = true;

        for (auto iter = m_preloadAssetList.begin(); iter != m_preloadAssetList.end(); iter++)
        {
            if (!CheckValidatedAssets(iter->first, iter->second))
            {
                continue;
            }

            AZStd::stack<AZStd::pair<AZ::Data::AssetId, AZ::Data::AssetId>> assetStack;
            AZStd::vector<AZ::Data::AssetId> currentAssetTree; // this is used to determine the hierarchy of asset loads.
            AZStd::unordered_set<AZ::Data::AssetId> currentVisitedAssetsTree;
            AZStd::unordered_set<AZ::Data::AssetId> allVisitedAssets;

            assetStack.push(AZStd::make_pair(iter->first, AZ::Data::AssetId()));

            bool cyclicDependencyFound = false;

            AZStd::lock_guard<AZStd::mutex> lock(m_databaseMutex);
            while (!assetStack.empty())
            {
                AZ::Data::AssetId assetId = assetStack.top().first;
                AZ::Data::AssetId parentAssetId = assetStack.top().second;
                assetStack.pop();
                allVisitedAssets.insert(assetId);

                while (currentAssetTree.size() && parentAssetId != currentAssetTree.back())
                {
                    currentVisitedAssetsTree.erase(currentAssetTree.back());
                    currentAssetTree.pop_back();
                };

                currentVisitedAssetsTree.insert(assetId);
                currentAssetTree.emplace_back(assetId);

                m_db->QueryProductDependencyBySourceGuidSubId(assetId.m_guid, assetId.m_subId, iter->second.toUtf8().constData(), [&](const AzToolsFramework::AssetDatabase::ProductDependencyDatabaseEntry& entry)
                    {
                        auto loadBehavior = AZ::Data::ProductDependencyInfo::LoadBehaviorFromFlags(entry.m_dependencyFlags);
                        if (loadBehavior == AZ::Data::AssetLoadBehavior::PreLoad)
                        {
                            AZ::Data::AssetId dependentAssetId(entry.m_dependencySourceGuid, entry.m_dependencySubID);
                            if (currentVisitedAssetsTree.find(dependentAssetId) == currentVisitedAssetsTree.end())
                            {
                                if (!CheckValidatedAssets(dependentAssetId, iter->second))
                                {
                                    // we have already verified that this asset does not have any preload dependency
                                    return true;
                                }

                                assetStack.push(AZStd::make_pair(dependentAssetId, assetId));
                            }
                            else
                            {
                                cyclicDependencyFound = true;

                                AZStd::string cyclicPreloadDependencyTreeString;
                                for (const auto& assetIdEntry : currentAssetTree)
                                {
                                    AzToolsFramework::AssetDatabase::ProductDatabaseEntry productDatabaseEntry;
                                    m_db->GetProductBySourceGuidSubId(assetIdEntry.m_guid, assetIdEntry.m_subId, productDatabaseEntry);
                                    cyclicPreloadDependencyTreeString = cyclicPreloadDependencyTreeString + AZStd::string::format("%s ->", productDatabaseEntry.m_productName.c_str());
                                };

                                AzToolsFramework::AssetDatabase::ProductDatabaseEntry productDatabaseEntry;
                                m_db->GetProductBySourceGuidSubId(dependentAssetId.m_guid, dependentAssetId.m_subId, productDatabaseEntry);

                                cyclicPreloadDependencyTreeString = cyclicPreloadDependencyTreeString + AZStd::string::format(" %s ", productDatabaseEntry.m_productName.c_str());

                                AzToolsFramework::AssetDatabase::ProductDatabaseEntry productDatabaseRootEntry;
                                m_db->GetProductBySourceGuidSubId(iter->first.m_guid, iter->first.m_subId, productDatabaseRootEntry);

                                AZ_Error(AssetProcessor::ConsoleChannel, false, "Preload circular dependency detected while processing asset (%s).\n Preload hierarchy is %s . Adjust your product dependencies for assets in this chain to break this loop.",
                                    productDatabaseRootEntry.m_productName.c_str(), cyclicPreloadDependencyTreeString.c_str());

                                return  false;

                            }
                        }

                        return true;
                    });


                if (cyclicDependencyFound)
                {
                    currentVisitedAssetsTree.clear();
                    currentAssetTree.clear();
                    AZStd::stack<AZStd::pair<AZ::Data::AssetId, AZ::Data::AssetId>> emptyAssetStack;
                    assetStack.swap(emptyAssetStack);
                }
            };

            if (!cyclicDependencyFound)
            {
                for (const auto& assetId : allVisitedAssets)
                {
                    m_cachedNoPreloadDependenyAssetList.emplace(AZStd::make_pair(assetId, iter->second)); // assetid, platform
                }
            }
        }

        m_preloadAssetList.clear();
        m_cachedNoPreloadDependenyAssetList.clear();
        m_currentlyValidatingPreloadDependency = false;
    }

    void AssetCatalog::SaveRegistry_Impl()
    {
        bool allCatalogsSaved = true;
        // note that its safe not to save the catalog if the catalog is not dirty
        // because the engine will be accepting updates as long as the update has a higher or equal
        // number to the saveId, not just equal.
        if (m_catalogIsDirty)
        {
            m_catalogIsDirty = false;
            // Reflect registry for serialization.
            AZ::SerializeContext* serializeContext = nullptr;
            AZ::ComponentApplicationBus::BroadcastResult(serializeContext, &AZ::ComponentApplicationBus::Events::GetSerializeContext);
            AZ_Assert(serializeContext, "Unable to retrieve serialize context.");
            if (nullptr == serializeContext->FindClassData(AZ::AzTypeInfo<AzFramework::AssetRegistry>::Uuid()))
            {
                AzFramework::AssetRegistry::ReflectSerialize(serializeContext);
            }

            // save out a catalog for each platform
            for (const QString& platform : m_platforms)
            {
                // Serialize out the catalog to a memory buffer, and then dump that memory buffer to stream.
                QElapsedTimer timer;
                timer.start();
                m_saveBuffer.clear();
                // allow this to grow by up to 20mb at a time so as not to fragment.
                // we re-use the save buffer each time to further reduce memory load.
                AZ::IO::ByteContainerStream<AZStd::vector<char>> catalogFileStream(&m_saveBuffer, 1024 * 1024 * 20);

                // these 3 lines are what writes the entire registry to the memory stream
                AZ::ObjectStream* objStream = AZ::ObjectStream::Create(&catalogFileStream, *serializeContext, AZ::ObjectStream::ST_BINARY);
                {
                    QMutexLocker locker(&m_registriesMutex);
                    objStream->WriteClass(&m_registries[platform]);
                }
                objStream->Finalize();

                // now write the memory stream out to the temp folder
                QString workSpace;
                if (!AssetUtilities::CreateTempWorkspace(workSpace))
                {
                    AZ_Warning(AssetProcessor::ConsoleChannel, false, "Failed to create a temp workspace for catalog writing\n");
                }
                else
                {
                    auto settingsRegistry = AZ::SettingsRegistry::Get();
                    AZ::SettingsRegistryInterface::FixedValueString cacheRootFolder;
                    settingsRegistry->Get(cacheRootFolder, AZ::SettingsRegistryMergeUtils::FilePathKey_CacheProjectRootFolder);

                    QString tempRegistryFile = QString("%1/%2").arg(workSpace).arg("assetcatalog.xml.tmp");
                    QString platformCacheDir = QString("%1/%2").arg(cacheRootFolder.c_str()).arg(platform);
                    QString actualRegistryFile = QString("%1/%2").arg(platformCacheDir).arg("assetcatalog.xml");

                    AZ_TracePrintf(AssetProcessor::DebugChannel, "Creating asset catalog: %s --> %s\n", tempRegistryFile.toUtf8().constData(), actualRegistryFile.toUtf8().constData());
                    AZ::IO::HandleType fileHandle = AZ::IO::InvalidHandle;
                    if (AZ::IO::FileIOBase::GetInstance()->Open(tempRegistryFile.toUtf8().data(), AZ::IO::OpenMode::ModeWrite | AZ::IO::OpenMode::ModeBinary, fileHandle))
                    {
                        AZ::IO::FileIOBase::GetInstance()->Write(fileHandle, m_saveBuffer.data(), m_saveBuffer.size());
                        AZ::IO::FileIOBase::GetInstance()->Close(fileHandle);

                        // Make sure that the destination folder of the registry file exists
                        QDir registryDir(platformCacheDir);
                        if (!registryDir.exists())
                        {
                            QString absPath = registryDir.absolutePath();
                            [[maybe_unused]] AZ::IO::Result makeDirResult = AZ::IO::FileIOBase::GetInstance()->CreatePath(absPath.toUtf8().constData());
                            AZ_Warning(AssetProcessor::ConsoleChannel, makeDirResult, "Failed create folder %s", platformCacheDir.toUtf8().constData());
                        }

                        // if we succeeded in doing this, then use "rename" to move the file over the previous copy.
                        bool moved = AssetUtilities::MoveFileWithTimeout(tempRegistryFile, actualRegistryFile, 3);
                        allCatalogsSaved = allCatalogsSaved && moved;

                        // warn if it failed
                        AZ_Warning(AssetProcessor::ConsoleChannel, moved, "Failed to move %s to %s", tempRegistryFile.toUtf8().constData(), actualRegistryFile.toUtf8().constData());

                        if (moved)
                        {
                            AZ_TracePrintf(AssetProcessor::ConsoleChannel, "Saved %s catalog containing %u assets in %fs\n", platform.toUtf8().constData(), m_registries[platform].m_assetIdToInfo.size(), timer.elapsed() / 1000.0f);
                        }
                    }
                    else
                    {
                        AZ_Warning(AssetProcessor::ConsoleChannel, false, "Failed to create catalog file %s", tempRegistryFile.toUtf8().constData());
                        allCatalogsSaved = false;
                    }

                    AZ::IO::FileIOBase::GetInstance()->DestroyPath(workSpace.toUtf8().data());
                }
            }
        }

        {
            // scoped to minimize the duration of this mutex lock
            QMutexLocker locker(&m_savingRegistryMutex);
            m_currentlySavingCatalog = false;
            RegistrySaveComplete(m_currentRegistrySaveVersion, allCatalogsSaved);
            AssetRegistryNotificationBus::Broadcast(&AssetRegistryNotifications::OnRegistrySaveComplete, m_currentRegistrySaveVersion, allCatalogsSaved);
        }
    }

    AzFramework::AssetSystem::GetUnresolvedDependencyCountsResponse AssetCatalog::HandleGetUnresolvedDependencyCountsRequest(MessageData<AzFramework::AssetSystem::GetUnresolvedDependencyCountsRequest> messageData)
    {
        AzFramework::AssetSystem::GetUnresolvedDependencyCountsResponse response;

        {
            QMutexLocker locker(&m_registriesMutex);

            const auto& productDependencies = m_registries[messageData.m_platform].GetAssetDependencies(messageData.m_message->m_assetId);

            for (const AZ::Data::ProductDependency& productDependency : productDependencies)
            {
                if (m_registries[messageData.m_platform].m_assetIdToInfo.find(productDependency.m_assetId)
                    == m_registries[messageData.m_platform].m_assetIdToInfo.end())
                {
                    ++response.m_unresolvedAssetIdReferences;
                }
            }
        }

        {
            AZStd::lock_guard<AZStd::mutex> lock(m_databaseMutex);

            m_db->QueryProductDependencyBySourceGuidSubId(messageData.m_message->m_assetId.m_guid, messageData.m_message->m_assetId.m_subId, messageData.m_platform.toUtf8().constData(), [&response](const AzToolsFramework::AssetDatabase::ProductDependencyDatabaseEntry& entry)
                {
                    if (!entry.m_unresolvedPath.empty() && entry.m_unresolvedPath.find('*') == entry.m_unresolvedPath.npos
                        && !entry.m_unresolvedPath.starts_with(ExcludedDependenciesSymbol))
                    {
                        ++response.m_unresolvedPathReferences;
                    }

                    return true;
                });
        }

        return response;
    }

    void AssetCatalog::HandleSaveAssetCatalogRequest(MessageData<AzFramework::AssetSystem::SaveAssetCatalogRequest> messageData)
    {
        int registrySaveVersion = SaveRegistry();
        m_queuedSaveCatalogRequest.insert(registrySaveVersion, messageData.m_key);
    }

    void AssetCatalog::RegistrySaveComplete(int assetCatalogVersion, bool allCatalogsSaved)
    {
        for (auto iter = m_queuedSaveCatalogRequest.begin(); iter != m_queuedSaveCatalogRequest.end();)
        {
            if (iter.key() <= assetCatalogVersion)
            {
                AssetProcessor::NetworkRequestID& requestId = iter.value();
                AzFramework::AssetSystem::SaveAssetCatalogResponse saveCatalogResponse;
                saveCatalogResponse.m_saved = allCatalogsSaved;
                AssetProcessor::ConnectionBus::Event(requestId.first, &AssetProcessor::ConnectionBus::Events::SendResponse, requestId.second, saveCatalogResponse);
                iter = m_queuedSaveCatalogRequest.erase(iter);
            }
            else
            {
                ++iter;
            }
        }
    }

    int AssetCatalog::SaveRegistry()
    {
        QMutexLocker locker(&m_savingRegistryMutex);

        if (!m_currentlySavingCatalog)
        {
            m_currentlySavingCatalog = true;
            QMetaObject::invokeMethod(this, "SaveRegistry_Impl", Qt::QueuedConnection);
            return ++m_currentRegistrySaveVersion;
        }

        return m_currentRegistrySaveVersion;
    }

    void AssetCatalog::BuildRegistry()
    {
        m_catalogIsDirty = true;
        m_registryBuiltOnce = true;

        {
            AZStd::lock_guard<AZStd::mutex> lock(m_databaseMutex);
            QMutexLocker locker(&m_registriesMutex);

            for (QString platform : m_platforms)
            {
                auto inserted = m_registries.insert(platform, AzFramework::AssetRegistry());
                AzFramework::AssetRegistry& currentRegistry = inserted.value();
                // list of source entries in the database that need to have their UUID updated
                AZStd::vector<AzToolsFramework::AssetDatabase::SourceDatabaseEntry> sourceEntriesToUpdate;

                QElapsedTimer timer;
                timer.start();
                auto databaseQueryCallback = [&](AzToolsFramework::AssetDatabase::CombinedDatabaseEntry& combined)
                {
                    SourceAssetReference sourceAsset(combined.m_scanFolderPK, combined.m_scanFolder.c_str(), combined.m_sourceName.c_str());
                    AZ::Data::AssetId assetId;

                    auto* fileStateInterface = AZ::Interface<IFileStateRequests>::Get();

                    if (!fileStateInterface)
                    {
                        AZ_Assert(false, "Programmer Error - IFileStateRequests interface is not available");
                        return false;
                    }

                    const bool fileExists = fileStateInterface->Exists(sourceAsset.AbsolutePath().c_str());

                    // Only try to update for files which actually exist
                    if (fileExists)
                    {
                        auto canonicalUuid = AssetUtilities::GetSourceUuid(sourceAsset);

                        if (!canonicalUuid)
                        {
                            AZ_Error("AssetCatalog", false, "%s", canonicalUuid.GetError().c_str());
                            return true;
                        }

                        assetId = AZ::Data::AssetId(canonicalUuid.GetValue(), combined.m_subID);

                        if (canonicalUuid.GetValue() != combined.m_sourceGuid)
                        {
                            // Canonical UUID does not match stored UUID, this entry needs to be updated
                            sourceEntriesToUpdate.emplace_back(
                                combined.m_sourceID,
                                combined.m_scanFolderID,
                                combined.m_sourceName.c_str(),
                                canonicalUuid.GetValue(), // Updated UUID
                                combined.m_analysisFingerprint.c_str());
                        }
                    }
                    else
                    {
                        assetId = AZ::Data::AssetId(combined.m_sourceGuid, combined.m_subID);
                    }

                    // relative file path is gotten by removing the platform and game from the product name
                    AZStd::string_view relativeProductPath = AssetUtilities::StripAssetPlatformNoCopy(combined.m_productName);
                    QString fullProductPath = m_cacheRoot.absoluteFilePath(combined.m_productName.c_str());

                    AZ::u64 productFileSize = 0;
                    AZ::IO::FileIOBase::GetInstance()->Size(fullProductPath.toUtf8().constData(), productFileSize);

                    AZ::Data::AssetInfo info;
                    info.m_assetType = combined.m_assetType;
                    info.m_relativePath = relativeProductPath;
                    info.m_assetId = assetId;
                    info.m_sizeBytes = productFileSize;

                    // also register it at the legacy id(s) if its different:
                    currentRegistry.RegisterAsset(assetId, info);

                    return true; // see them all
                };

                m_db->QueryCombined(
                    databaseQueryCallback,
                    AZ::Uuid::CreateNull(),
                    nullptr,
                    platform.toUtf8().constData(),
                    AzToolsFramework::AssetSystem::JobStatus::Any,
                    true); /*we still need legacy IDs - hardly anyone else does*/

                auto* uuidInterface = AZ::Interface<IUuidRequests>::Get();
                AZ_Assert(uuidInterface, "Programmer Error - IUuidRequests is not available.");

                AzToolsFramework::AssetDatabase::ProductDependencyDatabaseEntryContainer productDependenciesToUpdate;

                m_db->QueryProductDependenciesTable(
                    [this, &platform, uuidInterface, &productDependenciesToUpdate](AZ::Data::AssetId& assetId, AzToolsFramework::AssetDatabase::ProductDependencyDatabaseEntry& entry)
                    {
                        if (AzFramework::StringFunc::Equal(entry.m_platform.c_str(), platform.toUtf8().data()))
                        {
                            // Attempt to update the dependency UUID to the canonical UUID if possible
                            if (auto canonicalUuid = uuidInterface->GetCanonicalUuid(entry.m_dependencySourceGuid); canonicalUuid && canonicalUuid.value() != entry.m_dependencySourceGuid)
                            {
                                entry.m_dependencySourceGuid = canonicalUuid.value();
                                productDependenciesToUpdate.emplace_back(entry);
                            }

                            m_registries[platform].RegisterAssetDependency(
                                assetId,
                                AZ::Data::ProductDependency{ AZ::Data::AssetId(entry.m_dependencySourceGuid, entry.m_dependencySubID),
                                                             entry.m_dependencyFlags });
                        }

                        return true;
                    });

                AzToolsFramework::AssetDatabase::SourceFileDependencyEntryContainer sourceDependenciesToUpdate;
                m_db->QuerySourceDependencies(
                    [&sourceDependenciesToUpdate, &uuidInterface](AzToolsFramework::AssetDatabase::SourceFileDependencyEntry& entry)
                    {
                        bool update = false;

                        // Check if the sourceGuid needs to be updated
                        if (auto canonicalUuid = uuidInterface->GetCanonicalUuid(entry.m_sourceGuid);
                            canonicalUuid && canonicalUuid.value() != entry.m_sourceGuid)
                        {
                            if (canonicalUuid.value() != entry.m_sourceGuid)
                            {
                                update = true;
                                entry.m_sourceGuid = canonicalUuid.value();
                            }
                        }

                        // Check if the dependency uses a UUID and if it needs to be updated
                        if (entry.m_dependsOnSource.IsUuid())
                        {
                            if (auto canonicalUuid = uuidInterface->GetCanonicalUuid(entry.m_dependsOnSource.GetUuid());
                                canonicalUuid && canonicalUuid != entry.m_dependsOnSource.GetUuid())
                            {
                                update = true;
                                entry.m_dependsOnSource = AzToolsFramework::AssetDatabase::PathOrUuid(canonicalUuid.value());
                            }
                        }

                        if (update)
                        {
                            sourceDependenciesToUpdate.emplace_back(entry);
                        }

                        return true; // Iterate all entries
                    });

                // Update any old source UUIDs
                for (auto& sourceDatabaseEntry : sourceEntriesToUpdate)
                {
                    m_db->SetSource(sourceDatabaseEntry);
                }

                // Update any old product dependencies
                for (auto& productDependencyEntry : productDependenciesToUpdate)
                {
                    m_db->SetProductDependency(productDependencyEntry);
                }

                // Update any old source dependencies
                if (!sourceDependenciesToUpdate.empty())
                {
                    m_db->RemoveSourceFileDependencies(sourceDependenciesToUpdate);
                    m_db->SetSourceFileDependencies(sourceDependenciesToUpdate);
                }

                AZ_TracePrintf(
                    "Catalog",
                    "Read %u assets from database for %s in %fs\n",
                    currentRegistry.m_assetIdToInfo.size(),
                    platform.toUtf8().constData(),
                    timer.elapsed() / 1000.0f);
            }
        }

        Q_EMIT CatalogLoaded();
    }

    void AssetCatalog::OnDependencyResolved(const AZ::Data::AssetId& assetId, const AzToolsFramework::AssetDatabase::ProductDependencyDatabaseEntry& entry)
    {
        QString platform(entry.m_platform.c_str());
        if (!m_platforms.contains(platform))
        {
            return;
        }

        AzFramework::AssetSystem::AssetNotificationMessage message;
        message.m_type = AzFramework::AssetSystem::AssetNotificationMessage::NotificationType::AssetChanged;

        // Get the existing data from registry.
        AZ::Data::AssetInfo assetInfo = GetAssetInfoById(assetId);
        message.m_data = assetInfo.m_relativePath;
        message.m_sizeBytes = assetInfo.m_sizeBytes;
        message.m_assetId = assetId;
        message.m_assetType = assetInfo.m_assetType;
        message.m_platform = entry.m_platform.c_str();

        // Get legacyIds from registry to put in message.
        AZStd::unordered_map<AZ::Data::AssetId, AZ::Data::AssetId> legacyIds;

        // Add the new dependency entry and get the list of all dependencies for the message.
        AZ::Data::ProductDependency newDependency{ AZ::Data::AssetId(entry.m_dependencySourceGuid, entry.m_dependencySubID), entry.m_dependencyFlags };
        {
            QMutexLocker locker(&m_registriesMutex);
            m_registries[platform].RegisterAssetDependency(assetId, newDependency);
            message.m_dependencies = AZStd::move(m_registries[platform].GetAssetDependencies(assetId));
        }

        if (m_registryBuiltOnce)
        {
            Q_EMIT SendAssetMessage(message);
        }

        m_catalogIsDirty = true;
    }

    void AssetCatalog::OnConnect(unsigned int connectionId, QStringList platforms)
    {
        // Send out a message for each asset to make sure the connected tools are aware of the existence of all previously built assets
        // since the assetcatalog might not have been written out to disk previously.
        for (QString platform : platforms)
        {
            QMutexLocker locker(&m_registriesMutex);
            auto itr = m_registries.find(platform);

            if (itr == m_registries.end())
            {
                continue;
            }

            const auto& currentRegistry = *itr;

            AzFramework::AssetSystem::BulkAssetNotificationMessage bulkMessage;

            bulkMessage.m_messages.reserve(currentRegistry.m_assetIdToInfo.size());
            bulkMessage.m_type = AzFramework::AssetSystem::AssetNotificationMessage::AssetChanged;

            for (const auto& assetInfo : currentRegistry.m_assetIdToInfo)
            {
                AzFramework::AssetSystem::AssetNotificationMessage message(
                    assetInfo.second.m_relativePath.c_str(),
                    AzFramework::AssetSystem::AssetNotificationMessage::AssetChanged,
                    assetInfo.second.m_assetType,
                    platform.toUtf8().constData());

                message.m_assetId = assetInfo.second.m_assetId;
                message.m_sizeBytes = assetInfo.second.m_sizeBytes;
                message.m_dependencies = AZStd::move(currentRegistry.GetAssetDependencies(assetInfo.second.m_assetId));


                bulkMessage.m_messages.push_back(AZStd::move(message));
            }

            AssetProcessor::ConnectionBus::Event(connectionId, &AssetProcessor::ConnectionBus::Events::Send, 0, bulkMessage);
        }
    }

    void AssetCatalog::OnSourceQueued(AZ::Uuid sourceUuid, AZStd::unordered_set<AZ::Uuid> legacyUuids, const SourceAssetReference& sourceAsset)
    {
        AZStd::lock_guard<AZStd::mutex> lock(m_sourceUUIDToSourceNameMapMutex);

        m_sourceUUIDToSourceAssetMap.insert({ sourceUuid, sourceAsset });

        //adding legacy source uuid as well
        for (const auto legacyUuid : legacyUuids)
        {
        m_sourceUUIDToSourceAssetMap.insert({ legacyUuid, sourceAsset });
        }

        m_sourceAssetToSourceUUIDMap.insert({ sourceAsset, sourceUuid });
    }

    void AssetCatalog::OnSourceFinished(AZ::Uuid sourceUuid, AZStd::unordered_set<AZ::Uuid> legacyUuids)
    {
        AZStd::lock_guard<AZStd::mutex> lock(m_sourceUUIDToSourceNameMapMutex);

        auto found = m_sourceUUIDToSourceAssetMap.find(sourceUuid);
        if (found != m_sourceUUIDToSourceAssetMap.end())
        {
            m_sourceAssetToSourceUUIDMap.erase(found->second);
        }

        m_sourceUUIDToSourceAssetMap.erase(sourceUuid);

        for (const auto& legacyUuid : legacyUuids)
        {
        m_sourceUUIDToSourceAssetMap.erase(legacyUuid);
    }
    }

    //////////////////////////////////////////////////////////////////////////

    bool AssetCatalog::GetRelativeProductPathFromFullSourceOrProductPath(const AZStd::string& fullSourceOrProductPath, AZStd::string& relativeProductPath)
    {
        ProcessGetRelativeProductPathFromFullSourceOrProductPathRequest(fullSourceOrProductPath, relativeProductPath);

        if (!relativeProductPath.length())
        {
            // if we are here it means we have failed to determine the assetId we will send back the original path
            AZ_TracePrintf(AssetProcessor::DebugChannel, "GetRelativeProductPath no result, returning original %s...\n", fullSourceOrProductPath.c_str());
            relativeProductPath = fullSourceOrProductPath;
            return false;
        }

        return true;
    }

    bool AssetCatalog::GenerateRelativeSourcePath(
        const AZStd::string& sourcePath, AZStd::string& relativePath, AZStd::string& rootFolder)
    {
        QString normalizedSourcePath = AssetUtilities::NormalizeFilePath(sourcePath.c_str());
        QDir inputPath(normalizedSourcePath);
        QString scanFolder;
        QString relativeName;

        bool validResult = false;

        AZ_TracePrintf(AssetProcessor::DebugChannel, "ProcessGenerateRelativeSourcePathRequest: %s...\n", sourcePath.c_str());

        if (sourcePath.empty())
        {
            // For an empty input path, do nothing, we'll return an empty, invalid result.
            // (We check fullPath instead of inputPath, because an empty fullPath actually produces "." for inputPath)
        }
        else if (inputPath.isAbsolute())
        {
            // For an absolute path, try to convert it to a relative path, based on the existing scan folders.
            // To get the inputPath, we use absolutePath() instead of path() so that any . or .. entries get collapsed.
            validResult = m_platformConfig->ConvertToRelativePath(inputPath.absolutePath(), relativeName, scanFolder);
        }
        else if (inputPath.isRelative())
        {
            // For a relative path, concatenate it with each scan folder, and see if a valid relative path emerges.
            int scanFolders = m_platformConfig->GetScanFolderCount();
            for (int scanIdx = 0; scanIdx < scanFolders; scanIdx++)
            {
                auto& scanInfo = m_platformConfig->GetScanFolderAt(scanIdx);
                QDir possibleRoot(scanInfo.ScanPath());
                QDir possibleAbsolutePath = possibleRoot.filePath(normalizedSourcePath);
                // To get the inputPath, we use absolutePath() instead of path() so that any . or .. entries get collapsed.
                if (m_platformConfig->ConvertToRelativePath(possibleAbsolutePath.absolutePath(), relativeName, scanFolder))
                {
                    validResult = true;
                    break;
                }
            }
        }

        // The input has produced a valid relative path.  However, the path might match multiple nested scan folders,
        // so look to see if a higher-priority folder has a better match.
        if (validResult)
        {
            QString overridingFile = m_platformConfig->GetOverridingFile(relativeName, scanFolder);

            if (!overridingFile.isEmpty())
            {
                overridingFile = AssetUtilities::NormalizeFilePath(overridingFile);
                validResult = m_platformConfig->ConvertToRelativePath(overridingFile, relativeName, scanFolder);
            }
        }

        if (!validResult)
        {
            // if we are here it means we have failed to determine the relativePath, so we will send back the original path
            AZ_TracePrintf(AssetProcessor::DebugChannel,
                "GenerateRelativeSourcePath found no valid result, returning original path: %s...\n", sourcePath.c_str());

            rootFolder.clear();
            relativePath.clear();
            relativePath = sourcePath;
            return false;
        }

        relativePath = relativeName.toUtf8().data();
        rootFolder = scanFolder.toUtf8().data();

        AZ_Assert(!relativePath.empty(), "ConvertToRelativePath returned true, but relativePath is empty");

        return true;
    }

    bool AssetCatalog::GetFullSourcePathFromRelativeProductPath(const AZStd::string& relPath, AZStd::string& fullSourcePath)
    {
        ProcessGetFullSourcePathFromRelativeProductPathRequest(relPath, fullSourcePath);

        if (!fullSourcePath.length())
        {
            // if we are here it means that we failed to determine the full source path from the relative path and we will send back the original path
            AZ_TracePrintf(AssetProcessor::DebugChannel, "GetFullSourcePath no result, returning original %s...\n", relPath.c_str());
            fullSourcePath = relPath;
            return false;
        }

        return true;
    }

    bool AssetCatalog::GetAssetInfoById(const AZ::Data::AssetId& assetId, const AZ::Data::AssetType& assetType, const AZStd::string& platformName, AZ::Data::AssetInfo& assetInfo, AZStd::string& rootFilePath)
    {
        assetInfo.m_assetId.SetInvalid();
        assetInfo.m_relativePath.clear();
        assetInfo.m_assetType = AZ::Data::s_invalidAssetType;
        assetInfo.m_sizeBytes = 0;

        // If the assetType wasn't provided, try to guess it
        if (assetType.IsNull())
        {
            SourceAssetReference sourceAsset;
            bool result = GetAssetInfoByIdOnly(assetId, platformName, assetInfo, sourceAsset);
            rootFilePath = sourceAsset.ScanFolderPath().c_str();
            return result;
        }

        bool isSourceType;

        {
            AZStd::lock_guard<AZStd::mutex> lock(m_sourceAssetTypesMutex);
            isSourceType = m_sourceAssetTypes.find(assetType) != m_sourceAssetTypes.end();
        }

        // If the assetType is registered as a source type, look up the source info
        if (isSourceType)
        {
            SourceAssetReference sourceAsset;

            if (GetSourceFileInfoFromAssetId(assetId, sourceAsset))
            {
                assetInfo.m_assetId = assetId;
                assetInfo.m_assetType = assetType;
                assetInfo.m_relativePath = sourceAsset.RelativePath().c_str();
                AZ::IO::FileIOBase::GetInstance()->Size(sourceAsset.AbsolutePath().c_str(), assetInfo.m_sizeBytes);
                rootFilePath = sourceAsset.ScanFolderPath().c_str();

                return true;
            }

            return false;
        }

        // Return the product file info
        rootFilePath.clear(); // products don't have root file paths.
        assetInfo = GetProductAssetInfo(platformName.c_str(), assetId);

        return !assetInfo.m_relativePath.empty();
    }

    QString AssetCatalog::GetDefaultAssetPlatform()
    {
        // get the first available platform, preferring the host platform.
        if (m_platforms.contains(AzToolsFramework::AssetSystem::GetHostAssetPlatform()))
        {
            return QString::fromUtf8(AzToolsFramework::AssetSystem::GetHostAssetPlatform());
        }

        // the GetHostAssetPlatform() "pc" or "osx" is not actually enabled for this compilation (maybe "server" or similar is in a build job).
        // in that case, we'll use the first we find!
        return m_platforms[0];
    }


    AZ::Outcome<AZStd::vector<AZ::Data::ProductDependency>, AZStd::string> AssetCatalog::GetDirectProductDependencies(
        const AZ::Data::AssetId& id)
    {
        QString platform = GetDefaultAssetPlatform();

        QMutexLocker locker(&m_registriesMutex);

        auto itr = m_registries[platform].m_assetDependencies.find(id);

        if (itr == m_registries[platform].m_assetDependencies.end())
        {
            return AZ::Failure<AZStd::string>("Failed to find asset in dependency map");
        }

        return AZ::Success(itr->second);
    }

    AZ::Outcome<AZStd::vector<AZ::Data::ProductDependency>, AZStd::string> AssetCatalog::GetAllProductDependencies(const AZ::Data::AssetId& id)
    {
        return GetAllProductDependenciesFilter(id, {}, {});
    }

    AZ::Outcome<AZStd::vector<AZ::Data::ProductDependency>, AZStd::string> AssetCatalog::GetAllProductDependenciesFilter(
        const AZ::Data::AssetId& id,
        const AZStd::unordered_set<AZ::Data::AssetId>& exclusionList,
        const AZStd::vector<AZStd::string>& wildcardPatternExclusionList)
    {
        AZStd::vector<AZ::Data::ProductDependency> dependencyList;
        AZStd::unordered_set<AZ::Data::AssetId> assetSet;
        AZ::Data::PreloadAssetListType preloadList;
        if (exclusionList.find(id) != exclusionList.end())
        {
            return AZ::Success(AZStd::move(dependencyList));
        }

        for (const AZStd::string& wildcardPattern : wildcardPatternExclusionList)
        {
            if (DoesAssetIdMatchWildcardPattern(id, wildcardPattern))
            {
                return AZ::Success(AZStd::move(dependencyList));
            }
        }

        AddAssetDependencies(id, assetSet, dependencyList, exclusionList, wildcardPatternExclusionList, preloadList);

        // dependencyList will be appended to while looping, so use a traditional loop
        for (size_t i = 0; i < dependencyList.size(); ++i)
        {
            AddAssetDependencies(dependencyList[i].m_assetId, assetSet, dependencyList, exclusionList, wildcardPatternExclusionList, preloadList);
        }

        return AZ::Success(AZStd::move(dependencyList));
    }

    AZ::Outcome<AZStd::vector<AZ::Data::ProductDependency>, AZStd::string> AssetCatalog::GetLoadBehaviorProductDependencies(
        const AZ::Data::AssetId& id, AZStd::unordered_set<AZ::Data::AssetId>& noloadSet,
        AZ::Data::PreloadAssetListType& preloadAssetList)
    {
        AZStd::vector<AZ::Data::ProductDependency> dependencyList;
        AZStd::vector<AZ::Data::ProductDependency> returnList;
        AZStd::unordered_set<AZ::Data::AssetId> assetSet;

        AddAssetDependencies(id, assetSet, dependencyList, {}, {}, preloadAssetList);

        // dependencyList will be appended to while looping, so use a traditional loop
        for (size_t i = 0; i < dependencyList.size(); ++i)
        {
            if (AZ::Data::ProductDependencyInfo::LoadBehaviorFromFlags(dependencyList[i].m_flags) == AZ::Data::AssetLoadBehavior::NoLoad)
            {
                noloadSet.insert(dependencyList[i].m_assetId);
                assetSet.erase(dependencyList[i].m_assetId);
            }
            else
            {
                returnList.push_back(dependencyList[i]);
                AddAssetDependencies(dependencyList[i].m_assetId, assetSet, dependencyList, {}, {}, preloadAssetList);
            }
        }

        return AZ::Success(AZStd::move(returnList));
    }

    bool AssetCatalog::DoesAssetIdMatchWildcardPattern(const AZ::Data::AssetId& assetId, const AZStd::string& wildcardPattern)
    {
        if (wildcardPattern.empty())
        {
            // pattern is empty, there is nothing to match
            return false;
        }

        AZStd::string relativePath = GetAssetPathById(assetId);
        if (relativePath.empty())
        {
            // assetId did not resolve to a relative path, cannot be matched
            return false;
        }

        return AZStd::wildcard_match(wildcardPattern, relativePath);
    }

    void AssetCatalog::AddAssetDependencies(
        const AZ::Data::AssetId& searchAssetId,
        AZStd::unordered_set<AZ::Data::AssetId>& assetSet,
        AZStd::vector<AZ::Data::ProductDependency>& dependencyList,
        const AZStd::unordered_set<AZ::Data::AssetId>& exclusionList,
        const AZStd::vector<AZStd::string>& wildcardPatternExclusionList,
        AZ::Data::PreloadAssetListType& preloadAssetList)
    {
        using namespace AZ::Data;

        QString platform = GetDefaultAssetPlatform();

        QMutexLocker locker(&m_registriesMutex);

        auto itr = m_registries[platform].m_assetDependencies.find(searchAssetId);

        if (itr != m_registries[platform].m_assetDependencies.end())
        {
            AZStd::vector<ProductDependency>& assetDependencyList = itr->second;

            for (const ProductDependency& dependency : assetDependencyList)
            {
                if (!dependency.m_assetId.IsValid())
                {
                    continue;
                }

                if (exclusionList.find(dependency.m_assetId) != exclusionList.end())
                {
                    continue;
                }

                bool isWildcardMatch = false;
                for (const AZStd::string& wildcardPattern : wildcardPatternExclusionList)
                {
                    isWildcardMatch = DoesAssetIdMatchWildcardPattern(dependency.m_assetId, wildcardPattern);
                    if (isWildcardMatch)
                    {
                        break;
                    }
                }
                if (isWildcardMatch)
                {
                    continue;
                }

                auto loadBehavior = AZ::Data::ProductDependencyInfo::LoadBehaviorFromFlags(dependency.m_flags);
                if (loadBehavior == AZ::Data::AssetLoadBehavior::PreLoad)
                {
                    preloadAssetList[searchAssetId].insert(dependency.m_assetId);
                }

                // Only proceed if this ID is valid and we haven't encountered this assetId before.
                // Invalid IDs usually come from unmet path product dependencies.
                if (assetSet.find(dependency.m_assetId) == assetSet.end())
                {
                    assetSet.insert(dependency.m_assetId); // add to the set of already-encountered assets
                    dependencyList.push_back(dependency); // put it in the flat list of dependencies we've found
                }
            }
        }
    }

    bool AssetCatalog::GetSourceInfoBySourcePath(const char* sourcePath, AZ::Data::AssetInfo& assetInfo, AZStd::string& watchFolder)
    {
        if (!sourcePath || strlen(sourcePath) <= 0)
        {
            assetInfo.m_assetId.SetInvalid();
            return false;
        }

        SourceAssetReference sourceAsset;

        if (!AzFramework::StringFunc::Path::IsRelative(sourcePath))
        {
            QString scanFolder;
            QString relPath;

            // Call ConvertToRelativePath first to verify the sourcePath exists in a scanfolder
            if (m_platformConfig->ConvertToRelativePath(sourcePath, relPath, scanFolder))
            {
                sourceAsset = SourceAssetReference(scanFolder, relPath);
            }
        }
        else
        {
            // relative paths get the first matching asset, and then they get the usual call.
            QString absolutePath = m_platformConfig->FindFirstMatchingFile(QString::fromUtf8(sourcePath));
            if (!absolutePath.isEmpty())
            {
                sourceAsset = SourceAssetReference(absolutePath);
            }
        }

        if (!sourceAsset)
        {
            assetInfo.m_assetId.SetInvalid();
            return false;
        }

        // now that we have a database path, we can at least return something.
        // but source info also includes UUID, which we need to hit the database for (or the in-memory map).

        // Check the database first for the UUID now that we have the "database name" (which includes output prefix)

        {
            AZStd::lock_guard<AZStd::mutex> lock(m_databaseMutex);
            AzToolsFramework::AssetDatabase::SourceDatabaseEntry returnedSource;

            if (m_db->GetSourceBySourceNameScanFolderId(sourceAsset.RelativePath().c_str(), sourceAsset.ScanFolderId(), returnedSource))
            {
                const AzToolsFramework::AssetDatabase::SourceDatabaseEntry& entry = returnedSource;

                AzToolsFramework::AssetDatabase::ScanFolderDatabaseEntry scanEntry;
                if (m_db->GetScanFolderByScanFolderID(entry.m_scanFolderPK, scanEntry))
                {
                    watchFolder = scanEntry.m_scanFolder;
                    // since we are returning the UUID of a source file, as opposed to the full assetId of a product file produced by that source file,
                    // the subId part of the assetId will always be set to zero.
                    assetInfo.m_assetId = AZ::Data::AssetId(entry.m_sourceGuid, 0);

                    assetInfo.m_relativePath = entry.m_sourceName;
                    AZStd::string absolutePath;
                    AzFramework::StringFunc::Path::Join(scanEntry.m_scanFolder.c_str(), assetInfo.m_relativePath.c_str(), absolutePath);
                    AZ::IO::FileIOBase::GetInstance()->Size(absolutePath.c_str(), assetInfo.m_sizeBytes);
                    assetInfo.m_assetType = AZ::Uuid::CreateNull(); // most source files don't have a type!

                    // Go through the list of source assets and see if this asset's file path matches any of the filters
                    for (const auto& pair : m_sourceAssetTypeFilters)
                    {
                        if (AZStd::wildcard_match(pair.first, assetInfo.m_relativePath))
                        {
                            assetInfo.m_assetType = pair.second;
                            break;
                        }
                    }

                    return true;
                }
            }
        }

        watchFolder = sourceAsset.ScanFolderPath().c_str();

        // Source file isn't in the database yet, see if its in the job queue
        if (GetQueuedAssetInfoByRelativeSourceName(sourceAsset, assetInfo))
        {
            return true;
        }

        // Source file isn't in the job queue yet, source UUID needs to be created
        return GetUncachedSourceInfoFromDatabaseNameAndWatchFolder(sourceAsset, assetInfo);
    }

    bool AssetCatalog::GetSourceInfoBySourceUUID(const AZ::Uuid& sourceUuid, AZ::Data::AssetInfo& assetInfo, AZStd::string& watchFolder)
    {
        AZ::Data::AssetId partialId(sourceUuid, 0);
        SourceAssetReference sourceAsset;

        if (GetSourceFileInfoFromAssetId(partialId, sourceAsset))
        {
            watchFolder = sourceAsset.ScanFolderPath().c_str();

            assetInfo.m_assetId = partialId;
            assetInfo.m_assetType = AZ::Uuid::CreateNull(); // most source files don't have a type!
            assetInfo.m_relativePath = sourceAsset.RelativePath().c_str();
            AZ::IO::FileIOBase::GetInstance()->Size(sourceAsset.AbsolutePath().c_str(), assetInfo.m_sizeBytes);

            // if the type has registered with a typeid, then supply it here
            AZStd::lock_guard<AZStd::mutex> lock(m_sourceAssetTypesMutex);

            // Go through the list of source assets and see if this asset's file path matches any of the filters
            // if it does, we know what type it is (if not, the above call to CreateNull ensures it is null).
            for (const auto& pair : m_sourceAssetTypeFilters)
            {
                if (AZStd::wildcard_match(pair.first, sourceAsset.RelativePath().c_str()))
                {
                    assetInfo.m_assetType = pair.second;
                    break;
                }
            }

            return true;
        }
        // failed!
        return false;
    }

    bool AssetCatalog::GetAssetsProducedBySourceUUID(const AZ::Uuid& sourceUuid, AZStd::vector<AZ::Data::AssetInfo>& productsAssetInfo)
    {
        AZStd::lock_guard<AZStd::mutex> lock(m_databaseMutex);

        AzToolsFramework::AssetDatabase::SourceDatabaseEntry entry;

        if (m_db->GetSourceBySourceGuid(sourceUuid, entry))
        {
            AzToolsFramework::AssetDatabase::ProductDatabaseEntryContainer products;

            if (m_db->GetProductsBySourceID(entry.m_sourceID, products))
            {
                for (const AzToolsFramework::AssetDatabase::ProductDatabaseEntry& product : products)
                {
                    AZ::Data::AssetInfo assetInfo;
                    assetInfo.m_assetId = AZ::Data::AssetId(sourceUuid, product.m_subID);
                    assetInfo.m_assetType = product.m_assetType;
                    productsAssetInfo.emplace_back(assetInfo);
                }
            }

            return true;
        }

        return false;
    }

    bool AssetCatalog::ClearFingerprintForAsset(const AZStd::string& sourcePath)
    {
        AZStd::lock_guard<AZStd::mutex> lock(m_databaseMutex);

        SourceAssetReference sourceAsset;

        if (QFileInfo(sourcePath.c_str()).isAbsolute())
        {
            sourceAsset = SourceAssetReference(sourcePath.c_str());
        }
        else
        {
            QString absolutePath = m_platformConfig->FindFirstMatchingFile(sourcePath.c_str());

            if (absolutePath.isEmpty())
            {
                return false;
            }

            sourceAsset = SourceAssetReference(absolutePath.toUtf8().constData());
        }

        if(!m_db->UpdateFileHashByFileNameAndScanFolderId(sourceAsset.RelativePath().c_str(), sourceAsset.ScanFolderId(), 0))
        {
            return false;
        }

        AzToolsFramework::AssetDatabase::SourceDatabaseEntry source;
        if (!m_db->GetSourceBySourceNameScanFolderId(sourceAsset.RelativePath().c_str(), sourceAsset.ScanFolderId(), source))
        {
            return false;
        }

        // if setting the file hash failed, still try to clear the job fingerprints.
        return m_db->SetJobFingerprintsBySourceID(source.m_sourceID, 0);
    }

    bool AssetCatalog::GetScanFolders(AZStd::vector<AZStd::string>& scanFolders)
    {
        int scanFolderCount = m_platformConfig->GetScanFolderCount();
        for (int i = 0; i < scanFolderCount; ++i)
        {
            scanFolders.push_back(m_platformConfig->GetScanFolderAt(i).ScanPath().toUtf8().constData());
        }
        return true;
    }

    bool AssetCatalog::GetAssetSafeFolders(AZStd::vector<AZStd::string>& assetSafeFolders)
    {
        int scanFolderCount = m_platformConfig->GetScanFolderCount();
        for (int scanFolderIndex = 0; scanFolderIndex < scanFolderCount; ++scanFolderIndex)
        {
            AssetProcessor::ScanFolderInfo& scanFolder = m_platformConfig->GetScanFolderAt(scanFolderIndex);
            if (scanFolder.CanSaveNewAssets())
            {
                assetSafeFolders.push_back(scanFolder.ScanPath().toUtf8().constData());
            }
        }
        return true;
    }

    bool AssetCatalog::IsAssetPlatformEnabled(const char* platform)
    {
        const AZStd::vector<AssetBuilderSDK::PlatformInfo>& enabledPlatforms = m_platformConfig->GetEnabledPlatforms();
        for (const AssetBuilderSDK::PlatformInfo& platformInfo : enabledPlatforms)
        {
            if (platformInfo.m_identifier == platform)
            {
                return true;
            }
        }
        return false;
    }

    int AssetCatalog::GetPendingAssetsForPlatform(const char* /*platform*/)
    {
        AZ_Assert(false, "Call to unsupported Asset Processor function GetPendingAssetsForPlatform on AssetCatalog");
        return -1;
    }

    AZStd::string AssetCatalog::GetAssetPathById(const AZ::Data::AssetId& id)
    {
        return GetAssetInfoById(id).m_relativePath;

    }

    AZ::Data::AssetId AssetCatalog::GetAssetIdByPath(const char* path, const AZ::Data::AssetType& typeToRegister, bool autoRegisterIfNotFound)
    {
        AZ_UNUSED(autoRegisterIfNotFound);
        AZ_Assert(autoRegisterIfNotFound == false, "Auto registration is invalid during asset processing.");
        AZ_UNUSED(typeToRegister);
        AZ_Assert(typeToRegister == AZ::Data::s_invalidAssetType, "Can not register types during asset processing.");
        AZStd::string relProductPath;
        GetRelativeProductPathFromFullSourceOrProductPath(path, relProductPath);
        QString tempPlatformName = GetDefaultAssetPlatform();

        AZ::Data::AssetId assetId;
        {
            QMutexLocker locker(&m_registriesMutex);
            assetId = m_registries[tempPlatformName].GetAssetIdByPath(relProductPath.c_str());
        }
        return assetId;
    }

    AZ::Data::AssetInfo AssetCatalog::GetAssetInfoById(const AZ::Data::AssetId& id)
    {
        AZ::Data::AssetType assetType;
        AZ::Data::AssetInfo assetInfo;
        AZStd::string rootFilePath;
        GetAssetInfoById(id, assetType, "", assetInfo, rootFilePath);
        return assetInfo;
    }

    bool ConvertDatabaseProductPathToProductFilename(AZStd::string_view dbPath, QString& productFileName)
    {
        // Always strip the leading directory from the product path
        // The leading directory can be either an asset platform path or a subfolder
        AZ::StringFunc::TokenizeNext(dbPath, AZ_CORRECT_AND_WRONG_FILESYSTEM_SEPARATOR);
        if (!dbPath.empty())
        {
            productFileName = QString::fromUtf8(dbPath.data(), aznumeric_cast<int>(dbPath.size()));
            return true;
        }
        return false;
    }

    void AssetCatalog::ProcessGetRelativeProductPathFromFullSourceOrProductPathRequest(const AZStd::string& fullPath, AZStd::string& relativeProductPath)
    {
        QString sourceOrProductPath = fullPath.c_str();
        QString normalizedSourceOrProductPath = AssetUtilities::NormalizeFilePath(sourceOrProductPath);

        QString productFileName;
        bool resultCode = false;
        QDir inputPath(normalizedSourceOrProductPath);

        AZ_TracePrintf(AssetProcessor::DebugChannel, "ProcessGetRelativeProductPath: %s...\n", sourceOrProductPath.toUtf8().constData());

        if (inputPath.isRelative())
        {
            //if the path coming in is already a relative path,we just send it back
            productFileName = sourceOrProductPath;
            resultCode = true;
        }
        else
        {
            QDir cacheRoot;
            AssetUtilities::ComputeProjectCacheRoot(cacheRoot);
            QString normalizedCacheRoot = AssetUtilities::NormalizeFilePath(cacheRoot.path());

            if (AssetUtilities::IsInCacheFolder(normalizedSourceOrProductPath.toUtf8().constData(), cacheRoot.absolutePath().toUtf8().constData()))
            {
                // The path send by the game/editor contains the cache root so we try to find the asset id
                // from the asset database
                normalizedSourceOrProductPath.remove(0, normalizedCacheRoot.length() + 1); // adding 1 for the native separator

                // If we are here it means that the asset database does not have any knowledge about this file,
                // most probably because AP has not processed the file yet
                // In this case we will try to compute the asset id from the product path
                // Now after removing the cache root,normalizedInputAssetPath can either be $Platform/$Game/xxx/yyy or something like $Platform/zzz
                // and the corresponding assetId have to be either xxx/yyy or zzz

                resultCode = ConvertDatabaseProductPathToProductFilename(normalizedSourceOrProductPath.toUtf8().data(), productFileName);
            }
            else
            {
                // If we are here it means its a source file, first see whether there is any overriding file and then try to find products
                QString scanFolder;
                QString relativeName;
                if (m_platformConfig->ConvertToRelativePath(normalizedSourceOrProductPath, relativeName, scanFolder))
                {
                    QString overridingFile = m_platformConfig->GetOverridingFile(relativeName, scanFolder);

                    if (overridingFile.isEmpty())
                    {
                        // no overriding file found
                        overridingFile = normalizedSourceOrProductPath;
                    }
                    else
                    {
                        overridingFile = AssetUtilities::NormalizeFilePath(overridingFile);
                    }

                    const auto* scanFolderInfo = m_platformConfig->GetScanFolderForFile(overridingFile);

                    if (scanFolderInfo && m_platformConfig->ConvertToRelativePath(overridingFile, scanFolderInfo, relativeName))
                    {
                        AZStd::lock_guard<AZStd::mutex> lock(m_databaseMutex);
                        AzToolsFramework::AssetDatabase::ProductDatabaseEntryContainer products;

                        if (m_db->GetProductsBySourceNameScanFolderID(relativeName, scanFolderInfo->ScanFolderID(), products))
                        {
                            resultCode = ConvertDatabaseProductPathToProductFilename(products[0].m_productName, productFileName);
                        }
                        else
                        {
                            productFileName = relativeName;
                            resultCode = true;
                        }
                    }
                }
            }
        }

        if (!resultCode)
        {
            productFileName = "";
        }

        relativeProductPath = productFileName.toUtf8().data();
    }

    void AssetCatalog::ProcessGetFullSourcePathFromRelativeProductPathRequest(const AZStd::string& relPath, AZStd::string& fullSourcePath)
    {
        QString assetPath = relPath.c_str();
        QString normalizedAssetPath = AssetUtilities::NormalizeFilePath(assetPath);
        int resultCode = 0;
        QString fullAssetPath;

        if (normalizedAssetPath.isEmpty())
        {
            fullSourcePath = "";
            return;
        }

        QDir inputPath(normalizedAssetPath);

        if (inputPath.isAbsolute())
        {
            QDir cacheRoot;
            AssetUtilities::ComputeProjectCacheRoot(cacheRoot);
            QString normalizedCacheRoot = AssetUtilities::NormalizeFilePath(cacheRoot.path());

            if (!AssetUtilities::IsInCacheFolder(normalizedAssetPath.toUtf8().constData(), cacheRoot.absolutePath().toUtf8().constData()))
            {
                // Attempt to convert to relative path
                QString dummy, convertedRelPath;
                if (m_platformConfig->ConvertToRelativePath(assetPath, convertedRelPath, dummy))
                {
                    // then find the first matching file to get correct casing
                    fullAssetPath = m_platformConfig->FindFirstMatchingFile(convertedRelPath);
                }

                if (fullAssetPath.isEmpty())
                {
                    // if we couldn't find it, just return the passed in path
                    fullAssetPath = assetPath;
                }

                resultCode = 1;
            }
            else
            {
                // The path send by the game/editor contains the cache root ,try to find the productName from it
                normalizedAssetPath.remove(0, normalizedCacheRoot.length() + 1); // adding 1 for the native separator
            }
        }

        if (!resultCode)
        {
            //remove aliases if present
            normalizedAssetPath = AssetUtilities::NormalizeAndRemoveAlias(normalizedAssetPath);

            if (!normalizedAssetPath.isEmpty()) // this happens if it comes in as just for example "@products@/"
            {
                AZStd::lock_guard<AZStd::mutex> lock(m_databaseMutex);

                //We should have the asset now, we can now find the full asset path
                // we have to check each platform individually until we get a hit.
                const auto& platforms = m_platformConfig->GetEnabledPlatforms();
                QString productName;
                for (const AssetBuilderSDK::PlatformInfo& platformInfo : platforms)
                {
                    if (platformInfo.m_identifier == AssetBuilderSDK::CommonPlatformName)
                    {
                        // Common platform is not supported for product assets currently
                        continue;
                    }

                    QString platformName = QString::fromUtf8(platformInfo.m_identifier.c_str());
                    productName = AssetUtilities::GuessProductNameInDatabase(normalizedAssetPath, platformName, m_db.get());
                    if (!productName.isEmpty())
                    {
                        break;
                    }
                }

                if (!productName.isEmpty())
                {
                    //Now find the input name for the path,if we are here this should always return true since we were able to find the productName before
                    AzToolsFramework::AssetDatabase::SourceDatabaseEntryContainer sources;
                    if (m_db->GetSourcesByProductName(productName, sources))
                    {
                        //Once we have found the inputname we will try finding the full path
                        fullAssetPath = m_platformConfig->FindFirstMatchingFile(sources[0].m_sourceName.c_str());
                        if (!fullAssetPath.isEmpty())
                        {
                            resultCode = 1;
                        }
                    }
                }
                else
                {
                    // if we are not able to guess the product name than maybe the asset path is an input name
                    fullAssetPath = m_platformConfig->FindFirstMatchingFile(normalizedAssetPath);
                    if (!fullAssetPath.isEmpty())
                    {
                        resultCode = 1;
                    }
                }
            }
        }

        if (!resultCode)
        {
            fullSourcePath = "";
        }
        else
        {
            fullSourcePath = fullAssetPath.toUtf8().data();
        }
    }

    //////////////////////////////////////////////////////////////////////////

    void AssetCatalog::RegisterSourceAssetType(const AZ::Data::AssetType& assetType, const char* assetFileFilter)
    {
        AZStd::lock_guard<AZStd::mutex> lock(m_sourceAssetTypesMutex);
        m_sourceAssetTypes.insert(assetType);
        AZStd::vector<AZStd::string> tokens;
        AZStd::string semicolonSeperated(assetFileFilter);
        AZStd::tokenize(semicolonSeperated, AZStd::string(";"), tokens);

        for (const auto& pattern : tokens)
        {
            m_sourceAssetTypeFilters[pattern] = assetType;
        }
    }

    void AssetCatalog::UnregisterSourceAssetType(const AZ::Data::AssetType& /*assetType*/)
    {
        // For now, this does nothing, because it would just needlessly complicate things for no gain.
        // Unregister is only called when a builder is shut down, which really is only supposed to happen when AssetCatalog is being shutdown
        // Without a way of tracking how many builders have registered the same assetType and being able to perfectly keep track of every builder shutdown, even in the event of a crash,
        // the map would either be cleared prematurely or never get cleared at all
    }

    //////////////////////////////////////////////////////////////////////////

    bool AssetCatalog::GetSourceFileInfoFromAssetId(const AZ::Data::AssetId &assetId, SourceAssetReference& sourceAsset)
    {
        // Try checking the UuidManager, it keeps track of legacy UUIDs
        auto* uuidInterface = AZ::Interface<AssetProcessor::IUuidRequests>::Get();
        AZ_Assert(uuidInterface, "Programmer Error - IUuidRequests interface is not available.");

        if (auto result = uuidInterface->FindHighestPriorityFileByUuid(assetId.m_guid); result)
        {
            sourceAsset = SourceAssetReference(result.value());
            return true;
        }

        // Check the database next
        {
            AZStd::lock_guard<AZStd::mutex> lock(m_databaseMutex);
            AzToolsFramework::AssetDatabase::SourceDatabaseEntry entry;

            if (m_db->GetSourceBySourceGuid(assetId.m_guid, entry))
            {
                AzToolsFramework::AssetDatabase::ScanFolderDatabaseEntry scanEntry;
                if (m_db->GetScanFolderByScanFolderID(entry.m_scanFolderPK, scanEntry))
                {
                    sourceAsset = SourceAssetReference(scanEntry.m_scanFolder.c_str(), entry.m_sourceName.c_str());

                    return true;
                }
            }
        }

        // Source file isn't in the database yet, see if its in the job queue
        return GetQueuedAssetInfoById(assetId.m_guid, sourceAsset);
    }

    AZ::Data::AssetInfo AssetCatalog::GetProductAssetInfo(const char* platformName, const AZ::Data::AssetId& assetId)
    {
        // this more or less follows the same algorithm that the game uses to look up products.
        using namespace AZ::Data;
        using namespace AzFramework;

        if ((!assetId.IsValid()) || (m_platforms.isEmpty()))
        {
            return AssetInfo();
        }

        // in case no platform name has been given, we are prepared to compute one.
        QString tempPlatformName;

        // if no platform specified, we'll use the current platform.
        if ((!platformName) || (platformName[0] == 0))
        {
            tempPlatformName = GetDefaultAssetPlatform();
        }
        else
        {
            tempPlatformName = QString::fromUtf8(platformName);
        }

        // note that m_platforms is not mutated at all during runtime, so we ignore it in the lock
        if (!m_platforms.contains(tempPlatformName))
        {
            return AssetInfo();
        }

        QMutexLocker locker(&m_registriesMutex);

        const AssetRegistry& registryToUse = m_registries[tempPlatformName];

        auto foundIter = registryToUse.m_assetIdToInfo.find(assetId);
        if (foundIter != registryToUse.m_assetIdToInfo.end())
        {
            return foundIter->second;
        }

<<<<<<< HEAD
=======
        // we did not find it - try the backup mapping!
        AssetId legacyMapping = registryToUse.GetAssetIdByLegacyAssetId(assetId);
        if (legacyMapping.IsValid())
        {
            AZ::Data::AssetInfo legacyAssetInfo = GetProductAssetInfo(platformName, legacyMapping);
            AZ_Error(
                "O3DE_DEPRECATION_NOTICE(GHI-17861)",
                legacyAssetInfo.m_assetType == AZ::Data::s_invalidAssetType,
                "Deprecated asset id warning! GetProductAssetInfo could not find asset id \"%s\" and so fell back to using the legacy "
                "asset id. \"%s\". Please look up these asset ids in AssetProcessor and recreate the asset in order to generate a new "
                "asset id.",
                assetId.ToFixedString().c_str(),
                legacyMapping.ToFixedString().c_str());

            return legacyAssetInfo;
        }

>>>>>>> 5295397a
        return AssetInfo(); // not found!
    }

    bool AssetCatalog::GetAssetInfoByIdOnly(const AZ::Data::AssetId& id, const AZStd::string& platformName, AZ::Data::AssetInfo& assetInfo, SourceAssetReference& sourceAsset)
    {
        if (GetSourceFileInfoFromAssetId(id, sourceAsset))
        {
            {
                AZStd::lock_guard<AZStd::mutex> lock(m_sourceAssetTypesMutex);

                // Go through the list of source assets and see if this asset's file path matches any of the filters
                for (const auto& pair : m_sourceAssetTypeFilters)
                {
                    if (AZStd::wildcard_match(pair.first, sourceAsset.AbsolutePath().c_str()))
                    {
                        assetInfo.m_assetId = id;
                        assetInfo.m_assetType = pair.second;
                        assetInfo.m_relativePath = sourceAsset.RelativePath().c_str();
                        AZ::IO::FileIOBase::GetInstance()->Size(sourceAsset.AbsolutePath().c_str(), assetInfo.m_sizeBytes);

                        return true;
                    }
                }
            }

            // If we get to here, we're going to assume it's a product type
            sourceAsset = {};
            assetInfo = GetProductAssetInfo(platformName.c_str(), id);

            return !assetInfo.m_relativePath.empty();
        }

        // Asset isn't in the DB or in the APM queue, we don't know what this asset ID is
        return false;
    }

    bool AssetCatalog::GetQueuedAssetInfoById(const AZ::Uuid& guid, SourceAssetReference& sourceAsset)
    {
        if (!guid.IsNull())
        {
            AZStd::lock_guard<AZStd::mutex> lock(m_sourceUUIDToSourceNameMapMutex);

            auto foundSource = m_sourceUUIDToSourceAssetMap.find(guid);
            if (foundSource != m_sourceUUIDToSourceAssetMap.end())
            {
                sourceAsset = foundSource->second;

                return true;
            }

            AZ_TracePrintf(AssetProcessor::DebugChannel, "GetQueuedAssetInfoById: AssetCatalog unable to find the requested source asset having uuid (%s).\n", guid.ToString<AZStd::string>().c_str());
        }

        return false;
    }


    bool AssetCatalog::GetQueuedAssetInfoByRelativeSourceName(const SourceAssetReference& sourceAsset, AZ::Data::AssetInfo& assetInfo)
    {
        if (sourceAsset)
        {
            AZStd::lock_guard<AZStd::mutex> lock(m_sourceUUIDToSourceNameMapMutex);

            auto foundSourceUUID = m_sourceAssetToSourceUUIDMap.find(sourceAsset);
            if (foundSourceUUID != m_sourceAssetToSourceUUIDMap.end())
            {
                assetInfo.m_relativePath = sourceAsset.RelativePath().c_str();
                assetInfo.m_assetId = foundSourceUUID->second;
                AZ::IO::FileIOBase::GetInstance()->Size(sourceAsset.AbsolutePath().c_str(), assetInfo.m_sizeBytes);
                assetInfo.m_assetType = AZ::Uuid::CreateNull(); // most source files don't have a type!

                // Go through the list of source assets and see if this asset's file path matches any of the filters
                for (const auto& pair : m_sourceAssetTypeFilters)
                {
                    if (AZStd::wildcard_match(pair.first, assetInfo.m_relativePath))
                    {
                        assetInfo.m_assetType = pair.second;
                        break;
                    }
                }

                return true;
            }
        }

        assetInfo.m_assetId.SetInvalid();

        return false;
    }

    bool AssetCatalog::GetUncachedSourceInfoFromDatabaseNameAndWatchFolder(const SourceAssetReference& sourceAsset, AZ::Data::AssetInfo& assetInfo)
    {
        // Make sure the source file exists first
        AZ::IO::FileIOBase* io = AZ::IO::FileIOBase::GetInstance();
        AZ_Assert(io, "Expected a FileIO Interface");
        if (!io->Exists(sourceAsset.AbsolutePath().c_str()))
        {
            return false;
        }

        auto sourceUUID = AssetUtilities::GetSourceUuid(sourceAsset);

        if (!sourceUUID)
        {
            return false;
        }

        AZ::Data::AssetId sourceAssetId(sourceUUID.GetValue(), 0);

        assetInfo.m_assetId = sourceAssetId;
        assetInfo.m_relativePath = sourceAsset.RelativePath().c_str();
        io->Size(sourceAsset.AbsolutePath().c_str(), assetInfo.m_sizeBytes);
        assetInfo.m_assetType = AZ::Uuid::CreateNull();

        // Go through the list of source assets and see if this asset's file path matches any of the filters
        for (const auto& pair : m_sourceAssetTypeFilters)
        {
            if (AZStd::wildcard_match(pair.first, assetInfo.m_relativePath))
            {
                assetInfo.m_assetType = pair.second;
                break;
            }
        }

        return true;
    }

    bool AssetCatalog::ConnectToDatabase()
    {
        AZStd::lock_guard<AZStd::mutex> lock(m_databaseMutex);

        if (!m_db)
        {
            AZStd::string databaseLocation;
            AzToolsFramework::AssetDatabase::AssetDatabaseRequestsBus::Broadcast(&AzToolsFramework::AssetDatabase::AssetDatabaseRequests::GetAssetDatabaseLocation, databaseLocation);

            if (!databaseLocation.empty())
            {
                m_db = AZStd::make_unique<AssetProcessor::AssetDatabaseConnection>();
                m_db->OpenDatabase();

                return true;
            }

            return false;
        }

        return true;
    }

    void AssetCatalog::AsyncAssetCatalogStatusRequest()
    {
        if (m_catalogIsDirty)
        {
            Q_EMIT AsyncAssetCatalogStatusResponse(AssetCatalogStatus::RequiresSaving);
        }
        else
        {
            Q_EMIT AsyncAssetCatalogStatusResponse(AssetCatalogStatus::UpToDate);
        }
    }

}//namespace AssetProcessor

<|MERGE_RESOLUTION|>--- conflicted
+++ resolved
@@ -1648,8 +1648,6 @@
             return foundIter->second;
         }
 
-<<<<<<< HEAD
-=======
         // we did not find it - try the backup mapping!
         AssetId legacyMapping = registryToUse.GetAssetIdByLegacyAssetId(assetId);
         if (legacyMapping.IsValid())
@@ -1667,7 +1665,6 @@
             return legacyAssetInfo;
         }
 
->>>>>>> 5295397a
         return AssetInfo(); // not found!
     }
 
