/*
 * Copyright (c) Contributors to the Open 3D Engine Project.
 * For complete copyright and license terms please see the LICENSE at the root of this distribution.
 *
 * SPDX-License-Identifier: Apache-2.0 OR MIT
 *
 */

#include "AssetProcessorManagerTest.h"
#include "native/AssetManager/PathDependencyManager.h"
#include <AzCore/Settings/SettingsRegistryMergeUtils.h>
#include <AzToolsFramework/Asset/AssetProcessorMessages.h>
#include <AzToolsFramework/ToolsFileUtils/ToolsFileUtils.h>

#include <AzTest/AzTest.h>

#include <limits>

using namespace AssetProcessor;

class AssetProcessorManager_Test
    : public AssetProcessorManager
{
public:
    friend class GTEST_TEST_CLASS_NAME_(AssetProcessorManagerTest, AssetProcessedImpl_DifferentProductDependenciesPerProduct_SavesCorrectlyToDatabase);

    friend class GTEST_TEST_CLASS_NAME_(MultiplatformPathDependencyTest, AssetProcessed_Impl_MultiplatformDependencies);
    friend class GTEST_TEST_CLASS_NAME_(MultiplatformPathDependencyTest, AssetProcessed_Impl_MultiplatformDependencies_DeferredResolution);

    friend class GTEST_TEST_CLASS_NAME_(MultiplatformPathDependencyTest, AssetProcessed_Impl_MultiplatformDependencies_SourcePath);

    friend class GTEST_TEST_CLASS_NAME_(AssetProcessorManagerTest, DeleteFolder_SignalsDeleteOfContainedFiles);

    friend class GTEST_TEST_CLASS_NAME_(AssetProcessorManagerTest, QueryAbsolutePathDependenciesRecursive_BasicTest);
    friend class GTEST_TEST_CLASS_NAME_(AssetProcessorManagerTest, QueryAbsolutePathDependenciesRecursive_WithDifferentTypes_BasicTest);
    friend class GTEST_TEST_CLASS_NAME_(AssetProcessorManagerTest, QueryAbsolutePathDependenciesRecursive_Reverse_BasicTest);
    friend class GTEST_TEST_CLASS_NAME_(AssetProcessorManagerTest, QueryAbsolutePathDependenciesRecursive_MissingFiles_ReturnsNoPathWithPlaceholders);

    friend class GTEST_TEST_CLASS_NAME_(AssetProcessorManagerTest, BuilderDirtiness_BeforeComputingDirtiness_AllDirty);
    friend class GTEST_TEST_CLASS_NAME_(AssetProcessorManagerTest, BuilderDirtiness_EmptyDatabase_AllDirty);
    friend class GTEST_TEST_CLASS_NAME_(AssetProcessorManagerTest, BuilderDirtiness_SameAsLastTime_NoneDirty);
    friend class GTEST_TEST_CLASS_NAME_(AssetProcessorManagerTest, BuilderDirtiness_MoreThanLastTime_NewOneIsDirty);
    friend class GTEST_TEST_CLASS_NAME_(AssetProcessorManagerTest, BuilderDirtiness_FewerThanLastTime_Dirty);
    friend class GTEST_TEST_CLASS_NAME_(AssetProcessorManagerTest, BuilderDirtiness_ChangedPattern_CountsAsNew);
    friend class GTEST_TEST_CLASS_NAME_(AssetProcessorManagerTest, BuilderDirtiness_ChangedPatternType_CountsAsNew);
    friend class GTEST_TEST_CLASS_NAME_(AssetProcessorManagerTest, BuilderDirtiness_NewPattern_CountsAsNewBuilder);
    friend class GTEST_TEST_CLASS_NAME_(AssetProcessorManagerTest, BuilderDirtiness_NewVersionNumber_IsNotANewBuilder);
    friend class GTEST_TEST_CLASS_NAME_(AssetProcessorManagerTest, BuilderDirtiness_NewAnalysisFingerprint_IsNotANewBuilder);

    friend class GTEST_TEST_CLASS_NAME_(AssetProcessorManagerTest, UpdateSourceFileDependenciesDatabase_BasicTest);
    friend class GTEST_TEST_CLASS_NAME_(AssetProcessorManagerTest, UpdateSourceFileDependenciesDatabase_UpdateTest);
    friend class GTEST_TEST_CLASS_NAME_(AssetProcessorManagerTest, UpdateSourceFileDependenciesDatabase_MissingFiles_ByUuid);
    friend class GTEST_TEST_CLASS_NAME_(AssetProcessorManagerTest, UpdateSourceFileDependenciesDatabase_MissingFiles_ByName);
    friend class GTEST_TEST_CLASS_NAME_(AssetProcessorManagerTest, UpdateSourceFileDependenciesDatabase_MissingFiles_ByUuid_UpdatesWhenTheyAppear);
    friend class GTEST_TEST_CLASS_NAME_(AssetProcessorManagerTest, UpdateSourceFileDependenciesDatabase_MissingFiles_ByName_UpdatesWhenTheyAppear);
    friend class GTEST_TEST_CLASS_NAME_(AssetProcessorManagerTest, UpdateSourceFileDependenciesDatabase_WildcardMissingFiles_ByName_UpdatesWhenTheyAppear);
    friend class GTEST_TEST_CLASS_NAME_(AssetProcessorManagerTest, JobDependencyOrderOnce_MultipleJobs_EmitOK);

    friend class GTEST_TEST_CLASS_NAME_(AssetProcessorManagerTest, SourceFileProcessFailure_ClearsFingerprint);

    friend class GTEST_TEST_CLASS_NAME_(AbsolutePathProductDependencyTest, UnresolvedProductPathDependency_AssetProcessedTwice_DoesNotDuplicateDependency);
    friend class GTEST_TEST_CLASS_NAME_(AbsolutePathProductDependencyTest, AbsolutePathProductDependency_RetryDeferredDependenciesWithMatchingSource_DependencyResolves);
    friend class GTEST_TEST_CLASS_NAME_(AbsolutePathProductDependencyTest, UnresolvedProductPathDependency_AssetProcessedTwice_ValidatePathDependenciesMap);
    friend class GTEST_TEST_CLASS_NAME_(AbsolutePathProductDependencyTest, UnresolvedSourceFileTypeProductPathDependency_DependencyHasNoProductOutput_ValidatePathDependenciesMap);

    friend class GTEST_TEST_CLASS_NAME_(ModtimeScanningTest, ModtimeSkipping_FileUnchanged_WithoutModtimeSkipping);

    friend class GTEST_TEST_CLASS_NAME_(ModtimeScanningTest, ModtimeSkipping_FileUnchanged);

    friend class GTEST_TEST_CLASS_NAME_(ModtimeScanningTest, ModtimeSkipping_EnablePlatform_ShouldProcessFilesForPlatform);

    friend class GTEST_TEST_CLASS_NAME_(ModtimeScanningTest, ModtimeSkipping_ModifyFile);
    friend class GTEST_TEST_CLASS_NAME_(ModtimeScanningTest, ModtimeSkipping_ModifyFile_AndThenRevert_ProcessesAgain);
    friend class GTEST_TEST_CLASS_NAME_(ModtimeScanningTest, ModtimeSkipping_ModifyFilesSameHash_BothProcess);
    friend class GTEST_TEST_CLASS_NAME_(ModtimeScanningTest, ModtimeSkipping_ModifyTimestamp);
    friend class GTEST_TEST_CLASS_NAME_(ModtimeScanningTest, ModtimeSkipping_ModifyTimestampNoHashing_ProcessesFile);
    friend class GTEST_TEST_CLASS_NAME_(ModtimeScanningTest, ModtimeSkipping_ModifyMetadataFile);
    friend class GTEST_TEST_CLASS_NAME_(ModtimeScanningTest, ModtimeSkipping_DeleteFile);
    friend class GTEST_TEST_CLASS_NAME_(DeleteTest, DeleteFolderSharedAcrossTwoScanFolders_CorrectFileAndFolderAreDeletedFromCache);
    friend class GTEST_TEST_CLASS_NAME_(MetadataFileTest, MetadataFile_SourceFileExtensionDifferentCase);

    friend class AssetProcessorManagerTest;
    friend struct ModtimeScanningTest;
    friend struct JobDependencyTest;
    friend struct ChainJobDependencyTest;
    friend struct DeleteTest;
    friend struct PathDependencyTest;
    friend struct DuplicateProductsTest;
    friend struct DuplicateProcessTest;
    friend struct AbsolutePathProductDependencyTest;
    friend struct WildcardSourceDependencyTest;

    explicit AssetProcessorManager_Test(PlatformConfiguration* config, QObject* parent = nullptr);
    ~AssetProcessorManager_Test() override;

    bool CheckJobKeyToJobRunKeyMap(AZStd::string jobKey);

    int CountDirtyBuilders() const
    {
        int numDirty = 0;
        for (const auto& element : m_builderDataCache)
        {
            if (element.second.m_isDirty)
            {
                ++numDirty;
            }
        }
        return numDirty;
    }

    bool IsBuilderDirty(const AZ::Uuid& builderBusId) const
    {
        auto finder = m_builderDataCache.find(builderBusId);
        if (finder == m_builderDataCache.end())
        {
            return true;
        }
        return finder->second.m_isDirty;
    }
};

AssetProcessorManager_Test::AssetProcessorManager_Test(AssetProcessor::PlatformConfiguration* config, QObject* parent /*= 0*/)
    :AssetProcessorManager(config, parent)
{
}

AssetProcessorManager_Test::~AssetProcessorManager_Test()
{
}

bool AssetProcessorManager_Test::CheckJobKeyToJobRunKeyMap(AZStd::string jobKey)
{
    return (m_jobKeyToJobRunKeyMap.find(jobKey) != m_jobKeyToJobRunKeyMap.end());
}

AssetProcessorManagerTest::AssetProcessorManagerTest()
    : m_argc(0)
    , m_argv(0)
{

    m_qApp.reset(new QCoreApplication(m_argc, m_argv));
    qRegisterMetaType<AssetProcessor::JobEntry>("JobEntry");
    qRegisterMetaType<AssetBuilderSDK::ProcessJobResponse>("ProcessJobResponse");
    qRegisterMetaType<AZStd::string>("AZStd::string");
    qRegisterMetaType<AssetProcessor::AssetScanningStatus>("AssetProcessor::AssetScanningStatus");
    qRegisterMetaType<QSet<AssetFileInfo>>("QSet<AssetFileInfo>");
}

bool AssetProcessorManagerTest::BlockUntilIdle(int millisecondsMax)
{
    QElapsedTimer limit;
    limit.start();

    if(AZ::Debug::Trace::IsDebuggerPresent())
    {
        millisecondsMax = std::numeric_limits<int>::max();
    }

    // Always run at least once so that if we're in an idle state to start, we don't end up skipping the loop before finishing all the queued work
    do
    {
        QCoreApplication::processEvents(QEventLoop::AllEvents, 10);
    } while ((!m_isIdling) && (limit.elapsed() < millisecondsMax));

    // and then once more, so that any queued events as a result of the above finish.
    QCoreApplication::processEvents(QEventLoop::AllEvents, 10);

    return m_isIdling;
}

void AssetProcessorManagerTest::SetUp()
{
    using namespace testing;
    using ::testing::NiceMock;
    using namespace AssetProcessor;

    AssetProcessorTest::SetUp();

    m_data = AZStd::make_unique<StaticData>();

    m_config.reset(new AssetProcessor::PlatformConfiguration());
    m_mockApplicationManager.reset(new AssetProcessor::MockApplicationManager());

    AssetUtilities::ResetAssetRoot();

    m_scopeDir = AZStd::make_unique<UnitTestUtils::ScopedDir>();
    m_scopeDir->Setup(m_tempDir.path());
    QDir tempPath(m_tempDir.path());

    auto registry = AZ::SettingsRegistry::Get();
    auto cacheRootKey =
        AZ::SettingsRegistryInterface::FixedValueString(AZ::SettingsRegistryMergeUtils::BootstrapSettingsRootKey) + "/project_cache_path";
    registry->Set(cacheRootKey, tempPath.absoluteFilePath("Cache").toUtf8().constData());
    auto projectPathKey =
        AZ::SettingsRegistryInterface::FixedValueString(AZ::SettingsRegistryMergeUtils::BootstrapSettingsRootKey) + "/project_path";
    registry->Set(projectPathKey, "AutomatedTesting");
    AZ::SettingsRegistryMergeUtils::MergeSettingsToRegistry_AddRuntimeFilePaths(*registry);

    m_data->m_databaseLocationListener.BusConnect();

    // in other unit tests we may open the database called ":memory:" to use an in-memory database instead of one on disk.
    // in this test, however, we use a real database, because the file processor shares it and opens its own connection to it.
    // ":memory:" databases are one-instance-only, and even if another connection is opened to ":memory:" it would
    // not share with others created using ":memory:" and get a unique database instead.
    m_data->m_databaseLocation = tempPath.absoluteFilePath("test_database.sqlite").toUtf8().constData();

    ON_CALL(m_data->m_databaseLocationListener, GetAssetDatabaseLocation(_))
        .WillByDefault(
            DoAll( // set the 0th argument ref (string) to the database location and return true.
                SetArgReferee<0>(m_data->m_databaseLocation),
                Return(true)));

    m_gameName = AssetUtilities::ComputeProjectName("AutomatedTesting", true);

    AssetUtilities::ResetAssetRoot();
    QDir newRoot;
    AssetUtilities::ComputeEngineRoot(newRoot, &tempPath);

    QDir cacheRoot;
    AssetUtilities::ComputeProjectCacheRoot(cacheRoot);
    QString normalizedCacheRoot = AssetUtilities::NormalizeDirectoryPath(cacheRoot.absolutePath());

    m_normalizedCacheRootDir.setPath(normalizedCacheRoot);

    UnitTestUtils::CreateDummyFile(tempPath.absoluteFilePath("subfolder1/assetProcessorManagerTest.txt"));

    m_config->EnablePlatform({ "pc", { "host", "renderer", "desktop" } }, true);

    m_config->AddScanFolder(ScanFolderInfo(tempPath.filePath("subfolder1"), "subfolder1", "subfolder1", false, true, m_config->GetEnabledPlatforms(), 1));
    m_config->AddScanFolder(ScanFolderInfo(tempPath.filePath("subfolder2/redirected"), "subfolder2", "subfolder2", false, true, m_config->GetEnabledPlatforms()));
    m_config->AddScanFolder(ScanFolderInfo(tempPath.filePath("subfolder3"), "subfolder3", "subfolder3", false, true, m_config->GetEnabledPlatforms(), 1));
    m_config->AddScanFolder(ScanFolderInfo(tempPath.filePath("subfolder4"), "subfolder4", "subfolder4", false, true, m_config->GetEnabledPlatforms(), 1));
    m_config->AddMetaDataType("assetinfo", "");
    AssetRecognizer rec;
    AssetPlatformSpec specpc;

    rec.m_name = "txt files";
    rec.m_patternMatcher = AssetBuilderSDK::FilePatternMatcher("*.txt", AssetBuilderSDK::AssetBuilderPattern::Wildcard);
    rec.m_platformSpecs.insert("pc", specpc);
    rec.m_supportsCreateJobs = false;
    ASSERT_TRUE(m_mockApplicationManager->RegisterAssetRecognizerAsBuilder(rec));
    m_mockApplicationManager->BusConnect();

    AZ_Printf("UnitTest", "Allocating APM\n")
    m_assetProcessorManager.reset(new AssetProcessorManager_Test(m_config.get()));
<<<<<<< HEAD
    m_errorAbsorber->Clear();
=======
    AZ_Printf("UnitTest", "APM ready\n");
    m_assertAbsorber.Clear();
>>>>>>> 3d61db8d

    m_isIdling = false;

    m_idleConnection = QObject::connect(m_assetProcessorManager.get(), &AssetProcessor::AssetProcessorManager::AssetProcessorManagerIdleState, [this](bool newState)
    {
        m_isIdling = newState;
    });
}

void AssetProcessorManagerTest::TearDown()
{
    m_data = nullptr;

    QObject::disconnect(m_idleConnection);
    m_mockApplicationManager->BusDisconnect();
    m_mockApplicationManager->UnRegisterAllBuilders();

    AssetUtilities::ResetAssetRoot();
    AssetUtilities::ResetGameName();

    m_assetProcessorManager.reset();
    m_mockApplicationManager.reset();
    m_config.reset();
    m_qApp.reset();
    m_scopeDir.reset();

    AssetProcessor::AssetProcessorTest::TearDown();
}

TEST_F(AssetProcessorManagerTest, UnitTestForGettingJobInfoBySourceUUIDSuccess)
{
    // Here we first mark a job for an asset complete and than fetch jobs info using the job log api to verify
    // Next we mark another job for that same asset as queued, and we again fetch jobs info from the api to verify,

    using namespace AzToolsFramework::AssetSystem;
    using namespace AssetProcessor;

    QDir tempPath(m_tempDir.path());

    QString relFileName("assetProcessorManagerTest.txt");
    QString absPath(tempPath.absoluteFilePath("subfolder1/assetProcessorManagerTest.txt"));
    QString watchFolder = tempPath.absoluteFilePath("subfolder1");

    JobEntry entry;
    entry.m_watchFolderPath = watchFolder;
    entry.m_databaseSourceName = entry.m_pathRelativeToWatchFolder = relFileName;
    entry.m_jobKey = "txt";
    entry.m_platformInfo = { "pc", {"host", "renderer", "desktop"} };
    entry.m_jobRunKey = 1;

    UnitTestUtils::CreateDummyFile(m_normalizedCacheRootDir.absoluteFilePath("outputfile.txt"));

    AssetBuilderSDK::ProcessJobResponse jobResponse;
    jobResponse.m_resultCode = AssetBuilderSDK::ProcessJobResult_Success;
    jobResponse.m_outputProducts.push_back(AssetBuilderSDK::JobProduct(m_normalizedCacheRootDir.absoluteFilePath("outputfile.txt").toUtf8().data()));

    QMetaObject::invokeMethod(m_assetProcessorManager.get(), "AssetProcessed", Qt::QueuedConnection, Q_ARG(JobEntry, entry), Q_ARG(AssetBuilderSDK::ProcessJobResponse, jobResponse));

    // let events bubble through:
    QCoreApplication::processEvents(QEventLoop::AllEvents);
    QCoreApplication::processEvents(QEventLoop::AllEvents);

    AZ::Uuid uuid = AssetUtilities::CreateSafeSourceUUIDFromName(relFileName.toUtf8().data());
    AssetJobsInfoRequest request;
    request.m_assetId = AZ::Data::AssetId(uuid, 0);
    request.m_escalateJobs = false;
    AssetJobsInfoResponse response;
    m_assetProcessorManager->ProcessGetAssetJobsInfoRequest(request, response);

    EXPECT_TRUE(response.m_isSuccess);
    EXPECT_EQ(1, response.m_jobList.size());
    ASSERT_GT(response.m_jobList.size(), 0); // Assert on this to exit early if needed, otherwise indexing m_jobList later will crash.
    EXPECT_EQ(JobStatus::Completed, response.m_jobList[0].m_status);
    EXPECT_STRCASEEQ(relFileName.toUtf8().data(), response.m_jobList[0].m_sourceFile.c_str());


    m_assetProcessorManager->OnJobStatusChanged(entry, JobStatus::Queued);

    response.m_isSuccess = false;
    response.m_jobList.clear();

    m_assetProcessorManager->ProcessGetAssetJobsInfoRequest(request, response);
    EXPECT_TRUE(response.m_isSuccess);
    EXPECT_EQ(1, response.m_jobList.size());
    ASSERT_GT(response.m_jobList.size(), 0); // Assert on this to exit early if needed, otherwise indexing m_jobList later will crash.

    EXPECT_EQ(JobStatus::Queued, response.m_jobList[0].m_status);
    EXPECT_STRCASEEQ(relFileName.toUtf8().data(), response.m_jobList[0].m_sourceFile.c_str());
    EXPECT_STRCASEEQ(tempPath.filePath("subfolder1").toUtf8().data(), response.m_jobList[0].m_watchFolder.c_str());

    ASSERT_EQ(m_errorAbsorber->m_numWarningsAbsorbed, 0);
    ASSERT_EQ(m_errorAbsorber->m_numErrorsAbsorbed, 0);
    ASSERT_EQ(m_errorAbsorber->m_numAssertsAbsorbed, 0);
}

TEST_F(AssetProcessorManagerTest, WarningsAndErrorsReported_SuccessfullySavedToDatabase)
{
    // This tests the JobDiagnosticTracker:  Warnings/errors reported to it should be recorded in the database when AssetProcessed is fired and able to be retrieved when querying job status

    using namespace AzToolsFramework::AssetSystem;
    using namespace AssetProcessor;

    QDir tempPath(m_tempDir.path());

    QString relFileName("assetProcessorManagerTest.txt");
    QString absPath(tempPath.absoluteFilePath("subfolder1/assetProcessorManagerTest.txt"));
    QString watchFolder = tempPath.absoluteFilePath("subfolder1");

    JobEntry entry;
    entry.m_watchFolderPath = watchFolder;
    entry.m_databaseSourceName = entry.m_pathRelativeToWatchFolder = relFileName;
    entry.m_jobKey = "txt";
    entry.m_platformInfo = { "pc", {"host", "renderer", "desktop"} };
    entry.m_jobRunKey = 1;

    UnitTestUtils::CreateDummyFile(m_normalizedCacheRootDir.absoluteFilePath("outputfile.txt"));

    AssetBuilderSDK::ProcessJobResponse jobResponse;
    jobResponse.m_resultCode = AssetBuilderSDK::ProcessJobResult_Success;
    jobResponse.m_outputProducts.push_back(AssetBuilderSDK::JobProduct(m_normalizedCacheRootDir.absoluteFilePath("outputfile.txt").toUtf8().data()));

    JobDiagnosticRequestBus::Broadcast(&JobDiagnosticRequestBus::Events::RecordDiagnosticInfo, entry.m_jobRunKey, JobDiagnosticInfo(11, 22));

    QMetaObject::invokeMethod(m_assetProcessorManager.get(), "AssetProcessed", Qt::QueuedConnection, Q_ARG(JobEntry, entry), Q_ARG(AssetBuilderSDK::ProcessJobResponse, jobResponse));

    // let events bubble through:
    QCoreApplication::processEvents(QEventLoop::AllEvents);
    QCoreApplication::processEvents(QEventLoop::AllEvents);

    AZ::Uuid uuid = AssetUtilities::CreateSafeSourceUUIDFromName(relFileName.toUtf8().data());
    AssetJobsInfoRequest request;
    request.m_assetId = AZ::Data::AssetId(uuid, 0);
    request.m_escalateJobs = false;
    AssetJobsInfoResponse response;
    m_assetProcessorManager->ProcessGetAssetJobsInfoRequest(request, response);

    EXPECT_TRUE(response.m_isSuccess);
    EXPECT_EQ(1, response.m_jobList.size());
    ASSERT_GT(response.m_jobList.size(), 0); // Assert on this to exit early if needed, otherwise indexing m_jobList later will crash.
    EXPECT_EQ(JobStatus::Completed, response.m_jobList[0].m_status);
    EXPECT_STRCASEEQ(relFileName.toUtf8().data(), response.m_jobList[0].m_sourceFile.c_str());
    ASSERT_EQ(response.m_jobList[0].m_warningCount, 11);
    ASSERT_EQ(response.m_jobList[0].m_errorCount, 22);

    ASSERT_EQ(m_errorAbsorber->m_numWarningsAbsorbed, 0);
    ASSERT_EQ(m_errorAbsorber->m_numErrorsAbsorbed, 0);
    ASSERT_EQ(m_errorAbsorber->m_numAssertsAbsorbed, 0);
}


TEST_F(AssetProcessorManagerTest, DeleteFolder_SignalsDeleteOfContainedFiles)
{
    using namespace AssetProcessor;
    QDir tempPath(m_tempDir.path());

    static constexpr char folderPathNoScanfolder[] = "folder/folder/foldertest.txt";
    static constexpr char folderPath[] = "subfolder1/folder/folder/foldertest.txt";

    UnitTestUtils::CreateDummyFile(tempPath.absoluteFilePath(folderPath));

    auto scanFolderInfo = m_config->GetScanFolderByPath(tempPath.absoluteFilePath("subfolder1"));
    ASSERT_TRUE(scanFolderInfo != nullptr);

    AzToolsFramework::AssetDatabase::SourceDatabaseEntry sourceEntry(
        scanFolderInfo->ScanFolderID(),
        folderPathNoScanfolder,
        AZ::Uuid::CreateRandom(),
        /*analysisFingerprint - arbitrary*/ "abcdefg");
    m_assetProcessorManager->m_stateData->SetSource(sourceEntry);

    int count = 0;
    auto connection = QObject::connect(m_assetProcessorManager.get(), &AssetProcessorManager::SourceDeleted, [&count](QString file)
        {
            if (file.compare(folderPathNoScanfolder, Qt::CaseInsensitive) == 0)
            {
                count++;
            }
        });

    m_isIdling = false;
    // tell the APM about the files:
    m_assetProcessorManager->AssessAddedFile(tempPath.absoluteFilePath(folderPath));

    ASSERT_TRUE(BlockUntilIdle(5000));

    EXPECT_TRUE(QDir(tempPath.absoluteFilePath("subfolder1/folder")).removeRecursively());

    m_isIdling = false;
    m_assetProcessorManager->AssessDeletedFile(tempPath.absoluteFilePath("subfolder1/folder"));
    ASSERT_TRUE(BlockUntilIdle(5000));

    EXPECT_EQ(1, count);
}

TEST_F(AssetProcessorManagerTest, UnitTestForGettingJobInfoBySourceUUIDFailure)
{
    using namespace AzToolsFramework::AssetSystem;
    using namespace AssetProcessor;

    QString relFileName("assetProcessorManagerTestFailed.txt");

    AZ::Uuid uuid = AssetUtilities::CreateSafeSourceUUIDFromName(relFileName.toUtf8().data());
    AssetJobsInfoRequest request;
    request.m_assetId = AZ::Data::AssetId(uuid, 0);
    request.m_escalateJobs = false;
    AssetJobsInfoResponse response;
    m_assetProcessorManager->ProcessGetAssetJobsInfoRequest(request, response);

    ASSERT_TRUE(response.m_isSuccess == false); //expected result should be false because AP does not know about this asset
    ASSERT_TRUE(response.m_jobList.size() == 0);
}

TEST_F(AssetProcessorManagerTest, UnitTestForCancelledJob)
{
    using namespace AzToolsFramework::AssetSystem;
    using namespace AssetProcessor;

    QDir tempPath(m_tempDir.path());
    QString relFileName("assetProcessorManagerTest.txt");
    QString absPath(tempPath.absoluteFilePath("subfolder1/assetProcessorManagerTest.txt"));
    JobEntry entry;

    entry.m_watchFolderPath = tempPath.absolutePath();
    entry.m_databaseSourceName = entry.m_pathRelativeToWatchFolder = relFileName;

    entry.m_jobKey = "txt";
    entry.m_platformInfo = { "pc", {"host", "renderer", "desktop"} };
    entry.m_jobRunKey = 1;

    AZ::Uuid sourceUUID = AssetUtilities::CreateSafeSourceUUIDFromName(entry.m_databaseSourceName.toUtf8().data());
    bool sourceFound = false;

    //Checking the response of the APM when we cancel a job in progress
    m_assetProcessorManager->OnJobStatusChanged(entry, JobStatus::Queued);
    m_assetProcessorManager->OnJobStatusChanged(entry, JobStatus::InProgress);
    ASSERT_TRUE(m_assetProcessorManager->CheckJobKeyToJobRunKeyMap(entry.m_jobKey.toUtf8().data()));
    m_assetProcessorManager->AssetCancelled(entry);
    ASSERT_FALSE(m_assetProcessorManager->CheckJobKeyToJobRunKeyMap(entry.m_jobKey.toUtf8().data()));
    ASSERT_TRUE(m_assetProcessorManager->GetDatabaseConnection()->QuerySourceBySourceGuid(sourceUUID, [&]([[maybe_unused]] AzToolsFramework::AssetDatabase::SourceDatabaseEntry& source)
    {
        sourceFound = true;
        return false;
    }));

    ASSERT_FALSE(sourceFound);
}

// if the function to compute builder dirtiness is not called, we should always be dirty
TEST_F(AssetProcessorManagerTest, BuilderDirtiness_BeforeComputingDirtiness_AllDirty)
{
    using namespace AzToolsFramework::AssetSystem;
    using namespace AssetProcessor;
    EXPECT_TRUE(m_assetProcessorManager->m_anyBuilderChange);
    EXPECT_TRUE(m_assetProcessorManager->m_buildersAddedOrRemoved);
}

class MockBuilderResponder
    : public AssetProcessor::AssetBuilderInfoBus::Handler
{
public:
    MockBuilderResponder() {}
    virtual ~MockBuilderResponder() {}

    //! AssetProcessor::AssetBuilderInfoBus Interface
    void GetMatchingBuildersInfo(const AZStd::string& /*assetPath*/, AssetProcessor::BuilderInfoList& /*builderInfoList*/) override
    {
        // not used
        ASSERT_TRUE(false) << "This function should not be called";
        return;
    }

    void GetAllBuildersInfo(AssetProcessor::BuilderInfoList& builderInfoList) override
    {
        builderInfoList = m_assetBuilderDescs;
    }

    ////////////////////////////////////////////////
    AssetProcessor::BuilderInfoList m_assetBuilderDescs;

    void AddBuilder(const char* name, const AZStd::vector<AssetBuilderSDK::AssetBuilderPattern>& patterns, const AZ::Uuid& busId, int version, const char* fingerprint)
    {
        AssetBuilderSDK::AssetBuilderDesc newDesc;
        newDesc.m_name = name;
        newDesc.m_patterns = patterns;
        newDesc.m_busId = busId;
        newDesc.m_version = version;
        newDesc.m_analysisFingerprint = fingerprint;
        m_assetBuilderDescs.emplace_back(AZStd::move(newDesc));
    }
};

// if our database was empty before, all builders should be dirty
// note that this requires us to actually register a builder using the mock.
TEST_F(AssetProcessorManagerTest, BuilderDirtiness_EmptyDatabase_AllDirty)
{
    using namespace AzToolsFramework::AssetSystem;
    using namespace AssetProcessor;
    using namespace AssetBuilderSDK;

    MockBuilderResponder mockBuilderResponder;
    mockBuilderResponder.BusConnect();

    mockBuilderResponder.AddBuilder("builder1", { AssetBuilderSDK::AssetBuilderPattern("*.egg", AssetBuilderPattern::Wildcard) }, AZ::Uuid::CreateRandom(), 1, "fingerprint1");
    mockBuilderResponder.AddBuilder("builder2", { AssetBuilderSDK::AssetBuilderPattern("*.foo", AssetBuilderPattern::Wildcard) }, AZ::Uuid::CreateRandom(), 1, "fingerprint2");

    m_assetProcessorManager->ComputeBuilderDirty();

    EXPECT_TRUE(m_assetProcessorManager->m_anyBuilderChange);
    EXPECT_TRUE(m_assetProcessorManager->m_buildersAddedOrRemoved);
    EXPECT_EQ(m_assetProcessorManager->CountDirtyBuilders(), 2);
    EXPECT_TRUE(m_assetProcessorManager->IsBuilderDirty(mockBuilderResponder.m_assetBuilderDescs[0].m_busId));
    EXPECT_TRUE(m_assetProcessorManager->IsBuilderDirty(mockBuilderResponder.m_assetBuilderDescs[1].m_busId));

    mockBuilderResponder.BusDisconnect();
}

// if we have the same set of builders the next time, nothing should register as changed.
TEST_F(AssetProcessorManagerTest, BuilderDirtiness_SameAsLastTime_NoneDirty)
{
    using namespace AzToolsFramework::AssetSystem;
    using namespace AssetProcessor;
    using namespace AssetBuilderSDK;

    MockBuilderResponder mockBuilderResponder;
    mockBuilderResponder.BusConnect();

    mockBuilderResponder.AddBuilder("builder1", { AssetBuilderSDK::AssetBuilderPattern("*.egg", AssetBuilderPattern::Wildcard) }, AZ::Uuid::CreateRandom(), 1, "fingerprint1");
    mockBuilderResponder.AddBuilder("builder2", { AssetBuilderSDK::AssetBuilderPattern("*.foo", AssetBuilderPattern::Wildcard) }, AZ::Uuid::CreateRandom(), 1, "fingerprint2");

    m_assetProcessorManager->ComputeBuilderDirty();

    // now we retrigger the dirty computation, so that nothing has changed:
    m_assetProcessorManager->ComputeBuilderDirty();

    EXPECT_FALSE(m_assetProcessorManager->m_anyBuilderChange);
    EXPECT_FALSE(m_assetProcessorManager->m_buildersAddedOrRemoved);
    EXPECT_EQ(m_assetProcessorManager->CountDirtyBuilders(), 0);

    mockBuilderResponder.BusDisconnect();
}

// when a new builder appears, the new builder should be dirty,
TEST_F(AssetProcessorManagerTest, BuilderDirtiness_MoreThanLastTime_NewOneIsDirty)
{
    using namespace AzToolsFramework::AssetSystem;
    using namespace AssetProcessor;
    using namespace AssetBuilderSDK;

    MockBuilderResponder mockBuilderResponder;
    mockBuilderResponder.BusConnect();

    mockBuilderResponder.AddBuilder("builder1", { AssetBuilderSDK::AssetBuilderPattern("*.egg", AssetBuilderPattern::Wildcard) }, AZ::Uuid::CreateRandom(), 1, "fingerprint1");

    m_assetProcessorManager->ComputeBuilderDirty();

    mockBuilderResponder.AddBuilder("builder2", { AssetBuilderSDK::AssetBuilderPattern("*.foo", AssetBuilderPattern::Wildcard) }, AZ::Uuid::CreateRandom(), 1, "fingerprint2");

    m_assetProcessorManager->ComputeBuilderDirty();

    // one new builder should have been dirty:
    EXPECT_TRUE(m_assetProcessorManager->m_anyBuilderChange);
    EXPECT_TRUE(m_assetProcessorManager->m_buildersAddedOrRemoved);
    EXPECT_EQ(m_assetProcessorManager->CountDirtyBuilders(), 1);
    EXPECT_TRUE(m_assetProcessorManager->IsBuilderDirty(mockBuilderResponder.m_assetBuilderDescs[1].m_busId));

    mockBuilderResponder.BusDisconnect();
}


// when an existing builder disappears there are no dirty builders, but the booleans
// that track dirtiness should be correct:
TEST_F(AssetProcessorManagerTest, BuilderDirtiness_FewerThanLastTime_Dirty)
{
    using namespace AzToolsFramework::AssetSystem;
    using namespace AssetProcessor;
    using namespace AssetBuilderSDK;

    MockBuilderResponder mockBuilderResponder;
    mockBuilderResponder.BusConnect();

    mockBuilderResponder.AddBuilder("builder1", { AssetBuilderSDK::AssetBuilderPattern("*.egg", AssetBuilderPattern::Wildcard) }, AZ::Uuid::CreateRandom(), 1, "fingerprint1");
    mockBuilderResponder.AddBuilder("builder2", { AssetBuilderSDK::AssetBuilderPattern("*.foo", AssetBuilderPattern::Wildcard) }, AZ::Uuid::CreateRandom(), 1, "fingerprint2");

    m_assetProcessorManager->ComputeBuilderDirty();

    // remove one:
    mockBuilderResponder.m_assetBuilderDescs.pop_back();

    m_assetProcessorManager->ComputeBuilderDirty();

    EXPECT_TRUE(m_assetProcessorManager->m_anyBuilderChange);
    EXPECT_TRUE(m_assetProcessorManager->m_buildersAddedOrRemoved);
    EXPECT_EQ(m_assetProcessorManager->CountDirtyBuilders(), 0);
}

// if a builder changes its pattern matching, it should be dirty, and also, it should count as add or remove.
TEST_F(AssetProcessorManagerTest, BuilderDirtiness_ChangedPattern_CountsAsNew)
{
    using namespace AzToolsFramework::AssetSystem;
    using namespace AssetProcessor;
    using namespace AssetBuilderSDK;

    MockBuilderResponder mockBuilderResponder;
    mockBuilderResponder.BusConnect();

    mockBuilderResponder.AddBuilder("builder1", { AssetBuilderSDK::AssetBuilderPattern("*.egg", AssetBuilderPattern::Wildcard) }, AZ::Uuid::CreateRandom(), 1, "fingerprint1");
    mockBuilderResponder.AddBuilder("builder2", { AssetBuilderSDK::AssetBuilderPattern("*.foo", AssetBuilderPattern::Wildcard) }, AZ::Uuid::CreateRandom(), 1, "fingerprint2");
    mockBuilderResponder.AddBuilder("builder3", { AssetBuilderSDK::AssetBuilderPattern("*.bar", AssetBuilderPattern::Wildcard) }, AZ::Uuid::CreateRandom(), 1, "fingerprint3");
    mockBuilderResponder.AddBuilder("builder4", { AssetBuilderSDK::AssetBuilderPattern("*.baz", AssetBuilderPattern::Wildcard) }, AZ::Uuid::CreateRandom(), 1, "fingerprint4");

    m_assetProcessorManager->ComputeBuilderDirty();

    // here, we change the actual text of the pattern to match
    size_t whichToChange = 1;
    // here, we change the pattern type but not the pattern to match
    AssetBuilderPattern oldPattern = mockBuilderResponder.m_assetBuilderDescs[whichToChange].m_patterns[0];
    oldPattern.m_pattern = "*.somethingElse";
    mockBuilderResponder.m_assetBuilderDescs[whichToChange].m_patterns.clear();
    mockBuilderResponder.m_assetBuilderDescs[whichToChange].m_patterns.emplace_back(oldPattern);

    m_assetProcessorManager->ComputeBuilderDirty();

    EXPECT_TRUE(m_assetProcessorManager->m_anyBuilderChange);
    EXPECT_TRUE(m_assetProcessorManager->m_buildersAddedOrRemoved);
    EXPECT_EQ(m_assetProcessorManager->CountDirtyBuilders(), 1);
    EXPECT_TRUE(m_assetProcessorManager->IsBuilderDirty(mockBuilderResponder.m_assetBuilderDescs[whichToChange].m_busId));

    mockBuilderResponder.BusDisconnect();
}

TEST_F(AssetProcessorManagerTest, BuilderDirtiness_ChangedPatternType_CountsAsNew)
{
    using namespace AzToolsFramework::AssetSystem;
    using namespace AssetProcessor;
    using namespace AssetBuilderSDK;

    MockBuilderResponder mockBuilderResponder;
    mockBuilderResponder.BusConnect();

    mockBuilderResponder.AddBuilder("builder1", { AssetBuilderSDK::AssetBuilderPattern("*.egg", AssetBuilderPattern::Wildcard) }, AZ::Uuid::CreateRandom(), 1, "fingerprint1");
    mockBuilderResponder.AddBuilder("builder2", { AssetBuilderSDK::AssetBuilderPattern("*.foo", AssetBuilderPattern::Wildcard) }, AZ::Uuid::CreateRandom(), 1, "fingerprint2");
    mockBuilderResponder.AddBuilder("builder3", { AssetBuilderSDK::AssetBuilderPattern("*.bar", AssetBuilderPattern::Wildcard) }, AZ::Uuid::CreateRandom(), 1, "fingerprint3");
    mockBuilderResponder.AddBuilder("builder4", { AssetBuilderSDK::AssetBuilderPattern("*.baz", AssetBuilderPattern::Wildcard) }, AZ::Uuid::CreateRandom(), 1, "fingerprint4");

    m_assetProcessorManager->ComputeBuilderDirty();

    size_t whichToChange = 2;
    // here, we change the pattern type but not the pattern to match
    AssetBuilderPattern oldPattern = mockBuilderResponder.m_assetBuilderDescs[whichToChange].m_patterns[0];
    oldPattern.m_type = AssetBuilderPattern::Regex;
    mockBuilderResponder.m_assetBuilderDescs[whichToChange].m_patterns.clear();
    mockBuilderResponder.m_assetBuilderDescs[whichToChange].m_patterns.emplace_back(oldPattern);

    m_assetProcessorManager->ComputeBuilderDirty();

    EXPECT_TRUE(m_assetProcessorManager->m_anyBuilderChange);
    EXPECT_TRUE(m_assetProcessorManager->m_buildersAddedOrRemoved);
    EXPECT_EQ(m_assetProcessorManager->CountDirtyBuilders(), 1);
    EXPECT_TRUE(m_assetProcessorManager->IsBuilderDirty(mockBuilderResponder.m_assetBuilderDescs[whichToChange].m_busId));

    mockBuilderResponder.BusDisconnect();
}

TEST_F(AssetProcessorManagerTest, BuilderDirtiness_NewPattern_CountsAsNewBuilder)
{
    using namespace AzToolsFramework::AssetSystem;
    using namespace AssetProcessor;
    using namespace AssetBuilderSDK;

    MockBuilderResponder mockBuilderResponder;
    mockBuilderResponder.BusConnect();

    mockBuilderResponder.AddBuilder("builder1", { AssetBuilderSDK::AssetBuilderPattern("*.egg", AssetBuilderPattern::Wildcard) }, AZ::Uuid::CreateRandom(), 1, "fingerprint1");
    mockBuilderResponder.AddBuilder("builder2", { AssetBuilderSDK::AssetBuilderPattern("*.foo", AssetBuilderPattern::Wildcard) }, AZ::Uuid::CreateRandom(), 1, "fingerprint2");
    mockBuilderResponder.AddBuilder("builder3", { AssetBuilderSDK::AssetBuilderPattern("*.bar", AssetBuilderPattern::Wildcard) }, AZ::Uuid::CreateRandom(), 1, "fingerprint3");
    mockBuilderResponder.AddBuilder("builder4", { AssetBuilderSDK::AssetBuilderPattern("*.baz", AssetBuilderPattern::Wildcard) }, AZ::Uuid::CreateRandom(), 1, "fingerprint4");

    m_assetProcessorManager->ComputeBuilderDirty();

    size_t whichToChange = 3;
    // here, we add an additional pattern that wasn't there before:
    mockBuilderResponder.m_assetBuilderDescs[whichToChange].m_patterns.clear();
    mockBuilderResponder.m_assetBuilderDescs[whichToChange].m_patterns.emplace_back(AssetBuilderSDK::AssetBuilderPattern("*.buzz", AssetBuilderPattern::Wildcard));

    m_assetProcessorManager->ComputeBuilderDirty();

    EXPECT_TRUE(m_assetProcessorManager->m_anyBuilderChange);
    EXPECT_TRUE(m_assetProcessorManager->m_buildersAddedOrRemoved);
    EXPECT_EQ(m_assetProcessorManager->CountDirtyBuilders(), 1);
    EXPECT_TRUE(m_assetProcessorManager->IsBuilderDirty(mockBuilderResponder.m_assetBuilderDescs[whichToChange].m_busId));

    mockBuilderResponder.BusDisconnect();
}

// changing the "version" of a builder should be equivalent to changing its analysis fingerprint - ie
// it should not count as adding a new builder.
TEST_F(AssetProcessorManagerTest, BuilderDirtiness_NewVersionNumber_IsNotANewBuilder)
{
    using namespace AzToolsFramework::AssetSystem;
    using namespace AssetProcessor;
    using namespace AssetBuilderSDK;

    MockBuilderResponder mockBuilderResponder;
    mockBuilderResponder.BusConnect();

    mockBuilderResponder.AddBuilder("builder1", { AssetBuilderSDK::AssetBuilderPattern("*.egg", AssetBuilderPattern::Wildcard) }, AZ::Uuid::CreateRandom(), 1, "fingerprint1");
    mockBuilderResponder.AddBuilder("builder2", { AssetBuilderSDK::AssetBuilderPattern("*.foo", AssetBuilderPattern::Wildcard) }, AZ::Uuid::CreateRandom(), 1, "fingerprint2");
    mockBuilderResponder.AddBuilder("builder3", { AssetBuilderSDK::AssetBuilderPattern("*.bar", AssetBuilderPattern::Wildcard) }, AZ::Uuid::CreateRandom(), 1, "fingerprint3");
    mockBuilderResponder.AddBuilder("builder4", { AssetBuilderSDK::AssetBuilderPattern("*.baz", AssetBuilderPattern::Wildcard) }, AZ::Uuid::CreateRandom(), 1, "fingerprint4");

    m_assetProcessorManager->ComputeBuilderDirty();

    size_t whichToChange = 3;
    mockBuilderResponder.m_assetBuilderDescs[whichToChange].m_version++;

    m_assetProcessorManager->ComputeBuilderDirty();

    EXPECT_TRUE(m_assetProcessorManager->m_anyBuilderChange);
    EXPECT_FALSE(m_assetProcessorManager->m_buildersAddedOrRemoved); // <-- note, we don't expect this to be considered a 'new builder'
    EXPECT_EQ(m_assetProcessorManager->CountDirtyBuilders(), 1);
    EXPECT_TRUE(m_assetProcessorManager->IsBuilderDirty(mockBuilderResponder.m_assetBuilderDescs[whichToChange].m_busId));

    mockBuilderResponder.BusDisconnect();
}

// changing the "analysis fingerprint" of a builder should not count as an addition or removal
// but should still result in that specific builder being considered as a dirty builder.
TEST_F(AssetProcessorManagerTest, BuilderDirtiness_NewAnalysisFingerprint_IsNotANewBuilder)
{
    using namespace AzToolsFramework::AssetSystem;
    using namespace AssetProcessor;
    using namespace AssetBuilderSDK;

    m_mockApplicationManager->BusDisconnect();

    MockBuilderResponder mockBuilderResponder;
    mockBuilderResponder.BusConnect();

    mockBuilderResponder.AddBuilder("builder1", { AssetBuilderSDK::AssetBuilderPattern("*.egg", AssetBuilderPattern::Wildcard) }, AZ::Uuid::CreateRandom(), 1, "fingerprint1");
    mockBuilderResponder.AddBuilder("builder2", { AssetBuilderSDK::AssetBuilderPattern("*.foo", AssetBuilderPattern::Wildcard) }, AZ::Uuid::CreateRandom(), 1, "fingerprint2");
    mockBuilderResponder.AddBuilder("builder3", { AssetBuilderSDK::AssetBuilderPattern("*.bar", AssetBuilderPattern::Wildcard) }, AZ::Uuid::CreateRandom(), 1, "fingerprint3");
    mockBuilderResponder.AddBuilder("builder4", { AssetBuilderSDK::AssetBuilderPattern("*.baz", AssetBuilderPattern::Wildcard) }, AZ::Uuid::CreateRandom(), 1, "fingerprint4");

    m_assetProcessorManager->ComputeBuilderDirty();

    size_t whichToChange = 3;
    mockBuilderResponder.m_assetBuilderDescs[whichToChange].m_analysisFingerprint = "changed!!";

    m_assetProcessorManager->ComputeBuilderDirty();

    EXPECT_TRUE(m_assetProcessorManager->m_anyBuilderChange);
    EXPECT_FALSE(m_assetProcessorManager->m_buildersAddedOrRemoved); // <-- note, we don't expect this to be considered a 'new builder'
    EXPECT_EQ(m_assetProcessorManager->CountDirtyBuilders(), 1);
    EXPECT_TRUE(m_assetProcessorManager->IsBuilderDirty(mockBuilderResponder.m_assetBuilderDescs[whichToChange].m_busId));

    mockBuilderResponder.BusDisconnect();

    m_mockApplicationManager->BusConnect();
}

// ------------------------------------------------------------------------------------------------
//                         QueryAbsolutePathDependenciesRecursive section
// ------------------------------------------------------------------------------------------------

TEST_F(AssetProcessorManagerTest, QueryAbsolutePathDependenciesRecursive_BasicTest)
{
    using SourceFileDependencyEntry = AzToolsFramework::AssetDatabase::SourceFileDependencyEntry;

    //  A depends on B, which depends on both C and D

    QDir tempPath(m_tempDir.path());

    UnitTestUtils::CreateDummyFile(tempPath.absoluteFilePath("subfolder1/a.txt"), QString("tempdata\n"));
    UnitTestUtils::CreateDummyFile(tempPath.absoluteFilePath("subfolder1/b.txt"), QString("tempdata\n"));
    UnitTestUtils::CreateDummyFile(tempPath.absoluteFilePath("subfolder1/c.txt"), QString("tempdata\n"));
    UnitTestUtils::CreateDummyFile(tempPath.absoluteFilePath("subfolder1/d.txt"), QString("tempdata\n"));

    SourceFileDependencyEntry newEntry1;  // a depends on B
    newEntry1.m_sourceDependencyID = AzToolsFramework::AssetDatabase::InvalidEntryId;
    newEntry1.m_builderGuid = AZ::Uuid::CreateRandom();
    newEntry1.m_source = "a.txt";
    newEntry1.m_dependsOnSource = "b.txt";

    SourceFileDependencyEntry newEntry2; // b depends on C
    newEntry2.m_sourceDependencyID = AzToolsFramework::AssetDatabase::InvalidEntryId;
    newEntry2.m_builderGuid = AZ::Uuid::CreateRandom();
    newEntry2.m_source = "b.txt";
    newEntry2.m_dependsOnSource = "c.txt";

    SourceFileDependencyEntry newEntry3;  // b also depends on D
    newEntry3.m_sourceDependencyID = AzToolsFramework::AssetDatabase::InvalidEntryId;
    newEntry3.m_builderGuid = AZ::Uuid::CreateRandom();
    newEntry3.m_source = "b.txt";
    newEntry3.m_dependsOnSource = "d.txt";

    ASSERT_TRUE(m_assetProcessorManager->m_stateData->SetSourceFileDependency(newEntry1));
    ASSERT_TRUE(m_assetProcessorManager->m_stateData->SetSourceFileDependency(newEntry2));
    ASSERT_TRUE(m_assetProcessorManager->m_stateData->SetSourceFileDependency(newEntry3));

    AssetProcessor::SourceFilesForFingerprintingContainer dependencies;
    m_assetProcessorManager->QueryAbsolutePathDependenciesRecursive("a.txt", dependencies, SourceFileDependencyEntry::DEP_SourceToSource, false );
    EXPECT_EQ(dependencies.size(), 4); // a depends on b, c, and d - with the latter two being indirect.

    EXPECT_NE(dependencies.find(tempPath.absoluteFilePath("subfolder1/a.txt").toUtf8().constData()), dependencies.end());
    EXPECT_NE(dependencies.find(tempPath.absoluteFilePath("subfolder1/b.txt").toUtf8().constData()), dependencies.end());
    EXPECT_NE(dependencies.find(tempPath.absoluteFilePath("subfolder1/c.txt").toUtf8().constData()), dependencies.end());
    EXPECT_NE(dependencies.find(tempPath.absoluteFilePath("subfolder1/d.txt").toUtf8().constData()), dependencies.end());

    // make sure the corresponding values in the map are also correct (ie, database path only)
    EXPECT_STREQ(dependencies[tempPath.absoluteFilePath("subfolder1/a.txt").toUtf8().constData()].c_str(), "a.txt");
    EXPECT_STREQ(dependencies[tempPath.absoluteFilePath("subfolder1/b.txt").toUtf8().constData()].c_str(), "b.txt");
    EXPECT_STREQ(dependencies[tempPath.absoluteFilePath("subfolder1/c.txt").toUtf8().constData()].c_str(), "c.txt");
    EXPECT_STREQ(dependencies[tempPath.absoluteFilePath("subfolder1/d.txt").toUtf8().constData()].c_str(), "d.txt");

    dependencies.clear();
    m_assetProcessorManager->QueryAbsolutePathDependenciesRecursive("b.txt", dependencies, SourceFileDependencyEntry::DEP_SourceToSource, false);
    EXPECT_EQ(dependencies.size(), 3); // b  depends on c, and d
    EXPECT_NE(dependencies.find(tempPath.absoluteFilePath("subfolder1/b.txt").toUtf8().constData()), dependencies.end());
    EXPECT_NE(dependencies.find(tempPath.absoluteFilePath("subfolder1/c.txt").toUtf8().constData()), dependencies.end());
    EXPECT_NE(dependencies.find(tempPath.absoluteFilePath("subfolder1/d.txt").toUtf8().constData()), dependencies.end());

    // eliminate b --> c
    ASSERT_TRUE(m_assetProcessorManager->m_stateData->RemoveSourceFileDependency(newEntry2.m_sourceDependencyID));

    dependencies.clear();
    m_assetProcessorManager->QueryAbsolutePathDependenciesRecursive("a.txt", dependencies, SourceFileDependencyEntry::DEP_SourceToSource, false);
    EXPECT_EQ(dependencies.size(), 3); // a depends on b and d, but no longer c
    EXPECT_NE(dependencies.find(tempPath.absoluteFilePath("subfolder1/a.txt").toUtf8().constData()), dependencies.end());
    EXPECT_NE(dependencies.find(tempPath.absoluteFilePath("subfolder1/b.txt").toUtf8().constData()), dependencies.end());
    EXPECT_NE(dependencies.find(tempPath.absoluteFilePath("subfolder1/d.txt").toUtf8().constData()), dependencies.end());
}

TEST_F(AssetProcessorManagerTest, QueryAbsolutePathDependenciesRecursive_WithDifferentTypes_BasicTest)
{
    // test to make sure that different TYPES of dependencies work as expected.
    using SourceFileDependencyEntry = AzToolsFramework::AssetDatabase::SourceFileDependencyEntry;

    QDir tempPath(m_tempDir.path());

    UnitTestUtils::CreateDummyFile(tempPath.absoluteFilePath("subfolder1/a.txt"), QString("tempdata\n"));
    UnitTestUtils::CreateDummyFile(tempPath.absoluteFilePath("subfolder1/b.txt"), QString("tempdata\n"));
    UnitTestUtils::CreateDummyFile(tempPath.absoluteFilePath("subfolder1/c.txt"), QString("tempdata\n"));
    UnitTestUtils::CreateDummyFile(tempPath.absoluteFilePath("subfolder1/d.txt"), QString("tempdata\n"));

    SourceFileDependencyEntry newEntry1;  // a depends on B as a SOURCE dependency.
    newEntry1.m_sourceDependencyID = AzToolsFramework::AssetDatabase::InvalidEntryId;
    newEntry1.m_builderGuid = AZ::Uuid::CreateRandom();
    newEntry1.m_source = "a.txt";
    newEntry1.m_dependsOnSource = "b.txt";
    newEntry1.m_typeOfDependency = SourceFileDependencyEntry::DEP_SourceToSource;

    SourceFileDependencyEntry newEntry2; // b depends on C as a JOB dependency
    newEntry2.m_sourceDependencyID = AzToolsFramework::AssetDatabase::InvalidEntryId;
    newEntry2.m_builderGuid = AZ::Uuid::CreateRandom();
    newEntry2.m_source = "b.txt";
    newEntry2.m_dependsOnSource = "c.txt";
    newEntry2.m_typeOfDependency = SourceFileDependencyEntry::DEP_JobToJob;

    SourceFileDependencyEntry newEntry3;  // b also depends on D as a SOURCE dependency
    newEntry3.m_sourceDependencyID = AzToolsFramework::AssetDatabase::InvalidEntryId;
    newEntry3.m_builderGuid = AZ::Uuid::CreateRandom();
    newEntry3.m_source = "b.txt";
    newEntry3.m_dependsOnSource = "d.txt";
    newEntry3.m_typeOfDependency = SourceFileDependencyEntry::DEP_SourceToSource;

    ASSERT_TRUE(m_assetProcessorManager->m_stateData->SetSourceFileDependency(newEntry1));
    ASSERT_TRUE(m_assetProcessorManager->m_stateData->SetSourceFileDependency(newEntry2));
    ASSERT_TRUE(m_assetProcessorManager->m_stateData->SetSourceFileDependency(newEntry3));

    AssetProcessor::SourceFilesForFingerprintingContainer dependencies;
    m_assetProcessorManager->QueryAbsolutePathDependenciesRecursive("a.txt", dependencies, SourceFileDependencyEntry::DEP_SourceToSource, false);
    // note that a depends on b, c, and d - with the latter two being indirect.
    // however, since b's dependency on C is via JOB, and we're asking for SOURCE only, we should not see C.
    EXPECT_EQ(dependencies.size(), 3);

    EXPECT_NE(dependencies.find(tempPath.absoluteFilePath("subfolder1/a.txt").toUtf8().constData()), dependencies.end());
    EXPECT_NE(dependencies.find(tempPath.absoluteFilePath("subfolder1/b.txt").toUtf8().constData()), dependencies.end());
    EXPECT_NE(dependencies.find(tempPath.absoluteFilePath("subfolder1/d.txt").toUtf8().constData()), dependencies.end());

    dependencies.clear();
    m_assetProcessorManager->QueryAbsolutePathDependenciesRecursive("b.txt", dependencies, SourceFileDependencyEntry::DEP_JobToJob, false);
    // b  depends on c, and d  - but we're asking for job dependencies only, so we should not get anything except C and B
    EXPECT_EQ(dependencies.size(), 2);
    EXPECT_NE(dependencies.find(tempPath.absoluteFilePath("subfolder1/b.txt").toUtf8().constData()), dependencies.end());
    EXPECT_NE(dependencies.find(tempPath.absoluteFilePath("subfolder1/c.txt").toUtf8().constData()), dependencies.end());

    // now ask for ALL kinds and you should get the full tree.
    dependencies.clear();
    m_assetProcessorManager->QueryAbsolutePathDependenciesRecursive("a.txt", dependencies, SourceFileDependencyEntry::DEP_Any, false);
    EXPECT_EQ(dependencies.size(), 4);
    EXPECT_NE(dependencies.find(tempPath.absoluteFilePath("subfolder1/a.txt").toUtf8().constData()), dependencies.end());
    EXPECT_NE(dependencies.find(tempPath.absoluteFilePath("subfolder1/b.txt").toUtf8().constData()), dependencies.end());
    EXPECT_NE(dependencies.find(tempPath.absoluteFilePath("subfolder1/c.txt").toUtf8().constData()), dependencies.end());
    EXPECT_NE(dependencies.find(tempPath.absoluteFilePath("subfolder1/d.txt").toUtf8().constData()), dependencies.end());
}

// ------------------------------------------------------------------------------------------------
//                         QueryAbsolutePathDependenciesRecursive REVERSE section
// ------------------------------------------------------------------------------------------------

TEST_F(AssetProcessorManagerTest, QueryAbsolutePathDependenciesRecursive_Reverse_BasicTest)
{
    using SourceFileDependencyEntry = AzToolsFramework::AssetDatabase::SourceFileDependencyEntry;

    //  A depends on B, which depends on both C and D

    QDir tempPath(m_tempDir.path());

    UnitTestUtils::CreateDummyFile(tempPath.absoluteFilePath("subfolder1/a.txt"), QString("tempdata\n"));
    UnitTestUtils::CreateDummyFile(tempPath.absoluteFilePath("subfolder1/b.txt"), QString("tempdata\n"));
    UnitTestUtils::CreateDummyFile(tempPath.absoluteFilePath("subfolder1/c.txt"), QString("tempdata\n"));
    UnitTestUtils::CreateDummyFile(tempPath.absoluteFilePath("subfolder1/d.txt"), QString("tempdata\n"));

    SourceFileDependencyEntry newEntry1;  // a depends on B
    newEntry1.m_sourceDependencyID = AzToolsFramework::AssetDatabase::InvalidEntryId;
    newEntry1.m_builderGuid = AZ::Uuid::CreateRandom();
    newEntry1.m_source = "a.txt";
    newEntry1.m_dependsOnSource = "b.txt";

    SourceFileDependencyEntry newEntry2; // b depends on C
    newEntry2.m_sourceDependencyID = AzToolsFramework::AssetDatabase::InvalidEntryId;
    newEntry2.m_builderGuid = AZ::Uuid::CreateRandom();
    newEntry2.m_source = "b.txt";
    newEntry2.m_dependsOnSource = "c.txt";

    SourceFileDependencyEntry newEntry3;  // b also depends on D
    newEntry3.m_sourceDependencyID = AzToolsFramework::AssetDatabase::InvalidEntryId;
    newEntry3.m_builderGuid = AZ::Uuid::CreateRandom();
    newEntry3.m_source = "b.txt";
    newEntry3.m_dependsOnSource = "d.txt";

    ASSERT_TRUE(m_assetProcessorManager->m_stateData->SetSourceFileDependency(newEntry1));
    ASSERT_TRUE(m_assetProcessorManager->m_stateData->SetSourceFileDependency(newEntry2));
    ASSERT_TRUE(m_assetProcessorManager->m_stateData->SetSourceFileDependency(newEntry3));

    AssetProcessor::SourceFilesForFingerprintingContainer dependencies;
    // sanity: what Depends on a?  the only result should be a itself.
    m_assetProcessorManager->QueryAbsolutePathDependenciesRecursive("a.txt", dependencies, SourceFileDependencyEntry::DEP_SourceToSource, true /*reverse*/);
    EXPECT_EQ(dependencies.size(), 1);
    EXPECT_NE(dependencies.find(tempPath.absoluteFilePath("subfolder1/a.txt").toUtf8().constData()), dependencies.end());

    dependencies.clear();
    // what depends on d?  b and a should (indirectly)
    m_assetProcessorManager->QueryAbsolutePathDependenciesRecursive("d.txt", dependencies, SourceFileDependencyEntry::DEP_SourceToSource, true);
    EXPECT_EQ(dependencies.size(), 3);
    EXPECT_NE(dependencies.find(tempPath.absoluteFilePath("subfolder1/a.txt").toUtf8().constData()), dependencies.end());
    EXPECT_NE(dependencies.find(tempPath.absoluteFilePath("subfolder1/b.txt").toUtf8().constData()), dependencies.end());
    EXPECT_NE(dependencies.find(tempPath.absoluteFilePath("subfolder1/d.txt").toUtf8().constData()), dependencies.end());

    // what depends on c?  b and a should.
    dependencies.clear();
    m_assetProcessorManager->QueryAbsolutePathDependenciesRecursive("c.txt", dependencies, SourceFileDependencyEntry::DEP_SourceToSource, true);
    EXPECT_EQ(dependencies.size(), 3); // b  depends on c, and d
    EXPECT_NE(dependencies.find(tempPath.absoluteFilePath("subfolder1/c.txt").toUtf8().constData()), dependencies.end());
    EXPECT_NE(dependencies.find(tempPath.absoluteFilePath("subfolder1/b.txt").toUtf8().constData()), dependencies.end());
    EXPECT_NE(dependencies.find(tempPath.absoluteFilePath("subfolder1/a.txt").toUtf8().constData()), dependencies.end());

    // eliminate b --> c
    ASSERT_TRUE(m_assetProcessorManager->m_stateData->RemoveSourceFileDependency(newEntry2.m_sourceDependencyID));

    // what depends on c?  nothing.
    dependencies.clear();
    m_assetProcessorManager->QueryAbsolutePathDependenciesRecursive("c.txt", dependencies, SourceFileDependencyEntry::DEP_SourceToSource, true);
    EXPECT_EQ(dependencies.size(), 1); // a depends on b and d, but no longer c
    EXPECT_NE(dependencies.find(tempPath.absoluteFilePath("subfolder1/c.txt").toUtf8().constData()), dependencies.end());
}

// since we need these files to still produce a 0-based fingerprint, we need them to
// still do a best guess at absolute path, when they are missing.
TEST_F(AssetProcessorManagerTest, QueryAbsolutePathDependenciesRecursive_MissingFiles_ReturnsNoPathWithPlaceholders)
{
    using SourceFileDependencyEntry = AzToolsFramework::AssetDatabase::SourceFileDependencyEntry;

    //  A depends on B, which depends on both C and D

    QDir tempPath(m_tempDir.path());

    UnitTestUtils::CreateDummyFile(tempPath.absoluteFilePath("subfolder1/a.txt"), QString("tempdata\n"));
    UnitTestUtils::CreateDummyFile(tempPath.absoluteFilePath("subfolder1/d.txt"), QString("tempdata\n"));
    // note that we don't actually create b and c here, they are missing.

    SourceFileDependencyEntry newEntry1;  // a depends on B
    newEntry1.m_sourceDependencyID = AzToolsFramework::AssetDatabase::InvalidEntryId;
    newEntry1.m_builderGuid = AZ::Uuid::CreateRandom();
    newEntry1.m_source = "a.txt";
    newEntry1.m_dependsOnSource = "b.txt";

    SourceFileDependencyEntry newEntry2; // b depends on C
    newEntry2.m_sourceDependencyID = AzToolsFramework::AssetDatabase::InvalidEntryId;
    newEntry2.m_builderGuid = AZ::Uuid::CreateRandom();
    newEntry2.m_source = "b.txt";
    newEntry2.m_dependsOnSource = "c.txt";

    SourceFileDependencyEntry newEntry3;  // b also depends on D
    newEntry3.m_sourceDependencyID = AzToolsFramework::AssetDatabase::InvalidEntryId;
    newEntry3.m_builderGuid = AZ::Uuid::CreateRandom();
    newEntry3.m_source = "b.txt";
    newEntry3.m_dependsOnSource = "d.txt";

    ASSERT_TRUE(m_assetProcessorManager->m_stateData->SetSourceFileDependency(newEntry1));
    ASSERT_TRUE(m_assetProcessorManager->m_stateData->SetSourceFileDependency(newEntry2));
    ASSERT_TRUE(m_assetProcessorManager->m_stateData->SetSourceFileDependency(newEntry3));

    AssetProcessor::SourceFilesForFingerprintingContainer dependencies;
    m_assetProcessorManager->QueryAbsolutePathDependenciesRecursive("a.txt", dependencies, SourceFileDependencyEntry::DEP_SourceToSource, false);
    EXPECT_EQ(dependencies.size(), 2); // a depends on b, c, and d - with the latter two being indirect.

    EXPECT_NE(dependencies.find(tempPath.absoluteFilePath("subfolder1/a.txt").toUtf8().constData()), dependencies.end());
    EXPECT_NE(dependencies.find(tempPath.absoluteFilePath("subfolder1/d.txt").toUtf8().constData()), dependencies.end());

    dependencies.clear();
    m_assetProcessorManager->QueryAbsolutePathDependenciesRecursive("b.txt", dependencies, SourceFileDependencyEntry::DEP_SourceToSource, false);
    EXPECT_EQ(dependencies.size(), 1); // b  depends on c, and d
    EXPECT_NE(dependencies.find(tempPath.absoluteFilePath("subfolder1/d.txt").toUtf8().constData()), dependencies.end());

    // eliminate b --> c
    ASSERT_TRUE(m_assetProcessorManager->m_stateData->RemoveSourceFileDependency(newEntry2.m_sourceDependencyID));

    dependencies.clear();
    m_assetProcessorManager->QueryAbsolutePathDependenciesRecursive("a.txt", dependencies, SourceFileDependencyEntry::DEP_SourceToSource, false);
    EXPECT_EQ(dependencies.size(), 2); // a depends on b and d, but no longer c
    EXPECT_NE(dependencies.find(tempPath.absoluteFilePath("subfolder1/a.txt").toUtf8().constData()), dependencies.end());
    EXPECT_NE(dependencies.find(tempPath.absoluteFilePath("subfolder1/d.txt").toUtf8().constData()), dependencies.end());
}

TEST_F(AssetProcessorManagerTest, BuilderSDK_API_CreateJobs_HasValidParameters_WithNoOutputFolder)
{
    QDir tempPath(m_tempDir.path());
    // here we push a file change through APM and make sure that "CreateJobs" has correct parameters, with no output redirection
    QString absPath(tempPath.absoluteFilePath("subfolder1/test_text.txt"));
    UnitTestUtils::CreateDummyFile(absPath);

    m_mockApplicationManager->ResetMockBuilderCreateJobCalls();

    m_isIdling = false;
    QMetaObject::invokeMethod(m_assetProcessorManager.get(), "AssessModifiedFile", Qt::QueuedConnection, Q_ARG(QString, absPath));

    // wait for AP to become idle.
    ASSERT_TRUE(BlockUntilIdle(5000));

    ASSERT_EQ(m_mockApplicationManager->GetMockBuilderCreateJobCalls(), 1);

    AZStd::shared_ptr<AssetProcessor::InternalMockBuilder> builderTxtBuilder;
    ASSERT_TRUE(m_mockApplicationManager->GetBuilderByID("txt files", builderTxtBuilder));

    const AssetBuilderSDK::CreateJobsRequest &req = builderTxtBuilder->GetLastCreateJobRequest();

    EXPECT_STREQ(req.m_watchFolder.c_str(), tempPath.absoluteFilePath("subfolder1").toUtf8().constData());
    EXPECT_STREQ(req.m_sourceFile.c_str(), "test_text.txt"); // only the name should be there, no output prefix.

    EXPECT_NE(req.m_sourceFileUUID, AZ::Uuid::CreateNull());
    EXPECT_TRUE(req.HasPlatform("pc"));
    EXPECT_TRUE(req.HasPlatformWithTag("desktop"));
}


TEST_F(AssetProcessorManagerTest, BuilderSDK_API_CreateJobs_HasValidParameters_WithOutputRedirectedFolder)
{
    QDir tempPath(m_tempDir.path());
    // here we push a file change through APM and make sure that "CreateJobs" has correct parameters, with no output redirection
    QString absPath(tempPath.absoluteFilePath("subfolder2/redirected/test_text.txt"));
    UnitTestUtils::CreateDummyFile(absPath);

    m_mockApplicationManager->ResetMockBuilderCreateJobCalls();

    m_isIdling = false;
    QMetaObject::invokeMethod(m_assetProcessorManager.get(), "AssessModifiedFile", Qt::QueuedConnection, Q_ARG(QString, absPath));

    ASSERT_TRUE(BlockUntilIdle(5000));

    ASSERT_EQ(m_mockApplicationManager->GetMockBuilderCreateJobCalls(), 1);

    AZStd::shared_ptr<AssetProcessor::InternalMockBuilder> builderTxtBuilder;
    ASSERT_TRUE(m_mockApplicationManager->GetBuilderByID("txt files", builderTxtBuilder));

    const AssetBuilderSDK::CreateJobsRequest &req = builderTxtBuilder->GetLastCreateJobRequest();

    // this test looks identical to the above test, but the important piece of information here is that
    // subfolder2 has its output redirected in the cache
    // this test makes sure that the CreateJobs API is completely unaffected by that and none of the internal database stuff
    // is reflected by the API.
    EXPECT_STREQ(req.m_watchFolder.c_str(), tempPath.absoluteFilePath("subfolder2/redirected").toUtf8().constData());
    EXPECT_STREQ(req.m_sourceFile.c_str(), "test_text.txt"); // only the name should be there, no output prefix.

    EXPECT_NE(req.m_sourceFileUUID, AZ::Uuid::CreateNull());
    EXPECT_TRUE(req.HasPlatform("pc"));
    EXPECT_TRUE(req.HasPlatformWithTag("desktop"));
}

void AbsolutePathProductDependencyTest::SetUp()
{
    using namespace AzToolsFramework::AssetDatabase;
    AssetProcessorManagerTest::SetUp();

    QDir tempPath(m_tempDir.path());
    m_scanFolderInfo = m_config->GetScanFolderByPath(tempPath.absoluteFilePath("subfolder4"));
    ASSERT_TRUE(m_scanFolderInfo != nullptr);

    SourceDatabaseEntry sourceEntry(
        m_scanFolderInfo->ScanFolderID(),
        /*sourceName - arbitrary*/ "a.txt",
        AZ::Uuid::CreateRandom(),
        /*analysisFingerprint - arbitrary*/ "abcdefg");
    m_assetProcessorManager->m_stateData->SetSource(sourceEntry);

    AZ::Uuid mockBuilderUuid("{73AC8C3B-C30E-4C0D-97E4-4C5060C4E821}");
    JobDatabaseEntry jobEntry(
        sourceEntry.m_sourceID,
        /*jobKey - arbitrary*/ "Mock Job",
        /*fingerprint - arbitrary*/ 123456,
        m_testPlatform.c_str(),
        mockBuilderUuid,
        AzToolsFramework::AssetSystem::JobStatus::Completed,
        /*jobRunKey - arbitrary*/ 1);
    m_assetProcessorManager->m_stateData->SetJob(jobEntry);

    m_productToHaveDependency = ProductDatabaseEntry(
        jobEntry.m_jobID,
        /*subID - arbitrary*/ 0,
        /*productName - arbitrary*/ "a.output",
        AZ::Data::AssetType::CreateNull());
    m_assetProcessorManager->m_stateData->SetProduct(m_productToHaveDependency);
}


AzToolsFramework::AssetDatabase::ProductDependencyDatabaseEntry AbsolutePathProductDependencyTest::SetAndReadAbsolutePathProductDependencyFromRelativePath(
    const AZStd::string& relativePath)
{
    using namespace AzToolsFramework::AssetDatabase;
    AZStd::string productAbsolutePath =
        AZStd::string::format("%s/%s", m_scanFolderInfo->ScanPath().toUtf8().data(), relativePath.c_str());
    AssetBuilderSDK::ProductPathDependencySet dependencies;
    dependencies.insert(
        AssetBuilderSDK::ProductPathDependency(productAbsolutePath, AssetBuilderSDK::ProductPathDependencyType::SourceFile));
    m_assetProcessorManager->m_pathDependencyManager->SaveUnresolvedDependenciesToDatabase(dependencies, m_productToHaveDependency, m_testPlatform);

    ProductDependencyDatabaseEntry productDependency;
    auto queryFunc = [&](ProductDependencyDatabaseEntry& productDependencyData)
    {
        productDependency = AZStd::move(productDependencyData);
        return false; // stop iterating after the first one. There should actually only be one entry.
    };
    m_assetProcessorManager->m_stateData->QueryUnresolvedProductDependencies(queryFunc);
    return productDependency;
}

AZStd::string AbsolutePathProductDependencyTest::BuildScanFolderRelativePath(const AZStd::string& relativePath) const
{
    // Scan folders write to the database with the $ character wrapped around the scan folder's ID.
    return AZStd::string::format("$%llu$%s", m_scanFolderInfo->ScanFolderID(), relativePath.c_str());
}

TEST_F(AbsolutePathProductDependencyTest, AbsolutePathProductDependency_MatchingFileNotAvailable_DependencyCorrectWithScanFolder)
{
    using namespace AzToolsFramework::AssetDatabase;

    AZStd::string dependencyRelativePath("some/file/path/filename.txt");
    ProductDependencyDatabaseEntry productDependency(SetAndReadAbsolutePathProductDependencyFromRelativePath(dependencyRelativePath));

    // When an absolute path product dependency is created, if part of that path matches a scan folder,
    // the part that matches is replaced with the scan folder's identifier, such as $1$, instead of the absolute path.
    AZStd::string expectedResult(BuildScanFolderRelativePath(dependencyRelativePath));
    ASSERT_EQ(productDependency.m_unresolvedPath, expectedResult);
    ASSERT_NE(productDependency.m_productDependencyID, InvalidEntryId);
    ASSERT_NE(productDependency.m_productPK, InvalidEntryId);
    ASSERT_TRUE(productDependency.m_dependencySourceGuid.IsNull());
    ASSERT_EQ(productDependency.m_platform, m_testPlatform);
}

TEST_F(AbsolutePathProductDependencyTest, AbsolutePathProductDependency_MixedCasePath_BecomesLowerCaseInDatabase)
{
    using namespace AzToolsFramework::AssetDatabase;

    AZStd::string dependencyRelativePath("Some/Mixed/Case/Path.txt");
    ProductDependencyDatabaseEntry productDependency(SetAndReadAbsolutePathProductDependencyFromRelativePath(dependencyRelativePath));

    AZStd::to_lower(dependencyRelativePath.begin(), dependencyRelativePath.end());
    AZStd::string expectedResult(BuildScanFolderRelativePath(dependencyRelativePath));
    ASSERT_EQ(productDependency.m_unresolvedPath, expectedResult);
    ASSERT_NE(productDependency.m_productDependencyID, InvalidEntryId);
    ASSERT_NE(productDependency.m_productPK, InvalidEntryId);
    ASSERT_TRUE(productDependency.m_dependencySourceGuid.IsNull());
    ASSERT_EQ(productDependency.m_platform, m_testPlatform);
}

TEST_F(AbsolutePathProductDependencyTest, AbsolutePathProductDependency_RetryDeferredDependenciesWithMatchingSource_DependencyResolves)
{
    using namespace AzToolsFramework::AssetDatabase;

    AZStd::string dependencyRelativePath("somefile.txt");
    ProductDependencyDatabaseEntry productDependency(SetAndReadAbsolutePathProductDependencyFromRelativePath(dependencyRelativePath));
    AZStd::string expectedResult(BuildScanFolderRelativePath(dependencyRelativePath));
    ASSERT_EQ(productDependency.m_unresolvedPath, expectedResult);
    ASSERT_NE(productDependency.m_productDependencyID, InvalidEntryId);
    ASSERT_NE(productDependency.m_productPK, InvalidEntryId);
    ASSERT_TRUE(productDependency.m_dependencySourceGuid.IsNull());
    ASSERT_EQ(productDependency.m_platform, m_testPlatform);

    AZ::Uuid sourceUUID("{4C7B8FD0-9D09-4DCB-A0BC-AEE85B063331}");
    SourceDatabaseEntry matchingSource(
        m_scanFolderInfo->ScanFolderID(),
        dependencyRelativePath.c_str(),
        sourceUUID,
        /*analysisFingerprint - arbitrary*/ "asdfasdf");
    m_assetProcessorManager->m_stateData->SetSource(matchingSource);

    AZ::Uuid mockBuilderUuid("{D314C2FD-757C-4FFA-BEA2-11D41925398A}");
    JobDatabaseEntry jobEntry(
        matchingSource.m_sourceID,
        /*jobKey - arbitrary*/ "Mock Job",
        /*fingerprint - arbitrary*/ 7654321,
        m_testPlatform.c_str(),
        mockBuilderUuid,
        AzToolsFramework::AssetSystem::JobStatus::Completed,
        /*jobRunKey - arbitrary*/ 2);
    m_assetProcessorManager->m_stateData->SetJob(jobEntry);
    ProductDatabaseEntry matchingProductForDependency(
        jobEntry.m_jobID,
        /*subID - arbitrary*/ 5,
        // The absolute path dependency here is to the source file, so the product's file and path
        // don't matter when resolving the dependency.
        /*productName - arbitrary*/ "b.output",
        AZ::Data::AssetType::CreateNull());
    m_assetProcessorManager->m_stateData->SetProduct(matchingProductForDependency);

    m_assetProcessorManager->m_pathDependencyManager->RetryDeferredDependencies(matchingSource);

    // The product dependency ID shouldn't change when it goes from unresolved to resolved.
    AZStd::vector<ProductDependencyDatabaseEntry> resolvedProductDependencies;
    auto queryFunc = [&](ProductDependencyDatabaseEntry& productDependencyData)
    {
        resolvedProductDependencies.push_back(productDependencyData);
        return true;
    };
    m_assetProcessorManager->m_stateData->QueryProductDependencyByProductId(
        m_productToHaveDependency.m_productID,
        queryFunc);
    ASSERT_EQ(resolvedProductDependencies.size(), 1);
    // The path for a resolved entry should be empty.
    ASSERT_EQ(resolvedProductDependencies[0].m_unresolvedPath, "");
    // The ID and PK should not change.
    ASSERT_EQ(resolvedProductDependencies[0].m_productDependencyID, productDependency.m_productDependencyID);
    ASSERT_EQ(resolvedProductDependencies[0].m_productPK, productDependency.m_productPK);
    // The UUID should now be valid.
    ASSERT_EQ(resolvedProductDependencies[0].m_dependencySourceGuid, matchingSource.m_sourceGuid);
    ASSERT_EQ(resolvedProductDependencies[0].m_dependencySubID, matchingProductForDependency.m_subID);
    ASSERT_EQ(productDependency.m_platform, m_testPlatform);
}

void PathDependencyTest::SetUp()
{
    AssetProcessorManagerTest::SetUp();

    AssetRecognizer rec;
    AssetPlatformSpec specpc;

    rec.m_name = "txt files2";
    rec.m_patternMatcher = AssetBuilderSDK::FilePatternMatcher("*.txt", AssetBuilderSDK::AssetBuilderPattern::Wildcard);
    rec.m_platformSpecs.insert("pc", specpc);
    rec.m_supportsCreateJobs = false;
    m_mockApplicationManager->RegisterAssetRecognizerAsBuilder(rec);

    m_sharedConnection = m_assetProcessorManager->m_stateData.get();
    ASSERT_TRUE(m_sharedConnection);
}

void PathDependencyTest::TearDown()
{
    ASSERT_EQ(m_errorAbsorber->m_numAssertsAbsorbed, 0);
    ASSERT_EQ(m_errorAbsorber->m_numErrorsAbsorbed, 0);

    AssetProcessorManagerTest::TearDown();
}

void PathDependencyTest::CaptureJobs(AZStd::vector<AssetProcessor::JobDetails>& jobDetailsList, const char* sourceFilePath)
{
    using namespace AssetProcessor;
    using namespace AssetBuilderSDK;
    QDir tempPath(m_tempDir.path());
    QString absPath(tempPath.absoluteFilePath(sourceFilePath));
    UnitTestUtils::CreateDummyFile(absPath, QString::number(QDateTime::currentMSecsSinceEpoch()));

    // prepare to capture the job details as the APM inspects the file.
    auto connection = QObject::connect(m_assetProcessorManager.get(), &AssetProcessorManager::AssetToProcess, [&jobDetailsList](JobDetails jobDetails)
    {
        jobDetailsList.push_back(jobDetails);
    });

    // tell the APM about the file:
    m_isIdling = false;
    QMetaObject::invokeMethod(m_assetProcessorManager.get(), "AssessModifiedFile", Qt::QueuedConnection, Q_ARG(QString, absPath));
    ASSERT_TRUE(BlockUntilIdle(5000));

    // Some tests intentionally finish with mixed slashes, so only use the corrected path to perform the job comparison.
    AZStd::string absPathCorrectSeparator(absPath.toUtf8().constData());
    AZStd::replace(absPathCorrectSeparator.begin(), absPathCorrectSeparator.end(), AZ_WRONG_DATABASE_SEPARATOR, AZ_CORRECT_DATABASE_SEPARATOR);

    bool foundJob = false;

    for (const auto& details : jobDetailsList)
    {
        ASSERT_FALSE(details.m_autoFail);

        // we should have gotten at least one request to actually process that job:
        AZStd::string jobPath(details.m_jobEntry.GetAbsoluteSourcePath().toUtf8().constData());
        AZStd::replace(jobPath.begin(), jobPath.end(), AZ_WRONG_DATABASE_SEPARATOR, AZ_CORRECT_DATABASE_SEPARATOR);

        if (jobPath == absPathCorrectSeparator)
        {
            foundJob = true;
        }
    }

    ASSERT_TRUE(foundJob);

    QObject::disconnect(connection);
}

bool PathDependencyTest::ProcessAsset(TestAsset& asset, const OutputAssetSet& outputAssets, const AssetBuilderSDK::ProductPathDependencySet& dependencies, const AZStd::string& folderPath, const AZStd::string& extension)
{
    using namespace AssetProcessor;
    using namespace AssetBuilderSDK;

    AZStd::vector<JobDetails> capturedDetails;
    CaptureJobs(capturedDetails, (folderPath + asset.m_name + extension).c_str());

    // Make sure both counts are the same.  Otherwise certain code might not trigger
    EXPECT_EQ(capturedDetails.size(), outputAssets.size()) << "The number of captured jobs does not match the number of provided output assets.  This can cause AP to not consider the asset to be completely done.";

    int jobSet = 0;
    int subIdCounter = 1;

    for(const auto& outputSet : outputAssets)
    {
        ProcessJobResponse processJobResponse;
        processJobResponse.m_resultCode = ProcessJobResult_Success;

        for (const char* outputExtension : outputSet)
        {
            if(jobSet >= capturedDetails.size() || capturedDetails[jobSet].m_destinationPath.isEmpty())
            {
                return false;
            }

            QString outputAssetPath = QDir(capturedDetails[jobSet].m_destinationPath).absoluteFilePath(QString(asset.m_name.c_str()) + outputExtension);

            UnitTestUtils::CreateDummyFile(outputAssetPath, "this is a test output asset");

            JobProduct jobProduct(outputAssetPath.toUtf8().constData(), AZ::Uuid::CreateRandom(), subIdCounter);
            jobProduct.m_pathDependencies.insert(dependencies.begin(), dependencies.end());

            processJobResponse.m_outputProducts.push_back(jobProduct);
            asset.m_products.push_back(AZ::Data::AssetId(capturedDetails[jobSet].m_jobEntry.m_sourceFileUUID, subIdCounter));

            subIdCounter++;
        }

        // tell the APM that the asset has been processed and allow it to bubble through its event queue:
        m_isIdling = false;
        m_assetProcessorManager->AssetProcessed(capturedDetails[jobSet].m_jobEntry, processJobResponse);

        jobSet++;
    }

    return BlockUntilIdle(5000);
}

bool SearchDependencies(AzToolsFramework::AssetDatabase::ProductDependencyDatabaseEntryContainer dependencyContainer, AZ::Data::AssetId assetId)
{
    for (const auto& containerEntry : dependencyContainer)
    {
        if (containerEntry.m_dependencySourceGuid == assetId.m_guid && containerEntry.m_dependencySubID == assetId.m_subId)
        {
            return true;
        }
    }

    return false;
}

void VerifyDependencies(AzToolsFramework::AssetDatabase::ProductDependencyDatabaseEntryContainer dependencyContainer, AZStd::initializer_list<AZ::Data::AssetId> assetIds, AZStd::initializer_list<const char*> unresolvedPaths = {})
{
    EXPECT_EQ(dependencyContainer.size(), assetIds.size() + unresolvedPaths.size());

    for (const AZ::Data::AssetId& assetId : assetIds)
    {
        bool found = false;

        for (const auto& containerEntry : dependencyContainer)
        {
            if (containerEntry.m_dependencySourceGuid == assetId.m_guid && containerEntry.m_dependencySubID == assetId.m_subId)
            {
                found = true;
                break;
            }
        }

        ASSERT_TRUE(found) << "AssetId " << assetId.ToString<AZStd::string>().c_str() << " was not found";
    }

    for (const char* unresolvedPath : unresolvedPaths)
    {
        bool found = false;

        for (const auto& containerEntry : dependencyContainer)
        {
            if (containerEntry.m_unresolvedPath == unresolvedPath &&
                containerEntry.m_dependencySourceGuid.IsNull() &&
                containerEntry.m_dependencySubID == 0)
            {
                found = true;
                break;
            }
        }

        ASSERT_TRUE(found) << "Unresolved path " << unresolvedPath << " was not found";
    }
}

TEST_F(DuplicateProcessTest, SameAssetProcessedTwice_DependenciesResolveWithoutError)
{
    using namespace AssetProcessor;
    using namespace AssetBuilderSDK;

    QString sourceFilePath = "subfolder1/test.txt";
    AZStd::vector<JobDetails> jobDetailsList;
    ProductPathDependencySet dependencies = { {"dep1.txt", ProductPathDependencyType::SourceFile}, {"DEP2.asset2", ProductPathDependencyType::ProductFile}, {"Dep2.asset3", ProductPathDependencyType::ProductFile} };

    QDir tempPath(m_tempDir.path());
    QString absPath(tempPath.absoluteFilePath(sourceFilePath));
    UnitTestUtils::CreateDummyFile(absPath);

    // prepare to capture the job details as the APM inspects the file.
    auto connection = QObject::connect(m_assetProcessorManager.get(), &AssetProcessorManager::AssetToProcess, [&jobDetailsList](JobDetails jobDetails)
    {
        jobDetailsList.push_back(jobDetails);
    });

    // tell the APM about the file:
    m_isIdling = false;
    QMetaObject::invokeMethod(m_assetProcessorManager.get(), "AssessModifiedFile", Qt::QueuedConnection, Q_ARG(QString, absPath));
    ASSERT_TRUE(BlockUntilIdle(5000));
    QMetaObject::invokeMethod(m_assetProcessorManager.get(), "AssessModifiedFile", Qt::QueuedConnection, Q_ARG(QString, absPath));
    ASSERT_TRUE(BlockUntilIdle(5000));

    for(const auto& job : jobDetailsList)
    {
        ProcessJobResponse processJobResponse;
        processJobResponse.m_resultCode = ProcessJobResult_Success;

        {
            QString outputAssetPath = QDir(job.m_destinationPath).absoluteFilePath("test.asset");

            UnitTestUtils::CreateDummyFile(outputAssetPath, "this is a test output asset");

            JobProduct jobProduct(outputAssetPath.toUtf8().constData());
            jobProduct.m_pathDependencies.insert(dependencies.begin(), dependencies.end());

            processJobResponse.m_outputProducts.push_back(jobProduct);
        }

        // tell the APM that the asset has been processed and allow it to bubble through its event queue:
        m_isIdling = false;
        m_assetProcessorManager->AssetProcessed(job.m_jobEntry, processJobResponse);
    }

    ASSERT_TRUE(BlockUntilIdle(5000));

    TestAsset dep1("dep1");
    TestAsset dep2("deP2"); // random casing to make sure the search is case-insensitive

    ASSERT_TRUE(ProcessAsset(dep1, { {".asset1", ".asset2"} }));
    ASSERT_TRUE(ProcessAsset(dep2, { {".asset1", ".asset2", ".asset3"} }));

    // ---------- Verify that the dependency was recorded, and did not keep the path after resolution ----------
    AzToolsFramework::AssetDatabase::ProductDependencyDatabaseEntryContainer dependencyContainer;
    ASSERT_TRUE(m_sharedConnection->GetProductDependencies(dependencyContainer));

    VerifyDependencies(dependencyContainer,
        {
            dep1.m_products[0],
            dep1.m_products[1],
            dep2.m_products[1],
            dep2.m_products[2]
        }
    );
}

TEST_F(PathDependencyTest, NoLongerProcessedFile_IsRemoved)
{
    using namespace AssetProcessor;
    using namespace AssetBuilderSDK;

    m_mockApplicationManager->UnRegisterAllBuilders();

    AssetRecognizer rec;
    AssetPlatformSpec specpc;

    rec.m_name = "txt files2";
    rec.m_patternMatcher = AssetBuilderSDK::FilePatternMatcher("*.txt", AssetBuilderSDK::AssetBuilderPattern::Wildcard);
    rec.m_platformSpecs.insert("pc", specpc);
    rec.m_supportsCreateJobs = false;
    m_mockApplicationManager->RegisterAssetRecognizerAsBuilder(rec);

    AzFramework::AssetSystem::AssetNotificationMessage details;

    auto connection = QObject::connect(m_assetProcessorManager.get(), &AssetProcessorManager::AssetMessage, [&details](AzFramework::AssetSystem::AssetNotificationMessage message)
        {
            details = message;
        });

    QDir tempPath(m_tempDir.path());
    QString absPath(tempPath.absoluteFilePath("subfolder1/test1.txt"));

    TestAsset testAsset("test1");

    ASSERT_TRUE(ProcessAsset(testAsset, { {".asset1"} }));

    AzToolsFramework::AssetDatabase::ProductDatabaseEntryContainer products;
    m_sharedConnection->GetProductsBySourceName("test1.txt", products);

    ASSERT_EQ(products.size(), 1);
    ASSERT_TRUE(QFile::exists(m_normalizedCacheRootDir.absoluteFilePath("pc/test1.asset1").toUtf8().constData()));

    m_mockApplicationManager->UnRegisterAllBuilders();

    m_isIdling = false;
    QMetaObject::invokeMethod(m_assetProcessorManager.get(), "AssessModifiedFile", Qt::QueuedConnection, Q_ARG(QString, absPath));
    ASSERT_TRUE(BlockUntilIdle(5000));

    products.clear();
    m_sharedConnection->GetProductsBySourceName("test1.txt", products);
    ASSERT_EQ(products.size(), 0);

    ASSERT_FALSE(QFile::exists(m_normalizedCacheRootDir.absoluteFilePath("pc/automatedtesting/test1.asset1").toUtf8().constData()));
}

TEST_F(PathDependencyTest, AssetProcessed_Impl_SelfReferrentialProductDependency_DependencyIsRemoved)
{
    using namespace AssetProcessor;
    using namespace AssetBuilderSDK;

    TestAsset mainFile("testFileName");
    AZStd::vector<JobDetails> capturedDetails;
    CaptureJobs(capturedDetails, ("subfolder1/" + mainFile.m_name + ".txt").c_str());

    ASSERT_FALSE(capturedDetails.empty());

    JobDetails jobDetails = capturedDetails[0];
    AZ::Uuid outputAssetTypeId = AZ::Uuid::CreateRandom();
    int subId = 1;

    ProcessJobResponse processJobResponse;
    processJobResponse.m_resultCode = ProcessJobResult_Success;

    ASSERT_FALSE(jobDetails.m_destinationPath.isEmpty());

    // create a product asset
    QString outputAssetPath = QDir(jobDetails.m_destinationPath).absoluteFilePath(QString(mainFile.m_name.c_str()) + ".asset");
    UnitTestUtils::CreateDummyFile(outputAssetPath, "this is a test output asset");

    // add the new product asset to its own product dependencies list by assetId
    JobProduct jobProduct(outputAssetPath.toUtf8().constData(), outputAssetTypeId, subId);
    AZ::Data::AssetId productAssetId(jobDetails.m_jobEntry.m_sourceFileUUID, subId);
    jobProduct.m_dependencies.push_back(ProductDependency(productAssetId, 5));

    // add the product asset to its own product dependencies list by path
    jobProduct.m_pathDependencies.emplace(ProductPathDependency(AZStd::string::format("%s%s", mainFile.m_name.c_str(), ".asset"), ProductPathDependencyType::ProductFile));

    processJobResponse.m_outputProducts.push_back(jobProduct);
    mainFile.m_products.push_back(productAssetId);

    // tell the APM that the asset has been processed and allow it to bubble through its event queue:
    m_errorAbsorber->Clear();
    m_assetProcessorManager->AssetProcessed(jobDetails.m_jobEntry, processJobResponse);
    ASSERT_TRUE(BlockUntilIdle(5000));

    // Verify we have no entries in the ProductDependencies table
    AzToolsFramework::AssetDatabase::ProductDependencyDatabaseEntryContainer dependencyContainer;
    m_sharedConnection->GetProductDependencies(dependencyContainer);
    ASSERT_TRUE(dependencyContainer.empty());

    // We are testing 2 different dependencies, so we should get 2 warnings
    ASSERT_EQ(m_errorAbsorber->m_numWarningsAbsorbed, 2);
    m_errorAbsorber->Clear();
}

// This test shows the process of deferring resolution of a path dependency works.
// 1) Resource A comes in with a relative path to resource B which has not been processed yet
// 2) Resource B is processed, resolving the path dependency on resource A
TEST_F(PathDependencyTest, AssetProcessed_Impl_DeferredPathResolution)
{
    using namespace AssetProcessor;
    using namespace AssetBuilderSDK;

    AZStd::vector<TestAsset> dependencySources = { "dep1", "dep2" };
    // Start with mixed casing.
    ProductPathDependencySet dependencies = { {"Dep1.txt", AssetBuilderSDK::ProductPathDependencyType::SourceFile}, {"DEP2.asset2", AssetBuilderSDK::ProductPathDependencyType::ProductFile}, {"dep2.asset3", AssetBuilderSDK::ProductPathDependencyType::ProductFile} }; // Test depending on a source asset, and on a subset of product assets

    TestAsset mainFile("test_text");
    ASSERT_TRUE(ProcessAsset(mainFile, { { ".asset" }, {} }, dependencies));

    // ---------- Verify that we have unresolved path in ProductDependencies table ----------
    AzToolsFramework::AssetDatabase::ProductDependencyDatabaseEntryContainer dependencyContainer;
    ASSERT_TRUE(m_sharedConnection->GetProductDependencies(dependencyContainer));
    ASSERT_EQ(dependencyContainer.size(), dependencies.size());

    // All dependencies are stored lowercase in the database. Make the expected dependencies lowercase here to match that.
    for(auto& dependency : dependencies)
    {
        AZStd::to_lower(dependency.m_dependencyPath.begin(), dependency.m_dependencyPath.end());
    }

    for (const auto& dependency : dependencyContainer)
    {
        AssetBuilderSDK::ProductPathDependency actualDependency(dependency.m_unresolvedPath, (dependency.m_dependencyType == AzToolsFramework::AssetDatabase::ProductDependencyDatabaseEntry::DependencyType::ProductDep_SourceFile) ? ProductPathDependencyType::SourceFile : ProductPathDependencyType::ProductFile);

        ASSERT_THAT(dependencies, ::testing::Contains(actualDependency));
        // Verify that the unresolved path dependency is null.
        ASSERT_TRUE(dependency.m_dependencySourceGuid.IsNull());
    }

    // -------- Process the dependencies to resolve the path dependencies in the first product -----
    for(TestAsset& dependency : dependencySources)
    {
        ASSERT_TRUE(ProcessAsset(dependency, { { ".asset1", ".asset2" }, { ".asset3" } }, {}));
    }

    // ---------- Verify that path has been found and resolved ----------
    dependencyContainer.clear();
    ASSERT_TRUE(m_sharedConnection->GetProductDependencies(dependencyContainer));

    VerifyDependencies(dependencyContainer,
        {
            dependencySources[0].m_products[0],
            dependencySources[0].m_products[1],
            dependencySources[0].m_products[2],
            dependencySources[1].m_products[1],
            dependencySources[1].m_products[2],
        }
    );
}

// This test shows process of how a path dependency is resolved when it is pointing to an asset that has already been processed
// 1) Resource A is processed, and has with no relative path dependencies
// 2) Resource B is processed, has a path dependency on resource A
// 3) An entry is made in the product dependencies table but does not have anything in the unresolved path field
TEST_F(PathDependencyTest, AssetProcessed_Impl_DeferredPathResolutionAlreadyResolvable)
{
    using namespace AssetProcessor;
    using namespace AssetBuilderSDK;

    // create dependees
    TestAsset dep1("dep1");
    TestAsset dep2("deP2"); // random casing to make sure the search is case-insensitive

    ASSERT_TRUE(ProcessAsset(dep1, { {".asset1"}, {".asset2"} }));
    ASSERT_TRUE(ProcessAsset(dep2, { {".asset1", ".asset2"}, {".asset3"} }));

    // -------- Make main test asset, with dependencies on products we just created -----
    TestAsset primaryFile("test_text");
    ASSERT_TRUE(ProcessAsset(primaryFile, { { ".asset" }, {} }, { {"dep1.txt", ProductPathDependencyType::SourceFile}, {"DEP2.asset2", ProductPathDependencyType::ProductFile}, {"Dep2.asset3", ProductPathDependencyType::ProductFile} }));

    // ---------- Verify that the dependency was recorded, and did not keep the path after resolution ----------
    AzToolsFramework::AssetDatabase::ProductDependencyDatabaseEntryContainer dependencyContainer;
    ASSERT_TRUE(m_sharedConnection->GetProductDependencies(dependencyContainer));

    VerifyDependencies(dependencyContainer,
        {
            dep1.m_products[0],
            dep1.m_products[1],
            dep2.m_products[1],
            dep2.m_products[2]
        }
    );
}

// In most cases, it's expected that asset references (simple and regular) will be only to product files, not source files.
// Unfortunately, with some legacy systems, this isn't necessary true. To maximize compatibility, the PathDependencyManager
// does a sanity check on file extensions when for path product dependencies. If it sees a source image format (bmp, tif, jpg, and other supported formats)
// it will swap the dependency from a product dependency to a source dependency.
TEST_F(PathDependencyTest, PathProductDependency_SourceImageFileAsProduct_BecomesSourceDependencyInDB)
{
    using namespace AzToolsFramework::AssetDatabase;

    AZStd::string sourceImageFileExtension("imagefile.bmp");

    TestAsset primaryFile("some_file");
    ASSERT_TRUE(ProcessAsset(
        primaryFile,
        /*outputAssets*/{ { ".asset" }, {} },
        /*dependencies*/{ {sourceImageFileExtension, AssetBuilderSDK::ProductPathDependencyType::ProductFile} }));

    AzToolsFramework::AssetDatabase::ProductDependencyDatabaseEntryContainer dependencyContainer;
    ASSERT_TRUE(m_sharedConnection->GetProductDependencies(dependencyContainer));
    ASSERT_EQ(dependencyContainer.size(), 1);
    ASSERT_STREQ(dependencyContainer[0].m_unresolvedPath.c_str(), sourceImageFileExtension.c_str());
    // Verify the dependency type was swapped from product to source.
    ASSERT_EQ(dependencyContainer[0].m_dependencyType, ProductDependencyDatabaseEntry::DependencyType::ProductDep_SourceFile);
}

TEST_F(PathDependencyTest, PathProductDependency_MixedSlashes_BecomesCorrectSeparatorInDB)
{
    using namespace AzToolsFramework::AssetDatabase;

    AZStd::string dependencyRelativePathMixedSlashes("some\\path/with\\mixed/slashes.txt");

    TestAsset primaryFile("some_file");
    ASSERT_TRUE(ProcessAsset(
        primaryFile,
        /*outputAssets*/ { { ".asset" }, {} },
        /*dependencies*/ { {dependencyRelativePathMixedSlashes, AssetBuilderSDK::ProductPathDependencyType::SourceFile} }));

    AzToolsFramework::AssetDatabase::ProductDependencyDatabaseEntryContainer dependencyContainer;
    ASSERT_TRUE(m_sharedConnection->GetProductDependencies(dependencyContainer));

    VerifyDependencies(dependencyContainer,
        {},
        {
            // This string is copy & pasted instead of replacing AZ_WRONG_FILESYSTEM_SEPARATOR with AZ_CORRECT_FILESYSTEM_SEPARATOR
            // to improve readability of this test.
            "some/path/with/mixed/slashes.txt"
        });
}

TEST_F(PathDependencyTest, PathProductDependency_DoubleSlashes_BecomesCorrectSeparatorInDB)
{
    using namespace AzToolsFramework::AssetDatabase;

    AZStd::string dependencyRelativePathMixedSlashes("some\\\\path//with\\double/slashes.txt");

    TestAsset primaryFile("some_file");
    ASSERT_TRUE(ProcessAsset(
        primaryFile,
        /*outputAssets*/{ { ".asset" }, {} },
        /*dependencies*/{ {dependencyRelativePathMixedSlashes, AssetBuilderSDK::ProductPathDependencyType::SourceFile} }));

    AzToolsFramework::AssetDatabase::ProductDependencyDatabaseEntryContainer dependencyContainer;
    ASSERT_TRUE(m_sharedConnection->GetProductDependencies(dependencyContainer));

    VerifyDependencies(dependencyContainer,
        {},
        {
            // This string is copy & pasted instead of replacing AZ_WRONG_FILESYSTEM_SEPARATOR with AZ_CORRECT_FILESYSTEM_SEPARATOR
            // to improve readability of this test.
            "some/path/with/double/slashes.txt"
        });
}

TEST_F(PathDependencyTest, WildcardDependencies_Existing_ResolveCorrectly)
{
    using namespace AssetProcessor;
    using namespace AssetBuilderSDK;

    // create dependees
    TestAsset dep1("dep1");
    TestAsset dep2("deP2"); // random casing to make sure the search is case-insensitive
    TestAsset dep3("dep3");
    TestAsset dep4("1deP1");

    bool result = ProcessAsset(dep1, { {".asset1"}, {".asset2"} });
    ASSERT_TRUE(result) << "Failed to Process Assets";

    result = ProcessAsset(dep2, { {".asset1", ".asset2"}, {".asset3"} });
    ASSERT_TRUE(result) << "Failed to Process Assets";

    result = ProcessAsset(dep3, { {".asset1", ".asset2"}, {".asset3"} });
    ASSERT_TRUE(result) << "Failed to Process Assets";

    result = ProcessAsset(dep4, { {".asset1"}, {".asset3"} }); // This product will match on both dependencies, this will check to make sure we don't get duplicates
    ASSERT_TRUE(result) << "Failed to Process Assets";

    // -------- Make main test asset, with dependencies on products we just created -----
    TestAsset primaryFile("test_text");
    result = ProcessAsset(primaryFile, { { ".asset" }, {} }, { {"*p1.txt", ProductPathDependencyType::SourceFile}, {"*.asset3", ProductPathDependencyType::ProductFile} });
    ASSERT_TRUE(result) << "Failed to Process main test asset";

    // ---------- Verify that the dependency was recorded, and did not keep the path after resolution ----------
    AzToolsFramework::AssetDatabase::ProductDependencyDatabaseEntryContainer dependencyContainer;
    result = m_sharedConnection->GetProductDependencies(dependencyContainer);
    ASSERT_TRUE(result)<< "Failed to Get Product Dependencies";

    VerifyDependencies(dependencyContainer,
        {
            dep1.m_products[0],
            dep1.m_products[1],
            dep2.m_products[2],
            dep3.m_products[2],
            dep4.m_products[0],
            dep4.m_products[1]
        },
        { "*p1.txt", "*.asset3" }
    );
}

TEST_F(PathDependencyTest, WildcardDependencies_ExcludePathsExisting_ResolveCorrectly)
{
    using namespace AssetProcessor;
    using namespace AssetBuilderSDK;

    // create dependees
    TestAsset dep1("dep1");
    TestAsset depdep1("dep/dep1");
    TestAsset depdepdep1("dep/dep/dep1");
    TestAsset dep2("dep2");
    TestAsset depdep2("dep/dep2");
    TestAsset depdepdep2("dep/dep/dep2");
    TestAsset dep3("dep3");

    bool result = ProcessAsset(dep1, { {".asset1"}, {} });
    ASSERT_TRUE(result) << "Failed to Process Assets";

    result = ProcessAsset(depdep1, { {".asset2"}, {} });
    ASSERT_TRUE(result) << "Failed to Process Assets";

    result = ProcessAsset(depdepdep1, { {".asset2"}, {} });
    ASSERT_TRUE(result) << "Failed to Process Assets";

    result = ProcessAsset(dep2, { {".asset3"}, {".asset4"} });
    ASSERT_TRUE(result) << "Failed to Process Assets";

    result = ProcessAsset(depdep2, { {".asset3"}, {} });
    ASSERT_TRUE(result) << "Failed to Process Assets";

    result = ProcessAsset(depdepdep2, { {".asset3"}, {} });
    ASSERT_TRUE(result) << "Failed to Process Assets";

    result = ProcessAsset(dep3, { {".asset4"}, {} });
    ASSERT_TRUE(result) << "Failed to Process Assets";

    // -------- Make two main test assets, with dependencies on products we just created -----
    TestAsset primaryFile1("test_text_1");
    result = ProcessAsset(primaryFile1, { { ".asset" }, {} }, {
        {"*p1.txt", ProductPathDependencyType::SourceFile},
        {"dep3.txt", ProductPathDependencyType::SourceFile},
        {":dep3.txt", ProductPathDependencyType::SourceFile},
        {":dep/dep/*p1.txt", ProductPathDependencyType::SourceFile},
        {":dep/dep1.txt", ProductPathDependencyType::SourceFile},
        {"*.asset3", ProductPathDependencyType::ProductFile},
        {"dep2.asset4", ProductPathDependencyType::ProductFile},
        {":dep/dep/dep2.asset3", ProductPathDependencyType::ProductFile},
        {":dep/dep/dep/dep/*.asset3", ProductPathDependencyType::ProductFile},
        {":dep2.asset4", ProductPathDependencyType::ProductFile}});
    ASSERT_TRUE(result) << "Failed to Process main test asset " << primaryFile1.m_name.c_str();

    TestAsset primaryFile2("test_text_2");
    result = ProcessAsset(primaryFile2, { { ".asset" }, {} }, {
        {"*p1.txt", ProductPathDependencyType::SourceFile},
        {"*.asset3", ProductPathDependencyType::ProductFile} });
    ASSERT_TRUE(result) << "Failed to Process main test asset" << primaryFile2.m_name.c_str();;

    AzToolsFramework::AssetDatabase::ProductDatabaseEntryContainer productContainer;
    result = m_sharedConnection->GetProducts(productContainer);
    ASSERT_TRUE(result) << "Failed to Get Products";

    // ---------- Verify that the dependency was recorded and excluded paths were not resolved ----------
    auto product = AZStd::find_if(productContainer.begin(), productContainer.end(),
        [&primaryFile1](const auto& product)
    {
        return product.m_productName.ends_with(primaryFile1.m_name + ".asset");
    });
    ASSERT_TRUE(product != productContainer.end()) << "Failed to Get Product of " << primaryFile1.m_name.c_str();

    AzToolsFramework::AssetDatabase::ProductDependencyDatabaseEntryContainer dependencyContainer;
    result = m_sharedConnection->GetProductDependenciesByProductID(product->m_productID, dependencyContainer);
    ASSERT_TRUE(result) << "Failed to Get Product Dependencies";

    VerifyDependencies(dependencyContainer,
        {
            dep1.m_products[0],
            dep2.m_products[0]
        },
        { "*p1.txt", "dep3.txt", ":dep3.txt", ":dep/dep/*p1.txt", ":dep/dep1.txt",
        "*.asset3", "dep2.asset4", ":dep/dep/dep2.asset3", ":dep/dep/dep/dep/*.asset3", ":dep2.asset4" }
    );

    // ---------- Verify that the dependency was recorded and the excluded path dependencies defined for another asset didn't effect the product dependencies of the current one ----------
    product = AZStd::find_if(productContainer.begin(), productContainer.end(),
        [&primaryFile2](const auto& product)
    {
        return product.m_productName.ends_with(primaryFile2.m_name + ".asset");
    });
    ASSERT_TRUE(product != productContainer.end()) << "Failed to Get Product of " << primaryFile2.m_name.c_str();

    dependencyContainer.clear();
    result = m_sharedConnection->GetProductDependenciesByProductID(product->m_productID, dependencyContainer);
    ASSERT_TRUE(result) << "Failed to Get Product Dependencies";

    VerifyDependencies(dependencyContainer,
        {
            dep1.m_products[0],
            depdep1.m_products[0],
            depdepdep1.m_products[0],
            dep2.m_products[0],
            depdep2.m_products[0],
            depdepdep2.m_products[0],
        },
        { "*p1.txt", "*.asset3" }
    );

    // Test asset PrimaryFile1 has 4 conflict dependencies
    ASSERT_EQ(m_errorAbsorber->m_numErrorsAbsorbed, 4);
    m_errorAbsorber->Clear();
}

TEST_F(PathDependencyTest, WildcardDependencies_Deferred_ResolveCorrectly)
{
    using namespace AssetProcessor;
    using namespace AssetBuilderSDK;

    // -------- Make main test asset, with dependencies on products that don't exist yet -----
    TestAsset primaryFile("test_text");
    ASSERT_TRUE(ProcessAsset(primaryFile, { { ".asset" }, {} }, { {"*p1.txt", ProductPathDependencyType::SourceFile}, {"*.asset3", ProductPathDependencyType::ProductFile} }));

    // create dependees
    TestAsset dep1("dep1");
    TestAsset dep2("deP2"); // random casing to make sure the search is case-insensitive
    TestAsset dep3("dep3");
    TestAsset dep4("1deP1");

    ASSERT_TRUE(ProcessAsset(dep1, { {".asset1"}, {".asset2"} }));
    ASSERT_TRUE(ProcessAsset(dep2, { {".asset1", ".asset2"}, {".asset3"} }));
    ASSERT_TRUE(ProcessAsset(dep3, { {".asset1", ".asset2"}, {".asset3"} }));
    ASSERT_TRUE(ProcessAsset(dep4, { {".asset1"}, {} }));

    // ---------- Verify that the dependency was recorded, and did not keep the path after resolution ----------
    AzToolsFramework::AssetDatabase::ProductDependencyDatabaseEntryContainer dependencyContainer;
    ASSERT_TRUE(m_sharedConnection->GetProductDependencies(dependencyContainer));

    VerifyDependencies(dependencyContainer,
        {
            dep1.m_products[0],
            dep1.m_products[1],
            dep2.m_products[2],
            dep3.m_products[2],
            dep4.m_products[0]
        },
        { "*p1.txt", "*.asset3" }
    );
}

TEST_F(PathDependencyTest, WildcardDependencies_ExcludedPathDeferred_ResolveCorrectly)
{
    using namespace AssetProcessor;
    using namespace AssetBuilderSDK;

    // -------- Make two main test assets, with dependencies on products that don't exist yet -----
    TestAsset primaryFile1("test_text_1");
    bool result = ProcessAsset(primaryFile1, { { ".asset" }, {} }, {
        {"*p1.txt", ProductPathDependencyType::SourceFile},
        {"dep3.txt", ProductPathDependencyType::SourceFile},
        {":dep3.txt", ProductPathDependencyType::SourceFile},
        {":dep/dep/*p1.txt", ProductPathDependencyType::SourceFile},
        {":dep/dep1.txt", ProductPathDependencyType::SourceFile},
        {"*.asset3", ProductPathDependencyType::ProductFile},
        {"dep2.asset4", ProductPathDependencyType::ProductFile},
        {":dep/dep/dep2.asset3", ProductPathDependencyType::ProductFile},
        {":dep/dep/dep/dep/*.asset3", ProductPathDependencyType::ProductFile},
        {":dep2.asset4", ProductPathDependencyType::ProductFile}});
    ASSERT_TRUE(result) << "Failed to Process main test asset";

    TestAsset primaryFile2("test_text_2");
    result = ProcessAsset(primaryFile2, { { ".asset" }, {} }, {
        {"*p1.txt", ProductPathDependencyType::SourceFile},
        {"*.asset3", ProductPathDependencyType::ProductFile} });
    ASSERT_TRUE(result) << "Failed to Process main test asset";

    // create dependees
    TestAsset dep1("dep1");
    TestAsset depdep1("dep/dep1");
    TestAsset depdepdep1("dep/dep/dep1");
    TestAsset dep2("dep2");
    TestAsset depdep2("dep/dep2");
    TestAsset depdepdep2("dep/dep/dep2");
    TestAsset dep3("dep3");

    result = ProcessAsset(dep1, { {".asset1"}, {} });
    ASSERT_TRUE(result) << "Failed to Process Assets";

    result = ProcessAsset(depdep1, { {".asset2"}, {} });
    ASSERT_TRUE(result) << "Failed to Process Assets";

    result = ProcessAsset(depdepdep1, { {".asset2"}, {} });
    ASSERT_TRUE(result) << "Failed to Process Assets";

    result = ProcessAsset(dep2, { {".asset3"}, {".asset4"} });
    ASSERT_TRUE(result) << "Failed to Process Assets";

    result = ProcessAsset(depdep2, { {".asset3"}, {} });
    ASSERT_TRUE(result) << "Failed to Process Assets";

    result = ProcessAsset(depdepdep2, { {".asset3"}, {} });
    ASSERT_TRUE(result) << "Failed to Process Assets";

    result = ProcessAsset(dep3, { {".asset4"}, {} });
    ASSERT_TRUE(result) << "Failed to Process Assets";

    AzToolsFramework::AssetDatabase::ProductDatabaseEntryContainer productContainer;
    result = m_sharedConnection->GetProducts(productContainer);
    ASSERT_TRUE(result) << "Failed to Get Products";

    // ---------- Verify that the dependency was recorded and exlcuded paths were not resolved ----------
    auto product = AZStd::find_if(productContainer.begin(), productContainer.end(),
        [&primaryFile1](const auto& product)
    {
        return product.m_productName.ends_with(primaryFile1.m_name + ".asset");
    });
    ASSERT_TRUE(product != productContainer.end()) << "Failed to Get Product of " << primaryFile1.m_name.c_str();

    AzToolsFramework::AssetDatabase::ProductDependencyDatabaseEntryContainer dependencyContainer;
    result = m_sharedConnection->GetProductDependenciesByProductID(product->m_productID, dependencyContainer);
    ASSERT_TRUE(result) << "Failed to Get Product Dependencies";

    VerifyDependencies(dependencyContainer,
        {
            dep1.m_products[0],
            dep2.m_products[0]
        },
        { "*p1.txt", "dep3.txt", ":dep3.txt", ":dep/dep/*p1.txt", ":dep/dep1.txt",
        "*.asset3", "dep2.asset4", ":dep/dep/dep2.asset3", ":dep/dep/dep/dep/*.asset3", ":dep2.asset4" }
    );

    // ---------- Verify that the dependency was recorded and the excluded path dependencies defined for another asset didn't effect the product dependencies of the current one ----------
    product = AZStd::find_if(productContainer.begin(), productContainer.end(),
        [&primaryFile2](const auto& product)
    {
        return product.m_productName.ends_with(primaryFile2.m_name + ".asset");
    });
    ASSERT_TRUE(product != productContainer.end()) << "Failed to Get Product of " << primaryFile2.m_name.c_str();

    dependencyContainer.clear();
    result = m_sharedConnection->GetProductDependenciesByProductID(product->m_productID, dependencyContainer);
    ASSERT_TRUE(result) << "Failed to Get Product Dependencies";

    VerifyDependencies(dependencyContainer,
        {
            dep1.m_products[0],
            depdep1.m_products[0],
            depdepdep1.m_products[0],
            dep2.m_products[0],
            depdep2.m_products[0],
            depdepdep2.m_products[0],
        },
        { "*p1.txt", "*.asset3" }
    );

    // Test asset PrimaryFile1 has 4 conflict dependencies
    // After test assets dep2 and dep3 are processed,
    // another 2 errors will be raised because of the confliction
    ASSERT_EQ(m_errorAbsorber->m_numErrorsAbsorbed, 6);
    m_errorAbsorber->Clear();
}

void PathDependencyTest::RunWildcardTest(bool useCorrectDatabaseSeparator, AssetBuilderSDK::ProductPathDependencyType pathDependencyType, bool buildDependenciesFirst)
{
    using namespace AssetProcessor;
    using namespace AssetBuilderSDK;

    // create dependees
    // Wildcard resolution of paths with back slashes is not supported on non-windows platforms, so we need to construct those test cases differently
    TestAsset matchingDepWithForwardSlash("testFolder/someFileName");

    AZStd::string depWithPlatformCompatibleSlash;
    AzFramework::StringFunc::Path::Join("testFolder", "anotherFileName", depWithPlatformCompatibleSlash);
    TestAsset matchingDepWithPlatformCompatibleSlash(depWithPlatformCompatibleSlash.c_str());

    AZStd::string depWithMixedSlashes;
    AzFramework::StringFunc::Path::Join("someRootFolder/testFolder", "anotherFileName", depWithMixedSlashes, true, false);
    TestAsset matchingDepDeeperFolderMixedSlashes(depWithMixedSlashes.c_str());

    TestAsset notMatchingDepInSubfolder("unmatchedFolder/arbitraryFileName");

    if (buildDependenciesFirst)
    {
        ASSERT_TRUE(ProcessAsset(matchingDepWithForwardSlash, { {".asset"}, {} })) << "Failed to Process " << matchingDepWithForwardSlash.m_name.c_str();
        ASSERT_TRUE(ProcessAsset(matchingDepWithPlatformCompatibleSlash, { {".asset"}, {} })) << "Failed to Process " << matchingDepWithPlatformCompatibleSlash.m_name.c_str();
        ASSERT_TRUE(ProcessAsset(matchingDepDeeperFolderMixedSlashes, { {".asset"}, {} })) << "Failed to Process " << matchingDepDeeperFolderMixedSlashes.m_name.c_str();
        ASSERT_TRUE(ProcessAsset(notMatchingDepInSubfolder, { {".asset"}, {} })) << "Failed to Process " << notMatchingDepInSubfolder.m_name.c_str();
    }

    // -------- Make main test asset, with dependencies on products we just created -----
    TestAsset primaryFile("test_text");
    const char* databaseSeparator = useCorrectDatabaseSeparator ? AZ_CORRECT_DATABASE_SEPARATOR_STRING : AZ_WRONG_DATABASE_SEPARATOR_STRING;

    AZStd::string extension = (pathDependencyType == ProductPathDependencyType::SourceFile) ? "txt" : "asset";
    AZStd::string wildcardString = AZStd::string::format("*testFolder%s*.%s", databaseSeparator, extension.c_str());

    ASSERT_TRUE(ProcessAsset(primaryFile, { { ".asset" }, {} }, { {wildcardString.c_str(), pathDependencyType}, })) << "Failed to Process " << primaryFile.m_name.c_str();

    if (!buildDependenciesFirst)
    {
        ASSERT_TRUE(ProcessAsset(matchingDepWithForwardSlash, { {".asset"}, {} })) << "Failed to Process " << matchingDepWithForwardSlash.m_name.c_str();
        ASSERT_TRUE(ProcessAsset(matchingDepWithPlatformCompatibleSlash, { {".asset"}, {} })) << "Failed to Process " << matchingDepWithPlatformCompatibleSlash.m_name.c_str();
        ASSERT_TRUE(ProcessAsset(matchingDepDeeperFolderMixedSlashes, { {".asset"}, {} })) << "Failed to Process " << matchingDepDeeperFolderMixedSlashes.m_name.c_str();
        ASSERT_TRUE(ProcessAsset(notMatchingDepInSubfolder, { {".asset"}, {} })) << "Failed to Process " << notMatchingDepInSubfolder.m_name.c_str();
    }

    // ---------- Verify that the dependency was recorded, and did not keep the path after resolution ----------
    AzToolsFramework::AssetDatabase::ProductDependencyDatabaseEntryContainer dependencyContainer;
    ASSERT_TRUE(m_sharedConnection->GetProductDependencies(dependencyContainer));

    // Dependencies are always written to the database in lower case with the correct separator.
    AZStd::to_lower(wildcardString.begin(), wildcardString.end());
    AZStd::replace(wildcardString.begin(), wildcardString.end(), AZ_WRONG_DATABASE_SEPARATOR, AZ_CORRECT_DATABASE_SEPARATOR);

    VerifyDependencies(dependencyContainer,
        {
            matchingDepWithForwardSlash.m_products[0],
            matchingDepWithPlatformCompatibleSlash.m_products[0],
            matchingDepDeeperFolderMixedSlashes.m_products[0]
        },
        // Paths become lowercase in the DB
        { wildcardString.c_str() }
    );
}

TEST_F(PathDependencyTest, WildcardSourcePathDependenciesWithForwardSlash_Existing_ResolveCorrectly)
{
    RunWildcardTest(
        /*useCorrectDatabaseSeparator*/ true,
        AssetBuilderSDK::ProductPathDependencyType::SourceFile,
        /*buildDependenciesFirst*/ true);
}

TEST_F(PathDependencyTest, WildcardSourcePathDependenciesWithBackSlash_Existing_ResolveCorrectly)
{
    RunWildcardTest(
        /*useCorrectDatabaseSeparator*/ false,
        AssetBuilderSDK::ProductPathDependencyType::SourceFile,
        /*buildDependenciesFirst*/ true);
}

TEST_F(PathDependencyTest, WildcardSourcePathDependenciesWithForwardSlash_Deferred_ResolveCorrectly)
{
    RunWildcardTest(
        /*useCorrectDatabaseSeparator*/ true,
        AssetBuilderSDK::ProductPathDependencyType::SourceFile,
        /*buildDependenciesFirst*/ false);
}

TEST_F(PathDependencyTest, WildcardSourcePathDependenciesWithBackSlash_Deferred_ResolveCorrectly)
{
    RunWildcardTest(
        /*useCorrectDatabaseSeparator*/ false,
        AssetBuilderSDK::ProductPathDependencyType::SourceFile,
        /*buildDependenciesFirst*/ false);
}

TEST_F(PathDependencyTest, WildcardProductPathDependenciesWithForwardSlash_Existing_ResolveCorrectly)
{
    RunWildcardTest(
        /*useCorrectDatabaseSeparator*/ true,
        AssetBuilderSDK::ProductPathDependencyType::ProductFile,
        /*buildDependenciesFirst*/ true);
}

TEST_F(PathDependencyTest, WildcardProductPathDependenciesWithBackSlash_Existing_ResolveCorrectly)
{
    RunWildcardTest(
        /*useCorrectDatabaseSeparator*/ false,
        AssetBuilderSDK::ProductPathDependencyType::ProductFile,
        /*buildDependenciesFirst*/ true);
}

TEST_F(PathDependencyTest, WildcardProductPathDependenciesWithForwardSlash_Deferred_ResolveCorrectly)
{
    RunWildcardTest(
        /*useCorrectDatabaseSeparator*/ true,
        AssetBuilderSDK::ProductPathDependencyType::ProductFile,
        /*buildDependenciesFirst*/ false);
}

TEST_F(PathDependencyTest, WildcardProductPathDependenciesWithBackSlash_Deferred_ResolveCorrectly)
{
    RunWildcardTest(
        /*useCorrectDatabaseSeparator*/ false,
        AssetBuilderSDK::ProductPathDependencyType::ProductFile,
        /*buildDependenciesFirst*/ false);
}

// Tests product path dependencies using absolute paths to source files
TEST_F(PathDependencyTest, AbsoluteDependencies_Existing_ResolveCorrectly)
{
    using namespace AssetProcessor;
    using namespace AssetBuilderSDK;

    QDir tempPath(m_tempDir.path());
    QString absPath(tempPath.absoluteFilePath("subfolder1/dep1.txt"));

    // create dependees
    TestAsset dep1("dep1");

    ASSERT_TRUE(ProcessAsset(dep1, { {".asset1"}, {".asset2"} }));

    // -------- Make main test asset, with dependencies on products we just created -----
    TestAsset primaryFile("test_text");

    ASSERT_TRUE(ProcessAsset(primaryFile, { {".asset"} , {} }, { {absPath.toUtf8().constData(), ProductPathDependencyType::SourceFile} }));

    // ---------- Verify that the dependency was recorded, and did not keep the path after resolution ----------
    AzToolsFramework::AssetDatabase::ProductDependencyDatabaseEntryContainer dependencyContainer;
    ASSERT_TRUE(m_sharedConnection->GetProductDependencies(dependencyContainer));

    VerifyDependencies(dependencyContainer,
        {
            dep1.m_products[0],
            dep1.m_products[1]
        }
    );
}

// Tests product path dependencies using absolute paths to source files
TEST_F(PathDependencyTest, AbsoluteDependencies_Deferred_ResolveCorrectly)
{
    using namespace AssetProcessor;
    using namespace AssetBuilderSDK;

    QDir tempPath(m_tempDir.path());
    AZStd::string relativePathDep1("dep1.txt");
    QString absPathDep1(tempPath.absoluteFilePath(QString("subfolder4%1%2").arg(QDir::separator()).arg(relativePathDep1.c_str())));
    // When an absolute path matches a scan folder, the portion of the path matching that scan folder
    // is replaced with the scan folder's ID.
    AZStd::string absPathDep1WithScanfolder(AZStd::string::format("$4$%s", relativePathDep1.c_str()));
    QString absPathDep2(tempPath.absoluteFilePath("subfolder2/redirected/dep2.txt"));
    QString absPathDep3(tempPath.absoluteFilePath("subfolder1/dep3.txt"));

    // -------- Make main test asset, with dependencies on products that don't exist yet -----
    TestAsset primaryFile("test_text");
    ASSERT_TRUE(ProcessAsset(primaryFile, { { ".asset" }, {} },
        {
            {absPathDep1.toUtf8().constData(), ProductPathDependencyType::SourceFile},
            {absPathDep2.toUtf8().constData(), ProductPathDependencyType::SourceFile},
            {absPathDep3.toUtf8().constData(), ProductPathDependencyType::SourceFile},
        }
    ));

    // create dependees
    TestAsset dep1("dep1");
    TestAsset dep2("dep2");
    TestAsset dep3("dep3");

    // Different scanfolder, same relative file name.  This should *not* trigger the dependency.  We can't test with another asset in the proper scanfolder because AssetIds are based on relative file name,
    // which means both assets have the same AssetId and there would be no way to tell which one matched
    ASSERT_TRUE(ProcessAsset(dep1, { {".asset1"}, {".asset2"} }, {}, "subfolder1/"));
    ASSERT_TRUE(ProcessAsset(dep2, { {".asset1"}, {".asset2"} }, {}, "subfolder2/redirected/"));
    ASSERT_TRUE(ProcessAsset(dep3, { {".asset1"}, {".asset2"} }, {}, "subfolder1/")); // test a normal dependency with no prefix

    // ---------- Verify that the dependency was recorded, and did not keep the path after resolution ----------
    AzToolsFramework::AssetDatabase::ProductDependencyDatabaseEntryContainer dependencyContainer;
    ASSERT_TRUE(m_sharedConnection->GetProductDependencies(dependencyContainer));

    VerifyDependencies(dependencyContainer,
        {
            dep2.m_products[0],
            dep2.m_products[1],
            dep3.m_products[0],
            dep3.m_products[1],
        }, { absPathDep1WithScanfolder.c_str() }
    );
}

TEST_F(PathDependencyTest, ChangeDependencies_Existing_ResolveCorrectly)
{
    using namespace AssetProcessor;
    using namespace AssetBuilderSDK;

    QDir tempPath(m_tempDir.path());
    QString absPath(tempPath.absoluteFilePath("subfolder1/dep1.txt"));

    // create dependees
    TestAsset dep1("dep1");

    ASSERT_TRUE(ProcessAsset(dep1, { {".asset1"}, {".asset2"} }));

    // -------- Make main test asset, with dependencies on products we just created -----
    TestAsset primaryFile("test_text");

    ASSERT_TRUE(ProcessAsset(primaryFile, { {".asset"} , {} }, { {"dep1.*", ProductPathDependencyType::SourceFile} }));

    // ---------- Verify that the dependency was recorded, and did not keep the path after resolution ----------
    AzToolsFramework::AssetDatabase::ProductDependencyDatabaseEntryContainer dependencyContainer;
    ASSERT_TRUE(m_sharedConnection->GetProductDependencies(dependencyContainer));

    VerifyDependencies(dependencyContainer,
        {
            dep1.m_products[0],
            dep1.m_products[1]
        },
        { "dep1.*" }
    );

    // Update again with different dependencies
    ASSERT_TRUE(ProcessAsset(primaryFile, { {".asset"} , {} }, { {absPath.toUtf8().constData(), ProductPathDependencyType::SourceFile} }));

    // ---------- Verify that the dependency was recorded, and did not keep the path after resolution ----------
    dependencyContainer.clear();
    ASSERT_TRUE(m_sharedConnection->GetProductDependencies(dependencyContainer));

    VerifyDependencies(dependencyContainer,
        {
            dep1.m_products[0],
            dep1.m_products[1]
        }
    );
}

TEST_F(PathDependencyTest, MixedPathDependencies_Existing_ResolveCorrectly)
{
    using namespace AssetProcessor;
    using namespace AssetBuilderSDK;

    // create dependees
    TestAsset dep1("dep1");
    TestAsset dep2("deP2"); // random casing to make sure the search is case-insensitive
    TestAsset dep3("dep3");
    TestAsset dep4("dep4");
    TestAsset dep5("dep5");

    QDir tempPath(m_tempDir.path());
    QString absPath(tempPath.absoluteFilePath("subfolder1/folderA/folderB/dep5.txt"));

    ASSERT_TRUE(ProcessAsset(dep1, { {".asset1"}, {".asset2"} }, {}, "subfolder1/folderA/folderB/"));
    ASSERT_TRUE(ProcessAsset(dep2, { {".asset1", ".asset2"}, {".asset3"} }, {}, "subfolder1/folderA/folderB/"));
    ASSERT_TRUE(ProcessAsset(dep3, { {".asset1", ".asset2"}, {".asset3"} }, {}, "subfolder1/folderA/folderB/"));
    ASSERT_TRUE(ProcessAsset(dep4, { {".asset1", ".asset2"}, {".asset3"} }, {}, "subfolder1/folderA/folderB/"));
    ASSERT_TRUE(ProcessAsset(dep5, { {".asset1"}, {} }, {}, "subfolder1/folderA/folderB/"));

    // -------- Make main test asset, with dependencies on products we just created -----
    TestAsset primaryFile("test_text");
    ASSERT_TRUE(ProcessAsset(primaryFile, { { ".asset" }, {} }, {
        {"folderA/folderB\\*1.txt", ProductPathDependencyType::SourceFile}, // wildcard source
        {"folderA/folderB\\*2.asset3", ProductPathDependencyType::ProductFile}, // wildcard product
        {"folderA/folderB\\dep3.txt", ProductPathDependencyType::SourceFile}, // relative source
        {"folderA/folderB\\dep4.asset3", ProductPathDependencyType::ProductFile}, // relative product
        {absPath.toUtf8().constData(), ProductPathDependencyType::SourceFile}, // absolute source
    }));

    // ---------- Verify that the dependency was recorded, and did not keep the path after resolution ----------
    AzToolsFramework::AssetDatabase::ProductDependencyDatabaseEntryContainer dependencyContainer;
    ASSERT_TRUE(m_sharedConnection->GetProductDependencies(dependencyContainer));

    VerifyDependencies(dependencyContainer,
        {
            dep1.m_products[0],
            dep1.m_products[1],
            dep2.m_products[2],
            dep3.m_products[0],
            dep3.m_products[1],
            dep3.m_products[2],
            dep4.m_products[2],
            dep5.m_products[0],
        }, { "foldera/folderb/*1.txt", "foldera/folderb/*2.asset3" } // wildcard dependencies always leave an unresolved entry
    );
}

TEST_F(PathDependencyTest, MixedPathDependencies_Deferred_ResolveCorrectly)
{
    using namespace AssetProcessor;
    using namespace AssetBuilderSDK;

    // create dependees
    TestAsset dep1("dep1");
    TestAsset dep2("deP2"); // random casing to make sure the search is case-insensitive
    TestAsset dep3("dep3");
    TestAsset dep4("dep4");
    TestAsset dep5("dep5");

    QDir tempPath(m_tempDir.path());
    QString absPath(tempPath.absoluteFilePath("subfolder1/folderA\\folderB/dep5.txt"));

    // -------- Make main test asset, with dependencies on products that don't exist yet -----
    TestAsset primaryFile("test_text");
    ASSERT_TRUE(ProcessAsset(primaryFile, { { ".asset" }, {} }, {
        {"folderA/folderB\\*1.txt", ProductPathDependencyType::SourceFile}, // wildcard source
        {"folderA/folderB\\*2.asset3", ProductPathDependencyType::ProductFile}, // wildcard product
        {"folderA/folderB\\dep3.txt", ProductPathDependencyType::SourceFile}, // relative source
        {"folderA/folderB\\dep4.asset3", ProductPathDependencyType::ProductFile}, // relative product
        {absPath.toUtf8().constData(), ProductPathDependencyType::SourceFile}, // absolute source
        }));

    // create dependees
    ASSERT_TRUE(ProcessAsset(dep1, { {".asset1"}, {".asset2"} }, {}, "subfolder1/folderA/folderB/"));
    ASSERT_TRUE(ProcessAsset(dep2, { {".asset1", ".asset2"}, {".asset3"} }, {}, "subfolder1/folderA/folderB/"));
    ASSERT_TRUE(ProcessAsset(dep3, { {".asset1", ".asset2"}, {".asset3"} }, {}, "subfolder1/folderA/folderB/"));
    ASSERT_TRUE(ProcessAsset(dep4, { {".asset1", ".asset2"}, {".asset3"} }, {}, "subfolder1/folderA/folderB/"));
    ASSERT_TRUE(ProcessAsset(dep5, { {".asset1"}, {} }, {}, "subfolder1/folderA/folderB/"));

    // ---------- Verify that the dependency was recorded, and did not keep the path after resolution ----------
    AzToolsFramework::AssetDatabase::ProductDependencyDatabaseEntryContainer dependencyContainer;
    ASSERT_TRUE(m_sharedConnection->GetProductDependencies(dependencyContainer));

    VerifyDependencies(dependencyContainer,
        {
            dep1.m_products[0],
            dep1.m_products[1],
            dep2.m_products[2],
            dep3.m_products[0],
            dep3.m_products[1],
            dep3.m_products[2],
            dep4.m_products[2],
            dep5.m_products[0],
        }, { "foldera/folderb/*1.txt", "foldera/folderb/*2.asset3" } // wildcard dependencies always leave an unresolved entry
    );
}

// This test ensures product path *product* file dependencies are matched by exact path
// Dep1 is output as test.asset#, Dep2 is output as redirected/test.asset#
// Dependencies on test.asset# should point to dep1 and never dep2
TEST_F(PathDependencyTest, AssetProcessed_Impl_DeferredPathResolution_CorrectlyMatchesWithScanFolderPrefix)
{
    using namespace AssetProcessor;
    using namespace AssetBuilderSDK;

    // -------- Make main test asset, with dependencies on products that don't exist yet -----
    TestAsset primaryFile("test_text");
    ASSERT_TRUE(ProcessAsset(primaryFile, { { ".asset" }, {} }, { {"test.asset1", ProductPathDependencyType::ProductFile}, {"test.asset2", ProductPathDependencyType::ProductFile} }));

    // create dependees
    TestAsset dep1("test");
    TestAsset dep2("test");

    ASSERT_TRUE(ProcessAsset(dep1, { {".asset1"}, {".asset2"} }, {}, "subfolder1/"));
    ASSERT_TRUE(ProcessAsset(dep2, { {".asset1"}, {".asset2"} }, {}, "subfolder2/redirected/"));

    // ---------- Verify that the dependency was recorded, and did not keep the path after resolution ----------
    AzToolsFramework::AssetDatabase::ProductDependencyDatabaseEntryContainer dependencyContainer;
    ASSERT_TRUE(m_sharedConnection->GetProductDependencies(dependencyContainer));

    VerifyDependencies(dependencyContainer, { dep1.m_products[0], dep2.m_products[1] });
}

// This test ensures product path *source* file dependencies are matched by exact path
TEST_F(PathDependencyTest, SourceFileDependencyWithPrefix_Deferred_ResolvesCorrectly)
{
    using namespace AssetProcessor;
    using namespace AssetBuilderSDK;

    // -------- Make main test asset, with dependencies on products that don't exist yet -----
    TestAsset primaryFile("test_text");

    ASSERT_TRUE(ProcessAsset(primaryFile, { { ".asset" }, {} }, { {"test.txt", ProductPathDependencyType::SourceFile} }));

    // create dependees
    TestAsset dep1("test");
    TestAsset dep2("test");

    ASSERT_TRUE(ProcessAsset(dep1, { {".asset1"}, {".asset2"} }, {}, "subfolder1/"));
    ASSERT_TRUE(ProcessAsset(dep2, { {".asset1"}, {".asset2"} }, {}, "subfolder2/redirected/"));

    // ---------- Verify that the dependency was recorded, and did not keep the path after resolution ----------
    AzToolsFramework::AssetDatabase::ProductDependencyDatabaseEntryContainer dependencyContainer;
    ASSERT_TRUE(m_sharedConnection->GetProductDependencies(dependencyContainer));

    VerifyDependencies(dependencyContainer,
        {
            dep2.m_products[0],
            dep2.m_products[1],
        }
    );
}

TEST_F(PathDependencyTest, SourceFileDependencyWithPrefix_Existing_ResolvesCorrectly)
{
    using namespace AssetProcessor;
    using namespace AssetBuilderSDK;

    // create dependees
    TestAsset dep1("test");
    TestAsset dep2("test");

    ASSERT_TRUE(ProcessAsset(dep1, { {".asset1"}, {".asset2"} }, {}, "subfolder1/"));
    ASSERT_TRUE(ProcessAsset(dep2, { {".asset1"}, {".asset2"} }, {}, "subfolder2/redirected/"));

    // -------- Make main test asset, with dependencies on products we just created -----
    TestAsset primaryFile("test_text");

    ASSERT_TRUE(ProcessAsset(primaryFile, { { ".asset" }, {} }, { {"test.txt", ProductPathDependencyType::SourceFile} }));

    // ---------- Verify that the dependency was recorded, and did not keep the path after resolution ----------
    AzToolsFramework::AssetDatabase::ProductDependencyDatabaseEntryContainer dependencyContainer;
    ASSERT_TRUE(m_sharedConnection->GetProductDependencies(dependencyContainer));

    VerifyDependencies(dependencyContainer,
        {
            dep2.m_products[0],
            dep2.m_products[1],
        }
    );
}

void MultiplatformPathDependencyTest::SetUp()
{
    AssetProcessorManagerTest::SetUp();
    m_config.reset(new AssetProcessor::PlatformConfiguration());
    m_config->EnablePlatform({ "pc", { "host", "renderer", "desktop" } }, true);
    m_config->EnablePlatform({ "provo",{ "console" } }, true);
    QDir tempPath(m_tempDir.path());

    m_config->AddScanFolder(ScanFolderInfo(tempPath.filePath("subfolder1"), "subfolder1", "subfolder1", false, true, m_config->GetEnabledPlatforms() ));
    m_config->AddScanFolder(ScanFolderInfo(tempPath.filePath("subfolder2"), "subfolder2", "subfolder2", false, true, m_config->GetEnabledPlatforms()));
    m_config->AddScanFolder(ScanFolderInfo(tempPath.filePath("subfolder3"), "subfolder3", "subfolder3", false, true, m_config->GetEnabledPlatforms()));

    m_assetProcessorManager = nullptr; // we need to destroy the previous instance before creating a new one
    m_assetProcessorManager = AZStd::make_unique<AssetProcessorManager_Test>(m_config.get());

    m_isIdling = false;

    m_idleConnection = QObject::connect(m_assetProcessorManager.get(), &AssetProcessor::AssetProcessorManager::AssetProcessorManagerIdleState, [this](bool newState)
    {
        m_isIdling = newState;
    });


    // Get rid of all the other builders, and add a builder that will process for both platforms
    m_mockApplicationManager->UnRegisterAllBuilders();
    AssetRecognizer rec;

    rec.m_name = "multiplatform txt files";
    rec.m_patternMatcher = AssetBuilderSDK::FilePatternMatcher("*.txt", AssetBuilderSDK::AssetBuilderPattern::Wildcard);
    rec.m_platformSpecs.insert("pc", AssetPlatformSpec());
    rec.m_platformSpecs.insert("provo", AssetPlatformSpec());
    rec.m_supportsCreateJobs = false;
    m_mockApplicationManager->RegisterAssetRecognizerAsBuilder(rec);

    AssetRecognizer rec2;

    rec2.m_name = "single platform ini files";
    rec2.m_patternMatcher = AssetBuilderSDK::FilePatternMatcher("*.ini", AssetBuilderSDK::AssetBuilderPattern::Wildcard);
    rec2.m_platformSpecs.insert("pc", AssetPlatformSpec());
    rec2.m_supportsCreateJobs = false;
    m_mockApplicationManager->RegisterAssetRecognizerAsBuilder(rec2);
}

TEST_F(MultiplatformPathDependencyTest, AssetProcessed_Impl_MultiplatformDependencies)
{
    // One product will be pc, one will be console (order is non-deterministic)
    TestAsset asset1("testAsset1");
    ASSERT_TRUE(ProcessAsset(asset1, { { ".asset1" },{ ".asset1b" } }, {}));

    // Create a new asset that will only get processed by one platform, make it depend on both products of testAsset1
    TestAsset asset2("asset2");
    ASSERT_TRUE(ProcessAsset(asset2, { { ".asset1" } }, { { "testAsset1.asset1", AssetBuilderSDK::ProductPathDependencyType::ProductFile },{ "testAsset1.asset1b", AssetBuilderSDK::ProductPathDependencyType::ProductFile } }, "subfolder1/", ".ini"));

    AssetDatabaseConnection* sharedConnection = m_assetProcessorManager->m_stateData.get();
    ASSERT_TRUE(sharedConnection);

    AzToolsFramework::AssetDatabase::ProductDependencyDatabaseEntryContainer dependencyContainer;
    // Since asset2 was only made for one platform only one of its dependencies should be resolved.
    sharedConnection->GetProductDependencies(dependencyContainer);
    int resolvedCount = 0;
    int unresolvedCount = 0;
    for (const auto& dep : dependencyContainer)
    {
        if (dep.m_unresolvedPath.empty())
        {
            resolvedCount++;
        }
        else
        {
            unresolvedCount++;
        }
    }
    ASSERT_EQ(resolvedCount, 1);
    ASSERT_EQ(unresolvedCount, 1);
    ASSERT_NE(SearchDependencies(dependencyContainer, asset1.m_products[0]), SearchDependencies(dependencyContainer, asset1.m_products[1]));
}

TEST_F(MultiplatformPathDependencyTest, AssetProcessed_Impl_MultiplatformDependencies_DeferredResolution)
{
    // Create a new asset that will only get processed by one platform, make it depend on both products of testAsset1
    TestAsset asset2("asset2");
    ASSERT_TRUE(ProcessAsset(asset2, { { ".asset1" } }, { { "testAsset1.asset1", AssetBuilderSDK::ProductPathDependencyType::ProductFile },{ "testAsset1.asset1b", AssetBuilderSDK::ProductPathDependencyType::ProductFile } }, "subfolder1/", ".ini"));

    // One product will be pc, one will be console (order is non-deterministic)
    TestAsset asset1("testAsset1");
    ASSERT_TRUE(ProcessAsset(asset1, { { ".asset1" },{ ".asset1b" } }, {}));

    AssetDatabaseConnection* sharedConnection = m_assetProcessorManager->m_stateData.get();
    ASSERT_TRUE(sharedConnection);

    AzToolsFramework::AssetDatabase::ProductDependencyDatabaseEntryContainer dependencyContainer;
    // Since asset2 was only made for one platform only one of its dependencies should be resolved.
    sharedConnection->GetProductDependencies(dependencyContainer);
    int resolvedCount = 0;
    int unresolvedCount = 0;
    for (const auto& dep : dependencyContainer)
    {
        if (dep.m_unresolvedPath.empty())
        {
            resolvedCount++;
        }
        else
        {
            unresolvedCount++;
        }
    }
    ASSERT_EQ(resolvedCount, 1);
    ASSERT_EQ(unresolvedCount, 1);
    ASSERT_NE(SearchDependencies(dependencyContainer, asset1.m_products[0]), SearchDependencies(dependencyContainer, asset1.m_products[1]));
}

TEST_F(MultiplatformPathDependencyTest, AssetProcessed_Impl_MultiplatformDependencies_SourcePath)
{
    // One product will be pc, one will be console (order is non-deterministic)
    TestAsset asset1("testAsset1");
    ASSERT_TRUE(ProcessAsset(asset1, { { ".asset1" },{ ".asset1b" } }, {}));

    // Create a new asset that will only get processed by one platform, make it depend on both products of testAsset1
    TestAsset asset2("asset2");
    ASSERT_TRUE(ProcessAsset(asset2, { { ".asset1" } }, { { "testAsset1.txt", AssetBuilderSDK::ProductPathDependencyType::SourceFile } }, "subfolder1/", ".ini"));

    AssetDatabaseConnection* sharedConnection = m_assetProcessorManager->m_stateData.get();
    ASSERT_TRUE(sharedConnection);

    AzToolsFramework::AssetDatabase::ProductDependencyDatabaseEntryContainer dependencyContainer;
    // Since asset2 was only made for one platform only one of its dependencies should be resolved.
    sharedConnection->GetProductDependencies(dependencyContainer);
    int resolvedCount = 0;
    int unresolvedCount = 0;
    for (const auto& dep : dependencyContainer)
    {
        if (dep.m_unresolvedPath.empty())
        {
            resolvedCount++;
        }
        else
        {
            unresolvedCount++;
        }
    }
    ASSERT_EQ(resolvedCount, 1);
    ASSERT_EQ(unresolvedCount, 0);
    ASSERT_NE(SearchDependencies(dependencyContainer, asset1.m_products[0]), SearchDependencies(dependencyContainer, asset1.m_products[1]));
}

// this tests exists to make sure a bug does not regress.
// when the bug was active, dependencies would be stored in the database incorrectly when different products emitted different dependencies.
// specifically, any dependency emitted by any product of a given source would show up as a dependency of ALL products for that source.
TEST_F(AssetProcessorManagerTest, AssetProcessedImpl_DifferentProductDependenciesPerProduct_SavesCorrectlyToDatabase)
{
    using namespace AssetProcessor;
    using namespace AssetBuilderSDK;
    /// --------------------- SETUP PHASE - make an asset exist in the database -------------------

    // Create the source file.
    QDir tempPath(m_tempDir.path());
    QString absPath(tempPath.absoluteFilePath("subfolder1/test_text.txt"));
    UnitTestUtils::CreateDummyFile(absPath);

    // prepare to capture the job details as the APM inspects the file.
    JobDetails capturedDetails;
    auto connection = QObject::connect(m_assetProcessorManager.get(), &AssetProcessorManager::AssetToProcess, [&capturedDetails](JobDetails jobDetails)
    {
        capturedDetails = jobDetails;
    });

    // tell the APM about the file:
    m_isIdling = false;
    QMetaObject::invokeMethod(m_assetProcessorManager.get(), "AssessModifiedFile", Qt::QueuedConnection, Q_ARG(QString, absPath));
    ASSERT_TRUE(BlockUntilIdle(5000));

    ASSERT_FALSE(capturedDetails.m_autoFail);

    QObject::disconnect(connection);

    // we should have gotten at least one request to actually process that job:
    ASSERT_STREQ(capturedDetails.m_jobEntry.GetAbsoluteSourcePath().toUtf8().constData(), absPath.toUtf8().constData());

    // now simulate the job being done and actually returning a full job finished details which includes dependencies:
    ProcessJobResponse response;
    response.m_resultCode = ProcessJobResult_Success;

    QString destTestPath1 = QDir(capturedDetails.m_destinationPath).absoluteFilePath("test1.txt");
    QString destTestPath2 = QDir(capturedDetails.m_destinationPath).absoluteFilePath("test2.txt");

    UnitTestUtils::CreateDummyFile(destTestPath1, "this is the first output");
    UnitTestUtils::CreateDummyFile(destTestPath2, "this is the second output");

    JobProduct productA(destTestPath1.toUtf8().constData(), AZ::Uuid::CreateRandom(), 1);
    JobProduct productB(destTestPath2.toUtf8().constData(), AZ::Uuid::CreateRandom(), 2);
    AZ::Data::AssetId expectedIdOfProductA(capturedDetails.m_jobEntry.m_sourceFileUUID, productA.m_productSubID);
    AZ::Data::AssetId expectedIdOfProductB(capturedDetails.m_jobEntry.m_sourceFileUUID, productB.m_productSubID);

    productA.m_dependencies.push_back(ProductDependency(expectedIdOfProductB, 5));
    productB.m_dependencies.push_back(ProductDependency(expectedIdOfProductA, 6));
    response.m_outputProducts.push_back(productA);
    response.m_outputProducts.push_back(productB);

    // tell the APM that the asset has been processed and allow it to bubble through its event queue:
    m_isIdling = false;
    m_assetProcessorManager->AssetProcessed(capturedDetails.m_jobEntry, response);
    ASSERT_TRUE(BlockUntilIdle(5000));
    // note that there exists different tests (in the AssetStateDatabase tests) to directly test the actual database store/get for this
    // the purpose of this test is to just make sure that the Asset Processor Manager actually understood the job dependencies
    // and correctly stored the results into the dependency table.

    //-------------------------------- EVALUATION PHASE -------------------------
    // at this point, the AP will have filed the asset away in its database and we can now validate that it actually
    // did it correctly.
    // We expect to see two dependencies in the dependency table, each with the correct dependency, no duplicates, no lost data.
    AssetDatabaseConnection* sharedConnection = m_assetProcessorManager->m_stateData.get();

    AZStd::unordered_map<AZ::Data::AssetId, AzToolsFramework::AssetDatabase::ProductDependencyDatabaseEntry> capturedTableEntries;

    ASSERT_TRUE(sharedConnection);
    AZStd::size_t countFound = 0;
    bool queryresult = sharedConnection->QueryProductDependenciesTable(
        [&capturedTableEntries, &countFound](AZ::Data::AssetId& asset, AzToolsFramework::AssetDatabase::ProductDependencyDatabaseEntry& entry)
    {
        ++countFound;
        capturedTableEntries[asset] = entry;
        return true;
    });

    ASSERT_TRUE(queryresult);

    // this also asserts uniqueness.
    ASSERT_EQ(countFound, 2);
    ASSERT_EQ(capturedTableEntries.size(), countFound); // if they were not unique asset IDs, they would have collapsed on top of each other.

    // make sure both assetIds are present:
    ASSERT_NE(capturedTableEntries.find(expectedIdOfProductA), capturedTableEntries.end());
    ASSERT_NE(capturedTableEntries.find(expectedIdOfProductB), capturedTableEntries.end());

    // make sure both refer to the other and nothing else.
    EXPECT_EQ(capturedTableEntries[expectedIdOfProductA].m_dependencySourceGuid, expectedIdOfProductB.m_guid);
    EXPECT_EQ(capturedTableEntries[expectedIdOfProductA].m_dependencySubID, expectedIdOfProductB.m_subId);
    EXPECT_EQ(capturedTableEntries[expectedIdOfProductA].m_dependencyFlags, 5);

    EXPECT_EQ(capturedTableEntries[expectedIdOfProductB].m_dependencySourceGuid, expectedIdOfProductA.m_guid);
    EXPECT_EQ(capturedTableEntries[expectedIdOfProductB].m_dependencySubID, expectedIdOfProductA.m_subId);
    EXPECT_EQ(capturedTableEntries[expectedIdOfProductB].m_dependencyFlags, 6);
}


// this test exists to make sure a bug does not regress.
// when the bug was active, source files with multiple products would cause the asset processor to repeatedly process them
// due to a timing problem.  Specifically, if the products were not successfully moved to the output directory quickly enough
// it would assume something was wrong, and re-trigger the job, which cancelled the already-in-flight job currently busy copying
// the product files to the cache to finalize it.
TEST_F(AssetProcessorManagerTest, AssessDeletedFile_OnJobInFlight_IsIgnored)
{
    using namespace AssetProcessor;
    using namespace AssetBuilderSDK;

    // constants to adjust - if this regresses you can turn it up much higher for a stress test.
    const int numOutputsToSimulate = 50;

    // --------------------- SETUP PHASE - make an asset exist in the database as if the job is complete -------------------
    // The asset needs multiple job products.

    // Create the source file.
    QDir tempPath(m_tempDir.path());
    QString absPath(tempPath.absoluteFilePath("subfolder1/test_text.txt"));
    UnitTestUtils::CreateDummyFile(absPath);

    // prepare to capture the job details as the APM inspects the file.
    JobDetails capturedDetails;
    auto connection = QObject::connect(m_assetProcessorManager.get(), &AssetProcessorManager::AssetToProcess, [&capturedDetails](JobDetails jobDetails)
    {
        capturedDetails = jobDetails;
    });

    // tell the APM about the file:
    m_isIdling = false;
    QMetaObject::invokeMethod(m_assetProcessorManager.get(), "AssessModifiedFile", Qt::QueuedConnection, Q_ARG(QString, absPath));
    ASSERT_TRUE(BlockUntilIdle(5000));

    QObject::disconnect(connection);

    // we should have gotten at least one request to actually process that job:
    ASSERT_STREQ(capturedDetails.m_jobEntry.GetAbsoluteSourcePath().toUtf8().constData(), absPath.toUtf8().constData());

    // now simulate the job being done and actually returning a full job finished details which includes dependencies:
    ProcessJobResponse response;
    response.m_resultCode = ProcessJobResult_Success;
    for (int outputIdx = 0; outputIdx < numOutputsToSimulate; ++outputIdx)
    {
        QString fileNameToGenerate = QString("test%1.txt").arg(outputIdx);
        QString filePathToGenerate = QDir(capturedDetails.m_destinationPath).absoluteFilePath(fileNameToGenerate);

        UnitTestUtils::CreateDummyFile(filePathToGenerate, "an output");
        JobProduct product(filePathToGenerate.toUtf8().constData(), AZ::Uuid::CreateRandom(), static_cast<AZ::u32>(outputIdx));
        response.m_outputProducts.push_back(product);
    }

    // tell the APM that the asset has been processed and allow it to bubble through its event queue:
    m_isIdling = false;
    m_assetProcessorManager->AssetProcessed(capturedDetails.m_jobEntry, response);
    ASSERT_TRUE(BlockUntilIdle(5000));

    // at this point, everything should be up to date and ready for the test - there should be one source in the database
    // with numOutputsToSimulate products.
    // now, we simulate a job running to process the asset again, by modifying the timestamp on the file to be at least one second later.
    // this is because on some operating systems (such as mac) the resolution of file time stamps is at least one second.
#ifdef AZ_PLATFORM_WINDOWS
    int milliseconds = 10;
#else
    int milliseconds = 1001;
#endif
    AZStd::this_thread::sleep_for(AZStd::chrono::milliseconds(milliseconds));
    UnitTestUtils::CreateDummyFile(absPath, "Completely different file data");

    // with the source file changed, tell it to process it again:
    // prepare to capture the job details as the APM inspects the file.
    connection = QObject::connect(m_assetProcessorManager.get(), &AssetProcessorManager::AssetToProcess, [&capturedDetails](JobDetails jobDetails)
    {
        capturedDetails = jobDetails;
    });

    // tell the APM about the file:
    m_isIdling = false;
    QMetaObject::invokeMethod(m_assetProcessorManager.get(), "AssessModifiedFile", Qt::QueuedConnection, Q_ARG(QString, absPath));
    ASSERT_TRUE(BlockUntilIdle(5000));

    QObject::disconnect(connection);
    // we should have gotten at least one request to actually process that job:
    ASSERT_STREQ(capturedDetails.m_jobEntry.GetAbsoluteSourcePath().toUtf8().constData(), absPath.toUtf8().constData());
    ASSERT_FALSE(capturedDetails.m_autoFail);
    ASSERT_FALSE(capturedDetails.m_destinationPath.isEmpty());
    // ----------------------------- TEST BEGINS HERE -----------------------------
    // simulte a very slow computer processing the file one output at a time and feeding file change notifies:

    // FROM THIS POINT ON we should see no new job create / cancellation or anything since we're just going to be messing with the cache.
    bool gotUnexpectedAssetToProcess = false;
    connection = QObject::connect(m_assetProcessorManager.get(), &AssetProcessorManager::AssetToProcess, [&gotUnexpectedAssetToProcess](JobDetails /*jobDetails*/)
    {
        gotUnexpectedAssetToProcess = true;
    });

    // this function tells APM about a file and waits for it to idle, if waitForIdle is true.
    // basically, it simulates the file watcher firing on events from the cache since file watcher events
    // come in on the queue at any time a file changes, sourced from a different thread.
    auto notifyAPM = [this, &gotUnexpectedAssetToProcess](const char* functionToCall, QString filePath, bool waitForIdle)
    {
        if (waitForIdle)
        {
            m_isIdling = false;
        }
        QMetaObject::invokeMethod(m_assetProcessorManager.get(), functionToCall, Qt::QueuedConnection, Q_ARG(QString, QString(filePath)));
        if (waitForIdle)
        {
            ASSERT_TRUE(BlockUntilIdle(5000));
        }

        ASSERT_FALSE(gotUnexpectedAssetToProcess);
    };

    response = AssetBuilderSDK::ProcessJobResponse();
    response.m_resultCode = ProcessJobResult_Success;
    for (int outputIdx = 0; outputIdx < numOutputsToSimulate; ++outputIdx)
    {
        // every second one, we dont wait at all and let it rapidly process, to preturb the timing.
        bool shouldBlockAndWaitThisTime = outputIdx % 2 == 0;

        QString fileNameToGenerate = QString("test%1.txt").arg(outputIdx);
        QString filePathToGenerate = QDir(capturedDetails.m_destinationPath).absoluteFilePath(fileNameToGenerate);

        JobProduct product(filePathToGenerate.toUtf8().constData(), AZ::Uuid::CreateRandom(), static_cast<AZ::u32>(outputIdx));
        response.m_outputProducts.push_back(product);

        AssetProcessor::ProcessingJobInfoBus::Broadcast(&AssetProcessor::ProcessingJobInfoBus::Events::BeginCacheFileUpdate, filePathToGenerate.toUtf8().data());

        AZ::IO::SystemFile::Delete(filePathToGenerate.toUtf8().constData());

        // simulate the file watcher showing the deletion occuring:
        notifyAPM("AssessDeletedFile", filePathToGenerate, shouldBlockAndWaitThisTime);
        UnitTestUtils::CreateDummyFile(filePathToGenerate, "an output");

        // let the APM go for a significant amount of time so that it simulates a slow thread copying a large file with lots of events about it pouring in.
        for (int repeatLoop = 0; repeatLoop < 100; ++repeatLoop)
        {
            QMetaObject::invokeMethod(m_assetProcessorManager.get(), "AssessDeletedFile", Qt::QueuedConnection, Q_ARG(QString, QString(filePathToGenerate)));
            QCoreApplication::processEvents(QEventLoop::WaitForMoreEvents, 1);
            ASSERT_FALSE(gotUnexpectedAssetToProcess);
        }

        // also toss it a "cache modified" call to make sure that this does not spawn further jobs
        // note that assessing modified files in the cache should not result in it spawning jobs or even becoming unidle since it
        // actually ignores modified files in the cache.
        QMetaObject::invokeMethod(m_assetProcessorManager.get(), "AssessModifiedFile", Qt::QueuedConnection, Q_ARG(QString, QString(filePathToGenerate)));
        QCoreApplication::processEvents(QEventLoop::WaitForMoreEvents, 1);
        ASSERT_FALSE(gotUnexpectedAssetToProcess);

        // now tell it to stop ignoring the cache delete and let it do the next one.
        EBUS_EVENT(AssetProcessor::ProcessingJobInfoBus, EndCacheFileUpdate, filePathToGenerate.toUtf8().data(), false);

        // simulate a "late" deletion notify coming from the file monitor that it outside the "ignore delete" section.  This should STILL not generate additional
        // deletion notifies as it should ignore these if the file in fact actually there when it gets around to checking it
        notifyAPM("AssessDeletedFile", filePathToGenerate, shouldBlockAndWaitThisTime);
    }

    // tell the APM that the asset has been processed and allow it to bubble through its event queue:
    m_isIdling = false;
    m_assetProcessorManager->AssetProcessed(capturedDetails.m_jobEntry, response);
    ASSERT_TRUE(BlockUntilIdle(5000));
    ASSERT_FALSE(gotUnexpectedAssetToProcess);

    QObject::disconnect(connection);
}

TEST_F(AssetProcessorManagerTest, UpdateSourceFileDependenciesDatabase_BasicTest)
{
    // make sure that if we publish some dependencies, they appear:
    AZ::Uuid dummyBuilderUUID = AZ::Uuid::CreateRandom();
    QDir tempPath(m_tempDir.path());
    QString relFileName("assetProcessorManagerTest.txt");
    QString absPath(tempPath.absoluteFilePath("subfolder1/assetProcessorManagerTest.txt"));
    QString watchFolderPath = tempPath.absoluteFilePath("subfolder1");
    const ScanFolderInfo* scanFolder = m_config->GetScanFolderByPath(watchFolderPath);
    ASSERT_NE(scanFolder, nullptr);

    // the above file (assetProcessorManagerTest.txt) will depend on these four files:
    QString dependsOnFile1_Source = tempPath.absoluteFilePath("subfolder1/a.txt");
    QString dependsOnFile2_Source = tempPath.absoluteFilePath("subfolder1/b.txt");
    QString dependsOnFile1_Job = tempPath.absoluteFilePath("subfolder1/c.txt");
    QString dependsOnFile2_Job = tempPath.absoluteFilePath("subfolder1/d.txt");
    ASSERT_TRUE(UnitTestUtils::CreateDummyFile(dependsOnFile1_Source, QString("tempdata\n")));
    ASSERT_TRUE(UnitTestUtils::CreateDummyFile(dependsOnFile2_Source, QString("tempdata\n")));
    ASSERT_TRUE(UnitTestUtils::CreateDummyFile(dependsOnFile1_Job, QString("tempdata\n")));
    ASSERT_TRUE(UnitTestUtils::CreateDummyFile(dependsOnFile2_Job, QString("tempdata\n")));

    // construct the dummy job to feed to the database updater function:
    AssetProcessorManager::JobToProcessEntry job;
    job.m_sourceFileInfo.m_databasePath = "assetProcessorManagerTest.txt";
    job.m_sourceFileInfo.m_pathRelativeToScanFolder = "assetProcessorManagerTest.txt";
    job.m_sourceFileInfo.m_scanFolder = scanFolder;
    job.m_sourceFileInfo.m_uuid = AssetUtilities::CreateSafeSourceUUIDFromName(job.m_sourceFileInfo.m_databasePath.toUtf8().data());

    // note that we have to "prime" the map with the UUIDs to the source info for this to work:
    AZ::Uuid uuidOfB = AssetUtilities::CreateSafeSourceUUIDFromName("b.txt");
    AZ::Uuid uuidOfD = AssetUtilities::CreateSafeSourceUUIDFromName("d.txt");
    m_assetProcessorManager->m_sourceUUIDToSourceInfoMap[uuidOfB] = { watchFolderPath, "b.txt", "b.txt" };
    m_assetProcessorManager->m_sourceUUIDToSourceInfoMap[uuidOfD] = { watchFolderPath, "d.txt", "d.txt" };

    // each file we will take a different approach to publishing:  rel path, and UUID:
    job.m_sourceFileDependencies.push_back(AZStd::make_pair<AZ::Uuid, AssetBuilderSDK::SourceFileDependency>(dummyBuilderUUID, { "a.txt", AZ::Uuid::CreateNull() }));
    job.m_sourceFileDependencies.push_back(AZStd::make_pair<AZ::Uuid, AssetBuilderSDK::SourceFileDependency>(dummyBuilderUUID, { "", uuidOfB }));

    // it is currently assumed that the only fields that we care about in JobDetails is the builder busId and the job dependencies themselves:
    JobDetails newDetails;
    newDetails.m_assetBuilderDesc.m_busId = dummyBuilderUUID;

    AssetBuilderSDK::SourceFileDependency dep1 = {"c.txt", AZ::Uuid::CreateNull()};
    AssetBuilderSDK::JobDependency jobDep1("pc build", "pc", AssetBuilderSDK::JobDependencyType::Order, dep1);
    newDetails.m_jobDependencyList.push_back(JobDependencyInternal(jobDep1));

    AssetBuilderSDK::SourceFileDependency dep2 = { "",uuidOfD };
    AssetBuilderSDK::JobDependency jobDep2("pc build", "pc", AssetBuilderSDK::JobDependencyType::Order, dep2);
    newDetails.m_jobDependencyList.push_back(JobDependencyInternal(jobDep2));

    job.m_jobsToAnalyze.push_back(newDetails);

    // this is the one line that this unit test is really testing:
    m_assetProcessorManager.get()->UpdateSourceFileDependenciesDatabase(job);

    // the rest of this test now performs a series of queries to verify the database was correctly set.
    // this indirectly verifies the QueryAbsolutePathDependenciesRecursive function also but it has its own dedicated tests, above.
    AssetProcessor::SourceFilesForFingerprintingContainer deps;
    m_assetProcessorManager.get()->QueryAbsolutePathDependenciesRecursive(QString::fromUtf8("assetProcessorManagerTest.txt"), deps, AzToolsFramework::AssetDatabase::SourceFileDependencyEntry::DEP_SourceToSource, false);
    // the above function includes the actual source, as an absolute path.
    EXPECT_EQ(deps.size(), 3);
    EXPECT_NE(deps.find(absPath.toUtf8().constData()), deps.end());
    EXPECT_NE(deps.find(dependsOnFile1_Source.toUtf8().constData()), deps.end());
    EXPECT_NE(deps.find(dependsOnFile2_Source.toUtf8().constData()), deps.end());

    deps.clear();
    m_assetProcessorManager.get()->QueryAbsolutePathDependenciesRecursive(QString::fromUtf8("assetProcessorManagerTest.txt"), deps, AzToolsFramework::AssetDatabase::SourceFileDependencyEntry::DEP_JobToJob, false);
    // the above function includes the actual source, as an absolute path.
    EXPECT_EQ(deps.size(), 3);
    EXPECT_NE(deps.find(absPath.toUtf8().constData()), deps.end());
    EXPECT_NE(deps.find(dependsOnFile1_Job.toUtf8().constData()), deps.end());
    EXPECT_NE(deps.find(dependsOnFile2_Job.toUtf8().constData()), deps.end());

    deps.clear();
    m_assetProcessorManager.get()->QueryAbsolutePathDependenciesRecursive(QString::fromUtf8("assetProcessorManagerTest.txt"), deps, AzToolsFramework::AssetDatabase::SourceFileDependencyEntry::DEP_Any, false);
    // the above function includes the actual source, as an absolute path.
    EXPECT_EQ(deps.size(), 5);
    EXPECT_NE(deps.find(absPath.toUtf8().constData()), deps.end());
    EXPECT_NE(deps.find(dependsOnFile1_Source.toUtf8().constData()), deps.end());
    EXPECT_NE(deps.find(dependsOnFile2_Source.toUtf8().constData()), deps.end());
    EXPECT_NE(deps.find(dependsOnFile1_Job.toUtf8().constData()), deps.end());
    EXPECT_NE(deps.find(dependsOnFile2_Job.toUtf8().constData()), deps.end());
}

TEST_F(AssetProcessorManagerTest, UpdateSourceFileDependenciesDatabase_UpdateTest)
{
    // make sure that if we remove dependencies that are published, they disappear.
    // so the first part of this test is to put some data in there, the same as before:

    AZ::Uuid dummyBuilderUUID = AZ::Uuid::CreateRandom();
    QDir tempPath(m_tempDir.path());
    QString relFileName("assetProcessorManagerTest.txt");
    QString absPath(tempPath.absoluteFilePath("subfolder1/assetProcessorManagerTest.txt"));
    QString watchFolderPath = tempPath.absoluteFilePath("subfolder1");
    const ScanFolderInfo* scanFolder = m_config->GetScanFolderByPath(watchFolderPath);
    ASSERT_NE(scanFolder, nullptr);

    // the above file (assetProcessorManagerTest.txt) will depend on these four files:
    QString dependsOnFile1_Source = tempPath.absoluteFilePath("subfolder1/a.txt");
    QString dependsOnFile2_Source = tempPath.absoluteFilePath("subfolder1/b.txt");
    QString dependsOnFile1_Job = tempPath.absoluteFilePath("subfolder1/c.txt");
    QString dependsOnFile2_Job = tempPath.absoluteFilePath("subfolder1/d.txt");
    ASSERT_TRUE(UnitTestUtils::CreateDummyFile(dependsOnFile1_Source, QString("tempdata\n")));
    ASSERT_TRUE(UnitTestUtils::CreateDummyFile(dependsOnFile2_Source, QString("tempdata\n")));
    ASSERT_TRUE(UnitTestUtils::CreateDummyFile(dependsOnFile1_Job, QString("tempdata\n")));
    ASSERT_TRUE(UnitTestUtils::CreateDummyFile(dependsOnFile2_Job, QString("tempdata\n")));

    // construct the dummy job to feed to the database updater function:
    AssetProcessorManager::JobToProcessEntry job;
    job.m_sourceFileInfo.m_databasePath = "assetProcessorManagerTest.txt";
    job.m_sourceFileInfo.m_pathRelativeToScanFolder = "assetProcessorManagerTest.txt";
    job.m_sourceFileInfo.m_scanFolder = scanFolder;
    job.m_sourceFileInfo.m_uuid = AssetUtilities::CreateSafeSourceUUIDFromName(job.m_sourceFileInfo.m_databasePath.toUtf8().data());

    // note that we have to "prime" the map with the UUIDs to the source info for this to work:
    AZ::Uuid uuidOfB = AssetUtilities::CreateSafeSourceUUIDFromName("b.txt");
    AZ::Uuid uuidOfD = AssetUtilities::CreateSafeSourceUUIDFromName("d.txt");
    m_assetProcessorManager->m_sourceUUIDToSourceInfoMap[uuidOfB] = { watchFolderPath, "b.txt", "b.txt" };
    m_assetProcessorManager->m_sourceUUIDToSourceInfoMap[uuidOfD] = { watchFolderPath, "d.txt", "d.txt" };

    // each file we will take a different approach to publishing:  rel path, and UUID:
    job.m_sourceFileDependencies.push_back(AZStd::make_pair<AZ::Uuid, AssetBuilderSDK::SourceFileDependency>(dummyBuilderUUID, { "a.txt", AZ::Uuid::CreateNull() }));
    job.m_sourceFileDependencies.push_back(AZStd::make_pair<AZ::Uuid, AssetBuilderSDK::SourceFileDependency>(dummyBuilderUUID, { "", uuidOfB }));

    // it is currently assumed that the only fields that we care about in JobDetails is the builder busId and the job dependencies themselves:
    JobDetails newDetails;
    newDetails.m_assetBuilderDesc.m_busId = dummyBuilderUUID;

    AssetBuilderSDK::SourceFileDependency dep1 = { "c.txt", AZ::Uuid::CreateNull() };
    AssetBuilderSDK::JobDependency jobDep1("pc build", "pc", AssetBuilderSDK::JobDependencyType::Order, dep1);
    newDetails.m_jobDependencyList.push_back(JobDependencyInternal(jobDep1));

    AssetBuilderSDK::SourceFileDependency dep2 = { "",uuidOfD };
    AssetBuilderSDK::JobDependency jobDep2("pc build", "pc", AssetBuilderSDK::JobDependencyType::Order, dep2);
    newDetails.m_jobDependencyList.push_back(JobDependencyInternal(jobDep2));
    job.m_jobsToAnalyze.push_back(newDetails);

    m_assetProcessorManager.get()->UpdateSourceFileDependenciesDatabase(job);

    // in this test, though, we delete some after pushing them in there, and update it again:
    job.m_sourceFileDependencies.pop_back(); // erase the 'b' dependency.
    job.m_jobsToAnalyze[0].m_jobDependencyList.pop_back(); // erase the 'd' dependency, which is by guid.
    m_assetProcessorManager.get()->UpdateSourceFileDependenciesDatabase(job);

    // now make sure that the same queries omit b and d:
    AssetProcessor::SourceFilesForFingerprintingContainer deps;
    m_assetProcessorManager.get()->QueryAbsolutePathDependenciesRecursive(QString::fromUtf8("assetProcessorManagerTest.txt"), deps, AzToolsFramework::AssetDatabase::SourceFileDependencyEntry::DEP_SourceToSource, false);
    // the above function includes the actual source, as an absolute path.
    EXPECT_EQ(deps.size(), 2);
    EXPECT_NE(deps.find(absPath.toUtf8().constData()), deps.end());
    EXPECT_NE(deps.find(dependsOnFile1_Source.toUtf8().constData()), deps.end());

    deps.clear();
    m_assetProcessorManager.get()->QueryAbsolutePathDependenciesRecursive(QString::fromUtf8("assetProcessorManagerTest.txt"), deps, AzToolsFramework::AssetDatabase::SourceFileDependencyEntry::DEP_JobToJob, false);
    // the above function includes the actual source, as an absolute path.
    EXPECT_EQ(deps.size(), 2);
    EXPECT_NE(deps.find(absPath.toUtf8().constData()), deps.end());
    EXPECT_NE(deps.find(dependsOnFile1_Job.toUtf8().constData()), deps.end());

    deps.clear();
    m_assetProcessorManager.get()->QueryAbsolutePathDependenciesRecursive(QString::fromUtf8("assetProcessorManagerTest.txt"), deps, AzToolsFramework::AssetDatabase::SourceFileDependencyEntry::DEP_Any, false);
    // the above function includes the actual source, as an absolute path.
    EXPECT_EQ(deps.size(), 3);
    EXPECT_NE(deps.find(absPath.toUtf8().constData()), deps.end());
    EXPECT_NE(deps.find(dependsOnFile1_Source.toUtf8().constData()), deps.end());
    EXPECT_NE(deps.find(dependsOnFile1_Job.toUtf8().constData()), deps.end());
}


TEST_F(AssetProcessorManagerTest, UpdateSourceFileDependenciesDatabase_MissingFiles_ByUuid)
{
    // make sure that if we publish some dependencies, they do not appear if they are missing
    AZ::Uuid dummyBuilderUUID = AZ::Uuid::CreateRandom();
    QDir tempPath(m_tempDir.path());
    QString relFileName("assetProcessorManagerTest.txt");
    QString absPath(tempPath.absoluteFilePath("subfolder1/assetProcessorManagerTest.txt"));
    QString watchFolderPath = tempPath.absoluteFilePath("subfolder1");
    const ScanFolderInfo* scanFolder = m_config->GetScanFolderByPath(watchFolderPath);
    ASSERT_NE(scanFolder, nullptr);

    // the above file (assetProcessorManagerTest.txt) will depend on these four files:
    QString dependsOnFile1_Source = tempPath.absoluteFilePath("subfolder1/a.txt");
    QString dependsOnFile2_Source = tempPath.absoluteFilePath("subfolder1/b.txt");
    QString dependsOnFile1_Job = tempPath.absoluteFilePath("subfolder1/c.txt");
    QString dependsOnFile2_Job = tempPath.absoluteFilePath("subfolder1/d.txt");

    // in this case, we are only creating file b, and d (which are input by UUID)
    // and we will be missing a and c, which are input by name.
    ASSERT_TRUE(UnitTestUtils::CreateDummyFile(dependsOnFile2_Source, QString("tempdata\n")));
    ASSERT_TRUE(UnitTestUtils::CreateDummyFile(dependsOnFile2_Job, QString("tempdata\n")));

    // construct the dummy job to feed to the database updater function:
    AssetProcessorManager::JobToProcessEntry job;
    job.m_sourceFileInfo.m_databasePath = "assetProcessorManagerTest.txt";
    job.m_sourceFileInfo.m_pathRelativeToScanFolder = "assetProcessorManagerTest.txt";
    job.m_sourceFileInfo.m_scanFolder = scanFolder;
    job.m_sourceFileInfo.m_uuid = AssetUtilities::CreateSafeSourceUUIDFromName(job.m_sourceFileInfo.m_databasePath.toUtf8().data());

    // note that we have to "prime" the map with the UUIDs to the source info for this to work:
    AZ::Uuid uuidOfB = AssetUtilities::CreateSafeSourceUUIDFromName("b.txt");
    AZ::Uuid uuidOfD = AssetUtilities::CreateSafeSourceUUIDFromName("d.txt");
    m_assetProcessorManager->m_sourceUUIDToSourceInfoMap[uuidOfB] = { watchFolderPath, "b.txt", "b.txt" };
    m_assetProcessorManager->m_sourceUUIDToSourceInfoMap[uuidOfD] = { watchFolderPath, "d.txt", "d.txt" };

    // each file we will take a different approach to publishing:  rel path, and UUID:
    job.m_sourceFileDependencies.push_back(AZStd::make_pair<AZ::Uuid, AssetBuilderSDK::SourceFileDependency>(dummyBuilderUUID, { "a.txt", AZ::Uuid::CreateNull() }));
    job.m_sourceFileDependencies.push_back(AZStd::make_pair<AZ::Uuid, AssetBuilderSDK::SourceFileDependency>(dummyBuilderUUID, { "", uuidOfB }));

    // it is currently assumed that the only fields that we care about in JobDetails is the builder busId and the job dependencies themselves:
    JobDetails newDetails;
    newDetails.m_assetBuilderDesc.m_busId = dummyBuilderUUID;

    AssetBuilderSDK::SourceFileDependency dep1 = { "c.txt", AZ::Uuid::CreateNull() };
    AssetBuilderSDK::JobDependency jobDep1("pc build", "pc", AssetBuilderSDK::JobDependencyType::Order, dep1);
    newDetails.m_jobDependencyList.push_back(JobDependencyInternal(jobDep1));

    AssetBuilderSDK::SourceFileDependency dep2 = { "",uuidOfD };
    AssetBuilderSDK::JobDependency jobDep2("pc build", "pc", AssetBuilderSDK::JobDependencyType::Order, dep2);
    newDetails.m_jobDependencyList.push_back(JobDependencyInternal(jobDep2));

    job.m_jobsToAnalyze.push_back(newDetails);

    // this is the one line that this unit test is really testing:
    m_assetProcessorManager.get()->UpdateSourceFileDependenciesDatabase(job);

    // the rest of this test now performs a series of queries to verify the database was correctly set.
    // this indirectly verifies the QueryAbsolutePathDependenciesRecursive function also but it has its own dedicated tests, above.
    AssetProcessor::SourceFilesForFingerprintingContainer deps;
    m_assetProcessorManager.get()->QueryAbsolutePathDependenciesRecursive(QString::fromUtf8("assetProcessorManagerTest.txt"), deps, AzToolsFramework::AssetDatabase::SourceFileDependencyEntry::DEP_SourceToSource, false);

    // we should find all of the deps, but not the placeholders.

    EXPECT_EQ(deps.size(), 2);
    EXPECT_NE(deps.find(absPath.toUtf8().constData()), deps.end());
    EXPECT_NE(deps.find(dependsOnFile2_Source.toUtf8().constData()), deps.end()); // b

    deps.clear();
    m_assetProcessorManager.get()->QueryAbsolutePathDependenciesRecursive(QString::fromUtf8("assetProcessorManagerTest.txt"), deps, AzToolsFramework::AssetDatabase::SourceFileDependencyEntry::DEP_JobToJob, false);
    // the above function includes the actual source, as an absolute path.
    EXPECT_EQ(deps.size(), 2);
    EXPECT_NE(deps.find(absPath.toUtf8().constData()), deps.end());
    EXPECT_NE(deps.find(dependsOnFile2_Job.toUtf8().constData()), deps.end()); // d

    deps.clear();
    m_assetProcessorManager.get()->QueryAbsolutePathDependenciesRecursive(QString::fromUtf8("assetProcessorManagerTest.txt"), deps, AzToolsFramework::AssetDatabase::SourceFileDependencyEntry::DEP_Any, false);
    // the above function includes the actual source, as an absolute path.
    EXPECT_EQ(deps.size(), 3);
    EXPECT_NE(deps.find(absPath.toUtf8().constData()), deps.end());
    EXPECT_NE(deps.find(dependsOnFile2_Source.toUtf8().constData()), deps.end()); // b
    EXPECT_NE(deps.find(dependsOnFile2_Job.toUtf8().constData()), deps.end()); // d
}

TEST_F(AssetProcessorManagerTest, UpdateSourceFileDependenciesDatabase_MissingFiles_ByName)
{
    // make sure that if we publish some dependencies, they do not appear if missing
    AZ::Uuid dummyBuilderUUID = AZ::Uuid::CreateRandom();
    QDir tempPath(m_tempDir.path());
    QString relFileName("assetProcessorManagerTest.txt");
    QString absPath(tempPath.absoluteFilePath("subfolder1/assetProcessorManagerTest.txt"));
    QString watchFolderPath = tempPath.absoluteFilePath("subfolder1");
    const ScanFolderInfo* scanFolder = m_config->GetScanFolderByPath(watchFolderPath);
    ASSERT_NE(scanFolder, nullptr);

    // the above file (assetProcessorManagerTest.txt) will depend on these four files:
    QString dependsOnFile1_Source = tempPath.absoluteFilePath("subfolder1/a.txt");
    QString dependsOnFile2_Source = tempPath.absoluteFilePath("subfolder1/b.txt");
    QString dependsOnFile1_Job = tempPath.absoluteFilePath("subfolder1/c.txt");
    QString dependsOnFile2_Job = tempPath.absoluteFilePath("subfolder1/d.txt");

    // in this case, we are only creating file a, and c, which are input by name
    // and we we will be making b and d missing, which are input by UUID.
    ASSERT_TRUE(UnitTestUtils::CreateDummyFile(dependsOnFile1_Source, QString("tempdata\n")));
    ASSERT_TRUE(UnitTestUtils::CreateDummyFile(dependsOnFile1_Job, QString("tempdata\n")));

    // construct the dummy job to feed to the database updater function:
    AssetProcessorManager::JobToProcessEntry job;
    job.m_sourceFileInfo.m_databasePath = "assetProcessorManagerTest.txt";
    job.m_sourceFileInfo.m_pathRelativeToScanFolder = "assetProcessorManagerTest.txt";
    job.m_sourceFileInfo.m_scanFolder = scanFolder;
    job.m_sourceFileInfo.m_uuid = AssetUtilities::CreateSafeSourceUUIDFromName(job.m_sourceFileInfo.m_databasePath.toUtf8().data());

    // note that we have to "prime" the map with the UUIDs to the source info for this to work:
    AZ::Uuid uuidOfB = AssetUtilities::CreateSafeSourceUUIDFromName("b.txt");
    AZ::Uuid uuidOfD = AssetUtilities::CreateSafeSourceUUIDFromName("d.txt");

    // each file we will take a different approach to publishing:  rel path, and UUID:
    job.m_sourceFileDependencies.push_back(AZStd::make_pair<AZ::Uuid, AssetBuilderSDK::SourceFileDependency>(dummyBuilderUUID, { "a.txt", AZ::Uuid::CreateNull() }));
    job.m_sourceFileDependencies.push_back(AZStd::make_pair<AZ::Uuid, AssetBuilderSDK::SourceFileDependency>(dummyBuilderUUID, { "", uuidOfB }));

    // it is currently assumed that the only fields that we care about in JobDetails is the builder busId and the job dependencies themselves:
    JobDetails newDetails;
    newDetails.m_assetBuilderDesc.m_busId = dummyBuilderUUID;

    AssetBuilderSDK::SourceFileDependency dep1 = { "c.txt", AZ::Uuid::CreateNull() };
    AssetBuilderSDK::JobDependency jobDep1("pc build", "pc", AssetBuilderSDK::JobDependencyType::Order, dep1);
    newDetails.m_jobDependencyList.push_back(JobDependencyInternal(jobDep1));

    AssetBuilderSDK::SourceFileDependency dep2 = { "",uuidOfD };
    AssetBuilderSDK::JobDependency jobDep2("pc build", "pc", AssetBuilderSDK::JobDependencyType::Order, dep2);
    newDetails.m_jobDependencyList.push_back(JobDependencyInternal(jobDep2));

    job.m_jobsToAnalyze.push_back(newDetails);

    // this is the one line that this unit test is really testing:
    m_assetProcessorManager.get()->UpdateSourceFileDependenciesDatabase(job);

    // the rest of this test now performs a series of queries to verify the database was correctly set.
    // this indirectly verifies the QueryAbsolutePathDependenciesRecursive function also but it has its own dedicated tests, above.
    AssetProcessor::SourceFilesForFingerprintingContainer deps;
    m_assetProcessorManager.get()->QueryAbsolutePathDependenciesRecursive(QString::fromUtf8("assetProcessorManagerTest.txt"), deps, AzToolsFramework::AssetDatabase::SourceFileDependencyEntry::DEP_SourceToSource, false);

    // we should find all of the deps, but a and c are missing and thus should not appear.
    EXPECT_EQ(deps.size(), 2);
    EXPECT_NE(deps.find(absPath.toUtf8().constData()), deps.end());
    EXPECT_NE(deps.find(dependsOnFile1_Source.toUtf8().constData()), deps.end());   // a

    deps.clear();
    m_assetProcessorManager.get()->QueryAbsolutePathDependenciesRecursive(QString::fromUtf8("assetProcessorManagerTest.txt"), deps, AzToolsFramework::AssetDatabase::SourceFileDependencyEntry::DEP_JobToJob, false);
    EXPECT_EQ(deps.size(), 2);
    EXPECT_NE(deps.find(absPath.toUtf8().constData()), deps.end());
    EXPECT_NE(deps.find(dependsOnFile1_Job.toUtf8().constData()), deps.end());  // c

    deps.clear();
    m_assetProcessorManager.get()->QueryAbsolutePathDependenciesRecursive(QString::fromUtf8("assetProcessorManagerTest.txt"), deps, AzToolsFramework::AssetDatabase::SourceFileDependencyEntry::DEP_Any, false);
    EXPECT_EQ(deps.size(), 3);
    EXPECT_NE(deps.find(absPath.toUtf8().constData()), deps.end());
    EXPECT_NE(deps.find(dependsOnFile1_Source.toUtf8().constData()), deps.end());  // a
    EXPECT_NE(deps.find(dependsOnFile1_Job.toUtf8().constData()), deps.end());     // c
}


TEST_F(AssetProcessorManagerTest, UpdateSourceFileDependenciesDatabase_MissingFiles_ByUuid_UpdatesWhenTheyAppear)
{
    // this test makes sure that when files DO appear that were previously placeholders, the database is updated
    // so the strategy here is to  have files b, and d missing, which are declared as dependencies by UUID.
    // then, we make them re-appear later, and check that the database has updated them appropriately.

    AZ::Uuid dummyBuilderUUID = AZ::Uuid::CreateRandom();
    QDir tempPath(m_tempDir.path());
    QString relFileName("assetProcessorManagerTest.txt");
    QString absPath(tempPath.absoluteFilePath("subfolder1/assetProcessorManagerTest.txt"));
    QString watchFolderPath = tempPath.absoluteFilePath("subfolder1");
    const ScanFolderInfo* scanFolder = m_config->GetScanFolderByPath(watchFolderPath);
    ASSERT_NE(scanFolder, nullptr);

    // the above file (assetProcessorManagerTest.txt) will depend on these four files:
    QString dependsOnFile1_Source = tempPath.absoluteFilePath("subfolder1/a.txt");
    QString dependsOnFile2_Source = tempPath.absoluteFilePath("subfolder1/b.txt");
    QString dependsOnFile1_Job = tempPath.absoluteFilePath("subfolder1/c.txt");
    QString dependsOnFile2_Job = tempPath.absoluteFilePath("subfolder1/d.txt");

    // in this case, we are only creating file b, and d, which are addressed by UUID.
    ASSERT_TRUE(UnitTestUtils::CreateDummyFile(dependsOnFile1_Source, QString("tempdata\n")));
    ASSERT_TRUE(UnitTestUtils::CreateDummyFile(dependsOnFile1_Job, QString("tempdata\n")));

    // construct the dummy job to feed to the database updater function:
    AssetProcessorManager::JobToProcessEntry job;
    job.m_sourceFileInfo.m_databasePath = "assetProcessorManagerTest.txt";
    job.m_sourceFileInfo.m_pathRelativeToScanFolder = "assetProcessorManagerTest.txt";
    job.m_sourceFileInfo.m_scanFolder = scanFolder;
    job.m_sourceFileInfo.m_uuid = AssetUtilities::CreateSafeSourceUUIDFromName(job.m_sourceFileInfo.m_databasePath.toUtf8().data());

    AZ::Uuid uuidOfD = AssetUtilities::CreateSafeSourceUUIDFromName("d.txt");
    AZ::Uuid uuidOfB = AssetUtilities::CreateSafeSourceUUIDFromName("b.txt");

    // each file we will take a different approach to publishing:  rel path, and UUID:
    job.m_sourceFileDependencies.push_back(AZStd::make_pair<AZ::Uuid, AssetBuilderSDK::SourceFileDependency>(dummyBuilderUUID, { "a.txt", AZ::Uuid::CreateNull() }));
    job.m_sourceFileDependencies.push_back(AZStd::make_pair<AZ::Uuid, AssetBuilderSDK::SourceFileDependency>(dummyBuilderUUID, { "", uuidOfB }));

    // it is currently assumed that the only fields that we care about in JobDetails is the builder busId and the job dependencies themselves:
    JobDetails newDetails;
    newDetails.m_assetBuilderDesc.m_busId = dummyBuilderUUID;

    AssetBuilderSDK::SourceFileDependency dep1 = { "c.txt", AZ::Uuid::CreateNull() };
    AssetBuilderSDK::JobDependency jobDep1("pc build", "pc", AssetBuilderSDK::JobDependencyType::Order, dep1);
    newDetails.m_jobDependencyList.push_back(JobDependencyInternal(jobDep1));

    AssetBuilderSDK::SourceFileDependency dep2 = { "",uuidOfD };
    AssetBuilderSDK::JobDependency jobDep2("pc build", "pc", AssetBuilderSDK::JobDependencyType::Order, dep2);
    newDetails.m_jobDependencyList.push_back(JobDependencyInternal(jobDep2));

    job.m_jobsToAnalyze.push_back(newDetails);

    m_assetProcessorManager.get()->UpdateSourceFileDependenciesDatabase(job);
    // so at this point, the database should be in the same state as after the UpdateSourceFileDependenciesDatabase_MissingFiles_ByUuid test
    // which was already verified, by that test.

    // now that the database has placeholders, we expect them to resolve themselves when we provide the actual files:
    ASSERT_TRUE(UnitTestUtils::CreateDummyFile(dependsOnFile2_Source, QString("tempdata\n")));
    // now that B exists, we pretend a job came in to process B. (it doesn't require dependencies to be declared)
    // note that we have to "prime" the map with the UUIDs to the source info for this to work:
    m_assetProcessorManager->m_sourceUUIDToSourceInfoMap[uuidOfB] = { watchFolderPath, "b.txt", "b.txt" };

    AssetProcessorManager::JobToProcessEntry job2;
    job2.m_sourceFileInfo.m_databasePath = "b.txt";
    job2.m_sourceFileInfo.m_pathRelativeToScanFolder = "b.txt";
    job2.m_sourceFileInfo.m_scanFolder = scanFolder;
    job2.m_sourceFileInfo.m_uuid = uuidOfB;

    m_assetProcessorManager.get()->UpdateSourceFileDependenciesDatabase(job2);

    // b should no longer be a placeholder, so both A and B should be present as their actual path.
    AssetProcessor::SourceFilesForFingerprintingContainer deps;
    m_assetProcessorManager.get()->QueryAbsolutePathDependenciesRecursive(QString::fromUtf8("assetProcessorManagerTest.txt"), deps, AzToolsFramework::AssetDatabase::SourceFileDependencyEntry::DEP_SourceToSource, false);
    EXPECT_EQ(deps.size(), 3);
    EXPECT_NE(deps.find(absPath.toUtf8().constData()), deps.end());
    EXPECT_NE(deps.find(dependsOnFile1_Source.toUtf8().constData()), deps.end());   // a
    EXPECT_NE(deps.find(dependsOnFile2_Source.toUtf8().constData()), deps.end());   // b

    // but d should still be a placeholder, since we have not declared it yet.
    deps.clear();
    m_assetProcessorManager.get()->QueryAbsolutePathDependenciesRecursive(QString::fromUtf8("assetProcessorManagerTest.txt"), deps, AzToolsFramework::AssetDatabase::SourceFileDependencyEntry::DEP_JobToJob, false);
    EXPECT_EQ(deps.size(), 2);
    EXPECT_NE(deps.find(absPath.toUtf8().constData()), deps.end());
    EXPECT_NE(deps.find(dependsOnFile1_Job.toUtf8().constData()), deps.end());  // c

    // in addition, we expect to have the original file that depends on B appear in the analysis queue, since something it depends on appeared:
    QString normalizedSourcePath = AssetUtilities::NormalizeFilePath(absPath);
    EXPECT_TRUE(m_assetProcessorManager->m_alreadyActiveFiles.contains(normalizedSourcePath));

    // now make d exist too and pretend a job came in to process it:
    ASSERT_TRUE(UnitTestUtils::CreateDummyFile(dependsOnFile2_Job, QString("tempdata\n"))); // create file D
    AssetProcessorManager::JobToProcessEntry job3;
    job3.m_sourceFileInfo.m_databasePath = "d.txt";
    job3.m_sourceFileInfo.m_pathRelativeToScanFolder = "d.txt";
    job3.m_sourceFileInfo.m_scanFolder = scanFolder;
    job3.m_sourceFileInfo.m_uuid = uuidOfD;
    m_assetProcessorManager->m_sourceUUIDToSourceInfoMap[uuidOfD] = { watchFolderPath, "d.txt", "d.txt" };

    m_assetProcessorManager.get()->UpdateSourceFileDependenciesDatabase(job3);

    // all files should now be present:
    deps.clear();
    m_assetProcessorManager.get()->QueryAbsolutePathDependenciesRecursive(QString::fromUtf8("assetProcessorManagerTest.txt"), deps, AzToolsFramework::AssetDatabase::SourceFileDependencyEntry::DEP_Any, false);
    EXPECT_EQ(deps.size(), 5);
    EXPECT_NE(deps.find(absPath.toUtf8().constData()), deps.end());
    EXPECT_NE(deps.find(dependsOnFile1_Source.toUtf8().constData()), deps.end());
    EXPECT_NE(deps.find(dependsOnFile2_Source.toUtf8().constData()), deps.end());
    EXPECT_NE(deps.find(dependsOnFile1_Job.toUtf8().constData()), deps.end());
    EXPECT_NE(deps.find(dependsOnFile2_Job.toUtf8().constData()), deps.end());
}


TEST_F(AssetProcessorManagerTest, UpdateSourceFileDependenciesDatabase_MissingFiles_ByName_UpdatesWhenTheyAppear)
{
    // this test makes sure that when files DO appear that were previously placeholders, the database is updated
    // so the strategy here is to  have files a, and c missing, which are declared as dependencies by name.
    // then, we make them re-appear later, and check that the database has updated them appropriately.

    AZ::Uuid dummyBuilderUUID = AZ::Uuid::CreateRandom();
    QDir tempPath(m_tempDir.path());
    QString relFileName("assetProcessorManagerTest.txt");
    QString absPath(tempPath.absoluteFilePath("subfolder1/assetProcessorManagerTest.txt"));
    QString watchFolderPath = tempPath.absoluteFilePath("subfolder1");
    const ScanFolderInfo* scanFolder = m_config->GetScanFolderByPath(watchFolderPath);
    ASSERT_NE(scanFolder, nullptr);

    // the above file (assetProcessorManagerTest.txt) will depend on these four files:
    QString dependsOnFile1_Source = tempPath.absoluteFilePath("subfolder1/a.txt");
    QString dependsOnFile2_Source = tempPath.absoluteFilePath("subfolder1/b.txt");
    QString dependsOnFile1_Job = tempPath.absoluteFilePath("subfolder1/c.txt");
    QString dependsOnFile2_Job = tempPath.absoluteFilePath("subfolder1/d.txt");

    // in this case, we are only creating file b, and d, which are addressed by UUID.
    ASSERT_TRUE(UnitTestUtils::CreateDummyFile(dependsOnFile2_Source, QString("tempdata\n")));
    ASSERT_TRUE(UnitTestUtils::CreateDummyFile(dependsOnFile2_Job, QString("tempdata\n")));

    // construct the dummy job to feed to the database updater function:
    AssetProcessorManager::JobToProcessEntry job;
    job.m_sourceFileInfo.m_databasePath = "assetProcessorManagerTest.txt";
    job.m_sourceFileInfo.m_pathRelativeToScanFolder = "assetProcessorManagerTest.txt";
    job.m_sourceFileInfo.m_scanFolder = scanFolder;
    job.m_sourceFileInfo.m_uuid = AssetUtilities::CreateSafeSourceUUIDFromName(job.m_sourceFileInfo.m_databasePath.toUtf8().data());

    // note that we have to "prime" the map with the UUIDs to the source info for this to work:
    AZ::Uuid uuidOfB = AssetUtilities::CreateSafeSourceUUIDFromName("b.txt");
    AZ::Uuid uuidOfD = AssetUtilities::CreateSafeSourceUUIDFromName("d.txt");
    m_assetProcessorManager->m_sourceUUIDToSourceInfoMap[uuidOfB] = { watchFolderPath, "b.txt", "b.txt" };
    m_assetProcessorManager->m_sourceUUIDToSourceInfoMap[uuidOfD] = { watchFolderPath, "d.txt", "d.txt" };

    // each file we will take a different approach to publishing:  rel path, and UUID:
    job.m_sourceFileDependencies.push_back(AZStd::make_pair<AZ::Uuid, AssetBuilderSDK::SourceFileDependency>(dummyBuilderUUID, { "a.txt", AZ::Uuid::CreateNull() }));
    job.m_sourceFileDependencies.push_back(AZStd::make_pair<AZ::Uuid, AssetBuilderSDK::SourceFileDependency>(dummyBuilderUUID, { "", uuidOfB }));

    // it is currently assumed that the only fields that we care about in JobDetails is the builder busId and the job dependencies themselves:
    JobDetails newDetails;
    newDetails.m_assetBuilderDesc.m_busId = dummyBuilderUUID;

    AssetBuilderSDK::SourceFileDependency dep1 = { "c.txt", AZ::Uuid::CreateNull() };
    AssetBuilderSDK::JobDependency jobDep1("pc build", "pc", AssetBuilderSDK::JobDependencyType::Order, dep1);
    newDetails.m_jobDependencyList.push_back(JobDependencyInternal(jobDep1));

    AssetBuilderSDK::SourceFileDependency dep2 = { "",uuidOfD };
    AssetBuilderSDK::JobDependency jobDep2("pc build", "pc", AssetBuilderSDK::JobDependencyType::Order, dep2);
    newDetails.m_jobDependencyList.push_back(JobDependencyInternal(jobDep2));

    job.m_jobsToAnalyze.push_back(newDetails);

    m_assetProcessorManager.get()->UpdateSourceFileDependenciesDatabase(job);
    // so at this point, the database should be in the same state as after the UpdateSourceFileDependenciesDatabase_MissingFiles_ByUuid test
    // which was already verified, by that test.

    // now that the database has placeholders, we expect them to resolve themselves when we provide the actual files:
    ASSERT_TRUE(UnitTestUtils::CreateDummyFile(dependsOnFile1_Source, QString("tempdata\n")));
    // now that A exists, we pretend a job came in to process a. (it doesn't require dependencies to be declared)
    AZ::Uuid uuidOfA = AssetUtilities::CreateSafeSourceUUIDFromName("a.txt");
    AssetProcessorManager::JobToProcessEntry job2;
    job2.m_sourceFileInfo.m_databasePath = "a.txt";
    job2.m_sourceFileInfo.m_pathRelativeToScanFolder = "a.txt";
    job2.m_sourceFileInfo.m_scanFolder = scanFolder;
    job2.m_sourceFileInfo.m_uuid = uuidOfA;
    m_assetProcessorManager.get()->UpdateSourceFileDependenciesDatabase(job2);

    // a should no longer be a placeholder
    AssetProcessor::SourceFilesForFingerprintingContainer deps;
    m_assetProcessorManager.get()->QueryAbsolutePathDependenciesRecursive(QString::fromUtf8("assetProcessorManagerTest.txt"), deps, AzToolsFramework::AssetDatabase::SourceFileDependencyEntry::DEP_SourceToSource, false);
    EXPECT_EQ(deps.size(), 3);
    EXPECT_NE(deps.find(absPath.toUtf8().constData()), deps.end());
    EXPECT_NE(deps.find(dependsOnFile1_Source.toUtf8().constData()), deps.end());   // a
    EXPECT_NE(deps.find(dependsOnFile2_Source.toUtf8().constData()), deps.end());   // b
    deps.clear();

    m_assetProcessorManager.get()->QueryAbsolutePathDependenciesRecursive(QString::fromUtf8("assetProcessorManagerTest.txt"), deps, AzToolsFramework::AssetDatabase::SourceFileDependencyEntry::DEP_JobToJob, false);
    EXPECT_EQ(deps.size(), 2);
    EXPECT_NE(deps.find(absPath.toUtf8().constData()), deps.end());
    EXPECT_NE(deps.find(dependsOnFile2_Job.toUtf8().constData()), deps.end());  // d

    // in addition, we expect to have the original file that depends on A appear in the analysis queue, since something it depends on appeared:
    QString normalizedSourcePath = AssetUtilities::NormalizeFilePath(absPath);
    EXPECT_TRUE(m_assetProcessorManager->m_alreadyActiveFiles.contains(normalizedSourcePath));

    // now make c exist too and pretend a job came in to process it:
    ASSERT_TRUE(UnitTestUtils::CreateDummyFile(dependsOnFile1_Job, QString("tempdata\n")));
    AZ::Uuid uuidOfC = AssetUtilities::CreateSafeSourceUUIDFromName("c.txt");
    AssetProcessorManager::JobToProcessEntry job3;
    job3.m_sourceFileInfo.m_databasePath = "c.txt";
    job3.m_sourceFileInfo.m_pathRelativeToScanFolder = "c.txt";
    job3.m_sourceFileInfo.m_scanFolder = scanFolder;
    job3.m_sourceFileInfo.m_uuid = uuidOfC;

    m_assetProcessorManager.get()->UpdateSourceFileDependenciesDatabase(job3);

    // all files should now be present:
    deps.clear();
    m_assetProcessorManager.get()->QueryAbsolutePathDependenciesRecursive(QString::fromUtf8("assetProcessorManagerTest.txt"), deps, AzToolsFramework::AssetDatabase::SourceFileDependencyEntry::DEP_Any, false);
    EXPECT_EQ(deps.size(), 5);
    EXPECT_NE(deps.find(absPath.toUtf8().constData()), deps.end());
    EXPECT_NE(deps.find(dependsOnFile1_Source.toUtf8().constData()), deps.end());
    EXPECT_NE(deps.find(dependsOnFile2_Source.toUtf8().constData()), deps.end());
    EXPECT_NE(deps.find(dependsOnFile1_Job.toUtf8().constData()), deps.end());
    EXPECT_NE(deps.find(dependsOnFile2_Job.toUtf8().constData()), deps.end());
}

TEST_F(AssetProcessorManagerTest, JobDependencyOrderOnce_MultipleJobs_EmitOK)
{
    using namespace AssetProcessor;
    using namespace AssetBuilderSDK;

    QDir tempPath(m_tempDir.path());
    QString watchFolderPath = tempPath.absoluteFilePath("subfolder1");
    const ScanFolderInfo* scanFolder = m_config->GetScanFolderByPath(watchFolderPath);
    ASSERT_NE(scanFolder, nullptr);
    const char relSourceFileName[] = "a.dummy";
    const char secondRelSourceFile[] = "b.dummy";
    QString sourceFileName = tempPath.absoluteFilePath("subfolder1/a.dummy");
    QString secondSourceFile = tempPath.absoluteFilePath("subfolder1/b.dummy");
    ASSERT_TRUE(UnitTestUtils::CreateDummyFile(sourceFileName, QString("tempdata\n")));
    ASSERT_TRUE(UnitTestUtils::CreateDummyFile(secondSourceFile, QString("tempdata\n")));

    AssetBuilderSDK::AssetBuilderDesc builderDescriptor;
    builderDescriptor.m_name = "Test Dummy Builder";
    builderDescriptor.m_patterns.push_back(AssetBuilderSDK::AssetBuilderPattern("*.dummy", AssetBuilderSDK::AssetBuilderPattern::PatternType::Wildcard));
    builderDescriptor.m_busId = AZ::Uuid::CreateRandom();
    builderDescriptor.m_createJobFunction = [&](const AssetBuilderSDK::CreateJobsRequest& request, AssetBuilderSDK::CreateJobsResponse& response)
    {
        AssetBuilderSDK::JobDescriptor jobDescriptor;
        jobDescriptor.m_jobKey = builderDescriptor.m_name;
        jobDescriptor.SetPlatformIdentifier("pc");
        if (AzFramework::StringFunc::EndsWith(request.m_sourceFile.c_str(), relSourceFileName))
        {
            AssetBuilderSDK::SourceFileDependency dep = { secondRelSourceFile , AZ::Uuid::CreateNull() };
            AssetBuilderSDK::JobDependency jobDep(builderDescriptor.m_name, "pc", AssetBuilderSDK::JobDependencyType::OrderOnce, dep);
            jobDescriptor.m_jobDependencyList.emplace_back(jobDep);
        }
        response.m_createJobOutputs.emplace_back(jobDescriptor);
        response.m_result = AssetBuilderSDK::CreateJobsResultCode::Success;
    };
    builderDescriptor.m_processJobFunction = [](const AssetBuilderSDK::ProcessJobRequest& /*request*/, AssetBuilderSDK::ProcessJobResponse& response)
    {
        response.m_resultCode = AssetBuilderSDK::ProcessJobResultCode::ProcessJobResult_Success;
    };

    MockApplicationManager::BuilderFilePatternMatcherAndBuilderDesc builderFilePatternMatcher;
    builderFilePatternMatcher.m_builderDesc = builderDescriptor;
    builderFilePatternMatcher.m_internalBuilderName = builderDescriptor.m_name;
    builderFilePatternMatcher.m_internalUuid = builderDescriptor.m_busId;
    builderFilePatternMatcher.m_matcherBuilderPattern = AssetUtilities::BuilderFilePatternMatcher(builderDescriptor.m_patterns.back(), builderDescriptor.m_busId);
    m_mockApplicationManager->m_matcherBuilderPatterns.emplace_back(builderFilePatternMatcher);

    // Capture the job details as the APM inspects the file.
    AZStd::vector<JobDetails> jobDetails;
    auto connection = QObject::connect(m_assetProcessorManager.get(), &AssetProcessorManager::AssetToProcess, [&jobDetails](JobDetails job)
        {
            jobDetails.emplace_back(job);
        });

    // Tell the APM about the file:
    m_isIdling = false;
    QMetaObject::invokeMethod(m_assetProcessorManager.get(), "AssessModifiedFile", Qt::QueuedConnection, Q_ARG(QString, sourceFileName));
    QMetaObject::invokeMethod(m_assetProcessorManager.get(), "AssessModifiedFile", Qt::QueuedConnection, Q_ARG(QString, secondSourceFile));
    ASSERT_TRUE(BlockUntilIdle(5000));

    // Although we have processed a.dummy first, APM should send us notification of b.dummy job first and than of a.dummy job
    EXPECT_EQ(jobDetails.size(), 2);
    EXPECT_EQ(jobDetails[0].m_jobEntry.m_databaseSourceName, secondRelSourceFile);
    EXPECT_EQ(jobDetails[1].m_jobEntry.m_databaseSourceName, relSourceFileName);
    EXPECT_EQ(jobDetails[1].m_jobDependencyList.size(), 1); // there should only be one job dependency
    EXPECT_EQ(jobDetails[1].m_jobDependencyList[0].m_jobDependency.m_sourceFile.m_sourceFileDependencyPath, secondRelSourceFile); // there should only be one job dependency

    // Process jobs in APM
    QDir destination(jobDetails[0].m_destinationPath);
    QString productAFileName = destination.absoluteFilePath("aoutput.txt");
    QString productBFileName = destination.absoluteFilePath("boutput.txt");
    ASSERT_TRUE(UnitTestUtils::CreateDummyFile(productBFileName, QString("tempdata\n")));
    ASSERT_TRUE(UnitTestUtils::CreateDummyFile(productAFileName, QString("tempdata\n")));

    AssetBuilderSDK::ProcessJobResponse responseB;
    responseB.m_resultCode = AssetBuilderSDK::ProcessJobResult_Success;
    responseB.m_outputProducts.push_back(AssetBuilderSDK::JobProduct(productBFileName.toUtf8().constData(), AZ::Uuid::CreateNull(), 1));

    AssetBuilderSDK::ProcessJobResponse responseA;
    responseA.m_resultCode = AssetBuilderSDK::ProcessJobResult_Success;
    responseA.m_outputProducts.push_back(AssetBuilderSDK::JobProduct(productAFileName.toUtf8().constData(), AZ::Uuid::CreateNull(), 1));

    m_isIdling = false;
    QMetaObject::invokeMethod(m_assetProcessorManager.get(), "AssetProcessed", Qt::QueuedConnection, Q_ARG(JobEntry, jobDetails[0].m_jobEntry), Q_ARG(AssetBuilderSDK::ProcessJobResponse, responseB));
    ASSERT_TRUE(BlockUntilIdle(5000));

    m_isIdling = false;
    QMetaObject::invokeMethod(m_assetProcessorManager.get(), "AssetProcessed", Qt::QueuedConnection, Q_ARG(JobEntry, jobDetails[1].m_jobEntry), Q_ARG(AssetBuilderSDK::ProcessJobResponse, responseA));
    ASSERT_TRUE(BlockUntilIdle(5000));

    jobDetails.clear();
    m_isIdling = false;

    // Modify source file b.dummy, we should only see one job with source file b.dummy getting processed again even though a.dummy job has an order once job dependency on it .
    ASSERT_TRUE(UnitTestUtils::CreateDummyFile(secondSourceFile, QString("temp\n")));
    QMetaObject::invokeMethod(m_assetProcessorManager.get(), "AssessModifiedFile", Qt::QueuedConnection, Q_ARG(QString, secondSourceFile));
    ASSERT_TRUE(BlockUntilIdle(5000));
    EXPECT_EQ(jobDetails.size(), 1);
    EXPECT_EQ(jobDetails[0].m_jobEntry.m_databaseSourceName, secondRelSourceFile);

    jobDetails.clear();
    m_isIdling = false;
    // Modify source file a.dummy, we should only see one job with source file a.dummy getting processed in this case.
    ASSERT_TRUE(UnitTestUtils::CreateDummyFile(sourceFileName, QString("temp\n")));
    QMetaObject::invokeMethod(m_assetProcessorManager.get(), "AssessModifiedFile", Qt::QueuedConnection, Q_ARG(QString, sourceFileName));
    ASSERT_TRUE(BlockUntilIdle(5000));
    EXPECT_EQ(jobDetails.size(), 1);
    EXPECT_EQ(jobDetails[0].m_jobEntry.m_databaseSourceName, relSourceFileName);
    EXPECT_EQ(jobDetails[0].m_jobDependencyList.size(), 0); // there should not be any job dependency since APM has already processed b.dummy before

    m_isIdling = false;
    QMetaObject::invokeMethod(m_assetProcessorManager.get(), "AssetProcessed", Qt::QueuedConnection, Q_ARG(JobEntry, jobDetails[0].m_jobEntry), Q_ARG(AssetBuilderSDK::ProcessJobResponse, responseA));
    ASSERT_TRUE(BlockUntilIdle(5000));

    jobDetails.clear();
    m_isIdling = false;
    // Here first fail the b.dummy job and than tell APM about the modified file
    // This should cause a.dummy job to get emitted again
    ASSERT_TRUE(UnitTestUtils::CreateDummyFile(secondSourceFile, QString("tempData\n")));
    QMetaObject::invokeMethod(m_assetProcessorManager.get(), "AssessModifiedFile", Qt::QueuedConnection, Q_ARG(QString, secondSourceFile));
    ASSERT_TRUE(BlockUntilIdle(5000));
    EXPECT_EQ(jobDetails.size(), 1);
    EXPECT_EQ(jobDetails[0].m_jobEntry.m_databaseSourceName, secondRelSourceFile);

    responseB.m_resultCode = AssetBuilderSDK::ProcessJobResult_Failed;
    m_isIdling = false;

    QMetaObject::invokeMethod(m_assetProcessorManager.get(), "AssetFailed", Qt::QueuedConnection, Q_ARG(JobEntry, jobDetails[0].m_jobEntry));
    ASSERT_TRUE(BlockUntilIdle(5000));

    jobDetails.clear();
    m_isIdling = false;

    // Modify source file b.dummy
    ASSERT_TRUE(UnitTestUtils::CreateDummyFile(secondSourceFile, QString("temp\n")));
    QMetaObject::invokeMethod(m_assetProcessorManager.get(), "AssessModifiedFile", Qt::QueuedConnection, Q_ARG(QString, secondSourceFile));
    ASSERT_TRUE(BlockUntilIdle(5000));
    EXPECT_EQ(jobDetails.size(), 2);
    EXPECT_EQ(jobDetails[0].m_jobEntry.m_databaseSourceName, secondRelSourceFile);
    EXPECT_EQ(jobDetails[1].m_jobEntry.m_databaseSourceName, relSourceFileName);
    EXPECT_EQ(jobDetails[1].m_jobDependencyList.size(), 1); // there should only be one job dependency
    EXPECT_EQ(jobDetails[1].m_jobDependencyList[0].m_jobDependency.m_sourceFile.m_sourceFileDependencyPath, secondRelSourceFile); // there should only be one job dependency
}

TEST_F(AssetProcessorManagerTest, SourceFile_With_NonASCII_Characters_Fail_Job_OK)
{
    // This test ensures that asset processor manager detects a source file that has non-ASCII characters
    // and sends a notification for a dummy autofail job.
    // This test also ensure that when we get a folder delete notification, it forwards the relative folder path to the GUI model for removal of jobs.

    QString deletedFolderPath;
    QObject::connect(m_assetProcessorManager.get(), &AssetProcessor::AssetProcessorManager::SourceFolderDeleted,
        [&deletedFolderPath](QString folderPath)
    {
        deletedFolderPath = folderPath;
    });

    JobDetails failedjobDetails;
    QObject::connect(m_assetProcessorManager.get(), &AssetProcessor::AssetProcessorManager::AssetToProcess,
        [&failedjobDetails](JobDetails jobDetails)
    {
        failedjobDetails = jobDetails;
    });

    QDir tempPath(m_tempDir.path());
    QString watchFolderPath = tempPath.absoluteFilePath("subfolder1");
    const ScanFolderInfo* scanFolder = m_config->GetScanFolderByPath(watchFolderPath);
    ASSERT_NE(scanFolder, nullptr);

    QString folderPath(tempPath.absoluteFilePath("subfolder1/Test\xD0"));
    QDir folderPathDir(folderPath);
    QString absPath(folderPathDir.absoluteFilePath("Test.txt"));
    ASSERT_TRUE(UnitTestUtils::CreateDummyFile(absPath, QString("test\n")));

    m_assetProcessorManager.get()->AssessAddedFile(absPath);

    ASSERT_TRUE(BlockUntilIdle(5000));
    EXPECT_EQ(failedjobDetails.m_autoFail, true);
    QDir dir(failedjobDetails.m_jobEntry.m_watchFolderPath);
    EXPECT_EQ(dir.absoluteFilePath(failedjobDetails.m_jobEntry.m_pathRelativeToWatchFolder), absPath);

    // folder delete notification
    folderPathDir.removeRecursively();
    m_assetProcessorManager.get()->AssessDeletedFile(folderPath);
    ASSERT_TRUE(BlockUntilIdle(5000));
    EXPECT_EQ(deletedFolderPath, "Test\xD0");
}

TEST_F(AssetProcessorManagerTest, SourceFileProcessFailure_ClearsFingerprint)
{
    constexpr int idleWaitTime = 5000;
    using namespace AzToolsFramework::AssetDatabase;

    QList<AssetProcessor::JobDetails> processResults;

    auto assetConnection = QObject::connect(m_assetProcessorManager.get(), &AssetProcessorManager::AssetToProcess, [&processResults](JobDetails details)
    {
        processResults.push_back(AZStd::move(details));
    });

    QDir tempPath(m_tempDir.path());

    const ScanFolderInfo* scanFolder = m_config->GetScanFolderByPath(tempPath.absoluteFilePath("subfolder1"));
    ASSERT_NE(scanFolder, nullptr);

    QString absPath = tempPath.absoluteFilePath("subfolder1/test.txt");
    ASSERT_TRUE(UnitTestUtils::CreateDummyFile(absPath, QString("test\n")));

    //////////////////////////////////////////////////////////////////////////

    // Add a file and signal a successful process event

    m_assetProcessorManager.get()->AssessAddedFile(absPath);
    ASSERT_TRUE(BlockUntilIdle(idleWaitTime));

    for(const auto& processResult : processResults)
    {
        auto file = QDir(processResult.m_destinationPath).absoluteFilePath(processResult.m_jobEntry.m_databaseSourceName + ".arc1");

        // Create the file on disk
        ASSERT_TRUE(UnitTestUtils::CreateDummyFile(file, "products."));

        AssetBuilderSDK::ProcessJobResponse response;
        response.m_resultCode = AssetBuilderSDK::ProcessJobResult_Success;
        response.m_outputProducts.push_back(AssetBuilderSDK::JobProduct(file.toUtf8().constData(), AZ::Uuid::CreateNull(), 1));

        m_assetProcessorManager->AssetProcessed(processResult.m_jobEntry, response);
    }

    ASSERT_TRUE(BlockUntilIdle(idleWaitTime));

    bool found = false;
    SourceDatabaseEntry source;

    auto queryFunc = [&](SourceDatabaseEntry& sourceData)
    {
        source = AZStd::move(sourceData);
        found = true;
        return false; // stop iterating after the first one.  There should actually only be one entry anyway.
    };

    m_assetProcessorManager->m_stateData->QuerySourceBySourceNameScanFolderID("test.txt", scanFolder->ScanFolderID(), queryFunc);

    ASSERT_TRUE(found);
    ASSERT_NE(source.m_analysisFingerprint, "");

    // Modify the file and run it through AP again, but this time signal a failure

    {
        QFile writer(absPath);
        ASSERT_TRUE(writer.open(QFile::WriteOnly));

        QTextStream ts(&writer);
        ts.setCodec("UTF-8");
        ts << "Hello World";
    }

    processResults.clear();
    m_assetProcessorManager.get()->AssessModifiedFile(absPath);
    ASSERT_TRUE(BlockUntilIdle(idleWaitTime));

    for (const auto& processResult : processResults)
    {
        m_assetProcessorManager->AssetFailed(processResult.m_jobEntry);
    }

    ASSERT_TRUE(BlockUntilIdle(idleWaitTime));

    // Check the database, the fingerprint should be erased since the file failed
    found = false;
    m_assetProcessorManager->m_stateData->QuerySourceBySourceNameScanFolderID("test.txt", scanFolder->ScanFolderID(), queryFunc);

    ASSERT_TRUE(found);
    ASSERT_EQ(source.m_analysisFingerprint, "");
}

void ModtimeScanningTest::SetUp()
{
    AssetProcessorManagerTest::SetUp();

    m_data = AZStd::make_unique<StaticData>();

    // We don't want the mock application manager to provide builder descriptors, mockBuilderInfoHandler will provide our own
    m_mockApplicationManager->BusDisconnect();

    m_data->m_mockBuilderInfoHandler.m_builderDesc = m_data->m_mockBuilderInfoHandler.CreateBuilderDesc("test builder", "{DF09DDC0-FD22-43B6-9E22-22C8574A6E1E}", { AssetBuilderSDK::AssetBuilderPattern("*.txt", AssetBuilderSDK::AssetBuilderPattern::Wildcard) });
    m_data->m_mockBuilderInfoHandler.BusConnect();

    ASSERT_TRUE(m_mockApplicationManager->GetBuilderByID("txt files", m_data->m_builderTxtBuilder));

    // Run this twice so the test builder doesn't get counted as a "new" builder and bypass the modtime skipping
    m_assetProcessorManager->ComputeBuilderDirty();
    m_assetProcessorManager->ComputeBuilderDirty();

    auto assetConnection = QObject::connect(m_assetProcessorManager.get(), &AssetProcessorManager::AssetToProcess, [this](JobDetails details)
    {
        m_data->m_processResults.push_back(AZStd::move(details));
    });

    auto deletedConnection = QObject::connect(m_assetProcessorManager.get(), &AssetProcessorManager::SourceDeleted, [this](QString file)
    {
        m_data->m_deletedSources.push_back(file);
    });

    // Create the test file
    const auto& scanFolder = m_config->GetScanFolderAt(0);
    m_data->m_relativePathFromWatchFolder[0] = "modtimeTestFile.txt";
    m_data->m_absolutePath.push_back(QDir(scanFolder.ScanPath()).absoluteFilePath(m_data->m_relativePathFromWatchFolder[0]));

    m_data->m_relativePathFromWatchFolder[1] = "modtimeTestDependency.txt";
    m_data->m_absolutePath.push_back(QDir(scanFolder.ScanPath()).absoluteFilePath(m_data->m_relativePathFromWatchFolder[1]));

    m_data->m_relativePathFromWatchFolder[2] = "modtimeTestDependency.txt.assetinfo";
    m_data->m_absolutePath.push_back(QDir(scanFolder.ScanPath()).absoluteFilePath(m_data->m_relativePathFromWatchFolder[2]));

    for (const auto& path : m_data->m_absolutePath)
    {
        ASSERT_TRUE(UnitTestUtils::CreateDummyFile(path, ""));
    }

    m_data->m_mockBuilderInfoHandler.m_dependencyFilePath = m_data->m_absolutePath[1].toUtf8().data();

    // Add file to database with no modtime
    {
        AssetDatabaseConnection connection;
        ASSERT_TRUE(connection.OpenDatabase());
        AzToolsFramework::AssetDatabase::FileDatabaseEntry fileEntry;
        fileEntry.m_fileName = m_data->m_relativePathFromWatchFolder[0].toUtf8().data();
        fileEntry.m_modTime = 0;
        fileEntry.m_isFolder = false;
        fileEntry.m_scanFolderPK = scanFolder.ScanFolderID();

        bool entryAlreadyExists;
        ASSERT_TRUE(connection.InsertFile(fileEntry, entryAlreadyExists));
        ASSERT_FALSE(entryAlreadyExists);

        fileEntry.m_fileID = AzToolsFramework::AssetDatabase::InvalidEntryId; // Reset the id so we make a new entry
        fileEntry.m_fileName = m_data->m_relativePathFromWatchFolder[1].toUtf8().data();
        ASSERT_TRUE(connection.InsertFile(fileEntry, entryAlreadyExists));
        ASSERT_FALSE(entryAlreadyExists);

        fileEntry.m_fileID = AzToolsFramework::AssetDatabase::InvalidEntryId; // Reset the id so we make a new entry
        fileEntry.m_fileName = m_data->m_relativePathFromWatchFolder[2].toUtf8().data();
        ASSERT_TRUE(connection.InsertFile(fileEntry, entryAlreadyExists));
        ASSERT_FALSE(entryAlreadyExists);
    }

    QSet<AssetFileInfo> filePaths = BuildFileSet();
    SimulateAssetScanner(filePaths);

    ASSERT_TRUE(BlockUntilIdle(5000));
    ASSERT_EQ(m_data->m_mockBuilderInfoHandler.m_createJobsCount, 2);
    ASSERT_EQ(m_data->m_processResults.size(), 2);
    ASSERT_EQ(m_data->m_deletedSources.size(), 0);

    ProcessAssetJobs();

    m_data->m_processResults.clear();
    m_data->m_mockBuilderInfoHandler.m_createJobsCount = 0;

    m_isIdling = false;
}

void ModtimeScanningTest::TearDown()
{
    m_data = nullptr;

    AssetProcessorManagerTest::TearDown();
}

void ModtimeScanningTest::ProcessAssetJobs()
{
    m_data->m_productPaths.clear();

    for (const auto& processResult : m_data->m_processResults)
    {
        auto file = QDir(processResult.m_destinationPath).absoluteFilePath(processResult.m_jobEntry.m_databaseSourceName.toLower() + ".arc1");
        m_data->m_productPaths.emplace(
            QDir(processResult.m_jobEntry.m_watchFolderPath)
                .absoluteFilePath(processResult.m_jobEntry.m_databaseSourceName)
                .toUtf8()
                .constData(),
            file);

        // Create the file on disk
        ASSERT_TRUE(UnitTestUtils::CreateDummyFile(file, "products."));

        AssetBuilderSDK::ProcessJobResponse response;
        response.m_resultCode = AssetBuilderSDK::ProcessJobResult_Success;
        response.m_outputProducts.push_back(AssetBuilderSDK::JobProduct(file.toUtf8().constData(), AZ::Uuid::CreateNull(), 1));

        QMetaObject::invokeMethod(m_assetProcessorManager.get(), "AssetProcessed", Qt::QueuedConnection, Q_ARG(JobEntry, processResult.m_jobEntry), Q_ARG(AssetBuilderSDK::ProcessJobResponse, response));
    }

    ASSERT_TRUE(BlockUntilIdle(5000));

    m_isIdling = false;
}

void ModtimeScanningTest::SimulateAssetScanner(QSet<AssetFileInfo> filePaths)
{
    QMetaObject::invokeMethod(m_assetProcessorManager.get(), "OnAssetScannerStatusChange", Qt::QueuedConnection, Q_ARG(AssetProcessor::AssetScanningStatus, AssetProcessor::AssetScanningStatus::Started));
    QMetaObject::invokeMethod(m_assetProcessorManager.get(), "AssessFilesFromScanner", Qt::QueuedConnection, Q_ARG(QSet<AssetFileInfo>, filePaths));
    QMetaObject::invokeMethod(m_assetProcessorManager.get(), "OnAssetScannerStatusChange", Qt::QueuedConnection, Q_ARG(AssetProcessor::AssetScanningStatus, AssetProcessor::AssetScanningStatus::Completed));
}

QSet<AssetFileInfo> ModtimeScanningTest::BuildFileSet()
{
    QSet<AssetFileInfo> filePaths;

    for (const auto& path : m_data->m_absolutePath)
    {
        QFileInfo fileInfo(path);
        auto modtime = fileInfo.lastModified();
        AZ::u64 fileSize = fileInfo.size();
        filePaths.insert(AssetFileInfo(path, modtime, fileSize, m_config->GetScanFolderForFile(path), false));
    }

    return filePaths;
}

void ModtimeScanningTest::ExpectWork(int createJobs, int processJobs)
{
    ASSERT_TRUE(BlockUntilIdle(5000));

    EXPECT_EQ(m_data->m_mockBuilderInfoHandler.m_createJobsCount, createJobs);
    EXPECT_EQ(m_data->m_processResults.size(), processJobs);
    EXPECT_FALSE(m_data->m_processResults[0].m_autoFail);
    EXPECT_FALSE(m_data->m_processResults[1].m_autoFail);
    EXPECT_EQ(m_data->m_deletedSources.size(), 0);

    m_isIdling = false;
}

void ModtimeScanningTest::ExpectNoWork()
{
    // Since there's no work to do, the idle event isn't going to trigger, just process events a couple times
    for (int i = 0; i < 10; ++i)
    {
        QCoreApplication::processEvents(QEventLoop::AllEvents, 10);
    }

    ASSERT_EQ(m_data->m_mockBuilderInfoHandler.m_createJobsCount, 0);
    ASSERT_EQ(m_data->m_processResults.size(), 0);
    ASSERT_EQ(m_data->m_deletedSources.size(), 0);

    m_isIdling = false;
}

void ModtimeScanningTest::SetFileContents(QString filePath, QString contents)
{
    QFile file(filePath);
    file.open(QIODevice::WriteOnly | QIODevice::Truncate);
    file.write(contents.toUtf8().constData());
    file.close();
}

TEST_F(ModtimeScanningTest, ModtimeSkipping_FileUnchanged_WithoutModtimeSkipping)
{
    using namespace AzToolsFramework::AssetSystem;

    // Make sure modtime skipping is disabled
    // We're just going to do 1 quick sanity test to make sure the files are still processed when modtime skipping is turned off
    m_assetProcessorManager->m_allowModtimeSkippingFeature = false;

    QSet<AssetFileInfo> filePaths = BuildFileSet();
    SimulateAssetScanner(filePaths);

    // 2 create jobs but 0 process jobs because the file has already been processed before in SetUp
    ExpectWork(2, 0);
}

TEST_F(ModtimeScanningTest, ModtimeSkipping_FileUnchanged)
{
    using namespace AzToolsFramework::AssetSystem;

    // Enable the features we're testing
    m_assetProcessorManager->m_allowModtimeSkippingFeature = true;
    AssetUtilities::SetUseFileHashOverride(true, true);

    QSet<AssetFileInfo> filePaths = BuildFileSet();
    SimulateAssetScanner(filePaths);

    ExpectNoWork();
}

TEST_F(ModtimeScanningTest, ModtimeSkipping_EnablePlatform_ShouldProcessFilesForPlatform)
{
    using namespace AzToolsFramework::AssetSystem;

    // Enable the features we're testing
    m_assetProcessorManager->m_allowModtimeSkippingFeature = true;
    AssetUtilities::SetUseFileHashOverride(true, true);

    // Enable android platform after the initial SetUp has already processed the files for pc
    QDir tempPath(m_tempDir.path());
    AssetBuilderSDK::PlatformInfo androidPlatform("android", { "host", "renderer" });
    m_config->EnablePlatform(androidPlatform, true);

    // There's no way to remove scanfolders and adding a new one after enabling the platform will cause the pc assets to build as well, which we don't want
    // Instead we'll just const cast the vector and modify the enabled platforms for the scanfolder
    auto& platforms = const_cast<AZStd::vector<AssetBuilderSDK::PlatformInfo>&>(m_config->GetScanFolderAt(0).GetPlatforms());
    platforms.push_back(androidPlatform);

    // We need the builder fingerprints to be updated to reflect the newly enabled platform
    m_assetProcessorManager->ComputeBuilderDirty();

    QSet<AssetFileInfo> filePaths = BuildFileSet();
    SimulateAssetScanner(filePaths);

    ExpectWork(4, 2); // CreateJobs = 4, 2 files * 2 platforms.  ProcessJobs = 2, just the android platform jobs (pc is already processed)

    ASSERT_TRUE(m_data->m_processResults[0].m_destinationPath.contains("android"));
    ASSERT_TRUE(m_data->m_processResults[1].m_destinationPath.contains("android"));
}

TEST_F(ModtimeScanningTest, ModtimeSkipping_ModifyTimestamp)
{
    // Update the timestamp on a file without changing its contents
    // This should not cause any job to run since the hash of the file is the same before/after
    // Additionally, the timestamp stored in the database should be updated
    using namespace AzToolsFramework::AssetSystem;

    uint64_t timestamp = 1594923423;

    QString databaseName, scanfolderName;
    m_config->ConvertToRelativePath(m_data->m_absolutePath[1], databaseName, scanfolderName);
    auto* scanFolder = m_config->GetScanFolderForFile(m_data->m_absolutePath[1]);

    AzToolsFramework::AssetDatabase::FileDatabaseEntry fileEntry;

    m_assetProcessorManager.get()->m_stateData->GetFileByFileNameAndScanFolderId(databaseName, scanFolder->ScanFolderID(), fileEntry);

    ASSERT_NE(fileEntry.m_modTime, timestamp);
    uint64_t existingTimestamp = fileEntry.m_modTime;

    // Modify the timestamp on just one file
    AzToolsFramework::ToolsFileUtils::SetModificationTime(m_data->m_absolutePath[1].toUtf8().data(), timestamp);

    // Enable the features we're testing
    m_assetProcessorManager->m_allowModtimeSkippingFeature = true;
    AssetUtilities::SetUseFileHashOverride(true, true);

    QSet<AssetFileInfo> filePaths = BuildFileSet();
    SimulateAssetScanner(filePaths);

    ExpectNoWork();

    m_assetProcessorManager.get()->m_stateData->GetFileByFileNameAndScanFolderId(databaseName, scanFolder->ScanFolderID(), fileEntry);

    // The timestamp should be updated even though nothing processed
    ASSERT_NE(fileEntry.m_modTime, existingTimestamp);
}

TEST_F(ModtimeScanningTest, ModtimeSkipping_ModifyTimestampNoHashing_ProcessesFile)
{
    // Update the timestamp on a file without changing its contents
    // This should not cause any job to run since the hash of the file is the same before/after
    // Additionally, the timestamp stored in the database should be updated
    using namespace AzToolsFramework::AssetSystem;

    uint64_t timestamp = 1594923423;

    // Modify the timestamp on just one file
    AzToolsFramework::ToolsFileUtils::SetModificationTime(m_data->m_absolutePath[1].toUtf8().data(), timestamp);

    // Enable the features we're testing
    m_assetProcessorManager->m_allowModtimeSkippingFeature = true;
    AssetUtilities::SetUseFileHashOverride(true, false);

    QSet<AssetFileInfo> filePaths = BuildFileSet();
    SimulateAssetScanner(filePaths);

    ExpectWork(2, 2);
}

TEST_F(ModtimeScanningTest, ModtimeSkipping_ModifyFile)
{
    using namespace AzToolsFramework::AssetSystem;

    SetFileContents(m_data->m_absolutePath[1].toUtf8().constData(), "hello world");

    // Enable the features we're testing
    m_assetProcessorManager->m_allowModtimeSkippingFeature = true;
    AssetUtilities::SetUseFileHashOverride(true, true);

    QSet<AssetFileInfo> filePaths = BuildFileSet();
    SimulateAssetScanner(filePaths);

    // Even though we're only updating one file, we're expecting 2 createJob calls because our test file is a dependency that triggers the other test file to process as well
    ExpectWork(2, 2);
}

TEST_F(ModtimeScanningTest, ModtimeSkipping_ModifyFile_AndThenRevert_ProcessesAgain)
{
    using namespace AzToolsFramework::AssetSystem;
    auto theFile = m_data->m_absolutePath[1].toUtf8();
    const char* theFileString = theFile.constData();

    SetFileContents(theFileString, "hello world");

    // Enable the features we're testing
    m_assetProcessorManager->m_allowModtimeSkippingFeature = true;
    AssetUtilities::SetUseFileHashOverride(true, true);

    QSet<AssetFileInfo> filePaths = BuildFileSet();
    SimulateAssetScanner(filePaths);

    // Even though we're only updating one file, we're expecting 2 createJob calls because our test file is a dependency that triggers the other test file to process as well
    ExpectWork(2, 2);
    ProcessAssetJobs();

    m_data->m_mockBuilderInfoHandler.m_createJobsCount = 0;
    m_data->m_processResults.clear();
    m_data->m_deletedSources.clear();

    SetFileContents(theFileString, "");

    filePaths = BuildFileSet();
    SimulateAssetScanner(filePaths);

    // Expect processing to happen again
    ExpectWork(2, 2);
}

struct LockedFileTest
    : ModtimeScanningTest
    , AssetProcessor::ConnectionBus::Handler
{
    MOCK_METHOD3(SendRaw, size_t (unsigned, unsigned, const QByteArray&));
    MOCK_METHOD3(SendPerPlatform, size_t (unsigned, const AzFramework::AssetSystem::BaseAssetProcessorMessage&, const QString&));
    MOCK_METHOD4(SendRawPerPlatform, size_t (unsigned, unsigned, const QByteArray&, const QString&));
    MOCK_METHOD2(SendRequest, unsigned (const AzFramework::AssetSystem::BaseAssetProcessorMessage&, const ResponseCallback&));
    MOCK_METHOD2(SendResponse, size_t (unsigned, const AzFramework::AssetSystem::BaseAssetProcessorMessage&));
    MOCK_METHOD1(RemoveResponseHandler, void (unsigned));

    size_t Send(unsigned, const AzFramework::AssetSystem::BaseAssetProcessorMessage& message) override
    {
        using SourceFileNotificationMessage = AzToolsFramework::AssetSystem::SourceFileNotificationMessage;
        switch (message.GetMessageType())
        {
        case SourceFileNotificationMessage::MessageType:
            if (const auto sourceFileMessage = azrtti_cast<const SourceFileNotificationMessage*>(&message);
                sourceFileMessage != nullptr && sourceFileMessage->m_type == SourceFileNotificationMessage::NotificationType::FileRemoved
                && m_callback)
            {
                m_callback();
            }
            break;
        default:
            break;
        }

        return 0;
    }

    void SetUp() override
    {
        ModtimeScanningTest::SetUp();

        ConnectionBus::Handler::BusConnect(0);
    }

    void TearDown() override
    {
        ConnectionBus::Handler::BusDisconnect();

        ModtimeScanningTest::TearDown();
    }

    AZStd::function<void()> m_callback;
};

TEST_F(LockedFileTest, DeleteFile_LockedProduct_DeleteFails)
{
    auto theFile = m_data->m_absolutePath[1].toUtf8();
    const char* theFileString = theFile.constData();
    auto [sourcePath, productPath] = *m_data->m_productPaths.find(theFileString);
    
    {
        QFile file(theFileString);
        file.remove();
    }

    ASSERT_GT(m_data->m_productPaths.size(), 0);
    QFile product(productPath);

    ASSERT_TRUE(product.open(QIODevice::ReadOnly));

    // Check if we can delete the file now, if we can't, proceed with the test
    // If we can, it means the OS running this test doesn't lock open files so there's nothing to test
    if (!AZ::IO::SystemFile::Delete(productPath.toUtf8().constData()))
    {
        QMetaObject::invokeMethod(
            m_assetProcessorManager.get(), "AssessDeletedFile", Qt::QueuedConnection, Q_ARG(QString, QString(theFileString)));

        EXPECT_TRUE(BlockUntilIdle(5000));

        EXPECT_TRUE(QFile::exists(productPath));
        EXPECT_EQ(m_data->m_deletedSources.size(), 0);
    }
    else
    {
        SUCCEED() << "Skipping test.  OS does not lock open files.";
    }
}

TEST_F(LockedFileTest, DeleteFile_LockedProduct_DeletesWhenReleased)
{
    auto theFile = m_data->m_absolutePath[1].toUtf8();
    const char* theFileString = theFile.constData();
    auto [sourcePath, productPath] = *m_data->m_productPaths.find(theFileString);

    {
        QFile file(theFileString);
        file.remove();
    }

    ASSERT_GT(m_data->m_productPaths.size(), 0);
    QFile product(productPath);

    ASSERT_TRUE(product.open(QIODevice::ReadOnly));

    // Check if we can delete the file now, if we can't, proceed with the test
    // If we can, it means the OS running this test doesn't lock open files so there's nothing to test
    if (!AZ::IO::SystemFile::Delete(productPath.toUtf8().constData()))
    {
        AZStd::thread workerThread;

        m_callback = [&product, &workerThread]() {
            workerThread = AZStd::thread([&product]() {
                AZStd::this_thread::sleep_for(AZStd::chrono::milliseconds(60));
                product.close();
            });
        };

        QMetaObject::invokeMethod(
            m_assetProcessorManager.get(), "AssessDeletedFile", Qt::QueuedConnection, Q_ARG(QString, QString(theFileString)));

        EXPECT_TRUE(BlockUntilIdle(5000));

        EXPECT_FALSE(QFile::exists(productPath));
        EXPECT_EQ(m_data->m_deletedSources.size(), 1);

        workerThread.join();
    }
    else
    {
        SUCCEED() << "Skipping test.  OS does not lock open files.";
    }
}

TEST_F(ModtimeScanningTest, ModtimeSkipping_ModifyFilesSameHash_BothProcess)
{
    using namespace AzToolsFramework::AssetSystem;

    SetFileContents(m_data->m_absolutePath[1].toUtf8().constData(), "hello world");

    // Enable the features we're testing
    m_assetProcessorManager->m_allowModtimeSkippingFeature = true;
    AssetUtilities::SetUseFileHashOverride(true, true);

    QSet<AssetFileInfo> filePaths = BuildFileSet();
    SimulateAssetScanner(filePaths);

    // Even though we're only updating one file, we're expecting 2 createJob calls because our test file is a dependency that triggers the other test file to process as well
    ExpectWork(2, 2);
    ProcessAssetJobs();

    m_data->m_mockBuilderInfoHandler.m_createJobsCount = 0;
    m_data->m_processResults.clear();
    m_data->m_deletedSources.clear();

    // Make file 0 have the same contents as file 1
    SetFileContents(m_data->m_absolutePath[0].toUtf8().constData(), "hello world");

    filePaths = BuildFileSet();
    SimulateAssetScanner(filePaths);

    ExpectWork(1, 1);
}

TEST_F(ModtimeScanningTest, ModtimeSkipping_ModifyMetadataFile)
{
    using namespace AzToolsFramework::AssetSystem;

    SetFileContents(m_data->m_absolutePath[2].toUtf8().constData(), "hello world");

    // Enable the features we're testing
    m_assetProcessorManager->m_allowModtimeSkippingFeature = true;
    AssetUtilities::SetUseFileHashOverride(true, true);

    QSet<AssetFileInfo> filePaths = BuildFileSet();
    SimulateAssetScanner(filePaths);

    // Even though we're only updating one file, we're expecting 2 createJob calls because our test file is a metadata file
    // that triggers the source file which is a dependency that triggers the other test file to process as well
    ExpectWork(2, 2);
}

TEST_F(ModtimeScanningTest, ModtimeSkipping_DeleteFile)
{
    using namespace AzToolsFramework::AssetSystem;

    // Enable the features we're testing
    m_assetProcessorManager->m_allowModtimeSkippingFeature = true;
    AssetUtilities::SetUseFileHashOverride(true, true);

    ASSERT_TRUE(QFile::remove(m_data->m_absolutePath[0]));

    // Feed in ONLY one file (the one we didn't delete)
    QSet<AssetFileInfo> filePaths;
    QFileInfo fileInfo(m_data->m_absolutePath[1]);
    auto modtime = fileInfo.lastModified();
    AZ::u64 fileSize = fileInfo.size();
    filePaths.insert(AssetFileInfo(m_data->m_absolutePath[1], modtime, fileSize, &m_config->GetScanFolderAt(0), false));

    SimulateAssetScanner(filePaths);

    QElapsedTimer timer;
    timer.start();

    do
    {
        QCoreApplication::processEvents(QEventLoop::AllEvents, 10);
    } while (m_data->m_deletedSources.size() < m_data->m_relativePathFromWatchFolder[0].size() && timer.elapsed() < 5000);

    ASSERT_EQ(m_data->m_mockBuilderInfoHandler.m_createJobsCount, 0);
    ASSERT_EQ(m_data->m_processResults.size(), 0);
    ASSERT_THAT(m_data->m_deletedSources, testing::ElementsAre(m_data->m_relativePathFromWatchFolder[0]));
}

TEST_F(ModtimeScanningTest, ReprocessRequest_FileNotModified_FileProcessed)
{
    using namespace AzToolsFramework::AssetSystem;

    m_assetProcessorManager->RequestReprocess(m_data->m_absolutePath[0]);

    ASSERT_TRUE(BlockUntilIdle(5000));

    ASSERT_EQ(m_data->m_mockBuilderInfoHandler.m_createJobsCount, 1);
    ASSERT_EQ(m_data->m_processResults.size(), 1);
}

TEST_F(ModtimeScanningTest, ReprocessRequest_SourceWithDependency_BothWillProcess)
{
    using namespace AzToolsFramework::AssetSystem;

    using SourceFileDependencyEntry = AzToolsFramework::AssetDatabase::SourceFileDependencyEntry;

    SourceFileDependencyEntry newEntry1;
    newEntry1.m_sourceDependencyID = AzToolsFramework::AssetDatabase::InvalidEntryId;
    newEntry1.m_builderGuid = AZ::Uuid::CreateRandom();
    newEntry1.m_source = m_data->m_absolutePath[0].toUtf8().constData();
    newEntry1.m_dependsOnSource = m_data->m_absolutePath[1].toUtf8().constData();
    newEntry1.m_typeOfDependency = SourceFileDependencyEntry::DEP_SourceToSource;

    m_assetProcessorManager->RequestReprocess(m_data->m_absolutePath[0]);
    ASSERT_TRUE(BlockUntilIdle(5000));

    ASSERT_EQ(m_data->m_mockBuilderInfoHandler.m_createJobsCount, 1);
    ASSERT_EQ(m_data->m_processResults.size(), 1);

    m_assetProcessorManager->RequestReprocess(m_data->m_absolutePath[1]);
    ASSERT_TRUE(BlockUntilIdle(5000));

    ASSERT_EQ(m_data->m_mockBuilderInfoHandler.m_createJobsCount, 3);
    ASSERT_EQ(m_data->m_processResults.size(), 3);
}

TEST_F(ModtimeScanningTest, ReprocessRequest_RequestFolder_SourceAssetsWillProcess)
{
    using namespace AzToolsFramework::AssetSystem;

    const auto& scanFolder = m_config->GetScanFolderAt(0);

    QString scanPath = scanFolder.ScanPath();
    m_assetProcessorManager->RequestReprocess(scanPath);
    ASSERT_TRUE(BlockUntilIdle(5000));

    // two text files are source assets, assetinfo is not
    ASSERT_EQ(m_data->m_mockBuilderInfoHandler.m_createJobsCount, 2);
    ASSERT_EQ(m_data->m_processResults.size(), 2);
}

//////////////////////////////////////////////////////////////////////////

MockBuilderInfoHandler::~MockBuilderInfoHandler()
{
    BusDisconnect();
    m_builderDesc = {};
}

void MockBuilderInfoHandler::GetMatchingBuildersInfo([[maybe_unused]] const AZStd::string& assetPath, AssetProcessor::BuilderInfoList& builderInfoList)
{
    builderInfoList.push_back(m_builderDesc);
}

void MockBuilderInfoHandler::GetAllBuildersInfo(AssetProcessor::BuilderInfoList& builderInfoList)
{
    builderInfoList.push_back(m_builderDesc);
}

void MockBuilderInfoHandler::CreateJobs(const AssetBuilderSDK::CreateJobsRequest& request, AssetBuilderSDK::CreateJobsResponse& response)
{
    response.m_result = AssetBuilderSDK::CreateJobsResultCode::Success;

    for (const auto& platform : request.m_enabledPlatforms)
    {
        AssetBuilderSDK::JobDescriptor jobDescriptor;
        jobDescriptor.m_priority = 0;
        jobDescriptor.m_critical = true;
        jobDescriptor.m_jobKey = "Mock Job";
        jobDescriptor.SetPlatformIdentifier(platform.m_identifier.c_str());
        jobDescriptor.m_additionalFingerprintInfo = m_jobFingerprint.toUtf8().data();

        if (!m_jobDependencyFilePath.isEmpty())
        {
            jobDescriptor.m_jobDependencyList.push_back(AssetBuilderSDK::JobDependency("Mock Job", "pc", AssetBuilderSDK::JobDependencyType::Order,
                AssetBuilderSDK::SourceFileDependency(m_jobDependencyFilePath.toUtf8().constData(), AZ::Uuid::CreateNull())));
        }

        if (!m_dependencyFilePath.isEmpty())
        {
            response.m_sourceFileDependencyList.push_back(AssetBuilderSDK::SourceFileDependency(m_dependencyFilePath.toUtf8().data(), AZ::Uuid::CreateNull()));
        }
        response.m_createJobOutputs.push_back(jobDescriptor);
        m_createJobsCount++;
    }
}

void MockBuilderInfoHandler::ProcessJob([[maybe_unused]] const AssetBuilderSDK::ProcessJobRequest& request, AssetBuilderSDK::ProcessJobResponse& response)
{
    response.m_resultCode = AssetBuilderSDK::ProcessJobResultCode::ProcessJobResult_Success;
}

AssetBuilderSDK::AssetBuilderDesc MockBuilderInfoHandler::CreateBuilderDesc(const QString& builderName, const QString& builderId, const AZStd::vector<AssetBuilderSDK::AssetBuilderPattern>& builderPatterns)
{
    AssetBuilderSDK::AssetBuilderDesc builderDesc;

    builderDesc.m_name = builderName.toUtf8().data();
    builderDesc.m_patterns = builderPatterns;
    builderDesc.m_busId = AZ::Uuid::CreateString(builderId.toUtf8().data());
    builderDesc.m_builderType = AssetBuilderSDK::AssetBuilderDesc::AssetBuilderType::Internal;
    builderDesc.m_createJobFunction = AZStd::bind(&MockBuilderInfoHandler::CreateJobs, this, AZStd::placeholders::_1, AZStd::placeholders::_2);
    builderDesc.m_processJobFunction = AZStd::bind(&MockBuilderInfoHandler::ProcessJob, this, AZStd::placeholders::_1, AZStd::placeholders::_2);
    return builderDesc;
}

void FingerprintTest::SetUp()
{
    AZ_Printf("FingerprintTest", "SetUp start\n");
    AssetProcessorManagerTest::SetUp();
    AZ_Printf("FingerprintTest", "SetUp self\n");

    // We don't want the mock application manager to provide builder descriptors, mockBuilderInfoHandler will provide our own
    m_mockApplicationManager->BusDisconnect();

    m_mockBuilderInfoHandler.m_builderDesc = m_mockBuilderInfoHandler.CreateBuilderDesc("test builder", "{DF09DDC0-FD22-43B6-9E22-22C8574A6E1E}", { AssetBuilderSDK::AssetBuilderPattern("*.txt", AssetBuilderSDK::AssetBuilderPattern::Wildcard) });
    m_mockBuilderInfoHandler.BusConnect();

    // Create the test file
    const auto& scanFolder = m_config->GetScanFolderAt(0);
    QString relativePathFromWatchFolder("fingerprintTest.txt");
    m_absolutePath = QDir(scanFolder.ScanPath()).absoluteFilePath(relativePathFromWatchFolder);

    auto connection = QObject::connect(m_assetProcessorManager.get(), &AssetProcessorManager::AssetToProcess, [this](JobDetails jobDetails)
    {
        m_jobResults.push_back(jobDetails);
    });

    ASSERT_TRUE(UnitTestUtils::CreateDummyFile(m_absolutePath, ""));
    AZ_Printf("FingerprintTest", "SetUp end\n");
}

void FingerprintTest::TearDown()
{
    AZ_Printf("FingerprintTest", "TearDown start\n");
    m_jobResults = AZStd::vector<AssetProcessor::JobDetails>{};
    m_mockBuilderInfoHandler = {};

    AZ_Printf("FingerprintTest", "TearDown parent\n");
    AssetProcessorManagerTest::TearDown();
    AZ_Printf("FingerprintTest", "TearDown end\n");
}

void FingerprintTest::RunFingerprintTest(QString builderFingerprint, QString jobFingerprint, bool expectedResult)
{
    AZ_Printf("FingerprintTest", "Fingerprint Test Start\n");
    m_mockBuilderInfoHandler.m_builderDesc.m_analysisFingerprint = builderFingerprint.toUtf8().data();
    m_mockBuilderInfoHandler.m_jobFingerprint = jobFingerprint;
    QMetaObject::invokeMethod(m_assetProcessorManager.get(), "AssessModifiedFile", Qt::QueuedConnection, Q_ARG(QString, m_absolutePath));

    ASSERT_TRUE(BlockUntilIdle(5000));
    ASSERT_EQ(m_mockBuilderInfoHandler.m_createJobsCount, 1);
    ASSERT_EQ(m_jobResults.size(), 1);
    ASSERT_EQ(m_jobResults[0].m_autoFail, expectedResult);
    AZ_Printf("FingerprintTest", "Fingerprint Test End\n");
}

TEST_F(FingerprintTest, FingerprintChecking_JobFingerprint_NoBuilderFingerprint)
{
    RunFingerprintTest("", "Hello World", true);
}

TEST_F(FingerprintTest, FingerprintChecking_NoJobFingerprint_NoBuilderFingerprint)
{
    RunFingerprintTest("", "", false);
}

TEST_F(FingerprintTest, FingerprintChecking_JobFingerprint_BuilderFingerprint)
{
    RunFingerprintTest("Hello", "World", false);
}

TEST_F(FingerprintTest, FingerprintChecking_NoJobFingerprint_BuilderFingerprint)
{
    RunFingerprintTest("Hello World", "", false);
}

TEST_F(AssetProcessorManagerTest, UpdateSourceFileDependenciesDatabase_WildcardMissingFiles_ByName_UpdatesWhenTheyAppear)
{
    // This test checks that wildcard source dependencies are added to the database as "SourceLikeMatch",
    // find existing files which match the dependency and add them as either job or source file dependencies,
    // And recognize matching files as dependencies

    AZ::Uuid dummyBuilderUUID = AZ::Uuid::CreateRandom();
    QDir tempPath(m_tempDir.path());
    UnitTestUtils::CreateDummyFile(tempPath.absoluteFilePath("subfolder1/wildcardTest.txt"));
    QString relFileName("wildcardTest.txt");
    QString absPath(tempPath.absoluteFilePath("subfolder1/wildcardTest.txt"));
    QString watchFolderPath = tempPath.absoluteFilePath("subfolder1");
    const ScanFolderInfo* scanFolder = m_config->GetScanFolderByPath(watchFolderPath);
    ASSERT_NE(scanFolder, nullptr);

    // the above file (assetProcessorManagerTest.txt) will depend on these four files:
    QString dependsOnFilea_Source = tempPath.absoluteFilePath("subfolder1/a.txt");
    QString dependsOnFileb_Source = tempPath.absoluteFilePath("subfolder1/b.txt");
    QString dependsOnFileb1_Source = tempPath.absoluteFilePath("subfolder1/b1.txt");
    QString dependsOnFilec_Job = tempPath.absoluteFilePath("subfolder1/c.txt");
    QString dependsOnFilec1_Job = tempPath.absoluteFilePath("subfolder1/c1.txt");
    QString dependsOnFiled_Job = tempPath.absoluteFilePath("subfolder1/d.txt");

    // in this case, we are only creating file b, and d, which are addressed by UUID.
    ASSERT_TRUE(UnitTestUtils::CreateDummyFile(dependsOnFileb_Source, QString("tempdata\n")));
    ASSERT_TRUE(UnitTestUtils::CreateDummyFile(dependsOnFilec_Job, QString("tempdata\n")));

    // construct the dummy job to feed to the database updater function:
    AssetProcessorManager::JobToProcessEntry job;
    job.m_sourceFileInfo.m_databasePath = "wildcardTest.txt";
    job.m_sourceFileInfo.m_pathRelativeToScanFolder = "wildcardTest.txt";
    job.m_sourceFileInfo.m_scanFolder = scanFolder;
    job.m_sourceFileInfo.m_uuid = AssetUtilities::CreateSafeSourceUUIDFromName(job.m_sourceFileInfo.m_databasePath.toUtf8().data());

    // each file we will take a different approach to publishing:  rel path, and UUID:
    job.m_sourceFileDependencies.push_back(AZStd::make_pair<AZ::Uuid, AssetBuilderSDK::SourceFileDependency>(dummyBuilderUUID, { "b*.txt", AZ::Uuid::CreateNull(), AssetBuilderSDK::SourceFileDependency::SourceFileDependencyType::Wildcards }));

    // it is currently assumed that the only fields that we care about in JobDetails is the builder busId and the job dependencies themselves:
    JobDetails newDetails;
    newDetails.m_assetBuilderDesc.m_busId = dummyBuilderUUID;

    AssetBuilderSDK::SourceFileDependency dep1 = { "c*.txt", AZ::Uuid::CreateNull(), AssetBuilderSDK::SourceFileDependency::SourceFileDependencyType::Wildcards };
    AssetBuilderSDK::JobDependency jobDep1("pc build", "pc", AssetBuilderSDK::JobDependencyType::Order, dep1);
    newDetails.m_jobDependencyList.push_back(JobDependencyInternal(jobDep1));

    job.m_jobsToAnalyze.push_back(newDetails);

    m_assetProcessorManager.get()->UpdateSourceFileDependenciesDatabase(job);

    AssetProcessor::SourceFilesForFingerprintingContainer deps;
    m_assetProcessorManager.get()->QueryAbsolutePathDependenciesRecursive(QString::fromUtf8("wildcardTest.txt"), deps, AzToolsFramework::AssetDatabase::SourceFileDependencyEntry::DEP_SourceToSource, false);
    EXPECT_EQ(deps.size(), 2);
    EXPECT_NE(deps.find(dependsOnFileb_Source.toUtf8().constData()), deps.end());
    deps.clear();

    m_assetProcessorManager.get()->QueryAbsolutePathDependenciesRecursive(QString::fromUtf8("wildcardTest.txt"), deps, AzToolsFramework::AssetDatabase::SourceFileDependencyEntry::DEP_JobToJob, false);
    EXPECT_EQ(deps.size(), 2);
    EXPECT_NE(deps.find(dependsOnFilec_Job.toUtf8().constData()), deps.end());
    deps.clear();

    m_assetProcessorManager.get()->QueryAbsolutePathDependenciesRecursive(QString::fromUtf8("wildcardTest.txt"), deps, AzToolsFramework::AssetDatabase::SourceFileDependencyEntry::DEP_SourceOrJob, false);
    EXPECT_EQ(deps.size(), 3);
    EXPECT_NE(deps.find(dependsOnFilec_Job.toUtf8().constData()), deps.end());
    EXPECT_NE(deps.find(dependsOnFileb_Source.toUtf8().constData()), deps.end());
    deps.clear();

    m_assetProcessorManager.get()->QueryAbsolutePathDependenciesRecursive(QString::fromUtf8("wildcardTest.txt"), deps, AzToolsFramework::AssetDatabase::SourceFileDependencyEntry::DEP_SourceLikeMatch, false);
    EXPECT_EQ(deps.size(), 1);
    deps.clear();

    AZStd::vector<AZStd::string> wildcardDeps;
    auto callbackFunction = [&wildcardDeps](AzToolsFramework::AssetDatabase::SourceFileDependencyEntry& entry)
    {
        wildcardDeps.push_back(entry.m_dependsOnSource.c_str());
        return true;
    };

    m_assetProcessorManager.get()->m_stateData->QueryDependsOnSourceBySourceDependency("wildcardTest.txt", nullptr, AzToolsFramework::AssetDatabase::SourceFileDependencyEntry::DEP_SourceLikeMatch, callbackFunction);
    EXPECT_EQ(wildcardDeps.size(), 2);

    // The database should have the wildcard record and the individual dependency on b and c at this point, now we add new files
    ASSERT_TRUE(UnitTestUtils::CreateDummyFile(dependsOnFileb1_Source, QString("tempdata\n")));
    ASSERT_TRUE(UnitTestUtils::CreateDummyFile(dependsOnFilec1_Job, QString("tempdata\n")));

    QStringList dependList;
    dependList = m_assetProcessorManager.get()->GetSourceFilesWhichDependOnSourceFile(dependsOnFileb1_Source);
    EXPECT_EQ(dependList.size(), 1);
    EXPECT_EQ(dependList[0], absPath.toUtf8().constData());
    dependList.clear();

    dependList = m_assetProcessorManager.get()->GetSourceFilesWhichDependOnSourceFile(dependsOnFilec1_Job);
    EXPECT_EQ(dependList.size(), 1);
    EXPECT_EQ(dependList[0], absPath.toUtf8().constData());
    dependList.clear();

    dependList = m_assetProcessorManager.get()->GetSourceFilesWhichDependOnSourceFile(dependsOnFilea_Source);
    EXPECT_EQ(dependList.size(), 0);
    dependList.clear();

    dependList = m_assetProcessorManager.get()->GetSourceFilesWhichDependOnSourceFile(dependsOnFiled_Job);
    EXPECT_EQ(dependList.size(), 0);

    dependList.clear();
}

TEST_F(AssetProcessorManagerTest, RemoveSource_RemoveCacheFolderIfEmpty_Ok)
{
    using namespace AssetProcessor;
    using namespace AssetBuilderSDK;

    QDir tempPath(m_tempDir.path());
    QStringList sourceFiles;
    QStringList productFiles;

    // Capture the job details as the APM inspects the file.
    JobDetails jobDetails;
    auto connection = QObject::connect(m_assetProcessorManager.get(), &AssetProcessorManager::AssetToProcess, [&jobDetails](JobDetails job)
        {
            jobDetails = job;
        });

    static constexpr int NumOfSourceFiles = 2;

    for (int idx = 0; idx < NumOfSourceFiles; idx++)
    {
        sourceFiles.append(tempPath.absoluteFilePath("subfolder1/subfolder2/source_test%1.txt").arg(idx));
        UnitTestUtils::CreateDummyFile(sourceFiles[idx], "source");
        // Tell the APM about the file:
        m_isIdling = false;
        QMetaObject::invokeMethod(m_assetProcessorManager.get(), "AssessModifiedFile", Qt::QueuedConnection, Q_ARG(QString, sourceFiles[idx]));
        ASSERT_TRUE(BlockUntilIdle(5000));

        productFiles.append(QDir(jobDetails.m_destinationPath).absoluteFilePath("product_test%1.txt").arg(idx));
        UnitTestUtils::CreateDummyFile(productFiles.back(), "product");

        // Populate ProcessJobResponse
        ProcessJobResponse response;
        response.m_resultCode = ProcessJobResult_Success;
        JobProduct product(productFiles.back().toUtf8().constData(), AZ::Uuid::CreateRandom(), static_cast<AZ::u32>(idx));
        response.m_outputProducts.push_back(product);

        // Process the job
        m_isIdling = false;
        m_assetProcessorManager->AssetProcessed(jobDetails.m_jobEntry, response);
        ASSERT_TRUE(BlockUntilIdle(5000));
    }

    QObject::disconnect(connection);

    // ----------------------------- TEST BEGINS HERE -----------------------------
    // We have two source files that create products in the same cache directory.
    // Deleting the first source file should only remove products associated with it
    // Deleting the second source should remove the cache directory along with all products associated with it.

    int firstSourceIdx = 0;
    AZ::IO::SystemFile::Delete(sourceFiles[firstSourceIdx].toUtf8().data());
    m_isIdling = false;
    // Simulate the file watcher notifying a file delete:
    QMetaObject::invokeMethod(m_assetProcessorManager.get(), "AssessDeletedFile", Qt::QueuedConnection, Q_ARG(QString, sourceFiles[firstSourceIdx]));
    ASSERT_TRUE(BlockUntilIdle(5000));

    // Ensure that products no longer exists on disk
    ASSERT_FALSE(QFile::exists(productFiles[firstSourceIdx]));

    // Ensure that cache directory exists
    QDir cacheDirectory(jobDetails.m_destinationPath);

    ASSERT_TRUE(cacheDirectory.exists());


    int secondSourceIdx = 1;
    AZ::IO::SystemFile::Delete(sourceFiles[secondSourceIdx].toUtf8().data());
    m_isIdling = false;
    // Simulate the file watcher notifying a file delete:
    QMetaObject::invokeMethod(m_assetProcessorManager.get(), "AssessDeletedFile", Qt::QueuedConnection, Q_ARG(QString, sourceFiles[secondSourceIdx]));
    ASSERT_TRUE(BlockUntilIdle(5000));

    // Ensure that products no longer exists on disk
    ASSERT_FALSE(QFile::exists(productFiles[secondSourceIdx]));

    // Ensure that cache directory is removed this time
    ASSERT_FALSE(cacheDirectory.exists());

}

void DuplicateProductsTest::SetupDuplicateProductsTest(QString& sourceFile, QDir& tempPath, QString& productFile, AZStd::vector<AssetProcessor::JobDetails>& jobDetails, AssetBuilderSDK::ProcessJobResponse& response, bool multipleOutputs, QString extension)
{
    using namespace AssetProcessor;
    using namespace AssetBuilderSDK;

    // Capture the job details as the APM inspects the file.
    QObject::connect(m_assetProcessorManager.get(), &AssetProcessorManager::AssetToProcess, [&jobDetails](JobDetails job)
        {
            jobDetails.emplace_back(job);
        });

    AssetBuilderSDK::AssetBuilderDesc builderDescriptor;
    builderDescriptor.m_name = "Test Txt Builder";
    builderDescriptor.m_patterns.push_back(AssetBuilderSDK::AssetBuilderPattern(QString("*.%1").arg(extension).toUtf8().constData(), AssetBuilderSDK::AssetBuilderPattern::PatternType::Wildcard));
    builderDescriptor.m_busId = AZ::Uuid::CreateRandom();
    builderDescriptor.m_createJobFunction = [&](const AssetBuilderSDK::CreateJobsRequest& /*request*/, AssetBuilderSDK::CreateJobsResponse& response)
    {
        AssetBuilderSDK::JobDescriptor jobDescriptor;
        jobDescriptor.m_jobKey = builderDescriptor.m_name;
        jobDescriptor.SetPlatformIdentifier("pc");
        response.m_createJobOutputs.emplace_back(jobDescriptor);
        response.m_result = AssetBuilderSDK::CreateJobsResultCode::Success;

        if(multipleOutputs)
        {
            jobDescriptor.m_jobKey = "Duplicate Output";
            response.m_createJobOutputs.emplace_back(jobDescriptor);
        }
    };
    builderDescriptor.m_processJobFunction = [](const AssetBuilderSDK::ProcessJobRequest& /*request*/, AssetBuilderSDK::ProcessJobResponse& response)
    {
        response.m_resultCode = AssetBuilderSDK::ProcessJobResultCode::ProcessJobResult_Success;
    };

    MockApplicationManager::BuilderFilePatternMatcherAndBuilderDesc builderFilePatternMatcher;
    builderFilePatternMatcher.m_builderDesc = builderDescriptor;
    builderFilePatternMatcher.m_internalBuilderName = builderDescriptor.m_name;
    builderFilePatternMatcher.m_internalUuid = builderDescriptor.m_busId;
    builderFilePatternMatcher.m_matcherBuilderPattern = AssetUtilities::BuilderFilePatternMatcher(builderDescriptor.m_patterns.back(), builderDescriptor.m_busId);
    m_mockApplicationManager->m_matcherBuilderPatterns.emplace_back(builderFilePatternMatcher);

    sourceFile = tempPath.absoluteFilePath("subfolder1/subfolder2/source_test." + extension);
    UnitTestUtils::CreateDummyFile(sourceFile, "source");
    // Tell the APM about the file:
    m_isIdling = false;
    QMetaObject::invokeMethod(m_assetProcessorManager.get(), "AssessModifiedFile", Qt::QueuedConnection, Q_ARG(QString, sourceFile));
    ASSERT_TRUE(BlockUntilIdle(5000));

    productFile.append(QDir(jobDetails[0].m_destinationPath).absoluteFilePath("product_test." + extension));
    UnitTestUtils::CreateDummyFile(productFile, "product");

    // Populate ProcessJobResponse
    response.m_resultCode = ProcessJobResult_Success;
    JobProduct jobProduct(productFile.toUtf8().constData(), AZ::Uuid::CreateRandom(), static_cast<AZ::u32>(0));
    response.m_outputProducts.push_back(jobProduct);

    // Process the first job
    m_isIdling = false;
    m_assetProcessorManager->AssetProcessed(jobDetails[0].m_jobEntry, response);
    ASSERT_TRUE(BlockUntilIdle(5000));
}

TEST_F(DuplicateProductsTest, SameSource_MultipleBuilder_DuplicateProductJobs_EmitAutoFailJob)
{
    using namespace AssetProcessor;
    using namespace AssetBuilderSDK;

    QString productFile;
    QDir tempPath(m_tempDir.path());
    QString sourceFile;
    AZStd::vector<JobDetails> jobDetails;

    ProcessJobResponse response;
    SetupDuplicateProductsTest(sourceFile, tempPath, productFile, jobDetails, response, false, "txt");

    // ----------------------------- TEST BEGINS HERE -----------------------------
    // We will process another job with the same source file outputting the same product
    JobDetails jobDetail = jobDetails[1];
    jobDetails.clear();
    m_isIdling = false;
    m_assetProcessorManager->AssetProcessed(jobDetail.m_jobEntry, response);
    ASSERT_TRUE(BlockUntilIdle(5000));

    EXPECT_EQ(jobDetails.size(), 1);
    EXPECT_TRUE(jobDetails.back().m_jobParam.find(AZ_CRC(AutoFailReasonKey)) != jobDetails.back().m_jobParam.end());
}

TEST_F(DuplicateProductsTest, SameSource_SameBuilder_DuplicateProductJobs_EmitAutoFailJob)
{
    using namespace AssetProcessor;
    using namespace AssetBuilderSDK;

    QString productFile;
    QDir tempPath(m_tempDir.path());
    QString sourceFile;
    AZStd::vector<JobDetails> jobDetails;

    ProcessJobResponse response;
    SetupDuplicateProductsTest(sourceFile, tempPath, productFile, jobDetails, response, true, "png");

    // ----------------------------- TEST BEGINS HERE -----------------------------
    // We will process another job with the same source file outputting the same product
    JobDetails jobDetail = jobDetails[1];
    jobDetails.clear();
    m_isIdling = false;
    m_assetProcessorManager->AssetProcessed(jobDetail.m_jobEntry, response);
    ASSERT_TRUE(BlockUntilIdle(5000));

    EXPECT_EQ(jobDetails.size(), 1);
    EXPECT_TRUE(jobDetails.back().m_jobParam.find(AZ_CRC(AutoFailReasonKey)) != jobDetails.back().m_jobParam.end());
}

TEST_F(DuplicateProductsTest, SameSource_MultipleBuilder_NoDuplicateProductJob_NoWarning)
{
    using namespace AssetProcessor;
    using namespace AssetBuilderSDK;

    QDir tempPath(m_tempDir.path());
    QString sourceFile;
    QString productFile;

    // Capture the job details as the APM inspects the file.
    AZStd::vector<JobDetails> jobDetails;
    ProcessJobResponse response;
    SetupDuplicateProductsTest(sourceFile, tempPath, productFile, jobDetails, response, false, "txt");

    // ----------------------------- TEST BEGINS HERE -----------------------------
    // We will process another job with the same source file outputting a different product file

    productFile = QDir(jobDetails[0].m_destinationPath).absoluteFilePath("product_test1.txt");
    UnitTestUtils::CreateDummyFile(productFile, "product");

    JobProduct newJobProduct(productFile.toUtf8().constData(), AZ::Uuid::CreateRandom(), static_cast<AZ::u32>(0));
    response.m_outputProducts.clear();
    response.m_outputProducts.push_back(newJobProduct);

    JobDetails jobDetail = jobDetails[1];
    jobDetails.clear();
    m_isIdling = false;
    m_assetProcessorManager->AssetProcessed(jobDetail.m_jobEntry, response);
    ASSERT_TRUE(BlockUntilIdle(5000));

    EXPECT_EQ(jobDetails.size(), 0);
}

void JobDependencyTest::SetUp()
{
    using namespace AzToolsFramework::AssetDatabase;

    AssetProcessorManagerTest::SetUp();

    m_data = AZStd::make_unique<StaticData>();
    m_data->m_builderUuid = AZ::Uuid("{DE55BCCF-4D40-40FA-AB46-86C2946FBA54}");

    // We don't want the mock application manager to provide builder descriptors, mockBuilderInfoHandler will provide our own
    m_mockApplicationManager->BusDisconnect();

    m_data->m_mockBuilderInfoHandler.m_builderDesc = m_data->m_mockBuilderInfoHandler.CreateBuilderDesc("test builder", m_data->m_builderUuid.ToString<QString>(), { AssetBuilderSDK::AssetBuilderPattern("*.txt", AssetBuilderSDK::AssetBuilderPattern::Wildcard) });
    m_data->m_mockBuilderInfoHandler.BusConnect();

    QDir tempPath(m_tempDir.path());

    QString watchFolderPath = tempPath.absoluteFilePath("subfolder1");
    const ScanFolderInfo* scanFolder = m_config->GetScanFolderByPath(watchFolderPath);

    // Create a dummy file and put entries in the db to simulate a previous successful AP run for this file (source, job, and product entries)
    QString absPath(QDir(watchFolderPath).absoluteFilePath("a.txt"));
    UnitTestUtils::CreateDummyFile(absPath);

    SourceDatabaseEntry sourceEntry(scanFolder->ScanFolderID(), "a.txt", AZ::Uuid::CreateRandom(), "abcdefg");
    m_assetProcessorManager->m_stateData->SetSource(sourceEntry);

    JobDatabaseEntry jobEntry(sourceEntry.m_sourceID, "Mock Job", 123456, "pc", m_data->m_builderUuid, AzToolsFramework::AssetSystem::JobStatus::Completed, 1);
    m_assetProcessorManager->m_stateData->SetJob(jobEntry);

    ProductDatabaseEntry productEntry(jobEntry.m_jobID, 0, "a.output", AZ::Data::AssetType::CreateNull());
    m_assetProcessorManager->m_stateData->SetProduct(productEntry);

    // Reboot the APM since we added stuff to the database that needs to be loaded on-startup of the APM
    m_assetProcessorManager.reset(new AssetProcessorManager_Test(m_config.get()));

    m_idleConnection = QObject::connect(m_assetProcessorManager.get(), &AssetProcessor::AssetProcessorManager::AssetProcessorManagerIdleState, [this](bool newState)
    {
        m_isIdling = newState;
    });
}

void JobDependencyTest::TearDown()
{
    m_data = nullptr;

    AssetProcessorManagerTest::TearDown();
}

TEST_F(JobDependencyTest, JobDependency_ThatWasPreviouslyRun_IsFound)
{
    AZStd::vector<JobDetails> capturedDetails;

    capturedDetails.clear();
    m_data->m_mockBuilderInfoHandler.m_jobDependencyFilePath = "a.txt";
    CaptureJobs(capturedDetails, "subfolder1/b.txt");

    ASSERT_EQ(capturedDetails.size(), 1);
    ASSERT_EQ(capturedDetails[0].m_jobDependencyList.size(), 1);
    ASSERT_EQ(capturedDetails[0].m_jobDependencyList[0].m_builderUuidList.size(), 1);
}

TEST_F(JobDependencyTest, JobDependency_ThatWasJustRun_IsFound)
{
    AZStd::vector<JobDetails> capturedDetails;
    CaptureJobs(capturedDetails, "subfolder1/c.txt");

    capturedDetails.clear();
    m_data->m_mockBuilderInfoHandler.m_jobDependencyFilePath = "c.txt";
    CaptureJobs(capturedDetails, "subfolder1/b.txt");

    ASSERT_EQ(capturedDetails.size(), 1);
    ASSERT_EQ(capturedDetails[0].m_jobDependencyList.size(), 1);
    ASSERT_EQ(capturedDetails[0].m_jobDependencyList[0].m_builderUuidList.size(), 1);
}

TEST_F(JobDependencyTest, JobDependency_ThatHasNotRun_IsNotFound)
{
    AZStd::vector<JobDetails> capturedDetails;

    capturedDetails.clear();
    m_data->m_mockBuilderInfoHandler.m_jobDependencyFilePath = "c.txt";
    CaptureJobs(capturedDetails, "subfolder1/b.txt");

    ASSERT_EQ(capturedDetails.size(), 1);
    ASSERT_EQ(capturedDetails[0].m_jobDependencyList.size(), 1);
    ASSERT_EQ(capturedDetails[0].m_jobDependencyList[0].m_builderUuidList.size(), 0);
}

void ChainJobDependencyTest::SetUp()
{
    using namespace AzToolsFramework::AssetDatabase;

    AssetProcessorManagerTest::SetUp();

    m_data = AZStd::make_unique<StaticData>();

    m_data->m_rcController.reset(new RCController(/*minJobs*/1, /*maxJobs*/1));
    m_data->m_rcController->SetDispatchPaused(false);

    // We don't want the mock application manager to provide builder descriptors, mockBuilderInfoHandler will provide our own
    m_mockApplicationManager->BusDisconnect();

    for (int i = 0; i < ChainLength; ++i)
    {
        QString jobDependencyPath;

        if (i > 0)
        {
            jobDependencyPath = QString("%1.txt").arg(i - 1);
        }

        m_data->m_mockBuilderInfoHandler.CreateBuilderDesc(QString("test builder %1").arg(i), AZ::Uuid::CreateRandom().ToString<QString>(), { AssetBuilderSDK::AssetBuilderPattern(AZStd::string::format("*%d.txt", i), AssetBuilderSDK::AssetBuilderPattern::Wildcard) },
            MockMultiBuilderInfoHandler::AssetBuilderExtraInfo{ jobDependencyPath });
    }

    m_data->m_mockBuilderInfoHandler.BusConnect();
}

void ChainJobDependencyTest::TearDown()
{
    m_data = nullptr;

    AssetProcessorManagerTest::TearDown();
}

MockMultiBuilderInfoHandler::~MockMultiBuilderInfoHandler()
{
    BusDisconnect();
}

void MockMultiBuilderInfoHandler::GetMatchingBuildersInfo(const AZStd::string& assetPath, AssetProcessor::BuilderInfoList& builderInfoList)
{
    AZStd::set<AZ::Uuid>  uniqueBuilderDescIDs;

    for (AssetUtilities::BuilderFilePatternMatcher& matcherPair : m_matcherBuilderPatterns)
    {
        if (uniqueBuilderDescIDs.find(matcherPair.GetBuilderDescID()) != uniqueBuilderDescIDs.end())
        {
            continue;
        }
        if (matcherPair.MatchesPath(assetPath))
        {
            const AssetBuilderSDK::AssetBuilderDesc& builderDesc = m_builderDescMap[matcherPair.GetBuilderDescID()];
            uniqueBuilderDescIDs.insert(matcherPair.GetBuilderDescID());
            builderInfoList.push_back(builderDesc);
        }
    }
}

void MockMultiBuilderInfoHandler::GetAllBuildersInfo([[maybe_unused]] AssetProcessor::BuilderInfoList& builderInfoList)
{
    // Only here to fulfill the interface requirement, this won't be called as part of the test
    ASSERT_TRUE(false) << "Not implemented";
}

void MockMultiBuilderInfoHandler::CreateJobs(AssetBuilderExtraInfo extraInfo, const AssetBuilderSDK::CreateJobsRequest& request, AssetBuilderSDK::CreateJobsResponse& response)
{
    response.m_result = AssetBuilderSDK::CreateJobsResultCode::Success;

    for (const auto& platform : request.m_enabledPlatforms)
    {
        AssetBuilderSDK::JobDescriptor jobDescriptor;
        jobDescriptor.m_priority = 0;
        jobDescriptor.m_critical = true;
        jobDescriptor.m_jobKey = "Mock Job";
        jobDescriptor.SetPlatformIdentifier(platform.m_identifier.c_str());

        if (!extraInfo.m_jobDependencyFilePath.isEmpty())
        {
            jobDescriptor.m_jobDependencyList.push_back(AssetBuilderSDK::JobDependency("Mock Job", "pc", AssetBuilderSDK::JobDependencyType::Order,
                AssetBuilderSDK::SourceFileDependency(extraInfo.m_jobDependencyFilePath.toUtf8().constData(), AZ::Uuid::CreateNull())));
        }

        response.m_createJobOutputs.push_back(jobDescriptor);
        m_createJobsCount++;
    }
}

void MockMultiBuilderInfoHandler::ProcessJob(AssetBuilderExtraInfo extraInfo, [[maybe_unused]] const AssetBuilderSDK::ProcessJobRequest& request, AssetBuilderSDK::ProcessJobResponse& response)
{
    response.m_resultCode = AssetBuilderSDK::ProcessJobResultCode::ProcessJobResult_Success;
}

void MockMultiBuilderInfoHandler::CreateBuilderDesc(const QString& builderName, const QString& builderId, const AZStd::vector<AssetBuilderSDK::AssetBuilderPattern>& builderPatterns, AssetBuilderExtraInfo extraInfo)
{
    AssetBuilderSDK::AssetBuilderDesc builderDesc;

    builderDesc.m_name = builderName.toUtf8().data();
    builderDesc.m_patterns = builderPatterns;
    builderDesc.m_busId = AZ::Uuid::CreateString(builderId.toUtf8().data());
    builderDesc.m_builderType = AssetBuilderSDK::AssetBuilderDesc::AssetBuilderType::Internal;
    builderDesc.m_createJobFunction = AZStd::bind(&MockMultiBuilderInfoHandler::CreateJobs, this, extraInfo, AZStd::placeholders::_1, AZStd::placeholders::_2);
    builderDesc.m_processJobFunction = AZStd::bind(&MockMultiBuilderInfoHandler::ProcessJob, this, extraInfo, AZStd::placeholders::_1, AZStd::placeholders::_2);

    m_builderDescMap[builderDesc.m_busId] = builderDesc;

    for (const AssetBuilderSDK::AssetBuilderPattern& pattern : builderDesc.m_patterns)
    {
        AssetUtilities::BuilderFilePatternMatcher patternMatcher(pattern, builderDesc.m_busId);
        m_matcherBuilderPatterns.push_back(patternMatcher);
    }
}

TEST_F(ChainJobDependencyTest, ChainDependency_EndCaseHasNoDependency)
{
    AZStd::vector<JobDetails> capturedDetails;

    CaptureJobs(capturedDetails, AZStd::string::format("subfolder1/%d.txt", 0).c_str());

    ASSERT_EQ(capturedDetails.size(), 1);
    ASSERT_EQ(capturedDetails[0].m_jobDependencyList.size(), 0);
}

TEST_F(ChainJobDependencyTest, TestChainDependency_Multi)
{
    AZStd::vector<JobDetails> capturedDetails;

    // Run through the dependencies in forward order so everything gets added to the database
    for (int i = 0; i < ChainLength; ++i)
    {
        CaptureJobs(capturedDetails, AZStd::string::format("subfolder1/%d.txt", i).c_str());

        ASSERT_EQ(capturedDetails.size(), 1);
        ASSERT_EQ(capturedDetails[0].m_jobDependencyList.size(), i > 0 ? 1 : 0);

        capturedDetails.clear();
    }

    // Run through the dependencies in reverse order
    // Each one should trigger a job for every file in front of it
    // Ex: 3 triggers -> 2 -> 1 -> 0
    for (int i = ChainLength - 1; i >= 0; --i)
    {
        CaptureJobs(capturedDetails, AZStd::string::format("subfolder1/%d.txt", i).c_str());

        ASSERT_EQ(capturedDetails.size(), ChainLength - i);
        ASSERT_EQ(capturedDetails[0].m_jobDependencyList.size(), i > 0 ? 1 : 0);

        if (i > 0)
        {
            ASSERT_EQ(capturedDetails[0].m_jobDependencyList[0].m_jobDependency.m_sourceFile.m_sourceFileDependencyPath, AZStd::string::format("%d.txt", i - 1));

            capturedDetails.clear();
        }
    }

    // Wait for the file compiled event and trigger OnddedToCatalog with a delay, this is what causes rccontroller to process out of order
    AZStd::vector<JobEntry> finishedJobs;
    QObject::connect(m_data->m_rcController.get(), &RCController::FileCompiled, [this, &finishedJobs](JobEntry entry, AssetBuilderSDK::ProcessJobResponse response)
        {
            finishedJobs.push_back(entry);

            QTimer::singleShot(20, m_data->m_rcController.get(), [this, entry]()
                {
                    QMetaObject::invokeMethod(m_data->m_rcController.get(), "OnAddedToCatalog", Qt::QueuedConnection, Q_ARG(JobEntry, entry));
                });
        });

    // Submit all the jobs to rccontroller
    for (const JobDetails& job : capturedDetails)
    {
        m_data->m_rcController->JobSubmitted(job);
    }

    QElapsedTimer timer;
    timer.start();

    // Wait for all the jobs to finish, up to 5 seconds
    do
    {
        QCoreApplication::processEvents(QEventLoop::AllEvents, 10);
    } while (finishedJobs.size() < capturedDetails.size() && timer.elapsed() < 5000);

    ASSERT_EQ(finishedJobs.size(), capturedDetails.size());

    // Test that the jobs completed in the correct order (captureDetails has the correct ordering)
    for(int i = 0; i < capturedDetails.size(); ++i)
    {
        ASSERT_STREQ(capturedDetails[i].m_jobEntry.m_databaseSourceName.toUtf8().constData(), finishedJobs[i].m_databaseSourceName.toUtf8().constData());
    }
}

void DeleteTest::SetUp()
{
    AssetProcessorManagerTest::SetUp();

    m_data = AZStd::make_unique<StaticData>();

    m_assetProcessorManager->m_allowModtimeSkippingFeature = true;

    // We don't want the mock application manager to provide builder descriptors, mockBuilderInfoHandler will provide our own
    m_mockApplicationManager->BusDisconnect();

    m_data->m_mockBuilderInfoHandler.m_builderDesc = m_data->m_mockBuilderInfoHandler.CreateBuilderDesc("test builder", "{DF09DDC0-FD22-43B6-9E22-22C8574A6E1E}", { AssetBuilderSDK::AssetBuilderPattern("*.txt", AssetBuilderSDK::AssetBuilderPattern::Wildcard) });
    m_data->m_mockBuilderInfoHandler.BusConnect();

    ASSERT_TRUE(m_mockApplicationManager->GetBuilderByID("txt files", m_data->m_builderTxtBuilder));

    // Run this twice so the test builder doesn't get counted as a "new" builder and bypass the modtime skipping
    m_assetProcessorManager->ComputeBuilderDirty();
    m_assetProcessorManager->ComputeBuilderDirty();

    auto setupConnectionsFunc = [this]()
    {
        QObject::connect(m_assetProcessorManager.get(), &AssetProcessorManager::AssetToProcess, [this](JobDetails details)
        {
            m_data->m_processResults.push_back(AZStd::move(details));
        });

        QObject::connect(m_assetProcessorManager.get(), &AssetProcessorManager::SourceDeleted, [this](QString file)
        {
            m_data->m_deletedSources.push_back(file);
        });
    };

    auto createFileAndAddToDatabaseFunc = [this](const AssetProcessor::ScanFolderInfo* scanFolder, QString file)
    {
        using namespace AzToolsFramework::AssetDatabase;

        QString watchFolderPath = scanFolder->ScanPath();
        QString absPath(QDir(watchFolderPath).absoluteFilePath(file));
        UnitTestUtils::CreateDummyFile(absPath);

        m_data->m_absolutePath.push_back(absPath);

        AzToolsFramework::AssetDatabase::FileDatabaseEntry fileEntry;
        fileEntry.m_fileName = file.toUtf8().constData();
        fileEntry.m_modTime = 0;
        fileEntry.m_isFolder = false;
        fileEntry.m_scanFolderPK = scanFolder->ScanFolderID();

        bool entryAlreadyExists;
        ASSERT_TRUE(m_assetProcessorManager->m_stateData->InsertFile(fileEntry, entryAlreadyExists));
        ASSERT_FALSE(entryAlreadyExists);
    };

    setupConnectionsFunc();

    // Create test files
    QDir tempPath(m_tempDir.path());
    const auto* scanFolder1 = m_config->GetScanFolderByPath(tempPath.absoluteFilePath("subfolder1"));
    const auto* scanFolder4 = m_config->GetScanFolderByPath(tempPath.absoluteFilePath("subfolder4"));

    createFileAndAddToDatabaseFunc(scanFolder1, QString("textures/a.txt"));
    createFileAndAddToDatabaseFunc(scanFolder4, QString("textures/b.txt"));

    // Run the test files through AP all the way to processing stage
    QSet<AssetFileInfo> filePaths = BuildFileSet();
    SimulateAssetScanner(filePaths);

    ASSERT_TRUE(BlockUntilIdle(5000));
    ASSERT_EQ(m_data->m_mockBuilderInfoHandler.m_createJobsCount, 2);
    ASSERT_EQ(m_data->m_processResults.size(), 2);
    ASSERT_EQ(m_data->m_deletedSources.size(), 0);

    ProcessAssetJobs();

    m_data->m_processResults.clear();
    m_data->m_mockBuilderInfoHandler.m_createJobsCount = 0;

    // Reboot the APM since we added stuff to the database that needs to be loaded on-startup of the APM
    m_assetProcessorManager.reset(new AssetProcessorManager_Test(m_config.get()));

    m_idleConnection = QObject::connect(m_assetProcessorManager.get(), &AssetProcessor::AssetProcessorManager::AssetProcessorManagerIdleState, [this](bool newState)
    {
        m_isIdling = newState;
    });

    setupConnectionsFunc();

    m_assetProcessorManager->ComputeBuilderDirty();
}

TEST_F(DeleteTest, DeleteFolderSharedAcrossTwoScanFolders_CorrectFileAndFolderAreDeletedFromCache)
{
    // There was a bug where AP wasn't repopulating the "known folders" list when modtime skipping was enabled and no work was needed
    // As a result, deleting a folder didn't count as a "folder", so the wrong code path was taken.  This test makes sure the correct deletion events fire

    using namespace AzToolsFramework::AssetSystem;

    // Modtime skipping has to be on for this
    m_assetProcessorManager->m_allowModtimeSkippingFeature = true;

    // Feed in the files from the asset scanner, no jobs should run since they're already up-to-date
    QSet<AssetFileInfo> filePaths = BuildFileSet();
    SimulateAssetScanner(filePaths);

    ExpectNoWork();

    // Delete one of the folders
    QDir tempPath(m_tempDir.path());
    QString absPath(tempPath.absoluteFilePath("subfolder1/textures"));
    QDir(absPath).removeRecursively();

    AZStd::vector<AZStd::string> deletedFolders;
    QObject::connect(m_assetProcessorManager.get(), &AssetProcessorManager::SourceFolderDeleted, [&deletedFolders](QString file)
    {
        deletedFolders.push_back(file.toUtf8().constData());
    });

    m_assetProcessorManager->AssessDeletedFile(absPath);
    ASSERT_TRUE(BlockUntilIdle(5000));

    ASSERT_THAT(m_data->m_deletedSources, testing::UnorderedElementsAre("textures/a.txt"));
    ASSERT_THAT(deletedFolders, testing::UnorderedElementsAre("textures"));
}

void DuplicateProcessTest::SetUp()
{
    AssetProcessorManagerTest::SetUp();

    m_sharedConnection = m_assetProcessorManager->m_stateData.get();
    ASSERT_TRUE(m_sharedConnection);
}

void MetadataFileTest::SetUp()
{
    AssetProcessorManagerTest::SetUp();
    m_config->AddMetaDataType("foo", "txt");
}

TEST_F(MetadataFileTest, MetadataFile_SourceFileExtensionDifferentCase)
{

    using namespace AzToolsFramework::AssetSystem;
    using namespace AssetProcessor;

    QDir tempPath(m_tempDir.path());

    QString relFileName("Dummy.TXT");
    QString absPath(tempPath.absoluteFilePath("subfolder1/Dummy.TXT"));
    QString watchFolder = tempPath.absoluteFilePath("subfolder1");
    UnitTestUtils::CreateDummyFile(absPath, "dummy");

    JobEntry entry;
    entry.m_watchFolderPath = watchFolder;
    entry.m_databaseSourceName = entry.m_pathRelativeToWatchFolder = relFileName;
    entry.m_jobKey = "txt";
    entry.m_platformInfo = { "pc", {"host", "renderer", "desktop"} };
    entry.m_jobRunKey = 1;

    QString productPath(m_normalizedCacheRootDir.absoluteFilePath("outputfile.TXT"));
    UnitTestUtils::CreateDummyFile(productPath);

    AssetBuilderSDK::ProcessJobResponse jobResponse;
    jobResponse.m_resultCode = AssetBuilderSDK::ProcessJobResult_Success;
    jobResponse.m_outputProducts.push_back(AssetBuilderSDK::JobProduct(productPath.toUtf8().data()));

    QMetaObject::invokeMethod(m_assetProcessorManager.get(), "AssetProcessed", Qt::QueuedConnection, Q_ARG(JobEntry, entry), Q_ARG(AssetBuilderSDK::ProcessJobResponse, jobResponse));

    ASSERT_TRUE(BlockUntilIdle(5000));

    // Creating a metadata file for the source assets
    // APM should process the source asset if a metadafile is detected
    // We are intentionally having a source file with a different file extension casing than the one specified in the metadata rule.
    QString metadataFile(tempPath.absoluteFilePath("subfolder1/Dummy.foo"));
    UnitTestUtils::CreateDummyFile(metadataFile, "dummy");

    // Capture the job details as the APM inspects the file.
    JobDetails jobDetails;
    auto connection = QObject::connect(m_assetProcessorManager.get(), &AssetProcessorManager::AssetToProcess, [&jobDetails](JobDetails job)
        {
            jobDetails = job;
        });

    m_assetProcessorManager->AssessAddedFile(tempPath.absoluteFilePath(metadataFile));

    ASSERT_TRUE(BlockUntilIdle(5000));
    ASSERT_EQ(jobDetails.m_jobEntry.m_pathRelativeToWatchFolder, relFileName);
}

AZStd::vector<AZStd::string> QStringListToVector(const QStringList& qstringList)
{
    AZStd::vector<AZStd::string> azVector;
    // Convert to a vector of AZStd::strings because GTest handles this type better when displaying errors
    for (const QString& resolvedPath : qstringList)
    {
        azVector.emplace_back(resolvedPath.toUtf8().constData());
    }

    return azVector;
}

bool WildcardSourceDependencyTest::Test(
    const AZStd::string& dependencyPath, AZStd::vector<AZStd::string>& resolvedPaths)
{
    [[maybe_unused]] QString resolvedName;
    QStringList stringlistPaths;
    AssetBuilderSDK::SourceFileDependency dependency(dependencyPath, AZ::Uuid::CreateNull(), AssetBuilderSDK::SourceFileDependency::SourceFileDependencyType::Wildcards);
    bool result = m_assetProcessorManager->ResolveSourceFileDependencyPath(dependency, resolvedName, stringlistPaths);

    resolvedPaths = QStringListToVector(stringlistPaths);

    return result;
}

AZStd::vector<AZStd::string> WildcardSourceDependencyTest::FileAddedTest(const QString& path)
{
    auto result = m_assetProcessorManager->GetSourceFilesWhichDependOnSourceFile(path);

    return QStringListToVector(result);
}

void WildcardSourceDependencyTest::SetUp()
{
    AssetProcessorManagerTest::SetUp();

    QDir tempPath(m_tempDir.path());

    // Add a non-recursive scan folder.  Only files directly inside of this folder should be picked up, subfolders are ignored
    m_config->AddScanFolder(ScanFolderInfo(tempPath.filePath("no_recurse"), "no_recurse",
        "no_recurse", false, false, m_config->GetEnabledPlatforms(), 1));

    UnitTestUtils::CreateDummyFile(tempPath.absoluteFilePath("subfolder1/1a.foo"));
    UnitTestUtils::CreateDummyFile(tempPath.absoluteFilePath("subfolder1/1b.foo"));
    UnitTestUtils::CreateDummyFile(tempPath.absoluteFilePath("subfolder2/redirected/a.foo"));
    UnitTestUtils::CreateDummyFile(tempPath.absoluteFilePath("subfolder2/redirected/b.foo"));
    UnitTestUtils::CreateDummyFile(tempPath.absoluteFilePath("subfolder2/redirected/folder/one/c.foo"));
    UnitTestUtils::CreateDummyFile(tempPath.absoluteFilePath("subfolder2/redirected/folder/one/d.foo"));

    // Add a file that is not in a scanfolder.  Should always be ignored
    UnitTestUtils::CreateDummyFile(tempPath.absoluteFilePath("not/a/scanfolder/e.foo"));

    // Add a file in the non-recursive scanfolder.  Since its not directly in the scan folder, it should always be ignored
    UnitTestUtils::CreateDummyFile(tempPath.absoluteFilePath("no_recurse/one/two/three/f.foo"));

    AzToolsFramework::AssetDatabase::SourceFileDependencyEntryContainer dependencies;

    // Relative path wildcard dependency
    dependencies.push_back(AzToolsFramework::AssetDatabase::SourceFileDependencyEntry(
        AZ::Uuid::CreateRandom(), "a.foo", "%a.foo",
        AzToolsFramework::AssetDatabase::SourceFileDependencyEntry::DEP_SourceLikeMatch, 0));

    // Absolute path wildcard dependency
    dependencies.push_back(AzToolsFramework::AssetDatabase::SourceFileDependencyEntry(
        AZ::Uuid::CreateRandom(), "b.foo", tempPath.absoluteFilePath("%b.foo").toUtf8().constData(),
        AzToolsFramework::AssetDatabase::SourceFileDependencyEntry::DEP_SourceLikeMatch, 0));

    // Test what happens when we have 2 dependencies on the same file
    dependencies.push_back(AzToolsFramework::AssetDatabase::SourceFileDependencyEntry(
        AZ::Uuid::CreateRandom(), "folder/one/d.foo", "%c.foo",
        AzToolsFramework::AssetDatabase::SourceFileDependencyEntry::DEP_SourceLikeMatch, 0));

    dependencies.push_back(AzToolsFramework::AssetDatabase::SourceFileDependencyEntry(
        AZ::Uuid::CreateRandom(), "folder/one/d.foo", tempPath.absoluteFilePath("%c.foo").toUtf8().constData(),
        AzToolsFramework::AssetDatabase::SourceFileDependencyEntry::DEP_SourceLikeMatch, 0));

#ifdef AZ_PLATFORM_WINDOWS
    // Test to make sure a relative wildcard dependency doesn't match an absolute path
    // For example, if the input is C:/project/subfolder1/a.foo
    // This should not match a wildcard of c%.foo
    // Take the first character of the tempPath and append %.foo onto it for this test, which should produce something like c%.foo
    // This only applies to windows because on other OSes if the dependency starts with /, then its an abs path dependency
    auto test = (tempPath.absolutePath().left(1) + "%.foo");
    dependencies.push_back(AzToolsFramework::AssetDatabase::SourceFileDependencyEntry(
        AZ::Uuid::CreateRandom(), "folder/one/d.foo",
        (test).toUtf8().constData(),
        AzToolsFramework::AssetDatabase::SourceFileDependencyEntry::DEP_SourceLikeMatch, 0));
#endif

    ASSERT_TRUE(m_assetProcessorManager->m_stateData->SetSourceFileDependencies(dependencies));
}

TEST_F(WildcardSourceDependencyTest, Relative_Broad)
{
    // Expect all files except for the 2 invalid ones (e and f)
    AZStd::vector<AZStd::string> resolvedPaths;
    
    ASSERT_TRUE(Test("*.foo", resolvedPaths));
    ASSERT_THAT(resolvedPaths, ::testing::UnorderedElementsAre("a.foo", "b.foo", "folder/one/c.foo", "folder/one/d.foo", "1a.foo", "1b.foo"));
}

TEST_F(WildcardSourceDependencyTest, Relative_WithFolder)
{
    // Make sure we can filter to files under a folder
    AZStd::vector<AZStd::string> resolvedPaths;

    ASSERT_TRUE(Test("folder/*.foo", resolvedPaths));
    ASSERT_THAT(resolvedPaths, ::testing::UnorderedElementsAre("folder/one/c.foo", "folder/one/d.foo"));
}

TEST_F(WildcardSourceDependencyTest, Relative_WildcardPath)
{
    // Make sure the * wildcard works even if the full filename is given
    AZStd::vector<AZStd::string> resolvedPaths;

    ASSERT_TRUE(Test("*a.foo", resolvedPaths));
    ASSERT_THAT(resolvedPaths, ::testing::UnorderedElementsAre("a.foo", "1a.foo"));
}

TEST_F(WildcardSourceDependencyTest, Absolute_WithFolder)
{
    // Make sure we can use absolute paths to filter to files under a folder
    AZStd::vector<AZStd::string> resolvedPaths;
    QDir tempPath(m_tempDir.path());

    ASSERT_TRUE(Test(tempPath.absoluteFilePath("subfolder2/redirected/*.foo").toUtf8().constData(), resolvedPaths));
    ASSERT_THAT(resolvedPaths, ::testing::UnorderedElementsAre("a.foo", "b.foo", "folder/one/c.foo", "folder/one/d.foo"));
}

TEST_F(WildcardSourceDependencyTest, Absolute_NotInScanfolder)
{
    // Files outside a scanfolder should not be returned even with an absolute path
    AZStd::vector<AZStd::string> resolvedPaths;
    QDir tempPath(m_tempDir.path());

    ASSERT_TRUE(Test(tempPath.absoluteFilePath("not/a/scanfolder/*.foo").toUtf8().constData(), resolvedPaths));
    ASSERT_THAT(resolvedPaths, ::testing::UnorderedElementsAre());
}

TEST_F(WildcardSourceDependencyTest, Relative_NotInScanfolder)
{
    // Files outside a scanfolder should not be returned
    AZStd::vector<AZStd::string> resolvedPaths;
    QDir tempPath(m_tempDir.path());

    ASSERT_TRUE(Test("*/e.foo", resolvedPaths));
    ASSERT_THAT(resolvedPaths, ::testing::UnorderedElementsAre());
}

TEST_F(WildcardSourceDependencyTest, Relative_InNonRecursiveScanfolder)
{
    // Files deep inside non-recursive scanfolders should not be returned
    AZStd::vector<AZStd::string> resolvedPaths;
    QDir tempPath(m_tempDir.path());

    ASSERT_TRUE(Test("*/f.foo", resolvedPaths));
    ASSERT_THAT(resolvedPaths, ::testing::UnorderedElementsAre());
}

TEST_F(WildcardSourceDependencyTest, Absolute_InNonRecursiveScanfolder)
{
    // Absolute paths to files deep inside non-recursive scanfolders should not be returned
    AZStd::vector<AZStd::string> resolvedPaths;
    QDir tempPath(m_tempDir.path());

    ASSERT_TRUE(Test(tempPath.absoluteFilePath("one/two/three/*.foo").toUtf8().constData(), resolvedPaths));
    ASSERT_THAT(resolvedPaths, ::testing::UnorderedElementsAre());
}

TEST_F(WildcardSourceDependencyTest, Relative_NoWildcard)
{
    // No wildcard results in a failure
    AZStd::vector<AZStd::string> resolvedPaths;
    QDir tempPath(m_tempDir.path());

    ASSERT_FALSE(Test("subfolder1/1a.foo", resolvedPaths));
    ASSERT_THAT(resolvedPaths, ::testing::UnorderedElementsAre());
}

TEST_F(WildcardSourceDependencyTest, Absolute_NoWildcard)
{
    // No wildcard results in a failure
    AZStd::vector<AZStd::string> resolvedPaths;
    QDir tempPath(m_tempDir.path());

    ASSERT_FALSE(Test(tempPath.absoluteFilePath("subfolder1/1a.foo").toUtf8().constData(), resolvedPaths));
    ASSERT_THAT(resolvedPaths, ::testing::UnorderedElementsAre());
}

TEST_F(WildcardSourceDependencyTest, NewFile_MatchesSavedRelativeDependency)
{
    QDir tempPath(m_tempDir.path());

    auto matches = FileAddedTest(tempPath.absoluteFilePath("subfolder1/1a.foo"));

    ASSERT_THAT(matches, ::testing::UnorderedElementsAre(tempPath.absoluteFilePath("subfolder2/redirected/a.foo").toUtf8().constData()));
}

TEST_F(WildcardSourceDependencyTest, NewFile_MatchesSavedAbsoluteDependency)
{
    QDir tempPath(m_tempDir.path());

    auto matches = FileAddedTest(tempPath.absoluteFilePath("subfolder1/1b.foo"));

    ASSERT_THAT(matches, ::testing::UnorderedElementsAre(tempPath.absoluteFilePath("subfolder2/redirected/b.foo").toUtf8().constData()));
}

TEST_F(WildcardSourceDependencyTest, NewFile_MatchesDuplicatedDependenciesOnce)
{
    QDir tempPath(m_tempDir.path());

    auto matches = FileAddedTest(tempPath.absoluteFilePath("subfolder2/redirected/folder/one/c.foo"));

    ASSERT_THAT(matches, ::testing::UnorderedElementsAre(tempPath.absoluteFilePath("subfolder2/redirected/folder/one/d.foo").toUtf8().constData()));
}<|MERGE_RESOLUTION|>--- conflicted
+++ resolved
@@ -243,12 +243,8 @@
 
     AZ_Printf("UnitTest", "Allocating APM\n")
     m_assetProcessorManager.reset(new AssetProcessorManager_Test(m_config.get()));
-<<<<<<< HEAD
+    AZ_Printf("UnitTest", "APM ready\n");
     m_errorAbsorber->Clear();
-=======
-    AZ_Printf("UnitTest", "APM ready\n");
-    m_assertAbsorber.Clear();
->>>>>>> 3d61db8d
 
     m_isIdling = false;
 
