/*
 * Copyright (c) Contributors to the Open 3D Engine Project.
 * For complete copyright and license terms please see the LICENSE at the root of this distribution.
 *
 * SPDX-License-Identifier: Apache-2.0 OR MIT
 *
 */

#include "AssetProcessorManagerTest.h"
#include "native/AssetManager/PathDependencyManager.h"
#include <AzCore/Settings/SettingsRegistryMergeUtils.h>
#include <AzToolsFramework/Asset/AssetProcessorMessages.h>
#include <AzToolsFramework/ToolsFileUtils/ToolsFileUtils.h>

#include <AzTest/AzTest.h>

#include <limits>
#include <AzCore/Jobs/JobContext.h>
#include <AzCore/Jobs/JobManager.h>
#include <AzCore/Jobs/JobManagerComponent.h>
#include <AzCore/Jobs/JobManagerDesc.h>

using namespace AssetProcessor;

AssetProcessorManager_Test::AssetProcessorManager_Test(AssetProcessor::PlatformConfiguration* config, QObject* parent /*= 0*/)
    :AssetProcessorManager(config, parent)
{
}

AssetProcessorManager_Test::~AssetProcessorManager_Test()
{
}

bool AssetProcessorManager_Test::CheckJobKeyToJobRunKeyMap(AZStd::string jobKey)
{
    return (m_jobKeyToJobRunKeyMap.find(jobKey) != m_jobKeyToJobRunKeyMap.end());
}

AssetProcessorManagerTest::AssetProcessorManagerTest()
    : m_argc(0)
    , m_argv(0)
{

    m_qApp.reset(new QCoreApplication(m_argc, m_argv));
    qRegisterMetaType<AssetProcessor::JobEntry>("JobEntry");
    qRegisterMetaType<AssetBuilderSDK::ProcessJobResponse>("ProcessJobResponse");
    qRegisterMetaType<AZStd::string>("AZStd::string");
    qRegisterMetaType<AssetProcessor::AssetScanningStatus>("AssetProcessor::AssetScanningStatus");
    qRegisterMetaType<QSet<AssetFileInfo>>("QSet<AssetFileInfo>");
}

bool AssetProcessorManagerTest::BlockUntilIdle(int millisecondsMax)
{
    QElapsedTimer limit;
    limit.start();

    if(AZ::Debug::Trace::IsDebuggerPresent())
    {
        millisecondsMax = std::numeric_limits<int>::max();
    }

    // Always run at least once so that if we're in an idle state to start, we don't end up skipping the loop before finishing all the queued work
    do
    {
        QCoreApplication::processEvents(QEventLoop::AllEvents, 10);
    } while ((!m_isIdling) && (limit.elapsed() < millisecondsMax));

    // and then once more, so that any queued events as a result of the above finish.
    QCoreApplication::processEvents(QEventLoop::AllEvents, 10);

    return m_isIdling;
}

void AssetProcessorManagerTest::SetUp()
{
    using namespace testing;
    using ::testing::NiceMock;
    using namespace AssetProcessor;

    AssetProcessorTest::SetUp();

    AZ::AllocatorInstance<AZ::PoolAllocator>::Create();
    AZ::AllocatorInstance<AZ::ThreadPoolAllocator>::Create();

    m_data = AZStd::make_unique<StaticData>();

    m_data->m_serializeContext = AZStd::make_unique<AZ::SerializeContext>();

    m_data->m_descriptor = AZ::JobManagerComponent::CreateDescriptor();
    m_data->m_descriptor->Reflect(m_data->m_serializeContext.get());

    m_data->m_jobManagerEntity = aznew AZ::Entity{};
    m_data->m_jobManagerEntity->CreateComponent<AZ::JobManagerComponent>();
    m_data->m_jobManagerEntity->Init();
    m_data->m_jobManagerEntity->Activate();

    m_config.reset(new AssetProcessor::PlatformConfiguration());
    m_mockApplicationManager.reset(new AssetProcessor::MockApplicationManager());

    AssetUtilities::ResetAssetRoot();

    m_scopeDir = AZStd::make_unique<UnitTestUtils::ScopedDir>();
    m_scopeDir->Setup(m_tempDir.path());
    QDir tempPath(m_tempDir.path());

    auto registry = AZ::SettingsRegistry::Get();
    auto cacheRootKey =
        AZ::SettingsRegistryInterface::FixedValueString(AZ::SettingsRegistryMergeUtils::BootstrapSettingsRootKey) + "/project_cache_path";
    registry->Set(cacheRootKey, tempPath.absoluteFilePath("Cache").toUtf8().constData());
    auto projectPathKey =
        AZ::SettingsRegistryInterface::FixedValueString(AZ::SettingsRegistryMergeUtils::BootstrapSettingsRootKey) + "/project_path";
    AZ::IO::FixedMaxPath enginePath;
    registry->Get(enginePath.Native(), AZ::SettingsRegistryMergeUtils::FilePathKey_EngineRootFolder);
    registry->Set(projectPathKey, (enginePath / "AutomatedTesting").Native());
    AZ::SettingsRegistryMergeUtils::MergeSettingsToRegistry_AddRuntimeFilePaths(*registry);

    m_data->m_databaseLocationListener.BusConnect();

    // in other unit tests we may open the database called ":memory:" to use an in-memory database instead of one on disk.
    // in this test, however, we use a real database, because the file processor shares it and opens its own connection to it.
    // ":memory:" databases are one-instance-only, and even if another connection is opened to ":memory:" it would
    // not share with others created using ":memory:" and get a unique database instead.
    m_data->m_databaseLocation = tempPath.absoluteFilePath("test_database.sqlite").toUtf8().constData();

    ON_CALL(m_data->m_databaseLocationListener, GetAssetDatabaseLocation(_))
        .WillByDefault(
            DoAll( // set the 0th argument ref (string) to the database location and return true.
                SetArgReferee<0>(m_data->m_databaseLocation),
                Return(true)));

    m_gameName = AssetUtilities::ComputeProjectName("AutomatedTesting", true);

    AssetUtilities::ResetAssetRoot();
    QDir newRoot;
    AssetUtilities::ComputeEngineRoot(newRoot, &tempPath);

    QDir cacheRoot;
    AssetUtilities::ComputeProjectCacheRoot(cacheRoot);
    QString normalizedCacheRoot = AssetUtilities::NormalizeDirectoryPath(cacheRoot.absolutePath());

    m_normalizedCacheRootDir.setPath(normalizedCacheRoot);

    UnitTestUtils::CreateDummyFile(tempPath.absoluteFilePath("subfolder1/assetProcessorManagerTest.txt"));

    m_config->EnablePlatform({ "pc", { "host", "renderer", "desktop" } }, true);

    m_config->AddScanFolder(ScanFolderInfo(tempPath.filePath("subfolder1"), "subfolder1", "subfolder1", false, true, m_config->GetEnabledPlatforms(), 1));
    m_config->AddScanFolder(ScanFolderInfo(tempPath.filePath("subfolder2/redirected"), "subfolder2", "subfolder2", false, true, m_config->GetEnabledPlatforms()));
    m_config->AddScanFolder(ScanFolderInfo(tempPath.filePath("subfolder3"), "subfolder3", "subfolder3", false, true, m_config->GetEnabledPlatforms(), 1));
    m_config->AddScanFolder(ScanFolderInfo(tempPath.filePath("subfolder4"), "subfolder4", "subfolder4", false, true, m_config->GetEnabledPlatforms(), 1));
    m_config->AddMetaDataType("assetinfo", "");
    AssetRecognizer rec;
    AssetPlatformSpec specpc;

    rec.m_name = "txt files";
    rec.m_patternMatcher = AssetBuilderSDK::FilePatternMatcher("*.txt", AssetBuilderSDK::AssetBuilderPattern::Wildcard);
    rec.m_platformSpecs.insert("pc", specpc);
    rec.m_supportsCreateJobs = false;
    ASSERT_TRUE(m_mockApplicationManager->RegisterAssetRecognizerAsBuilder(rec));
    m_mockApplicationManager->BusConnect();

    m_assetProcessorManager.reset(new AssetProcessorManager_Test(m_config.get()));
    m_errorAbsorber->Clear();

    m_isIdling = false;

    m_idleConnection = QObject::connect(m_assetProcessorManager.get(), &AssetProcessor::AssetProcessorManager::AssetProcessorManagerIdleState, [this](bool newState)
    {
        m_isIdling = newState;
    });
}

void AssetProcessorManagerTest::TearDown()
{
    m_data->m_jobManagerEntity->Deactivate();
    delete m_data->m_jobManagerEntity;
    delete m_data->m_descriptor;

    m_data = nullptr;

    QObject::disconnect(m_idleConnection);
    m_mockApplicationManager->BusDisconnect();
    m_mockApplicationManager->UnRegisterAllBuilders();

    AssetUtilities::ResetAssetRoot();
    AssetUtilities::ResetGameName();

    m_assetProcessorManager.reset();
    m_mockApplicationManager.reset();
    m_config.reset();
    m_qApp.reset();
    m_scopeDir.reset();

    AZ::AllocatorInstance<AZ::ThreadPoolAllocator>::Destroy();
    AZ::AllocatorInstance<AZ::PoolAllocator>::Destroy();

    AssetProcessor::AssetProcessorTest::TearDown();
}

TEST_F(AssetProcessorManagerTest, UnitTestForGettingJobInfoBySourceUUIDSuccess)
{
    // Here we first mark a job for an asset complete and than fetch jobs info using the job log api to verify
    // Next we mark another job for that same asset as queued, and we again fetch jobs info from the api to verify,

    using namespace AzToolsFramework::AssetSystem;
    using namespace AssetProcessor;

    QDir tempPath(m_tempDir.path());

    QString relFileName("assetProcessorManagerTest.txt");
    QString absPath(tempPath.absoluteFilePath("subfolder1/assetProcessorManagerTest.txt"));
    QString watchFolder = tempPath.absoluteFilePath("subfolder1");

    JobEntry entry;
    entry.m_watchFolderPath = watchFolder;
    entry.m_databaseSourceName = entry.m_pathRelativeToWatchFolder = relFileName;
    entry.m_jobKey = "txt";
    entry.m_platformInfo = { "pc", {"host", "renderer", "desktop"} };
    entry.m_jobRunKey = 1;

    UnitTestUtils::CreateDummyFile(m_normalizedCacheRootDir.absoluteFilePath("outputfile.txt"));

    AssetBuilderSDK::ProcessJobResponse jobResponse;
    jobResponse.m_resultCode = AssetBuilderSDK::ProcessJobResult_Success;
    jobResponse.m_outputProducts.push_back(AssetBuilderSDK::JobProduct(m_normalizedCacheRootDir.absoluteFilePath("outputfile.txt").toUtf8().data()));

    QMetaObject::invokeMethod(m_assetProcessorManager.get(), "AssetProcessed", Qt::QueuedConnection, Q_ARG(JobEntry, entry), Q_ARG(AssetBuilderSDK::ProcessJobResponse, jobResponse));

    // let events bubble through:
    QCoreApplication::processEvents(QEventLoop::AllEvents);
    QCoreApplication::processEvents(QEventLoop::AllEvents);

    AZ::Uuid uuid = AssetUtilities::CreateSafeSourceUUIDFromName(relFileName.toUtf8().data());
    AssetJobsInfoRequest request;
    request.m_assetId = AZ::Data::AssetId(uuid, 0);
    request.m_escalateJobs = false;
    AssetJobsInfoResponse response;
    m_assetProcessorManager->ProcessGetAssetJobsInfoRequest(request, response);

    EXPECT_TRUE(response.m_isSuccess);
    EXPECT_EQ(1, response.m_jobList.size());
    ASSERT_GT(response.m_jobList.size(), 0); // Assert on this to exit early if needed, otherwise indexing m_jobList later will crash.
    EXPECT_EQ(JobStatus::Completed, response.m_jobList[0].m_status);
    EXPECT_STRCASEEQ(relFileName.toUtf8().data(), response.m_jobList[0].m_sourceFile.c_str());


    m_assetProcessorManager->OnJobStatusChanged(entry, JobStatus::Queued);

    response.m_isSuccess = false;
    response.m_jobList.clear();

    m_assetProcessorManager->ProcessGetAssetJobsInfoRequest(request, response);
    EXPECT_TRUE(response.m_isSuccess);
    EXPECT_EQ(1, response.m_jobList.size());
    ASSERT_GT(response.m_jobList.size(), 0); // Assert on this to exit early if needed, otherwise indexing m_jobList later will crash.

    EXPECT_EQ(JobStatus::Queued, response.m_jobList[0].m_status);
    EXPECT_STRCASEEQ(relFileName.toUtf8().data(), response.m_jobList[0].m_sourceFile.c_str());
    EXPECT_STRCASEEQ(tempPath.filePath("subfolder1").toUtf8().data(), response.m_jobList[0].m_watchFolder.c_str());

    ASSERT_EQ(m_errorAbsorber->m_numWarningsAbsorbed, 0);
    ASSERT_EQ(m_errorAbsorber->m_numErrorsAbsorbed, 0);
    ASSERT_EQ(m_errorAbsorber->m_numAssertsAbsorbed, 0);
}

TEST_F(AssetProcessorManagerTest, WarningsAndErrorsReported_SuccessfullySavedToDatabase)
{
    // This tests the JobDiagnosticTracker:  Warnings/errors reported to it should be recorded in the database when AssetProcessed is fired and able to be retrieved when querying job status

    using namespace AzToolsFramework::AssetSystem;
    using namespace AssetProcessor;

    QDir tempPath(m_tempDir.path());

    QString relFileName("assetProcessorManagerTest.txt");
    QString absPath(tempPath.absoluteFilePath("subfolder1/assetProcessorManagerTest.txt"));
    QString watchFolder = tempPath.absoluteFilePath("subfolder1");

    JobEntry entry;
    entry.m_watchFolderPath = watchFolder;
    entry.m_databaseSourceName = entry.m_pathRelativeToWatchFolder = relFileName;
    entry.m_jobKey = "txt";
    entry.m_platformInfo = { "pc", {"host", "renderer", "desktop"} };
    entry.m_jobRunKey = 1;

    UnitTestUtils::CreateDummyFile(m_normalizedCacheRootDir.absoluteFilePath("outputfile.txt"));

    AssetBuilderSDK::ProcessJobResponse jobResponse;
    jobResponse.m_resultCode = AssetBuilderSDK::ProcessJobResult_Success;
    jobResponse.m_outputProducts.push_back(AssetBuilderSDK::JobProduct(m_normalizedCacheRootDir.absoluteFilePath("outputfile.txt").toUtf8().data()));

    JobDiagnosticRequestBus::Broadcast(&JobDiagnosticRequestBus::Events::RecordDiagnosticInfo, entry.m_jobRunKey, JobDiagnosticInfo(11, 22));

    QMetaObject::invokeMethod(m_assetProcessorManager.get(), "AssetProcessed", Qt::QueuedConnection, Q_ARG(JobEntry, entry), Q_ARG(AssetBuilderSDK::ProcessJobResponse, jobResponse));

    // let events bubble through:
    QCoreApplication::processEvents(QEventLoop::AllEvents);
    QCoreApplication::processEvents(QEventLoop::AllEvents);

    AZ::Uuid uuid = AssetUtilities::CreateSafeSourceUUIDFromName(relFileName.toUtf8().data());
    AssetJobsInfoRequest request;
    request.m_assetId = AZ::Data::AssetId(uuid, 0);
    request.m_escalateJobs = false;
    AssetJobsInfoResponse response;
    m_assetProcessorManager->ProcessGetAssetJobsInfoRequest(request, response);

    EXPECT_TRUE(response.m_isSuccess);
    EXPECT_EQ(1, response.m_jobList.size());
    ASSERT_GT(response.m_jobList.size(), 0); // Assert on this to exit early if needed, otherwise indexing m_jobList later will crash.
    EXPECT_EQ(JobStatus::Completed, response.m_jobList[0].m_status);
    EXPECT_STRCASEEQ(relFileName.toUtf8().data(), response.m_jobList[0].m_sourceFile.c_str());
    ASSERT_EQ(response.m_jobList[0].m_warningCount, 11);
    ASSERT_EQ(response.m_jobList[0].m_errorCount, 22);

    ASSERT_EQ(m_errorAbsorber->m_numWarningsAbsorbed, 0);
    ASSERT_EQ(m_errorAbsorber->m_numErrorsAbsorbed, 0);
    ASSERT_EQ(m_errorAbsorber->m_numAssertsAbsorbed, 0);
}


TEST_F(AssetProcessorManagerTest, DeleteFolder_SignalsDeleteOfContainedFiles)
{
    using namespace AssetProcessor;
    QDir tempPath(m_tempDir.path());

    static constexpr char folderPathNoScanfolder[] = "folder/folder/foldertest.txt";
    static constexpr char folderPath[] = "subfolder1/folder/folder/foldertest.txt";

    UnitTestUtils::CreateDummyFile(tempPath.absoluteFilePath(folderPath));

    auto scanFolderInfo = m_config->GetScanFolderByPath(tempPath.absoluteFilePath("subfolder1"));
    ASSERT_TRUE(scanFolderInfo != nullptr);

    AzToolsFramework::AssetDatabase::SourceDatabaseEntry sourceEntry(
        scanFolderInfo->ScanFolderID(),
        folderPathNoScanfolder,
        AZ::Uuid::CreateRandom(),
        /*analysisFingerprint - arbitrary*/ "abcdefg");
    m_assetProcessorManager->m_stateData->SetSource(sourceEntry);

    int count = 0;
    auto connection = QObject::connect(m_assetProcessorManager.get(), &AssetProcessorManager::SourceDeleted, [&count](QString file)
        {
            if (file.compare(folderPathNoScanfolder, Qt::CaseInsensitive) == 0)
            {
                count++;
            }
        });

    m_isIdling = false;
    // tell the APM about the files:
    m_assetProcessorManager->AssessAddedFile(tempPath.absoluteFilePath(folderPath));

    ASSERT_TRUE(BlockUntilIdle(5000));

    EXPECT_TRUE(QDir(tempPath.absoluteFilePath("subfolder1/folder")).removeRecursively());

    m_isIdling = false;
    m_assetProcessorManager->AssessDeletedFile(tempPath.absoluteFilePath("subfolder1/folder"));
    ASSERT_TRUE(BlockUntilIdle(5000));

    EXPECT_EQ(1, count);
}

TEST_F(AssetProcessorManagerTest, UnitTestForGettingJobInfoBySourceUUIDFailure)
{
    using namespace AzToolsFramework::AssetSystem;
    using namespace AssetProcessor;

    QString relFileName("assetProcessorManagerTestFailed.txt");

    AZ::Uuid uuid = AssetUtilities::CreateSafeSourceUUIDFromName(relFileName.toUtf8().data());
    AssetJobsInfoRequest request;
    request.m_assetId = AZ::Data::AssetId(uuid, 0);
    request.m_escalateJobs = false;
    AssetJobsInfoResponse response;
    m_assetProcessorManager->ProcessGetAssetJobsInfoRequest(request, response);

    ASSERT_TRUE(response.m_isSuccess == false); //expected result should be false because AP does not know about this asset
    ASSERT_TRUE(response.m_jobList.size() == 0);
}

TEST_F(AssetProcessorManagerTest, UnitTestForCancelledJob)
{
    using namespace AzToolsFramework::AssetSystem;
    using namespace AssetProcessor;

    QDir tempPath(m_tempDir.path());
    QString relFileName("assetProcessorManagerTest.txt");
    QString absPath(tempPath.absoluteFilePath("subfolder1/assetProcessorManagerTest.txt"));
    JobEntry entry;

    entry.m_watchFolderPath = tempPath.absolutePath();
    entry.m_databaseSourceName = entry.m_pathRelativeToWatchFolder = relFileName;

    entry.m_jobKey = "txt";
    entry.m_platformInfo = { "pc", {"host", "renderer", "desktop"} };
    entry.m_jobRunKey = 1;

    AZ::Uuid sourceUUID = AssetUtilities::CreateSafeSourceUUIDFromName(entry.m_databaseSourceName.toUtf8().data());
    bool sourceFound = false;

    //Checking the response of the APM when we cancel a job in progress
    m_assetProcessorManager->OnJobStatusChanged(entry, JobStatus::Queued);
    m_assetProcessorManager->OnJobStatusChanged(entry, JobStatus::InProgress);
    ASSERT_TRUE(m_assetProcessorManager->CheckJobKeyToJobRunKeyMap(entry.m_jobKey.toUtf8().data()));
    m_assetProcessorManager->AssetCancelled(entry);
    ASSERT_FALSE(m_assetProcessorManager->CheckJobKeyToJobRunKeyMap(entry.m_jobKey.toUtf8().data()));
    ASSERT_TRUE(m_assetProcessorManager->GetDatabaseConnection()->QuerySourceBySourceGuid(sourceUUID, [&]([[maybe_unused]] AzToolsFramework::AssetDatabase::SourceDatabaseEntry& source)
    {
        sourceFound = true;
        return false;
    }));

    ASSERT_FALSE(sourceFound);
}

// if the function to compute builder dirtiness is not called, we should always be dirty
TEST_F(AssetProcessorManagerTest, BuilderDirtiness_BeforeComputingDirtiness_AllDirty)
{
    using namespace AzToolsFramework::AssetSystem;
    using namespace AssetProcessor;
    EXPECT_TRUE(m_assetProcessorManager->m_anyBuilderChange);
    EXPECT_TRUE(m_assetProcessorManager->m_buildersAddedOrRemoved);
}

class MockBuilderResponder
    : public AssetProcessor::AssetBuilderInfoBus::Handler
{
public:
    MockBuilderResponder() {}
    virtual ~MockBuilderResponder() {}

    //! AssetProcessor::AssetBuilderInfoBus Interface
    void GetMatchingBuildersInfo(const AZStd::string& /*assetPath*/, AssetProcessor::BuilderInfoList& /*builderInfoList*/) override
    {
        // not used
        ASSERT_TRUE(false) << "This function should not be called";
        return;
    }

    void GetAllBuildersInfo(AssetProcessor::BuilderInfoList& builderInfoList) override
    {
        builderInfoList = m_assetBuilderDescs;
    }

    ////////////////////////////////////////////////
    AssetProcessor::BuilderInfoList m_assetBuilderDescs;

    void AddBuilder(const char* name, const AZStd::vector<AssetBuilderSDK::AssetBuilderPattern>& patterns, const AZ::Uuid& busId, int version, const char* fingerprint)
    {
        AssetBuilderSDK::AssetBuilderDesc newDesc;
        newDesc.m_name = name;
        newDesc.m_patterns = patterns;
        newDesc.m_busId = busId;
        newDesc.m_version = version;
        newDesc.m_analysisFingerprint = fingerprint;
        m_assetBuilderDescs.emplace_back(AZStd::move(newDesc));
    }
};

// if our database was empty before, all builders should be dirty
// note that this requires us to actually register a builder using the mock.
TEST_F(AssetProcessorManagerTest, BuilderDirtiness_EmptyDatabase_AllDirty)
{
    using namespace AzToolsFramework::AssetSystem;
    using namespace AssetProcessor;
    using namespace AssetBuilderSDK;

    MockBuilderResponder mockBuilderResponder;
    mockBuilderResponder.BusConnect();

    mockBuilderResponder.AddBuilder("builder1", { AssetBuilderSDK::AssetBuilderPattern("*.egg", AssetBuilderPattern::Wildcard) }, AZ::Uuid::CreateRandom(), 1, "fingerprint1");
    mockBuilderResponder.AddBuilder("builder2", { AssetBuilderSDK::AssetBuilderPattern("*.foo", AssetBuilderPattern::Wildcard) }, AZ::Uuid::CreateRandom(), 1, "fingerprint2");

    m_assetProcessorManager->ComputeBuilderDirty();

    EXPECT_TRUE(m_assetProcessorManager->m_anyBuilderChange);
    EXPECT_TRUE(m_assetProcessorManager->m_buildersAddedOrRemoved);
    EXPECT_EQ(m_assetProcessorManager->CountDirtyBuilders(), 2);
    EXPECT_TRUE(m_assetProcessorManager->IsBuilderDirty(mockBuilderResponder.m_assetBuilderDescs[0].m_busId));
    EXPECT_TRUE(m_assetProcessorManager->IsBuilderDirty(mockBuilderResponder.m_assetBuilderDescs[1].m_busId));

    mockBuilderResponder.BusDisconnect();
}

// if we have the same set of builders the next time, nothing should register as changed.
TEST_F(AssetProcessorManagerTest, BuilderDirtiness_SameAsLastTime_NoneDirty)
{
    using namespace AzToolsFramework::AssetSystem;
    using namespace AssetProcessor;
    using namespace AssetBuilderSDK;

    MockBuilderResponder mockBuilderResponder;
    mockBuilderResponder.BusConnect();

    mockBuilderResponder.AddBuilder("builder1", { AssetBuilderSDK::AssetBuilderPattern("*.egg", AssetBuilderPattern::Wildcard) }, AZ::Uuid::CreateRandom(), 1, "fingerprint1");
    mockBuilderResponder.AddBuilder("builder2", { AssetBuilderSDK::AssetBuilderPattern("*.foo", AssetBuilderPattern::Wildcard) }, AZ::Uuid::CreateRandom(), 1, "fingerprint2");

    m_assetProcessorManager->ComputeBuilderDirty();

    // now we retrigger the dirty computation, so that nothing has changed:
    m_assetProcessorManager->ComputeBuilderDirty();

    EXPECT_FALSE(m_assetProcessorManager->m_anyBuilderChange);
    EXPECT_FALSE(m_assetProcessorManager->m_buildersAddedOrRemoved);
    EXPECT_EQ(m_assetProcessorManager->CountDirtyBuilders(), 0);

    mockBuilderResponder.BusDisconnect();
}

// when a new builder appears, the new builder should be dirty,
TEST_F(AssetProcessorManagerTest, BuilderDirtiness_MoreThanLastTime_NewOneIsDirty)
{
    using namespace AzToolsFramework::AssetSystem;
    using namespace AssetProcessor;
    using namespace AssetBuilderSDK;

    MockBuilderResponder mockBuilderResponder;
    mockBuilderResponder.BusConnect();

    mockBuilderResponder.AddBuilder("builder1", { AssetBuilderSDK::AssetBuilderPattern("*.egg", AssetBuilderPattern::Wildcard) }, AZ::Uuid::CreateRandom(), 1, "fingerprint1");

    m_assetProcessorManager->ComputeBuilderDirty();

    mockBuilderResponder.AddBuilder("builder2", { AssetBuilderSDK::AssetBuilderPattern("*.foo", AssetBuilderPattern::Wildcard) }, AZ::Uuid::CreateRandom(), 1, "fingerprint2");

    m_assetProcessorManager->ComputeBuilderDirty();

    // one new builder should have been dirty:
    EXPECT_TRUE(m_assetProcessorManager->m_anyBuilderChange);
    EXPECT_TRUE(m_assetProcessorManager->m_buildersAddedOrRemoved);
    EXPECT_EQ(m_assetProcessorManager->CountDirtyBuilders(), 1);
    EXPECT_TRUE(m_assetProcessorManager->IsBuilderDirty(mockBuilderResponder.m_assetBuilderDescs[1].m_busId));

    mockBuilderResponder.BusDisconnect();
}


// when an existing builder disappears there are no dirty builders, but the booleans
// that track dirtiness should be correct:
TEST_F(AssetProcessorManagerTest, BuilderDirtiness_FewerThanLastTime_Dirty)
{
    using namespace AzToolsFramework::AssetSystem;
    using namespace AssetProcessor;
    using namespace AssetBuilderSDK;

    MockBuilderResponder mockBuilderResponder;
    mockBuilderResponder.BusConnect();

    mockBuilderResponder.AddBuilder("builder1", { AssetBuilderSDK::AssetBuilderPattern("*.egg", AssetBuilderPattern::Wildcard) }, AZ::Uuid::CreateRandom(), 1, "fingerprint1");
    mockBuilderResponder.AddBuilder("builder2", { AssetBuilderSDK::AssetBuilderPattern("*.foo", AssetBuilderPattern::Wildcard) }, AZ::Uuid::CreateRandom(), 1, "fingerprint2");

    m_assetProcessorManager->ComputeBuilderDirty();

    // remove one:
    mockBuilderResponder.m_assetBuilderDescs.pop_back();

    m_assetProcessorManager->ComputeBuilderDirty();

    EXPECT_TRUE(m_assetProcessorManager->m_anyBuilderChange);
    EXPECT_TRUE(m_assetProcessorManager->m_buildersAddedOrRemoved);
    EXPECT_EQ(m_assetProcessorManager->CountDirtyBuilders(), 0);
}

// if a builder changes its pattern matching, it should be dirty, and also, it should count as add or remove.
TEST_F(AssetProcessorManagerTest, BuilderDirtiness_ChangedPattern_CountsAsNew)
{
    using namespace AzToolsFramework::AssetSystem;
    using namespace AssetProcessor;
    using namespace AssetBuilderSDK;

    MockBuilderResponder mockBuilderResponder;
    mockBuilderResponder.BusConnect();

    mockBuilderResponder.AddBuilder("builder1", { AssetBuilderSDK::AssetBuilderPattern("*.egg", AssetBuilderPattern::Wildcard) }, AZ::Uuid::CreateRandom(), 1, "fingerprint1");
    mockBuilderResponder.AddBuilder("builder2", { AssetBuilderSDK::AssetBuilderPattern("*.foo", AssetBuilderPattern::Wildcard) }, AZ::Uuid::CreateRandom(), 1, "fingerprint2");
    mockBuilderResponder.AddBuilder("builder3", { AssetBuilderSDK::AssetBuilderPattern("*.bar", AssetBuilderPattern::Wildcard) }, AZ::Uuid::CreateRandom(), 1, "fingerprint3");
    mockBuilderResponder.AddBuilder("builder4", { AssetBuilderSDK::AssetBuilderPattern("*.baz", AssetBuilderPattern::Wildcard) }, AZ::Uuid::CreateRandom(), 1, "fingerprint4");

    m_assetProcessorManager->ComputeBuilderDirty();

    // here, we change the actual text of the pattern to match
    size_t whichToChange = 1;
    // here, we change the pattern type but not the pattern to match
    AssetBuilderPattern oldPattern = mockBuilderResponder.m_assetBuilderDescs[whichToChange].m_patterns[0];
    oldPattern.m_pattern = "*.somethingElse";
    mockBuilderResponder.m_assetBuilderDescs[whichToChange].m_patterns.clear();
    mockBuilderResponder.m_assetBuilderDescs[whichToChange].m_patterns.emplace_back(oldPattern);

    m_assetProcessorManager->ComputeBuilderDirty();

    EXPECT_TRUE(m_assetProcessorManager->m_anyBuilderChange);
    EXPECT_TRUE(m_assetProcessorManager->m_buildersAddedOrRemoved);
    EXPECT_EQ(m_assetProcessorManager->CountDirtyBuilders(), 1);
    EXPECT_TRUE(m_assetProcessorManager->IsBuilderDirty(mockBuilderResponder.m_assetBuilderDescs[whichToChange].m_busId));

    mockBuilderResponder.BusDisconnect();
}

TEST_F(AssetProcessorManagerTest, BuilderDirtiness_ChangedPatternType_CountsAsNew)
{
    using namespace AzToolsFramework::AssetSystem;
    using namespace AssetProcessor;
    using namespace AssetBuilderSDK;

    MockBuilderResponder mockBuilderResponder;
    mockBuilderResponder.BusConnect();

    mockBuilderResponder.AddBuilder("builder1", { AssetBuilderSDK::AssetBuilderPattern("*.egg", AssetBuilderPattern::Wildcard) }, AZ::Uuid::CreateRandom(), 1, "fingerprint1");
    mockBuilderResponder.AddBuilder("builder2", { AssetBuilderSDK::AssetBuilderPattern("*.foo", AssetBuilderPattern::Wildcard) }, AZ::Uuid::CreateRandom(), 1, "fingerprint2");
    mockBuilderResponder.AddBuilder("builder3", { AssetBuilderSDK::AssetBuilderPattern("*.bar", AssetBuilderPattern::Wildcard) }, AZ::Uuid::CreateRandom(), 1, "fingerprint3");
    mockBuilderResponder.AddBuilder("builder4", { AssetBuilderSDK::AssetBuilderPattern("*.baz", AssetBuilderPattern::Wildcard) }, AZ::Uuid::CreateRandom(), 1, "fingerprint4");

    m_assetProcessorManager->ComputeBuilderDirty();

    size_t whichToChange = 2;
    // here, we change the pattern type but not the pattern to match
    AssetBuilderPattern oldPattern = mockBuilderResponder.m_assetBuilderDescs[whichToChange].m_patterns[0];
    oldPattern.m_type = AssetBuilderPattern::Regex;
    mockBuilderResponder.m_assetBuilderDescs[whichToChange].m_patterns.clear();
    mockBuilderResponder.m_assetBuilderDescs[whichToChange].m_patterns.emplace_back(oldPattern);

    m_assetProcessorManager->ComputeBuilderDirty();

    EXPECT_TRUE(m_assetProcessorManager->m_anyBuilderChange);
    EXPECT_TRUE(m_assetProcessorManager->m_buildersAddedOrRemoved);
    EXPECT_EQ(m_assetProcessorManager->CountDirtyBuilders(), 1);
    EXPECT_TRUE(m_assetProcessorManager->IsBuilderDirty(mockBuilderResponder.m_assetBuilderDescs[whichToChange].m_busId));

    mockBuilderResponder.BusDisconnect();
}

TEST_F(AssetProcessorManagerTest, BuilderDirtiness_NewPattern_CountsAsNewBuilder)
{
    using namespace AzToolsFramework::AssetSystem;
    using namespace AssetProcessor;
    using namespace AssetBuilderSDK;

    MockBuilderResponder mockBuilderResponder;
    mockBuilderResponder.BusConnect();

    mockBuilderResponder.AddBuilder("builder1", { AssetBuilderSDK::AssetBuilderPattern("*.egg", AssetBuilderPattern::Wildcard) }, AZ::Uuid::CreateRandom(), 1, "fingerprint1");
    mockBuilderResponder.AddBuilder("builder2", { AssetBuilderSDK::AssetBuilderPattern("*.foo", AssetBuilderPattern::Wildcard) }, AZ::Uuid::CreateRandom(), 1, "fingerprint2");
    mockBuilderResponder.AddBuilder("builder3", { AssetBuilderSDK::AssetBuilderPattern("*.bar", AssetBuilderPattern::Wildcard) }, AZ::Uuid::CreateRandom(), 1, "fingerprint3");
    mockBuilderResponder.AddBuilder("builder4", { AssetBuilderSDK::AssetBuilderPattern("*.baz", AssetBuilderPattern::Wildcard) }, AZ::Uuid::CreateRandom(), 1, "fingerprint4");

    m_assetProcessorManager->ComputeBuilderDirty();

    size_t whichToChange = 3;
    // here, we add an additional pattern that wasn't there before:
    mockBuilderResponder.m_assetBuilderDescs[whichToChange].m_patterns.clear();
    mockBuilderResponder.m_assetBuilderDescs[whichToChange].m_patterns.emplace_back(AssetBuilderSDK::AssetBuilderPattern("*.buzz", AssetBuilderPattern::Wildcard));

    m_assetProcessorManager->ComputeBuilderDirty();

    EXPECT_TRUE(m_assetProcessorManager->m_anyBuilderChange);
    EXPECT_TRUE(m_assetProcessorManager->m_buildersAddedOrRemoved);
    EXPECT_EQ(m_assetProcessorManager->CountDirtyBuilders(), 1);
    EXPECT_TRUE(m_assetProcessorManager->IsBuilderDirty(mockBuilderResponder.m_assetBuilderDescs[whichToChange].m_busId));

    mockBuilderResponder.BusDisconnect();
}

// changing the "version" of a builder should be equivalent to changing its analysis fingerprint - ie
// it should not count as adding a new builder.
TEST_F(AssetProcessorManagerTest, BuilderDirtiness_NewVersionNumber_IsNotANewBuilder)
{
    using namespace AzToolsFramework::AssetSystem;
    using namespace AssetProcessor;
    using namespace AssetBuilderSDK;

    MockBuilderResponder mockBuilderResponder;
    mockBuilderResponder.BusConnect();

    mockBuilderResponder.AddBuilder("builder1", { AssetBuilderSDK::AssetBuilderPattern("*.egg", AssetBuilderPattern::Wildcard) }, AZ::Uuid::CreateRandom(), 1, "fingerprint1");
    mockBuilderResponder.AddBuilder("builder2", { AssetBuilderSDK::AssetBuilderPattern("*.foo", AssetBuilderPattern::Wildcard) }, AZ::Uuid::CreateRandom(), 1, "fingerprint2");
    mockBuilderResponder.AddBuilder("builder3", { AssetBuilderSDK::AssetBuilderPattern("*.bar", AssetBuilderPattern::Wildcard) }, AZ::Uuid::CreateRandom(), 1, "fingerprint3");
    mockBuilderResponder.AddBuilder("builder4", { AssetBuilderSDK::AssetBuilderPattern("*.baz", AssetBuilderPattern::Wildcard) }, AZ::Uuid::CreateRandom(), 1, "fingerprint4");

    m_assetProcessorManager->ComputeBuilderDirty();

    size_t whichToChange = 3;
    mockBuilderResponder.m_assetBuilderDescs[whichToChange].m_version++;

    m_assetProcessorManager->ComputeBuilderDirty();

    EXPECT_TRUE(m_assetProcessorManager->m_anyBuilderChange);
    EXPECT_FALSE(m_assetProcessorManager->m_buildersAddedOrRemoved); // <-- note, we don't expect this to be considered a 'new builder'
    EXPECT_EQ(m_assetProcessorManager->CountDirtyBuilders(), 1);
    EXPECT_TRUE(m_assetProcessorManager->IsBuilderDirty(mockBuilderResponder.m_assetBuilderDescs[whichToChange].m_busId));

    mockBuilderResponder.BusDisconnect();
}

// changing the "analysis fingerprint" of a builder should not count as an addition or removal
// but should still result in that specific builder being considered as a dirty builder.
TEST_F(AssetProcessorManagerTest, BuilderDirtiness_NewAnalysisFingerprint_IsNotANewBuilder)
{
    using namespace AzToolsFramework::AssetSystem;
    using namespace AssetProcessor;
    using namespace AssetBuilderSDK;

    m_mockApplicationManager->BusDisconnect();

    MockBuilderResponder mockBuilderResponder;
    mockBuilderResponder.BusConnect();

    mockBuilderResponder.AddBuilder("builder1", { AssetBuilderSDK::AssetBuilderPattern("*.egg", AssetBuilderPattern::Wildcard) }, AZ::Uuid::CreateRandom(), 1, "fingerprint1");
    mockBuilderResponder.AddBuilder("builder2", { AssetBuilderSDK::AssetBuilderPattern("*.foo", AssetBuilderPattern::Wildcard) }, AZ::Uuid::CreateRandom(), 1, "fingerprint2");
    mockBuilderResponder.AddBuilder("builder3", { AssetBuilderSDK::AssetBuilderPattern("*.bar", AssetBuilderPattern::Wildcard) }, AZ::Uuid::CreateRandom(), 1, "fingerprint3");
    mockBuilderResponder.AddBuilder("builder4", { AssetBuilderSDK::AssetBuilderPattern("*.baz", AssetBuilderPattern::Wildcard) }, AZ::Uuid::CreateRandom(), 1, "fingerprint4");

    m_assetProcessorManager->ComputeBuilderDirty();

    size_t whichToChange = 3;
    mockBuilderResponder.m_assetBuilderDescs[whichToChange].m_analysisFingerprint = "changed!!";

    m_assetProcessorManager->ComputeBuilderDirty();

    EXPECT_TRUE(m_assetProcessorManager->m_anyBuilderChange);
    EXPECT_FALSE(m_assetProcessorManager->m_buildersAddedOrRemoved); // <-- note, we don't expect this to be considered a 'new builder'
    EXPECT_EQ(m_assetProcessorManager->CountDirtyBuilders(), 1);
    EXPECT_TRUE(m_assetProcessorManager->IsBuilderDirty(mockBuilderResponder.m_assetBuilderDescs[whichToChange].m_busId));

    mockBuilderResponder.BusDisconnect();

    m_mockApplicationManager->BusConnect();
}

// ------------------------------------------------------------------------------------------------
//                         QueryAbsolutePathDependenciesRecursive section
// ------------------------------------------------------------------------------------------------

TEST_F(AssetProcessorManagerTest, QueryAbsolutePathDependenciesRecursive_BasicTest)
{
    using SourceFileDependencyEntry = AzToolsFramework::AssetDatabase::SourceFileDependencyEntry;

    //  A depends on B, which depends on both C and D

    QDir tempPath(m_tempDir.path());

    UnitTestUtils::CreateDummyFile(tempPath.absoluteFilePath("subfolder1/a.txt"), QString("tempdata\n"));
    UnitTestUtils::CreateDummyFile(tempPath.absoluteFilePath("subfolder1/b.txt"), QString("tempdata\n"));
    UnitTestUtils::CreateDummyFile(tempPath.absoluteFilePath("subfolder1/c.txt"), QString("tempdata\n"));
    UnitTestUtils::CreateDummyFile(tempPath.absoluteFilePath("subfolder1/d.txt"), QString("tempdata\n"));

    SourceFileDependencyEntry newEntry1;  // a depends on B
    newEntry1.m_sourceDependencyID = AzToolsFramework::AssetDatabase::InvalidEntryId;
    newEntry1.m_builderGuid = AZ::Uuid::CreateRandom();
    newEntry1.m_source = "a.txt";
    newEntry1.m_dependsOnSource = "b.txt";

    SourceFileDependencyEntry newEntry2; // b depends on C
    newEntry2.m_sourceDependencyID = AzToolsFramework::AssetDatabase::InvalidEntryId;
    newEntry2.m_builderGuid = AZ::Uuid::CreateRandom();
    newEntry2.m_source = "b.txt";
    newEntry2.m_dependsOnSource = "c.txt";

    SourceFileDependencyEntry newEntry3;  // b also depends on D
    newEntry3.m_sourceDependencyID = AzToolsFramework::AssetDatabase::InvalidEntryId;
    newEntry3.m_builderGuid = AZ::Uuid::CreateRandom();
    newEntry3.m_source = "b.txt";
    newEntry3.m_dependsOnSource = "d.txt";

    ASSERT_TRUE(m_assetProcessorManager->m_stateData->SetSourceFileDependency(newEntry1));
    ASSERT_TRUE(m_assetProcessorManager->m_stateData->SetSourceFileDependency(newEntry2));
    ASSERT_TRUE(m_assetProcessorManager->m_stateData->SetSourceFileDependency(newEntry3));

    AssetProcessor::SourceFilesForFingerprintingContainer dependencies;
    m_assetProcessorManager->QueryAbsolutePathDependenciesRecursive("a.txt", dependencies, SourceFileDependencyEntry::DEP_SourceToSource, false );
    EXPECT_EQ(dependencies.size(), 4); // a depends on b, c, and d - with the latter two being indirect.

    EXPECT_NE(dependencies.find(tempPath.absoluteFilePath("subfolder1/a.txt").toUtf8().constData()), dependencies.end());
    EXPECT_NE(dependencies.find(tempPath.absoluteFilePath("subfolder1/b.txt").toUtf8().constData()), dependencies.end());
    EXPECT_NE(dependencies.find(tempPath.absoluteFilePath("subfolder1/c.txt").toUtf8().constData()), dependencies.end());
    EXPECT_NE(dependencies.find(tempPath.absoluteFilePath("subfolder1/d.txt").toUtf8().constData()), dependencies.end());

    // make sure the corresponding values in the map are also correct (ie, database path only)
    EXPECT_STREQ(dependencies[tempPath.absoluteFilePath("subfolder1/a.txt").toUtf8().constData()].c_str(), "a.txt");
    EXPECT_STREQ(dependencies[tempPath.absoluteFilePath("subfolder1/b.txt").toUtf8().constData()].c_str(), "b.txt");
    EXPECT_STREQ(dependencies[tempPath.absoluteFilePath("subfolder1/c.txt").toUtf8().constData()].c_str(), "c.txt");
    EXPECT_STREQ(dependencies[tempPath.absoluteFilePath("subfolder1/d.txt").toUtf8().constData()].c_str(), "d.txt");

    dependencies.clear();
    m_assetProcessorManager->QueryAbsolutePathDependenciesRecursive("b.txt", dependencies, SourceFileDependencyEntry::DEP_SourceToSource, false);
    EXPECT_EQ(dependencies.size(), 3); // b  depends on c, and d
    EXPECT_NE(dependencies.find(tempPath.absoluteFilePath("subfolder1/b.txt").toUtf8().constData()), dependencies.end());
    EXPECT_NE(dependencies.find(tempPath.absoluteFilePath("subfolder1/c.txt").toUtf8().constData()), dependencies.end());
    EXPECT_NE(dependencies.find(tempPath.absoluteFilePath("subfolder1/d.txt").toUtf8().constData()), dependencies.end());

    // eliminate b --> c
    ASSERT_TRUE(m_assetProcessorManager->m_stateData->RemoveSourceFileDependency(newEntry2.m_sourceDependencyID));

    dependencies.clear();
    m_assetProcessorManager->QueryAbsolutePathDependenciesRecursive("a.txt", dependencies, SourceFileDependencyEntry::DEP_SourceToSource, false);
    EXPECT_EQ(dependencies.size(), 3); // a depends on b and d, but no longer c
    EXPECT_NE(dependencies.find(tempPath.absoluteFilePath("subfolder1/a.txt").toUtf8().constData()), dependencies.end());
    EXPECT_NE(dependencies.find(tempPath.absoluteFilePath("subfolder1/b.txt").toUtf8().constData()), dependencies.end());
    EXPECT_NE(dependencies.find(tempPath.absoluteFilePath("subfolder1/d.txt").toUtf8().constData()), dependencies.end());
}

TEST_F(AssetProcessorManagerTest, QueryAbsolutePathDependenciesRecursive_WithDifferentTypes_BasicTest)
{
    // test to make sure that different TYPES of dependencies work as expected.
    using SourceFileDependencyEntry = AzToolsFramework::AssetDatabase::SourceFileDependencyEntry;

    QDir tempPath(m_tempDir.path());

    UnitTestUtils::CreateDummyFile(tempPath.absoluteFilePath("subfolder1/a.txt"), QString("tempdata\n"));
    UnitTestUtils::CreateDummyFile(tempPath.absoluteFilePath("subfolder1/b.txt"), QString("tempdata\n"));
    UnitTestUtils::CreateDummyFile(tempPath.absoluteFilePath("subfolder1/c.txt"), QString("tempdata\n"));
    UnitTestUtils::CreateDummyFile(tempPath.absoluteFilePath("subfolder1/d.txt"), QString("tempdata\n"));

    SourceFileDependencyEntry newEntry1;  // a depends on B as a SOURCE dependency.
    newEntry1.m_sourceDependencyID = AzToolsFramework::AssetDatabase::InvalidEntryId;
    newEntry1.m_builderGuid = AZ::Uuid::CreateRandom();
    newEntry1.m_source = "a.txt";
    newEntry1.m_dependsOnSource = "b.txt";
    newEntry1.m_typeOfDependency = SourceFileDependencyEntry::DEP_SourceToSource;

    SourceFileDependencyEntry newEntry2; // b depends on C as a JOB dependency
    newEntry2.m_sourceDependencyID = AzToolsFramework::AssetDatabase::InvalidEntryId;
    newEntry2.m_builderGuid = AZ::Uuid::CreateRandom();
    newEntry2.m_source = "b.txt";
    newEntry2.m_dependsOnSource = "c.txt";
    newEntry2.m_typeOfDependency = SourceFileDependencyEntry::DEP_JobToJob;

    SourceFileDependencyEntry newEntry3;  // b also depends on D as a SOURCE dependency
    newEntry3.m_sourceDependencyID = AzToolsFramework::AssetDatabase::InvalidEntryId;
    newEntry3.m_builderGuid = AZ::Uuid::CreateRandom();
    newEntry3.m_source = "b.txt";
    newEntry3.m_dependsOnSource = "d.txt";
    newEntry3.m_typeOfDependency = SourceFileDependencyEntry::DEP_SourceToSource;

    ASSERT_TRUE(m_assetProcessorManager->m_stateData->SetSourceFileDependency(newEntry1));
    ASSERT_TRUE(m_assetProcessorManager->m_stateData->SetSourceFileDependency(newEntry2));
    ASSERT_TRUE(m_assetProcessorManager->m_stateData->SetSourceFileDependency(newEntry3));

    AssetProcessor::SourceFilesForFingerprintingContainer dependencies;
    m_assetProcessorManager->QueryAbsolutePathDependenciesRecursive("a.txt", dependencies, SourceFileDependencyEntry::DEP_SourceToSource, false);
    // note that a depends on b, c, and d - with the latter two being indirect.
    // however, since b's dependency on C is via JOB, and we're asking for SOURCE only, we should not see C.
    EXPECT_EQ(dependencies.size(), 3);

    EXPECT_NE(dependencies.find(tempPath.absoluteFilePath("subfolder1/a.txt").toUtf8().constData()), dependencies.end());
    EXPECT_NE(dependencies.find(tempPath.absoluteFilePath("subfolder1/b.txt").toUtf8().constData()), dependencies.end());
    EXPECT_NE(dependencies.find(tempPath.absoluteFilePath("subfolder1/d.txt").toUtf8().constData()), dependencies.end());

    dependencies.clear();
    m_assetProcessorManager->QueryAbsolutePathDependenciesRecursive("b.txt", dependencies, SourceFileDependencyEntry::DEP_JobToJob, false);
    // b  depends on c, and d  - but we're asking for job dependencies only, so we should not get anything except C and B
    EXPECT_EQ(dependencies.size(), 2);
    EXPECT_NE(dependencies.find(tempPath.absoluteFilePath("subfolder1/b.txt").toUtf8().constData()), dependencies.end());
    EXPECT_NE(dependencies.find(tempPath.absoluteFilePath("subfolder1/c.txt").toUtf8().constData()), dependencies.end());

    // now ask for ALL kinds and you should get the full tree.
    dependencies.clear();
    m_assetProcessorManager->QueryAbsolutePathDependenciesRecursive("a.txt", dependencies, SourceFileDependencyEntry::DEP_Any, false);
    EXPECT_EQ(dependencies.size(), 4);
    EXPECT_NE(dependencies.find(tempPath.absoluteFilePath("subfolder1/a.txt").toUtf8().constData()), dependencies.end());
    EXPECT_NE(dependencies.find(tempPath.absoluteFilePath("subfolder1/b.txt").toUtf8().constData()), dependencies.end());
    EXPECT_NE(dependencies.find(tempPath.absoluteFilePath("subfolder1/c.txt").toUtf8().constData()), dependencies.end());
    EXPECT_NE(dependencies.find(tempPath.absoluteFilePath("subfolder1/d.txt").toUtf8().constData()), dependencies.end());
}

// ------------------------------------------------------------------------------------------------
//                         QueryAbsolutePathDependenciesRecursive REVERSE section
// ------------------------------------------------------------------------------------------------

TEST_F(AssetProcessorManagerTest, QueryAbsolutePathDependenciesRecursive_Reverse_BasicTest)
{
    using SourceFileDependencyEntry = AzToolsFramework::AssetDatabase::SourceFileDependencyEntry;

    //  A depends on B, which depends on both C and D

    QDir tempPath(m_tempDir.path());

    UnitTestUtils::CreateDummyFile(tempPath.absoluteFilePath("subfolder1/a.txt"), QString("tempdata\n"));
    UnitTestUtils::CreateDummyFile(tempPath.absoluteFilePath("subfolder1/b.txt"), QString("tempdata\n"));
    UnitTestUtils::CreateDummyFile(tempPath.absoluteFilePath("subfolder1/c.txt"), QString("tempdata\n"));
    UnitTestUtils::CreateDummyFile(tempPath.absoluteFilePath("subfolder1/d.txt"), QString("tempdata\n"));

    SourceFileDependencyEntry newEntry1;  // a depends on B
    newEntry1.m_sourceDependencyID = AzToolsFramework::AssetDatabase::InvalidEntryId;
    newEntry1.m_builderGuid = AZ::Uuid::CreateRandom();
    newEntry1.m_source = "a.txt";
    newEntry1.m_dependsOnSource = "b.txt";

    SourceFileDependencyEntry newEntry2; // b depends on C
    newEntry2.m_sourceDependencyID = AzToolsFramework::AssetDatabase::InvalidEntryId;
    newEntry2.m_builderGuid = AZ::Uuid::CreateRandom();
    newEntry2.m_source = "b.txt";
    newEntry2.m_dependsOnSource = "c.txt";

    SourceFileDependencyEntry newEntry3;  // b also depends on D
    newEntry3.m_sourceDependencyID = AzToolsFramework::AssetDatabase::InvalidEntryId;
    newEntry3.m_builderGuid = AZ::Uuid::CreateRandom();
    newEntry3.m_source = "b.txt";
    newEntry3.m_dependsOnSource = "d.txt";

    ASSERT_TRUE(m_assetProcessorManager->m_stateData->SetSourceFileDependency(newEntry1));
    ASSERT_TRUE(m_assetProcessorManager->m_stateData->SetSourceFileDependency(newEntry2));
    ASSERT_TRUE(m_assetProcessorManager->m_stateData->SetSourceFileDependency(newEntry3));

    AssetProcessor::SourceFilesForFingerprintingContainer dependencies;
    // sanity: what Depends on a?  the only result should be a itself.
    m_assetProcessorManager->QueryAbsolutePathDependenciesRecursive("a.txt", dependencies, SourceFileDependencyEntry::DEP_SourceToSource, true /*reverse*/);
    EXPECT_EQ(dependencies.size(), 1);
    EXPECT_NE(dependencies.find(tempPath.absoluteFilePath("subfolder1/a.txt").toUtf8().constData()), dependencies.end());

    dependencies.clear();
    // what depends on d?  b and a should (indirectly)
    m_assetProcessorManager->QueryAbsolutePathDependenciesRecursive("d.txt", dependencies, SourceFileDependencyEntry::DEP_SourceToSource, true);
    EXPECT_EQ(dependencies.size(), 3);
    EXPECT_NE(dependencies.find(tempPath.absoluteFilePath("subfolder1/a.txt").toUtf8().constData()), dependencies.end());
    EXPECT_NE(dependencies.find(tempPath.absoluteFilePath("subfolder1/b.txt").toUtf8().constData()), dependencies.end());
    EXPECT_NE(dependencies.find(tempPath.absoluteFilePath("subfolder1/d.txt").toUtf8().constData()), dependencies.end());

    // what depends on c?  b and a should.
    dependencies.clear();
    m_assetProcessorManager->QueryAbsolutePathDependenciesRecursive("c.txt", dependencies, SourceFileDependencyEntry::DEP_SourceToSource, true);
    EXPECT_EQ(dependencies.size(), 3); // b  depends on c, and d
    EXPECT_NE(dependencies.find(tempPath.absoluteFilePath("subfolder1/c.txt").toUtf8().constData()), dependencies.end());
    EXPECT_NE(dependencies.find(tempPath.absoluteFilePath("subfolder1/b.txt").toUtf8().constData()), dependencies.end());
    EXPECT_NE(dependencies.find(tempPath.absoluteFilePath("subfolder1/a.txt").toUtf8().constData()), dependencies.end());

    // eliminate b --> c
    ASSERT_TRUE(m_assetProcessorManager->m_stateData->RemoveSourceFileDependency(newEntry2.m_sourceDependencyID));

    // what depends on c?  nothing.
    dependencies.clear();
    m_assetProcessorManager->QueryAbsolutePathDependenciesRecursive("c.txt", dependencies, SourceFileDependencyEntry::DEP_SourceToSource, true);
    EXPECT_EQ(dependencies.size(), 1); // a depends on b and d, but no longer c
    EXPECT_NE(dependencies.find(tempPath.absoluteFilePath("subfolder1/c.txt").toUtf8().constData()), dependencies.end());
}

// since we need these files to still produce a 0-based fingerprint, we need them to
// still do a best guess at absolute path, when they are missing.
TEST_F(AssetProcessorManagerTest, QueryAbsolutePathDependenciesRecursive_MissingFiles_ReturnsNoPathWithPlaceholders)
{
    using SourceFileDependencyEntry = AzToolsFramework::AssetDatabase::SourceFileDependencyEntry;

    //  A depends on B, which depends on both C and D

    QDir tempPath(m_tempDir.path());

    UnitTestUtils::CreateDummyFile(tempPath.absoluteFilePath("subfolder1/a.txt"), QString("tempdata\n"));
    UnitTestUtils::CreateDummyFile(tempPath.absoluteFilePath("subfolder1/d.txt"), QString("tempdata\n"));
    // note that we don't actually create b and c here, they are missing.

    SourceFileDependencyEntry newEntry1;  // a depends on B
    newEntry1.m_sourceDependencyID = AzToolsFramework::AssetDatabase::InvalidEntryId;
    newEntry1.m_builderGuid = AZ::Uuid::CreateRandom();
    newEntry1.m_source = "a.txt";
    newEntry1.m_dependsOnSource = "b.txt";

    SourceFileDependencyEntry newEntry2; // b depends on C
    newEntry2.m_sourceDependencyID = AzToolsFramework::AssetDatabase::InvalidEntryId;
    newEntry2.m_builderGuid = AZ::Uuid::CreateRandom();
    newEntry2.m_source = "b.txt";
    newEntry2.m_dependsOnSource = "c.txt";

    SourceFileDependencyEntry newEntry3;  // b also depends on D
    newEntry3.m_sourceDependencyID = AzToolsFramework::AssetDatabase::InvalidEntryId;
    newEntry3.m_builderGuid = AZ::Uuid::CreateRandom();
    newEntry3.m_source = "b.txt";
    newEntry3.m_dependsOnSource = "d.txt";

    ASSERT_TRUE(m_assetProcessorManager->m_stateData->SetSourceFileDependency(newEntry1));
    ASSERT_TRUE(m_assetProcessorManager->m_stateData->SetSourceFileDependency(newEntry2));
    ASSERT_TRUE(m_assetProcessorManager->m_stateData->SetSourceFileDependency(newEntry3));

    AssetProcessor::SourceFilesForFingerprintingContainer dependencies;
    m_assetProcessorManager->QueryAbsolutePathDependenciesRecursive("a.txt", dependencies, SourceFileDependencyEntry::DEP_SourceToSource, false);
    EXPECT_EQ(dependencies.size(), 2); // a depends on b, c, and d - with the latter two being indirect.

    EXPECT_NE(dependencies.find(tempPath.absoluteFilePath("subfolder1/a.txt").toUtf8().constData()), dependencies.end());
    EXPECT_NE(dependencies.find(tempPath.absoluteFilePath("subfolder1/d.txt").toUtf8().constData()), dependencies.end());

    dependencies.clear();
    m_assetProcessorManager->QueryAbsolutePathDependenciesRecursive("b.txt", dependencies, SourceFileDependencyEntry::DEP_SourceToSource, false);
    EXPECT_EQ(dependencies.size(), 1); // b  depends on c, and d
    EXPECT_NE(dependencies.find(tempPath.absoluteFilePath("subfolder1/d.txt").toUtf8().constData()), dependencies.end());

    // eliminate b --> c
    ASSERT_TRUE(m_assetProcessorManager->m_stateData->RemoveSourceFileDependency(newEntry2.m_sourceDependencyID));

    dependencies.clear();
    m_assetProcessorManager->QueryAbsolutePathDependenciesRecursive("a.txt", dependencies, SourceFileDependencyEntry::DEP_SourceToSource, false);
    EXPECT_EQ(dependencies.size(), 2); // a depends on b and d, but no longer c
    EXPECT_NE(dependencies.find(tempPath.absoluteFilePath("subfolder1/a.txt").toUtf8().constData()), dependencies.end());
    EXPECT_NE(dependencies.find(tempPath.absoluteFilePath("subfolder1/d.txt").toUtf8().constData()), dependencies.end());
}

TEST_F(AssetProcessorManagerTest, BuilderSDK_API_CreateJobs_HasValidParameters_WithNoOutputFolder)
{
    QDir tempPath(m_tempDir.path());
    // here we push a file change through APM and make sure that "CreateJobs" has correct parameters, with no output redirection
    QString absPath(tempPath.absoluteFilePath("subfolder1/test_text.txt"));
    UnitTestUtils::CreateDummyFile(absPath);

    m_mockApplicationManager->ResetMockBuilderCreateJobCalls();

    m_isIdling = false;
    QMetaObject::invokeMethod(m_assetProcessorManager.get(), "AssessModifiedFile", Qt::QueuedConnection, Q_ARG(QString, absPath));

    // wait for AP to become idle.
    ASSERT_TRUE(BlockUntilIdle(5000));

    ASSERT_EQ(m_mockApplicationManager->GetMockBuilderCreateJobCalls(), 1);

    AZStd::shared_ptr<AssetProcessor::InternalMockBuilder> builderTxtBuilder;
    ASSERT_TRUE(m_mockApplicationManager->GetBuilderByID("txt files", builderTxtBuilder));

    const AssetBuilderSDK::CreateJobsRequest &req = builderTxtBuilder->GetLastCreateJobRequest();

    EXPECT_STREQ(req.m_watchFolder.c_str(), tempPath.absoluteFilePath("subfolder1").toUtf8().constData());
    EXPECT_STREQ(req.m_sourceFile.c_str(), "test_text.txt"); // only the name should be there, no output prefix.

    EXPECT_NE(req.m_sourceFileUUID, AZ::Uuid::CreateNull());
    EXPECT_TRUE(req.HasPlatform("pc"));
    EXPECT_TRUE(req.HasPlatformWithTag("desktop"));
}


TEST_F(AssetProcessorManagerTest, BuilderSDK_API_CreateJobs_HasValidParameters_WithOutputRedirectedFolder)
{
    QDir tempPath(m_tempDir.path());
    // here we push a file change through APM and make sure that "CreateJobs" has correct parameters, with no output redirection
    QString absPath(tempPath.absoluteFilePath("subfolder2/redirected/test_text.txt"));
    UnitTestUtils::CreateDummyFile(absPath);

    m_mockApplicationManager->ResetMockBuilderCreateJobCalls();

    m_isIdling = false;
    QMetaObject::invokeMethod(m_assetProcessorManager.get(), "AssessModifiedFile", Qt::QueuedConnection, Q_ARG(QString, absPath));

    ASSERT_TRUE(BlockUntilIdle(5000));

    ASSERT_EQ(m_mockApplicationManager->GetMockBuilderCreateJobCalls(), 1);

    AZStd::shared_ptr<AssetProcessor::InternalMockBuilder> builderTxtBuilder;
    ASSERT_TRUE(m_mockApplicationManager->GetBuilderByID("txt files", builderTxtBuilder));

    const AssetBuilderSDK::CreateJobsRequest &req = builderTxtBuilder->GetLastCreateJobRequest();

    // this test looks identical to the above test, but the important piece of information here is that
    // subfolder2 has its output redirected in the cache
    // this test makes sure that the CreateJobs API is completely unaffected by that and none of the internal database stuff
    // is reflected by the API.
    EXPECT_STREQ(req.m_watchFolder.c_str(), tempPath.absoluteFilePath("subfolder2/redirected").toUtf8().constData());
    EXPECT_STREQ(req.m_sourceFile.c_str(), "test_text.txt"); // only the name should be there, no output prefix.

    EXPECT_NE(req.m_sourceFileUUID, AZ::Uuid::CreateNull());
    EXPECT_TRUE(req.HasPlatform("pc"));
    EXPECT_TRUE(req.HasPlatformWithTag("desktop"));
}

void AbsolutePathProductDependencyTest::SetUp()
{
    using namespace AzToolsFramework::AssetDatabase;
    AssetProcessorManagerTest::SetUp();

    QDir tempPath(m_tempDir.path());
    m_scanFolderInfo = m_config->GetScanFolderByPath(tempPath.absoluteFilePath("subfolder4"));
    ASSERT_TRUE(m_scanFolderInfo != nullptr);

    SourceDatabaseEntry sourceEntry(
        m_scanFolderInfo->ScanFolderID(),
        /*sourceName - arbitrary*/ "a.txt",
        AZ::Uuid::CreateRandom(),
        /*analysisFingerprint - arbitrary*/ "abcdefg");
    m_assetProcessorManager->m_stateData->SetSource(sourceEntry);

    AZ::Uuid mockBuilderUuid("{73AC8C3B-C30E-4C0D-97E4-4C5060C4E821}");
    JobDatabaseEntry jobEntry(
        sourceEntry.m_sourceID,
        /*jobKey - arbitrary*/ "Mock Job",
        /*fingerprint - arbitrary*/ 123456,
        m_testPlatform.c_str(),
        mockBuilderUuid,
        AzToolsFramework::AssetSystem::JobStatus::Completed,
        /*jobRunKey - arbitrary*/ 1);
    m_assetProcessorManager->m_stateData->SetJob(jobEntry);

    m_productToHaveDependency = ProductDatabaseEntry(
        jobEntry.m_jobID,
        /*subID - arbitrary*/ 0,
        /*productName - arbitrary*/ "a.output",
        AZ::Data::AssetType::CreateNull());
    m_assetProcessorManager->m_stateData->SetProduct(m_productToHaveDependency);
}


AzToolsFramework::AssetDatabase::ProductDependencyDatabaseEntry AbsolutePathProductDependencyTest::SetAndReadAbsolutePathProductDependencyFromRelativePath(
    const AZStd::string& relativePath)
{
    using namespace AzToolsFramework::AssetDatabase;
    AZStd::string productAbsolutePath =
        AZStd::string::format("%s/%s", m_scanFolderInfo->ScanPath().toUtf8().data(), relativePath.c_str());
    AssetBuilderSDK::ProductPathDependencySet dependencies;
    dependencies.insert(
        AssetBuilderSDK::ProductPathDependency(productAbsolutePath, AssetBuilderSDK::ProductPathDependencyType::SourceFile));
    m_assetProcessorManager->m_pathDependencyManager->SaveUnresolvedDependenciesToDatabase(dependencies, m_productToHaveDependency, m_testPlatform);

    ProductDependencyDatabaseEntry productDependency;
    auto queryFunc = [&](ProductDependencyDatabaseEntry& productDependencyData)
    {
        productDependency = AZStd::move(productDependencyData);
        return false; // stop iterating after the first one. There should actually only be one entry.
    };
    m_assetProcessorManager->m_stateData->QueryUnresolvedProductDependencies(queryFunc);
    return productDependency;
}

AZStd::string AbsolutePathProductDependencyTest::BuildScanFolderRelativePath(const AZStd::string& relativePath) const
{
    // Scan folders write to the database with the $ character wrapped around the scan folder's ID.
    return AZStd::string::format("$%llu$%s", m_scanFolderInfo->ScanFolderID(), relativePath.c_str());
}

TEST_F(AbsolutePathProductDependencyTest, AbsolutePathProductDependency_MatchingFileNotAvailable_DependencyCorrectWithScanFolder)
{
    using namespace AzToolsFramework::AssetDatabase;

    AZStd::string dependencyRelativePath("some/file/path/filename.txt");
    ProductDependencyDatabaseEntry productDependency(SetAndReadAbsolutePathProductDependencyFromRelativePath(dependencyRelativePath));

    // When an absolute path product dependency is created, if part of that path matches a scan folder,
    // the part that matches is replaced with the scan folder's identifier, such as $1$, instead of the absolute path.
    AZStd::string expectedResult(BuildScanFolderRelativePath(dependencyRelativePath));
    ASSERT_EQ(productDependency.m_unresolvedPath, expectedResult);
    ASSERT_NE(productDependency.m_productDependencyID, InvalidEntryId);
    ASSERT_NE(productDependency.m_productPK, InvalidEntryId);
    ASSERT_TRUE(productDependency.m_dependencySourceGuid.IsNull());
    ASSERT_EQ(productDependency.m_platform, m_testPlatform);
}

TEST_F(AbsolutePathProductDependencyTest, AbsolutePathProductDependency_MixedCasePath_BecomesLowerCaseInDatabase)
{
    using namespace AzToolsFramework::AssetDatabase;

    AZStd::string dependencyRelativePath("Some/Mixed/Case/Path.txt");
    ProductDependencyDatabaseEntry productDependency(SetAndReadAbsolutePathProductDependencyFromRelativePath(dependencyRelativePath));

    AZStd::to_lower(dependencyRelativePath.begin(), dependencyRelativePath.end());
    AZStd::string expectedResult(BuildScanFolderRelativePath(dependencyRelativePath));
    ASSERT_EQ(productDependency.m_unresolvedPath, expectedResult);
    ASSERT_NE(productDependency.m_productDependencyID, InvalidEntryId);
    ASSERT_NE(productDependency.m_productPK, InvalidEntryId);
    ASSERT_TRUE(productDependency.m_dependencySourceGuid.IsNull());
    ASSERT_EQ(productDependency.m_platform, m_testPlatform);
}

TEST_F(AbsolutePathProductDependencyTest, AbsolutePathProductDependency_RetryDeferredDependenciesWithMatchingSource_DependencyResolves)
{
    using namespace AzToolsFramework::AssetDatabase;

    AZStd::string dependencyRelativePath("somefile.txt");
    ProductDependencyDatabaseEntry productDependency(SetAndReadAbsolutePathProductDependencyFromRelativePath(dependencyRelativePath));
    AZStd::string expectedResult(BuildScanFolderRelativePath(dependencyRelativePath));
    ASSERT_EQ(productDependency.m_unresolvedPath, expectedResult);
    ASSERT_NE(productDependency.m_productDependencyID, InvalidEntryId);
    ASSERT_NE(productDependency.m_productPK, InvalidEntryId);
    ASSERT_TRUE(productDependency.m_dependencySourceGuid.IsNull());
    ASSERT_EQ(productDependency.m_platform, m_testPlatform);

    AZ::Uuid sourceUUID("{4C7B8FD0-9D09-4DCB-A0BC-AEE85B063331}");
    SourceDatabaseEntry matchingSource(
        m_scanFolderInfo->ScanFolderID(),
        dependencyRelativePath.c_str(),
        sourceUUID,
        /*analysisFingerprint - arbitrary*/ "asdfasdf");
    m_assetProcessorManager->m_stateData->SetSource(matchingSource);

    AZ::Uuid mockBuilderUuid("{D314C2FD-757C-4FFA-BEA2-11D41925398A}");
    JobDatabaseEntry jobEntry(
        matchingSource.m_sourceID,
        /*jobKey - arbitrary*/ "Mock Job",
        /*fingerprint - arbitrary*/ 7654321,
        m_testPlatform.c_str(),
        mockBuilderUuid,
        AzToolsFramework::AssetSystem::JobStatus::Completed,
        /*jobRunKey - arbitrary*/ 2);
    m_assetProcessorManager->m_stateData->SetJob(jobEntry);
    ProductDatabaseEntry matchingProductForDependency(
        jobEntry.m_jobID,
        /*subID - arbitrary*/ 5,
        // The absolute path dependency here is to the source file, so the product's file and path
        // don't matter when resolving the dependency.
        /*productName - arbitrary*/ "b.output",
        AZ::Data::AssetType::CreateNull());
    m_assetProcessorManager->m_stateData->SetProduct(matchingProductForDependency);

    m_assetProcessorManager->m_pathDependencyManager->QueueSourceForDependencyResolution(matchingSource);
    m_assetProcessorManager->m_pathDependencyManager->ProcessQueuedDependencyResolves();

    // The product dependency ID shouldn't change when it goes from unresolved to resolved.
    AZStd::vector<ProductDependencyDatabaseEntry> resolvedProductDependencies;
    auto queryFunc = [&](ProductDependencyDatabaseEntry& productDependencyData)
    {
        resolvedProductDependencies.push_back(productDependencyData);
        return true;
    };
    m_assetProcessorManager->m_stateData->QueryProductDependencyByProductId(
        m_productToHaveDependency.m_productID,
        queryFunc);
    ASSERT_EQ(resolvedProductDependencies.size(), 1);
    // The path for a resolved entry should be empty.
    ASSERT_EQ(resolvedProductDependencies[0].m_unresolvedPath, "");
    // The ID and PK should not change.
    ASSERT_EQ(resolvedProductDependencies[0].m_productDependencyID, productDependency.m_productDependencyID);
    ASSERT_EQ(resolvedProductDependencies[0].m_productPK, productDependency.m_productPK);
    // The UUID should now be valid.
    ASSERT_EQ(resolvedProductDependencies[0].m_dependencySourceGuid, matchingSource.m_sourceGuid);
    ASSERT_EQ(resolvedProductDependencies[0].m_dependencySubID, matchingProductForDependency.m_subID);
    ASSERT_EQ(productDependency.m_platform, m_testPlatform);
}

void PathDependencyTest::SetUp()
{
    AssetProcessorManagerTest::SetUp();

    AssetRecognizer rec;
    AssetPlatformSpec specpc;

    rec.m_name = "txt files2";
    rec.m_patternMatcher = AssetBuilderSDK::FilePatternMatcher("*.txt", AssetBuilderSDK::AssetBuilderPattern::Wildcard);
    rec.m_platformSpecs.insert("pc", specpc);
    rec.m_supportsCreateJobs = false;
    m_mockApplicationManager->RegisterAssetRecognizerAsBuilder(rec);

    m_sharedConnection = m_assetProcessorManager->m_stateData.get();
    ASSERT_TRUE(m_sharedConnection);
}

void PathDependencyTest::TearDown()
{
    ASSERT_EQ(m_errorAbsorber->m_numAssertsAbsorbed, 0);
    ASSERT_EQ(m_errorAbsorber->m_numErrorsAbsorbed, 0);

    AssetProcessorManagerTest::TearDown();
}

void PathDependencyTest::CaptureJobs(AZStd::vector<AssetProcessor::JobDetails>& jobDetailsList, const char* sourceFilePath)
{
    using namespace AssetProcessor;
    using namespace AssetBuilderSDK;
    QDir tempPath(m_tempDir.path());
    QString absPath(tempPath.absoluteFilePath(sourceFilePath));
    UnitTestUtils::CreateDummyFile(absPath, QString::number(QDateTime::currentMSecsSinceEpoch()));

    // prepare to capture the job details as the APM inspects the file.
    auto connection = QObject::connect(m_assetProcessorManager.get(), &AssetProcessorManager::AssetToProcess, [&jobDetailsList](JobDetails jobDetails)
    {
        jobDetailsList.push_back(jobDetails);
    });

    // tell the APM about the file:
    m_isIdling = false;
    QMetaObject::invokeMethod(m_assetProcessorManager.get(), "AssessModifiedFile", Qt::QueuedConnection, Q_ARG(QString, absPath));
    ASSERT_TRUE(BlockUntilIdle(5000));

    // Some tests intentionally finish with mixed slashes, so only use the corrected path to perform the job comparison.
    AZStd::string absPathCorrectSeparator(absPath.toUtf8().constData());
    AZStd::replace(absPathCorrectSeparator.begin(), absPathCorrectSeparator.end(), AZ_WRONG_DATABASE_SEPARATOR, AZ_CORRECT_DATABASE_SEPARATOR);

    bool foundJob = false;

    for (const auto& details : jobDetailsList)
    {
        ASSERT_FALSE(details.m_autoFail);

        // we should have gotten at least one request to actually process that job:
        AZStd::string jobPath(details.m_jobEntry.GetAbsoluteSourcePath().toUtf8().constData());
        AZStd::replace(jobPath.begin(), jobPath.end(), AZ_WRONG_DATABASE_SEPARATOR, AZ_CORRECT_DATABASE_SEPARATOR);

        if (jobPath == absPathCorrectSeparator)
        {
            foundJob = true;
        }
    }

    ASSERT_TRUE(foundJob);

    QObject::disconnect(connection);
}

bool PathDependencyTest::ProcessAsset(TestAsset& asset, const OutputAssetSet& outputAssets, const AssetBuilderSDK::ProductPathDependencySet& dependencies, const AZStd::string& folderPath, const AZStd::string& extension)
{
    using namespace AssetProcessor;
    using namespace AssetBuilderSDK;

    AZStd::vector<JobDetails> capturedDetails;
    CaptureJobs(capturedDetails, (folderPath + asset.m_name + extension).c_str());

    // Make sure both counts are the same.  Otherwise certain code might not trigger
    EXPECT_EQ(capturedDetails.size(), outputAssets.size()) << "The number of captured jobs does not match the number of provided output assets.  This can cause AP to not consider the asset to be completely done.";

    int jobSet = 0;
    int subIdCounter = 1;

    for(const auto& outputSet : outputAssets)
    {
        ProcessJobResponse processJobResponse;
        processJobResponse.m_resultCode = ProcessJobResult_Success;

        for (const char* outputExtension : outputSet)
        {
            if(jobSet >= capturedDetails.size() || capturedDetails[jobSet].m_destinationPath.isEmpty())
            {
                return false;
            }

            QString outputAssetPath = QDir(capturedDetails[jobSet].m_destinationPath).absoluteFilePath(QString(asset.m_name.c_str()) + outputExtension);

            UnitTestUtils::CreateDummyFile(outputAssetPath, "this is a test output asset");

            JobProduct jobProduct(outputAssetPath.toUtf8().constData(), AZ::Uuid::CreateRandom(), subIdCounter);
            jobProduct.m_pathDependencies.insert(dependencies.begin(), dependencies.end());

            processJobResponse.m_outputProducts.push_back(jobProduct);
            asset.m_products.push_back(AZ::Data::AssetId(capturedDetails[jobSet].m_jobEntry.m_sourceFileUUID, subIdCounter));

            subIdCounter++;
        }

        // tell the APM that the asset has been processed and allow it to bubble through its event queue:
        m_isIdling = false;
        m_assetProcessorManager->AssetProcessed(capturedDetails[jobSet].m_jobEntry, processJobResponse);
        m_assetProcessorManager->CheckForIdle();

        jobSet++;
    }

    return BlockUntilIdle(5000);
}

bool SearchDependencies(AzToolsFramework::AssetDatabase::ProductDependencyDatabaseEntryContainer dependencyContainer, AZ::Data::AssetId assetId)
{
    for (const auto& containerEntry : dependencyContainer)
    {
        if (containerEntry.m_dependencySourceGuid == assetId.m_guid && containerEntry.m_dependencySubID == assetId.m_subId)
        {
            return true;
        }
    }

    return false;
}

void VerifyDependencies(AzToolsFramework::AssetDatabase::ProductDependencyDatabaseEntryContainer dependencyContainer, AZStd::initializer_list<AZ::Data::AssetId> assetIds, AZStd::initializer_list<const char*> unresolvedPaths = {})
{
    EXPECT_EQ(dependencyContainer.size(), assetIds.size() + unresolvedPaths.size());

    for (const AZ::Data::AssetId& assetId : assetIds)
    {
        bool found = false;

        for (const auto& containerEntry : dependencyContainer)
        {
            if (containerEntry.m_dependencySourceGuid == assetId.m_guid && containerEntry.m_dependencySubID == assetId.m_subId)
            {
                found = true;
                break;
            }
        }

        ASSERT_TRUE(found) << "AssetId " << assetId.ToString<AZStd::string>().c_str() << " was not found";
    }

    for (const char* unresolvedPath : unresolvedPaths)
    {
        bool found = false;

        for (const auto& containerEntry : dependencyContainer)
        {
            if (containerEntry.m_unresolvedPath == unresolvedPath &&
                containerEntry.m_dependencySourceGuid.IsNull() &&
                containerEntry.m_dependencySubID == 0)
            {
                found = true;
                break;
            }
        }

        ASSERT_TRUE(found) << "Unresolved path " << unresolvedPath << " was not found";
    }
}

TEST_F(DuplicateProcessTest, SameAssetProcessedTwice_DependenciesResolveWithoutError)
{
    using namespace AssetProcessor;
    using namespace AssetBuilderSDK;

    QString sourceFilePath = "subfolder1/test.txt";
    AZStd::vector<JobDetails> jobDetailsList;
    ProductPathDependencySet dependencies = { {"dep1.txt", ProductPathDependencyType::SourceFile}, {"DEP2.asset2", ProductPathDependencyType::ProductFile}, {"Dep2.asset3", ProductPathDependencyType::ProductFile} };

    QDir tempPath(m_tempDir.path());
    QString absPath(tempPath.absoluteFilePath(sourceFilePath));
    UnitTestUtils::CreateDummyFile(absPath);

    // prepare to capture the job details as the APM inspects the file.
    auto connection = QObject::connect(m_assetProcessorManager.get(), &AssetProcessorManager::AssetToProcess, [&jobDetailsList](JobDetails jobDetails)
    {
        jobDetailsList.push_back(jobDetails);
    });

    // tell the APM about the file:
    m_isIdling = false;
    QMetaObject::invokeMethod(m_assetProcessorManager.get(), "AssessModifiedFile", Qt::QueuedConnection, Q_ARG(QString, absPath));
    ASSERT_TRUE(BlockUntilIdle(5000));
    QMetaObject::invokeMethod(m_assetProcessorManager.get(), "AssessModifiedFile", Qt::QueuedConnection, Q_ARG(QString, absPath));
    ASSERT_TRUE(BlockUntilIdle(5000));

    for(const auto& job : jobDetailsList)
    {
        ProcessJobResponse processJobResponse;
        processJobResponse.m_resultCode = ProcessJobResult_Success;

        {
            QString outputAssetPath = QDir(job.m_destinationPath).absoluteFilePath("test.asset");

            UnitTestUtils::CreateDummyFile(outputAssetPath, "this is a test output asset");

            JobProduct jobProduct(outputAssetPath.toUtf8().constData());
            jobProduct.m_pathDependencies.insert(dependencies.begin(), dependencies.end());

            processJobResponse.m_outputProducts.push_back(jobProduct);
        }

        // tell the APM that the asset has been processed and allow it to bubble through its event queue:
        m_isIdling = false;
        m_assetProcessorManager->AssetProcessed(job.m_jobEntry, processJobResponse);
    }

    ASSERT_TRUE(BlockUntilIdle(5000));

    TestAsset dep1("dep1");
    TestAsset dep2("deP2"); // random casing to make sure the search is case-insensitive

    ASSERT_TRUE(ProcessAsset(dep1, { {".asset1", ".asset2"} }));
    ASSERT_TRUE(ProcessAsset(dep2, { {".asset1", ".asset2", ".asset3"} }));

    // ---------- Verify that the dependency was recorded, and did not keep the path after resolution ----------
    AzToolsFramework::AssetDatabase::ProductDependencyDatabaseEntryContainer dependencyContainer;
    ASSERT_TRUE(m_sharedConnection->GetProductDependencies(dependencyContainer));

    VerifyDependencies(dependencyContainer,
        {
            dep1.m_products[0],
            dep1.m_products[1],
            dep2.m_products[1],
            dep2.m_products[2]
        }
    );
}

TEST_F(PathDependencyTest, NoLongerProcessedFile_IsRemoved)
{
    using namespace AssetProcessor;
    using namespace AssetBuilderSDK;

    m_mockApplicationManager->UnRegisterAllBuilders();

    AssetRecognizer rec;
    AssetPlatformSpec specpc;

    rec.m_name = "txt files2";
    rec.m_patternMatcher = AssetBuilderSDK::FilePatternMatcher("*.txt", AssetBuilderSDK::AssetBuilderPattern::Wildcard);
    rec.m_platformSpecs.insert("pc", specpc);
    rec.m_supportsCreateJobs = false;
    m_mockApplicationManager->RegisterAssetRecognizerAsBuilder(rec);

    AzFramework::AssetSystem::AssetNotificationMessage details;

    auto connection = QObject::connect(m_assetProcessorManager.get(), &AssetProcessorManager::AssetMessage, [&details](AzFramework::AssetSystem::AssetNotificationMessage message)
        {
            details = message;
        });

    QDir tempPath(m_tempDir.path());
    QString absPath(tempPath.absoluteFilePath("subfolder1/test1.txt"));

    TestAsset testAsset("test1");

    ASSERT_TRUE(ProcessAsset(testAsset, { {".asset1"} }));

    AzToolsFramework::AssetDatabase::ProductDatabaseEntryContainer products;
    m_sharedConnection->GetProductsBySourceName("test1.txt", products);

    ASSERT_EQ(products.size(), 1);
    ASSERT_TRUE(QFile::exists(m_normalizedCacheRootDir.absoluteFilePath("pc/test1.asset1").toUtf8().constData()));

    m_mockApplicationManager->UnRegisterAllBuilders();

    m_isIdling = false;
    QMetaObject::invokeMethod(m_assetProcessorManager.get(), "AssessModifiedFile", Qt::QueuedConnection, Q_ARG(QString, absPath));
    ASSERT_TRUE(BlockUntilIdle(5000));

    products.clear();
    m_sharedConnection->GetProductsBySourceName("test1.txt", products);
    ASSERT_EQ(products.size(), 0);

    ASSERT_FALSE(QFile::exists(m_normalizedCacheRootDir.absoluteFilePath("pc/automatedtesting/test1.asset1").toUtf8().constData()));
}

TEST_F(PathDependencyTest, AssetProcessed_Impl_SelfReferrentialProductDependency_DependencyIsRemoved)
{
    using namespace AssetProcessor;
    using namespace AssetBuilderSDK;

    TestAsset mainFile("testFileName");
    AZStd::vector<JobDetails> capturedDetails;
    CaptureJobs(capturedDetails, ("subfolder1/" + mainFile.m_name + ".txt").c_str());

    ASSERT_FALSE(capturedDetails.empty());

    JobDetails jobDetails = capturedDetails[0];
    AZ::Uuid outputAssetTypeId = AZ::Uuid::CreateRandom();
    int subId = 1;

    ProcessJobResponse processJobResponse;
    processJobResponse.m_resultCode = ProcessJobResult_Success;

    ASSERT_FALSE(jobDetails.m_destinationPath.isEmpty());

    // create a product asset
    QString outputAssetPath = QDir(jobDetails.m_destinationPath).absoluteFilePath(QString(mainFile.m_name.c_str()) + ".asset");
    UnitTestUtils::CreateDummyFile(outputAssetPath, "this is a test output asset");

    // add the new product asset to its own product dependencies list by assetId
    JobProduct jobProduct(outputAssetPath.toUtf8().constData(), outputAssetTypeId, subId);
    AZ::Data::AssetId productAssetId(jobDetails.m_jobEntry.m_sourceFileUUID, subId);
    jobProduct.m_dependencies.push_back(ProductDependency(productAssetId, 5));

    // add the product asset to its own product dependencies list by path
    jobProduct.m_pathDependencies.emplace(ProductPathDependency(AZStd::string::format("%s%s", mainFile.m_name.c_str(), ".asset"), ProductPathDependencyType::ProductFile));

    processJobResponse.m_outputProducts.push_back(jobProduct);
    mainFile.m_products.push_back(productAssetId);

    // tell the APM that the asset has been processed and allow it to bubble through its event queue:
    m_errorAbsorber->Clear();
    m_assetProcessorManager->AssetProcessed(jobDetails.m_jobEntry, processJobResponse);
    ASSERT_TRUE(BlockUntilIdle(5000));

    // Verify we have no entries in the ProductDependencies table
    AzToolsFramework::AssetDatabase::ProductDependencyDatabaseEntryContainer dependencyContainer;
    m_sharedConnection->GetProductDependencies(dependencyContainer);
    ASSERT_TRUE(dependencyContainer.empty());

    // We are testing 2 different dependencies, so we should get 2 warnings
    ASSERT_EQ(m_errorAbsorber->m_numWarningsAbsorbed, 2);
    m_errorAbsorber->Clear();
}

// This test shows the process of deferring resolution of a path dependency works.
// 1) Resource A comes in with a relative path to resource B which has not been processed yet
// 2) Resource B is processed, resolving the path dependency on resource A
TEST_F(PathDependencyTest, AssetProcessed_Impl_DeferredPathResolution)
{
    using namespace AssetProcessor;
    using namespace AssetBuilderSDK;

    AZStd::vector<TestAsset> dependencySources = { "dep1", "dep2" };
    // Start with mixed casing.
    ProductPathDependencySet dependencies = { {"Dep1.txt", AssetBuilderSDK::ProductPathDependencyType::SourceFile}, {"DEP2.asset2", AssetBuilderSDK::ProductPathDependencyType::ProductFile}, {"dep2.asset3", AssetBuilderSDK::ProductPathDependencyType::ProductFile} }; // Test depending on a source asset, and on a subset of product assets

    TestAsset mainFile("test_text");
    ASSERT_TRUE(ProcessAsset(mainFile, { { ".asset" }, {} }, dependencies));

    // ---------- Verify that we have unresolved path in ProductDependencies table ----------
    AzToolsFramework::AssetDatabase::ProductDependencyDatabaseEntryContainer dependencyContainer;
    ASSERT_TRUE(m_sharedConnection->GetProductDependencies(dependencyContainer));
    ASSERT_EQ(dependencyContainer.size(), dependencies.size());

    // All dependencies are stored lowercase in the database. Make the expected dependencies lowercase here to match that.
    for(auto& dependency : dependencies)
    {
        AZStd::to_lower(dependency.m_dependencyPath.begin(), dependency.m_dependencyPath.end());
    }

    for (const auto& dependency : dependencyContainer)
    {
        AssetBuilderSDK::ProductPathDependency actualDependency(dependency.m_unresolvedPath, (dependency.m_dependencyType == AzToolsFramework::AssetDatabase::ProductDependencyDatabaseEntry::DependencyType::ProductDep_SourceFile) ? ProductPathDependencyType::SourceFile : ProductPathDependencyType::ProductFile);

        ASSERT_THAT(dependencies, ::testing::Contains(actualDependency));
        // Verify that the unresolved path dependency is null.
        ASSERT_TRUE(dependency.m_dependencySourceGuid.IsNull());
    }

    // -------- Process the dependencies to resolve the path dependencies in the first product -----
    for(TestAsset& dependency : dependencySources)
    {
        ASSERT_TRUE(ProcessAsset(dependency, { { ".asset1", ".asset2" }, { ".asset3" } }, {}));
    }

    // ---------- Verify that path has been found and resolved ----------
    dependencyContainer.clear();
    ASSERT_TRUE(m_sharedConnection->GetProductDependencies(dependencyContainer));

    VerifyDependencies(dependencyContainer,
        {
            dependencySources[0].m_products[0],
            dependencySources[0].m_products[1],
            dependencySources[0].m_products[2],
            dependencySources[1].m_products[1],
            dependencySources[1].m_products[2],
        }
    );
}

// This test shows process of how a path dependency is resolved when it is pointing to an asset that has already been processed
// 1) Resource A is processed, and has with no relative path dependencies
// 2) Resource B is processed, has a path dependency on resource A
// 3) An entry is made in the product dependencies table but does not have anything in the unresolved path field
TEST_F(PathDependencyTest, AssetProcessed_Impl_DeferredPathResolutionAlreadyResolvable)
{
    using namespace AssetProcessor;
    using namespace AssetBuilderSDK;

    // create dependees
    TestAsset dep1("dep1");
    TestAsset dep2("deP2"); // random casing to make sure the search is case-insensitive

    ASSERT_TRUE(ProcessAsset(dep1, { {".asset1"}, {".asset2"} }));
    ASSERT_TRUE(ProcessAsset(dep2, { {".asset1", ".asset2"}, {".asset3"} }));

    // -------- Make main test asset, with dependencies on products we just created -----
    TestAsset primaryFile("test_text");
    ASSERT_TRUE(ProcessAsset(primaryFile, { { ".asset" }, {} }, { {"dep1.txt", ProductPathDependencyType::SourceFile}, {"DEP2.asset2", ProductPathDependencyType::ProductFile}, {"Dep2.asset3", ProductPathDependencyType::ProductFile} }));

    // ---------- Verify that the dependency was recorded, and did not keep the path after resolution ----------
    AzToolsFramework::AssetDatabase::ProductDependencyDatabaseEntryContainer dependencyContainer;
    ASSERT_TRUE(m_sharedConnection->GetProductDependencies(dependencyContainer));

    VerifyDependencies(dependencyContainer,
        {
            dep1.m_products[0],
            dep1.m_products[1],
            dep2.m_products[1],
            dep2.m_products[2]
        }
    );
}

// In most cases, it's expected that asset references (simple and regular) will be only to product files, not source files.
// Unfortunately, with some legacy systems, this isn't necessary true. To maximize compatibility, the PathDependencyManager
// does a sanity check on file extensions when for path product dependencies. If it sees a source image format (bmp, tif, jpg, and other supported formats)
// it will swap the dependency from a product dependency to a source dependency.
TEST_F(PathDependencyTest, PathProductDependency_SourceImageFileAsProduct_BecomesSourceDependencyInDB)
{
    using namespace AzToolsFramework::AssetDatabase;

    AZStd::string sourceImageFileExtension("imagefile.bmp");

    TestAsset primaryFile("some_file");
    ASSERT_TRUE(ProcessAsset(
        primaryFile,
        /*outputAssets*/{ { ".asset" }, {} },
        /*dependencies*/{ {sourceImageFileExtension, AssetBuilderSDK::ProductPathDependencyType::ProductFile} }));

    AzToolsFramework::AssetDatabase::ProductDependencyDatabaseEntryContainer dependencyContainer;
    ASSERT_TRUE(m_sharedConnection->GetProductDependencies(dependencyContainer));
    ASSERT_EQ(dependencyContainer.size(), 1);
    ASSERT_STREQ(dependencyContainer[0].m_unresolvedPath.c_str(), sourceImageFileExtension.c_str());
    // Verify the dependency type was swapped from product to source.
    ASSERT_EQ(dependencyContainer[0].m_dependencyType, ProductDependencyDatabaseEntry::DependencyType::ProductDep_SourceFile);
}

TEST_F(PathDependencyTest, PathProductDependency_MixedSlashes_BecomesCorrectSeparatorInDB)
{
    using namespace AzToolsFramework::AssetDatabase;

    AZStd::string dependencyRelativePathMixedSlashes("some\\path/with\\mixed/slashes.txt");

    TestAsset primaryFile("some_file");
    ASSERT_TRUE(ProcessAsset(
        primaryFile,
        /*outputAssets*/ { { ".asset" }, {} },
        /*dependencies*/ { {dependencyRelativePathMixedSlashes, AssetBuilderSDK::ProductPathDependencyType::SourceFile} }));

    AzToolsFramework::AssetDatabase::ProductDependencyDatabaseEntryContainer dependencyContainer;
    ASSERT_TRUE(m_sharedConnection->GetProductDependencies(dependencyContainer));

    VerifyDependencies(dependencyContainer,
        {},
        {
            // This string is copy & pasted instead of replacing AZ_WRONG_FILESYSTEM_SEPARATOR with AZ_CORRECT_FILESYSTEM_SEPARATOR
            // to improve readability of this test.
            "some/path/with/mixed/slashes.txt"
        });
}

TEST_F(PathDependencyTest, PathProductDependency_DoubleSlashes_BecomesCorrectSeparatorInDB)
{
    using namespace AzToolsFramework::AssetDatabase;

    AZStd::string dependencyRelativePathMixedSlashes("some\\\\path//with\\double/slashes.txt");

    TestAsset primaryFile("some_file");
    ASSERT_TRUE(ProcessAsset(
        primaryFile,
        /*outputAssets*/{ { ".asset" }, {} },
        /*dependencies*/{ {dependencyRelativePathMixedSlashes, AssetBuilderSDK::ProductPathDependencyType::SourceFile} }));

    AzToolsFramework::AssetDatabase::ProductDependencyDatabaseEntryContainer dependencyContainer;
    ASSERT_TRUE(m_sharedConnection->GetProductDependencies(dependencyContainer));

    VerifyDependencies(dependencyContainer,
        {},
        {
            // This string is copy & pasted instead of replacing AZ_WRONG_FILESYSTEM_SEPARATOR with AZ_CORRECT_FILESYSTEM_SEPARATOR
            // to improve readability of this test.
            "some/path/with/double/slashes.txt"
        });
}

TEST_F(PathDependencyTest, WildcardDependencies_Existing_ResolveCorrectly)
{
    using namespace AssetProcessor;
    using namespace AssetBuilderSDK;

    // create dependees
    TestAsset dep1("dep1");
    TestAsset dep2("deP2"); // random casing to make sure the search is case-insensitive
    TestAsset dep3("dep3");
    TestAsset dep4("1deP1");

    bool result = ProcessAsset(dep1, { {".asset1"}, {".asset2"} });
    ASSERT_TRUE(result) << "Failed to Process Assets";

    result = ProcessAsset(dep2, { {".asset1", ".asset2"}, {".asset3"} });
    ASSERT_TRUE(result) << "Failed to Process Assets";

    result = ProcessAsset(dep3, { {".asset1", ".asset2"}, {".asset3"} });
    ASSERT_TRUE(result) << "Failed to Process Assets";

    result = ProcessAsset(dep4, { {".asset1"}, {".asset3"} }); // This product will match on both dependencies, this will check to make sure we don't get duplicates
    ASSERT_TRUE(result) << "Failed to Process Assets";

    // -------- Make main test asset, with dependencies on products we just created -----
    TestAsset primaryFile("test_text");
    result = ProcessAsset(primaryFile, { { ".asset" }, {} }, { {"*p1.txt", ProductPathDependencyType::SourceFile}, {"*.asset3", ProductPathDependencyType::ProductFile} });
    ASSERT_TRUE(result) << "Failed to Process main test asset";

    // ---------- Verify that the dependency was recorded, and did not keep the path after resolution ----------
    AzToolsFramework::AssetDatabase::ProductDependencyDatabaseEntryContainer dependencyContainer;
    result = m_sharedConnection->GetProductDependencies(dependencyContainer);
    ASSERT_TRUE(result)<< "Failed to Get Product Dependencies";

    VerifyDependencies(dependencyContainer,
        {
            dep1.m_products[0],
            dep1.m_products[1],
            dep2.m_products[2],
            dep3.m_products[2],
            dep4.m_products[0],
            dep4.m_products[1]
        },
        { "*p1.txt", "*.asset3" }
    );
}

TEST_F(PathDependencyTest, WildcardDependencies_ExcludePathsExisting_ResolveCorrectly)
{
    using namespace AssetProcessor;
    using namespace AssetBuilderSDK;

    // create dependees
    TestAsset dep1("dep1");
    TestAsset depdep1("dep/dep1");
    TestAsset depdepdep1("dep/dep/dep1");
    TestAsset dep2("dep2");
    TestAsset depdep2("dep/dep2");
    TestAsset depdepdep2("dep/dep/dep2");
    TestAsset dep3("dep3");

    bool result = ProcessAsset(dep1, { {".asset1"}, {} });
    ASSERT_TRUE(result) << "Failed to Process Assets";

    result = ProcessAsset(depdep1, { {".asset2"}, {} });
    ASSERT_TRUE(result) << "Failed to Process Assets";

    result = ProcessAsset(depdepdep1, { {".asset2"}, {} });
    ASSERT_TRUE(result) << "Failed to Process Assets";

    result = ProcessAsset(dep2, { {".asset3"}, {".asset4"} });
    ASSERT_TRUE(result) << "Failed to Process Assets";

    result = ProcessAsset(depdep2, { {".asset3"}, {} });
    ASSERT_TRUE(result) << "Failed to Process Assets";

    result = ProcessAsset(depdepdep2, { {".asset3"}, {} });
    ASSERT_TRUE(result) << "Failed to Process Assets";

    result = ProcessAsset(dep3, { {".asset4"}, {} });
    ASSERT_TRUE(result) << "Failed to Process Assets";

    // -------- Make two main test assets, with dependencies on products we just created -----
    TestAsset primaryFile1("test_text_1");
    result = ProcessAsset(primaryFile1, { { ".asset" }, {} }, {
        {"*p1.txt", ProductPathDependencyType::SourceFile},
        {"dep3.txt", ProductPathDependencyType::SourceFile},
        {":dep3.txt", ProductPathDependencyType::SourceFile},
        {":dep/dep/*p1.txt", ProductPathDependencyType::SourceFile},
        {":dep/dep1.txt", ProductPathDependencyType::SourceFile},
        {"*.asset3", ProductPathDependencyType::ProductFile},
        {"dep2.asset4", ProductPathDependencyType::ProductFile},
        {":dep/dep/dep2.asset3", ProductPathDependencyType::ProductFile},
        {":dep/dep/dep/dep/*.asset3", ProductPathDependencyType::ProductFile},
        {":dep2.asset4", ProductPathDependencyType::ProductFile}});
    ASSERT_TRUE(result) << "Failed to Process main test asset " << primaryFile1.m_name.c_str();

    TestAsset primaryFile2("test_text_2");
    result = ProcessAsset(primaryFile2, { { ".asset" }, {} }, {
        {"*p1.txt", ProductPathDependencyType::SourceFile},
        {"*.asset3", ProductPathDependencyType::ProductFile} });
    ASSERT_TRUE(result) << "Failed to Process main test asset" << primaryFile2.m_name.c_str();;

    AzToolsFramework::AssetDatabase::ProductDatabaseEntryContainer productContainer;
    result = m_sharedConnection->GetProducts(productContainer);
    ASSERT_TRUE(result) << "Failed to Get Products";

    // ---------- Verify that the dependency was recorded and excluded paths were not resolved ----------
    auto product = AZStd::find_if(productContainer.begin(), productContainer.end(),
        [&primaryFile1](const auto& product)
    {
        return product.m_productName.ends_with(primaryFile1.m_name + ".asset");
    });
    ASSERT_TRUE(product != productContainer.end()) << "Failed to Get Product of " << primaryFile1.m_name.c_str();

    AzToolsFramework::AssetDatabase::ProductDependencyDatabaseEntryContainer dependencyContainer;
    result = m_sharedConnection->GetProductDependenciesByProductID(product->m_productID, dependencyContainer);
    ASSERT_TRUE(result) << "Failed to Get Product Dependencies";

    VerifyDependencies(dependencyContainer,
        {
            dep1.m_products[0],
            dep2.m_products[0]
        },
        { "*p1.txt", "dep3.txt", ":dep3.txt", ":dep/dep/*p1.txt", ":dep/dep1.txt",
        "*.asset3", "dep2.asset4", ":dep/dep/dep2.asset3", ":dep/dep/dep/dep/*.asset3", ":dep2.asset4" }
    );

    // ---------- Verify that the dependency was recorded and the excluded path dependencies defined for another asset didn't effect the product dependencies of the current one ----------
    product = AZStd::find_if(productContainer.begin(), productContainer.end(),
        [&primaryFile2](const auto& product)
    {
        return product.m_productName.ends_with(primaryFile2.m_name + ".asset");
    });
    ASSERT_TRUE(product != productContainer.end()) << "Failed to Get Product of " << primaryFile2.m_name.c_str();

    dependencyContainer.clear();
    result = m_sharedConnection->GetProductDependenciesByProductID(product->m_productID, dependencyContainer);
    ASSERT_TRUE(result) << "Failed to Get Product Dependencies";

    VerifyDependencies(dependencyContainer,
        {
            dep1.m_products[0],
            depdep1.m_products[0],
            depdepdep1.m_products[0],
            dep2.m_products[0],
            depdep2.m_products[0],
            depdepdep2.m_products[0],
        },
        { "*p1.txt", "*.asset3" }
    );

    // Test asset PrimaryFile1 has 4 conflict dependencies
    ASSERT_EQ(m_errorAbsorber->m_numErrorsAbsorbed, 4);
    m_errorAbsorber->Clear();
}

TEST_F(PathDependencyTest, WildcardDependencies_Deferred_ResolveCorrectly)
{
    using namespace AssetProcessor;
    using namespace AssetBuilderSDK;

    // -------- Make main test asset, with dependencies on products that don't exist yet -----
    TestAsset primaryFile("test_text");
    ASSERT_TRUE(ProcessAsset(primaryFile, { { ".asset" }, {} }, { {"*p1.txt", ProductPathDependencyType::SourceFile}, {"*.asset3", ProductPathDependencyType::ProductFile} }));

    // create dependees
    TestAsset dep1("dep1");
    TestAsset dep2("deP2"); // random casing to make sure the search is case-insensitive
    TestAsset dep3("dep3");
    TestAsset dep4("1deP1");

    ASSERT_TRUE(ProcessAsset(dep1, { {".asset1"}, {".asset2"} }));
    ASSERT_TRUE(ProcessAsset(dep2, { {".asset1", ".asset2"}, {".asset3"} }));
    ASSERT_TRUE(ProcessAsset(dep3, { {".asset1", ".asset2"}, {".asset3"} }));
    ASSERT_TRUE(ProcessAsset(dep4, { {".asset1"}, {} }));

    // ---------- Verify that the dependency was recorded, and did not keep the path after resolution ----------
    AzToolsFramework::AssetDatabase::ProductDependencyDatabaseEntryContainer dependencyContainer;
    ASSERT_TRUE(m_sharedConnection->GetProductDependencies(dependencyContainer));

    VerifyDependencies(dependencyContainer,
        {
            dep1.m_products[0],
            dep1.m_products[1],
            dep2.m_products[2],
            dep3.m_products[2],
            dep4.m_products[0]
        },
        { "*p1.txt", "*.asset3" }
    );
}

TEST_F(PathDependencyTest, WildcardDependencies_ExcludedPathDeferred_ResolveCorrectly)
{
    using namespace AssetProcessor;
    using namespace AssetBuilderSDK;

    // -------- Make two main test assets, with dependencies on products that don't exist yet -----
    TestAsset primaryFile1("test_text_1");
    bool result = ProcessAsset(primaryFile1, { { ".asset" }, {} }, {
        {"*p1.txt", ProductPathDependencyType::SourceFile},
        {"dep3.txt", ProductPathDependencyType::SourceFile},
        {":dep3.txt", ProductPathDependencyType::SourceFile},
        {":dep/dep/*p1.txt", ProductPathDependencyType::SourceFile},
        {":dep/dep1.txt", ProductPathDependencyType::SourceFile},
        {"*.asset3", ProductPathDependencyType::ProductFile},
        {"dep2.asset4", ProductPathDependencyType::ProductFile},
        {":dep/dep/dep2.asset3", ProductPathDependencyType::ProductFile},
        {":dep/dep/dep/dep/*.asset3", ProductPathDependencyType::ProductFile},
        {":dep2.asset4", ProductPathDependencyType::ProductFile}});
    ASSERT_TRUE(result) << "Failed to Process main test asset";

    TestAsset primaryFile2("test_text_2");
    result = ProcessAsset(primaryFile2, { { ".asset" }, {} }, {
        {"*p1.txt", ProductPathDependencyType::SourceFile},
        {"*.asset3", ProductPathDependencyType::ProductFile} });
    ASSERT_TRUE(result) << "Failed to Process main test asset";

    // create dependees
    TestAsset dep1("dep1");
    TestAsset depdep1("dep/dep1");
    TestAsset depdepdep1("dep/dep/dep1");
    TestAsset dep2("dep2");
    TestAsset depdep2("dep/dep2");
    TestAsset depdepdep2("dep/dep/dep2");
    TestAsset dep3("dep3");

    result = ProcessAsset(dep1, { {".asset1"}, {} });
    ASSERT_TRUE(result) << "Failed to Process Assets";

    result = ProcessAsset(depdep1, { {".asset2"}, {} });
    ASSERT_TRUE(result) << "Failed to Process Assets";

    result = ProcessAsset(depdepdep1, { {".asset2"}, {} });
    ASSERT_TRUE(result) << "Failed to Process Assets";

    result = ProcessAsset(dep2, { {".asset3"}, {".asset4"} });
    ASSERT_TRUE(result) << "Failed to Process Assets";

    result = ProcessAsset(depdep2, { {".asset3"}, {} });
    ASSERT_TRUE(result) << "Failed to Process Assets";

    result = ProcessAsset(depdepdep2, { {".asset3"}, {} });
    ASSERT_TRUE(result) << "Failed to Process Assets";

    result = ProcessAsset(dep3, { {".asset4"}, {} });
    ASSERT_TRUE(result) << "Failed to Process Assets";

    AzToolsFramework::AssetDatabase::ProductDatabaseEntryContainer productContainer;
    result = m_sharedConnection->GetProducts(productContainer);
    ASSERT_TRUE(result) << "Failed to Get Products";

    // ---------- Verify that the dependency was recorded and exlcuded paths were not resolved ----------
    auto product = AZStd::find_if(productContainer.begin(), productContainer.end(),
        [&primaryFile1](const auto& product)
    {
        return product.m_productName.ends_with(primaryFile1.m_name + ".asset");
    });
    ASSERT_TRUE(product != productContainer.end()) << "Failed to Get Product of " << primaryFile1.m_name.c_str();

    AzToolsFramework::AssetDatabase::ProductDependencyDatabaseEntryContainer dependencyContainer;
    result = m_sharedConnection->GetProductDependenciesByProductID(product->m_productID, dependencyContainer);
    ASSERT_TRUE(result) << "Failed to Get Product Dependencies";

    VerifyDependencies(dependencyContainer,
        {
            dep1.m_products[0],
            dep2.m_products[0]
        },
        { "*p1.txt", "dep3.txt", ":dep3.txt", ":dep/dep/*p1.txt", ":dep/dep1.txt",
        "*.asset3", "dep2.asset4", ":dep/dep/dep2.asset3", ":dep/dep/dep/dep/*.asset3", ":dep2.asset4" }
    );

    // ---------- Verify that the dependency was recorded and the excluded path dependencies defined for another asset didn't effect the product dependencies of the current one ----------
    product = AZStd::find_if(productContainer.begin(), productContainer.end(),
        [&primaryFile2](const auto& product)
    {
        return product.m_productName.ends_with(primaryFile2.m_name + ".asset");
    });
    ASSERT_TRUE(product != productContainer.end()) << "Failed to Get Product of " << primaryFile2.m_name.c_str();

    dependencyContainer.clear();
    result = m_sharedConnection->GetProductDependenciesByProductID(product->m_productID, dependencyContainer);
    ASSERT_TRUE(result) << "Failed to Get Product Dependencies";

    VerifyDependencies(dependencyContainer,
        {
            dep1.m_products[0],
            depdep1.m_products[0],
            depdepdep1.m_products[0],
            dep2.m_products[0],
            depdep2.m_products[0],
            depdepdep2.m_products[0],
        },
        { "*p1.txt", "*.asset3" }
    );

    // Test asset PrimaryFile1 has 4 conflict dependencies
    // After test assets dep2 and dep3 are processed,
    // another 2 errors will be raised because of the confliction
    ASSERT_EQ(m_errorAbsorber->m_numErrorsAbsorbed, 6);
    m_errorAbsorber->Clear();
}

void PathDependencyTest::RunWildcardTest(bool useCorrectDatabaseSeparator, AssetBuilderSDK::ProductPathDependencyType pathDependencyType, bool buildDependenciesFirst)
{
    using namespace AssetProcessor;
    using namespace AssetBuilderSDK;

    // create dependees
    // Wildcard resolution of paths with back slashes is not supported on non-windows platforms, so we need to construct those test cases differently
    TestAsset matchingDepWithForwardSlash("testFolder/someFileName");

    AZStd::string depWithPlatformCompatibleSlash;
    AzFramework::StringFunc::Path::Join("testFolder", "anotherFileName", depWithPlatformCompatibleSlash);
    TestAsset matchingDepWithPlatformCompatibleSlash(depWithPlatformCompatibleSlash.c_str());

    AZStd::string depWithMixedSlashes;
    AzFramework::StringFunc::Path::Join("someRootFolder/testFolder", "anotherFileName", depWithMixedSlashes, true, false);
    TestAsset matchingDepDeeperFolderMixedSlashes(depWithMixedSlashes.c_str());

    TestAsset notMatchingDepInSubfolder("unmatchedFolder/arbitraryFileName");

    if (buildDependenciesFirst)
    {
        ASSERT_TRUE(ProcessAsset(matchingDepWithForwardSlash, { {".asset"}, {} })) << "Failed to Process " << matchingDepWithForwardSlash.m_name.c_str();
        ASSERT_TRUE(ProcessAsset(matchingDepWithPlatformCompatibleSlash, { {".asset"}, {} })) << "Failed to Process " << matchingDepWithPlatformCompatibleSlash.m_name.c_str();
        ASSERT_TRUE(ProcessAsset(matchingDepDeeperFolderMixedSlashes, { {".asset"}, {} })) << "Failed to Process " << matchingDepDeeperFolderMixedSlashes.m_name.c_str();
        ASSERT_TRUE(ProcessAsset(notMatchingDepInSubfolder, { {".asset"}, {} })) << "Failed to Process " << notMatchingDepInSubfolder.m_name.c_str();
    }

    // -------- Make main test asset, with dependencies on products we just created -----
    TestAsset primaryFile("test_text");
    const char* databaseSeparator = useCorrectDatabaseSeparator ? AZ_CORRECT_DATABASE_SEPARATOR_STRING : AZ_WRONG_DATABASE_SEPARATOR_STRING;

    AZStd::string extension = (pathDependencyType == ProductPathDependencyType::SourceFile) ? "txt" : "asset";
    AZStd::string wildcardString = AZStd::string::format("*testFolder%s*.%s", databaseSeparator, extension.c_str());

    ASSERT_TRUE(ProcessAsset(primaryFile, { { ".asset" }, {} }, { {wildcardString.c_str(), pathDependencyType}, })) << "Failed to Process " << primaryFile.m_name.c_str();

    if (!buildDependenciesFirst)
    {
        ASSERT_TRUE(ProcessAsset(matchingDepWithForwardSlash, { {".asset"}, {} })) << "Failed to Process " << matchingDepWithForwardSlash.m_name.c_str();
        ASSERT_TRUE(ProcessAsset(matchingDepWithPlatformCompatibleSlash, { {".asset"}, {} })) << "Failed to Process " << matchingDepWithPlatformCompatibleSlash.m_name.c_str();
        ASSERT_TRUE(ProcessAsset(matchingDepDeeperFolderMixedSlashes, { {".asset"}, {} })) << "Failed to Process " << matchingDepDeeperFolderMixedSlashes.m_name.c_str();
        ASSERT_TRUE(ProcessAsset(notMatchingDepInSubfolder, { {".asset"}, {} })) << "Failed to Process " << notMatchingDepInSubfolder.m_name.c_str();
    }

    // ---------- Verify that the dependency was recorded, and did not keep the path after resolution ----------
    AzToolsFramework::AssetDatabase::ProductDependencyDatabaseEntryContainer dependencyContainer;
    ASSERT_TRUE(m_sharedConnection->GetProductDependencies(dependencyContainer));

    // Dependencies are always written to the database in lower case with the correct separator.
    AZStd::to_lower(wildcardString.begin(), wildcardString.end());
    AZStd::replace(wildcardString.begin(), wildcardString.end(), AZ_WRONG_DATABASE_SEPARATOR, AZ_CORRECT_DATABASE_SEPARATOR);

    VerifyDependencies(dependencyContainer,
        {
            matchingDepWithForwardSlash.m_products[0],
            matchingDepWithPlatformCompatibleSlash.m_products[0],
            matchingDepDeeperFolderMixedSlashes.m_products[0]
        },
        // Paths become lowercase in the DB
        { wildcardString.c_str() }
    );
}

TEST_F(PathDependencyTest, WildcardSourcePathDependenciesWithForwardSlash_Existing_ResolveCorrectly)
{
    RunWildcardTest(
        /*useCorrectDatabaseSeparator*/ true,
        AssetBuilderSDK::ProductPathDependencyType::SourceFile,
        /*buildDependenciesFirst*/ true);
}

TEST_F(PathDependencyTest, WildcardSourcePathDependenciesWithBackSlash_Existing_ResolveCorrectly)
{
    RunWildcardTest(
        /*useCorrectDatabaseSeparator*/ false,
        AssetBuilderSDK::ProductPathDependencyType::SourceFile,
        /*buildDependenciesFirst*/ true);
}

TEST_F(PathDependencyTest, WildcardSourcePathDependenciesWithForwardSlash_Deferred_ResolveCorrectly)
{
    RunWildcardTest(
        /*useCorrectDatabaseSeparator*/ true,
        AssetBuilderSDK::ProductPathDependencyType::SourceFile,
        /*buildDependenciesFirst*/ false);
}

TEST_F(PathDependencyTest, WildcardSourcePathDependenciesWithBackSlash_Deferred_ResolveCorrectly)
{
    RunWildcardTest(
        /*useCorrectDatabaseSeparator*/ false,
        AssetBuilderSDK::ProductPathDependencyType::SourceFile,
        /*buildDependenciesFirst*/ false);
}

TEST_F(PathDependencyTest, WildcardProductPathDependenciesWithForwardSlash_Existing_ResolveCorrectly)
{
    RunWildcardTest(
        /*useCorrectDatabaseSeparator*/ true,
        AssetBuilderSDK::ProductPathDependencyType::ProductFile,
        /*buildDependenciesFirst*/ true);
}

TEST_F(PathDependencyTest, WildcardProductPathDependenciesWithBackSlash_Existing_ResolveCorrectly)
{
    RunWildcardTest(
        /*useCorrectDatabaseSeparator*/ false,
        AssetBuilderSDK::ProductPathDependencyType::ProductFile,
        /*buildDependenciesFirst*/ true);
}

TEST_F(PathDependencyTest, WildcardProductPathDependenciesWithForwardSlash_Deferred_ResolveCorrectly)
{
    RunWildcardTest(
        /*useCorrectDatabaseSeparator*/ true,
        AssetBuilderSDK::ProductPathDependencyType::ProductFile,
        /*buildDependenciesFirst*/ false);
}

TEST_F(PathDependencyTest, WildcardProductPathDependenciesWithBackSlash_Deferred_ResolveCorrectly)
{
    RunWildcardTest(
        /*useCorrectDatabaseSeparator*/ false,
        AssetBuilderSDK::ProductPathDependencyType::ProductFile,
        /*buildDependenciesFirst*/ false);
}

TEST_F(PathDependencyTest, Wildcard_ResolvingTwice_DependenciesNotDuplicated)
{
    // Regression test: make sure resolving the dependencies twice doesn't result in duplicate entries in the database

    RunWildcardTest(
        /*useCorrectDatabaseSeparator*/ true,
        AssetBuilderSDK::ProductPathDependencyType::ProductFile,
        /*buildDependenciesFirst*/ true
    );
    RunWildcardTest(
        /*useCorrectDatabaseSeparator*/ true,
        AssetBuilderSDK::ProductPathDependencyType::ProductFile,
        /*buildDependenciesFirst*/ false);
}


// Tests product path dependencies using absolute paths to source files
TEST_F(PathDependencyTest, AbsoluteDependencies_Existing_ResolveCorrectly)
{
    using namespace AssetProcessor;
    using namespace AssetBuilderSDK;

    QDir tempPath(m_tempDir.path());
    QString absPath(tempPath.absoluteFilePath("subfolder1/dep1.txt"));

    // create dependees
    TestAsset dep1("dep1");

    ASSERT_TRUE(ProcessAsset(dep1, { {".asset1"}, {".asset2"} }));

    // -------- Make main test asset, with dependencies on products we just created -----
    TestAsset primaryFile("test_text");

    ASSERT_TRUE(ProcessAsset(primaryFile, { {".asset"} , {} }, { {absPath.toUtf8().constData(), ProductPathDependencyType::SourceFile} }));

    // ---------- Verify that the dependency was recorded, and did not keep the path after resolution ----------
    AzToolsFramework::AssetDatabase::ProductDependencyDatabaseEntryContainer dependencyContainer;
    ASSERT_TRUE(m_sharedConnection->GetProductDependencies(dependencyContainer));

    VerifyDependencies(dependencyContainer,
        {
            dep1.m_products[0],
            dep1.m_products[1]
        }
    );
}

// Tests product path dependencies using absolute paths to source files
TEST_F(PathDependencyTest, AbsoluteDependencies_Deferred_ResolveCorrectly)
{
    using namespace AssetProcessor;
    using namespace AssetBuilderSDK;

    QDir tempPath(m_tempDir.path());
    AZStd::string relativePathDep1("dep1.txt");
    QString absPathDep1(tempPath.absoluteFilePath(QString("subfolder4%1%2").arg(QDir::separator()).arg(relativePathDep1.c_str())));
    // When an absolute path matches a scan folder, the portion of the path matching that scan folder
    // is replaced with the scan folder's ID.
    AZStd::string absPathDep1WithScanfolder(AZStd::string::format("$4$%s", relativePathDep1.c_str()));
    QString absPathDep2(tempPath.absoluteFilePath("subfolder2/redirected/dep2.txt"));
    QString absPathDep3(tempPath.absoluteFilePath("subfolder1/dep3.txt"));

    // -------- Make main test asset, with dependencies on products that don't exist yet -----
    TestAsset primaryFile("test_text");
    ASSERT_TRUE(ProcessAsset(primaryFile, { { ".asset" }, {} },
        {
            {absPathDep1.toUtf8().constData(), ProductPathDependencyType::SourceFile},
            {absPathDep2.toUtf8().constData(), ProductPathDependencyType::SourceFile},
            {absPathDep3.toUtf8().constData(), ProductPathDependencyType::SourceFile},
        }
    ));

    // create dependees
    TestAsset dep1("dep1");
    TestAsset dep2("dep2");
    TestAsset dep3("dep3");

    // Different scanfolder, same relative file name.  This should *not* trigger the dependency.  We can't test with another asset in the proper scanfolder because AssetIds are based on relative file name,
    // which means both assets have the same AssetId and there would be no way to tell which one matched
    ASSERT_TRUE(ProcessAsset(dep1, { {".asset1"}, {".asset2"} }, {}, "subfolder1/"));
    ASSERT_TRUE(ProcessAsset(dep2, { {".asset1"}, {".asset2"} }, {}, "subfolder2/redirected/"));
    ASSERT_TRUE(ProcessAsset(dep3, { {".asset1"}, {".asset2"} }, {}, "subfolder1/")); // test a normal dependency with no prefix

    // ---------- Verify that the dependency was recorded, and did not keep the path after resolution ----------
    AzToolsFramework::AssetDatabase::ProductDependencyDatabaseEntryContainer dependencyContainer;
    ASSERT_TRUE(m_sharedConnection->GetProductDependencies(dependencyContainer));

    VerifyDependencies(dependencyContainer,
        {
            dep2.m_products[0],
            dep2.m_products[1],
            dep3.m_products[0],
            dep3.m_products[1],
        }, { absPathDep1WithScanfolder.c_str() }
    );
}

TEST_F(PathDependencyTest, ChangeDependencies_Existing_ResolveCorrectly)
{
    using namespace AssetProcessor;
    using namespace AssetBuilderSDK;

    QDir tempPath(m_tempDir.path());
    QString absPath(tempPath.absoluteFilePath("subfolder1/dep1.txt"));

    // create dependees
    TestAsset dep1("dep1");

    ASSERT_TRUE(ProcessAsset(dep1, { {".asset1"}, {".asset2"} }));

    // -------- Make main test asset, with dependencies on products we just created -----
    TestAsset primaryFile("test_text");

    ASSERT_TRUE(ProcessAsset(primaryFile, { {".asset"} , {} }, { {"dep1.*", ProductPathDependencyType::SourceFile} }));

    // ---------- Verify that the dependency was recorded, and did not keep the path after resolution ----------
    AzToolsFramework::AssetDatabase::ProductDependencyDatabaseEntryContainer dependencyContainer;
    ASSERT_TRUE(m_sharedConnection->GetProductDependencies(dependencyContainer));

    VerifyDependencies(dependencyContainer,
        {
            dep1.m_products[0],
            dep1.m_products[1]
        },
        { "dep1.*" }
    );

    // Update again with different dependencies
    ASSERT_TRUE(ProcessAsset(primaryFile, { {".asset"} , {} }, { {absPath.toUtf8().constData(), ProductPathDependencyType::SourceFile} }));

    // ---------- Verify that the dependency was recorded, and did not keep the path after resolution ----------
    dependencyContainer.clear();
    ASSERT_TRUE(m_sharedConnection->GetProductDependencies(dependencyContainer));

    VerifyDependencies(dependencyContainer,
        {
            dep1.m_products[0],
            dep1.m_products[1]
        }
    );
}

TEST_F(PathDependencyTest, MixedPathDependencies_Existing_ResolveCorrectly)
{
    using namespace AssetProcessor;
    using namespace AssetBuilderSDK;

    // create dependees
    TestAsset dep1("dep1");
    TestAsset dep2("deP2"); // random casing to make sure the search is case-insensitive
    TestAsset dep3("dep3");
    TestAsset dep4("dep4");
    TestAsset dep5("dep5");

    QDir tempPath(m_tempDir.path());
    QString absPath(tempPath.absoluteFilePath("subfolder1/folderA/folderB/dep5.txt"));

    ASSERT_TRUE(ProcessAsset(dep1, { {".asset1"}, {".asset2"} }, {}, "subfolder1/folderA/folderB/"));
    ASSERT_TRUE(ProcessAsset(dep2, { {".asset1", ".asset2"}, {".asset3"} }, {}, "subfolder1/folderA/folderB/"));
    ASSERT_TRUE(ProcessAsset(dep3, { {".asset1", ".asset2"}, {".asset3"} }, {}, "subfolder1/folderA/folderB/"));
    ASSERT_TRUE(ProcessAsset(dep4, { {".asset1", ".asset2"}, {".asset3"} }, {}, "subfolder1/folderA/folderB/"));
    ASSERT_TRUE(ProcessAsset(dep5, { {".asset1"}, {} }, {}, "subfolder1/folderA/folderB/"));

    // -------- Make main test asset, with dependencies on products we just created -----
    TestAsset primaryFile("test_text");
    ASSERT_TRUE(ProcessAsset(primaryFile, { { ".asset" }, {} }, {
        {"folderA/folderB\\*1.txt", ProductPathDependencyType::SourceFile}, // wildcard source
        {"folderA/folderB\\*2.asset3", ProductPathDependencyType::ProductFile}, // wildcard product
        {"folderA/folderB\\dep3.txt", ProductPathDependencyType::SourceFile}, // relative source
        {"folderA/folderB\\dep4.asset3", ProductPathDependencyType::ProductFile}, // relative product
        {absPath.toUtf8().constData(), ProductPathDependencyType::SourceFile}, // absolute source
    }));

    // ---------- Verify that the dependency was recorded, and did not keep the path after resolution ----------
    AzToolsFramework::AssetDatabase::ProductDependencyDatabaseEntryContainer dependencyContainer;
    ASSERT_TRUE(m_sharedConnection->GetProductDependencies(dependencyContainer));

    VerifyDependencies(dependencyContainer,
        {
            dep1.m_products[0],
            dep1.m_products[1],
            dep2.m_products[2],
            dep3.m_products[0],
            dep3.m_products[1],
            dep3.m_products[2],
            dep4.m_products[2],
            dep5.m_products[0],
        }, { "foldera/folderb/*1.txt", "foldera/folderb/*2.asset3" } // wildcard dependencies always leave an unresolved entry
    );
}

TEST_F(PathDependencyTest, MixedPathDependencies_Deferred_ResolveCorrectly)
{
    using namespace AssetProcessor;
    using namespace AssetBuilderSDK;

    // create dependees
    TestAsset dep1("dep1");
    TestAsset dep2("deP2"); // random casing to make sure the search is case-insensitive
    TestAsset dep3("dep3");
    TestAsset dep4("dep4");
    TestAsset dep5("dep5");

    QDir tempPath(m_tempDir.path());
    QString absPath(tempPath.absoluteFilePath("subfolder1/folderA\\folderB/dep5.txt"));

    // -------- Make main test asset, with dependencies on products that don't exist yet -----
    TestAsset primaryFile("test_text");
    ASSERT_TRUE(ProcessAsset(primaryFile, { { ".asset" }, {} }, {
        {"folderA/folderB\\*1.txt", ProductPathDependencyType::SourceFile}, // wildcard source
        {"folderA/folderB\\*2.asset3", ProductPathDependencyType::ProductFile}, // wildcard product
        {"folderA/folderB\\dep3.txt", ProductPathDependencyType::SourceFile}, // relative source
        {"folderA/folderB\\dep4.asset3", ProductPathDependencyType::ProductFile}, // relative product
        {absPath.toUtf8().constData(), ProductPathDependencyType::SourceFile}, // absolute source
        }));

    // create dependees
    ASSERT_TRUE(ProcessAsset(dep1, { {".asset1"}, {".asset2"} }, {}, "subfolder1/folderA/folderB/"));
    ASSERT_TRUE(ProcessAsset(dep2, { {".asset1", ".asset2"}, {".asset3"} }, {}, "subfolder1/folderA/folderB/"));
    ASSERT_TRUE(ProcessAsset(dep3, { {".asset1", ".asset2"}, {".asset3"} }, {}, "subfolder1/folderA/folderB/"));
    ASSERT_TRUE(ProcessAsset(dep4, { {".asset1", ".asset2"}, {".asset3"} }, {}, "subfolder1/folderA/folderB/"));
    ASSERT_TRUE(ProcessAsset(dep5, { {".asset1"}, {} }, {}, "subfolder1/folderA/folderB/"));

    // ---------- Verify that the dependency was recorded, and did not keep the path after resolution ----------
    AzToolsFramework::AssetDatabase::ProductDependencyDatabaseEntryContainer dependencyContainer;
    ASSERT_TRUE(m_sharedConnection->GetProductDependencies(dependencyContainer));

    VerifyDependencies(dependencyContainer,
        {
            dep1.m_products[0],
            dep1.m_products[1],
            dep2.m_products[2],
            dep3.m_products[0],
            dep3.m_products[1],
            dep3.m_products[2],
            dep4.m_products[2],
            dep5.m_products[0],
        }, { "foldera/folderb/*1.txt", "foldera/folderb/*2.asset3" } // wildcard dependencies always leave an unresolved entry
    );
}

// This test ensures product path *product* file dependencies are matched by exact path
// Dep1 is output as test.asset#, Dep2 is output as redirected/test.asset#
// Dependencies on test.asset# should point to dep1 and never dep2
TEST_F(PathDependencyTest, AssetProcessed_Impl_DeferredPathResolution_CorrectlyMatchesWithScanFolderPrefix)
{
    using namespace AssetProcessor;
    using namespace AssetBuilderSDK;

    // -------- Make main test asset, with dependencies on products that don't exist yet -----
    TestAsset primaryFile("test_text");
    ASSERT_TRUE(ProcessAsset(primaryFile, { { ".asset" }, {} }, { {"test.asset1", ProductPathDependencyType::ProductFile}, {"test.asset2", ProductPathDependencyType::ProductFile} }));

    // create dependees
    TestAsset dep1("test");
    TestAsset dep2("test");

    ASSERT_TRUE(ProcessAsset(dep1, { {".asset1"}, {".asset2"} }, {}, "subfolder1/"));
    ASSERT_TRUE(ProcessAsset(dep2, { {".asset1"}, {".asset2"} }, {}, "subfolder2/redirected/"));

    // ---------- Verify that the dependency was recorded, and did not keep the path after resolution ----------
    AzToolsFramework::AssetDatabase::ProductDependencyDatabaseEntryContainer dependencyContainer;
    ASSERT_TRUE(m_sharedConnection->GetProductDependencies(dependencyContainer));

    VerifyDependencies(dependencyContainer, { dep1.m_products[0], dep2.m_products[1] });
}

// This test ensures product path *source* file dependencies are matched by exact path
TEST_F(PathDependencyTest, SourceFileDependencyWithPrefix_Deferred_ResolvesCorrectly)
{
    using namespace AssetProcessor;
    using namespace AssetBuilderSDK;

    // -------- Make main test asset, with dependencies on products that don't exist yet -----
    TestAsset primaryFile("test_text");

    ASSERT_TRUE(ProcessAsset(primaryFile, { { ".asset" }, {} }, { {"test.txt", ProductPathDependencyType::SourceFile} }));

    // create dependees
    TestAsset dep1("test");
    TestAsset dep2("test");

    ASSERT_TRUE(ProcessAsset(dep1, { {".asset1"}, {".asset2"} }, {}, "subfolder1/"));
    ASSERT_TRUE(ProcessAsset(dep2, { {".asset1"}, {".asset2"} }, {}, "subfolder2/redirected/"));

    // ---------- Verify that the dependency was recorded, and did not keep the path after resolution ----------
    AzToolsFramework::AssetDatabase::ProductDependencyDatabaseEntryContainer dependencyContainer;
    ASSERT_TRUE(m_sharedConnection->GetProductDependencies(dependencyContainer));

    VerifyDependencies(dependencyContainer,
        {
            dep2.m_products[0],
            dep2.m_products[1],
        }
    );
}

TEST_F(PathDependencyTest, SourceFileDependencyWithPrefix_Existing_ResolvesCorrectly)
{
    using namespace AssetProcessor;
    using namespace AssetBuilderSDK;

    // create dependees
    TestAsset dep1("test");
    TestAsset dep2("test");

    ASSERT_TRUE(ProcessAsset(dep1, { {".asset1"}, {".asset2"} }, {}, "subfolder1/"));
    ASSERT_TRUE(ProcessAsset(dep2, { {".asset1"}, {".asset2"} }, {}, "subfolder2/redirected/"));

    // -------- Make main test asset, with dependencies on products we just created -----
    TestAsset primaryFile("test_text");

    ASSERT_TRUE(ProcessAsset(primaryFile, { { ".asset" }, {} }, { {"test.txt", ProductPathDependencyType::SourceFile} }));

    // ---------- Verify that the dependency was recorded, and did not keep the path after resolution ----------
    AzToolsFramework::AssetDatabase::ProductDependencyDatabaseEntryContainer dependencyContainer;
    ASSERT_TRUE(m_sharedConnection->GetProductDependencies(dependencyContainer));

    VerifyDependencies(dependencyContainer,
        {
            dep2.m_products[0],
            dep2.m_products[1],
        }
    );
}

void MultiplatformPathDependencyTest::SetUp()
{
    AssetProcessorManagerTest::SetUp();
    m_config.reset(new AssetProcessor::PlatformConfiguration());
    m_config->EnablePlatform({ "pc", { "host", "renderer", "desktop" } }, true);
    m_config->EnablePlatform({ "provo",{ "console" } }, true);
    QDir tempPath(m_tempDir.path());

    m_config->AddScanFolder(ScanFolderInfo(tempPath.filePath("subfolder1"), "subfolder1", "subfolder1", false, true, m_config->GetEnabledPlatforms() ));
    m_config->AddScanFolder(ScanFolderInfo(tempPath.filePath("subfolder2"), "subfolder2", "subfolder2", false, true, m_config->GetEnabledPlatforms()));
    m_config->AddScanFolder(ScanFolderInfo(tempPath.filePath("subfolder3"), "subfolder3", "subfolder3", false, true, m_config->GetEnabledPlatforms()));

    m_assetProcessorManager = nullptr; // we need to destroy the previous instance before creating a new one
    m_assetProcessorManager = AZStd::make_unique<AssetProcessorManager_Test>(m_config.get());

    m_isIdling = false;

    m_idleConnection = QObject::connect(m_assetProcessorManager.get(), &AssetProcessor::AssetProcessorManager::AssetProcessorManagerIdleState, [this](bool newState)
    {
        m_isIdling = newState;
    });


    // Get rid of all the other builders, and add a builder that will process for both platforms
    m_mockApplicationManager->UnRegisterAllBuilders();
    AssetRecognizer rec;

    rec.m_name = "multiplatform txt files";
    rec.m_patternMatcher = AssetBuilderSDK::FilePatternMatcher("*.txt", AssetBuilderSDK::AssetBuilderPattern::Wildcard);
    rec.m_platformSpecs.insert("pc", AssetPlatformSpec());
    rec.m_platformSpecs.insert("provo", AssetPlatformSpec());
    rec.m_supportsCreateJobs = false;
    m_mockApplicationManager->RegisterAssetRecognizerAsBuilder(rec);

    AssetRecognizer rec2;

    rec2.m_name = "single platform ini files";
    rec2.m_patternMatcher = AssetBuilderSDK::FilePatternMatcher("*.ini", AssetBuilderSDK::AssetBuilderPattern::Wildcard);
    rec2.m_platformSpecs.insert("pc", AssetPlatformSpec());
    rec2.m_supportsCreateJobs = false;
    m_mockApplicationManager->RegisterAssetRecognizerAsBuilder(rec2);
}

TEST_F(MultiplatformPathDependencyTest, AssetProcessed_Impl_MultiplatformDependencies)
{
    // One product will be pc, one will be console (order is non-deterministic)
    TestAsset asset1("testAsset1");
    ASSERT_TRUE(ProcessAsset(asset1, { { ".asset1" },{ ".asset1b" } }, {}));

    // Create a new asset that will only get processed by one platform, make it depend on both products of testAsset1
    TestAsset asset2("asset2");
    ASSERT_TRUE(ProcessAsset(asset2, { { ".asset1" } }, { { "testAsset1.asset1", AssetBuilderSDK::ProductPathDependencyType::ProductFile },{ "testAsset1.asset1b", AssetBuilderSDK::ProductPathDependencyType::ProductFile } }, "subfolder1/", ".ini"));

    AssetDatabaseConnection* sharedConnection = m_assetProcessorManager->m_stateData.get();
    ASSERT_TRUE(sharedConnection);

    AzToolsFramework::AssetDatabase::ProductDependencyDatabaseEntryContainer dependencyContainer;
    // Since asset2 was only made for one platform only one of its dependencies should be resolved.
    sharedConnection->GetProductDependencies(dependencyContainer);
    int resolvedCount = 0;
    int unresolvedCount = 0;
    for (const auto& dep : dependencyContainer)
    {
        if (dep.m_unresolvedPath.empty())
        {
            resolvedCount++;
        }
        else
        {
            unresolvedCount++;
        }
    }
    ASSERT_EQ(resolvedCount, 1);
    ASSERT_EQ(unresolvedCount, 1);
    ASSERT_NE(SearchDependencies(dependencyContainer, asset1.m_products[0]), SearchDependencies(dependencyContainer, asset1.m_products[1]));
}

TEST_F(MultiplatformPathDependencyTest, AssetProcessed_Impl_MultiplatformDependencies_DeferredResolution)
{
    // Create a new asset that will only get processed by one platform, make it depend on both products of testAsset1
    TestAsset asset2("asset2");
    ASSERT_TRUE(ProcessAsset(asset2, { { ".asset1" } }, { { "testAsset1.asset1", AssetBuilderSDK::ProductPathDependencyType::ProductFile },{ "testAsset1.asset1b", AssetBuilderSDK::ProductPathDependencyType::ProductFile } }, "subfolder1/", ".ini"));

    // One product will be pc, one will be console (order is non-deterministic)
    TestAsset asset1("testAsset1");
    ASSERT_TRUE(ProcessAsset(asset1, { { ".asset1" },{ ".asset1b" } }, {}));

    AssetDatabaseConnection* sharedConnection = m_assetProcessorManager->m_stateData.get();
    ASSERT_TRUE(sharedConnection);

    AzToolsFramework::AssetDatabase::ProductDependencyDatabaseEntryContainer dependencyContainer;
    // Since asset2 was only made for one platform only one of its dependencies should be resolved.
    sharedConnection->GetProductDependencies(dependencyContainer);
    int resolvedCount = 0;
    int unresolvedCount = 0;
    for (const auto& dep : dependencyContainer)
    {
        if (dep.m_unresolvedPath.empty())
        {
            resolvedCount++;
        }
        else
        {
            unresolvedCount++;
        }
    }
    ASSERT_EQ(resolvedCount, 1);
    ASSERT_EQ(unresolvedCount, 1);
    ASSERT_NE(SearchDependencies(dependencyContainer, asset1.m_products[0]), SearchDependencies(dependencyContainer, asset1.m_products[1]));
}

TEST_F(MultiplatformPathDependencyTest, SameFilenameForAllPlatforms)
{
    TestAsset asset2("asset2");
    bool result = ProcessAsset(
        asset2, { { ".output" }, { ".output" } }, { { "*1.output", AssetBuilderSDK::ProductPathDependencyType::ProductFile } }, "subfolder1/",
        ".txt");

    ASSERT_TRUE(result);

    TestAsset asset1("asset1");
    result = ProcessAsset(asset1, { { ".output" }, { ".output" } }, {});

    ASSERT_TRUE(result);

    AssetDatabaseConnection* sharedConnection = m_assetProcessorManager->m_stateData.get();
    ASSERT_TRUE(sharedConnection);

    AzToolsFramework::AssetDatabase::ProductDependencyDatabaseEntryContainer dependencyContainer;

    sharedConnection->GetProductDependencies(dependencyContainer);
    int resolvedCount = 0;
    int unresolvedCount = 0;
    for (const auto& dep : dependencyContainer)
    {
        if (dep.m_unresolvedPath.empty())
        {
            resolvedCount++;
        }
        else
        {
            unresolvedCount++;
        }
    }
    ASSERT_EQ(resolvedCount, 2);
    ASSERT_EQ(unresolvedCount, 2);
    VerifyDependencies(dependencyContainer, { asset1.m_products[0], asset1.m_products[1] }, { "*1.output", "*1.output" });
}

TEST_F(MultiplatformPathDependencyTest, AssetProcessed_Impl_MultiplatformDependencies_SourcePath)
{
    // One product will be pc, one will be console (order is non-deterministic)
    TestAsset asset1("testAsset1");
    ASSERT_TRUE(ProcessAsset(asset1, { { ".asset1" },{ ".asset1b" } }, {}));

    // Create a new asset that will only get processed by one platform, make it depend on both products of testAsset1
    TestAsset asset2("asset2");
    ASSERT_TRUE(ProcessAsset(asset2, { { ".asset1" } }, { { "testAsset1.txt", AssetBuilderSDK::ProductPathDependencyType::SourceFile } }, "subfolder1/", ".ini"));

    AssetDatabaseConnection* sharedConnection = m_assetProcessorManager->m_stateData.get();
    ASSERT_TRUE(sharedConnection);

    AzToolsFramework::AssetDatabase::ProductDependencyDatabaseEntryContainer dependencyContainer;
    // Since asset2 was only made for one platform only one of its dependencies should be resolved.
    sharedConnection->GetProductDependencies(dependencyContainer);
    int resolvedCount = 0;
    int unresolvedCount = 0;
    for (const auto& dep : dependencyContainer)
    {
        if (dep.m_unresolvedPath.empty())
        {
            resolvedCount++;
        }
        else
        {
            unresolvedCount++;
        }
    }
    ASSERT_EQ(resolvedCount, 1);
    ASSERT_EQ(unresolvedCount, 0);
    ASSERT_NE(SearchDependencies(dependencyContainer, asset1.m_products[0]), SearchDependencies(dependencyContainer, asset1.m_products[1]));
}

// this tests exists to make sure a bug does not regress.
// when the bug was active, dependencies would be stored in the database incorrectly when different products emitted different dependencies.
// specifically, any dependency emitted by any product of a given source would show up as a dependency of ALL products for that source.
TEST_F(AssetProcessorManagerTest, AssetProcessedImpl_DifferentProductDependenciesPerProduct_SavesCorrectlyToDatabase)
{
    using namespace AssetProcessor;
    using namespace AssetBuilderSDK;
    /// --------------------- SETUP PHASE - make an asset exist in the database -------------------

    // Create the source file.
    QDir tempPath(m_tempDir.path());
    QString absPath(tempPath.absoluteFilePath("subfolder1/test_text.txt"));
    UnitTestUtils::CreateDummyFile(absPath);

    // prepare to capture the job details as the APM inspects the file.
    JobDetails capturedDetails;
    auto connection = QObject::connect(m_assetProcessorManager.get(), &AssetProcessorManager::AssetToProcess, [&capturedDetails](JobDetails jobDetails)
    {
        capturedDetails = jobDetails;
    });

    // tell the APM about the file:
    m_isIdling = false;
    QMetaObject::invokeMethod(m_assetProcessorManager.get(), "AssessModifiedFile", Qt::QueuedConnection, Q_ARG(QString, absPath));
    ASSERT_TRUE(BlockUntilIdle(5000));

    ASSERT_FALSE(capturedDetails.m_autoFail);

    QObject::disconnect(connection);

    // we should have gotten at least one request to actually process that job:
    ASSERT_STREQ(capturedDetails.m_jobEntry.GetAbsoluteSourcePath().toUtf8().constData(), absPath.toUtf8().constData());

    // now simulate the job being done and actually returning a full job finished details which includes dependencies:
    ProcessJobResponse response;
    response.m_resultCode = ProcessJobResult_Success;

    QString destTestPath1 = QDir(capturedDetails.m_destinationPath).absoluteFilePath("test1.txt");
    QString destTestPath2 = QDir(capturedDetails.m_destinationPath).absoluteFilePath("test2.txt");

    UnitTestUtils::CreateDummyFile(destTestPath1, "this is the first output");
    UnitTestUtils::CreateDummyFile(destTestPath2, "this is the second output");

    JobProduct productA(destTestPath1.toUtf8().constData(), AZ::Uuid::CreateRandom(), 1);
    JobProduct productB(destTestPath2.toUtf8().constData(), AZ::Uuid::CreateRandom(), 2);
    AZ::Data::AssetId expectedIdOfProductA(capturedDetails.m_jobEntry.m_sourceFileUUID, productA.m_productSubID);
    AZ::Data::AssetId expectedIdOfProductB(capturedDetails.m_jobEntry.m_sourceFileUUID, productB.m_productSubID);

    productA.m_dependencies.push_back(ProductDependency(expectedIdOfProductB, 5));
    productB.m_dependencies.push_back(ProductDependency(expectedIdOfProductA, 6));
    response.m_outputProducts.push_back(productA);
    response.m_outputProducts.push_back(productB);

    // tell the APM that the asset has been processed and allow it to bubble through its event queue:
    m_isIdling = false;
    m_assetProcessorManager->AssetProcessed(capturedDetails.m_jobEntry, response);
    ASSERT_TRUE(BlockUntilIdle(5000));
    // note that there exists different tests (in the AssetStateDatabase tests) to directly test the actual database store/get for this
    // the purpose of this test is to just make sure that the Asset Processor Manager actually understood the job dependencies
    // and correctly stored the results into the dependency table.

    //-------------------------------- EVALUATION PHASE -------------------------
    // at this point, the AP will have filed the asset away in its database and we can now validate that it actually
    // did it correctly.
    // We expect to see two dependencies in the dependency table, each with the correct dependency, no duplicates, no lost data.
    AssetDatabaseConnection* sharedConnection = m_assetProcessorManager->m_stateData.get();

    AZStd::unordered_map<AZ::Data::AssetId, AzToolsFramework::AssetDatabase::ProductDependencyDatabaseEntry> capturedTableEntries;

    ASSERT_TRUE(sharedConnection);
    AZStd::size_t countFound = 0;
    bool queryresult = sharedConnection->QueryProductDependenciesTable(
        [&capturedTableEntries, &countFound](AZ::Data::AssetId& asset, AzToolsFramework::AssetDatabase::ProductDependencyDatabaseEntry& entry)
    {
        ++countFound;
        capturedTableEntries[asset] = entry;
        return true;
    });

    ASSERT_TRUE(queryresult);

    // this also asserts uniqueness.
    ASSERT_EQ(countFound, 2);
    ASSERT_EQ(capturedTableEntries.size(), countFound); // if they were not unique asset IDs, they would have collapsed on top of each other.

    // make sure both assetIds are present:
    ASSERT_NE(capturedTableEntries.find(expectedIdOfProductA), capturedTableEntries.end());
    ASSERT_NE(capturedTableEntries.find(expectedIdOfProductB), capturedTableEntries.end());

    // make sure both refer to the other and nothing else.
    EXPECT_EQ(capturedTableEntries[expectedIdOfProductA].m_dependencySourceGuid, expectedIdOfProductB.m_guid);
    EXPECT_EQ(capturedTableEntries[expectedIdOfProductA].m_dependencySubID, expectedIdOfProductB.m_subId);
    EXPECT_EQ(capturedTableEntries[expectedIdOfProductA].m_dependencyFlags, 5);

    EXPECT_EQ(capturedTableEntries[expectedIdOfProductB].m_dependencySourceGuid, expectedIdOfProductA.m_guid);
    EXPECT_EQ(capturedTableEntries[expectedIdOfProductB].m_dependencySubID, expectedIdOfProductA.m_subId);
    EXPECT_EQ(capturedTableEntries[expectedIdOfProductB].m_dependencyFlags, 6);
}


// this test exists to make sure a bug does not regress.
// when the bug was active, source files with multiple products would cause the asset processor to repeatedly process them
// due to a timing problem.  Specifically, if the products were not successfully moved to the output directory quickly enough
// it would assume something was wrong, and re-trigger the job, which cancelled the already-in-flight job currently busy copying
// the product files to the cache to finalize it.
TEST_F(AssetProcessorManagerTest, AssessDeletedFile_OnJobInFlight_IsIgnored)
{
    using namespace AssetProcessor;
    using namespace AssetBuilderSDK;

    // constants to adjust - if this regresses you can turn it up much higher for a stress test.
    const int numOutputsToSimulate = 50;

    // --------------------- SETUP PHASE - make an asset exist in the database as if the job is complete -------------------
    // The asset needs multiple job products.

    // Create the source file.
    QDir tempPath(m_tempDir.path());
    QString absPath(tempPath.absoluteFilePath("subfolder1/test_text.txt"));
    UnitTestUtils::CreateDummyFile(absPath);

    // prepare to capture the job details as the APM inspects the file.
    JobDetails capturedDetails;
    auto connection = QObject::connect(m_assetProcessorManager.get(), &AssetProcessorManager::AssetToProcess, [&capturedDetails](JobDetails jobDetails)
    {
        capturedDetails = jobDetails;
    });

    // tell the APM about the file:
    m_isIdling = false;
    QMetaObject::invokeMethod(m_assetProcessorManager.get(), "AssessModifiedFile", Qt::QueuedConnection, Q_ARG(QString, absPath));
    ASSERT_TRUE(BlockUntilIdle(5000));

    QObject::disconnect(connection);

    // we should have gotten at least one request to actually process that job:
    ASSERT_STREQ(capturedDetails.m_jobEntry.GetAbsoluteSourcePath().toUtf8().constData(), absPath.toUtf8().constData());

    // now simulate the job being done and actually returning a full job finished details which includes dependencies:
    ProcessJobResponse response;
    response.m_resultCode = ProcessJobResult_Success;
    for (int outputIdx = 0; outputIdx < numOutputsToSimulate; ++outputIdx)
    {
        QString fileNameToGenerate = QString("test%1.txt").arg(outputIdx);
        QString filePathToGenerate = QDir(capturedDetails.m_destinationPath).absoluteFilePath(fileNameToGenerate);

        UnitTestUtils::CreateDummyFile(filePathToGenerate, "an output");
        JobProduct product(filePathToGenerate.toUtf8().constData(), AZ::Uuid::CreateRandom(), static_cast<AZ::u32>(outputIdx));
        response.m_outputProducts.push_back(product);
    }

    // tell the APM that the asset has been processed and allow it to bubble through its event queue:
    m_isIdling = false;
    m_assetProcessorManager->AssetProcessed(capturedDetails.m_jobEntry, response);
    ASSERT_TRUE(BlockUntilIdle(5000));

    // at this point, everything should be up to date and ready for the test - there should be one source in the database
    // with numOutputsToSimulate products.
    // now, we simulate a job running to process the asset again, by modifying the timestamp on the file to be at least one second later.
    // this is because on some operating systems (such as mac) the resolution of file time stamps is at least one second.
#ifdef AZ_PLATFORM_WINDOWS
    int milliseconds = 10;
#else
    int milliseconds = 1001;
#endif
    AZStd::this_thread::sleep_for(AZStd::chrono::milliseconds(milliseconds));
    UnitTestUtils::CreateDummyFile(absPath, "Completely different file data");

    // with the source file changed, tell it to process it again:
    // prepare to capture the job details as the APM inspects the file.
    connection = QObject::connect(m_assetProcessorManager.get(), &AssetProcessorManager::AssetToProcess, [&capturedDetails](JobDetails jobDetails)
    {
        capturedDetails = jobDetails;
    });

    // tell the APM about the file:
    m_isIdling = false;
    QMetaObject::invokeMethod(m_assetProcessorManager.get(), "AssessModifiedFile", Qt::QueuedConnection, Q_ARG(QString, absPath));
    ASSERT_TRUE(BlockUntilIdle(5000));

    QObject::disconnect(connection);
    // we should have gotten at least one request to actually process that job:
    ASSERT_STREQ(capturedDetails.m_jobEntry.GetAbsoluteSourcePath().toUtf8().constData(), absPath.toUtf8().constData());
    ASSERT_FALSE(capturedDetails.m_autoFail);
    ASSERT_FALSE(capturedDetails.m_destinationPath.isEmpty());
    // ----------------------------- TEST BEGINS HERE -----------------------------
    // simulte a very slow computer processing the file one output at a time and feeding file change notifies:

    // FROM THIS POINT ON we should see no new job create / cancellation or anything since we're just going to be messing with the cache.
    bool gotUnexpectedAssetToProcess = false;
    connection = QObject::connect(m_assetProcessorManager.get(), &AssetProcessorManager::AssetToProcess, [&gotUnexpectedAssetToProcess](JobDetails /*jobDetails*/)
    {
        gotUnexpectedAssetToProcess = true;
    });

    // this function tells APM about a file and waits for it to idle, if waitForIdle is true.
    // basically, it simulates the file watcher firing on events from the cache since file watcher events
    // come in on the queue at any time a file changes, sourced from a different thread.
    auto notifyAPM = [this, &gotUnexpectedAssetToProcess](const char* functionToCall, QString filePath, bool waitForIdle)
    {
        if (waitForIdle)
        {
            m_isIdling = false;
        }
        QMetaObject::invokeMethod(m_assetProcessorManager.get(), functionToCall, Qt::QueuedConnection, Q_ARG(QString, QString(filePath)));
        if (waitForIdle)
        {
            ASSERT_TRUE(BlockUntilIdle(5000));
        }

        ASSERT_FALSE(gotUnexpectedAssetToProcess);
    };

    response = AssetBuilderSDK::ProcessJobResponse();
    response.m_resultCode = ProcessJobResult_Success;
    for (int outputIdx = 0; outputIdx < numOutputsToSimulate; ++outputIdx)
    {
        // every second one, we dont wait at all and let it rapidly process, to preturb the timing.
        bool shouldBlockAndWaitThisTime = outputIdx % 2 == 0;

        QString fileNameToGenerate = QString("test%1.txt").arg(outputIdx);
        QString filePathToGenerate = QDir(capturedDetails.m_destinationPath).absoluteFilePath(fileNameToGenerate);

        JobProduct product(filePathToGenerate.toUtf8().constData(), AZ::Uuid::CreateRandom(), static_cast<AZ::u32>(outputIdx));
        response.m_outputProducts.push_back(product);

        AssetProcessor::ProcessingJobInfoBus::Broadcast(&AssetProcessor::ProcessingJobInfoBus::Events::BeginCacheFileUpdate, filePathToGenerate.toUtf8().data());

        AZ::IO::SystemFile::Delete(filePathToGenerate.toUtf8().constData());

        // simulate the file watcher showing the deletion occuring:
        notifyAPM("AssessDeletedFile", filePathToGenerate, shouldBlockAndWaitThisTime);
        UnitTestUtils::CreateDummyFile(filePathToGenerate, "an output");

        // let the APM go for a significant amount of time so that it simulates a slow thread copying a large file with lots of events about it pouring in.
        for (int repeatLoop = 0; repeatLoop < 100; ++repeatLoop)
        {
            QMetaObject::invokeMethod(m_assetProcessorManager.get(), "AssessDeletedFile", Qt::QueuedConnection, Q_ARG(QString, QString(filePathToGenerate)));
            QCoreApplication::processEvents(QEventLoop::WaitForMoreEvents, 1);
            ASSERT_FALSE(gotUnexpectedAssetToProcess);
        }

        // also toss it a "cache modified" call to make sure that this does not spawn further jobs
        // note that assessing modified files in the cache should not result in it spawning jobs or even becoming unidle since it
        // actually ignores modified files in the cache.
        QMetaObject::invokeMethod(m_assetProcessorManager.get(), "AssessModifiedFile", Qt::QueuedConnection, Q_ARG(QString, QString(filePathToGenerate)));
        QCoreApplication::processEvents(QEventLoop::WaitForMoreEvents, 1);
        ASSERT_FALSE(gotUnexpectedAssetToProcess);

        // now tell it to stop ignoring the cache delete and let it do the next one.
        EBUS_EVENT(AssetProcessor::ProcessingJobInfoBus, EndCacheFileUpdate, filePathToGenerate.toUtf8().data(), false);

        // simulate a "late" deletion notify coming from the file monitor that it outside the "ignore delete" section.  This should STILL not generate additional
        // deletion notifies as it should ignore these if the file in fact actually there when it gets around to checking it
        notifyAPM("AssessDeletedFile", filePathToGenerate, shouldBlockAndWaitThisTime);
    }

    // tell the APM that the asset has been processed and allow it to bubble through its event queue:
    m_isIdling = false;
    m_assetProcessorManager->AssetProcessed(capturedDetails.m_jobEntry, response);
    ASSERT_TRUE(BlockUntilIdle(5000));
    ASSERT_FALSE(gotUnexpectedAssetToProcess);

    QObject::disconnect(connection);
}

void SourceFileDependenciesTest::SetupData(
    const AZStd::vector<AssetBuilderSDK::SourceFileDependency>& sourceFileDependencies,
    const AZStd::vector<AssetBuilderSDK::JobDependency>& jobDependencies,
    bool createFile1Dummies,
    bool createFile2Dummies,
    bool primeMap,
    AssetProcessor::AssetProcessorManager::JobToProcessEntry& job)
{
    // make sure that if we publish some dependencies, they appear:
    m_dummyBuilderUuid = AZ::Uuid::CreateRandom();
    QDir tempPath(m_tempDir.path());
    QString relFileName("assetProcessorManagerTest.txt");
    m_absPath = tempPath.absoluteFilePath("subfolder1/assetProcessorManagerTest.txt");
    m_watchFolderPath = tempPath.absoluteFilePath("subfolder1");
    m_scanFolder = m_config->GetScanFolderByPath(m_watchFolderPath);
    ASSERT_NE(m_scanFolder, nullptr);

    // the above file (assetProcessorManagerTest.txt) will depend on these four files:
    m_dependsOnFile1_Source = tempPath.absoluteFilePath("subfolder1/a.txt");
    m_dependsOnFile2_Source = tempPath.absoluteFilePath("subfolder1/b.txt");
    m_dependsOnFile1_Job = tempPath.absoluteFilePath("subfolder1/c.txt");
    m_dependsOnFile2_Job = tempPath.absoluteFilePath("subfolder1/d.txt");

    if (createFile1Dummies)
    {
        ASSERT_TRUE(UnitTestUtils::CreateDummyFile(m_dependsOnFile1_Source, QString("tempdata\n")));
        ASSERT_TRUE(UnitTestUtils::CreateDummyFile(m_dependsOnFile1_Job, QString("tempdata\n")));
    }

    if (createFile2Dummies)
    {
        ASSERT_TRUE(UnitTestUtils::CreateDummyFile(m_dependsOnFile2_Source, QString("tempdata\n")));
        ASSERT_TRUE(UnitTestUtils::CreateDummyFile(m_dependsOnFile2_Job, QString("tempdata\n")));
    }

    // construct the dummy job to feed to the database updater function:
    job.m_sourceFileInfo.m_databasePath = "assetProcessorManagerTest.txt";
    job.m_sourceFileInfo.m_pathRelativeToScanFolder = "assetProcessorManagerTest.txt";
    job.m_sourceFileInfo.m_scanFolder = m_scanFolder;
    job.m_sourceFileInfo.m_uuid = AssetUtilities::CreateSafeSourceUUIDFromName(job.m_sourceFileInfo.m_databasePath.toUtf8().data());

    if (primeMap)
    {
        // note that we have to "prime" the map with the UUIDs to the source info for this to work:
        m_assetProcessorManager->m_sourceUUIDToSourceInfoMap[m_uuidOfA] = { m_watchFolderPath, "a.txt", "a.txt" };
        m_assetProcessorManager->m_sourceUUIDToSourceInfoMap[m_uuidOfB] = { m_watchFolderPath, "b.txt", "b.txt" };
        m_assetProcessorManager->m_sourceUUIDToSourceInfoMap[m_uuidOfC] = { m_watchFolderPath, "c.txt", "c.txt" };
        m_assetProcessorManager->m_sourceUUIDToSourceInfoMap[m_uuidOfD] = { m_watchFolderPath, "d.txt", "d.txt" };
    }

    for (const auto& sourceFileDependency : sourceFileDependencies)
    {
        job.m_sourceFileDependencies.emplace_back(m_dummyBuilderUuid, sourceFileDependency);
    }

    // it is currently assumed that the only fields that we care about in JobDetails is the builder busId and the job dependencies
    // themselves:
    JobDetails newDetails;
    newDetails.m_assetBuilderDesc.m_busId = m_dummyBuilderUuid;

    for (const auto& jobDependency : jobDependencies)
    {
        newDetails.m_jobDependencyList.push_back(jobDependency);
    }

    job.m_jobsToAnalyze.push_back(newDetails);

    // this is the one line that this unit test is really testing:
    m_assetProcessorManager->UpdateSourceFileDependenciesDatabase(job);
}

AssetBuilderSDK::SourceFileDependency SourceFileDependenciesTest::MakeSourceDependency(const char* file, bool wildcard)
{
    return { file, AZ::Uuid::CreateNull(),
             wildcard ? AssetBuilderSDK::SourceFileDependency::SourceFileDependencyType::Wildcards
                      : AssetBuilderSDK::SourceFileDependency::SourceFileDependencyType::Absolute };
}

AssetBuilderSDK::SourceFileDependency SourceFileDependenciesTest::MakeSourceDependency(AZ::Uuid uuid)
{
    return { "", uuid };
}

AssetBuilderSDK::JobDependency SourceFileDependenciesTest::MakeJobDependency(const char* file)
{
    return AssetBuilderSDK::JobDependency("pc build", "pc", AssetBuilderSDK::JobDependencyType::Order, MakeSourceDependency(file));
}

AssetBuilderSDK::JobDependency SourceFileDependenciesTest::MakeJobDependency(AZ::Uuid uuid)
{
    return AssetBuilderSDK::JobDependency("pc build", "pc", AssetBuilderSDK::JobDependencyType::Order, MakeSourceDependency(uuid));
}

auto SourceFileDependenciesTest::GetDependencyList()
{
    AzToolsFramework::AssetDatabase::SourceFileDependencyEntryContainer deps;
    this->m_assetProcessorManager->m_stateData->GetSourceFileDependenciesByBuilderGUIDAndSource(
        m_dummyBuilderUuid, "assetProcessorManagerTest.txt",
        AzToolsFramework::AssetDatabase::SourceFileDependencyEntry::TypeOfDependency::DEP_Any, deps);

    AZStd::vector<AZStd::string> list;

    for (auto&& entry : deps)
    {
        list.push_back(entry.m_dependsOnSource);
    }

    return list;
}

TEST_F(SourceFileDependenciesTest, UpdateSourceFileDependenciesDatabase_BasicTest)
{
    AssetProcessor::AssetProcessorManager::JobToProcessEntry job;
    SetupData({ MakeSourceDependency("a.txt"), MakeSourceDependency(m_uuidOfB) }, { MakeJobDependency("c.txt"), MakeJobDependency(m_uuidOfD) }, true, true, true, job);
    
    // the rest of this test now performs a series of queries to verify the database was correctly set.
    // this indirectly verifies the QueryAbsolutePathDependenciesRecursive function also but it has its own dedicated tests, above.
    AssetProcessor::SourceFilesForFingerprintingContainer deps;
    m_assetProcessorManager.get()->QueryAbsolutePathDependenciesRecursive(QString::fromUtf8("assetProcessorManagerTest.txt"), deps, AzToolsFramework::AssetDatabase::SourceFileDependencyEntry::DEP_SourceToSource, false);
    // the above function includes the actual source, as an absolute path.
    EXPECT_EQ(deps.size(), 3);
    EXPECT_NE(deps.find(m_absPath.toUtf8().constData()), deps.end());
    EXPECT_NE(deps.find(m_dependsOnFile1_Source.toUtf8().constData()), deps.end());
    EXPECT_NE(deps.find(m_dependsOnFile2_Source.toUtf8().constData()), deps.end());

    deps.clear();
    m_assetProcessorManager.get()->QueryAbsolutePathDependenciesRecursive(QString::fromUtf8("assetProcessorManagerTest.txt"), deps, AzToolsFramework::AssetDatabase::SourceFileDependencyEntry::DEP_JobToJob, false);
    // the above function includes the actual source, as an absolute path.
    EXPECT_EQ(deps.size(), 3);
    EXPECT_NE(deps.find(m_absPath.toUtf8().constData()), deps.end());
    EXPECT_NE(deps.find(m_dependsOnFile1_Job.toUtf8().constData()), deps.end());
    EXPECT_NE(deps.find(m_dependsOnFile2_Job.toUtf8().constData()), deps.end());

    deps.clear();
    m_assetProcessorManager.get()->QueryAbsolutePathDependenciesRecursive(QString::fromUtf8("assetProcessorManagerTest.txt"), deps, AzToolsFramework::AssetDatabase::SourceFileDependencyEntry::DEP_Any, false);
    // the above function includes the actual source, as an absolute path.
    EXPECT_EQ(deps.size(), 5);
    EXPECT_NE(deps.find(m_absPath.toUtf8().constData()), deps.end());
    EXPECT_NE(deps.find(m_dependsOnFile1_Source.toUtf8().constData()), deps.end());
    EXPECT_NE(deps.find(m_dependsOnFile2_Source.toUtf8().constData()), deps.end());
    EXPECT_NE(deps.find(m_dependsOnFile1_Job.toUtf8().constData()), deps.end());
    EXPECT_NE(deps.find(m_dependsOnFile2_Job.toUtf8().constData()), deps.end());
}

TEST_F(SourceFileDependenciesTest, UpdateSourceFileDependenciesDatabase_UpdateTest)
{
    // make sure that if we remove dependencies that are published, they disappear.
    // so the first part of this test is to put some data in there, the same as before:
    
    AssetProcessor::AssetProcessorManager::JobToProcessEntry job;
    SetupData({ MakeSourceDependency("a.txt"), MakeSourceDependency(m_uuidOfB) }, { MakeJobDependency("c.txt"), MakeJobDependency(m_uuidOfD) }, true, true, true, job);
    
    // in this test, though, we delete some after pushing them in there, and update it again:
    job.m_sourceFileDependencies.pop_back(); // erase the 'b' dependency.
    job.m_jobsToAnalyze[0].m_jobDependencyList.pop_back(); // erase the 'd' dependency, which is by guid.
    m_assetProcessorManager.get()->UpdateSourceFileDependenciesDatabase(job);

    // now make sure that the same queries omit b and d:
    AssetProcessor::SourceFilesForFingerprintingContainer deps;
    m_assetProcessorManager.get()->QueryAbsolutePathDependenciesRecursive(QString::fromUtf8("assetProcessorManagerTest.txt"), deps, AzToolsFramework::AssetDatabase::SourceFileDependencyEntry::DEP_SourceToSource, false);
    // the above function includes the actual source, as an absolute path.
    EXPECT_EQ(deps.size(), 2);
    EXPECT_NE(deps.find(m_absPath.toUtf8().constData()), deps.end());
    EXPECT_NE(deps.find(m_dependsOnFile1_Source.toUtf8().constData()), deps.end());

    deps.clear();
    m_assetProcessorManager.get()->QueryAbsolutePathDependenciesRecursive(QString::fromUtf8("assetProcessorManagerTest.txt"), deps, AzToolsFramework::AssetDatabase::SourceFileDependencyEntry::DEP_JobToJob, false);
    // the above function includes the actual source, as an absolute path.
    EXPECT_EQ(deps.size(), 2);
    EXPECT_NE(deps.find(m_absPath.toUtf8().constData()), deps.end());
    EXPECT_NE(deps.find(m_dependsOnFile1_Job.toUtf8().constData()), deps.end());

    deps.clear();
    m_assetProcessorManager.get()->QueryAbsolutePathDependenciesRecursive(QString::fromUtf8("assetProcessorManagerTest.txt"), deps, AzToolsFramework::AssetDatabase::SourceFileDependencyEntry::DEP_Any, false);
    // the above function includes the actual source, as an absolute path.
    EXPECT_EQ(deps.size(), 3);
    EXPECT_NE(deps.find(m_absPath.toUtf8().constData()), deps.end());
    EXPECT_NE(deps.find(m_dependsOnFile1_Source.toUtf8().constData()), deps.end());
    EXPECT_NE(deps.find(m_dependsOnFile1_Job.toUtf8().constData()), deps.end());
}

TEST_F(SourceFileDependenciesTest, UpdateSourceFileDependenciesDatabase_MissingFiles_ByUuid)
{
    // make sure that if we publish some dependencies, they do not appear if they are missing
    
    AssetProcessor::AssetProcessorManager::JobToProcessEntry job;
    SetupData({ MakeSourceDependency("a.txt"), MakeSourceDependency(m_uuidOfB) }, { MakeJobDependency("c.txt"), MakeJobDependency(m_uuidOfD) }, false, true, true, job);
    
    // the rest of this test now performs a series of queries to verify the database was correctly set.
    // this indirectly verifies the QueryAbsolutePathDependenciesRecursive function also but it has its own dedicated tests, above.
    AssetProcessor::SourceFilesForFingerprintingContainer deps;
    m_assetProcessorManager.get()->QueryAbsolutePathDependenciesRecursive(QString::fromUtf8("assetProcessorManagerTest.txt"), deps, AzToolsFramework::AssetDatabase::SourceFileDependencyEntry::DEP_SourceToSource, false);

    // we should find all of the deps, but not the placeholders.

    EXPECT_EQ(deps.size(), 2);
    EXPECT_NE(deps.find(m_absPath.toUtf8().constData()), deps.end());
    EXPECT_NE(deps.find(m_dependsOnFile2_Source.toUtf8().constData()), deps.end()); // b

    deps.clear();
    m_assetProcessorManager.get()->QueryAbsolutePathDependenciesRecursive(QString::fromUtf8("assetProcessorManagerTest.txt"), deps, AzToolsFramework::AssetDatabase::SourceFileDependencyEntry::DEP_JobToJob, false);
    // the above function includes the actual source, as an absolute path.
    EXPECT_EQ(deps.size(), 2);
    EXPECT_NE(deps.find(m_absPath.toUtf8().constData()), deps.end());
    EXPECT_NE(deps.find(m_dependsOnFile2_Job.toUtf8().constData()), deps.end()); // d

    deps.clear();
    m_assetProcessorManager.get()->QueryAbsolutePathDependenciesRecursive(QString::fromUtf8("assetProcessorManagerTest.txt"), deps, AzToolsFramework::AssetDatabase::SourceFileDependencyEntry::DEP_Any, false);
    // the above function includes the actual source, as an absolute path.
    EXPECT_EQ(deps.size(), 3);
    EXPECT_NE(deps.find(m_absPath.toUtf8().constData()), deps.end());
    EXPECT_NE(deps.find(m_dependsOnFile2_Source.toUtf8().constData()), deps.end()); // b
    EXPECT_NE(deps.find(m_dependsOnFile2_Job.toUtf8().constData()), deps.end()); // d
}

TEST_F(SourceFileDependenciesTest, UpdateSourceFileDependenciesDatabase_MissingFiles_ByName)
{
    // make sure that if we publish some dependencies, they do not appear if missing

    AssetProcessor::AssetProcessorManager::JobToProcessEntry job;
    SetupData({ MakeSourceDependency("a.txt"), MakeSourceDependency(m_uuidOfB) }, { MakeJobDependency("c.txt"), MakeJobDependency(m_uuidOfD) }, true, false, false, job);

    // the rest of this test now performs a series of queries to verify the database was correctly set.
    // this indirectly verifies the QueryAbsolutePathDependenciesRecursive function also but it has its own dedicated tests, above.
    AssetProcessor::SourceFilesForFingerprintingContainer deps;
    m_assetProcessorManager.get()->QueryAbsolutePathDependenciesRecursive(QString::fromUtf8("assetProcessorManagerTest.txt"), deps, AzToolsFramework::AssetDatabase::SourceFileDependencyEntry::DEP_SourceToSource, false);

    // we should find all of the deps, but a and c are missing and thus should not appear.
    EXPECT_EQ(deps.size(), 2);
    EXPECT_NE(deps.find(m_absPath.toUtf8().constData()), deps.end());
    EXPECT_NE(deps.find(m_dependsOnFile1_Source.toUtf8().constData()), deps.end());   // a

    deps.clear();
    m_assetProcessorManager.get()->QueryAbsolutePathDependenciesRecursive(QString::fromUtf8("assetProcessorManagerTest.txt"), deps, AzToolsFramework::AssetDatabase::SourceFileDependencyEntry::DEP_JobToJob, false);
    EXPECT_EQ(deps.size(), 2);
    EXPECT_NE(deps.find(m_absPath.toUtf8().constData()), deps.end());
    EXPECT_NE(deps.find(m_dependsOnFile1_Job.toUtf8().constData()), deps.end());  // c

    deps.clear();
    m_assetProcessorManager.get()->QueryAbsolutePathDependenciesRecursive(QString::fromUtf8("assetProcessorManagerTest.txt"), deps, AzToolsFramework::AssetDatabase::SourceFileDependencyEntry::DEP_Any, false);
    EXPECT_EQ(deps.size(), 3);
    EXPECT_NE(deps.find(m_absPath.toUtf8().constData()), deps.end());
    EXPECT_NE(deps.find(m_dependsOnFile1_Source.toUtf8().constData()), deps.end());  // a
    EXPECT_NE(deps.find(m_dependsOnFile1_Job.toUtf8().constData()), deps.end());     // c
}

TEST_F(SourceFileDependenciesTest, UpdateSourceFileDependenciesDatabase_MissingFiles_ByUuid_UpdatesWhenTheyAppear)
{
    // this test makes sure that when files DO appear that were previously placeholders, the database is updated
    // so the strategy here is to  have files b, and d missing, which are declared as dependencies by UUID.
    // then, we make them re-appear later, and check that the database has updated them appropriately.

    AssetProcessor::AssetProcessorManager::JobToProcessEntry job;
    SetupData({ MakeSourceDependency("a.txt"), MakeSourceDependency(m_uuidOfB) }, { MakeJobDependency("c.txt"), MakeJobDependency(m_uuidOfD) }, true, false, false, job);
    
    // so at this point, the database should be in the same state as after the UpdateSourceFileDependenciesDatabase_MissingFiles_ByUuid test
    // which was already verified, by that test.

    // now that the database has placeholders, we expect them to resolve themselves when we provide the actual files:
    ASSERT_TRUE(UnitTestUtils::CreateDummyFile(m_dependsOnFile2_Source, QString("tempdata\n")));
    // now that B exists, we pretend a job came in to process B. (it doesn't require dependencies to be declared)
    // note that we have to "prime" the map with the UUIDs to the source info for this to work:
    m_assetProcessorManager->m_sourceUUIDToSourceInfoMap[m_uuidOfB] = { m_watchFolderPath, "b.txt", "b.txt" };

    AssetProcessorManager::JobToProcessEntry job2;
    job2.m_sourceFileInfo.m_databasePath = "b.txt";
    job2.m_sourceFileInfo.m_pathRelativeToScanFolder = "b.txt";
    job2.m_sourceFileInfo.m_scanFolder = m_scanFolder;
    job2.m_sourceFileInfo.m_uuid = m_uuidOfB;

    m_assetProcessorManager.get()->UpdateSourceFileDependenciesDatabase(job2);

    // b should no longer be a placeholder, so both A and B should be present as their actual path.
    AssetProcessor::SourceFilesForFingerprintingContainer deps;
    m_assetProcessorManager.get()->QueryAbsolutePathDependenciesRecursive(QString::fromUtf8("assetProcessorManagerTest.txt"), deps, AzToolsFramework::AssetDatabase::SourceFileDependencyEntry::DEP_SourceToSource, false);
    EXPECT_EQ(deps.size(), 3);
    EXPECT_NE(deps.find(m_absPath.toUtf8().constData()), deps.end());
    EXPECT_NE(deps.find(m_dependsOnFile1_Source.toUtf8().constData()), deps.end());   // a
    EXPECT_NE(deps.find(m_dependsOnFile2_Source.toUtf8().constData()), deps.end());   // b

    // but d should still be a placeholder, since we have not declared it yet.
    deps.clear();
    m_assetProcessorManager.get()->QueryAbsolutePathDependenciesRecursive(QString::fromUtf8("assetProcessorManagerTest.txt"), deps, AzToolsFramework::AssetDatabase::SourceFileDependencyEntry::DEP_JobToJob, false);
    EXPECT_EQ(deps.size(), 2);
    EXPECT_NE(deps.find(m_absPath.toUtf8().constData()), deps.end());
    EXPECT_NE(deps.find(m_dependsOnFile1_Job.toUtf8().constData()), deps.end());  // c

    // in addition, we expect to have the original file that depends on B appear in the analysis queue, since something it depends on appeared:
    QString normalizedSourcePath = AssetUtilities::NormalizeFilePath(m_absPath);
    EXPECT_TRUE(m_assetProcessorManager->m_alreadyActiveFiles.contains(normalizedSourcePath));

    // now make d exist too and pretend a job came in to process it:
    ASSERT_TRUE(UnitTestUtils::CreateDummyFile(m_dependsOnFile2_Job, QString("tempdata\n"))); // create file D
    AssetProcessorManager::JobToProcessEntry job3;
    job3.m_sourceFileInfo.m_databasePath = "d.txt";
    job3.m_sourceFileInfo.m_pathRelativeToScanFolder = "d.txt";
    job3.m_sourceFileInfo.m_scanFolder = m_scanFolder;
    job3.m_sourceFileInfo.m_uuid = m_uuidOfD;
    m_assetProcessorManager->m_sourceUUIDToSourceInfoMap[m_uuidOfD] = { m_watchFolderPath, "d.txt", "d.txt" };

    m_assetProcessorManager.get()->UpdateSourceFileDependenciesDatabase(job3);

    // all files should now be present:
    deps.clear();
    m_assetProcessorManager.get()->QueryAbsolutePathDependenciesRecursive(QString::fromUtf8("assetProcessorManagerTest.txt"), deps, AzToolsFramework::AssetDatabase::SourceFileDependencyEntry::DEP_Any, false);
    EXPECT_EQ(deps.size(), 5);
    EXPECT_NE(deps.find(m_absPath.toUtf8().constData()), deps.end());
    EXPECT_NE(deps.find(m_dependsOnFile1_Source.toUtf8().constData()), deps.end());
    EXPECT_NE(deps.find(m_dependsOnFile2_Source.toUtf8().constData()), deps.end());
    EXPECT_NE(deps.find(m_dependsOnFile1_Job.toUtf8().constData()), deps.end());
    EXPECT_NE(deps.find(m_dependsOnFile2_Job.toUtf8().constData()), deps.end());
}

TEST_F(SourceFileDependenciesTest, UpdateSourceFileDependenciesDatabase_MissingFiles_ByName_UpdatesWhenTheyAppear)
{
    // this test makes sure that when files DO appear that were previously placeholders, the database is updated
    // so the strategy here is to  have files a, and c missing, which are declared as dependencies by name.
    // then, we make them re-appear later, and check that the database has updated them appropriately.

    AssetProcessor::AssetProcessorManager::JobToProcessEntry job;
    SetupData({ MakeSourceDependency("a.txt"), MakeSourceDependency(m_uuidOfB) }, { MakeJobDependency("c.txt"), MakeJobDependency(m_uuidOfD) }, false, true, true, job);
    
    // so at this point, the database should be in the same state as after the UpdateSourceFileDependenciesDatabase_MissingFiles_ByUuid test
    // which was already verified, by that test.

    // now that the database has placeholders, we expect them to resolve themselves when we provide the actual files:
    ASSERT_TRUE(UnitTestUtils::CreateDummyFile(m_dependsOnFile1_Source, QString("tempdata\n")));
    // now that A exists, we pretend a job came in to process a. (it doesn't require dependencies to be declared)
    AZ::Uuid uuidOfA = AssetUtilities::CreateSafeSourceUUIDFromName("a.txt");
    AssetProcessorManager::JobToProcessEntry job2;
    job2.m_sourceFileInfo.m_databasePath = "a.txt";
    job2.m_sourceFileInfo.m_pathRelativeToScanFolder = "a.txt";
    job2.m_sourceFileInfo.m_scanFolder = m_scanFolder;
    job2.m_sourceFileInfo.m_uuid = uuidOfA;
    m_assetProcessorManager.get()->UpdateSourceFileDependenciesDatabase(job2);

    // a should no longer be a placeholder
    AssetProcessor::SourceFilesForFingerprintingContainer deps;
    m_assetProcessorManager.get()->QueryAbsolutePathDependenciesRecursive(QString::fromUtf8("assetProcessorManagerTest.txt"), deps, AzToolsFramework::AssetDatabase::SourceFileDependencyEntry::DEP_SourceToSource, false);
    EXPECT_EQ(deps.size(), 3);
    EXPECT_NE(deps.find(m_absPath.toUtf8().constData()), deps.end());
    EXPECT_NE(deps.find(m_dependsOnFile1_Source.toUtf8().constData()), deps.end());   // a
    EXPECT_NE(deps.find(m_dependsOnFile2_Source.toUtf8().constData()), deps.end());   // b
    deps.clear();

    m_assetProcessorManager.get()->QueryAbsolutePathDependenciesRecursive(QString::fromUtf8("assetProcessorManagerTest.txt"), deps, AzToolsFramework::AssetDatabase::SourceFileDependencyEntry::DEP_JobToJob, false);
    EXPECT_EQ(deps.size(), 2);
    EXPECT_NE(deps.find(m_absPath.toUtf8().constData()), deps.end());
    EXPECT_NE(deps.find(m_dependsOnFile2_Job.toUtf8().constData()), deps.end());  // d

    // in addition, we expect to have the original file that depends on A appear in the analysis queue, since something it depends on appeared:
    QString normalizedSourcePath = AssetUtilities::NormalizeFilePath(m_absPath);
    EXPECT_TRUE(m_assetProcessorManager->m_alreadyActiveFiles.contains(normalizedSourcePath));

    // now make c exist too and pretend a job came in to process it:
    ASSERT_TRUE(UnitTestUtils::CreateDummyFile(m_dependsOnFile1_Job, QString("tempdata\n")));
    AZ::Uuid uuidOfC = AssetUtilities::CreateSafeSourceUUIDFromName("c.txt");
    AssetProcessorManager::JobToProcessEntry job3;
    job3.m_sourceFileInfo.m_databasePath = "c.txt";
    job3.m_sourceFileInfo.m_pathRelativeToScanFolder = "c.txt";
    job3.m_sourceFileInfo.m_scanFolder = m_scanFolder;
    job3.m_sourceFileInfo.m_uuid = uuidOfC;

    m_assetProcessorManager.get()->UpdateSourceFileDependenciesDatabase(job3);

    // all files should now be present:
    deps.clear();
    m_assetProcessorManager.get()->QueryAbsolutePathDependenciesRecursive(QString::fromUtf8("assetProcessorManagerTest.txt"), deps, AzToolsFramework::AssetDatabase::SourceFileDependencyEntry::DEP_Any, false);
    EXPECT_EQ(deps.size(), 5);
    EXPECT_NE(deps.find(m_absPath.toUtf8().constData()), deps.end());
    EXPECT_NE(deps.find(m_dependsOnFile1_Source.toUtf8().constData()), deps.end());
    EXPECT_NE(deps.find(m_dependsOnFile2_Source.toUtf8().constData()), deps.end());
    EXPECT_NE(deps.find(m_dependsOnFile1_Job.toUtf8().constData()), deps.end());
    EXPECT_NE(deps.find(m_dependsOnFile2_Job.toUtf8().constData()), deps.end());
}

TEST_F(SourceFileDependenciesTest, UpdateSourceFileDependenciesDatabase_DuplicateSourceDependencies)
{
    AssetProcessor::AssetProcessorManager::JobToProcessEntry job;
    SetupData({
        MakeSourceDependency("a.txt"),
        MakeSourceDependency("a.txt"),
        MakeSourceDependency(m_uuidOfA),
        MakeSourceDependency(m_uuidOfB),
        MakeSourceDependency(m_uuidOfB) },
        {}, true, true, true, job);

    auto actualDependencies = GetDependencyList();

    EXPECT_THAT(actualDependencies, ::testing::UnorderedElementsAre(
        "a.txt",
        "b.txt"
    ));
}

TEST_F(SourceFileDependenciesTest, UpdateSourceFileDependenciesDatabase_DuplicateJobDependencies)
{
    AssetProcessor::AssetProcessorManager::JobToProcessEntry job;
    SetupData({ }, {
            MakeJobDependency("c.txt"),
            MakeJobDependency("c.txt"),
            MakeJobDependency(m_uuidOfC),
            MakeJobDependency(m_uuidOfD),
        },
        true, true, true, job);

    auto actualDependencies = GetDependencyList();

    EXPECT_THAT(actualDependencies, ::testing::UnorderedElementsAre("c.txt", "d.txt"));
}

TEST_F(SourceFileDependenciesTest, UpdateSourceFileDependenciesDatabase_JobAndSourceDependenciesDuplicated)
{
    AssetProcessor::AssetProcessorManager::JobToProcessEntry job;
    SetupData(
        {
            MakeSourceDependency("a.txt"),
            MakeSourceDependency(m_uuidOfB)
        },
        {
            MakeJobDependency(m_uuidOfA),
            MakeJobDependency("b.txt"),
        },
        true, true, true, job);

    auto actualDependencies = GetDependencyList();

    EXPECT_THAT(actualDependencies, ::testing::UnorderedElementsAre("a.txt", "b.txt"));
}

TEST_F(SourceFileDependenciesTest, UpdateSourceFileDependenciesDatabase_SourceDependenciesDuplicatedWildcard)
{
    AssetProcessor::AssetProcessorManager::JobToProcessEntry job;
    SetupData(
        {
            MakeSourceDependency("a.txt"),
            MakeSourceDependency("a.t*t", true),
            MakeSourceDependency(m_uuidOfB),
        }, {}, true, true, true, job);

    auto actualDependencies = GetDependencyList();

    EXPECT_THAT(actualDependencies, ::testing::UnorderedElementsAre("a.txt", "a.t%t", "b.txt"));
}

TEST_F(AssetProcessorManagerTest, JobDependencyOrderOnce_MultipleJobs_EmitOK)
{
    using namespace AssetProcessor;
    using namespace AssetBuilderSDK;

    QDir tempPath(m_tempDir.path());
    QString watchFolderPath = tempPath.absoluteFilePath("subfolder1");
    const ScanFolderInfo* scanFolder = m_config->GetScanFolderByPath(watchFolderPath);
    ASSERT_NE(scanFolder, nullptr);
    const char relSourceFileName[] = "a.dummy";
    const char secondRelSourceFile[] = "b.dummy";
    QString sourceFileName = tempPath.absoluteFilePath("subfolder1/a.dummy");
    QString secondSourceFile = tempPath.absoluteFilePath("subfolder1/b.dummy");
    ASSERT_TRUE(UnitTestUtils::CreateDummyFile(sourceFileName, QString("tempdata\n")));
    ASSERT_TRUE(UnitTestUtils::CreateDummyFile(secondSourceFile, QString("tempdata\n")));

    AssetBuilderSDK::AssetBuilderDesc builderDescriptor;
    builderDescriptor.m_name = "Test Dummy Builder";
    builderDescriptor.m_patterns.push_back(AssetBuilderSDK::AssetBuilderPattern("*.dummy", AssetBuilderSDK::AssetBuilderPattern::PatternType::Wildcard));
    builderDescriptor.m_busId = AZ::Uuid::CreateRandom();
    builderDescriptor.m_createJobFunction = [&](const AssetBuilderSDK::CreateJobsRequest& request, AssetBuilderSDK::CreateJobsResponse& response)
    {
        AssetBuilderSDK::JobDescriptor jobDescriptor;
        jobDescriptor.m_jobKey = builderDescriptor.m_name;
        jobDescriptor.SetPlatformIdentifier("pc");
        if (AzFramework::StringFunc::EndsWith(request.m_sourceFile.c_str(), relSourceFileName))
        {
            AssetBuilderSDK::SourceFileDependency dep = { secondRelSourceFile , AZ::Uuid::CreateNull() };
            AssetBuilderSDK::JobDependency jobDep(builderDescriptor.m_name, "pc", AssetBuilderSDK::JobDependencyType::OrderOnce, dep);
            jobDescriptor.m_jobDependencyList.emplace_back(jobDep);
        }
        response.m_createJobOutputs.emplace_back(jobDescriptor);
        response.m_result = AssetBuilderSDK::CreateJobsResultCode::Success;
    };
    builderDescriptor.m_processJobFunction = [](const AssetBuilderSDK::ProcessJobRequest& /*request*/, AssetBuilderSDK::ProcessJobResponse& response)
    {
        response.m_resultCode = AssetBuilderSDK::ProcessJobResultCode::ProcessJobResult_Success;
    };

    MockApplicationManager::BuilderFilePatternMatcherAndBuilderDesc builderFilePatternMatcher;
    builderFilePatternMatcher.m_builderDesc = builderDescriptor;
    builderFilePatternMatcher.m_internalBuilderName = builderDescriptor.m_name;
    builderFilePatternMatcher.m_internalUuid = builderDescriptor.m_busId;
    builderFilePatternMatcher.m_matcherBuilderPattern = AssetUtilities::BuilderFilePatternMatcher(builderDescriptor.m_patterns.back(), builderDescriptor.m_busId);
    m_mockApplicationManager->m_matcherBuilderPatterns.emplace_back(builderFilePatternMatcher);

    // Capture the job details as the APM inspects the file.
    AZStd::vector<JobDetails> jobDetails;
    auto connection = QObject::connect(m_assetProcessorManager.get(), &AssetProcessorManager::AssetToProcess, [&jobDetails](JobDetails job)
        {
            jobDetails.emplace_back(job);
        });

    // Tell the APM about the file:
    m_isIdling = false;
    QMetaObject::invokeMethod(m_assetProcessorManager.get(), "AssessModifiedFile", Qt::QueuedConnection, Q_ARG(QString, sourceFileName));
    QMetaObject::invokeMethod(m_assetProcessorManager.get(), "AssessModifiedFile", Qt::QueuedConnection, Q_ARG(QString, secondSourceFile));
    ASSERT_TRUE(BlockUntilIdle(5000));

    // Although we have processed a.dummy first, APM should send us notification of b.dummy job first and than of a.dummy job
    EXPECT_EQ(jobDetails.size(), 2);
    EXPECT_EQ(jobDetails[0].m_jobEntry.m_databaseSourceName, secondRelSourceFile);
    EXPECT_EQ(jobDetails[1].m_jobEntry.m_databaseSourceName, relSourceFileName);
    EXPECT_EQ(jobDetails[1].m_jobDependencyList.size(), 1); // there should only be one job dependency
    EXPECT_EQ(jobDetails[1].m_jobDependencyList[0].m_jobDependency.m_sourceFile.m_sourceFileDependencyPath, secondRelSourceFile); // there should only be one job dependency

    // Process jobs in APM
    QDir destination(jobDetails[0].m_destinationPath);
    QString productAFileName = destination.absoluteFilePath("aoutput.txt");
    QString productBFileName = destination.absoluteFilePath("boutput.txt");
    ASSERT_TRUE(UnitTestUtils::CreateDummyFile(productBFileName, QString("tempdata\n")));
    ASSERT_TRUE(UnitTestUtils::CreateDummyFile(productAFileName, QString("tempdata\n")));

    AssetBuilderSDK::ProcessJobResponse responseB;
    responseB.m_resultCode = AssetBuilderSDK::ProcessJobResult_Success;
    responseB.m_outputProducts.push_back(AssetBuilderSDK::JobProduct(productBFileName.toUtf8().constData(), AZ::Uuid::CreateNull(), 1));

    AssetBuilderSDK::ProcessJobResponse responseA;
    responseA.m_resultCode = AssetBuilderSDK::ProcessJobResult_Success;
    responseA.m_outputProducts.push_back(AssetBuilderSDK::JobProduct(productAFileName.toUtf8().constData(), AZ::Uuid::CreateNull(), 1));

    m_isIdling = false;
    QMetaObject::invokeMethod(m_assetProcessorManager.get(), "AssetProcessed", Qt::QueuedConnection, Q_ARG(JobEntry, jobDetails[0].m_jobEntry), Q_ARG(AssetBuilderSDK::ProcessJobResponse, responseB));
    ASSERT_TRUE(BlockUntilIdle(5000));

    m_isIdling = false;
    QMetaObject::invokeMethod(m_assetProcessorManager.get(), "AssetProcessed", Qt::QueuedConnection, Q_ARG(JobEntry, jobDetails[1].m_jobEntry), Q_ARG(AssetBuilderSDK::ProcessJobResponse, responseA));
    ASSERT_TRUE(BlockUntilIdle(5000));

    jobDetails.clear();
    m_isIdling = false;

    // Modify source file b.dummy, we should only see one job with source file b.dummy getting processed again even though a.dummy job has an order once job dependency on it .
    ASSERT_TRUE(UnitTestUtils::CreateDummyFile(secondSourceFile, QString("temp\n")));
    QMetaObject::invokeMethod(m_assetProcessorManager.get(), "AssessModifiedFile", Qt::QueuedConnection, Q_ARG(QString, secondSourceFile));
    ASSERT_TRUE(BlockUntilIdle(5000));
    EXPECT_EQ(jobDetails.size(), 1);
    EXPECT_EQ(jobDetails[0].m_jobEntry.m_databaseSourceName, secondRelSourceFile);

    jobDetails.clear();
    m_isIdling = false;
    // Modify source file a.dummy, we should only see one job with source file a.dummy getting processed in this case.
    ASSERT_TRUE(UnitTestUtils::CreateDummyFile(sourceFileName, QString("temp\n")));
    QMetaObject::invokeMethod(m_assetProcessorManager.get(), "AssessModifiedFile", Qt::QueuedConnection, Q_ARG(QString, sourceFileName));
    ASSERT_TRUE(BlockUntilIdle(5000));
    EXPECT_EQ(jobDetails.size(), 1);
    EXPECT_EQ(jobDetails[0].m_jobEntry.m_databaseSourceName, relSourceFileName);
    EXPECT_EQ(jobDetails[0].m_jobDependencyList.size(), 0); // there should not be any job dependency since APM has already processed b.dummy before

    m_isIdling = false;
    QMetaObject::invokeMethod(m_assetProcessorManager.get(), "AssetProcessed", Qt::QueuedConnection, Q_ARG(JobEntry, jobDetails[0].m_jobEntry), Q_ARG(AssetBuilderSDK::ProcessJobResponse, responseA));
    ASSERT_TRUE(BlockUntilIdle(5000));

    jobDetails.clear();
    m_isIdling = false;
    // Here first fail the b.dummy job and than tell APM about the modified file
    // This should cause a.dummy job to get emitted again
    ASSERT_TRUE(UnitTestUtils::CreateDummyFile(secondSourceFile, QString("tempData\n")));
    QMetaObject::invokeMethod(m_assetProcessorManager.get(), "AssessModifiedFile", Qt::QueuedConnection, Q_ARG(QString, secondSourceFile));
    ASSERT_TRUE(BlockUntilIdle(5000));
    EXPECT_EQ(jobDetails.size(), 1);
    EXPECT_EQ(jobDetails[0].m_jobEntry.m_databaseSourceName, secondRelSourceFile);

    responseB.m_resultCode = AssetBuilderSDK::ProcessJobResult_Failed;
    m_isIdling = false;

    QMetaObject::invokeMethod(m_assetProcessorManager.get(), "AssetFailed", Qt::QueuedConnection, Q_ARG(JobEntry, jobDetails[0].m_jobEntry));
    ASSERT_TRUE(BlockUntilIdle(5000));

    jobDetails.clear();
    m_isIdling = false;

    // Modify source file b.dummy
    ASSERT_TRUE(UnitTestUtils::CreateDummyFile(secondSourceFile, QString("temp\n")));
    QMetaObject::invokeMethod(m_assetProcessorManager.get(), "AssessModifiedFile", Qt::QueuedConnection, Q_ARG(QString, secondSourceFile));
    ASSERT_TRUE(BlockUntilIdle(5000));
    EXPECT_EQ(jobDetails.size(), 2);
    EXPECT_EQ(jobDetails[0].m_jobEntry.m_databaseSourceName, secondRelSourceFile);
    EXPECT_EQ(jobDetails[1].m_jobEntry.m_databaseSourceName, relSourceFileName);
    EXPECT_EQ(jobDetails[1].m_jobDependencyList.size(), 1); // there should only be one job dependency
    EXPECT_EQ(jobDetails[1].m_jobDependencyList[0].m_jobDependency.m_sourceFile.m_sourceFileDependencyPath, secondRelSourceFile); // there should only be one job dependency
}

TEST_F(AssetProcessorManagerTest, SourceFile_With_NonASCII_Characters_Fail_Job_OK)
{
    // This test ensures that asset processor manager detects a source file that has non-ASCII characters
    // and sends a notification for a dummy autofail job.
    // This test also ensure that when we get a folder delete notification, it forwards the relative folder path to the GUI model for removal of jobs.

    QString deletedFolderPath;
    QObject::connect(m_assetProcessorManager.get(), &AssetProcessor::AssetProcessorManager::SourceFolderDeleted,
        [&deletedFolderPath](QString folderPath)
    {
        deletedFolderPath = folderPath;
    });

    JobDetails failedjobDetails;
    QObject::connect(m_assetProcessorManager.get(), &AssetProcessor::AssetProcessorManager::AssetToProcess,
        [&failedjobDetails](JobDetails jobDetails)
    {
        failedjobDetails = jobDetails;
    });

    QDir tempPath(m_tempDir.path());
    QString watchFolderPath = tempPath.absoluteFilePath("subfolder1");
    const ScanFolderInfo* scanFolder = m_config->GetScanFolderByPath(watchFolderPath);
    ASSERT_NE(scanFolder, nullptr);

    QString folderPath(tempPath.absoluteFilePath("subfolder1/Test\xD0"));
    QDir folderPathDir(folderPath);
    QString absPath(folderPathDir.absoluteFilePath("Test.txt"));
    ASSERT_TRUE(UnitTestUtils::CreateDummyFile(absPath, QString("test\n")));

    m_assetProcessorManager.get()->AssessAddedFile(absPath);

    ASSERT_TRUE(BlockUntilIdle(5000));
    EXPECT_EQ(failedjobDetails.m_autoFail, true);
    QDir dir(failedjobDetails.m_jobEntry.m_watchFolderPath);
    EXPECT_EQ(dir.absoluteFilePath(failedjobDetails.m_jobEntry.m_pathRelativeToWatchFolder), absPath);

    // folder delete notification
    folderPathDir.removeRecursively();
    m_assetProcessorManager.get()->AssessDeletedFile(folderPath);
    ASSERT_TRUE(BlockUntilIdle(5000));
    EXPECT_EQ(deletedFolderPath, "Test\xD0");
}

TEST_F(AssetProcessorManagerTest, SourceFileProcessFailure_ClearsFingerprint)
{
    constexpr int idleWaitTime = 5000;
    using namespace AzToolsFramework::AssetDatabase;

    QList<AssetProcessor::JobDetails> processResults;

    auto assetConnection = QObject::connect(m_assetProcessorManager.get(), &AssetProcessorManager::AssetToProcess, [&processResults](JobDetails details)
    {
        processResults.push_back(AZStd::move(details));
    });

    QDir tempPath(m_tempDir.path());

    const ScanFolderInfo* scanFolder = m_config->GetScanFolderByPath(tempPath.absoluteFilePath("subfolder1"));
    ASSERT_NE(scanFolder, nullptr);

    QString absPath = tempPath.absoluteFilePath("subfolder1/test.txt");
    ASSERT_TRUE(UnitTestUtils::CreateDummyFile(absPath, QString("test\n")));

    //////////////////////////////////////////////////////////////////////////

    // Add a file and signal a successful process event

    m_assetProcessorManager.get()->AssessAddedFile(absPath);
    ASSERT_TRUE(BlockUntilIdle(idleWaitTime));

    for(const auto& processResult : processResults)
    {
        auto file = QDir(processResult.m_destinationPath).absoluteFilePath(processResult.m_jobEntry.m_databaseSourceName + ".arc1");

        // Create the file on disk
        ASSERT_TRUE(UnitTestUtils::CreateDummyFile(file, "products."));

        AssetBuilderSDK::ProcessJobResponse response;
        response.m_resultCode = AssetBuilderSDK::ProcessJobResult_Success;
        response.m_outputProducts.push_back(AssetBuilderSDK::JobProduct(file.toUtf8().constData(), AZ::Uuid::CreateNull(), 1));

        m_assetProcessorManager->AssetProcessed(processResult.m_jobEntry, response);
    }

    ASSERT_TRUE(BlockUntilIdle(idleWaitTime));

    bool found = false;
    SourceDatabaseEntry source;

    auto queryFunc = [&](SourceDatabaseEntry& sourceData)
    {
        source = AZStd::move(sourceData);
        found = true;
        return false; // stop iterating after the first one.  There should actually only be one entry anyway.
    };

    m_assetProcessorManager->m_stateData->QuerySourceBySourceNameScanFolderID("test.txt", scanFolder->ScanFolderID(), queryFunc);

    ASSERT_TRUE(found);
    ASSERT_NE(source.m_analysisFingerprint, "");

    // Modify the file and run it through AP again, but this time signal a failure

    {
        QFile writer(absPath);
        ASSERT_TRUE(writer.open(QFile::WriteOnly));

        QTextStream ts(&writer);
        ts.setCodec("UTF-8");
        ts << "Hello World";
    }
<<<<<<< HEAD

    processResults.clear();
    m_assetProcessorManager.get()->AssessModifiedFile(absPath);
    ASSERT_TRUE(BlockUntilIdle(idleWaitTime));

    for (const auto& processResult : processResults)
    {
        m_assetProcessorManager->AssetFailed(processResult.m_jobEntry);
    }

    ASSERT_TRUE(BlockUntilIdle(idleWaitTime));

    // Check the database, the fingerprint should be erased since the file failed
    found = false;
    m_assetProcessorManager->m_stateData->QuerySourceBySourceNameScanFolderID("test.txt", scanFolder->ScanFolderID(), queryFunc);

    ASSERT_TRUE(found);
    ASSERT_EQ(source.m_analysisFingerprint, "");
}

void ModtimeScanningTest::SetUp()
{
    AssetProcessorManagerTest::SetUp();

    m_data = AZStd::make_unique<StaticData>();

    // We don't want the mock application manager to provide builder descriptors, mockBuilderInfoHandler will provide our own
    m_mockApplicationManager->BusDisconnect();

    m_data->m_mockBuilderInfoHandler.m_builderDesc = m_data->m_mockBuilderInfoHandler.CreateBuilderDesc("test builder", "{DF09DDC0-FD22-43B6-9E22-22C8574A6E1E}", { AssetBuilderSDK::AssetBuilderPattern("*.txt", AssetBuilderSDK::AssetBuilderPattern::Wildcard) });
    m_data->m_mockBuilderInfoHandler.BusConnect();

    ASSERT_TRUE(m_mockApplicationManager->GetBuilderByID("txt files", m_data->m_builderTxtBuilder));

    // Run this twice so the test builder doesn't get counted as a "new" builder and bypass the modtime skipping
    m_assetProcessorManager->ComputeBuilderDirty();
    m_assetProcessorManager->ComputeBuilderDirty();

    auto assetConnection = QObject::connect(m_assetProcessorManager.get(), &AssetProcessorManager::AssetToProcess, [this](JobDetails details)
    {
        m_data->m_processResults.push_back(AZStd::move(details));
    });

    auto deletedConnection = QObject::connect(m_assetProcessorManager.get(), &AssetProcessorManager::SourceDeleted, [this](QString file)
    {
        m_data->m_deletedSources.push_back(file);
    });

    // Create the test file
    const auto& scanFolder = m_config->GetScanFolderAt(0);
    m_data->m_relativePathFromWatchFolder[0] = "modtimeTestFile.txt";
    m_data->m_absolutePath.push_back(QDir(scanFolder.ScanPath()).absoluteFilePath(m_data->m_relativePathFromWatchFolder[0]));

    m_data->m_relativePathFromWatchFolder[1] = "modtimeTestDependency.txt";
    m_data->m_absolutePath.push_back(QDir(scanFolder.ScanPath()).absoluteFilePath(m_data->m_relativePathFromWatchFolder[1]));

    m_data->m_relativePathFromWatchFolder[2] = "modtimeTestDependency.txt.assetinfo";
    m_data->m_absolutePath.push_back(QDir(scanFolder.ScanPath()).absoluteFilePath(m_data->m_relativePathFromWatchFolder[2]));

    for (const auto& path : m_data->m_absolutePath)
    {
        ASSERT_TRUE(UnitTestUtils::CreateDummyFile(path, ""));
    }

    m_data->m_mockBuilderInfoHandler.m_dependencyFilePath = m_data->m_absolutePath[1].toUtf8().data();

    // Add file to database with no modtime
    {
        AssetDatabaseConnection connection;
        ASSERT_TRUE(connection.OpenDatabase());
        AzToolsFramework::AssetDatabase::FileDatabaseEntry fileEntry;
        fileEntry.m_fileName = m_data->m_relativePathFromWatchFolder[0].toUtf8().data();
        fileEntry.m_modTime = 0;
        fileEntry.m_isFolder = false;
        fileEntry.m_scanFolderPK = scanFolder.ScanFolderID();

        bool entryAlreadyExists;
        ASSERT_TRUE(connection.InsertFile(fileEntry, entryAlreadyExists));
        ASSERT_FALSE(entryAlreadyExists);

        fileEntry.m_fileID = AzToolsFramework::AssetDatabase::InvalidEntryId; // Reset the id so we make a new entry
        fileEntry.m_fileName = m_data->m_relativePathFromWatchFolder[1].toUtf8().data();
        ASSERT_TRUE(connection.InsertFile(fileEntry, entryAlreadyExists));
        ASSERT_FALSE(entryAlreadyExists);

        fileEntry.m_fileID = AzToolsFramework::AssetDatabase::InvalidEntryId; // Reset the id so we make a new entry
        fileEntry.m_fileName = m_data->m_relativePathFromWatchFolder[2].toUtf8().data();
        ASSERT_TRUE(connection.InsertFile(fileEntry, entryAlreadyExists));
        ASSERT_FALSE(entryAlreadyExists);
    }

    QSet<AssetFileInfo> filePaths = BuildFileSet();
    SimulateAssetScanner(filePaths);

    ASSERT_TRUE(BlockUntilIdle(5000));
    ASSERT_EQ(m_data->m_mockBuilderInfoHandler.m_createJobsCount, 2);
    ASSERT_EQ(m_data->m_processResults.size(), 2);
    ASSERT_EQ(m_data->m_deletedSources.size(), 0);

    ProcessAssetJobs();

    m_data->m_processResults.clear();
    m_data->m_mockBuilderInfoHandler.m_createJobsCount = 0;

    m_isIdling = false;
}

void ModtimeScanningTest::TearDown()
{
    m_data = nullptr;

    AssetProcessorManagerTest::TearDown();
}

void ModtimeScanningTest::ProcessAssetJobs()
{
    m_data->m_productPaths.clear();

    for (const auto& processResult : m_data->m_processResults)
    {
        auto file = QDir(processResult.m_destinationPath).absoluteFilePath(processResult.m_jobEntry.m_databaseSourceName.toLower() + ".arc1");
        m_data->m_productPaths.emplace(
            QDir(processResult.m_jobEntry.m_watchFolderPath)
                .absoluteFilePath(processResult.m_jobEntry.m_databaseSourceName)
                .toUtf8()
                .constData(),
            file);

        // Create the file on disk
        ASSERT_TRUE(UnitTestUtils::CreateDummyFile(file, "products."));

        AssetBuilderSDK::ProcessJobResponse response;
        response.m_resultCode = AssetBuilderSDK::ProcessJobResult_Success;
        response.m_outputProducts.push_back(AssetBuilderSDK::JobProduct(file.toUtf8().constData(), AZ::Uuid::CreateNull(), 1));

        QMetaObject::invokeMethod(m_assetProcessorManager.get(), "AssetProcessed", Qt::QueuedConnection, Q_ARG(JobEntry, processResult.m_jobEntry), Q_ARG(AssetBuilderSDK::ProcessJobResponse, response));
    }

    ASSERT_TRUE(BlockUntilIdle(5000));

    m_isIdling = false;
}

void ModtimeScanningTest::SimulateAssetScanner(QSet<AssetFileInfo> filePaths)
{
    QMetaObject::invokeMethod(m_assetProcessorManager.get(), "OnAssetScannerStatusChange", Qt::QueuedConnection, Q_ARG(AssetProcessor::AssetScanningStatus, AssetProcessor::AssetScanningStatus::Started));
    QMetaObject::invokeMethod(m_assetProcessorManager.get(), "AssessFilesFromScanner", Qt::QueuedConnection, Q_ARG(QSet<AssetFileInfo>, filePaths));
    QMetaObject::invokeMethod(m_assetProcessorManager.get(), "OnAssetScannerStatusChange", Qt::QueuedConnection, Q_ARG(AssetProcessor::AssetScanningStatus, AssetProcessor::AssetScanningStatus::Completed));
}

QSet<AssetFileInfo> ModtimeScanningTest::BuildFileSet()
{
    QSet<AssetFileInfo> filePaths;

    for (const auto& path : m_data->m_absolutePath)
    {
        QFileInfo fileInfo(path);
        auto modtime = fileInfo.lastModified();
        AZ::u64 fileSize = fileInfo.size();
        filePaths.insert(AssetFileInfo(path, modtime, fileSize, m_config->GetScanFolderForFile(path), false));
    }

    return filePaths;
}

void ModtimeScanningTest::ExpectWork(int createJobs, int processJobs)
{
    ASSERT_TRUE(BlockUntilIdle(5000));

    EXPECT_EQ(m_data->m_mockBuilderInfoHandler.m_createJobsCount, createJobs);
    EXPECT_EQ(m_data->m_processResults.size(), processJobs);
    EXPECT_FALSE(m_data->m_processResults[0].m_autoFail);
    EXPECT_FALSE(m_data->m_processResults[1].m_autoFail);
    EXPECT_EQ(m_data->m_deletedSources.size(), 0);

    m_isIdling = false;
}

void ModtimeScanningTest::ExpectNoWork()
{
    // Since there's no work to do, the idle event isn't going to trigger, just process events a couple times
    for (int i = 0; i < 10; ++i)
    {
        QCoreApplication::processEvents(QEventLoop::AllEvents, 10);
    }

    ASSERT_EQ(m_data->m_mockBuilderInfoHandler.m_createJobsCount, 0);
    ASSERT_EQ(m_data->m_processResults.size(), 0);
    ASSERT_EQ(m_data->m_deletedSources.size(), 0);

    m_isIdling = false;
}

void ModtimeScanningTest::SetFileContents(QString filePath, QString contents)
{
    QFile file(filePath);
    file.open(QIODevice::WriteOnly | QIODevice::Truncate);
    file.write(contents.toUtf8().constData());
    file.close();
}

TEST_F(ModtimeScanningTest, ModtimeSkipping_FileUnchanged_WithoutModtimeSkipping)
{
    using namespace AzToolsFramework::AssetSystem;

    // Make sure modtime skipping is disabled
    // We're just going to do 1 quick sanity test to make sure the files are still processed when modtime skipping is turned off
    m_assetProcessorManager->m_allowModtimeSkippingFeature = false;

    QSet<AssetFileInfo> filePaths = BuildFileSet();
    SimulateAssetScanner(filePaths);

    // 2 create jobs but 0 process jobs because the file has already been processed before in SetUp
    ExpectWork(2, 0);
}

TEST_F(ModtimeScanningTest, ModtimeSkipping_FileUnchanged)
{
    using namespace AzToolsFramework::AssetSystem;

    // Enable the features we're testing
    m_assetProcessorManager->m_allowModtimeSkippingFeature = true;
    AssetUtilities::SetUseFileHashOverride(true, true);

    QSet<AssetFileInfo> filePaths = BuildFileSet();
    SimulateAssetScanner(filePaths);

    ExpectNoWork();
}

TEST_F(ModtimeScanningTest, ModtimeSkipping_EnablePlatform_ShouldProcessFilesForPlatform)
{
    using namespace AzToolsFramework::AssetSystem;

    // Enable the features we're testing
    m_assetProcessorManager->m_allowModtimeSkippingFeature = true;
    AssetUtilities::SetUseFileHashOverride(true, true);

    // Enable android platform after the initial SetUp has already processed the files for pc
    QDir tempPath(m_tempDir.path());
    AssetBuilderSDK::PlatformInfo androidPlatform("android", { "host", "renderer" });
    m_config->EnablePlatform(androidPlatform, true);

    // There's no way to remove scanfolders and adding a new one after enabling the platform will cause the pc assets to build as well, which we don't want
    // Instead we'll just const cast the vector and modify the enabled platforms for the scanfolder
    auto& platforms = const_cast<AZStd::vector<AssetBuilderSDK::PlatformInfo>&>(m_config->GetScanFolderAt(0).GetPlatforms());
    platforms.push_back(androidPlatform);

    // We need the builder fingerprints to be updated to reflect the newly enabled platform
    m_assetProcessorManager->ComputeBuilderDirty();

    QSet<AssetFileInfo> filePaths = BuildFileSet();
    SimulateAssetScanner(filePaths);

    ExpectWork(4, 2); // CreateJobs = 4, 2 files * 2 platforms.  ProcessJobs = 2, just the android platform jobs (pc is already processed)

    ASSERT_TRUE(m_data->m_processResults[0].m_destinationPath.contains("android"));
    ASSERT_TRUE(m_data->m_processResults[1].m_destinationPath.contains("android"));
}

TEST_F(ModtimeScanningTest, ModtimeSkipping_ModifyTimestamp)
{
    // Update the timestamp on a file without changing its contents
    // This should not cause any job to run since the hash of the file is the same before/after
    // Additionally, the timestamp stored in the database should be updated
    using namespace AzToolsFramework::AssetSystem;

    uint64_t timestamp = 1594923423;

    QString databaseName, scanfolderName;
    m_config->ConvertToRelativePath(m_data->m_absolutePath[1], databaseName, scanfolderName);
    auto* scanFolder = m_config->GetScanFolderForFile(m_data->m_absolutePath[1]);

    AzToolsFramework::AssetDatabase::FileDatabaseEntry fileEntry;

    m_assetProcessorManager.get()->m_stateData->GetFileByFileNameAndScanFolderId(databaseName, scanFolder->ScanFolderID(), fileEntry);

    ASSERT_NE(fileEntry.m_modTime, timestamp);
    uint64_t existingTimestamp = fileEntry.m_modTime;

    // Modify the timestamp on just one file
    AzToolsFramework::ToolsFileUtils::SetModificationTime(m_data->m_absolutePath[1].toUtf8().data(), timestamp);

    // Enable the features we're testing
    m_assetProcessorManager->m_allowModtimeSkippingFeature = true;
    AssetUtilities::SetUseFileHashOverride(true, true);

    QSet<AssetFileInfo> filePaths = BuildFileSet();
    SimulateAssetScanner(filePaths);

    ExpectNoWork();

    m_assetProcessorManager.get()->m_stateData->GetFileByFileNameAndScanFolderId(databaseName, scanFolder->ScanFolderID(), fileEntry);

    // The timestamp should be updated even though nothing processed
    ASSERT_NE(fileEntry.m_modTime, existingTimestamp);
}

TEST_F(ModtimeScanningTest, ModtimeSkipping_ModifyTimestampNoHashing_ProcessesFile)
{
    // Update the timestamp on a file without changing its contents
    // This should not cause any job to run since the hash of the file is the same before/after
    // Additionally, the timestamp stored in the database should be updated
    using namespace AzToolsFramework::AssetSystem;

    uint64_t timestamp = 1594923423;

    // Modify the timestamp on just one file
    AzToolsFramework::ToolsFileUtils::SetModificationTime(m_data->m_absolutePath[1].toUtf8().data(), timestamp);

    // Enable the features we're testing
    m_assetProcessorManager->m_allowModtimeSkippingFeature = true;
    AssetUtilities::SetUseFileHashOverride(true, false);

    QSet<AssetFileInfo> filePaths = BuildFileSet();
    SimulateAssetScanner(filePaths);

    ExpectWork(2, 2);
}

TEST_F(ModtimeScanningTest, ModtimeSkipping_ModifyFile)
{
    using namespace AzToolsFramework::AssetSystem;

    SetFileContents(m_data->m_absolutePath[1].toUtf8().constData(), "hello world");

    // Enable the features we're testing
    m_assetProcessorManager->m_allowModtimeSkippingFeature = true;
    AssetUtilities::SetUseFileHashOverride(true, true);

    QSet<AssetFileInfo> filePaths = BuildFileSet();
    SimulateAssetScanner(filePaths);

    // Even though we're only updating one file, we're expecting 2 createJob calls because our test file is a dependency that triggers the other test file to process as well
    ExpectWork(2, 2);
}

TEST_F(ModtimeScanningTest, ModtimeSkipping_ModifyFile_AndThenRevert_ProcessesAgain)
{
    using namespace AzToolsFramework::AssetSystem;
    auto theFile = m_data->m_absolutePath[1].toUtf8();
    const char* theFileString = theFile.constData();

    SetFileContents(theFileString, "hello world");

    // Enable the features we're testing
    m_assetProcessorManager->m_allowModtimeSkippingFeature = true;
    AssetUtilities::SetUseFileHashOverride(true, true);

    QSet<AssetFileInfo> filePaths = BuildFileSet();
    SimulateAssetScanner(filePaths);

    // Even though we're only updating one file, we're expecting 2 createJob calls because our test file is a dependency that triggers the other test file to process as well
    ExpectWork(2, 2);
    ProcessAssetJobs();

    m_data->m_mockBuilderInfoHandler.m_createJobsCount = 0;
    m_data->m_processResults.clear();
    m_data->m_deletedSources.clear();

    SetFileContents(theFileString, "");

    filePaths = BuildFileSet();
    SimulateAssetScanner(filePaths);

    // Expect processing to happen again
    ExpectWork(2, 2);
}

struct LockedFileTest
    : ModtimeScanningTest
    , AssetProcessor::ConnectionBus::Handler
{
    MOCK_METHOD3(SendRaw, size_t (unsigned, unsigned, const QByteArray&));
    MOCK_METHOD3(SendPerPlatform, size_t (unsigned, const AzFramework::AssetSystem::BaseAssetProcessorMessage&, const QString&));
    MOCK_METHOD4(SendRawPerPlatform, size_t (unsigned, unsigned, const QByteArray&, const QString&));
    MOCK_METHOD2(SendRequest, unsigned (const AzFramework::AssetSystem::BaseAssetProcessorMessage&, const ResponseCallback&));
    MOCK_METHOD2(SendResponse, size_t (unsigned, const AzFramework::AssetSystem::BaseAssetProcessorMessage&));
    MOCK_METHOD1(RemoveResponseHandler, void (unsigned));

    size_t Send(unsigned, const AzFramework::AssetSystem::BaseAssetProcessorMessage& message) override
    {
        using SourceFileNotificationMessage = AzToolsFramework::AssetSystem::SourceFileNotificationMessage;
        switch (message.GetMessageType())
        {
        case SourceFileNotificationMessage::MessageType:
            if (const auto sourceFileMessage = azrtti_cast<const SourceFileNotificationMessage*>(&message);
                sourceFileMessage != nullptr && sourceFileMessage->m_type == SourceFileNotificationMessage::NotificationType::FileRemoved
                && m_callback)
            {
                m_callback();
            }
            break;
        default:
            break;
        }

        return 0;
    }

    void SetUp() override
    {
        ModtimeScanningTest::SetUp();

        ConnectionBus::Handler::BusConnect(0);
    }

    void TearDown() override
    {
        ConnectionBus::Handler::BusDisconnect();

        ModtimeScanningTest::TearDown();
    }

    AZStd::function<void()> m_callback;
};

TEST_F(LockedFileTest, DeleteFile_LockedProduct_DeleteFails)
{
    auto theFile = m_data->m_absolutePath[1].toUtf8();
    const char* theFileString = theFile.constData();
    auto [sourcePath, productPath] = *m_data->m_productPaths.find(theFileString);
    
    {
        QFile file(theFileString);
        file.remove();
    }

    ASSERT_GT(m_data->m_productPaths.size(), 0);
    QFile product(productPath);

    ASSERT_TRUE(product.open(QIODevice::ReadOnly));

    // Check if we can delete the file now, if we can't, proceed with the test
    // If we can, it means the OS running this test doesn't lock open files so there's nothing to test
    if (!AZ::IO::SystemFile::Delete(productPath.toUtf8().constData()))
    {
        QMetaObject::invokeMethod(
            m_assetProcessorManager.get(), "AssessDeletedFile", Qt::QueuedConnection, Q_ARG(QString, QString(theFileString)));

        EXPECT_TRUE(BlockUntilIdle(5000));

        EXPECT_TRUE(QFile::exists(productPath));
        EXPECT_EQ(m_data->m_deletedSources.size(), 0);
    }
    else
    {
        SUCCEED() << "Skipping test.  OS does not lock open files.";
    }
}

TEST_F(LockedFileTest, DeleteFile_LockedProduct_DeletesWhenReleased)
{
    auto theFile = m_data->m_absolutePath[1].toUtf8();
    const char* theFileString = theFile.constData();
    auto [sourcePath, productPath] = *m_data->m_productPaths.find(theFileString);

    {
        QFile file(theFileString);
        file.remove();
    }

    ASSERT_GT(m_data->m_productPaths.size(), 0);
    QFile product(productPath);

    ASSERT_TRUE(product.open(QIODevice::ReadOnly));

    // Check if we can delete the file now, if we can't, proceed with the test
    // If we can, it means the OS running this test doesn't lock open files so there's nothing to test
    if (!AZ::IO::SystemFile::Delete(productPath.toUtf8().constData()))
    {
        AZStd::thread workerThread;

        m_callback = [&product, &workerThread]() {
            workerThread = AZStd::thread([&product]() {
                AZStd::this_thread::sleep_for(AZStd::chrono::milliseconds(60));
                product.close();
            });
        };

        QMetaObject::invokeMethod(
            m_assetProcessorManager.get(), "AssessDeletedFile", Qt::QueuedConnection, Q_ARG(QString, QString(theFileString)));

        EXPECT_TRUE(BlockUntilIdle(5000));

        EXPECT_FALSE(QFile::exists(productPath));
        EXPECT_EQ(m_data->m_deletedSources.size(), 1);

        workerThread.join();
    }
    else
    {
        SUCCEED() << "Skipping test.  OS does not lock open files.";
    }
}

TEST_F(ModtimeScanningTest, ModtimeSkipping_ModifyFilesSameHash_BothProcess)
{
    using namespace AzToolsFramework::AssetSystem;

    SetFileContents(m_data->m_absolutePath[1].toUtf8().constData(), "hello world");

    // Enable the features we're testing
    m_assetProcessorManager->m_allowModtimeSkippingFeature = true;
    AssetUtilities::SetUseFileHashOverride(true, true);

    QSet<AssetFileInfo> filePaths = BuildFileSet();
    SimulateAssetScanner(filePaths);

    // Even though we're only updating one file, we're expecting 2 createJob calls because our test file is a dependency that triggers the other test file to process as well
    ExpectWork(2, 2);
    ProcessAssetJobs();

    m_data->m_mockBuilderInfoHandler.m_createJobsCount = 0;
    m_data->m_processResults.clear();
    m_data->m_deletedSources.clear();

    // Make file 0 have the same contents as file 1
    SetFileContents(m_data->m_absolutePath[0].toUtf8().constData(), "hello world");

    filePaths = BuildFileSet();
    SimulateAssetScanner(filePaths);

    ExpectWork(1, 1);
}

TEST_F(ModtimeScanningTest, ModtimeSkipping_ModifyMetadataFile)
{
    using namespace AzToolsFramework::AssetSystem;

    SetFileContents(m_data->m_absolutePath[2].toUtf8().constData(), "hello world");

    // Enable the features we're testing
    m_assetProcessorManager->m_allowModtimeSkippingFeature = true;
    AssetUtilities::SetUseFileHashOverride(true, true);

    QSet<AssetFileInfo> filePaths = BuildFileSet();
    SimulateAssetScanner(filePaths);

    // Even though we're only updating one file, we're expecting 2 createJob calls because our test file is a metadata file
    // that triggers the source file which is a dependency that triggers the other test file to process as well
    ExpectWork(2, 2);
}

TEST_F(ModtimeScanningTest, ModtimeSkipping_DeleteFile)
{
    using namespace AzToolsFramework::AssetSystem;

    // Enable the features we're testing
    m_assetProcessorManager->m_allowModtimeSkippingFeature = true;
    AssetUtilities::SetUseFileHashOverride(true, true);

    ASSERT_TRUE(QFile::remove(m_data->m_absolutePath[0]));

    // Feed in ONLY one file (the one we didn't delete)
    QSet<AssetFileInfo> filePaths;
    QFileInfo fileInfo(m_data->m_absolutePath[1]);
    auto modtime = fileInfo.lastModified();
    AZ::u64 fileSize = fileInfo.size();
    filePaths.insert(AssetFileInfo(m_data->m_absolutePath[1], modtime, fileSize, &m_config->GetScanFolderAt(0), false));

    SimulateAssetScanner(filePaths);

    QElapsedTimer timer;
    timer.start();

    do
    {
        QCoreApplication::processEvents(QEventLoop::AllEvents, 10);
    } while (m_data->m_deletedSources.size() < m_data->m_relativePathFromWatchFolder[0].size() && timer.elapsed() < 5000);

    ASSERT_EQ(m_data->m_mockBuilderInfoHandler.m_createJobsCount, 0);
    ASSERT_EQ(m_data->m_processResults.size(), 0);
    ASSERT_THAT(m_data->m_deletedSources, testing::ElementsAre(m_data->m_relativePathFromWatchFolder[0]));
}

TEST_F(ModtimeScanningTest, ReprocessRequest_FileNotModified_FileProcessed)
{
    using namespace AzToolsFramework::AssetSystem;

    m_assetProcessorManager->RequestReprocess(m_data->m_absolutePath[0]);

    ASSERT_TRUE(BlockUntilIdle(5000));

    ASSERT_EQ(m_data->m_mockBuilderInfoHandler.m_createJobsCount, 1);
    ASSERT_EQ(m_data->m_processResults.size(), 1);
}

TEST_F(ModtimeScanningTest, ReprocessRequest_SourceWithDependency_BothWillProcess)
{
    using namespace AzToolsFramework::AssetSystem;

    using SourceFileDependencyEntry = AzToolsFramework::AssetDatabase::SourceFileDependencyEntry;

    SourceFileDependencyEntry newEntry1;
    newEntry1.m_sourceDependencyID = AzToolsFramework::AssetDatabase::InvalidEntryId;
    newEntry1.m_builderGuid = AZ::Uuid::CreateRandom();
    newEntry1.m_source = m_data->m_absolutePath[0].toUtf8().constData();
    newEntry1.m_dependsOnSource = m_data->m_absolutePath[1].toUtf8().constData();
    newEntry1.m_typeOfDependency = SourceFileDependencyEntry::DEP_SourceToSource;

    m_assetProcessorManager->RequestReprocess(m_data->m_absolutePath[0]);
    ASSERT_TRUE(BlockUntilIdle(5000));

    ASSERT_EQ(m_data->m_mockBuilderInfoHandler.m_createJobsCount, 1);
    ASSERT_EQ(m_data->m_processResults.size(), 1);

    m_assetProcessorManager->RequestReprocess(m_data->m_absolutePath[1]);
    ASSERT_TRUE(BlockUntilIdle(5000));

    ASSERT_EQ(m_data->m_mockBuilderInfoHandler.m_createJobsCount, 3);
    ASSERT_EQ(m_data->m_processResults.size(), 3);
}

TEST_F(ModtimeScanningTest, ReprocessRequest_RequestFolder_SourceAssetsWillProcess)
{
    using namespace AzToolsFramework::AssetSystem;

    const auto& scanFolder = m_config->GetScanFolderAt(0);

    QString scanPath = scanFolder.ScanPath();
    m_assetProcessorManager->RequestReprocess(scanPath);
    ASSERT_TRUE(BlockUntilIdle(5000));

    // two text files are source assets, assetinfo is not
    ASSERT_EQ(m_data->m_mockBuilderInfoHandler.m_createJobsCount, 2);
    ASSERT_EQ(m_data->m_processResults.size(), 2);
}

//////////////////////////////////////////////////////////////////////////

MockBuilderInfoHandler::~MockBuilderInfoHandler()
{
    BusDisconnect();
    m_builderDesc = {};
}

void MockBuilderInfoHandler::GetMatchingBuildersInfo([[maybe_unused]] const AZStd::string& assetPath, AssetProcessor::BuilderInfoList& builderInfoList)
{
    builderInfoList.push_back(m_builderDesc);
}

void MockBuilderInfoHandler::GetAllBuildersInfo(AssetProcessor::BuilderInfoList& builderInfoList)
{
    builderInfoList.push_back(m_builderDesc);
}

void MockBuilderInfoHandler::CreateJobs(const AssetBuilderSDK::CreateJobsRequest& request, AssetBuilderSDK::CreateJobsResponse& response)
{
    response.m_result = AssetBuilderSDK::CreateJobsResultCode::Success;

    for (const auto& platform : request.m_enabledPlatforms)
    {
        AssetBuilderSDK::JobDescriptor jobDescriptor;
        jobDescriptor.m_priority = 0;
        jobDescriptor.m_critical = true;
        jobDescriptor.m_jobKey = "Mock Job";
        jobDescriptor.SetPlatformIdentifier(platform.m_identifier.c_str());
        jobDescriptor.m_additionalFingerprintInfo = m_jobFingerprint.toUtf8().data();
=======
>>>>>>> b4b7e5a0

    processResults.clear();
    m_assetProcessorManager.get()->AssessModifiedFile(absPath);
    ASSERT_TRUE(BlockUntilIdle(idleWaitTime));

    for (const auto& processResult : processResults)
    {
        m_assetProcessorManager->AssetFailed(processResult.m_jobEntry);
    }

    ASSERT_TRUE(BlockUntilIdle(idleWaitTime));

    // Check the database, the fingerprint should be erased since the file failed
    found = false;
    m_assetProcessorManager->m_stateData->QuerySourceBySourceNameScanFolderID("test.txt", scanFolder->ScanFolderID(), queryFunc);

    ASSERT_TRUE(found);
    ASSERT_EQ(source.m_analysisFingerprint, "");
}

//////////////////////////////////////////////////////////////////////////

void FingerprintTest::SetUp()
{
    AssetProcessorManagerTest::SetUp();

    // We don't want the mock application manager to provide builder descriptors, mockBuilderInfoHandler will provide our own
    m_mockApplicationManager->BusDisconnect();

    m_mockBuilderInfoHandler.m_builderDesc = m_mockBuilderInfoHandler.CreateBuilderDesc("test builder", "{DF09DDC0-FD22-43B6-9E22-22C8574A6E1E}", { AssetBuilderSDK::AssetBuilderPattern("*.txt", AssetBuilderSDK::AssetBuilderPattern::Wildcard) });
    m_mockBuilderInfoHandler.BusConnect();

    // Create the test file
    const auto& scanFolder = m_config->GetScanFolderAt(0);
    QString relativePathFromWatchFolder("fingerprintTest.txt");
    m_absolutePath = QDir(scanFolder.ScanPath()).absoluteFilePath(relativePathFromWatchFolder);

    auto connection = QObject::connect(m_assetProcessorManager.get(), &AssetProcessorManager::AssetToProcess, [this](JobDetails jobDetails)
    {
        m_jobResults.push_back(jobDetails);
    });

    ASSERT_TRUE(UnitTestUtils::CreateDummyFile(m_absolutePath, ""));
}

void FingerprintTest::TearDown()
{
    m_jobResults = AZStd::vector<AssetProcessor::JobDetails>{};
    m_mockBuilderInfoHandler = {};

    AssetProcessorManagerTest::TearDown();
}

void FingerprintTest::RunFingerprintTest(QString builderFingerprint, QString jobFingerprint, bool expectedResult)
{
    m_mockBuilderInfoHandler.m_builderDesc.m_analysisFingerprint = builderFingerprint.toUtf8().data();
    m_mockBuilderInfoHandler.m_jobFingerprint = jobFingerprint;
    QMetaObject::invokeMethod(m_assetProcessorManager.get(), "AssessModifiedFile", Qt::QueuedConnection, Q_ARG(QString, m_absolutePath));

    ASSERT_TRUE(BlockUntilIdle(5000));
    ASSERT_EQ(m_mockBuilderInfoHandler.m_createJobsCount, 1);
    ASSERT_EQ(m_jobResults.size(), 1);
    ASSERT_EQ(m_jobResults[0].m_autoFail, expectedResult);
}

TEST_F(FingerprintTest, FingerprintChecking_JobFingerprint_NoBuilderFingerprint)
{
    RunFingerprintTest("", "Hello World", true);
}

TEST_F(FingerprintTest, FingerprintChecking_NoJobFingerprint_NoBuilderFingerprint)
{
    RunFingerprintTest("", "", false);
}

TEST_F(FingerprintTest, FingerprintChecking_JobFingerprint_BuilderFingerprint)
{
    RunFingerprintTest("Hello", "World", false);
}

TEST_F(FingerprintTest, FingerprintChecking_NoJobFingerprint_BuilderFingerprint)
{
    RunFingerprintTest("Hello World", "", false);
}

TEST_F(AssetProcessorManagerTest, UpdateSourceFileDependenciesDatabase_WildcardMissingFiles_ByName_UpdatesWhenTheyAppear)
{
    // This test checks that wildcard source dependencies are added to the database as "SourceLikeMatch",
    // find existing files which match the dependency and add them as either job or source file dependencies,
    // And recognize matching files as dependencies

    AZ::Uuid dummyBuilderUUID = AZ::Uuid::CreateRandom();
    QDir tempPath(m_tempDir.path());
    UnitTestUtils::CreateDummyFile(tempPath.absoluteFilePath("subfolder1/wildcardTest.txt"));
    QString relFileName("wildcardTest.txt");
    QString absPath(tempPath.absoluteFilePath("subfolder1/wildcardTest.txt"));
    QString watchFolderPath = tempPath.absoluteFilePath("subfolder1");
    const ScanFolderInfo* scanFolder = m_config->GetScanFolderByPath(watchFolderPath);
    ASSERT_NE(scanFolder, nullptr);

    // the above file (assetProcessorManagerTest.txt) will depend on these four files:
    QString dependsOnFilea_Source = tempPath.absoluteFilePath("subfolder1/a.txt");
    QString dependsOnFileb_Source = tempPath.absoluteFilePath("subfolder1/b.txt");
    QString dependsOnFileb1_Source = tempPath.absoluteFilePath("subfolder1/b1.txt");
    QString dependsOnFilec_Job = tempPath.absoluteFilePath("subfolder1/c.txt");
    QString dependsOnFilec1_Job = tempPath.absoluteFilePath("subfolder1/c1.txt");
    QString dependsOnFiled_Job = tempPath.absoluteFilePath("subfolder1/d.txt");

    // in this case, we are only creating file b, and d, which are addressed by UUID.
    ASSERT_TRUE(UnitTestUtils::CreateDummyFile(dependsOnFileb_Source, QString("tempdata\n")));
    ASSERT_TRUE(UnitTestUtils::CreateDummyFile(dependsOnFilec_Job, QString("tempdata\n")));

    // construct the dummy job to feed to the database updater function:
    AssetProcessorManager::JobToProcessEntry job;
    job.m_sourceFileInfo.m_databasePath = "wildcardTest.txt";
    job.m_sourceFileInfo.m_pathRelativeToScanFolder = "wildcardTest.txt";
    job.m_sourceFileInfo.m_scanFolder = scanFolder;
    job.m_sourceFileInfo.m_uuid = AssetUtilities::CreateSafeSourceUUIDFromName(job.m_sourceFileInfo.m_databasePath.toUtf8().data());

    // each file we will take a different approach to publishing:  rel path, and UUID:
    job.m_sourceFileDependencies.push_back(AZStd::make_pair<AZ::Uuid, AssetBuilderSDK::SourceFileDependency>(dummyBuilderUUID, { "b*.txt", AZ::Uuid::CreateNull(), AssetBuilderSDK::SourceFileDependency::SourceFileDependencyType::Wildcards }));

    // it is currently assumed that the only fields that we care about in JobDetails is the builder busId and the job dependencies themselves:
    JobDetails newDetails;
    newDetails.m_assetBuilderDesc.m_busId = dummyBuilderUUID;

    AssetBuilderSDK::SourceFileDependency dep1 = { "c*.txt", AZ::Uuid::CreateNull(), AssetBuilderSDK::SourceFileDependency::SourceFileDependencyType::Wildcards };
    AssetBuilderSDK::JobDependency jobDep1("pc build", "pc", AssetBuilderSDK::JobDependencyType::Order, dep1);
    newDetails.m_jobDependencyList.push_back(JobDependencyInternal(jobDep1));

    job.m_jobsToAnalyze.push_back(newDetails);

    m_assetProcessorManager.get()->UpdateSourceFileDependenciesDatabase(job);

    AssetProcessor::SourceFilesForFingerprintingContainer deps;
    m_assetProcessorManager.get()->QueryAbsolutePathDependenciesRecursive(QString::fromUtf8("wildcardTest.txt"), deps, AzToolsFramework::AssetDatabase::SourceFileDependencyEntry::DEP_SourceToSource, false);
    EXPECT_EQ(deps.size(), 2);
    EXPECT_NE(deps.find(dependsOnFileb_Source.toUtf8().constData()), deps.end());
    deps.clear();

    m_assetProcessorManager.get()->QueryAbsolutePathDependenciesRecursive(QString::fromUtf8("wildcardTest.txt"), deps, AzToolsFramework::AssetDatabase::SourceFileDependencyEntry::DEP_JobToJob, false);
    EXPECT_EQ(deps.size(), 2);
    EXPECT_NE(deps.find(dependsOnFilec_Job.toUtf8().constData()), deps.end());
    deps.clear();

    m_assetProcessorManager.get()->QueryAbsolutePathDependenciesRecursive(QString::fromUtf8("wildcardTest.txt"), deps, AzToolsFramework::AssetDatabase::SourceFileDependencyEntry::DEP_SourceOrJob, false);
    EXPECT_EQ(deps.size(), 3);
    EXPECT_NE(deps.find(dependsOnFilec_Job.toUtf8().constData()), deps.end());
    EXPECT_NE(deps.find(dependsOnFileb_Source.toUtf8().constData()), deps.end());
    deps.clear();

    m_assetProcessorManager.get()->QueryAbsolutePathDependenciesRecursive(QString::fromUtf8("wildcardTest.txt"), deps, AzToolsFramework::AssetDatabase::SourceFileDependencyEntry::DEP_SourceLikeMatch, false);
    EXPECT_EQ(deps.size(), 1);
    deps.clear();

    AZStd::vector<AZStd::string> wildcardDeps;
    auto callbackFunction = [&wildcardDeps](AzToolsFramework::AssetDatabase::SourceFileDependencyEntry& entry)
    {
        wildcardDeps.push_back(entry.m_dependsOnSource.c_str());
        return true;
    };

    m_assetProcessorManager.get()->m_stateData->QueryDependsOnSourceBySourceDependency("wildcardTest.txt", nullptr, AzToolsFramework::AssetDatabase::SourceFileDependencyEntry::DEP_SourceLikeMatch, callbackFunction);
    EXPECT_EQ(wildcardDeps.size(), 2);

    // The database should have the wildcard record and the individual dependency on b and c at this point, now we add new files
    ASSERT_TRUE(UnitTestUtils::CreateDummyFile(dependsOnFileb1_Source, QString("tempdata\n")));
    ASSERT_TRUE(UnitTestUtils::CreateDummyFile(dependsOnFilec1_Job, QString("tempdata\n")));

    QStringList dependList;
    dependList = m_assetProcessorManager.get()->GetSourceFilesWhichDependOnSourceFile(dependsOnFileb1_Source, {});
    EXPECT_EQ(dependList.size(), 1);
    EXPECT_EQ(dependList[0], absPath.toUtf8().constData());
    dependList.clear();

    dependList = m_assetProcessorManager.get()->GetSourceFilesWhichDependOnSourceFile(dependsOnFilec1_Job, {});
    EXPECT_EQ(dependList.size(), 1);
    EXPECT_EQ(dependList[0], absPath.toUtf8().constData());
    dependList.clear();

    dependList = m_assetProcessorManager.get()->GetSourceFilesWhichDependOnSourceFile(dependsOnFilea_Source, {});
    EXPECT_EQ(dependList.size(), 0);
    dependList.clear();

    dependList = m_assetProcessorManager.get()->GetSourceFilesWhichDependOnSourceFile(dependsOnFiled_Job, {});
    EXPECT_EQ(dependList.size(), 0);

    dependList.clear();
}

TEST_F(AssetProcessorManagerTest, RemoveSource_RemoveCacheFolderIfEmpty_Ok)
{
    using namespace AssetProcessor;
    using namespace AssetBuilderSDK;

    QDir tempPath(m_tempDir.path());
    QStringList sourceFiles;
    QStringList productFiles;

    // Capture the job details as the APM inspects the file.
    JobDetails jobDetails;
    auto connection = QObject::connect(m_assetProcessorManager.get(), &AssetProcessorManager::AssetToProcess, [&jobDetails](JobDetails job)
        {
            jobDetails = job;
        });

    static constexpr int NumOfSourceFiles = 2;

    for (int idx = 0; idx < NumOfSourceFiles; idx++)
    {
        sourceFiles.append(tempPath.absoluteFilePath("subfolder1/subfolder2/source_test%1.txt").arg(idx));
        UnitTestUtils::CreateDummyFile(sourceFiles[idx], "source");
        // Tell the APM about the file:
        m_isIdling = false;
        QMetaObject::invokeMethod(m_assetProcessorManager.get(), "AssessModifiedFile", Qt::QueuedConnection, Q_ARG(QString, sourceFiles[idx]));
        ASSERT_TRUE(BlockUntilIdle(5000));

        productFiles.append(QDir(jobDetails.m_destinationPath).absoluteFilePath("product_test%1.txt").arg(idx));
        UnitTestUtils::CreateDummyFile(productFiles.back(), "product");

        // Populate ProcessJobResponse
        ProcessJobResponse response;
        response.m_resultCode = ProcessJobResult_Success;
        JobProduct product(productFiles.back().toUtf8().constData(), AZ::Uuid::CreateRandom(), static_cast<AZ::u32>(idx));
        response.m_outputProducts.push_back(product);

        // Process the job
        m_isIdling = false;
        m_assetProcessorManager->AssetProcessed(jobDetails.m_jobEntry, response);
        ASSERT_TRUE(BlockUntilIdle(5000));
    }

    QObject::disconnect(connection);

    // ----------------------------- TEST BEGINS HERE -----------------------------
    // We have two source files that create products in the same cache directory.
    // Deleting the first source file should only remove products associated with it
    // Deleting the second source should remove the cache directory along with all products associated with it.

    int firstSourceIdx = 0;
    AZ::IO::SystemFile::Delete(sourceFiles[firstSourceIdx].toUtf8().data());
    m_isIdling = false;
    // Simulate the file watcher notifying a file delete:
    QMetaObject::invokeMethod(m_assetProcessorManager.get(), "AssessDeletedFile", Qt::QueuedConnection, Q_ARG(QString, sourceFiles[firstSourceIdx]));
    ASSERT_TRUE(BlockUntilIdle(5000));

    // Ensure that products no longer exists on disk
    ASSERT_FALSE(QFile::exists(productFiles[firstSourceIdx]));

    // Ensure that cache directory exists
    QDir cacheDirectory(jobDetails.m_destinationPath);

    ASSERT_TRUE(cacheDirectory.exists());


    int secondSourceIdx = 1;
    AZ::IO::SystemFile::Delete(sourceFiles[secondSourceIdx].toUtf8().data());
    m_isIdling = false;
    // Simulate the file watcher notifying a file delete:
    QMetaObject::invokeMethod(m_assetProcessorManager.get(), "AssessDeletedFile", Qt::QueuedConnection, Q_ARG(QString, sourceFiles[secondSourceIdx]));
    ASSERT_TRUE(BlockUntilIdle(5000));

    // Ensure that products no longer exists on disk
    ASSERT_FALSE(QFile::exists(productFiles[secondSourceIdx]));

    // Ensure that cache directory is removed this time
    ASSERT_FALSE(cacheDirectory.exists());

}

void DuplicateProductsTest::SetupDuplicateProductsTest(QString& sourceFile, QDir& tempPath, QString& productFile, AZStd::vector<AssetProcessor::JobDetails>& jobDetails, AssetBuilderSDK::ProcessJobResponse& response, bool multipleOutputs, QString extension)
{
    using namespace AssetProcessor;
    using namespace AssetBuilderSDK;

    // Capture the job details as the APM inspects the file.
    QObject::connect(m_assetProcessorManager.get(), &AssetProcessorManager::AssetToProcess, [&jobDetails](JobDetails job)
        {
            jobDetails.emplace_back(job);
        });

    AssetBuilderSDK::AssetBuilderDesc builderDescriptor;
    builderDescriptor.m_name = "Test Txt Builder";
    builderDescriptor.m_patterns.push_back(AssetBuilderSDK::AssetBuilderPattern(QString("*.%1").arg(extension).toUtf8().constData(), AssetBuilderSDK::AssetBuilderPattern::PatternType::Wildcard));
    builderDescriptor.m_busId = AZ::Uuid::CreateRandom();
    builderDescriptor.m_createJobFunction = [&](const AssetBuilderSDK::CreateJobsRequest& /*request*/, AssetBuilderSDK::CreateJobsResponse& response)
    {
        AssetBuilderSDK::JobDescriptor jobDescriptor;
        jobDescriptor.m_jobKey = builderDescriptor.m_name;
        jobDescriptor.SetPlatformIdentifier("pc");
        response.m_createJobOutputs.emplace_back(jobDescriptor);
        response.m_result = AssetBuilderSDK::CreateJobsResultCode::Success;

        if(multipleOutputs)
        {
            jobDescriptor.m_jobKey = "Duplicate Output";
            response.m_createJobOutputs.emplace_back(jobDescriptor);
        }
    };
    builderDescriptor.m_processJobFunction = [](const AssetBuilderSDK::ProcessJobRequest& /*request*/, AssetBuilderSDK::ProcessJobResponse& response)
    {
        response.m_resultCode = AssetBuilderSDK::ProcessJobResultCode::ProcessJobResult_Success;
    };

    MockApplicationManager::BuilderFilePatternMatcherAndBuilderDesc builderFilePatternMatcher;
    builderFilePatternMatcher.m_builderDesc = builderDescriptor;
    builderFilePatternMatcher.m_internalBuilderName = builderDescriptor.m_name;
    builderFilePatternMatcher.m_internalUuid = builderDescriptor.m_busId;
    builderFilePatternMatcher.m_matcherBuilderPattern = AssetUtilities::BuilderFilePatternMatcher(builderDescriptor.m_patterns.back(), builderDescriptor.m_busId);
    m_mockApplicationManager->m_matcherBuilderPatterns.emplace_back(builderFilePatternMatcher);

    sourceFile = tempPath.absoluteFilePath("subfolder1/subfolder2/source_test." + extension);
    UnitTestUtils::CreateDummyFile(sourceFile, "source");
    // Tell the APM about the file:
    m_isIdling = false;
    QMetaObject::invokeMethod(m_assetProcessorManager.get(), "AssessModifiedFile", Qt::QueuedConnection, Q_ARG(QString, sourceFile));
    ASSERT_TRUE(BlockUntilIdle(5000));

    productFile.append(QDir(jobDetails[0].m_destinationPath).absoluteFilePath("product_test." + extension));
    UnitTestUtils::CreateDummyFile(productFile, "product");

    // Populate ProcessJobResponse
    response.m_resultCode = ProcessJobResult_Success;
    JobProduct jobProduct(productFile.toUtf8().constData(), AZ::Uuid::CreateRandom(), static_cast<AZ::u32>(0));
    response.m_outputProducts.push_back(jobProduct);

    // Process the first job
    m_isIdling = false;
    m_assetProcessorManager->AssetProcessed(jobDetails[0].m_jobEntry, response);
    ASSERT_TRUE(BlockUntilIdle(5000));
}

TEST_F(DuplicateProductsTest, SameSource_MultipleBuilder_DuplicateProductJobs_EmitAutoFailJob)
{
    using namespace AssetProcessor;
    using namespace AssetBuilderSDK;

    QString productFile;
    QDir tempPath(m_tempDir.path());
    QString sourceFile;
    AZStd::vector<JobDetails> jobDetails;

    ProcessJobResponse response;
    SetupDuplicateProductsTest(sourceFile, tempPath, productFile, jobDetails, response, false, "txt");

    // ----------------------------- TEST BEGINS HERE -----------------------------
    // We will process another job with the same source file outputting the same product
    JobDetails jobDetail = jobDetails[1];
    jobDetails.clear();
    m_isIdling = false;
    m_assetProcessorManager->AssetProcessed(jobDetail.m_jobEntry, response);
    ASSERT_TRUE(BlockUntilIdle(5000));

    EXPECT_EQ(jobDetails.size(), 1);
    EXPECT_TRUE(jobDetails.back().m_jobParam.find(AZ_CRC(AutoFailReasonKey)) != jobDetails.back().m_jobParam.end());
}

TEST_F(DuplicateProductsTest, SameSource_SameBuilder_DuplicateProductJobs_EmitAutoFailJob)
{
    using namespace AssetProcessor;
    using namespace AssetBuilderSDK;

    QString productFile;
    QDir tempPath(m_tempDir.path());
    QString sourceFile;
    AZStd::vector<JobDetails> jobDetails;

    ProcessJobResponse response;
    SetupDuplicateProductsTest(sourceFile, tempPath, productFile, jobDetails, response, true, "png");

    // ----------------------------- TEST BEGINS HERE -----------------------------
    // We will process another job with the same source file outputting the same product
    JobDetails jobDetail = jobDetails[1];
    jobDetails.clear();
    m_isIdling = false;
    m_assetProcessorManager->AssetProcessed(jobDetail.m_jobEntry, response);
    ASSERT_TRUE(BlockUntilIdle(5000));

    EXPECT_EQ(jobDetails.size(), 1);
    EXPECT_TRUE(jobDetails.back().m_jobParam.find(AZ_CRC(AutoFailReasonKey)) != jobDetails.back().m_jobParam.end());
}

TEST_F(DuplicateProductsTest, SameSource_MultipleBuilder_NoDuplicateProductJob_NoWarning)
{
    using namespace AssetProcessor;
    using namespace AssetBuilderSDK;

    QDir tempPath(m_tempDir.path());
    QString sourceFile;
    QString productFile;

    // Capture the job details as the APM inspects the file.
    AZStd::vector<JobDetails> jobDetails;
    ProcessJobResponse response;
    SetupDuplicateProductsTest(sourceFile, tempPath, productFile, jobDetails, response, false, "txt");

    // ----------------------------- TEST BEGINS HERE -----------------------------
    // We will process another job with the same source file outputting a different product file

    productFile = QDir(jobDetails[0].m_destinationPath).absoluteFilePath("product_test1.txt");
    UnitTestUtils::CreateDummyFile(productFile, "product");

    JobProduct newJobProduct(productFile.toUtf8().constData(), AZ::Uuid::CreateRandom(), static_cast<AZ::u32>(0));
    response.m_outputProducts.clear();
    response.m_outputProducts.push_back(newJobProduct);

    JobDetails jobDetail = jobDetails[1];
    jobDetails.clear();
    m_isIdling = false;
    m_assetProcessorManager->AssetProcessed(jobDetail.m_jobEntry, response);
    ASSERT_TRUE(BlockUntilIdle(5000));

    EXPECT_EQ(jobDetails.size(), 0);
}

void JobDependencyTest::SetUp()
{
    using namespace AzToolsFramework::AssetDatabase;

    AssetProcessorManagerTest::SetUp();

    m_data = AZStd::make_unique<StaticData>();
    m_data->m_builderUuid = AZ::Uuid("{DE55BCCF-4D40-40FA-AB46-86C2946FBA54}");

    // We don't want the mock application manager to provide builder descriptors, mockBuilderInfoHandler will provide our own
    m_mockApplicationManager->BusDisconnect();

    m_data->m_mockBuilderInfoHandler.m_builderDesc = m_data->m_mockBuilderInfoHandler.CreateBuilderDesc("test builder", m_data->m_builderUuid.ToString<QString>(), { AssetBuilderSDK::AssetBuilderPattern("*.txt", AssetBuilderSDK::AssetBuilderPattern::Wildcard) });
    m_data->m_mockBuilderInfoHandler.BusConnect();

    QDir tempPath(m_tempDir.path());

    QString watchFolderPath = tempPath.absoluteFilePath("subfolder1");
    const ScanFolderInfo* scanFolder = m_config->GetScanFolderByPath(watchFolderPath);

    // Create a dummy file and put entries in the db to simulate a previous successful AP run for this file (source, job, and product entries)
    QString absPath(QDir(watchFolderPath).absoluteFilePath("a.txt"));
    UnitTestUtils::CreateDummyFile(absPath);

    SourceDatabaseEntry sourceEntry(scanFolder->ScanFolderID(), "a.txt", AZ::Uuid::CreateRandom(), "abcdefg");
    m_assetProcessorManager->m_stateData->SetSource(sourceEntry);

    JobDatabaseEntry jobEntry(sourceEntry.m_sourceID, "Mock Job", 123456, "pc", m_data->m_builderUuid, AzToolsFramework::AssetSystem::JobStatus::Completed, 1);
    m_assetProcessorManager->m_stateData->SetJob(jobEntry);

    ProductDatabaseEntry productEntry(jobEntry.m_jobID, 0, "a.output", AZ::Data::AssetType::CreateNull());
    m_assetProcessorManager->m_stateData->SetProduct(productEntry);

    // Reboot the APM since we added stuff to the database that needs to be loaded on-startup of the APM
    m_assetProcessorManager.reset(new AssetProcessorManager_Test(m_config.get()));

    m_idleConnection = QObject::connect(m_assetProcessorManager.get(), &AssetProcessor::AssetProcessorManager::AssetProcessorManagerIdleState, [this](bool newState)
    {
        m_isIdling = newState;
    });
}

void JobDependencyTest::TearDown()
{
    m_data = nullptr;

    AssetProcessorManagerTest::TearDown();
}

TEST_F(JobDependencyTest, JobDependency_ThatWasPreviouslyRun_IsFound)
{
    AZStd::vector<JobDetails> capturedDetails;

    capturedDetails.clear();
    m_data->m_mockBuilderInfoHandler.m_jobDependencyFilePath = "a.txt";
    CaptureJobs(capturedDetails, "subfolder1/b.txt");

    ASSERT_EQ(capturedDetails.size(), 1);
    ASSERT_EQ(capturedDetails[0].m_jobDependencyList.size(), 1);
    ASSERT_EQ(capturedDetails[0].m_jobDependencyList[0].m_builderUuidList.size(), 1);
}

TEST_F(JobDependencyTest, JobDependency_ThatWasJustRun_IsFound)
{
    AZStd::vector<JobDetails> capturedDetails;
    CaptureJobs(capturedDetails, "subfolder1/c.txt");

    capturedDetails.clear();
    m_data->m_mockBuilderInfoHandler.m_jobDependencyFilePath = "c.txt";
    CaptureJobs(capturedDetails, "subfolder1/b.txt");

    ASSERT_EQ(capturedDetails.size(), 1);
    ASSERT_EQ(capturedDetails[0].m_jobDependencyList.size(), 1);
    ASSERT_EQ(capturedDetails[0].m_jobDependencyList[0].m_builderUuidList.size(), 1);
}

TEST_F(JobDependencyTest, JobDependency_ThatHasNotRun_IsNotFound)
{
    AZStd::vector<JobDetails> capturedDetails;

    capturedDetails.clear();
    m_data->m_mockBuilderInfoHandler.m_jobDependencyFilePath = "c.txt";
    CaptureJobs(capturedDetails, "subfolder1/b.txt");

    ASSERT_EQ(capturedDetails.size(), 1);
    ASSERT_EQ(capturedDetails[0].m_jobDependencyList.size(), 1);
    ASSERT_EQ(capturedDetails[0].m_jobDependencyList[0].m_builderUuidList.size(), 0);
}

void ChainJobDependencyTest::SetUp()
{
    using namespace AzToolsFramework::AssetDatabase;

    AssetProcessorManagerTest::SetUp();

    m_data = AZStd::make_unique<StaticData>();

    m_data->m_rcController.reset(new RCController(/*minJobs*/1, /*maxJobs*/1));
    m_data->m_rcController->SetDispatchPaused(false);

    // We don't want the mock application manager to provide builder descriptors, mockBuilderInfoHandler will provide our own
    m_mockApplicationManager->BusDisconnect();

    for (int i = 0; i < ChainLength; ++i)
    {
        QString jobDependencyPath;

        if (i > 0)
        {
            jobDependencyPath = QString("%1.txt").arg(i - 1);
        }

        m_data->m_mockBuilderInfoHandler.CreateBuilderDesc(QString("test builder %1").arg(i), AZ::Uuid::CreateRandom().ToString<QString>(), { AssetBuilderSDK::AssetBuilderPattern(AZStd::string::format("*%d.txt", i), AssetBuilderSDK::AssetBuilderPattern::Wildcard) },
            MockMultiBuilderInfoHandler::AssetBuilderExtraInfo{ jobDependencyPath });
    }

    m_data->m_mockBuilderInfoHandler.BusConnect();
}

void ChainJobDependencyTest::TearDown()
{
    m_data = nullptr;

    AssetProcessorManagerTest::TearDown();
}

MockMultiBuilderInfoHandler::~MockMultiBuilderInfoHandler()
{
    BusDisconnect();
}

void MockMultiBuilderInfoHandler::GetMatchingBuildersInfo(const AZStd::string& assetPath, AssetProcessor::BuilderInfoList& builderInfoList)
{
    AZStd::set<AZ::Uuid>  uniqueBuilderDescIDs;

    for (AssetUtilities::BuilderFilePatternMatcher& matcherPair : m_matcherBuilderPatterns)
    {
        if (uniqueBuilderDescIDs.find(matcherPair.GetBuilderDescID()) != uniqueBuilderDescIDs.end())
        {
            continue;
        }
        if (matcherPair.MatchesPath(assetPath))
        {
            const AssetBuilderSDK::AssetBuilderDesc& builderDesc = m_builderDescMap[matcherPair.GetBuilderDescID()];
            uniqueBuilderDescIDs.insert(matcherPair.GetBuilderDescID());
            builderInfoList.push_back(builderDesc);
        }
    }
}

void MockMultiBuilderInfoHandler::GetAllBuildersInfo([[maybe_unused]] AssetProcessor::BuilderInfoList& builderInfoList)
{
    // Only here to fulfill the interface requirement, this won't be called as part of the test
    ASSERT_TRUE(false) << "Not implemented";
}

void MockMultiBuilderInfoHandler::CreateJobs(AssetBuilderExtraInfo extraInfo, const AssetBuilderSDK::CreateJobsRequest& request, AssetBuilderSDK::CreateJobsResponse& response)
{
    response.m_result = AssetBuilderSDK::CreateJobsResultCode::Success;

    for (const auto& platform : request.m_enabledPlatforms)
    {
        AssetBuilderSDK::JobDescriptor jobDescriptor;
        jobDescriptor.m_priority = 0;
        jobDescriptor.m_critical = true;
        jobDescriptor.m_jobKey = "Mock Job";
        jobDescriptor.SetPlatformIdentifier(platform.m_identifier.c_str());

        if (!extraInfo.m_jobDependencyFilePath.isEmpty())
        {
            jobDescriptor.m_jobDependencyList.push_back(AssetBuilderSDK::JobDependency("Mock Job", "pc", AssetBuilderSDK::JobDependencyType::Order,
                AssetBuilderSDK::SourceFileDependency(extraInfo.m_jobDependencyFilePath.toUtf8().constData(), AZ::Uuid::CreateNull())));
        }

        response.m_createJobOutputs.push_back(jobDescriptor);
        m_createJobsCount++;
    }
}

void MockMultiBuilderInfoHandler::ProcessJob(AssetBuilderExtraInfo extraInfo, [[maybe_unused]] const AssetBuilderSDK::ProcessJobRequest& request, AssetBuilderSDK::ProcessJobResponse& response)
{
    response.m_resultCode = AssetBuilderSDK::ProcessJobResultCode::ProcessJobResult_Success;
}

void MockMultiBuilderInfoHandler::CreateBuilderDesc(const QString& builderName, const QString& builderId, const AZStd::vector<AssetBuilderSDK::AssetBuilderPattern>& builderPatterns, AssetBuilderExtraInfo extraInfo)
{
    AssetBuilderSDK::AssetBuilderDesc builderDesc;

    builderDesc.m_name = builderName.toUtf8().data();
    builderDesc.m_patterns = builderPatterns;
    builderDesc.m_busId = AZ::Uuid::CreateString(builderId.toUtf8().data());
    builderDesc.m_builderType = AssetBuilderSDK::AssetBuilderDesc::AssetBuilderType::Internal;
    builderDesc.m_createJobFunction = AZStd::bind(&MockMultiBuilderInfoHandler::CreateJobs, this, extraInfo, AZStd::placeholders::_1, AZStd::placeholders::_2);
    builderDesc.m_processJobFunction = AZStd::bind(&MockMultiBuilderInfoHandler::ProcessJob, this, extraInfo, AZStd::placeholders::_1, AZStd::placeholders::_2);

    m_builderDescMap[builderDesc.m_busId] = builderDesc;

    for (const AssetBuilderSDK::AssetBuilderPattern& pattern : builderDesc.m_patterns)
    {
        AssetUtilities::BuilderFilePatternMatcher patternMatcher(pattern, builderDesc.m_busId);
        m_matcherBuilderPatterns.push_back(patternMatcher);
    }
}

TEST_F(ChainJobDependencyTest, ChainDependency_EndCaseHasNoDependency)
{
    AZStd::vector<JobDetails> capturedDetails;

    CaptureJobs(capturedDetails, AZStd::string::format("subfolder1/%d.txt", 0).c_str());

    ASSERT_EQ(capturedDetails.size(), 1);
    ASSERT_EQ(capturedDetails[0].m_jobDependencyList.size(), 0);
}

TEST_F(ChainJobDependencyTest, TestChainDependency_Multi)
{
    AZStd::vector<JobDetails> capturedDetails;

    // Run through the dependencies in forward order so everything gets added to the database
    for (int i = 0; i < ChainLength; ++i)
    {
        CaptureJobs(capturedDetails, AZStd::string::format("subfolder1/%d.txt", i).c_str());

        ASSERT_EQ(capturedDetails.size(), 1);
        ASSERT_EQ(capturedDetails[0].m_jobDependencyList.size(), i > 0 ? 1 : 0);

        capturedDetails.clear();
    }

    // Run through the dependencies in reverse order
    // Each one should trigger a job for every file in front of it
    // Ex: 3 triggers -> 2 -> 1 -> 0
    for (int i = ChainLength - 1; i >= 0; --i)
    {
        CaptureJobs(capturedDetails, AZStd::string::format("subfolder1/%d.txt", i).c_str());

        ASSERT_EQ(capturedDetails.size(), ChainLength - i);
        ASSERT_EQ(capturedDetails[0].m_jobDependencyList.size(), i > 0 ? 1 : 0);

        if (i > 0)
        {
            ASSERT_EQ(capturedDetails[0].m_jobDependencyList[0].m_jobDependency.m_sourceFile.m_sourceFileDependencyPath, AZStd::string::format("%d.txt", i - 1));

            capturedDetails.clear();
        }
    }

    // Wait for the file compiled event and trigger OnddedToCatalog with a delay, this is what causes rccontroller to process out of order
    AZStd::vector<JobEntry> finishedJobs;
    QObject::connect(m_data->m_rcController.get(), &RCController::FileCompiled, [this, &finishedJobs](JobEntry entry, AssetBuilderSDK::ProcessJobResponse response)
        {
            finishedJobs.push_back(entry);

            QTimer::singleShot(20, m_data->m_rcController.get(), [this, entry]()
                {
                    QMetaObject::invokeMethod(m_data->m_rcController.get(), "OnAddedToCatalog", Qt::QueuedConnection, Q_ARG(JobEntry, entry));
                });
        });

    // Submit all the jobs to rccontroller
    for (const JobDetails& job : capturedDetails)
    {
        m_data->m_rcController->JobSubmitted(job);
    }

    QElapsedTimer timer;
    timer.start();

    // Wait for all the jobs to finish, up to 5 seconds
    do
    {
        QCoreApplication::processEvents(QEventLoop::AllEvents, 10);
    } while (finishedJobs.size() < capturedDetails.size() && timer.elapsed() < 5000);

    ASSERT_EQ(finishedJobs.size(), capturedDetails.size());

    // Test that the jobs completed in the correct order (captureDetails has the correct ordering)
    for(int i = 0; i < capturedDetails.size(); ++i)
    {
        ASSERT_STREQ(capturedDetails[i].m_jobEntry.m_databaseSourceName.toUtf8().constData(), finishedJobs[i].m_databaseSourceName.toUtf8().constData());
    }
}



void DuplicateProcessTest::SetUp()
{
    AssetProcessorManagerTest::SetUp();

    m_sharedConnection = m_assetProcessorManager->m_stateData.get();
    ASSERT_TRUE(m_sharedConnection);
}

void MetadataFileTest::SetUp()
{
    AssetProcessorManagerTest::SetUp();
    m_config->AddMetaDataType("foo", "txt");
}

TEST_F(MetadataFileTest, MetadataFile_SourceFileExtensionDifferentCase)
{

    using namespace AzToolsFramework::AssetSystem;
    using namespace AssetProcessor;

    QDir tempPath(m_tempDir.path());

    QString relFileName("Dummy.TXT");
    QString absPath(tempPath.absoluteFilePath("subfolder1/Dummy.TXT"));
    QString watchFolder = tempPath.absoluteFilePath("subfolder1");
    UnitTestUtils::CreateDummyFile(absPath, "dummy");

    JobEntry entry;
    entry.m_watchFolderPath = watchFolder;
    entry.m_databaseSourceName = entry.m_pathRelativeToWatchFolder = relFileName;
    entry.m_jobKey = "txt";
    entry.m_platformInfo = { "pc", {"host", "renderer", "desktop"} };
    entry.m_jobRunKey = 1;

    QString productPath(m_normalizedCacheRootDir.absoluteFilePath("outputfile.TXT"));
    UnitTestUtils::CreateDummyFile(productPath);

    AssetBuilderSDK::ProcessJobResponse jobResponse;
    jobResponse.m_resultCode = AssetBuilderSDK::ProcessJobResult_Success;
    jobResponse.m_outputProducts.push_back(AssetBuilderSDK::JobProduct(productPath.toUtf8().data()));

    QMetaObject::invokeMethod(m_assetProcessorManager.get(), "AssetProcessed", Qt::QueuedConnection, Q_ARG(JobEntry, entry), Q_ARG(AssetBuilderSDK::ProcessJobResponse, jobResponse));

    ASSERT_TRUE(BlockUntilIdle(5000));

    // Creating a metadata file for the source assets
    // APM should process the source asset if a metadafile is detected
    // We are intentionally having a source file with a different file extension casing than the one specified in the metadata rule.
    QString metadataFile(tempPath.absoluteFilePath("subfolder1/Dummy.foo"));
    UnitTestUtils::CreateDummyFile(metadataFile, "dummy");

    // Capture the job details as the APM inspects the file.
    JobDetails jobDetails;
    auto connection = QObject::connect(m_assetProcessorManager.get(), &AssetProcessorManager::AssetToProcess, [&jobDetails](JobDetails job)
        {
            jobDetails = job;
        });

    m_assetProcessorManager->AssessAddedFile(tempPath.absoluteFilePath(metadataFile));

    ASSERT_TRUE(BlockUntilIdle(5000));
    ASSERT_EQ(jobDetails.m_jobEntry.m_pathRelativeToWatchFolder, relFileName);
}

AZStd::vector<AZStd::string> QStringListToVector(const QStringList& qstringList)
{
    AZStd::vector<AZStd::string> azVector;
    // Convert to a vector of AZStd::strings because GTest handles this type better when displaying errors
    for (const QString& resolvedPath : qstringList)
    {
        azVector.emplace_back(resolvedPath.toUtf8().constData());
    }

    return azVector;
}

bool WildcardSourceDependencyTest::Test(
    const AZStd::string& dependencyPath, AZStd::vector<AZStd::string>& resolvedPaths)
{
    [[maybe_unused]] QString resolvedName;
    QStringList stringlistPaths;
    AssetBuilderSDK::SourceFileDependency dependency(dependencyPath, AZ::Uuid::CreateNull(), AssetBuilderSDK::SourceFileDependency::SourceFileDependencyType::Wildcards);
    bool result = m_assetProcessorManager->ResolveSourceFileDependencyPath(dependency, resolvedName, stringlistPaths);

    resolvedPaths = QStringListToVector(stringlistPaths);

    return result;
}

AZStd::vector<AZStd::string> WildcardSourceDependencyTest::FileAddedTest(const QString& path)
{
    auto result = m_assetProcessorManager->GetSourceFilesWhichDependOnSourceFile(path, {});

    return QStringListToVector(result);
}

void WildcardSourceDependencyTest::SetUp()
{
    AssetProcessorManagerTest::SetUp();

    QDir tempPath(m_tempDir.path());

    // Add a non-recursive scan folder.  Only files directly inside of this folder should be picked up, subfolders are ignored
    m_config->AddScanFolder(ScanFolderInfo(tempPath.filePath("no_recurse"), "no_recurse",
        "no_recurse", false, false, m_config->GetEnabledPlatforms(), 1));

    {
        ExcludeAssetRecognizer excludeFolder;
        excludeFolder.m_name = "Exclude ignored Folder";
        excludeFolder.m_patternMatcher =
            AssetBuilderSDK::FilePatternMatcher(R"REGEX(^(.*\/)?ignored(\/.*)?$)REGEX", AssetBuilderSDK::AssetBuilderPattern::Regex);
        m_config->AddExcludeRecognizer(excludeFolder);
    }

    {
        ExcludeAssetRecognizer excludeFile;
        excludeFile.m_name = "Exclude z.foo Files";
        excludeFile.m_patternMatcher =
            AssetBuilderSDK::FilePatternMatcher(R"REGEX(^(.*\/)?z\.foo$)REGEX", AssetBuilderSDK::AssetBuilderPattern::Regex);
        m_config->AddExcludeRecognizer(excludeFile);
    }

    UnitTestUtils::CreateDummyFile(tempPath.absoluteFilePath("subfolder1/1a.foo"));
    UnitTestUtils::CreateDummyFile(tempPath.absoluteFilePath("subfolder1/1b.foo"));
    UnitTestUtils::CreateDummyFile(tempPath.absoluteFilePath("subfolder2/redirected/a.foo"));
    UnitTestUtils::CreateDummyFile(tempPath.absoluteFilePath("subfolder2/redirected/b.foo"));
    UnitTestUtils::CreateDummyFile(tempPath.absoluteFilePath("subfolder2/redirected/folder/one/c.foo"));
    UnitTestUtils::CreateDummyFile(tempPath.absoluteFilePath("subfolder2/redirected/folder/one/d.foo"));

    // Add a file that is not in a scanfolder.  Should always be ignored
    UnitTestUtils::CreateDummyFile(tempPath.absoluteFilePath("not/a/scanfolder/e.foo"));

    // Add a file in the non-recursive scanfolder.  Since its not directly in the scan folder, it should always be ignored
    UnitTestUtils::CreateDummyFile(tempPath.absoluteFilePath("no_recurse/one/two/three/f.foo"));

    // Add a file to an ignored folder
    UnitTestUtils::CreateDummyFile(tempPath.absoluteFilePath("subfolder2/redirected/folder/ignored/g.foo"));

    // Add an ignored file
    UnitTestUtils::CreateDummyFile(tempPath.absoluteFilePath("subfolder2/redirected/folder/one/z.foo"));

    // Add a file in the cache
    AZStd::string projectCacheRootValue;
    AZ::SettingsRegistry::Get()->Get(projectCacheRootValue, AZ::SettingsRegistryMergeUtils::FilePathKey_CacheProjectRootFolder);
    projectCacheRootValue = AssetUtilities::NormalizeFilePath(projectCacheRootValue.c_str()).toUtf8().constData();
    auto path = AZ::IO::Path(projectCacheRootValue) / "cache.foo";
    UnitTestUtils::CreateDummyFile(path.c_str());

    AzToolsFramework::AssetDatabase::SourceFileDependencyEntryContainer dependencies;

    // Relative path wildcard dependency
    dependencies.push_back(AzToolsFramework::AssetDatabase::SourceFileDependencyEntry(
        AZ::Uuid::CreateRandom(), "a.foo", "%a.foo",
        AzToolsFramework::AssetDatabase::SourceFileDependencyEntry::DEP_SourceLikeMatch, 0, ""));

    // Absolute path wildcard dependency
    dependencies.push_back(AzToolsFramework::AssetDatabase::SourceFileDependencyEntry(
        AZ::Uuid::CreateRandom(), "b.foo", tempPath.absoluteFilePath("%b.foo").toUtf8().constData(),
        AzToolsFramework::AssetDatabase::SourceFileDependencyEntry::DEP_SourceLikeMatch, 0, ""));

    // Test what happens when we have 2 dependencies on the same file
    dependencies.push_back(AzToolsFramework::AssetDatabase::SourceFileDependencyEntry(
        AZ::Uuid::CreateRandom(), "folder/one/d.foo", "%c.foo",
        AzToolsFramework::AssetDatabase::SourceFileDependencyEntry::DEP_SourceLikeMatch, 0, ""));

    dependencies.push_back(AzToolsFramework::AssetDatabase::SourceFileDependencyEntry(
        AZ::Uuid::CreateRandom(), "folder/one/d.foo", tempPath.absoluteFilePath("%c.foo").toUtf8().constData(),
        AzToolsFramework::AssetDatabase::SourceFileDependencyEntry::DEP_SourceLikeMatch, 0, ""));

#ifdef AZ_PLATFORM_WINDOWS
    // Test to make sure a relative wildcard dependency doesn't match an absolute path
    // For example, if the input is C:/project/subfolder1/a.foo
    // This should not match a wildcard of c%.foo
    // Take the first character of the tempPath and append %.foo onto it for this test, which should produce something like c%.foo
    // This only applies to windows because on other OSes if the dependency starts with /, then its an abs path dependency
    auto test = (tempPath.absolutePath().left(1) + "%.foo");
    dependencies.push_back(AzToolsFramework::AssetDatabase::SourceFileDependencyEntry(
        AZ::Uuid::CreateRandom(), "folder/one/d.foo",
        (test).toUtf8().constData(),
        AzToolsFramework::AssetDatabase::SourceFileDependencyEntry::DEP_SourceLikeMatch, 0, ""));
#endif

    ASSERT_TRUE(m_assetProcessorManager->m_stateData->SetSourceFileDependencies(dependencies));
}

TEST_F(WildcardSourceDependencyTest, Relative_Broad)
{
    // Expect all files except for the 2 invalid ones (e and f)
    AZStd::vector<AZStd::string> resolvedPaths;

    ASSERT_TRUE(Test("*.foo", resolvedPaths));
    ASSERT_THAT(resolvedPaths, ::testing::UnorderedElementsAre("a.foo", "b.foo", "folder/one/c.foo", "folder/one/d.foo", "1a.foo", "1b.foo"));
}

TEST_F(WildcardSourceDependencyTest, Relative_WithFolder)
{
    // Make sure we can filter to files under a folder
    AZStd::vector<AZStd::string> resolvedPaths;

    ASSERT_TRUE(Test("folder/*.foo", resolvedPaths));
    ASSERT_THAT(resolvedPaths, ::testing::UnorderedElementsAre("folder/one/c.foo", "folder/one/d.foo"));
}

TEST_F(WildcardSourceDependencyTest, Relative_WildcardPath)
{
    // Make sure the * wildcard works even if the full filename is given
    AZStd::vector<AZStd::string> resolvedPaths;

    ASSERT_TRUE(Test("*a.foo", resolvedPaths));
    ASSERT_THAT(resolvedPaths, ::testing::UnorderedElementsAre("a.foo", "1a.foo"));
}

TEST_F(WildcardSourceDependencyTest, Absolute_WithFolder)
{
    // Make sure we can use absolute paths to filter to files under a folder
    AZStd::vector<AZStd::string> resolvedPaths;
    QDir tempPath(m_tempDir.path());

    ASSERT_TRUE(Test(tempPath.absoluteFilePath("subfolder2/redirected/*.foo").toUtf8().constData(), resolvedPaths));
    ASSERT_THAT(resolvedPaths, ::testing::UnorderedElementsAre("a.foo", "b.foo", "folder/one/c.foo", "folder/one/d.foo"));
}

TEST_F(WildcardSourceDependencyTest, Absolute_NotInScanfolder)
{
    // Files outside a scanfolder should not be returned even with an absolute path
    AZStd::vector<AZStd::string> resolvedPaths;
    QDir tempPath(m_tempDir.path());

    ASSERT_TRUE(Test(tempPath.absoluteFilePath("not/a/scanfolder/*.foo").toUtf8().constData(), resolvedPaths));
    ASSERT_THAT(resolvedPaths, ::testing::UnorderedElementsAre());
}

TEST_F(WildcardSourceDependencyTest, Relative_NotInScanfolder)
{
    // Files outside a scanfolder should not be returned
    AZStd::vector<AZStd::string> resolvedPaths;
    QDir tempPath(m_tempDir.path());

    ASSERT_TRUE(Test("*/e.foo", resolvedPaths));
    ASSERT_THAT(resolvedPaths, ::testing::UnorderedElementsAre());
}

TEST_F(WildcardSourceDependencyTest, Relative_InNonRecursiveScanfolder)
{
    // Files deep inside non-recursive scanfolders should not be returned
    AZStd::vector<AZStd::string> resolvedPaths;
    QDir tempPath(m_tempDir.path());

    ASSERT_TRUE(Test("*/f.foo", resolvedPaths));
    ASSERT_THAT(resolvedPaths, ::testing::UnorderedElementsAre());
}

TEST_F(WildcardSourceDependencyTest, Absolute_InNonRecursiveScanfolder)
{
    // Absolute paths to files deep inside non-recursive scanfolders should not be returned
    AZStd::vector<AZStd::string> resolvedPaths;
    QDir tempPath(m_tempDir.path());

    ASSERT_TRUE(Test(tempPath.absoluteFilePath("one/two/three/*.foo").toUtf8().constData(), resolvedPaths));
    ASSERT_THAT(resolvedPaths, ::testing::UnorderedElementsAre());
}

TEST_F(WildcardSourceDependencyTest, Relative_NoWildcard)
{
    // No wildcard results in a failure
    AZStd::vector<AZStd::string> resolvedPaths;
    QDir tempPath(m_tempDir.path());

    ASSERT_FALSE(Test("subfolder1/1a.foo", resolvedPaths));
    ASSERT_THAT(resolvedPaths, ::testing::UnorderedElementsAre());
}

TEST_F(WildcardSourceDependencyTest, Absolute_NoWildcard)
{
    // No wildcard results in a failure
    AZStd::vector<AZStd::string> resolvedPaths;
    QDir tempPath(m_tempDir.path());

    ASSERT_FALSE(Test(tempPath.absoluteFilePath("subfolder1/1a.foo").toUtf8().constData(), resolvedPaths));
    ASSERT_THAT(resolvedPaths, ::testing::UnorderedElementsAre());
}

TEST_F(WildcardSourceDependencyTest, Relative_IgnoredFolder)
{
    AZStd::vector<AZStd::string> resolvedPaths;

    ASSERT_TRUE(Test("*g.foo", resolvedPaths));
    ASSERT_THAT(resolvedPaths, ::testing::UnorderedElementsAre());
}

TEST_F(WildcardSourceDependencyTest, Absolute_IgnoredFolder)
{
    AZStd::vector<AZStd::string> resolvedPaths;
    QDir tempPath(m_tempDir.path());

    ASSERT_TRUE(Test(tempPath.absoluteFilePath("*g.foo").toUtf8().constData(), resolvedPaths));
    ASSERT_THAT(resolvedPaths, ::testing::UnorderedElementsAre());
}

TEST_F(WildcardSourceDependencyTest, Relative_IgnoredFile)
{
    AZStd::vector<AZStd::string> resolvedPaths;

    ASSERT_TRUE(Test("*z.foo", resolvedPaths));
    ASSERT_THAT(resolvedPaths, ::testing::UnorderedElementsAre());
}

TEST_F(WildcardSourceDependencyTest, Absolute_IgnoredFile)
{
    AZStd::vector<AZStd::string> resolvedPaths;
    QDir tempPath(m_tempDir.path());

    ASSERT_TRUE(Test(tempPath.absoluteFilePath("*z.foo").toUtf8().constData(), resolvedPaths));
    ASSERT_THAT(resolvedPaths, ::testing::UnorderedElementsAre());
}

TEST_F(WildcardSourceDependencyTest, Relative_CacheFolder)
{
    AZStd::vector<AZStd::string> resolvedPaths;
    QDir tempPath(m_tempDir.path());

    ASSERT_TRUE(Test("*cache.foo", resolvedPaths));
    ASSERT_THAT(resolvedPaths, ::testing::UnorderedElementsAre());
}

TEST_F(WildcardSourceDependencyTest, FilesAddedAfterInitialCache)
{
    AZStd::vector<AZStd::string> resolvedPaths;
    QDir tempPath(m_tempDir.path());

    auto excludedFolderCacheInterface = AZ::Interface<ExcludedFolderCacheInterface>::Get();

    ASSERT_TRUE(excludedFolderCacheInterface);

    {
        const auto& excludedFolders = excludedFolderCacheInterface->GetExcludedFolders();

        ASSERT_EQ(excludedFolders.size(), 2);
    }

    // Add a file to a new ignored folder
    QString newFilePath = tempPath.absoluteFilePath("subfolder2/redirected/folder/two/ignored/three/new.foo");
    UnitTestUtils::CreateDummyFile(newFilePath);

    excludedFolderCacheInterface->FileAdded(newFilePath);

    const auto& excludedFolders = excludedFolderCacheInterface->GetExcludedFolders();

    ASSERT_EQ(excludedFolders.size(), 3);
    ASSERT_THAT(excludedFolders, ::testing::Contains(AZStd::string(tempPath.absoluteFilePath("subfolder2/redirected/folder/two/ignored").toUtf8().constData())));
}

TEST_F(WildcardSourceDependencyTest, FilesRemovedAfterInitialCache)
{
    AZStd::vector<AZStd::string> resolvedPaths;
    QDir tempPath(m_tempDir.path());

    // Add a file to a new ignored folder
    QString newFilePath = tempPath.absoluteFilePath("subfolder2/redirected/folder/two/ignored/three/new.foo");
    UnitTestUtils::CreateDummyFile(newFilePath);

    auto excludedFolderCacheInterface = AZ::Interface<ExcludedFolderCacheInterface>::Get();

    ASSERT_TRUE(excludedFolderCacheInterface);

    {
        const auto& excludedFolders = excludedFolderCacheInterface->GetExcludedFolders();

        ASSERT_EQ(excludedFolders.size(), 3);
    }

    m_fileStateCache->SignalDeleteEvent(tempPath.absoluteFilePath("subfolder2/redirected/folder/two/ignored"));

    const auto& excludedFolders = excludedFolderCacheInterface->GetExcludedFolders();

    ASSERT_EQ(excludedFolders.size(), 2);
}

TEST_F(WildcardSourceDependencyTest, NewFile_MatchesSavedRelativeDependency)
{
    QDir tempPath(m_tempDir.path());

    auto matches = FileAddedTest(tempPath.absoluteFilePath("subfolder1/1a.foo"));

    ASSERT_THAT(matches, ::testing::UnorderedElementsAre(tempPath.absoluteFilePath("subfolder2/redirected/a.foo").toUtf8().constData()));
}

TEST_F(WildcardSourceDependencyTest, NewFile_MatchesSavedAbsoluteDependency)
{
    QDir tempPath(m_tempDir.path());

    auto matches = FileAddedTest(tempPath.absoluteFilePath("subfolder1/1b.foo"));

    ASSERT_THAT(matches, ::testing::UnorderedElementsAre(tempPath.absoluteFilePath("subfolder2/redirected/b.foo").toUtf8().constData()));
}

TEST_F(WildcardSourceDependencyTest, NewFile_MatchesDuplicatedDependenciesOnce)
{
    QDir tempPath(m_tempDir.path());

    auto matches = FileAddedTest(tempPath.absoluteFilePath("subfolder2/redirected/folder/one/c.foo"));

    ASSERT_THAT(matches, ::testing::UnorderedElementsAre(tempPath.absoluteFilePath("subfolder2/redirected/folder/one/d.foo").toUtf8().constData()));
}<|MERGE_RESOLUTION|>--- conflicted
+++ resolved
@@ -3625,668 +3625,6 @@
         ts.setCodec("UTF-8");
         ts << "Hello World";
     }
-<<<<<<< HEAD
-
-    processResults.clear();
-    m_assetProcessorManager.get()->AssessModifiedFile(absPath);
-    ASSERT_TRUE(BlockUntilIdle(idleWaitTime));
-
-    for (const auto& processResult : processResults)
-    {
-        m_assetProcessorManager->AssetFailed(processResult.m_jobEntry);
-    }
-
-    ASSERT_TRUE(BlockUntilIdle(idleWaitTime));
-
-    // Check the database, the fingerprint should be erased since the file failed
-    found = false;
-    m_assetProcessorManager->m_stateData->QuerySourceBySourceNameScanFolderID("test.txt", scanFolder->ScanFolderID(), queryFunc);
-
-    ASSERT_TRUE(found);
-    ASSERT_EQ(source.m_analysisFingerprint, "");
-}
-
-void ModtimeScanningTest::SetUp()
-{
-    AssetProcessorManagerTest::SetUp();
-
-    m_data = AZStd::make_unique<StaticData>();
-
-    // We don't want the mock application manager to provide builder descriptors, mockBuilderInfoHandler will provide our own
-    m_mockApplicationManager->BusDisconnect();
-
-    m_data->m_mockBuilderInfoHandler.m_builderDesc = m_data->m_mockBuilderInfoHandler.CreateBuilderDesc("test builder", "{DF09DDC0-FD22-43B6-9E22-22C8574A6E1E}", { AssetBuilderSDK::AssetBuilderPattern("*.txt", AssetBuilderSDK::AssetBuilderPattern::Wildcard) });
-    m_data->m_mockBuilderInfoHandler.BusConnect();
-
-    ASSERT_TRUE(m_mockApplicationManager->GetBuilderByID("txt files", m_data->m_builderTxtBuilder));
-
-    // Run this twice so the test builder doesn't get counted as a "new" builder and bypass the modtime skipping
-    m_assetProcessorManager->ComputeBuilderDirty();
-    m_assetProcessorManager->ComputeBuilderDirty();
-
-    auto assetConnection = QObject::connect(m_assetProcessorManager.get(), &AssetProcessorManager::AssetToProcess, [this](JobDetails details)
-    {
-        m_data->m_processResults.push_back(AZStd::move(details));
-    });
-
-    auto deletedConnection = QObject::connect(m_assetProcessorManager.get(), &AssetProcessorManager::SourceDeleted, [this](QString file)
-    {
-        m_data->m_deletedSources.push_back(file);
-    });
-
-    // Create the test file
-    const auto& scanFolder = m_config->GetScanFolderAt(0);
-    m_data->m_relativePathFromWatchFolder[0] = "modtimeTestFile.txt";
-    m_data->m_absolutePath.push_back(QDir(scanFolder.ScanPath()).absoluteFilePath(m_data->m_relativePathFromWatchFolder[0]));
-
-    m_data->m_relativePathFromWatchFolder[1] = "modtimeTestDependency.txt";
-    m_data->m_absolutePath.push_back(QDir(scanFolder.ScanPath()).absoluteFilePath(m_data->m_relativePathFromWatchFolder[1]));
-
-    m_data->m_relativePathFromWatchFolder[2] = "modtimeTestDependency.txt.assetinfo";
-    m_data->m_absolutePath.push_back(QDir(scanFolder.ScanPath()).absoluteFilePath(m_data->m_relativePathFromWatchFolder[2]));
-
-    for (const auto& path : m_data->m_absolutePath)
-    {
-        ASSERT_TRUE(UnitTestUtils::CreateDummyFile(path, ""));
-    }
-
-    m_data->m_mockBuilderInfoHandler.m_dependencyFilePath = m_data->m_absolutePath[1].toUtf8().data();
-
-    // Add file to database with no modtime
-    {
-        AssetDatabaseConnection connection;
-        ASSERT_TRUE(connection.OpenDatabase());
-        AzToolsFramework::AssetDatabase::FileDatabaseEntry fileEntry;
-        fileEntry.m_fileName = m_data->m_relativePathFromWatchFolder[0].toUtf8().data();
-        fileEntry.m_modTime = 0;
-        fileEntry.m_isFolder = false;
-        fileEntry.m_scanFolderPK = scanFolder.ScanFolderID();
-
-        bool entryAlreadyExists;
-        ASSERT_TRUE(connection.InsertFile(fileEntry, entryAlreadyExists));
-        ASSERT_FALSE(entryAlreadyExists);
-
-        fileEntry.m_fileID = AzToolsFramework::AssetDatabase::InvalidEntryId; // Reset the id so we make a new entry
-        fileEntry.m_fileName = m_data->m_relativePathFromWatchFolder[1].toUtf8().data();
-        ASSERT_TRUE(connection.InsertFile(fileEntry, entryAlreadyExists));
-        ASSERT_FALSE(entryAlreadyExists);
-
-        fileEntry.m_fileID = AzToolsFramework::AssetDatabase::InvalidEntryId; // Reset the id so we make a new entry
-        fileEntry.m_fileName = m_data->m_relativePathFromWatchFolder[2].toUtf8().data();
-        ASSERT_TRUE(connection.InsertFile(fileEntry, entryAlreadyExists));
-        ASSERT_FALSE(entryAlreadyExists);
-    }
-
-    QSet<AssetFileInfo> filePaths = BuildFileSet();
-    SimulateAssetScanner(filePaths);
-
-    ASSERT_TRUE(BlockUntilIdle(5000));
-    ASSERT_EQ(m_data->m_mockBuilderInfoHandler.m_createJobsCount, 2);
-    ASSERT_EQ(m_data->m_processResults.size(), 2);
-    ASSERT_EQ(m_data->m_deletedSources.size(), 0);
-
-    ProcessAssetJobs();
-
-    m_data->m_processResults.clear();
-    m_data->m_mockBuilderInfoHandler.m_createJobsCount = 0;
-
-    m_isIdling = false;
-}
-
-void ModtimeScanningTest::TearDown()
-{
-    m_data = nullptr;
-
-    AssetProcessorManagerTest::TearDown();
-}
-
-void ModtimeScanningTest::ProcessAssetJobs()
-{
-    m_data->m_productPaths.clear();
-
-    for (const auto& processResult : m_data->m_processResults)
-    {
-        auto file = QDir(processResult.m_destinationPath).absoluteFilePath(processResult.m_jobEntry.m_databaseSourceName.toLower() + ".arc1");
-        m_data->m_productPaths.emplace(
-            QDir(processResult.m_jobEntry.m_watchFolderPath)
-                .absoluteFilePath(processResult.m_jobEntry.m_databaseSourceName)
-                .toUtf8()
-                .constData(),
-            file);
-
-        // Create the file on disk
-        ASSERT_TRUE(UnitTestUtils::CreateDummyFile(file, "products."));
-
-        AssetBuilderSDK::ProcessJobResponse response;
-        response.m_resultCode = AssetBuilderSDK::ProcessJobResult_Success;
-        response.m_outputProducts.push_back(AssetBuilderSDK::JobProduct(file.toUtf8().constData(), AZ::Uuid::CreateNull(), 1));
-
-        QMetaObject::invokeMethod(m_assetProcessorManager.get(), "AssetProcessed", Qt::QueuedConnection, Q_ARG(JobEntry, processResult.m_jobEntry), Q_ARG(AssetBuilderSDK::ProcessJobResponse, response));
-    }
-
-    ASSERT_TRUE(BlockUntilIdle(5000));
-
-    m_isIdling = false;
-}
-
-void ModtimeScanningTest::SimulateAssetScanner(QSet<AssetFileInfo> filePaths)
-{
-    QMetaObject::invokeMethod(m_assetProcessorManager.get(), "OnAssetScannerStatusChange", Qt::QueuedConnection, Q_ARG(AssetProcessor::AssetScanningStatus, AssetProcessor::AssetScanningStatus::Started));
-    QMetaObject::invokeMethod(m_assetProcessorManager.get(), "AssessFilesFromScanner", Qt::QueuedConnection, Q_ARG(QSet<AssetFileInfo>, filePaths));
-    QMetaObject::invokeMethod(m_assetProcessorManager.get(), "OnAssetScannerStatusChange", Qt::QueuedConnection, Q_ARG(AssetProcessor::AssetScanningStatus, AssetProcessor::AssetScanningStatus::Completed));
-}
-
-QSet<AssetFileInfo> ModtimeScanningTest::BuildFileSet()
-{
-    QSet<AssetFileInfo> filePaths;
-
-    for (const auto& path : m_data->m_absolutePath)
-    {
-        QFileInfo fileInfo(path);
-        auto modtime = fileInfo.lastModified();
-        AZ::u64 fileSize = fileInfo.size();
-        filePaths.insert(AssetFileInfo(path, modtime, fileSize, m_config->GetScanFolderForFile(path), false));
-    }
-
-    return filePaths;
-}
-
-void ModtimeScanningTest::ExpectWork(int createJobs, int processJobs)
-{
-    ASSERT_TRUE(BlockUntilIdle(5000));
-
-    EXPECT_EQ(m_data->m_mockBuilderInfoHandler.m_createJobsCount, createJobs);
-    EXPECT_EQ(m_data->m_processResults.size(), processJobs);
-    EXPECT_FALSE(m_data->m_processResults[0].m_autoFail);
-    EXPECT_FALSE(m_data->m_processResults[1].m_autoFail);
-    EXPECT_EQ(m_data->m_deletedSources.size(), 0);
-
-    m_isIdling = false;
-}
-
-void ModtimeScanningTest::ExpectNoWork()
-{
-    // Since there's no work to do, the idle event isn't going to trigger, just process events a couple times
-    for (int i = 0; i < 10; ++i)
-    {
-        QCoreApplication::processEvents(QEventLoop::AllEvents, 10);
-    }
-
-    ASSERT_EQ(m_data->m_mockBuilderInfoHandler.m_createJobsCount, 0);
-    ASSERT_EQ(m_data->m_processResults.size(), 0);
-    ASSERT_EQ(m_data->m_deletedSources.size(), 0);
-
-    m_isIdling = false;
-}
-
-void ModtimeScanningTest::SetFileContents(QString filePath, QString contents)
-{
-    QFile file(filePath);
-    file.open(QIODevice::WriteOnly | QIODevice::Truncate);
-    file.write(contents.toUtf8().constData());
-    file.close();
-}
-
-TEST_F(ModtimeScanningTest, ModtimeSkipping_FileUnchanged_WithoutModtimeSkipping)
-{
-    using namespace AzToolsFramework::AssetSystem;
-
-    // Make sure modtime skipping is disabled
-    // We're just going to do 1 quick sanity test to make sure the files are still processed when modtime skipping is turned off
-    m_assetProcessorManager->m_allowModtimeSkippingFeature = false;
-
-    QSet<AssetFileInfo> filePaths = BuildFileSet();
-    SimulateAssetScanner(filePaths);
-
-    // 2 create jobs but 0 process jobs because the file has already been processed before in SetUp
-    ExpectWork(2, 0);
-}
-
-TEST_F(ModtimeScanningTest, ModtimeSkipping_FileUnchanged)
-{
-    using namespace AzToolsFramework::AssetSystem;
-
-    // Enable the features we're testing
-    m_assetProcessorManager->m_allowModtimeSkippingFeature = true;
-    AssetUtilities::SetUseFileHashOverride(true, true);
-
-    QSet<AssetFileInfo> filePaths = BuildFileSet();
-    SimulateAssetScanner(filePaths);
-
-    ExpectNoWork();
-}
-
-TEST_F(ModtimeScanningTest, ModtimeSkipping_EnablePlatform_ShouldProcessFilesForPlatform)
-{
-    using namespace AzToolsFramework::AssetSystem;
-
-    // Enable the features we're testing
-    m_assetProcessorManager->m_allowModtimeSkippingFeature = true;
-    AssetUtilities::SetUseFileHashOverride(true, true);
-
-    // Enable android platform after the initial SetUp has already processed the files for pc
-    QDir tempPath(m_tempDir.path());
-    AssetBuilderSDK::PlatformInfo androidPlatform("android", { "host", "renderer" });
-    m_config->EnablePlatform(androidPlatform, true);
-
-    // There's no way to remove scanfolders and adding a new one after enabling the platform will cause the pc assets to build as well, which we don't want
-    // Instead we'll just const cast the vector and modify the enabled platforms for the scanfolder
-    auto& platforms = const_cast<AZStd::vector<AssetBuilderSDK::PlatformInfo>&>(m_config->GetScanFolderAt(0).GetPlatforms());
-    platforms.push_back(androidPlatform);
-
-    // We need the builder fingerprints to be updated to reflect the newly enabled platform
-    m_assetProcessorManager->ComputeBuilderDirty();
-
-    QSet<AssetFileInfo> filePaths = BuildFileSet();
-    SimulateAssetScanner(filePaths);
-
-    ExpectWork(4, 2); // CreateJobs = 4, 2 files * 2 platforms.  ProcessJobs = 2, just the android platform jobs (pc is already processed)
-
-    ASSERT_TRUE(m_data->m_processResults[0].m_destinationPath.contains("android"));
-    ASSERT_TRUE(m_data->m_processResults[1].m_destinationPath.contains("android"));
-}
-
-TEST_F(ModtimeScanningTest, ModtimeSkipping_ModifyTimestamp)
-{
-    // Update the timestamp on a file without changing its contents
-    // This should not cause any job to run since the hash of the file is the same before/after
-    // Additionally, the timestamp stored in the database should be updated
-    using namespace AzToolsFramework::AssetSystem;
-
-    uint64_t timestamp = 1594923423;
-
-    QString databaseName, scanfolderName;
-    m_config->ConvertToRelativePath(m_data->m_absolutePath[1], databaseName, scanfolderName);
-    auto* scanFolder = m_config->GetScanFolderForFile(m_data->m_absolutePath[1]);
-
-    AzToolsFramework::AssetDatabase::FileDatabaseEntry fileEntry;
-
-    m_assetProcessorManager.get()->m_stateData->GetFileByFileNameAndScanFolderId(databaseName, scanFolder->ScanFolderID(), fileEntry);
-
-    ASSERT_NE(fileEntry.m_modTime, timestamp);
-    uint64_t existingTimestamp = fileEntry.m_modTime;
-
-    // Modify the timestamp on just one file
-    AzToolsFramework::ToolsFileUtils::SetModificationTime(m_data->m_absolutePath[1].toUtf8().data(), timestamp);
-
-    // Enable the features we're testing
-    m_assetProcessorManager->m_allowModtimeSkippingFeature = true;
-    AssetUtilities::SetUseFileHashOverride(true, true);
-
-    QSet<AssetFileInfo> filePaths = BuildFileSet();
-    SimulateAssetScanner(filePaths);
-
-    ExpectNoWork();
-
-    m_assetProcessorManager.get()->m_stateData->GetFileByFileNameAndScanFolderId(databaseName, scanFolder->ScanFolderID(), fileEntry);
-
-    // The timestamp should be updated even though nothing processed
-    ASSERT_NE(fileEntry.m_modTime, existingTimestamp);
-}
-
-TEST_F(ModtimeScanningTest, ModtimeSkipping_ModifyTimestampNoHashing_ProcessesFile)
-{
-    // Update the timestamp on a file without changing its contents
-    // This should not cause any job to run since the hash of the file is the same before/after
-    // Additionally, the timestamp stored in the database should be updated
-    using namespace AzToolsFramework::AssetSystem;
-
-    uint64_t timestamp = 1594923423;
-
-    // Modify the timestamp on just one file
-    AzToolsFramework::ToolsFileUtils::SetModificationTime(m_data->m_absolutePath[1].toUtf8().data(), timestamp);
-
-    // Enable the features we're testing
-    m_assetProcessorManager->m_allowModtimeSkippingFeature = true;
-    AssetUtilities::SetUseFileHashOverride(true, false);
-
-    QSet<AssetFileInfo> filePaths = BuildFileSet();
-    SimulateAssetScanner(filePaths);
-
-    ExpectWork(2, 2);
-}
-
-TEST_F(ModtimeScanningTest, ModtimeSkipping_ModifyFile)
-{
-    using namespace AzToolsFramework::AssetSystem;
-
-    SetFileContents(m_data->m_absolutePath[1].toUtf8().constData(), "hello world");
-
-    // Enable the features we're testing
-    m_assetProcessorManager->m_allowModtimeSkippingFeature = true;
-    AssetUtilities::SetUseFileHashOverride(true, true);
-
-    QSet<AssetFileInfo> filePaths = BuildFileSet();
-    SimulateAssetScanner(filePaths);
-
-    // Even though we're only updating one file, we're expecting 2 createJob calls because our test file is a dependency that triggers the other test file to process as well
-    ExpectWork(2, 2);
-}
-
-TEST_F(ModtimeScanningTest, ModtimeSkipping_ModifyFile_AndThenRevert_ProcessesAgain)
-{
-    using namespace AzToolsFramework::AssetSystem;
-    auto theFile = m_data->m_absolutePath[1].toUtf8();
-    const char* theFileString = theFile.constData();
-
-    SetFileContents(theFileString, "hello world");
-
-    // Enable the features we're testing
-    m_assetProcessorManager->m_allowModtimeSkippingFeature = true;
-    AssetUtilities::SetUseFileHashOverride(true, true);
-
-    QSet<AssetFileInfo> filePaths = BuildFileSet();
-    SimulateAssetScanner(filePaths);
-
-    // Even though we're only updating one file, we're expecting 2 createJob calls because our test file is a dependency that triggers the other test file to process as well
-    ExpectWork(2, 2);
-    ProcessAssetJobs();
-
-    m_data->m_mockBuilderInfoHandler.m_createJobsCount = 0;
-    m_data->m_processResults.clear();
-    m_data->m_deletedSources.clear();
-
-    SetFileContents(theFileString, "");
-
-    filePaths = BuildFileSet();
-    SimulateAssetScanner(filePaths);
-
-    // Expect processing to happen again
-    ExpectWork(2, 2);
-}
-
-struct LockedFileTest
-    : ModtimeScanningTest
-    , AssetProcessor::ConnectionBus::Handler
-{
-    MOCK_METHOD3(SendRaw, size_t (unsigned, unsigned, const QByteArray&));
-    MOCK_METHOD3(SendPerPlatform, size_t (unsigned, const AzFramework::AssetSystem::BaseAssetProcessorMessage&, const QString&));
-    MOCK_METHOD4(SendRawPerPlatform, size_t (unsigned, unsigned, const QByteArray&, const QString&));
-    MOCK_METHOD2(SendRequest, unsigned (const AzFramework::AssetSystem::BaseAssetProcessorMessage&, const ResponseCallback&));
-    MOCK_METHOD2(SendResponse, size_t (unsigned, const AzFramework::AssetSystem::BaseAssetProcessorMessage&));
-    MOCK_METHOD1(RemoveResponseHandler, void (unsigned));
-
-    size_t Send(unsigned, const AzFramework::AssetSystem::BaseAssetProcessorMessage& message) override
-    {
-        using SourceFileNotificationMessage = AzToolsFramework::AssetSystem::SourceFileNotificationMessage;
-        switch (message.GetMessageType())
-        {
-        case SourceFileNotificationMessage::MessageType:
-            if (const auto sourceFileMessage = azrtti_cast<const SourceFileNotificationMessage*>(&message);
-                sourceFileMessage != nullptr && sourceFileMessage->m_type == SourceFileNotificationMessage::NotificationType::FileRemoved
-                && m_callback)
-            {
-                m_callback();
-            }
-            break;
-        default:
-            break;
-        }
-
-        return 0;
-    }
-
-    void SetUp() override
-    {
-        ModtimeScanningTest::SetUp();
-
-        ConnectionBus::Handler::BusConnect(0);
-    }
-
-    void TearDown() override
-    {
-        ConnectionBus::Handler::BusDisconnect();
-
-        ModtimeScanningTest::TearDown();
-    }
-
-    AZStd::function<void()> m_callback;
-};
-
-TEST_F(LockedFileTest, DeleteFile_LockedProduct_DeleteFails)
-{
-    auto theFile = m_data->m_absolutePath[1].toUtf8();
-    const char* theFileString = theFile.constData();
-    auto [sourcePath, productPath] = *m_data->m_productPaths.find(theFileString);
-    
-    {
-        QFile file(theFileString);
-        file.remove();
-    }
-
-    ASSERT_GT(m_data->m_productPaths.size(), 0);
-    QFile product(productPath);
-
-    ASSERT_TRUE(product.open(QIODevice::ReadOnly));
-
-    // Check if we can delete the file now, if we can't, proceed with the test
-    // If we can, it means the OS running this test doesn't lock open files so there's nothing to test
-    if (!AZ::IO::SystemFile::Delete(productPath.toUtf8().constData()))
-    {
-        QMetaObject::invokeMethod(
-            m_assetProcessorManager.get(), "AssessDeletedFile", Qt::QueuedConnection, Q_ARG(QString, QString(theFileString)));
-
-        EXPECT_TRUE(BlockUntilIdle(5000));
-
-        EXPECT_TRUE(QFile::exists(productPath));
-        EXPECT_EQ(m_data->m_deletedSources.size(), 0);
-    }
-    else
-    {
-        SUCCEED() << "Skipping test.  OS does not lock open files.";
-    }
-}
-
-TEST_F(LockedFileTest, DeleteFile_LockedProduct_DeletesWhenReleased)
-{
-    auto theFile = m_data->m_absolutePath[1].toUtf8();
-    const char* theFileString = theFile.constData();
-    auto [sourcePath, productPath] = *m_data->m_productPaths.find(theFileString);
-
-    {
-        QFile file(theFileString);
-        file.remove();
-    }
-
-    ASSERT_GT(m_data->m_productPaths.size(), 0);
-    QFile product(productPath);
-
-    ASSERT_TRUE(product.open(QIODevice::ReadOnly));
-
-    // Check if we can delete the file now, if we can't, proceed with the test
-    // If we can, it means the OS running this test doesn't lock open files so there's nothing to test
-    if (!AZ::IO::SystemFile::Delete(productPath.toUtf8().constData()))
-    {
-        AZStd::thread workerThread;
-
-        m_callback = [&product, &workerThread]() {
-            workerThread = AZStd::thread([&product]() {
-                AZStd::this_thread::sleep_for(AZStd::chrono::milliseconds(60));
-                product.close();
-            });
-        };
-
-        QMetaObject::invokeMethod(
-            m_assetProcessorManager.get(), "AssessDeletedFile", Qt::QueuedConnection, Q_ARG(QString, QString(theFileString)));
-
-        EXPECT_TRUE(BlockUntilIdle(5000));
-
-        EXPECT_FALSE(QFile::exists(productPath));
-        EXPECT_EQ(m_data->m_deletedSources.size(), 1);
-
-        workerThread.join();
-    }
-    else
-    {
-        SUCCEED() << "Skipping test.  OS does not lock open files.";
-    }
-}
-
-TEST_F(ModtimeScanningTest, ModtimeSkipping_ModifyFilesSameHash_BothProcess)
-{
-    using namespace AzToolsFramework::AssetSystem;
-
-    SetFileContents(m_data->m_absolutePath[1].toUtf8().constData(), "hello world");
-
-    // Enable the features we're testing
-    m_assetProcessorManager->m_allowModtimeSkippingFeature = true;
-    AssetUtilities::SetUseFileHashOverride(true, true);
-
-    QSet<AssetFileInfo> filePaths = BuildFileSet();
-    SimulateAssetScanner(filePaths);
-
-    // Even though we're only updating one file, we're expecting 2 createJob calls because our test file is a dependency that triggers the other test file to process as well
-    ExpectWork(2, 2);
-    ProcessAssetJobs();
-
-    m_data->m_mockBuilderInfoHandler.m_createJobsCount = 0;
-    m_data->m_processResults.clear();
-    m_data->m_deletedSources.clear();
-
-    // Make file 0 have the same contents as file 1
-    SetFileContents(m_data->m_absolutePath[0].toUtf8().constData(), "hello world");
-
-    filePaths = BuildFileSet();
-    SimulateAssetScanner(filePaths);
-
-    ExpectWork(1, 1);
-}
-
-TEST_F(ModtimeScanningTest, ModtimeSkipping_ModifyMetadataFile)
-{
-    using namespace AzToolsFramework::AssetSystem;
-
-    SetFileContents(m_data->m_absolutePath[2].toUtf8().constData(), "hello world");
-
-    // Enable the features we're testing
-    m_assetProcessorManager->m_allowModtimeSkippingFeature = true;
-    AssetUtilities::SetUseFileHashOverride(true, true);
-
-    QSet<AssetFileInfo> filePaths = BuildFileSet();
-    SimulateAssetScanner(filePaths);
-
-    // Even though we're only updating one file, we're expecting 2 createJob calls because our test file is a metadata file
-    // that triggers the source file which is a dependency that triggers the other test file to process as well
-    ExpectWork(2, 2);
-}
-
-TEST_F(ModtimeScanningTest, ModtimeSkipping_DeleteFile)
-{
-    using namespace AzToolsFramework::AssetSystem;
-
-    // Enable the features we're testing
-    m_assetProcessorManager->m_allowModtimeSkippingFeature = true;
-    AssetUtilities::SetUseFileHashOverride(true, true);
-
-    ASSERT_TRUE(QFile::remove(m_data->m_absolutePath[0]));
-
-    // Feed in ONLY one file (the one we didn't delete)
-    QSet<AssetFileInfo> filePaths;
-    QFileInfo fileInfo(m_data->m_absolutePath[1]);
-    auto modtime = fileInfo.lastModified();
-    AZ::u64 fileSize = fileInfo.size();
-    filePaths.insert(AssetFileInfo(m_data->m_absolutePath[1], modtime, fileSize, &m_config->GetScanFolderAt(0), false));
-
-    SimulateAssetScanner(filePaths);
-
-    QElapsedTimer timer;
-    timer.start();
-
-    do
-    {
-        QCoreApplication::processEvents(QEventLoop::AllEvents, 10);
-    } while (m_data->m_deletedSources.size() < m_data->m_relativePathFromWatchFolder[0].size() && timer.elapsed() < 5000);
-
-    ASSERT_EQ(m_data->m_mockBuilderInfoHandler.m_createJobsCount, 0);
-    ASSERT_EQ(m_data->m_processResults.size(), 0);
-    ASSERT_THAT(m_data->m_deletedSources, testing::ElementsAre(m_data->m_relativePathFromWatchFolder[0]));
-}
-
-TEST_F(ModtimeScanningTest, ReprocessRequest_FileNotModified_FileProcessed)
-{
-    using namespace AzToolsFramework::AssetSystem;
-
-    m_assetProcessorManager->RequestReprocess(m_data->m_absolutePath[0]);
-
-    ASSERT_TRUE(BlockUntilIdle(5000));
-
-    ASSERT_EQ(m_data->m_mockBuilderInfoHandler.m_createJobsCount, 1);
-    ASSERT_EQ(m_data->m_processResults.size(), 1);
-}
-
-TEST_F(ModtimeScanningTest, ReprocessRequest_SourceWithDependency_BothWillProcess)
-{
-    using namespace AzToolsFramework::AssetSystem;
-
-    using SourceFileDependencyEntry = AzToolsFramework::AssetDatabase::SourceFileDependencyEntry;
-
-    SourceFileDependencyEntry newEntry1;
-    newEntry1.m_sourceDependencyID = AzToolsFramework::AssetDatabase::InvalidEntryId;
-    newEntry1.m_builderGuid = AZ::Uuid::CreateRandom();
-    newEntry1.m_source = m_data->m_absolutePath[0].toUtf8().constData();
-    newEntry1.m_dependsOnSource = m_data->m_absolutePath[1].toUtf8().constData();
-    newEntry1.m_typeOfDependency = SourceFileDependencyEntry::DEP_SourceToSource;
-
-    m_assetProcessorManager->RequestReprocess(m_data->m_absolutePath[0]);
-    ASSERT_TRUE(BlockUntilIdle(5000));
-
-    ASSERT_EQ(m_data->m_mockBuilderInfoHandler.m_createJobsCount, 1);
-    ASSERT_EQ(m_data->m_processResults.size(), 1);
-
-    m_assetProcessorManager->RequestReprocess(m_data->m_absolutePath[1]);
-    ASSERT_TRUE(BlockUntilIdle(5000));
-
-    ASSERT_EQ(m_data->m_mockBuilderInfoHandler.m_createJobsCount, 3);
-    ASSERT_EQ(m_data->m_processResults.size(), 3);
-}
-
-TEST_F(ModtimeScanningTest, ReprocessRequest_RequestFolder_SourceAssetsWillProcess)
-{
-    using namespace AzToolsFramework::AssetSystem;
-
-    const auto& scanFolder = m_config->GetScanFolderAt(0);
-
-    QString scanPath = scanFolder.ScanPath();
-    m_assetProcessorManager->RequestReprocess(scanPath);
-    ASSERT_TRUE(BlockUntilIdle(5000));
-
-    // two text files are source assets, assetinfo is not
-    ASSERT_EQ(m_data->m_mockBuilderInfoHandler.m_createJobsCount, 2);
-    ASSERT_EQ(m_data->m_processResults.size(), 2);
-}
-
-//////////////////////////////////////////////////////////////////////////
-
-MockBuilderInfoHandler::~MockBuilderInfoHandler()
-{
-    BusDisconnect();
-    m_builderDesc = {};
-}
-
-void MockBuilderInfoHandler::GetMatchingBuildersInfo([[maybe_unused]] const AZStd::string& assetPath, AssetProcessor::BuilderInfoList& builderInfoList)
-{
-    builderInfoList.push_back(m_builderDesc);
-}
-
-void MockBuilderInfoHandler::GetAllBuildersInfo(AssetProcessor::BuilderInfoList& builderInfoList)
-{
-    builderInfoList.push_back(m_builderDesc);
-}
-
-void MockBuilderInfoHandler::CreateJobs(const AssetBuilderSDK::CreateJobsRequest& request, AssetBuilderSDK::CreateJobsResponse& response)
-{
-    response.m_result = AssetBuilderSDK::CreateJobsResultCode::Success;
-
-    for (const auto& platform : request.m_enabledPlatforms)
-    {
-        AssetBuilderSDK::JobDescriptor jobDescriptor;
-        jobDescriptor.m_priority = 0;
-        jobDescriptor.m_critical = true;
-        jobDescriptor.m_jobKey = "Mock Job";
-        jobDescriptor.SetPlatformIdentifier(platform.m_identifier.c_str());
-        jobDescriptor.m_additionalFingerprintInfo = m_jobFingerprint.toUtf8().data();
-=======
->>>>>>> b4b7e5a0
 
     processResults.clear();
     m_assetProcessorManager.get()->AssessModifiedFile(absPath);
