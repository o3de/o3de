--- conflicted
+++ resolved
@@ -537,11 +537,7 @@
         // now indicate the job has started.
         for (const JobDetails& details : m_processResults)
         {
-<<<<<<< HEAD
-            apm.OnJobStatusChanged(details.m_jobEntry, JobStatus::InProgress, 0, false);
-=======
-            m_assetProcessorManager->OnJobStatusChanged(details.m_jobEntry, JobStatus::InProgress);
->>>>>>> 4adddd42
+            m_assetProcessorManager->OnJobStatusChanged(details.m_jobEntry, JobStatus::InProgress, 0, false);
         }
         QCoreApplication::processEvents(QEventLoop::AllEvents);
 
