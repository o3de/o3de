--- conflicted
+++ resolved
@@ -159,13 +159,10 @@
     AZStd::shared_ptr<AssetProcessor::BuilderData> m_builderData;
     BuilderListModel* m_builderList;
     BuilderListSortFilterProxy* m_builderListSortFilterProxy;
-<<<<<<< HEAD
     AssetProcessor::BuilderInfoPatternsModel* m_builderInfoPatterns;
     AssetProcessor::BuilderInfoMetricsModel* m_builderInfoMetrics;
     AssetProcessor::BuilderInfoMetricsSortModel* m_builderInfoMetricsSort;
-=======
     AssetProcessor::CacheServerData m_cacheServerData;
->>>>>>> cde4b784
 
     void SetContextLogDetailsVisible(bool visible);
     void SetContextLogDetails(const QMap<QString, QString>& details);
