/*
 * Copyright (c) Contributors to the Open 3D Engine Project.
 * For complete copyright and license terms please see the LICENSE at the root of this distribution.
 *
 * SPDX-License-Identifier: Apache-2.0 OR MIT
 *
 */
#pragma once

#include "AssetTreeModel.h"
#include <AzToolsFramework/API/AssetDatabaseBus.h>
#include <AzCore/std/containers/unordered_map.h>
#include <native/utilities/ApplicationManagerAPI.h>
#include <QDir>

namespace AssetProcessor
{
    class SourceAssetTreeModel : public AssetTreeModel
    {
    public:
        SourceAssetTreeModel(AZStd::shared_ptr<AzToolsFramework::AssetDatabase::AssetDatabaseConnection> sharedDbConnection, QObject *parent = nullptr);
        ~SourceAssetTreeModel();

        // AssetDatabaseNotificationBus::Handler
        void OnSourceFileChanged(const AzToolsFramework::AssetDatabase::SourceDatabaseEntry& entry) override;
        void OnSourceFileRemoved(AZ::s64 sourceId) override;

        // Overriding AssetTreeModel for displaying analysis job duration header
        QVariant headerData(int section, Qt::Orientation orientation, int role = Qt::DisplayRole) const override;

        QModelIndex GetIndexForSource(const AZStd::string& source);

<<<<<<< HEAD
        void SetOnlyShowIntermediateAssets() { m_intermediateAssets = true; }

        void SetIntermediateAssetFolderId(AZStd::optional<AZ::s64> intermediateAssetFolderId)
        {
            m_intermediateAssetFolderId = intermediateAssetFolderId;
        }
=======
    public Q_SLOTS:
        void OnCreateJobsDurationChanged(QString sourceName);
>>>>>>> fe531f24

    protected:
        void ResetModel() override;

        void AddOrUpdateEntry(
            const AzToolsFramework::AssetDatabase::SourceDatabaseEntry& source,
            const AzToolsFramework::AssetDatabase::ScanFolderDatabaseEntry& scanFolder,
            bool modelIsResetting, AZ::s64 analysisJobDuration = -1);

        void RemoveAssetTreeItem(AssetTreeItem* assetToRemove);
        void RemoveFoldersIfEmpty(AssetTreeItem* itemToCheck);

        AZStd::unordered_map<AZStd::string, AssetTreeItem*> m_sourceToTreeItem;
        AZStd::unordered_map<AZ::s64, AssetTreeItem*> m_sourceIdToTreeItem;
        QDir m_assetRoot;
        bool m_assetRootSet = false;
        bool m_intermediateAssets = false;
        AZStd::optional<AZ::s64> m_intermediateAssetFolderId;
    };
}<|MERGE_RESOLUTION|>--- conflicted
+++ resolved
@@ -30,17 +30,15 @@
 
         QModelIndex GetIndexForSource(const AZStd::string& source);
 
-<<<<<<< HEAD
         void SetOnlyShowIntermediateAssets() { m_intermediateAssets = true; }
 
         void SetIntermediateAssetFolderId(AZStd::optional<AZ::s64> intermediateAssetFolderId)
         {
             m_intermediateAssetFolderId = intermediateAssetFolderId;
         }
-=======
+
     public Q_SLOTS:
         void OnCreateJobsDurationChanged(QString sourceName);
->>>>>>> fe531f24
 
     protected:
         void ResetModel() override;
