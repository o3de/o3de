/*
 * Copyright (c) Contributors to the Open 3D Engine Project.
 * For complete copyright and license terms please see the LICENSE at the root of this distribution.
 *
 * SPDX-License-Identifier: Apache-2.0 OR MIT
 *
 */
#include "ApplicationManagerBase.h"

#include <AzCore/Settings/SettingsRegistryMergeUtils.h>
#include <AzCore/std/smart_ptr/make_shared.h>
#include <AzCore/std/sort.h>

#include <native/utilities/BuilderConfigurationManager.h>
#include <native/resourcecompiler/rccontroller.h>
#include <native/AssetManager/assetScanner.h>
#include <native/AssetManager/FileStateCache.h>
#include <native/AssetManager/ControlRequestHandler.h>
#include <native/connection/connectionManager.h>
#include <native/utilities/ByteArrayStream.h>
#include <native/AssetManager/AssetRequestHandler.h>
#include <native/FileProcessor/FileProcessor.h>
#include <native/FileWatcher/FileWatcher.h>
#include <native/utilities/ApplicationServer.h>
#include <native/utilities/AssetServerHandler.h>
#include <native/InternalBuilders/SettingsRegistryBuilder.h>
#include <AzToolsFramework/Application/Ticker.h>
#include <AzToolsFramework/ToolsFileUtils/ToolsFileUtils.h>
#include <AssetBuilder/AssetBuilderStatic.h>

#include <iostream>

#include <QCoreApplication>

#include <QElapsedTimer>

//! CreateJobs will wait up to 2 minutes before timing out
//! This shouldn't need to be so high but very large slices can take a while to process currently
//! This should be reduced down to something more reasonable after slice jobs are sped up
static const int s_MaximumCreateJobsTimeSeconds = 60 * 2;

//! ProcessJobs will wait up to 1 hour before timing out
static const int s_MaximumProcessJobsTimeSeconds = 60 * 60;

//! Reserve extra disk space when doing disk space checks to leave a little room for logging, database operations, etc
static const qint64 s_ReservedDiskSpaceInBytes = 256 * 1024;

//! Maximum number of temp folders allowed
static const int s_MaximumTempFolders = 10000;

ApplicationManagerBase::ApplicationManagerBase(int* argc, char*** argv, QObject* parent)
    : ApplicationManager(argc, argv, parent)
{
    qRegisterMetaType<AZ::u32>("AZ::u32");
    qRegisterMetaType<AZ::Uuid>("AZ::Uuid");
}


ApplicationManagerBase::~ApplicationManagerBase()
{
    AzToolsFramework::SourceControlNotificationBus::Handler::BusDisconnect();
    AZ::Debug::TraceMessageBus::Handler::BusDisconnect();
    AssetProcessor::AssetBuilderRegistrationBus::Handler::BusDisconnect();
    AssetBuilderSDK::AssetBuilderBus::Handler::BusDisconnect();
    AssetProcessor::AssetBuilderInfoBus::Handler::BusDisconnect();

    if (m_settingsRegistryBuilder)
    {
        m_settingsRegistryBuilder->Uninitialize();
    }

    if (m_internalBuilder)
    {
        m_internalBuilder->UnInitialize();
    }

    for (AssetProcessor::ExternalModuleAssetBuilderInfo* externalAssetBuilderInfo : this->m_externalAssetBuilders)
    {
        externalAssetBuilderInfo->UnInitialize();
        delete externalAssetBuilderInfo;
    }

    Destroy();
}

AssetProcessor::RCController* ApplicationManagerBase::GetRCController() const
{
    return m_rcController;
}

int ApplicationManagerBase::ProcessedAssetCount() const
{
    return m_processedAssetCount;
}
int ApplicationManagerBase::FailedAssetsCount() const
{
    return static_cast<int>(m_failedAssets.size());
}

void ApplicationManagerBase::ResetProcessedAssetCount()
{
    m_processedAssetCount = 0;
}

void ApplicationManagerBase::ResetFailedAssetCount()
{
    m_failedAssets = AZStd::set<AZStd::string>{};
}


AssetProcessor::AssetScanner* ApplicationManagerBase::GetAssetScanner() const
{
    return m_assetScanner;
}

AssetProcessor::AssetProcessorManager* ApplicationManagerBase::GetAssetProcessorManager() const
{
    return m_assetProcessorManager;
}

AssetProcessor::PlatformConfiguration* ApplicationManagerBase::GetPlatformConfiguration() const
{
    return m_platformConfiguration;
}

ConnectionManager* ApplicationManagerBase::GetConnectionManager() const
{
    return m_connectionManager;
}

ApplicationServer* ApplicationManagerBase::GetApplicationServer() const
{
    return m_applicationServer;
}

void ApplicationManagerBase::InitAssetProcessorManager(AZStd::vector<ApplicationManagerBase::APCommandLineSwitch>& commandLineInfo)
{
    AssetProcessor::ThreadController<AssetProcessor::AssetProcessorManager>* assetProcessorHelper = new AssetProcessor::ThreadController<AssetProcessor::AssetProcessorManager>();

    addRunningThread(assetProcessorHelper);
    m_assetProcessorManager = assetProcessorHelper->initialize([this, &assetProcessorHelper]()
    {
        return new AssetProcessor::AssetProcessorManager(m_platformConfiguration, assetProcessorHelper);
    });
    QObject::connect(this, &ApplicationManagerBase::OnBuildersRegistered, m_assetProcessorManager, &AssetProcessor::AssetProcessorManager::OnBuildersRegistered, Qt::QueuedConnection);

    connect(this, &ApplicationManagerBase::SourceControlReady, [this]()
    {
        m_sourceControlReady = true;
    });

    const AzFramework::CommandLine* commandLine = nullptr;
    AzFramework::ApplicationRequests::Bus::BroadcastResult(commandLine, &AzFramework::ApplicationRequests::GetCommandLine);

    const APCommandLineSwitch Command_waitOnLaunch(commandLineInfo, "waitOnLaunch", "Briefly pauses Asset Processor during initializiation. Useful if you want to attach a debugger.");
    const APCommandLineSwitch Command_zeroAnalysisMode(commandLineInfo, "zeroAnalysisMode", "Enables using file modification time when examining source assets for processing.");
    const APCommandLineSwitch Command_enableQueryLogging(commandLineInfo, "enableQueryLogging", "Enables logging database queries.");
    const APCommandLineSwitch Command_dependencyScanPattern(commandLineInfo, "dependencyScanPattern", "Scans assets that match the given pattern for missing product dependencies.");
    const APCommandLineSwitch Command_dsp(commandLineInfo, "dsp", Command_dependencyScanPattern.m_helpText);
    const APCommandLineSwitch Command_fileDependencyScanPattern(commandLineInfo, "fileDependencyScanPattern", "Used with dependencyScanPattern to farther filter the scan.");
    const APCommandLineSwitch Command_fdsp(commandLineInfo, "fdsp", Command_fileDependencyScanPattern.m_helpText);
    const APCommandLineSwitch Command_additionalScanFolders(commandLineInfo, "additionalScanFolders", "Used with dependencyScanPattern to farther filter the scan.");
    const APCommandLineSwitch Command_dependencyScanMaxIteration(commandLineInfo, "dependencyScanMaxIteration", "Used to limit the number of recursive searches per line when running dependencyScanPattern.");
    const APCommandLineSwitch Command_warningLevel(commandLineInfo, "warningLevel", "Configure the error and warning reporting level for AssetProcessor. Pass in 1 for fatal errors, 2 for fatal errors and warnings.");
    const APCommandLineSwitch Command_acceptInput(commandLineInfo, "acceptInput", "Enable external control messaging via the ControlRequestHandler, used with automated tests.");
    const APCommandLineSwitch Command_debugOutput(commandLineInfo, "debugOutput", "When enabled, builders that support it will output debug information as product assets. Used primarily with scene files.");
    const APCommandLineSwitch Command_truncatefingerprint(commandLineInfo, "truncatefingerprint", "Truncates the fingerprint used for processed assets. Useful if you plan to compress product assets to share on another machine because some compression formats like zip will truncate file mod timestamps.");
    const APCommandLineSwitch Command_reprocessFileList(commandLineInfo, "reprocessFileList", "Reprocesses files in the passed in newline separated text file.");

    if (commandLine->HasSwitch(Command_waitOnLaunch.m_switch))
    {
        // Useful for attaching the debugger, this forces a short pause.
        AZStd::this_thread::sleep_for(AZStd::chrono::seconds(20));
    }

    if (commandLine->HasSwitch(Command_zeroAnalysisMode.m_switch))
    {
        m_assetProcessorManager->SetEnableModtimeSkippingFeature(true);
    }

    if (commandLine->HasSwitch(Command_enableQueryLogging.m_switch))
    {
        m_assetProcessorManager->SetQueryLogging(true);
    }

    if (commandLine->HasSwitch(Command_dependencyScanPattern.m_switch))
    {
        m_dependencyScanPattern = commandLine->GetSwitchValue(Command_dependencyScanPattern.m_switch, 0).c_str();
    }
    else if (commandLine->HasSwitch(Command_dsp.m_switch))
    {
        m_dependencyScanPattern = commandLine->GetSwitchValue(Command_dsp.m_switch, 0).c_str();
    }

    if (commandLine->HasSwitch(Command_reprocessFileList.m_switch))
    {
        m_reprocessFileList = commandLine->GetSwitchValue(Command_reprocessFileList.m_switch, 0).c_str();
    }

    m_fileDependencyScanPattern = "*";

    if (commandLine->HasSwitch(Command_fileDependencyScanPattern.m_switch))
    {
        m_fileDependencyScanPattern = commandLine->GetSwitchValue(Command_fileDependencyScanPattern.m_switch, 0).c_str();
    }
    else if (commandLine->HasSwitch(Command_fdsp.m_switch))
    {
        m_fileDependencyScanPattern = commandLine->GetSwitchValue(Command_fdsp.m_switch, 0).c_str();
    }

    if (commandLine->HasSwitch(Command_additionalScanFolders.m_switch))
    {
        for (size_t idx = 0; idx < commandLine->GetNumSwitchValues(Command_additionalScanFolders.m_switch); idx++)
        {
            AZStd::string value = commandLine->GetSwitchValue(Command_additionalScanFolders.m_switch, idx);
            m_dependencyAddtionalScanFolders.emplace_back(AZStd::move(value));
        }
    }

    if (commandLine->HasSwitch(Command_dependencyScanMaxIteration.m_switch))
    {
        AZStd::string maxIterationAsString = commandLine->GetSwitchValue(Command_dependencyScanMaxIteration.m_switch, 0);
        m_dependencyScanMaxIteration = AZStd::stoi(maxIterationAsString);
    }

    if (commandLine->HasSwitch(Command_warningLevel.m_switch))
    {
        using namespace AssetProcessor;
        const AZStd::string& levelString = commandLine->GetSwitchValue(Command_warningLevel.m_switch, 0);
        WarningLevel warningLevel = WarningLevel::Default;

        switch(AZStd::stoi(levelString))
        {
            case 1:
                warningLevel = WarningLevel::FatalErrors;
                break;
            case 2:
                warningLevel = WarningLevel::FatalErrorsAndWarnings;
                break;
        }
        AssetProcessor::JobDiagnosticRequestBus::Broadcast(&AssetProcessor::JobDiagnosticRequestBus::Events::SetWarningLevel, warningLevel);
    }
    if (commandLine->HasSwitch(Command_acceptInput.m_switch))
    {
        InitControlRequestHandler();
    }

    if (commandLine->HasSwitch(Command_debugOutput.m_switch))
    {
        m_assetProcessorManager->SetBuilderDebugFlag(true);
    }

    if (commandLine->HasSwitch(Command_truncatefingerprint.m_switch))
    {
        // Zip archive format uses 2 second precision truncated
        const int ArchivePrecision = 2000;
        int precision = ArchivePrecision;

        if (commandLine->GetNumSwitchValues(Command_truncatefingerprint.m_switch) > 0)
        {
            precision = AZStd::stoi(commandLine->GetSwitchValue(Command_truncatefingerprint.m_switch, 0));

            if(precision < 1)
            {
                precision = 1;
            }
        }

        AssetUtilities::SetTruncateFingerprintTimestamp(precision);
    }
}

void ApplicationManagerBase::HandleCommandLineHelp(AZStd::vector<ApplicationManagerBase::APCommandLineSwitch>& commandLineInfo)
{
    const AzFramework::CommandLine* commandLine = nullptr;
    AzFramework::ApplicationRequests::Bus::BroadcastResult(commandLine, &AzFramework::ApplicationRequests::GetCommandLine);
    if (!commandLine)
    {
        AZ_TracePrintf(
            "AssetProcessor",
            "Asset Processor Command Line information not available, help cannot be printed. This is an application initialization problem "
            "and should be resolved in code.\n");
        return;
    }
    const APCommandLineSwitch Command_help(commandLineInfo, "help", "Displays this message.");
    const APCommandLineSwitch Command_h(commandLineInfo, "h", Command_help.m_helpText);

    // The regset command line flag is checked elsewhere, but handled here to make the help text complete.
    const APCommandLineSwitch Command_regset(commandLineInfo, "regset", "Set the given registry key to the given value.");

    if (commandLine->HasSwitch(Command_help.m_switch) || commandLine->HasSwitch(Command_h.m_switch))
    {
        // Other O3DE tools have a more full featured system for registering command flags
        // that includes help output, but right now the AssetProcessor just checks strings
        // via HasSwitch. This means this help output has to be updated manually.
        AZ_TracePrintf("AssetProcessor", "Asset Processor Command Line Flags:\n");
        for ([[maybe_unused]] const auto& command : commandLineInfo)
        {
            AZ_TracePrintf("AssetProcessor", "\t%s : %s\n", command.m_switch, command.m_helpText);
        }
    }
}

void ApplicationManagerBase::Rescan()
{
    m_assetProcessorManager->SetEnableModtimeSkippingFeature(false);
    GetAssetScanner()->StartScan();
}

void ApplicationManagerBase::FastScan()
{
    m_assetProcessorManager->SetEnableModtimeSkippingFeature(true);
    GetAssetScanner()->StartScan();
}

void ApplicationManagerBase::InitAssetCatalog()
{
    using namespace AssetProcessor;

    if (m_assetCatalog)
    {
        return;
    }

    ThreadController<AssetCatalog>* assetCatalogHelper = new ThreadController<AssetCatalog>();

    addRunningThread(assetCatalogHelper);
    m_assetCatalog = assetCatalogHelper->initialize([this, &assetCatalogHelper]()
            {
                AssetProcessor::AssetCatalog* catalog = new AssetCatalog(assetCatalogHelper, m_platformConfiguration);

                // Using a direct connection so we know the catalog has been updated before continuing on with code might depend on the asset being in the catalog
                connect(m_assetProcessorManager, &AssetProcessorManager::AssetMessage, catalog, &AssetCatalog::OnAssetMessage, Qt::DirectConnection);
                connect(m_assetProcessorManager, &AssetProcessorManager::SourceQueued, catalog, &AssetCatalog::OnSourceQueued);
                connect(m_assetProcessorManager, &AssetProcessorManager::SourceFinished, catalog, &AssetCatalog::OnSourceFinished);
                connect(m_assetProcessorManager, &AssetProcessorManager::PathDependencyResolved, catalog, &AssetCatalog::OnDependencyResolved);
                connect(
                    catalog,
                    &AssetCatalog::SendAssetMessage,
                    this,
                    [](auto message)
                    {
                        AssetProcessor::ConnectionBus::Broadcast(&AssetProcessor::ConnectionBus::Events::SendPerPlatform, 0, message, QString::fromUtf8(message.m_platform.c_str()));
                    },
                    Qt::QueuedConnection);
                connect(m_connectionManager, &ConnectionManager::ConnectionReady, catalog, &AssetCatalog::OnConnect, Qt::QueuedConnection);
                connect(catalog, &AssetCatalog::CatalogLoaded, m_assetProcessorManager, &AssetProcessorManager::OnCatalogReady);

                return catalog;
            });

    ConnectAssetCatalog();

    // schedule the asset catalog to build its registry in its own thread:
    QMetaObject::invokeMethod(m_assetCatalog, "BuildRegistry", Qt::QueuedConnection);
}

void ApplicationManagerBase::ConnectAssetCatalog()
{
    using namespace AssetProcessor;

    auto router = AZ::Interface<IRequestRouter>::Get();

    if (router)
    {
        router->RegisterQueuedCallbackHandler(GetAssetCatalog(), &AssetCatalog::HandleSaveAssetCatalogRequest);
        router->RegisterQueuedCallbackHandler(GetAssetCatalog(), &AssetCatalog::HandleGetUnresolvedDependencyCountsRequest);
    }
}

void ApplicationManagerBase::InitRCController()
{
    m_rcController = new AssetProcessor::RCController(m_platformConfiguration->GetMinJobs(), m_platformConfiguration->GetMaxJobs());

    QObject::connect(m_assetProcessorManager, &AssetProcessor::AssetProcessorManager::AssetToProcess, m_rcController, &AssetProcessor::RCController::JobSubmitted);
    QObject::connect(m_rcController, &AssetProcessor::RCController::FileCompiled, m_assetProcessorManager, &AssetProcessor::AssetProcessorManager::AssetProcessed, Qt::UniqueConnection);
    QObject::connect(m_rcController, &AssetProcessor::RCController::FileFailed, m_assetProcessorManager, &AssetProcessor::AssetProcessorManager::AssetFailed);
    QObject::connect(m_rcController, &AssetProcessor::RCController::FileCancelled, m_assetProcessorManager, &AssetProcessor::AssetProcessorManager::AssetCancelled);
    QObject::connect(m_assetProcessorManager, &AssetProcessor::AssetProcessorManager::EscalateJobs, m_rcController, &AssetProcessor::RCController::EscalateJobs);
    QObject::connect(m_assetProcessorManager, &AssetProcessor::AssetProcessorManager::SourceDeleted, m_rcController, &AssetProcessor::RCController::RemoveJobsBySource);
    QObject::connect(m_assetProcessorManager, &AssetProcessor::AssetProcessorManager::JobComplete, m_rcController, &AssetProcessor::RCController::OnJobComplete);
    QObject::connect(m_assetProcessorManager, &AssetProcessor::AssetProcessorManager::AddedToCatalog, m_rcController, &AssetProcessor::RCController::OnAddedToCatalog);
}

void ApplicationManagerBase::DestroyRCController()
{
    if (m_rcController)
    {
        delete m_rcController;
        m_rcController = nullptr;
    }
}

void ApplicationManagerBase::InitAssetScanner()
{
    using namespace AssetProcessor;
    m_assetScanner = new AssetScanner(m_platformConfiguration);

    // asset processor manager
    QObject::connect(
        m_assetScanner,
        &AssetScanner::AssetScanningStatusChanged,
        m_assetProcessorManager,
        [this](auto status)
        {
            if (status == AssetProcessor::AssetScanningStatus::Completed)
            {
                InitAssetCatalog();
            }
        });
    QObject::connect(m_assetScanner, &AssetScanner::AssetScanningStatusChanged, m_assetProcessorManager, &AssetProcessorManager::OnAssetScannerStatusChange);
<<<<<<< HEAD
    QObject::connect(m_assetScanner, &AssetScanner::FilesFound,                 m_assetProcessorManager, &AssetProcessorManager::RecordFilesFromScanner);
    QObject::connect(m_assetScanner, &AssetScanner::FoldersFound,               m_assetProcessorManager, &AssetProcessorManager::RecordFoldersFromScanner);
=======
    QObject::connect(m_assetScanner, &AssetScanner::FilesFound,                 m_assetProcessorManager, &AssetProcessorManager::AssessFilesFromScanner);
    QObject::connect(m_assetScanner, &AssetScanner::FoldersFound,               m_assetProcessorManager, &AssetProcessorManager::RecordFoldersFromScanner);
    QObject::connect(m_assetScanner, &AssetScanner::ExcludedFound,              m_assetProcessorManager, &AssetProcessorManager::RecordExcludesFromScanner);

>>>>>>> f375017d

    QObject::connect(m_assetScanner, &AssetScanner::FilesFound, [this](QSet<AssetFileInfo> files) { m_fileStateCache->AddInfoSet(files); });
    QObject::connect(m_assetScanner, &AssetScanner::FoldersFound, [this](QSet<AssetFileInfo> files) { m_fileStateCache->AddInfoSet(files); });
    QObject::connect(m_assetScanner, &AssetScanner::ExcludedFound, [this](QSet<AssetFileInfo> files) { m_fileStateCache->AddInfoSet(files); });

    // file table
    QObject::connect(m_assetScanner, &AssetScanner::AssetScanningStatusChanged, m_fileProcessor.get(), &FileProcessor::OnAssetScannerStatusChange);
    QObject::connect(m_assetScanner, &AssetScanner::FilesFound,                 m_fileProcessor.get(), &FileProcessor::AssessFilesFromScanner);
    QObject::connect(m_assetScanner, &AssetScanner::FoldersFound,               m_fileProcessor.get(), &FileProcessor::AssessFoldersFromScanner);

}

void ApplicationManagerBase::DestroyAssetScanner()
{
    if (m_assetScanner)
    {
        delete m_assetScanner;
        m_assetScanner = nullptr;
    }
}

bool ApplicationManagerBase::InitPlatformConfiguration()
{
    m_platformConfiguration = new AssetProcessor::PlatformConfiguration();
    QDir assetRoot;
    AssetUtilities::ComputeAssetRoot(assetRoot);
    return m_platformConfiguration->InitializeFromConfigFiles(GetSystemRoot().absolutePath(), assetRoot.absolutePath(), GetProjectPath());
}

bool ApplicationManagerBase::InitBuilderConfiguration()
{
    m_builderConfig = AZStd::make_unique<AssetProcessor::BuilderConfigurationManager>();
    QString configFile = QDir(GetProjectPath()).absoluteFilePath(AssetProcessor::BuilderConfigFile);

    if (!QFile::exists(configFile))
    {
        AZ_TracePrintf("AssetProcessor", "No builder configuration file found at %s - skipping\n", configFile.toUtf8().data());
        return false;
    }

    if (!m_builderConfig->LoadConfiguration(configFile.toStdString().c_str()))
    {
        AZ_Error("AssetProcessor", false, "Failed to Initialize from %s - check the log files in the logs/ subfolder for more information.", configFile.toUtf8().data());
        return false;
    }
    return true;
}

void ApplicationManagerBase::DestroyPlatformConfiguration()
{
    if (m_platformConfiguration)
    {
        delete m_platformConfiguration;
        m_platformConfiguration = nullptr;
    }
}

void ApplicationManagerBase::InitFileMonitor(AZStd::unique_ptr<FileWatcherBase> fileWatcher)
{
    m_fileWatcher = AZStd::move(fileWatcher);
    using AssetProcessor::IntermediateAssetsFolderName;
    using AssetProcessor::AssetProcessorManager;
    using AssetProcessor::ScanFolderInfo;
    using AssetProcessor::ExcludedFolderCacheInterface;
    using AssetProcessor::FileProcessor;

    QString projectPath = GetProjectPath();
    QDir cacheRoot;
    AssetUtilities::ComputeProjectCacheRoot(cacheRoot);

    m_fileWatcher->InstallDefaultExclusionRules(cacheRoot.absolutePath(), projectPath);

    if (!cacheRoot.isEmpty())
    {
        // note that in projects, if we watch the project root, the cache folder is a subfolder of that folder anyway,
        // so AddFolderWatch below for the cache does nothing.  In the case where the project might watch only a specific
        // subfolder, then this matters.
        m_fileWatcher->AddFolderWatch(cacheRoot.absolutePath(), true);
    }

    for (int folderIdx = 0; folderIdx < m_platformConfiguration->GetScanFolderCount(); ++folderIdx)
    {
        const ScanFolderInfo& info = m_platformConfiguration->GetScanFolderAt(folderIdx);
        m_fileWatcher->AddFolderWatch(info.ScanPath(), info.RecurseSubFolders());
    }

    const auto OnFileAdded = [this](QString path)
    {
        m_fileStateCache->AddFile(path);
    };

    const auto OnFileModified = [this](QString path)
    {
        m_fileStateCache->UpdateFile(path);
        m_uuidManager->FileChanged(path.toUtf8().constData());
    };

    const auto OnFileRemoved = [this](QString path)
    {
        m_fileStateCache->RemoveFile(path);
        m_uuidManager->FileRemoved(path.toUtf8().constData());
    };

    connect(m_fileWatcher.get(), &FileWatcher::fileAdded, OnFileAdded);
    connect(m_fileWatcher.get(), &FileWatcher::fileModified, OnFileModified);
    connect(m_fileWatcher.get(), &FileWatcher::fileRemoved, OnFileRemoved);

    auto excludedFolderCacheInterfacePtr = AZ::Interface<ExcludedFolderCacheInterface>::Get();
    if (!excludedFolderCacheInterfacePtr)
    {
        AZ_Error("AssetProcessor", false, "ExcludedFolderCacheInterface not found.");
    }
    else
    {
        const auto OnFileAddedForExcludeFolderCache = [excludedFolderCacheInterfacePtr](QString path)
        {
            excludedFolderCacheInterfacePtr->FileAdded(path);
        };

        connect(m_fileWatcher.get(), &FileWatcher::fileAdded, OnFileAddedForExcludeFolderCache);
    }

    if (m_fileProcessor.get())
    {
        connect(m_fileWatcher.get(), &FileWatcher::fileAdded, m_fileProcessor.get(), &FileProcessor::AssessAddedFile, Qt::QueuedConnection);
        connect(m_fileWatcher.get(), &FileWatcher::fileRemoved, m_fileProcessor.get(), &FileProcessor::AssessDeletedFile, Qt::QueuedConnection);
    }

    connect(m_fileWatcher.get(), &FileWatcher::fileAdded, m_assetProcessorManager, &AssetProcessorManager::AssessAddedFile, Qt::QueuedConnection);
    connect(m_fileWatcher.get(), &FileWatcher::fileModified, m_assetProcessorManager, &AssetProcessorManager::AssessModifiedFile, Qt::QueuedConnection);
    connect(m_fileWatcher.get(), &FileWatcher::fileRemoved, m_assetProcessorManager, &AssetProcessorManager::AssessDeletedFile, Qt::QueuedConnection);
}

void ApplicationManagerBase::DestroyFileMonitor()
{
    if(m_fileWatcher)
    {
        m_fileWatcher->ClearFolderWatches();
        m_fileWatcher = nullptr;
    }
}

void ApplicationManagerBase::DestroyApplicationServer()
{
    if (m_applicationServer)
    {
        delete m_applicationServer;
        m_applicationServer = nullptr;
    }
}

void ApplicationManagerBase::DestroyControlRequestHandler()
{
    if (m_controlRequestHandler)
    {
        delete m_controlRequestHandler;
        m_controlRequestHandler = nullptr;
    }
}

void ApplicationManagerBase::InitControlRequestHandler()
{
    m_controlRequestHandler = new ControlRequestHandler(this);
}

void ApplicationManagerBase::InitConnectionManager()
{
    using namespace AzFramework::AssetSystem;
    using namespace AzToolsFramework::AssetSystem;

    m_connectionManager = new ConnectionManager();

    //Application manager related stuff

    // The AssetCatalog has to be rebuilt on connection, so we force the incoming connection messages to be serialized as they connect to the ApplicationManagerBase
    [[maybe_unused]] bool result = QObject::connect(m_applicationServer, &ApplicationServer::newIncomingConnection, m_connectionManager, &ConnectionManager::NewConnection, Qt::QueuedConnection);

    AZ_Assert(result, "Failed to connect to ApplicationServer signal");

    //RcController related stuff
    result = QObject::connect(GetRCController(), &AssetProcessor::RCController::JobStatusChanged, GetAssetProcessorManager(), &AssetProcessor::AssetProcessorManager::OnJobStatusChanged);
    AZ_Assert(result, "Failed to connect to RCController signal");

    result = QObject::connect(GetRCController(), &AssetProcessor::RCController::JobStarted, this,
            [](QString inputFile, QString platform)
            {
                QString msg = QCoreApplication::translate("O3DE Asset Processor", "Processing %1 (%2)...\n", "%1 is the name of the file, and %2 is the platform to process it for").arg(inputFile, platform);
                AZ_Printf(AssetProcessor::ConsoleChannel, "%s", msg.toUtf8().constData());
                AssetNotificationMessage message(inputFile.toUtf8().constData(), AssetNotificationMessage::JobStarted, AZ::Data::s_invalidAssetType, platform.toUtf8().constData());
                EBUS_EVENT(AssetProcessor::ConnectionBus, SendPerPlatform, 0, message, platform);
            }
            );
    AZ_Assert(result, "Failed to connect to RCController signal");

    result = QObject::connect(GetRCController(), &AssetProcessor::RCController::FileCompiled, this,
            [](AssetProcessor::JobEntry entry, AssetBuilderSDK::ProcessJobResponse /*response*/)
            {
                AssetNotificationMessage message(entry.m_sourceAssetReference.RelativePath().c_str(), AssetNotificationMessage::JobCompleted, AZ::Data::s_invalidAssetType, entry.m_platformInfo.m_identifier.c_str());
                EBUS_EVENT(AssetProcessor::ConnectionBus, SendPerPlatform, 0, message, QString::fromUtf8(entry.m_platformInfo.m_identifier.c_str()));
            }
            );
    AZ_Assert(result, "Failed to connect to RCController signal");

    result = QObject::connect(GetRCController(), &AssetProcessor::RCController::FileFailed, this,
            [](AssetProcessor::JobEntry entry)
            {
                AssetNotificationMessage message(entry.m_sourceAssetReference.RelativePath().c_str(), AssetNotificationMessage::JobFailed, AZ::Data::s_invalidAssetType, entry.m_platformInfo.m_identifier.c_str());
                EBUS_EVENT(AssetProcessor::ConnectionBus, SendPerPlatform, 0, message, QString::fromUtf8(entry.m_platformInfo.m_identifier.c_str()));
            }
            );
    AZ_Assert(result, "Failed to connect to RCController signal");

    result = QObject::connect(GetRCController(), &AssetProcessor::RCController::JobsInQueuePerPlatform, this,
            [](QString platform, int count)
            {
                AssetNotificationMessage message(QByteArray::number(count).constData(), AssetNotificationMessage::JobCount, AZ::Data::s_invalidAssetType, platform.toUtf8().constData());
                EBUS_EVENT(AssetProcessor::ConnectionBus, SendPerPlatform, 0, message, platform);
            }
            );
    AZ_Assert(result, "Failed to connect to RCController signal");

    m_connectionManager->RegisterService(RequestPing::MessageType,
        AZStd::bind([](unsigned int connId, unsigned int /*type*/, unsigned int serial, QByteArray /*payload*/)
            {
                ResponsePing responsePing;
                EBUS_EVENT_ID(connId, AssetProcessor::ConnectionBus, SendResponse, serial, responsePing);
            }, AZStd::placeholders::_1, AZStd::placeholders::_2, AZStd::placeholders::_3, AZStd::placeholders::_4)
        );

    m_connectionManager->RegisterService(
        AssetBuilder::BuilderRegistrationRequest::MessageType,
        [this](unsigned int /*connId*/, unsigned int /*type*/, unsigned int /*serial*/, QByteArray payload, QString)
    {
        AssetBuilder::BuilderRegistrationRequest registrationRequest;

        if (m_builderRegistrationComplete)
        {
            return;
        }

        m_builderRegistrationComplete = true;

        if (AssetProcessor::UnpackMessage(payload, registrationRequest))
        {
            for (const auto& builder : registrationRequest.m_builders)
            {
                AssetBuilderSDK::AssetBuilderDesc desc;
                desc.m_name = builder.m_name;
                desc.m_patterns = builder.m_patterns;
                desc.m_version = builder.m_version;
                desc.m_analysisFingerprint = builder.m_analysisFingerprint;
                desc.m_flags = builder.m_flags;
                desc.m_busId = builder.m_busId;
                desc.m_flagsByJobKey = builder.m_flagsByJobKey;
                desc.m_productsToKeepOnFailure = builder.m_productsToKeepOnFailure;

                // Builders registered this way are always external builders
                desc.m_builderType = AssetBuilderSDK::AssetBuilderDesc::AssetBuilderType::External;

                RegisterBuilderInformation(desc);
            }

            QTimer::singleShot(
                0, this,
                [this]()
                {
                    if (!PostActivate())
                    {
                        QuitRequested();
                    }
                });
        }
    });

    //You can get Asset Processor Current State
    using AzFramework::AssetSystem::RequestAssetProcessorStatus;
    auto GetState = [this](unsigned int connId, unsigned int, unsigned int serial, QByteArray payload, QString)
        {
            RequestAssetProcessorStatus requestAssetProcessorMessage;

            if (AssetProcessor::UnpackMessage(payload, requestAssetProcessorMessage))
            {
                bool status = false;
                //check whether the scan is complete,the asset processor manager initial processing is complete and
                //the number of copy jobs are zero

                int numberOfPendingJobs = GetRCController()->NumberOfPendingCriticalJobsPerPlatform(requestAssetProcessorMessage.m_platform.c_str());
                status = (GetAssetScanner()->status() == AssetProcessor::AssetScanningStatus::Completed)
                    && m_assetProcessorManagerIsReady
                    && (!numberOfPendingJobs);

                ResponseAssetProcessorStatus responseAssetProcessorMessage;
                responseAssetProcessorMessage.m_isAssetProcessorReady = status;
                responseAssetProcessorMessage.m_numberOfPendingJobs = numberOfPendingJobs + m_remainingAPMJobs;
                if (responseAssetProcessorMessage.m_numberOfPendingJobs && m_highestConnId < connId)
                {
                    // We will just emit this status message once per connId
                    Q_EMIT ConnectionStatusMsg(QString(" Critical assets need to be processed for %1 platform. Editor/Game will launch once they are processed.").arg(requestAssetProcessorMessage.m_platform.c_str()));
                    m_highestConnId = connId;
                }
                EBUS_EVENT_ID(connId, AssetProcessor::ConnectionBus, SendResponse, serial, responseAssetProcessorMessage);
            }
        };
    // connect the network messages to the Request handler:
    m_connectionManager->RegisterService(RequestAssetProcessorStatus::MessageType, GetState);

    // ability to see if an asset platform is enabled or not
    using AzToolsFramework::AssetSystem::AssetProcessorPlatformStatusRequest;
    m_connectionManager->RegisterService(AssetProcessorPlatformStatusRequest::MessageType,
        [](unsigned int connId, unsigned int, unsigned int serial, QByteArray payload, QString)
        {
            AssetProcessorPlatformStatusResponse responseMessage;

            AssetProcessorPlatformStatusRequest requestMessage;
            if (AssetProcessor::UnpackMessage(payload, requestMessage))
            {
                AzToolsFramework::AssetSystemRequestBus::BroadcastResult(responseMessage.m_isPlatformEnabled,
                        &AzToolsFramework::AssetSystemRequestBus::Events::IsAssetPlatformEnabled, requestMessage.m_platform.c_str());
            }

            AssetProcessor::ConnectionBus::Event(connId,
                &AssetProcessor::ConnectionBus::Events::SendResponse, serial, responseMessage);
        });


    // check the total number of assets remaining for a specified platform
    using AzToolsFramework::AssetSystem::AssetProcessorPendingPlatformAssetsRequest;
    m_connectionManager->RegisterService(AssetProcessorPendingPlatformAssetsRequest::MessageType,
        [this](unsigned int connId, unsigned int, unsigned int serial, QByteArray payload, QString)
        {
            AssetProcessorPendingPlatformAssetsResponse responseMessage;

            AssetProcessorPendingPlatformAssetsRequest requestMessage;
            if (AssetProcessor::UnpackMessage(payload, requestMessage))
            {
                const char* platformIdentifier = requestMessage.m_platform.c_str();
                responseMessage.m_numberOfPendingJobs =
                    GetRCController()->NumberOfPendingJobsPerPlatform(platformIdentifier);
            }

            AssetProcessor::ConnectionBus::Event(connId,
                &AssetProcessor::ConnectionBus::Events::SendResponse, serial, responseMessage);
        });
}

void ApplicationManagerBase::DestroyConnectionManager()
{
    if (m_connectionManager)
    {
        delete m_connectionManager;
        m_connectionManager = nullptr;
    }
}

void ApplicationManagerBase::InitAssetRequestHandler(AssetProcessor::AssetRequestHandler* assetRequestHandler)
{
    using namespace AzFramework::AssetSystem;
    using namespace AzToolsFramework::AssetSystem;
    using namespace AzFramework::AssetSystem;
    using namespace AssetProcessor;

    m_assetRequestHandler = assetRequestHandler;

    auto router = AZ::Interface<IRequestRouter>::Get();

    if (router)
    {
        router->RegisterQueuedCallbackHandler(GetAssetProcessorManager(), &AssetProcessorManager::ProcessGetAssetJobsInfoRequest);
        router->RegisterQueuedCallbackHandler(GetAssetProcessorManager(), &AssetProcessorManager::ProcessGetAssetJobLogRequest);
        router->RegisterQueuedCallbackHandler(GetAssetProcessorManager(), &AssetProcessorManager::ProcessGetAbsoluteAssetDatabaseLocationRequest);
    }

    // connect the "Does asset exist?" loop to each other:
    QObject::connect(m_assetRequestHandler, &AssetRequestHandler::RequestAssetExists, GetAssetProcessorManager(), &AssetProcessorManager::OnRequestAssetExists);
    QObject::connect(GetAssetProcessorManager(), &AssetProcessorManager::SendAssetExistsResponse, m_assetRequestHandler, &AssetRequestHandler::OnRequestAssetExistsResponse);

    QObject::connect(GetAssetProcessorManager(), &AssetProcessorManager::FenceFileDetected, m_assetRequestHandler, &AssetRequestHandler::OnFenceFileDetected);

    // connect the Asset Request Handler to RC:
    QObject::connect(m_assetRequestHandler, &AssetRequestHandler::RequestCompileGroup, GetRCController(), &RCController::OnRequestCompileGroup);
    QObject::connect(m_assetRequestHandler, &AssetRequestHandler::RequestEscalateAssetBySearchTerm, GetRCController(), &RCController::OnEscalateJobsBySearchTerm);
    QObject::connect(m_assetRequestHandler, &AssetRequestHandler::RequestEscalateAssetByUuid, GetRCController(), &RCController::OnEscalateJobsBySourceUUID);

    QObject::connect(GetRCController(), &RCController::CompileGroupCreated, m_assetRequestHandler, &AssetRequestHandler::OnCompileGroupCreated);
    QObject::connect(GetRCController(), &RCController::CompileGroupFinished, m_assetRequestHandler, &AssetRequestHandler::OnCompileGroupFinished);

    QObject::connect(GetAssetProcessorManager(), &AssetProcessor::AssetProcessorManager::NumRemainingJobsChanged, this, [this](int newNum)
        {
            if (!m_assetProcessorManagerIsReady)
            {
                if (m_remainingAPMJobs == newNum)
                {
                    return;
                }

                m_remainingAPMJobs = newNum;

                if (!m_remainingAPMJobs)
                {
                    m_assetProcessorManagerIsReady = true;
                }
            }

            AssetProcessor::AssetProcessorStatusEntry entry(AssetProcessor::AssetProcessorStatus::Analyzing_Jobs, newNum);
            Q_EMIT AssetProcessorStatusChanged(entry);
        });
}

void ApplicationManagerBase::InitFileStateCache()
{
    const AzFramework::CommandLine* commandLine = nullptr;
    AzFramework::ApplicationRequests::Bus::BroadcastResult(commandLine, &AzFramework::ApplicationRequests::GetCommandLine);

    if (commandLine->HasSwitch("disableFileCache"))
    {
        m_fileStateCache = AZStd::make_unique<AssetProcessor::FileStatePassthrough>();
        return;
    }

    m_fileStateCache = AZStd::make_unique<AssetProcessor::FileStateCache>();
}

void ApplicationManagerBase::InitUuidManager()
{
    m_uuidManager = AZStd::make_unique<AssetProcessor::UuidManager>();

    AssetProcessor::UuidSettings uuidSettings;
    AZ::SettingsRegistryInterface* settingsRegistry = AZ::SettingsRegistry::Get();
    if (settingsRegistry)
    {
        if (settingsRegistry->GetObject(uuidSettings, "/O3DE/AssetProcessor/Settings/Metadata"))
        {
            AZ::Interface<AssetProcessor::IUuidRequests>::Get()->EnableGenerationForTypes(uuidSettings.m_enabledTypes);
        }
    }
}

ApplicationManager::BeforeRunStatus ApplicationManagerBase::BeforeRun()
{
    ApplicationManager::BeforeRunStatus status = ApplicationManager::BeforeRun();

    if (status != ApplicationManager::BeforeRunStatus::Status_Success)
    {
        return status;
    }

    //Register all QMetatypes here
    qRegisterMetaType<AzFramework::AssetSystem::AssetStatus>("AzFramework::AssetSystem::AssetStatus");
    qRegisterMetaType<AzFramework::AssetSystem::AssetStatus>("AssetStatus");

    qRegisterMetaType<AssetProcessor::AssetScanningStatus>("AssetScanningStatus");

    qRegisterMetaType<AssetProcessor::NetworkRequestID>("NetworkRequestID");

    qRegisterMetaType<AssetProcessor::JobEntry>("JobEntry");
    qRegisterMetaType<AzToolsFramework::AssetSystem::JobInfo>("AzToolsFramework::AssetSystem::JobInfo");

    qRegisterMetaType<AssetBuilderSDK::ProcessJobResponse>("ProcessJobResponse");

    qRegisterMetaType<AzToolsFramework::AssetSystem::JobStatus>("AzToolsFramework::AssetSystem::JobStatus");
    qRegisterMetaType<AzToolsFramework::AssetSystem::JobStatus>("JobStatus");

    qRegisterMetaType<AssetProcessor::JobDetails>("JobDetails");
    qRegisterMetaType<AZ::Data::AssetId>("AZ::Data::AssetId");
    qRegisterMetaType<AZ::Data::AssetInfo>("AZ::Data::AssetInfo");

    qRegisterMetaType<AzToolsFramework::AssetSystem::AssetJobLogRequest>("AzToolsFramework::AssetSystem::AssetJobLogRequest");
    qRegisterMetaType<AzToolsFramework::AssetSystem::AssetJobLogRequest>("AssetJobLogRequest");

    qRegisterMetaType<AzToolsFramework::AssetSystem::AssetJobLogResponse>("AzToolsFramework::AssetSystem::AssetJobLogResponse");
    qRegisterMetaType<AzToolsFramework::AssetSystem::AssetJobLogResponse>("AssetJobLogResponse");

    qRegisterMetaType<AzFramework::AssetSystem::BaseAssetProcessorMessage*>("AzFramework::AssetSystem::BaseAssetProcessorMessage*");
    qRegisterMetaType<AzFramework::AssetSystem::BaseAssetProcessorMessage*>("BaseAssetProcessorMessage*");

    qRegisterMetaType<AssetProcessor::JobIdEscalationList>("AssetProcessor::JobIdEscalationList");
    qRegisterMetaType<AzFramework::AssetSystem::AssetNotificationMessage>("AzFramework::AssetSystem::AssetNotificationMessage");
    qRegisterMetaType<AzFramework::AssetSystem::AssetNotificationMessage>("AssetNotificationMessage");
    qRegisterMetaType<AZStd::string>("AZStd::string");

    qRegisterMetaType<AzToolsFramework::AssetDatabase::ProductDependencyDatabaseEntry>("AzToolsFramework::AssetDatabase::ProductDependencyDatabaseEntry");

    qRegisterMetaType<AssetProcessor::AssetCatalogStatus>("AssetCatalogStatus");
    qRegisterMetaType<AssetProcessor::AssetCatalogStatus>("AssetProcessor::AssetCatalogStatus");

    qRegisterMetaType<QSet<QString> >("QSet<QString>");
    qRegisterMetaType<QSet<AssetProcessor::AssetFileInfo>>("QSet<AssetFileInfo>");
    qRegisterMetaType<AssetProcessor::SourceAssetReference>("SourceAssetReference");
    qRegisterMetaType<AZStd::unordered_set<AZ::Uuid>>("AZStd::unordered_set<AZ::Uuid>");

    AssetBuilderSDK::AssetBuilderBus::Handler::BusConnect();
    AssetProcessor::AssetBuilderRegistrationBus::Handler::BusConnect();
    AssetProcessor::AssetBuilderInfoBus::Handler::BusConnect();
    AZ::Debug::TraceMessageBus::Handler::BusConnect();
    AzToolsFramework::SourceControlNotificationBus::Handler::BusConnect();

    return ApplicationManager::BeforeRunStatus::Status_Success;
}

void ApplicationManagerBase::Destroy()
{
    delete m_ticker;
    m_ticker = nullptr;

    delete m_assetRequestHandler;
    m_assetRequestHandler = nullptr;

    // Destroy file monitor early so that no callbacks fire during shutdown.
    DestroyFileMonitor();

    ShutdownBuilderManager();
    ShutDownFileProcessor();

    DestroyControlRequestHandler();
    DestroyConnectionManager();
    DestroyAssetServerHandler();
    DestroyRCController();
    DestroyAssetScanner();
    ShutDownAssetDatabase();
    DestroyPlatformConfiguration();
    DestroyApplicationServer();
}

bool ApplicationManagerBase::Run()
{
    bool showErrorMessageOnRegistryProblem = false;
    RegistryCheckInstructions registryCheckInstructions = CheckForRegistryProblems(nullptr, showErrorMessageOnRegistryProblem);
    if (registryCheckInstructions != RegistryCheckInstructions::Continue)
    {
        return false;
    }

    if (!Activate())
    {
        return false;
    }

    AZ_Printf(AssetProcessor::ConsoleChannel, "Asset Processor Batch Processing Started.\n");
    AZ_Printf(AssetProcessor::ConsoleChannel, "-----------------------------------------\n");
    QElapsedTimer allAssetsProcessingTimer;
    allAssetsProcessingTimer.start();
    m_duringStartup = false;
    qApp->exec();

    AZ_Printf(AssetProcessor::ConsoleChannel, "-----------------------------------------\n");
    AZ_Printf(AssetProcessor::ConsoleChannel, "Asset Processor Batch Processing complete\n");

    if (!m_failedAssets.empty())
    {
        AZ_Printf(AssetProcessor::ConsoleChannel, "---------------FAILED ASSETS-------------\n");

        for (const auto& failedAsset : m_failedAssets)
        {
            AZ_Printf(AssetProcessor::ConsoleChannel, "%s\n", failedAsset.c_str());
        }

        AZ_Printf(AssetProcessor::ConsoleChannel, "-----------------------------------------\n");
    }

    AZ_Printf(AssetProcessor::ConsoleChannel, "Number of Assets Successfully Processed: %d.\n", ProcessedAssetCount());
    AZ_Printf(AssetProcessor::ConsoleChannel, "Number of Assets Failed to Process: %d.\n", FailedAssetsCount());
    AZ_Printf(AssetProcessor::ConsoleChannel, "Number of Warnings Reported: %d.\n", m_warningCount);
    AZ_Printf(AssetProcessor::ConsoleChannel, "Number of Errors Reported: %d.\n", m_errorCount);
    AZ_Printf(AssetProcessor::ConsoleChannel, "Total Assets Processing Time: %fs\n", allAssetsProcessingTimer.elapsed() / 1000.0f);
    AZ_Printf(AssetProcessor::ConsoleChannel, "Asset Processor Batch Processing Completed.\n");

    RemoveOldTempFolders();
    Destroy();

    return FailedAssetsCount() == 0;
}

void ApplicationManagerBase::HandleFileRelocation() const
{
    static constexpr char Delimiter[] = "--------------------------- RELOCATION REPORT  ---------------------------\n";
    static constexpr char MoveCommand[] = "move";
    static constexpr char DeleteCommand[] = "delete";
    static constexpr char ConfirmCommand[] = "confirm";
    static constexpr char LeaveEmptyFoldersCommand[] = "leaveEmptyFolders";
    static constexpr char AllowBrokenDependenciesCommand[] = "allowBrokenDependencies";
    static constexpr char UpdateReferencesCommand[] = "updateReferences";
    static constexpr char ExcludeMetaDataFiles[] = "excludeMetaDataFiles";

    const AzFramework::CommandLine* commandLine = nullptr;
    AzFramework::ApplicationRequests::Bus::BroadcastResult(commandLine, &AzFramework::ApplicationRequests::GetCommandLine);

    const bool allowBrokenDependencies = commandLine->HasSwitch(AllowBrokenDependenciesCommand);
    const bool previewOnly = !commandLine->HasSwitch(ConfirmCommand);
    const bool leaveEmptyFolders = commandLine->HasSwitch(LeaveEmptyFoldersCommand);
    const bool doMove = commandLine->HasSwitch(MoveCommand);
    const bool doDelete = commandLine->HasSwitch(DeleteCommand);
    const bool updateReferences = commandLine->HasSwitch(UpdateReferencesCommand);
    const bool excludeMetaDataFiles = commandLine->HasSwitch(ExcludeMetaDataFiles);
    const int flags = (allowBrokenDependencies ? AssetProcessor::RelocationParameters_AllowDependencyBreakingFlag : 0) |
        (previewOnly ? AssetProcessor::RelocationParameters_PreviewOnlyFlag : 0) |
        (leaveEmptyFolders ? 0 : AssetProcessor::RelocationParameters_RemoveEmptyFoldersFlag) |
        (updateReferences ? AssetProcessor::RelocationParameters_UpdateReferencesFlag : 0) |
        (excludeMetaDataFiles ? AssetProcessor::RelocationParameters_ExcludeMetaDataFilesFlag : 0);

    if(doMove || doDelete)
    {
        int printCounter = 0;

        while(!m_sourceControlReady)
        {
            // We need to wait for source control to be ready before continuing

            if (printCounter % 10 == 0)
            {
                AZ_TracePrintf(AssetProcessor::ConsoleChannel, "Waiting for Source Control connection\n");
            }

            AZStd::this_thread::sleep_for(AZStd::chrono::milliseconds(100));
            AZ::TickBus::ExecuteQueuedEvents();

            ++printCounter;
        }
    }

    if(!doMove && updateReferences)
    {
        AZ_Error(AssetProcessor::ConsoleChannel, false, "Command --%s must be used with command --%s", UpdateReferencesCommand, MoveCommand);
        return;
    }

    // Print some errors to inform users that the move or delete command must be included
    if(!doMove && !doDelete)
    {
        AZ_Error(AssetProcessor::ConsoleChannel, previewOnly, "Command --%s must be used with command --%s or --%s", ConfirmCommand, MoveCommand, DeleteCommand);
        AZ_Error(AssetProcessor::ConsoleChannel, !leaveEmptyFolders, "Command --%s must be used with command --%s or --%s", LeaveEmptyFoldersCommand, MoveCommand, DeleteCommand);
        AZ_Error(AssetProcessor::ConsoleChannel, !allowBrokenDependencies, "Command --%s must be used with command --%s or --%s", AllowBrokenDependenciesCommand, MoveCommand, DeleteCommand);

        return;
    }

    if (doMove)
    {
        if (commandLine->GetNumSwitchValues(MoveCommand) != 2)
        {
            AZ_Error(AssetProcessor::ConsoleChannel, false, "Invalid format for move command.  Expected format is %s=<source>,<destination>", MoveCommand);
            return;
        }

        AZ_Printf(AssetProcessor::ConsoleChannel, Delimiter);

        auto source = commandLine->GetSwitchValue(MoveCommand, 0);
        auto destination = commandLine->GetSwitchValue(MoveCommand, 1);

        AZ_Printf(AssetProcessor::ConsoleChannel, "Move Source: %s, Destination: %s\n", source.c_str(), destination.c_str());

        if(!previewOnly)
        {
            AZ_Printf(AssetProcessor::ConsoleChannel, "Performing real file move\n");

            if (leaveEmptyFolders)
            {
                AZ_Printf(AssetProcessor::ConsoleChannel, "Leaving empty folders\n");
            }
            else
            {
                AZ_Printf(AssetProcessor::ConsoleChannel, "Deleting empty folders\n");
            }

            if(updateReferences)
            {
                AZ_Printf(AssetProcessor::ConsoleChannel, "Attempting to perform reference fix-up\n");
            }
        }
        else
        {
            AZ_Printf(AssetProcessor::ConsoleChannel, "SETTING: Preview file move.  Run again with --%s to actually make changes\n", ConfirmCommand);
        }

        auto* relocationInterface = AZ::Interface<AssetProcessor::ISourceFileRelocation>::Get();

        if(relocationInterface)
        {
            auto result = relocationInterface->Move(source, destination, flags);

            if (result.IsSuccess())
            {
                AssetProcessor::RelocationSuccess success = result.TakeValue();

                // The report can be too long for the AZ_Printf buffer, so split it into individual lines
                AZStd::string report = relocationInterface->BuildReport(success.m_relocationContainer, success.m_updateTasks, true, updateReferences);
                AZStd::vector<AZStd::string> lines;
                AzFramework::StringFunc::Tokenize(report.c_str(), lines, "\n");

                for (const AZStd::string& line : lines)
                {
                    AZ_Printf(AssetProcessor::ConsoleChannel, (line + "\n").c_str());
                }

                if (!previewOnly)
                {
                    AZ_Printf(AssetProcessor::ConsoleChannel, "MOVE COMPLETE\n");

                    AZ_Printf(AssetProcessor::ConsoleChannel, "TOTAL DEPENDENCIES FOUND: %d\n", success.m_updateTotalCount);
                    AZ_Printf(AssetProcessor::ConsoleChannel, "SUCCESSFULLY UPDATED: %d\n", success.m_updateSuccessCount);
                    AZ_Printf(AssetProcessor::ConsoleChannel, "FAILED TO UPDATE: %d\n", success.m_updateFailureCount);

                    AZ_Printf(AssetProcessor::ConsoleChannel, "TOTAL FILES: %d\n", success.m_moveTotalCount);
                    AZ_Printf(AssetProcessor::ConsoleChannel, "SUCCESS COUNT: %d\n", success.m_moveSuccessCount);
                    AZ_Printf(AssetProcessor::ConsoleChannel, "FAILURE COUNT: %d\n", success.m_moveFailureCount);
                }
            }
            else
            {
                AssetProcessor::MoveFailure failure = result.TakeError();

                AZ_Printf(AssetProcessor::ConsoleChannel, failure.m_reason.c_str());

                if(failure.m_dependencyFailure)
                {
                    AZ_Printf(AssetProcessor::ConsoleChannel, "To ignore and continue anyway, re-run this command with the --%s option OR re-run this command with the --%s option to attempt to fix-up references\n", AllowBrokenDependenciesCommand, UpdateReferencesCommand);
                }
            }
        }
        else
        {
            AZ_Error(AssetProcessor::ConsoleChannel, false, "Unable to retrieve ISourceFileRelocation interface");
            return;
        }

        AZ_Printf(AssetProcessor::ConsoleChannel, Delimiter);
    }
    else if(doDelete)
    {
        if(commandLine->GetNumSwitchValues(DeleteCommand) != 1)
        {
            AZ_Error(AssetProcessor::ConsoleChannel, false, "Invalid format for delete command.  Expected format is %s=<source>", DeleteCommand);
            return;
        }

        AZ_Printf(AssetProcessor::ConsoleChannel, Delimiter);

        auto source = commandLine->GetSwitchValue(DeleteCommand, 0);

        AZ_Printf(AssetProcessor::ConsoleChannel, "Delete Source: %s\n", source.c_str());

        if (!previewOnly)
        {
            AZ_Printf(AssetProcessor::ConsoleChannel, "Performing real file delete\n");

            if (leaveEmptyFolders)
            {
                AZ_Printf(AssetProcessor::ConsoleChannel, "Leaving empty folders\n");
            }
            else
            {
                AZ_Printf(AssetProcessor::ConsoleChannel, "Deleting empty folders\n");
            }
        }
        else
        {
            AZ_Printf(AssetProcessor::ConsoleChannel, "SETTING: Preview file delete.  Run again with --%s to actually make changes\n", ConfirmCommand);
        }

        auto* relocationInterface = AZ::Interface<AssetProcessor::ISourceFileRelocation>::Get();

        if (relocationInterface)
        {
            auto result = relocationInterface->Delete(source, flags);

            if (result.IsSuccess())
            {
                AssetProcessor::RelocationSuccess success = result.TakeValue();

                // The report can be too long for the AZ_Printf buffer, so split it into individual lines
                AZStd::string report = relocationInterface->BuildReport(success.m_relocationContainer, success.m_updateTasks, false, updateReferences);
                AZStd::vector<AZStd::string> lines;
                AzFramework::StringFunc::Tokenize(report.c_str(), lines, "\n");

                for (const AZStd::string& line : lines)
                {
                    AZ_Printf(AssetProcessor::ConsoleChannel, (line + "\n").c_str());
                }

                if (!previewOnly)
                {
                    AZ_Printf(AssetProcessor::ConsoleChannel, "DELETE COMPLETE\n");
                    AZ_Printf(AssetProcessor::ConsoleChannel, "TOTAL FILES: %d\n", success.m_moveTotalCount);
                    AZ_Printf(AssetProcessor::ConsoleChannel, "SUCCESS COUNT: %d\n", success.m_moveSuccessCount);
                    AZ_Printf(AssetProcessor::ConsoleChannel, "FAILURE COUNT: %d\n", success.m_moveFailureCount);
                }
            }
            else
            {
                AZ_Printf(AssetProcessor::ConsoleChannel, result.TakeError().c_str());
            }
        }
        else
        {
            AZ_Error(AssetProcessor::ConsoleChannel, false, "Unable to retrieve ISourceFileRelocation interface");
        }

        AZ_Printf(AssetProcessor::ConsoleChannel, Delimiter);
    }
}

bool ApplicationManagerBase::CheckFullIdle()
{
    bool isIdle = m_rcController->IsIdle() && m_AssetProcessorManagerIdleState && m_remainingAssetsToFinalize == 0;
    if (isIdle != m_fullIdle)
    {
        m_fullIdle = isIdle;
        Q_EMIT FullIdle(m_fullIdle);
    }
    return isIdle;
}

void ApplicationManagerBase::CheckForIdle()
{
    if (InitiatedShutdown())
    {
        return;
    }

    bool shouldExit = GetShouldExitOnIdle();

    if (shouldExit && m_connectionsToRemoveOnShutdown.empty())
    {
        // we've already entered this state once.  Ignore repeats.  this can happen if another sender of events
        // rapidly flicks between idle/not idle and sends many "I'm done!" messages which are all queued up.
        return;
    }

    if (CheckFullIdle())
    {
        if (CheckReprocessFileList())
        {
            return;
        }

        if (shouldExit)
        {
            // If everything else is done, and it was requested to scan for missing product dependencies, perform that scan now.
            TryScanProductDependencies();

            TryHandleFileRelocation();

            // since we are shutting down, we save the registry and then we quit.
            AZ_Printf(AssetProcessor::ConsoleChannel, "No assets remain in the build queue.  Saving the catalog, and then shutting down.\n");
            // stop accepting any further idle messages, as we will shut down - don't want this function to repeat!
            for (const QMetaObject::Connection& connection : m_connectionsToRemoveOnShutdown)
            {
                QObject::disconnect(connection);
            }
            m_connectionsToRemoveOnShutdown.clear();

            // Checking the status of the asset catalog here using qt's signal slot mechanism
            // to ensure that we do not have any pending events in the event loop that can make the catalog dirty again
            QObject::connect(m_assetCatalog, &AssetProcessor::AssetCatalog::AsyncAssetCatalogStatusResponse, this, [&](AssetProcessor::AssetCatalogStatus status)
                {
                    if (status == AssetProcessor::AssetCatalogStatus::RequiresSaving)
                    {
                        AssetProcessor::AssetRegistryRequestBus::Broadcast(&AssetProcessor::AssetRegistryRequests::SaveRegistry);
                    }

                    AssetProcessor::AssetRegistryRequestBus::Broadcast(&AssetProcessor::AssetRegistryRequests::ValidatePreLoadDependency);

                    QuitRequested();
                }, Qt::UniqueConnection);

            QMetaObject::invokeMethod(m_assetCatalog, "AsyncAssetCatalogStatusRequest", Qt::QueuedConnection);
        }
        else
        {
            // we save the registry when we become idle, but we stay running.
            AssetProcessor::AssetRegistryRequestBus::Broadcast(&AssetProcessor::AssetRegistryRequests::SaveRegistry);
            AssetProcessor::AssetRegistryRequestBus::Broadcast(&AssetProcessor::AssetRegistryRequests::ValidatePreLoadDependency);
        }
    }
}

void ApplicationManagerBase::InitBuilderManager()
{
    AZ_Assert(m_connectionManager != nullptr, "ConnectionManager must be started before the builder manager");
    m_builderManager = new AssetProcessor::BuilderManager(m_connectionManager);

    QObject::connect(m_connectionManager, &ConnectionManager::ConnectionDisconnected, this, [this](unsigned int connId)
        {
            m_builderManager->ConnectionLost(connId);
        });

}

void ApplicationManagerBase::ShutdownBuilderManager()
{
    if (m_builderManager)
    {
        delete m_builderManager;
        m_builderManager = nullptr;
    }
}

bool ApplicationManagerBase::InitAssetDatabase(bool ignoreFutureAssetDBVersionError)
{
    AzToolsFramework::AssetDatabase::AssetDatabaseRequests::Bus::Handler::BusConnect();

    // create or upgrade the asset database here, so that it is already good for the rest of the application and the rest
    // of the application does not have to worry about a failure to upgrade or create it.
    AssetProcessor::AssetDatabaseConnection database;
    if (!database.OpenDatabase(ignoreFutureAssetDBVersionError))
    {
        return false;
    }

    database.CloseDatabase();

    return true;
}

void ApplicationManagerBase::ShutDownAssetDatabase()
{
    AzToolsFramework::AssetDatabase::AssetDatabaseRequests::Bus::Handler::BusDisconnect();
}

void ApplicationManagerBase::InitFileProcessor()
{
    AssetProcessor::ThreadController<AssetProcessor::FileProcessor>* fileProcessorHelper = new AssetProcessor::ThreadController<AssetProcessor::FileProcessor>();

    addRunningThread(fileProcessorHelper);
    m_fileProcessor.reset(fileProcessorHelper->initialize([this]()
    {
        return new AssetProcessor::FileProcessor(m_platformConfiguration);
    }));
}

void ApplicationManagerBase::ShutDownFileProcessor()
{
    m_fileProcessor.reset();
}

void ApplicationManagerBase::InitAssetServerHandler()
{
    m_assetServerHandler = new AssetProcessor::AssetServerHandler();
    m_assetServerHandler->HandleRemoteConfiguration();
}

void ApplicationManagerBase::DestroyAssetServerHandler()
{
    delete m_assetServerHandler;
    m_assetServerHandler = nullptr;
}

// IMPLEMENTATION OF -------------- AzToolsFramework::AssetDatabase::AssetDatabaseRequests::Bus::Listener
bool ApplicationManagerBase::GetAssetDatabaseLocation(AZStd::string& location)
{
    QDir cacheRoot;
    if (!AssetUtilities::ComputeProjectCacheRoot(cacheRoot))
    {
        location = "assetdb.sqlite";
    }

    location = cacheRoot.absoluteFilePath("assetdb.sqlite").toUtf8().data();
    return true;
}

// ------------------------------------------------------------

bool ApplicationManagerBase::CheckReprocessFileList()
{
    if (m_reprocessFileList.isEmpty() && m_filesToReprocess.isEmpty())
    {
        return false;
    }

    if (!m_reprocessFileList.isEmpty())
    {
        QFile reprocessFile(m_reprocessFileList);
        m_reprocessFileList.clear();
        if (!reprocessFile.open(QIODevice::ReadOnly))
        {
            AZ_Error("AssetProcessor", false, "Unable to open reprocess file list with path %s.", reprocessFile.fileName().toUtf8().data());
            return false;
        }

        while (!reprocessFile.atEnd())
        {
            m_filesToReprocess.append(reprocessFile.readLine());
        }

        reprocessFile.close();

        if (m_filesToReprocess.empty())
        {
            AZ_Error(
                "AssetProcessor", false, "No files listed to reprocess in the file at path %s.", reprocessFile.fileName().toUtf8().data());
            return false;
        }

    }

    // Queue one at a time, and wait for idle.
    // This makes sure the files in the list are processed in the same order.
    // Otherwise, the order can shuffle based on Asset Processor state.
    m_assetProcessorManager->RequestReprocess(m_filesToReprocess.front());
    m_filesToReprocess.pop_front();

    return true;
}

bool ApplicationManagerBase::Activate()
{
    QDir projectCache;
    if (!AssetUtilities::ComputeProjectCacheRoot(projectCache))
    {
        AZ_Error("AssetProcessor", false, "Could not compute project cache root, please configure your project correctly to launch Asset Processor.");
        return false;
    }

    AZ_TracePrintf(AssetProcessor::ConsoleChannel,
        "AssetProcessor will process assets from project root %s.\n", AssetUtilities::ComputeProjectPath().toUtf8().data());

    // Shutdown if the disk has less than 128MB of free space
    if (!CheckSufficientDiskSpace(128 * 1024 * 1024, true))
    {
        // CheckSufficientDiskSpace reports an error if disk space is low.
        return false;
    }

    bool appInited = InitApplicationServer();
    if (!appInited)
    {
        AZ_Error(
            "AssetProcessor", false, "InitApplicationServer failed, something internal to Asset Processor has failed, please report this to support if you encounter this error.");
        return false;
    }

    const AzFramework::CommandLine* commandLine = nullptr;
    AzFramework::ApplicationRequests::Bus::BroadcastResult(commandLine, &AzFramework::ApplicationRequests::GetCommandLine);

    AZStd::vector<APCommandLineSwitch> commandLineInfo;
    const APCommandLineSwitch Command_ignoreFutureDBError(commandLineInfo, "ignoreFutureAssetDatabaseVersionError", "When not set, if the Asset Processor encounters an Asset Database "
        "with a future version, it will emit an error and shut down. When set, instead it will print the error as a log and erase the Asset Database, then it will proceed to initialize. "
        "This is intended for use with automated builds, and shouldn't be used by individuals. If an individual finds they want to use this flag frequently, the team should "
        "examine their workflows to determine why some team members encounter issues with future versioned Asset Databases.");

    if (!InitAssetDatabase(commandLine->HasSwitch(Command_ignoreFutureDBError.m_switch)))
    {
        // AssetDatabaseConnection::OpenDatabase reports any errors it encounters.
        return false;
    }

    if (!ApplicationManager::Activate())
    {
        // ApplicationManager::Activate() reports any errors it encounters.
        return false;
    }

    if (!InitPlatformConfiguration())
    {
        AZ_Error("AssetProcessor", false, "Failed to Initialize from AssetProcessorPlatformConfig.setreg - check the log files in the logs/ subfolder for more information.");
        return false;
    }

    InitBuilderConfiguration();
    PopulateApplicationDependencies();

    InitAssetProcessorManager(commandLineInfo);
    HandleCommandLineHelp(commandLineInfo);
    AssetBuilderSDK::InitializeSerializationContext();
    AssetBuilderSDK::InitializeBehaviorContext();
    AssetBuilder::InitializeSerializationContext();

    InitFileStateCache();
    InitFileProcessor();
    InitUuidManager();
<<<<<<< HEAD
=======

    // now that apm, statecache, processor, and uuid manager are all alive, hook them up to the signal that AP
    // gives when it modifies an intermediate asset.  For the file cache, we hook it up directly so that there is
    // no delay between the notification and the invalidation/creation of its cache entry.

    auto notifyFileStateCache = [this](QString changedFile)
    {
        // the file state cache will get this immediately and inline, it needs to treat it with thread safety.
        m_fileStateCache->UpdateFile(changedFile);
    };

    auto notifyUuidManagerAndFileProcessor = [this](QString changedFile)
    {
        // these are not necessarily time sensitive.
        m_uuidManager->FileChanged(changedFile.toUtf8().constData());
        m_fileProcessor->AssessAddedFile(changedFile);
    };
         
    QObject::connect(
        m_assetProcessorManager,
        &AssetProcessor::AssetProcessorManager::IntermediateAssetCreated,
        this,
        notifyFileStateCache,
        Qt::DirectConnection);

    QObject::connect(
        m_assetProcessorManager,
        &AssetProcessor::AssetProcessorManager::IntermediateAssetCreated,
        this,
        notifyUuidManagerAndFileProcessor,
        Qt::QueuedConnection);

    InitAssetCatalog();
>>>>>>> f375017d
    InitFileMonitor(AZStd::make_unique<FileWatcher>());
    InitAssetScanner();
    InitAssetServerHandler();
    InitRCController();

    InitConnectionManager();
    InitAssetRequestHandler(new AssetProcessor::AssetRequestHandler());

    InitBuilderManager();

    InitSourceControl();

    //We must register all objects that need to be notified if we are shutting down before we install the ctrlhandler

    // inserting in the front so that the application server is notified first
    // and we stop listening for new incoming connections during shutdown
    RegisterObjectForQuit(m_applicationServer, true);
    RegisterObjectForQuit(m_fileProcessor.get());
    RegisterObjectForQuit(m_connectionManager);
    RegisterObjectForQuit(m_assetProcessorManager);
    RegisterObjectForQuit(m_rcController);

    m_connectionsToRemoveOnShutdown << QObject::connect(
        m_assetProcessorManager, &AssetProcessor::AssetProcessorManager::AssetProcessorManagerIdleState,
        this, [this](bool state)
        {
            if (state)
            {
                QMetaObject::invokeMethod(m_rcController, "SetDispatchPaused", Qt::QueuedConnection, Q_ARG(bool, false));
            }
        });

    m_connectionsToRemoveOnShutdown << QObject::connect(
        m_assetProcessorManager, &AssetProcessor::AssetProcessorManager::AssetProcessorManagerIdleState,
        this, &ApplicationManagerBase::OnAssetProcessorManagerIdleState);

    m_connectionsToRemoveOnShutdown << QObject::connect(m_assetProcessorManager, &AssetProcessor::AssetProcessorManager::FinishedAnalysis, this, [this](int count)
    {
        m_remainingAssetsToFinalize = count;
    });

    m_connectionsToRemoveOnShutdown << QObject::connect(
        m_rcController, &AssetProcessor::RCController::BecameIdle,
        this, [this]()
        {
            Q_EMIT CheckAssetProcessorManagerIdleState();
        });

    m_connectionsToRemoveOnShutdown << QObject::connect(
        this, &ApplicationManagerBase::CheckAssetProcessorManagerIdleState,
        m_assetProcessorManager, &AssetProcessor::AssetProcessorManager::CheckAssetProcessorIdleState);

    MakeActivationConnections();

    // only after everyones had a chance to init messages, we start listening.
    if (m_applicationServer)
    {
        if (!m_applicationServer->startListening())
        {
            // startListening reports any errors it encounters.
            return false;
        }
    }

    AssetProcessor::AssetProcessorStatusEntry entry(AssetProcessor::AssetProcessorStatus::Initializing_Builders, 0, QString());
    Q_EMIT AssetProcessorStatusChanged(entry);

    // Start up a thread which will request a builder to start to handle the registration of gems/builders
    // Builder info will be sent back to the AP via the network connection, start up will wait for the info before continuing
    // See ApplicationManagerBase::InitConnectionManager BuilderRegistrationRequest for the resume point here
    // Waiting here is not possible because the message comes back as a network message, which requires the main thread to process it
    // Since execution has to continue, this also means the thread object will go out of scope, so it must be detached before exiting.
    AZStd::thread_desc desc;
    desc.m_name = "Builder Component Registration";
    AZStd::thread builderRegistrationThread(
        desc,
        []()
        {
            AssetProcessor::BuilderRef builder;
            AssetProcessor::BuilderManagerBus::BroadcastResult(builder, &AssetProcessor::BuilderManagerBus::Events::GetBuilder, AssetProcessor::BuilderPurpose::Registration);

            if (!builder)
            {
                AZ_Error("ApplicationManagerBase", false, "AssetBuilder process failed to start.  Builder registration cannot complete.  Shutting down.");
                AssetProcessor::MessageInfoBus::Broadcast(&AssetProcessor::MessageInfoBus::Events::OnBuilderRegistrationFailure);
            }
        });

    builderRegistrationThread.detach();

    // While waiting for builder registration, start scanning
    GetAssetScanner()->StartScan();

    return true;
}

bool ApplicationManagerBase::PostActivate()
{
    m_connectionManager->LoadConnections();

    InitializeInternalBuilders();

    Q_EMIT OnBuildersRegistered();

    // 25 milliseconds is above the 'while loop' thing that QT does on windows (where small time ticks will spin loop instead of sleep)
    m_ticker = new AzToolsFramework::Ticker(nullptr, 25.0f);
    m_ticker->Start();
    connect(m_ticker, &AzToolsFramework::Ticker::Tick, this, []()
        {
            AZ::SystemTickBus::ExecuteQueuedEvents();
            AZ::SystemTickBus::Broadcast(&AZ::SystemTickEvents::OnSystemTick);
        });

    return true;
}

void ApplicationManagerBase::Reflect()
{
    AZ::SerializeContext* context;
    AZ::ComponentApplicationBus::BroadcastResult(context, &AZ::ComponentApplicationBus::Events::GetSerializeContext);

    AZ_Assert(context, "SerializeContext is not available");

    ApplicationManager::Reflect();

    AssetProcessor::UuidManager::Reflect(context);
}

void ApplicationManagerBase::CreateQtApplication()
{
    m_qApp = new QCoreApplication(*m_frameworkApp.GetArgC(), *m_frameworkApp.GetArgV());
}

bool ApplicationManagerBase::InitializeInternalBuilders()
{
    m_internalBuilder = AZStd::make_shared<AssetProcessor::InternalRecognizerBasedBuilder>();
    bool result = m_internalBuilder->Initialize(*this->m_platformConfiguration);

    m_settingsRegistryBuilder = AZStd::make_shared<AssetProcessor::SettingsRegistryBuilder>();
    result = m_settingsRegistryBuilder->Initialize() && result;

    return result;
}

static void HandleConditionalRetry(const AssetProcessor::BuilderRunJobOutcome& result, int retryCount, AssetProcessor::BuilderRef& builderRef, AssetProcessor::BuilderPurpose purpose)
{
    // If a lost connection occured or the process was terminated before a response can be read, and there is another retry to get the
    // response from a Builder, then handle the logic to log and sleep before attempting the retry of the job
    if ((result == AssetProcessor::BuilderRunJobOutcome::LostConnection ||
         result == AssetProcessor::BuilderRunJobOutcome::ProcessTerminated ) && (retryCount <= AssetProcessor::RetriesForJobLostConnection))
    {
        const int delay = 1 << (retryCount-1);

        // Check if we need a new builder, and if so, request a new one
        if (!builderRef->IsValid())
        {
            // If the connection was lost and the process handle is no longer valid, then we need to request a new builder to reprocess the job
            AZStd::string oldBuilderId = builderRef->GetUuid().ToString<AZStd::string>();
            builderRef.release();

            AssetProcessor::BuilderManagerBus::BroadcastResult(builderRef, &AssetProcessor::BuilderManagerBusTraits::GetBuilder, purpose);

            if (builderRef)
            {
                AZ_TracePrintf(AssetProcessor::ConsoleChannel, "Lost connection to builder %s. Retrying with a new builder %s (Attempt %d with %d second delay)",
                                oldBuilderId.c_str(),
                                builderRef->GetUuid().ToString<AZStd::string>().c_str(),
                                retryCount+1,
                                delay);
            }
            else
            {
                AZ_TracePrintf(AssetProcessor::ConsoleChannel, "Lost connection to builder %s and no further builders are available. Job will not retry.\n",
                               oldBuilderId.c_str());
                // if we failed to get a builder ref, it means we're probably
                // shutting down, in which case we do not want to do an exponential
                // backoff delay and need to return immediately.
                return;
            }
        }
        else
        {
            AZ_TracePrintf(AssetProcessor::ConsoleChannel, "Lost connection to builder %s. Retrying (Attempt %d  with %d second delay)",
                            builderRef->GetUuid().ToString<AZStd::string>().c_str(),
                            retryCount+1,
                            delay);
        }
        AZStd::this_thread::sleep_for(AZStd::chrono::seconds(delay));
    }
}

void ApplicationManagerBase::RegisterBuilderInformation(const AssetBuilderSDK::AssetBuilderDesc& builderDesc)
{
    if (!builderDesc.IsExternalBuilder())
    {
        // Create Job Function validation
        AZ_Error(
            AssetProcessor::ConsoleChannel, builderDesc.m_createJobFunction,
            "Create Job Function (m_createJobFunction) for %s builder is empty.\n", builderDesc.m_name.c_str());

        // Process Job Function validation
        AZ_Error(
            AssetProcessor::ConsoleChannel, builderDesc.m_processJobFunction,
            "Process Job Function (m_processJobFunction) for %s builder is empty.\n", builderDesc.m_name.c_str());
    }

    // Bus ID validation
    AZ_Error(AssetProcessor::ConsoleChannel,
        !builderDesc.m_busId.IsNull(),
        "Bus ID for %s builder is empty.\n",
        builderDesc.m_name.c_str());

    AssetBuilderSDK::AssetBuilderDesc modifiedBuilderDesc = builderDesc;
    // Allow for overrides defined in a BuilderConfig.ini file to update our code defined default values
    AssetProcessor::BuilderConfigurationRequestBus::Broadcast(&AssetProcessor::BuilderConfigurationRequests::UpdateBuilderDescriptor, builderDesc.m_name, modifiedBuilderDesc);

    if (builderDesc.IsExternalBuilder())
    {
        // We're going to override the createJob function so we can run it externally in AssetBuilder, rather than having it run
        // inside the AP
        modifiedBuilderDesc.m_createJobFunction =
            [this](const AssetBuilderSDK::CreateJobsRequest& request, AssetBuilderSDK::CreateJobsResponse& response)
        {
            AssetProcessor::BuilderRef builderRef;
            AssetProcessor::BuilderManagerBus::BroadcastResult(builderRef, &AssetProcessor::BuilderManagerBusTraits::GetBuilder, AssetProcessor::BuilderPurpose::CreateJobs);

            if (builderRef)
            {
                int retryCount = 0;
                AssetProcessor::BuilderRunJobOutcome result;

                if (this->InitiatedShutdown())
                {
                    return; // exit early if you're shutting down!
                }

                do
                {
                    retryCount++;
                    result = builderRef->RunJob<AssetBuilder::CreateJobsNetRequest, AssetBuilder::CreateJobsNetResponse>(
                        request, response, s_MaximumCreateJobsTimeSeconds, "create", "", nullptr);

                    HandleConditionalRetry(result, retryCount, builderRef, AssetProcessor::BuilderPurpose::CreateJobs);

                } while ((result == AssetProcessor::BuilderRunJobOutcome::LostConnection ||
                          result == AssetProcessor::BuilderRunJobOutcome::ProcessTerminated) &&
                          retryCount <= AssetProcessor::RetriesForJobLostConnection);
            }
            else
            {
                AZ_Error("AssetProcessor", false, "Failed to retrieve a valid builder to process job");
            }
        };

        const bool debugOutput = m_assetProcessorManager->GetBuilderDebugFlag();
        // Also override the processJob function to run externally
        modifiedBuilderDesc.m_processJobFunction =
            [this, debugOutput](const AssetBuilderSDK::ProcessJobRequest& request, AssetBuilderSDK::ProcessJobResponse& response)
        {
            AssetBuilderSDK::JobCancelListener jobCancelListener(request.m_jobId);

            AssetProcessor::BuilderRef builderRef;
            AssetProcessor::BuilderManagerBus::BroadcastResult(builderRef, &AssetProcessor::BuilderManagerBusTraits::GetBuilder, AssetProcessor::BuilderPurpose::ProcessJob);

            if (builderRef)
            {
                if (debugOutput)
                {
                    AssetProcessor::BuilderManagerBus::Broadcast(
                        &AssetProcessor::BuilderManagerBusTraits::AddAssetToBuilderProcessedList, builderRef->GetUuid(),
                        request.m_fullPath);
                }

                int retryCount = 0;
                AssetProcessor::BuilderRunJobOutcome result;

                do
                {
                    if (jobCancelListener.IsCancelled())
                    {
                        // do not attempt to continue to retry or spawn
                        // new builders during shut down.
                        break;
                    }

                    if (this->InitiatedShutdown())
                    {
                        return; // exit early if you're shutting down!
                    }

                    retryCount++;
                    result = builderRef->RunJob<AssetBuilder::ProcessJobNetRequest, AssetBuilder::ProcessJobNetResponse>(
                        request, response, s_MaximumProcessJobsTimeSeconds, "process", "", &jobCancelListener, request.m_tempDirPath);

                    HandleConditionalRetry(result, retryCount, builderRef, AssetProcessor::BuilderPurpose::ProcessJob);

                } while ((result == AssetProcessor::BuilderRunJobOutcome::LostConnection ||
                          result == AssetProcessor::BuilderRunJobOutcome::ProcessTerminated) &&
                          retryCount <= AssetProcessor::RetriesForJobLostConnection);
            }
            else
            {
                AZ_Error("AssetProcessor", false, "Failed to retrieve a valid builder to process job");
            }
        };
    }

    if (m_builderDescMap.find(modifiedBuilderDesc.m_busId) != m_builderDescMap.end())
    {
        AZ_Warning(AssetProcessor::DebugChannel, false, "Uuid for %s builder is already registered.\n", modifiedBuilderDesc.m_name.c_str());
        return;
    }
    if (m_builderNameToId.find(modifiedBuilderDesc.m_name) != m_builderNameToId.end())
    {
        AZ_Warning(AssetProcessor::DebugChannel, false, "Duplicate builder detected.  A builder named '%s' is already registered.\n", modifiedBuilderDesc.m_name.c_str());
        return;
    }

    AZStd::sort(modifiedBuilderDesc.m_patterns.begin(), modifiedBuilderDesc.m_patterns.end(),
        [](const AssetBuilderSDK::AssetBuilderPattern& first, const AssetBuilderSDK::AssetBuilderPattern& second)
    {
        return first.ToString() < second.ToString();
    });

    m_builderDescMap[modifiedBuilderDesc.m_busId] = modifiedBuilderDesc;
    m_builderNameToId[modifiedBuilderDesc.m_name] = modifiedBuilderDesc.m_busId;

    for (const AssetBuilderSDK::AssetBuilderPattern& pattern : modifiedBuilderDesc.m_patterns)
    {
        AssetUtilities::BuilderFilePatternMatcher patternMatcher(pattern, modifiedBuilderDesc.m_busId);
        m_matcherBuilderPatterns.push_back(patternMatcher);
    }
}

void ApplicationManagerBase::RegisterComponentDescriptor(AZ::ComponentDescriptor* descriptor)
{
    ApplicationManager::RegisterComponentDescriptor(descriptor);
    if (m_currentExternalAssetBuilder)
    {
        m_currentExternalAssetBuilder->RegisterComponentDesc(descriptor);
    }
    else
    {
        AZ_Warning(AssetProcessor::DebugChannel, false, "Component description can only be registered during component activation.\n");
    }
}

void ApplicationManagerBase::BuilderLog(const AZ::Uuid& builderId, const char* message, ...)
{
    va_list args;
    va_start(args, message);
    BuilderLogV(builderId, message, args);
    va_end(args);
}

void ApplicationManagerBase::BuilderLogV(const AZ::Uuid& builderId, const char* message, va_list list)
{
    AZStd::string builderName;

    if (m_builderDescMap.find(builderId) != m_builderDescMap.end())
    {
        char messageBuffer[1024];
        azvsnprintf(messageBuffer, 1024, message, list);
        AZ_TracePrintf(AssetProcessor::ConsoleChannel, "Builder name : %s Message : %s.\n", m_builderDescMap[builderId].m_name.c_str(), messageBuffer);
    }
    else
    {
        // asset processor does not know about this builder id
        AZ_TracePrintf(AssetProcessor::ConsoleChannel, "AssetProcessor does not know about the builder id: %s. \n", builderId.ToString<AZStd::string>().c_str());
    }
}

bool ApplicationManagerBase::FindBuilderInformation(const AZ::Uuid& builderGuid, AssetBuilderSDK::AssetBuilderDesc& descriptionOut)
{
    auto iter = m_builderDescMap.find(builderGuid);
    if (iter != m_builderDescMap.end())
    {
        descriptionOut = iter->second;
        return true;
    }
    else
    {
        return false;
    }
}

void ApplicationManagerBase::UnRegisterBuilderDescriptor(const AZ::Uuid& builderId)
{
    if (m_builderDescMap.find(builderId) == m_builderDescMap.end())
    {
        AZ_Warning(AssetProcessor::DebugChannel, false, "Cannot unregister builder descriptor for Uuid %s, not currently registered.\n", builderId.ToString<AZStd::string>().c_str());
        return;
    }

    // Remove from the map
    AssetBuilderSDK::AssetBuilderDesc& descToUnregister = m_builderDescMap[builderId];
    AZStd::string descNameToUnregister = descToUnregister.m_name;
    descToUnregister.m_createJobFunction.clear();
    descToUnregister.m_processJobFunction.clear();
    m_builderDescMap.erase(builderId);
    m_builderNameToId.erase(descNameToUnregister);

    // Remove the matcher build pattern
    for (auto remover = this->m_matcherBuilderPatterns.begin();
         remover != this->m_matcherBuilderPatterns.end();
         remover++)
    {
        if (remover->GetBuilderDescID() == builderId)
        {
            auto deleteIter = remover;
            remover++;
            this->m_matcherBuilderPatterns.erase(deleteIter);
        }
    }
}

void ApplicationManagerBase::GetMatchingBuildersInfo(const AZStd::string& assetPath, AssetProcessor::BuilderInfoList& builderInfoList)
{
    AZStd::set<AZ::Uuid>  uniqueBuilderDescIDs;

    for (AssetUtilities::BuilderFilePatternMatcher& matcherPair : m_matcherBuilderPatterns)
    {
        if (uniqueBuilderDescIDs.find(matcherPair.GetBuilderDescID()) != uniqueBuilderDescIDs.end())
        {
            continue;
        }
        if (matcherPair.MatchesPath(assetPath))
        {
            const AssetBuilderSDK::AssetBuilderDesc& builderDesc = m_builderDescMap[matcherPair.GetBuilderDescID()];
            uniqueBuilderDescIDs.insert(matcherPair.GetBuilderDescID());
            builderInfoList.push_back(builderDesc);
        }
    }
}

void ApplicationManagerBase::GetAllBuildersInfo(AssetProcessor::BuilderInfoList& builderInfoList)
{
    for (const auto &builderPair : m_builderDescMap)
    {
        builderInfoList.push_back(builderPair.second);
    }
}

bool ApplicationManagerBase::OnError(const char* /*window*/, const char* /*message*/)
{
    // We don't need to print the message to stdout, the trace system will already do that

    return true;
}

bool ApplicationManagerBase::CheckSufficientDiskSpace(qint64 requiredSpace, bool shutdownIfInsufficient)
{
    QDir cacheDir;
    if (!AssetUtilities::ComputeProjectCacheRoot(cacheDir))
    {
        AZ_Error(
            "AssetProcessor",
            false,
            "Could not compute project cache root, please configure your project correctly to launch Asset Processor.");
        return false;
    }

    QString savePath = cacheDir.absolutePath();

    if (!QDir(savePath).exists())
    {
        // GetFreeDiskSpace will fail if the path does not exist
        QDir dir;
        dir.mkpath(savePath);
    }

    qint64 bytesFree = 0;
    [[maybe_unused]] bool result = AzToolsFramework::ToolsFileUtils::GetFreeDiskSpace(savePath, bytesFree);

    AZ_Assert(result, "Unable to determine the amount of free space on drive containing path (%s).", savePath.toUtf8().constData());

    if (bytesFree < requiredSpace + s_ReservedDiskSpaceInBytes)
    {
        if (shutdownIfInsufficient)
        {
            AZ_Error(AssetProcessor::ConsoleChannel, false, "There is insufficient disk space to continue running.  AssetProcessor will now exit");
            QMetaObject::invokeMethod(this, "QuitRequested", Qt::QueuedConnection);
        }

        return false;
    }

    return true;
}

void ApplicationManagerBase::RemoveOldTempFolders()
{
    QDir rootDir;
    if (!AssetUtilities::ComputeAssetRoot(rootDir))
    {
        return;
    }

    QString startFolder;
    if (auto settingsRegistry = AZ::SettingsRegistry::Get(); settingsRegistry != nullptr)
    {
        if (AZ::IO::Path userPath; settingsRegistry->Get(userPath.Native(), AZ::SettingsRegistryMergeUtils::FilePathKey_ProjectUserPath))
        {
            startFolder = QString::fromUtf8(userPath.c_str(), aznumeric_cast<int>(userPath.Native().size()));
        }
    }

    QDir root;
    if (!AssetUtilities::CreateTempRootFolder(startFolder, root))
    {
        return;
    }

    // We will remove old temp folders if either their modified time is older than the cutoff time or
    // if the total number of temp folders have exceeded the maximum number of temp folders.
    QFileInfoList entries = root.entryInfoList(QDir::Dirs | QDir::NoDotAndDotDot, QDir::Time); // sorting by modification time
    int folderCount = 0;
    bool removeFolder = false;
    QDateTime cutoffTime = QDateTime::currentDateTime().addDays(-7);
    for (const QFileInfo& entry : entries)
    {
        if (!entry.fileName().startsWith("JobTemp-"))
        {
            continue;
        }

        // Since we are sorting the folders list from latest to oldest, we will either be in a state where we have to delete all the remaining folders or not
        // because either we have reached the folder limit or reached the cutoff date limit.
        removeFolder = removeFolder || (folderCount++ >= s_MaximumTempFolders) ||
            (entry.lastModified() < cutoffTime);

        if (removeFolder)
        {
            QDir dir(entry.absoluteFilePath());
            dir.removeRecursively();
        }
    }
}

void ApplicationManagerBase::ConnectivityStateChanged(const AzToolsFramework::SourceControlState /*newState*/)
{
    Q_EMIT SourceControlReady();
}

void ApplicationManagerBase::OnBuilderRegistrationFailure()
{
    QMetaObject::invokeMethod(this, "QuitRequested");
}

void ApplicationManagerBase::OnAssetProcessorManagerIdleState(bool isIdle)
{
    // these can come in during shutdown.
    if (InitiatedShutdown())
    {
        return;
    }

    if (isIdle)
    {
        if (!m_AssetProcessorManagerIdleState)
        {
            // We want to again ask the APM for the idle state just incase it goes from idle to non idle in between
            Q_EMIT CheckAssetProcessorManagerIdleState();
        }
        else
        {
            CheckForIdle();
            return;
        }
    }
    if (isIdle != m_AssetProcessorManagerIdleState)
    {
        Q_EMIT AssetProcesserManagerIdleStateChange(isIdle);
    }
    m_AssetProcessorManagerIdleState = isIdle;
}

bool ApplicationManagerBase::IsAssetProcessorManagerIdle() const
{
    return m_AssetProcessorManagerIdleState;
}

void ApplicationManagerBase::OnActiveJobsCountChanged(unsigned int count)
{
    AssetProcessor::AssetProcessorStatusEntry entry(AssetProcessor::AssetProcessorStatus::Processing_Jobs, count);
    Q_EMIT AssetProcessorStatusChanged(entry);
}<|MERGE_RESOLUTION|>--- conflicted
+++ resolved
@@ -409,15 +409,10 @@
             }
         });
     QObject::connect(m_assetScanner, &AssetScanner::AssetScanningStatusChanged, m_assetProcessorManager, &AssetProcessorManager::OnAssetScannerStatusChange);
-<<<<<<< HEAD
     QObject::connect(m_assetScanner, &AssetScanner::FilesFound,                 m_assetProcessorManager, &AssetProcessorManager::RecordFilesFromScanner);
     QObject::connect(m_assetScanner, &AssetScanner::FoldersFound,               m_assetProcessorManager, &AssetProcessorManager::RecordFoldersFromScanner);
-=======
-    QObject::connect(m_assetScanner, &AssetScanner::FilesFound,                 m_assetProcessorManager, &AssetProcessorManager::AssessFilesFromScanner);
-    QObject::connect(m_assetScanner, &AssetScanner::FoldersFound,               m_assetProcessorManager, &AssetProcessorManager::RecordFoldersFromScanner);
     QObject::connect(m_assetScanner, &AssetScanner::ExcludedFound,              m_assetProcessorManager, &AssetProcessorManager::RecordExcludesFromScanner);
 
->>>>>>> f375017d
 
     QObject::connect(m_assetScanner, &AssetScanner::FilesFound, [this](QSet<AssetFileInfo> files) { m_fileStateCache->AddInfoSet(files); });
     QObject::connect(m_assetScanner, &AssetScanner::FoldersFound, [this](QSet<AssetFileInfo> files) { m_fileStateCache->AddInfoSet(files); });
@@ -1487,8 +1482,6 @@
     InitFileStateCache();
     InitFileProcessor();
     InitUuidManager();
-<<<<<<< HEAD
-=======
 
     // now that apm, statecache, processor, and uuid manager are all alive, hook them up to the signal that AP
     // gives when it modifies an intermediate asset.  For the file cache, we hook it up directly so that there is
@@ -1521,8 +1514,6 @@
         notifyUuidManagerAndFileProcessor,
         Qt::QueuedConnection);
 
-    InitAssetCatalog();
->>>>>>> f375017d
     InitFileMonitor(AZStd::make_unique<FileWatcher>());
     InitAssetScanner();
     InitAssetServerHandler();
