--- conflicted
+++ resolved
@@ -256,19 +256,11 @@
         //! Retrieve the remote folder location for the shared cache 
         virtual const AZStd::string& GetServerAddress() const = 0;
         //! Store the remote folder location for the shared cache 
-<<<<<<< HEAD
         virtual bool SetServerAddress(const AZStd::string& address) = 0;
     };
     using AssetServerBus = AZ::EBus<AssetServerBusTraits>;
 
-    // This EBUS is notify listeners when Asset Server state(s) changes.
-=======
-        virtual void SetServerAddress(const AZStd::string& address) = 0;
-    };
-    using AssetServerBus = AZ::EBus<AssetServerBusTraits>;
-
     // This EBUS has notify listeners when Asset Server state(s) changes.
->>>>>>> 049db2e9
     class AssetServerNotifications
         : public AZ::EBusTraits
     {
@@ -277,11 +269,7 @@
         static const AZ::EBusAddressPolicy AddressPolicy = AZ::EBusAddressPolicy::Single; //single bus
         typedef AZStd::recursive_mutex MutexType;
 
-<<<<<<< HEAD
-        //! TBD
-=======
         //! This emits when the mode of the Asset Server Cache mode has changed.
->>>>>>> 049db2e9
         virtual void OnRemoteCachingModeChanged([[maybe_unused]] AssetServerMode mode) {}
     };
     using AssetServerNotificationBus = AZ::EBus<AssetServerNotifications>;
