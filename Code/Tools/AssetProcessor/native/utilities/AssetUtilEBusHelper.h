/*
 * Copyright (c) Contributors to the Open 3D Engine Project.
 * For complete copyright and license terms please see the LICENSE at the root of this distribution.
 *
 * SPDX-License-Identifier: Apache-2.0 OR MIT
 *
 */

#pragma once

#include <AzCore/EBus/EBus.h>
#include <AzCore/std/parallel/mutex.h>
#include <AzCore/std/string/string.h>
#include <AzCore/std/containers/vector.h>
#include <AzFramework/Asset/AssetProcessorMessages.h>
#include <AssetBuilderSDK/AssetBuilderBusses.h>
#include <native/assetprocessor.h>
#include <QByteArray>

namespace AssetProcessor
{
    struct BuilderParams;
}

namespace AssetUtilities
{
    class QuitListener;
    class JobLogTraceListener;
}


//This EBUS broadcasts the platform of the connection the AssetProcessor connected or disconnected with
class AssetProcessorPlaformBusTraits
    : public AZ::EBusTraits
{
public:
    static const AZ::EBusHandlerPolicy HandlerPolicy = AZ::EBusHandlerPolicy::Multiple; // multi listener
    static const AZ::EBusAddressPolicy AddressPolicy = AZ::EBusAddressPolicy::Single; //single bus

    virtual ~AssetProcessorPlaformBusTraits() {}
    //Informs that the AP got a connection for this platform.
    virtual void AssetProcessorPlatformConnected(const AZStd::string platform) {}
    //Informs that a connection got disconnected for this platform.
    virtual void AssetProcessorPlatformDisconnected(const AZStd::string platform) {}
};

using AssetProcessorPlatformBus = AZ::EBus<AssetProcessorPlaformBusTraits>;

class ApplicationServerBusTraits
    : public AZ::EBusTraits
{
public:
    static const AZ::EBusHandlerPolicy HandlerPolicy = AZ::EBusHandlerPolicy::Single;
    static const AZ::EBusAddressPolicy AddressPolicy = AZ::EBusAddressPolicy::Single;
    typedef AZStd::recursive_mutex MutexType;

    virtual ~ApplicationServerBusTraits() {};

    //! Returns the port the server is set to listen on
    virtual int GetServerListeningPort() const = 0;
};

using ApplicationServerBus = AZ::EBus<ApplicationServerBusTraits>;

namespace AzFramework
{
    namespace AssetSystem
    {
        class BaseAssetProcessorMessage;
    }
}

namespace AssetProcessor
{
    // This bus sends messages to connected clients/proxies identified by their connection ID. The bus
    // is addressed by the connection ID as assigned by the ConnectionManager.
    class ConnectionBusTraits
        : public AZ::EBusTraits
    {
    public:
        static const AZ::EBusAddressPolicy AddressPolicy = AZ::EBusAddressPolicy::ById;
        static const AZ::EBusHandlerPolicy HandlerPolicy = AZ::EBusHandlerPolicy::Single;
        typedef unsigned int BusIdType;
        typedef AZStd::recursive_mutex MutexType;

        virtual ~ConnectionBusTraits() {}

        // Sends an unsolicited message to the connection
        virtual size_t Send(unsigned int serial, const AzFramework::AssetSystem::BaseAssetProcessorMessage& message) = 0;
        // Sends a raw buffer to the connection
        virtual size_t SendRaw(unsigned int type, unsigned int serial, const QByteArray& data) = 0;

        // Sends a message to the connection if the platform match
        virtual size_t SendPerPlatform(unsigned int serial, const AzFramework::AssetSystem::BaseAssetProcessorMessage& message, const QString& platform) = 0;
        // Sends a raw buffer to the connection if the platform match
        virtual size_t SendRawPerPlatform(unsigned int type, unsigned int serial, const QByteArray& data, const QString& platform) = 0;

        using ResponseCallback = AZStd::function<void(AZ::u32, QByteArray)>;

        // Sends a message to the connection which expects a response.
        virtual unsigned int SendRequest(const AzFramework::AssetSystem::BaseAssetProcessorMessage& message, const ResponseCallback& callback) = 0;

        // Sends a response to the connection
        virtual size_t SendResponse(unsigned int serial, const AzFramework::AssetSystem::BaseAssetProcessorMessage& message) = 0;

        // Removes a response handler that is no longer needed
        virtual void RemoveResponseHandler(unsigned int serial) = 0;
    };

    using ConnectionBus = AZ::EBus<ConnectionBusTraits>;

    class MessageInfoBusTraits
        : public AZ::EBusTraits
    {
    public:
        static const AZ::EBusHandlerPolicy HandlerPolicy = AZ::EBusHandlerPolicy::Multiple; // multi listener
        static const AZ::EBusAddressPolicy AddressPolicy = AZ::EBusAddressPolicy::Single; //single bus
        typedef AZStd::recursive_mutex MutexType;

        virtual ~MessageInfoBusTraits() {}
        //Show a message window to the user
        virtual void NegotiationFailed() {}
        // Notifies listeners of a given Asset failing to process
        virtual void OnAssetFailed(const AZStd::string& /*sourceFileName*/) {}
        // Notifies listener about a general error
        virtual void OnErrorMessage([[maybe_unused]] const char* error) {}
        // Notifies listener about a builder registration failure
        virtual void OnBuilderRegistrationFailure() {};
    };

    using MessageInfoBus = AZ::EBus<MessageInfoBusTraits>;


    typedef AZStd::vector <AssetBuilderSDK::AssetBuilderDesc> BuilderInfoList;

    // This EBUS is used to retrieve asset builder Information
    class AssetBuilderInfoBusTraits
        : public AZ::EBusTraits
    {
    public:
        static const AZ::EBusHandlerPolicy HandlerPolicy = AZ::EBusHandlerPolicy::Single; // single listener
        static const AZ::EBusAddressPolicy AddressPolicy = AZ::EBusAddressPolicy::Single; //single bus
        using MutexType = AZStd::recursive_mutex;

        virtual ~AssetBuilderInfoBusTraits() {}

        // For a given asset returns a list of all asset builder that are interested in it.

        virtual void GetMatchingBuildersInfo(const AZStd::string& assetPath, AssetProcessor::BuilderInfoList& /*builderInfoList*/) = 0;
        virtual void GetAllBuildersInfo(AssetProcessor::BuilderInfoList& /*builderInfoList*/) = 0;
    };

    using  AssetBuilderInfoBus = AZ::EBus<AssetBuilderInfoBusTraits>;

    // This EBUS is used to broadcast information about the currently processing job
    class ProcessingJobInfoBusTraits
        : public AZ::EBusTraits
    {
    public:
        static const AZ::EBusHandlerPolicy HandlerPolicy = AZ::EBusHandlerPolicy::Single; // single listener
        static const AZ::EBusAddressPolicy AddressPolicy = AZ::EBusAddressPolicy::Single; //single bus
        typedef AZStd::recursive_mutex MutexType;

        virtual ~ProcessingJobInfoBusTraits() {}

        // Will notify other systems a product is about to be updated in the cache. This can mean that
        // it will be created, overwritten with new data or deleted. BeginCacheFileUpdate is pared with
        // EndCacheFileUpdate.
        virtual void BeginCacheFileUpdate(const char* /*productPath*/) {};
        // Will notify other systems that a file in the cache has been updated along with status of whether it
        // succeeded or failed. EndCacheFileUpdate is paired with BeginCacheFileUpdate.
        virtual void EndCacheFileUpdate(const char* /*productPath*/, bool /*queueAgainForDeletion*/) {};
        virtual AZ::u32 GetJobFingerprint(const AssetProcessor::JobIndentifier& /*jobIndentifier*/) { return 0; };
    };

    using ProcessingJobInfoBus = AZ::EBus<ProcessingJobInfoBusTraits>;

    // This EBUS is used to issue requests to the AssetCatalog
    class AssetRegistryRequests
        : public AZ::EBusTraits
    {
    public:
        static const AZ::EBusHandlerPolicy HandlerPolicy = AZ::EBusHandlerPolicy::Single; // single listener
        static const AZ::EBusAddressPolicy AddressPolicy = AZ::EBusAddressPolicy::Single; //single bus
        typedef AZStd::recursive_mutex MutexType;

        // This function will either return the registry version of the next registry save or of the current one, if it is in progress
        // It will not put another save registry event in the event pump if we are currently in the process of saving the registry
        virtual int SaveRegistry() = 0;

        // This method checks for cyclic preload dependency for all the currently processed assets.
        virtual void ValidatePreLoadDependency() = 0;
    };

    typedef AZ::EBus<AssetRegistryRequests> AssetRegistryRequestBus;

    // This EBUS issues notifications when the catalog begins and finishes saving the asset registry
    class AssetRegistryNotifications
        : public AZ::EBusTraits
    {
    public:
        static const AZ::EBusHandlerPolicy HandlerPolicy = AZ::EBusHandlerPolicy::Multiple; // single listener
        static const AZ::EBusAddressPolicy AddressPolicy = AZ::EBusAddressPolicy::Single; //single bus
        typedef AZStd::recursive_mutex MutexType;

        // The asset catalog has finished saving the registry
        virtual void OnRegistrySaveComplete(int /*assetCatalogVersion*/, bool /*allCatalogsSaved*/) {}
    };

    using AssetRegistryNotificationBus = AZ::EBus<AssetRegistryNotifications>;

    // This EBUS is used to check if there is sufficient disk space
    class IDiskSpaceInfo
    {
    public:
        AZ_RTTI(IDiskSpaceInfo, "{0A324878-9871-49DA-8F34-AE3B1D43B7C0}");

        // Returns true if there is at least `requiredSpace` bytes plus 256kb free disk space in the project cache folder
        // If shutdownIfInsufficient is true, an error will be displayed and the application will be shutdown
        virtual bool CheckSufficientDiskSpace(qint64 /*requiredSpace*/, bool /*shutdownIfInsufficient*/) { return true; }
    };

<<<<<<< HEAD
    using DiskSpaceInfoBus = AZ::EBus<DiskSpaceInfoBusTraits>;

    //! Defines the modes the Asset Cache Server mode setting for the Asset Processor (AP).
    enum class AssetServerMode
    {
        Inactive, //! This mode means the AP is offline; only processing the assets locally
        Server, //! This mode means the AP is writing out the asset products to a remote location
        Client //! This mode means the AP is attempting to retrieve asset products from a remote location
    };

=======
>>>>>>> 853ea937
    // This EBUS is used to perform Asset Server related tasks.
    class AssetServerBusTraits
        : public AZ::EBusTraits
    {
    public:
        static const AZ::EBusHandlerPolicy HandlerPolicy = AZ::EBusHandlerPolicy::Single;
        static const AZ::EBusAddressPolicy AddressPolicy = AZ::EBusAddressPolicy::Single;
        typedef AZStd::recursive_mutex MutexType;
        static const bool LocklessDispatch = true;
        //! This will return true if we were able to verify the server address as being valid, otherwise return false.
        virtual bool IsServerAddressValid() = 0;
        //! StoreJobResult should store all the files in the temp folder provided by the builderParams to the server
        //! As well as any outputProducts which are outside the temp folder intended to be copied directly to the
        //! Cache without going through the temp folder
        //! It should associate those files with the server key provided by the builderParams because
        //! it will be send the same server key to retrieve these files by the client.
        //! This will return true if it was able to save all the relevant job data to the server, otherwise return false.
        virtual bool StoreJobResult(const AssetProcessor::BuilderParams& builderParams, AZStd::vector<AZStd::string>& sourceFileList) = 0;
        //! RetrieveJobResult should retrieve all the files associated with the server key provided in the builderParams
        //! and put them in the temporary directory provided by the builderParam.
        //! This will return true if it was able to retrieve all the relevant job data from the server, otherwise return false.
        virtual bool RetrieveJobResult(const AssetProcessor::BuilderParams& builderParams) = 0;
        //! Retrive the current mode for shared caching
        virtual AssetServerMode GetRemoteCachingMode() const = 0;
        //! Store the shared caching mode
        virtual void SetRemoteCachingMode(AssetServerMode mode) = 0;
        //! Retrieve the remote folder location for the shared cache 
        virtual const AZStd::string& GetServerAddress() const = 0;
        //! Store the remote folder location for the shared cache 
        virtual void SetServerAddress(const AZStd::string& address) = 0;
    };
    using AssetServerBus = AZ::EBus<AssetServerBusTraits>;

    // This EBUS is notify listeners when Asset Server state(s) changes.
    class AssetServerNotifications
        : public AZ::EBusTraits
    {
    public:
        static const AZ::EBusHandlerPolicy HandlerPolicy = AZ::EBusHandlerPolicy::Multiple; // multi listener
        static const AZ::EBusAddressPolicy AddressPolicy = AZ::EBusAddressPolicy::Single; //single bus
        typedef AZStd::recursive_mutex MutexType;

        //! TBD
        virtual void OnRemoteCachingModeChanged([[maybe_unused]] AssetServerMode mode) {}
    };
    using AssetServerNotificationBus = AZ::EBus<AssetServerNotifications>;

    // This EBUS is used to retrieve asset server information
    class AssetServerInfoBusTraits
        : public AZ::EBusTraits
    {
    public:
        static const AZ::EBusHandlerPolicy HandlerPolicy = AZ::EBusHandlerPolicy::Single; // single listener
        static const AZ::EBusAddressPolicy AddressPolicy = AZ::EBusAddressPolicy::Single; // single bus
        using MutexType = AZStd::recursive_mutex;

        virtual ~AssetServerInfoBusTraits() = default;

        virtual const AZStd::string& ComputeArchiveFilePath(const AssetProcessor::BuilderParams& builderParams) = 0;
    };

    using  AssetServerInfoBus = AZ::EBus<AssetServerInfoBusTraits>;
} // namespace AssetProcessor<|MERGE_RESOLUTION|>--- conflicted
+++ resolved
@@ -220,9 +220,6 @@
         virtual bool CheckSufficientDiskSpace(qint64 /*requiredSpace*/, bool /*shutdownIfInsufficient*/) { return true; }
     };
 
-<<<<<<< HEAD
-    using DiskSpaceInfoBus = AZ::EBus<DiskSpaceInfoBusTraits>;
-
     //! Defines the modes the Asset Cache Server mode setting for the Asset Processor (AP).
     enum class AssetServerMode
     {
@@ -230,9 +227,6 @@
         Server, //! This mode means the AP is writing out the asset products to a remote location
         Client //! This mode means the AP is attempting to retrieve asset products from a remote location
     };
-
-=======
->>>>>>> 853ea937
     // This EBUS is used to perform Asset Server related tasks.
     class AssetServerBusTraits
         : public AZ::EBusTraits
