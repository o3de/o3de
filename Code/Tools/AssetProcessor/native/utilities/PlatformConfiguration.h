/*
 * Copyright (c) Contributors to the Open 3D Engine Project.
 * For complete copyright and license terms please see the LICENSE at the root of this distribution.
 *
 * SPDX-License-Identifier: Apache-2.0 OR MIT
 *
 */
#ifndef PLATFORMCONFIGURATION_H
#define PLATFORMCONFIGURATION_H

#if !defined(Q_MOC_RUN)
#include <QList>
#include <QString>
#include <QObject>
#include <QHash>
#include <QRegExp>
#include <QPair>
#include <QVector>
#include <QSet>

#include <AzCore/Settings/SettingsRegistry.h>
#include <AzCore/std/string/string.h>
#include <native/utilities/assetUtils.h>
#include <native/AssetManager/assetScanFolderInfo.h>
#include <AssetBuilderSDK/AssetBuilderSDK.h>
#include <AzToolsFramework/Asset/AssetUtils.h>
#endif


namespace AZ
{
    class SettingsRegistryInterface;
}

namespace AssetProcessor
{
    inline constexpr const char* AssetProcessorSettingsKey{ "/Amazon/AssetProcessor/Settings" };
    class PlatformConfiguration;
    class ScanFolderInfo;
    extern const char AssetConfigPlatformDir[];
    extern const char AssetProcessorPlatformConfigFileName[];

    struct AssetImporterPathsVisitor
        : AZ::SettingsRegistryInterface::Visitor
    {
        AssetImporterPathsVisitor(AZ::SettingsRegistryInterface* settingsRegistry, AZStd::vector<AZStd::string>& supportedExtension)
            : m_settingsRegistry(settingsRegistry)
            , m_supportedFileExtensions(supportedExtension)
        {
        }

        using AZ::SettingsRegistryInterface::Visitor::Visit;
        void Visit(AZStd::string_view path, AZStd::string_view, AZ::SettingsRegistryInterface::Type, AZStd::string_view value) override;

        AZ::SettingsRegistryInterface* m_settingsRegistry;
        AZStd::vector<AZStd::string> m_supportedFileExtensions;
    };

    //! Information for a given recognizer, on a specific platform
    //! essentially a plain data holder, but with helper funcs
    enum class AssetInternalSpec
    {
        Copy,
        Skip
    };

    //! The data about a particular recognizer, including all platform specs.
    //! essentially a plain data holder, but with helper funcs
    struct AssetRecognizer
    {
        AZ_CLASS_ALLOCATOR(AssetRecognizer, AZ::SystemAllocator, 0);
        AZ_TYPE_INFO(AssetPlatformSpec, "{29B7A73A-4D7F-4C19-AEAC-6D6750FB1156}");

        AssetRecognizer() = default;

<<<<<<< HEAD
        AssetRecognizer(const QString& name, bool testLockSource, int priority,
            bool critical, bool supportsCreateJobs, AssetBuilderSDK::FilePatternMatcher patternMatcher,
            const QString& version, const AZ::Data::AssetType& productAssetType, bool outputProductDependencies, bool checkServer = false)
=======
        AssetRecognizer(
            const AZStd::string& name,
            bool testLockSource,
            int priority,
            bool critical,
            bool supportsCreateJobs,
            AssetBuilderSDK::FilePatternMatcher patternMatcher, 
            const AZStd::string& version,
            const AZ::Data::AssetType& productAssetType,
            bool outputProductDependencies,
            bool checkServer = false)
>>>>>>> ee06ef79
            : m_name(name)
            , m_testLockSource(testLockSource)
            , m_priority(priority)
            , m_isCritical(critical)
            , m_supportsCreateJobs(supportsCreateJobs)
            , m_patternMatcher(patternMatcher)
            , m_version(version)
            , m_productAssetType(productAssetType) // if specified, it allows you to assign a UUID for the type of products directly.
            , m_outputProductDependencies(outputProductDependencies)
            , m_checkServer(checkServer)
        {}

        AZStd::string m_name;
        AssetBuilderSDK::FilePatternMatcher  m_patternMatcher;
        AZStd::string m_version = {};

        // the QString is the Platform Identifier ("pc")
        // the AssetInternalSpec specifies the type of internal job to process
        AZStd::unordered_map<AZStd::string, AssetInternalSpec> m_platformSpecs;

        // an optional parameter which is a UUID of types to assign to the output asset(s)
        // if you don't specify one, then a heuristic will be used
        AZ::Uuid m_productAssetType = AZ::Uuid::CreateNull();

        int m_priority = 0; // used in order to sort these jobs vs other jobs when no other priority is applied (such as platform connected)
        bool m_testLockSource = false;
        bool m_isCritical = false;
        bool m_checkServer = false;
        bool m_supportsCreateJobs = false; // used to indicate a recognizer that can respond to a createJobs request
        bool m_outputProductDependencies = false;
    };
    //! Dictionary of Asset Recognizers based on name
    typedef AZStd::unordered_map<AZStd::string, AssetRecognizer> RecognizerContainer;
    typedef QList<const AssetRecognizer*> RecognizerPointerContainer;

    //! The structure holds information about a particular exclude recognizer
    struct ExcludeAssetRecognizer
    {
        QString                             m_name;
        AssetBuilderSDK::FilePatternMatcher  m_patternMatcher;
    };
    typedef QHash<QString, ExcludeAssetRecognizer> ExcludeRecognizerContainer;

    //! Interface to get constant references to asset and exclude recognizers
    struct RecognizerConfiguration
    {
        AZ_RTTI(RecognizerConfiguration, "{2E4DD73E-8D1E-42BC-A3E3-1A671D636DAC}");

        virtual const RecognizerContainer& GetAssetRecognizerContainer() const = 0;
        virtual const RecognizerContainer& GetAssetCacheRecognizerContainer() const = 0;
        virtual const ExcludeRecognizerContainer& GetExcludeAssetRecognizerContainer() const = 0;
        virtual bool AddAssetCacheRecognizerContainer(const RecognizerContainer& recognizerContainer) = 0;
    };

    //! Visitor for reading the "/Amazon/AssetProcessor/Settings/ScanFolder *" entries from the Settings Registry
    //! Expects the key to path to the visitor to be "/Amazon/AssetProcessor/Settings"
    struct ScanFolderVisitor
        : AZ::SettingsRegistryInterface::Visitor
    {
        AZ::SettingsRegistryInterface::VisitResponse Traverse(AZStd::string_view jsonPath, AZStd::string_view valueName,
            AZ::SettingsRegistryInterface::VisitAction action, AZ::SettingsRegistryInterface::Type) override;

        using AZ::SettingsRegistryInterface::Visitor::Visit;
        void Visit(AZStd::string_view path, AZStd::string_view valueName, AZ::SettingsRegistryInterface::Type, AZ::s64 value) override;
        void Visit(AZStd::string_view path, AZStd::string_view valueName, AZ::SettingsRegistryInterface::Type, AZStd::string_view value) override;

        struct ScanFolderInfo
        {
            AZStd::string m_scanFolderIdentifier;
            AZStd::string m_scanFolderDisplayName;
            AZ::IO::Path m_watchPath{ AZ::IO::PosixPathSeparator };
            AZStd::vector<AZStd::string> m_includeIdentifiers;
            AZStd::vector<AZStd::string> m_excludeIdentifiers;
            int m_scanOrder{};
            bool m_isRecursive{};
        };
        AZStd::vector<ScanFolderInfo> m_scanFolderInfos;
    private:
        AZStd::stack<AZStd::string> m_scanFolderStack;
    };

    struct ExcludeVisitor
        : AZ::SettingsRegistryInterface::Visitor
    {
        AZ::SettingsRegistryInterface::VisitResponse Traverse(AZStd::string_view jsonPath, AZStd::string_view valueName,
            AZ::SettingsRegistryInterface::VisitAction action, AZ::SettingsRegistryInterface::Type) override;

        using AZ::SettingsRegistryInterface::Visitor::Visit;
        void Visit(AZStd::string_view path, AZStd::string_view valueName, AZ::SettingsRegistryInterface::Type, AZStd::string_view value) override;

        AZStd::vector<ExcludeAssetRecognizer> m_excludeAssetRecognizers;
    private:
        AZStd::stack<AZStd::string> m_excludeNameStack;
    };

    struct SimpleJobVisitor
        : AZ::SettingsRegistryInterface::Visitor
    {
        SimpleJobVisitor(const AZ::SettingsRegistryInterface& settingsRegistry, const AZStd::vector<AssetBuilderSDK::PlatformInfo>& enabledPlatforms)
            : m_registry(settingsRegistry)
            , m_enabledPlatforms(enabledPlatforms)
        {
        }
        AZ::SettingsRegistryInterface::VisitResponse Traverse(AZStd::string_view jsonPath, AZStd::string_view valueName,
            AZ::SettingsRegistryInterface::VisitAction action, AZ::SettingsRegistryInterface::Type) override;

        using AZ::SettingsRegistryInterface::Visitor::Visit;
        void Visit(AZStd::string_view path, AZStd::string_view valueName, AZ::SettingsRegistryInterface::Type, bool value) override;
        void Visit(AZStd::string_view path, AZStd::string_view valueName, AZ::SettingsRegistryInterface::Type, AZ::s64 value) override;
        void Visit(AZStd::string_view path, AZStd::string_view valueName, AZ::SettingsRegistryInterface::Type, AZStd::string_view value) override;

        struct SimpleJobAssetRecognizer
        {
            AssetRecognizer m_recognizer;
            AZStd::string m_defaultParams;
            bool m_ignore{};
        };
        AZStd::vector<SimpleJobAssetRecognizer> m_assetRecognizers;
    private:
        void ApplyParamsOverrides(AZStd::string_view path);

        AZStd::stack<AZStd::string> m_simpleJobNameStack;
        const AZ::SettingsRegistryInterface& m_registry;
        const AZStd::vector<AssetBuilderSDK::PlatformInfo>& m_enabledPlatforms;
    };

    //! This vistor reads in the Asset Cache Server configuration elements from the settings registry
    struct ACSVisitor
        : AZ::SettingsRegistryInterface::Visitor
    {
        AZ::SettingsRegistryInterface::VisitResponse Traverse(AZStd::string_view jsonPath, AZStd::string_view valueName,
            AZ::SettingsRegistryInterface::VisitAction action, AZ::SettingsRegistryInterface::Type) override;

        using AZ::SettingsRegistryInterface::Visitor::Visit;
        void Visit(AZStd::string_view path, AZStd::string_view valueName, AZ::SettingsRegistryInterface::Type, bool value) override;
        void Visit(AZStd::string_view path, AZStd::string_view valueName, AZ::SettingsRegistryInterface::Type, AZ::s64 value) override;
        void Visit(AZStd::string_view path, AZStd::string_view valueName, AZ::SettingsRegistryInterface::Type, AZStd::string_view value) override;

        AZStd::vector<AssetRecognizer> m_assetRecognizers;
    private:
        AssetRecognizer* CurrentAssetRecognizer();

        AZStd::stack<AZStd::string> m_nameStack;
    };

    /** Reads the platform ini configuration file to determine
    * platforms for which assets needs to be build
    */
    class PlatformConfiguration
        : public QObject
        , public RecognizerConfiguration
    {
        Q_OBJECT
    public:
        typedef QPair<QRegExp, QString> RCSpec;
        typedef QVector<RCSpec> RCSpecList;

    public:
        explicit PlatformConfiguration(QObject* pParent = nullptr);
        virtual ~PlatformConfiguration() = default;

        /** Use this function to parse the set of config files and the gem file to set up the platform config.
        * This should be about the only function that is required to be called in order to end up with
        * a full configuration.
        * Note that order of the config files is relevant - later files override settings in
        * files that are earlier.
        **/
        bool InitializeFromConfigFiles(const QString& absoluteSystemRoot, const QString& absoluteAssetRoot, const QString& projectPath, bool addPlatformConfigs = true, bool addGemsConfigs = true);

        //! Merge an AssetProcessor*Config.ini path to the Settings Registry
        //! The settings are anchored underneath the AssetProcessor::AssetProcessorSettingsKey JSON pointer
        static bool MergeConfigFileToSettingsRegistry(AZ::SettingsRegistryInterface& settingsRegistry, const AZ::IO::PathView& filePathView);

        const AZStd::vector<AssetBuilderSDK::PlatformInfo>& GetEnabledPlatforms() const;
        const AssetBuilderSDK::PlatformInfo* const GetPlatformByIdentifier(const char* identifier) const;

        //! Add AssetProcessor config files from platform specific folders
        bool AddPlatformConfigFilePaths(AZStd::vector<AZ::IO::Path>& configList);

        int MetaDataFileTypesCount() const { return m_metaDataFileTypes.count(); }
        // Metadata file types are (meta file extension, original file extension - or blank if its tacked on the end instead of replacing).
        // so for example if its
        // blah.tif + blah.tif.metadata, then its ("metadata", "")
        // but if its blah.tif + blah.metadata (replacing tif, data is lost) then its ("metadata", "tif")
        QPair<QString, QString> GetMetaDataFileTypeAt(int pos) const;

        // Metadata extensions can also be a real file, to create a dependency on file types if a specific file changes
        // so for example, a Metadata file type pair ("Animations/SkeletonList.xml", "i_caf")
        // would cause all i_caf files to be re-evaluated when Animations/SkeletonList.xml is modified.
        bool IsMetaDataTypeRealFile(QString relativeName) const;

        void EnablePlatform(const AssetBuilderSDK::PlatformInfo& platform, bool enable = true);

        //! Gets the minumum jobs specified in the configuration file
        int GetMinJobs() const;
        int GetMaxJobs() const;

        void EnableCommonPlatform();
        void AddIntermediateScanFolder();

        //! Return how many scan folders there are
        int GetScanFolderCount() const;

        //! Return the gems info list
        AZStd::vector<AzFramework::GemInfo> GetGemsInformation() const;

        //! Retrieve the scan folder at a given index.
        AssetProcessor::ScanFolderInfo& GetScanFolderAt(int index);

        //! Retrieve the scan folder at a given index.
        const AssetProcessor::ScanFolderInfo& GetScanFolderAt(int index) const;

        //!  Manually add a scan folder.  Also used for testing.
        void AddScanFolder(const AssetProcessor::ScanFolderInfo& source, bool isUnitTesting = false);


        //!  Manually add a recognizer.  Used for testing.
        void AddRecognizer(const AssetRecognizer& source);

        //!  Manually remove a recognizer.  Used for testing.
        void RemoveRecognizer(QString name);

        //!  Manually add an exclude recognizer.  Used for testing.
        void AddExcludeRecognizer(const ExcludeAssetRecognizer& recogniser);

        //!  Manually remove an exclude recognizer.  Used for testing.
        void RemoveExcludeRecognizer(QString name);

        //!  Manually add a metadata type.  Used for testing.
        //!  The originalextension, if specified, means this metafile type REPLACES the given extension
        //!  If not specified (blank) it means that the metafile extension is added onto the end instead and does
        //!  not remove the original file extension
        void AddMetaDataType(const QString& type, const QString& originalExtension);

        // ------------------- utility functions --------------------
        ///! Checks to see whether the input file is an excluded file
        bool IsFileExcluded(QString fileName) const;

        //! Given a file name, return a container that contains all matching recognizers
        //!
        //! Returns false if there were no matches, otherwise returns true
        bool GetMatchingRecognizers(QString fileName, RecognizerPointerContainer& output) const;

        //! given a fileName (as a relative and which scan folder it was found in)
        //! Return either an empty string, or the canonical path to a file which overrides it
        //! because of folder priority.
        //! Note that scanFolderName is only used to exit quickly
        //! If its found in any scan folder before it arrives at scanFolderName it will be considered a hit
        QString GetOverridingFile(QString relativeName, QString scanFolderName) const;

        //! given a relative name, loop over folders and resolve it to a full path with the first existing match.
        QString FindFirstMatchingFile(QString relativeName, bool skipIntermediateScanFolder = false) const;

        //! given a relative name with wildcard characters (* allowed) find a set of matching files or optionally folders
        QStringList FindWildcardMatches(const QString& sourceFolder, QString relativeName, bool includeFolders = false,
            bool recursiveSearch = true) const;

        //! given a relative name with wildcard characters (* allowed) find a set of matching files or optionally folders
        QStringList FindWildcardMatches(
            const QString& sourceFolder,
            QString relativeName,
            const AZStd::unordered_set<AZStd::string>& excludedFolders,
            bool includeFolders = false,
            bool recursiveSearch = true) const;

        //! given a fileName (as a full path), return the database source name which includes the output prefix.
        //!
        //! for example
        //! c:/dev/mygame/textures/texture1.tga
        //! ----> [textures/texture1.tga] found under [c:/dev/mygame]
        //! c:/dev/engine/models/box01.mdl
        //! ----> [models/box01.mdl] found under[c:/dev/engine]
        //! note that this does return a database source path by default
        bool ConvertToRelativePath(QString fullFileName, QString& databaseSourceName, QString& scanFolderName) const;
        static bool ConvertToRelativePath(const QString& fullFileName, const ScanFolderInfo* scanFolderInfo, QString& databaseSourceName);

        //! given a full file name (assumed already fed through the normalization funciton), return the first matching scan folder
        const AssetProcessor::ScanFolderInfo* GetScanFolderForFile(const QString& fullFileName) const;

        //! Given a scan folder path, get its complete info
        const AssetProcessor::ScanFolderInfo* GetScanFolderByPath(const QString& scanFolderPath) const;

        const RecognizerContainer& GetAssetRecognizerContainer() const override;

        const RecognizerContainer& GetAssetCacheRecognizerContainer() const override;

        const ExcludeRecognizerContainer& GetExcludeAssetRecognizerContainer() const override;

        bool AddAssetCacheRecognizerContainer(const RecognizerContainer& recognizerContainer) override;

        /** returns true if the config is valid.
        * configs are considered invalid if critical information is missing.
        * for example, if no recognizers are given, or no platforms are enabled.
        * They can also be considered invalid if a critical parse error occurred during load.
        */
        bool IsValid() const;

        /** If IsValid is false, this will contain the full error string to show to the user.
        * Note that IsValid will automatically write this error string to stderror as part of checking
        * So this function is there for those wishing to use a GUI.
        */
        const AZStd::string& GetError() const;

        void PopulatePlatformsForScanFolder(AZStd::vector<AssetBuilderSDK::PlatformInfo>& platformsList, QStringList includeTagsList = QStringList(), QStringList excludeTagsList = QStringList());

<<<<<<< HEAD
        void CacheIntermediateAssetsScanFolderId();
        AZStd::optional<AZ::s64> GetIntermediateAssetsScanFolderId() const;
=======
        static bool ConvertToJson(const RecognizerContainer& recognizerContainer, AZStd::string& buffer);

        static void Reflect(AZ::ReflectContext* context);
>>>>>>> ee06ef79

    protected:

        // call this first, to populate the list of platform informations
        void ReadPlatformInfosFromSettingsRegistry();
        // call this next, in order to find out what platforms are enabled
        void PopulateEnabledPlatforms();
        // finally, call this, in order to delete the platforminfos for non-enabled platforms
        void FinalizeEnabledPlatforms();

        // iterate over all the gems and add their folders to the "scan folders" list as appropriate.
        void AddGemScanFolders(const AZStd::vector<AzFramework::GemInfo>& gemInfoList);

        void ReadEnabledPlatformsFromSettingsRegistry();
        bool ReadRecognizersFromSettingsRegistry(const QString& assetRoot, bool skipScanFolders = false, QStringList scanFolderPatterns = QStringList() );
        void ReadMetaDataFromSettingsRegistry();

    private:
        AZStd::vector<AssetBuilderSDK::PlatformInfo> m_enabledPlatforms;
        RecognizerContainer m_assetRecognizers;
        RecognizerContainer m_assetCacheServerRecognizers;
        ExcludeRecognizerContainer m_excludeAssetRecognizers;
        AZStd::vector<AssetProcessor::ScanFolderInfo> m_scanFolders;
        QList<QPair<QString, QString> > m_metaDataFileTypes;
        QSet<QString> m_metaDataRealFiles;
        AZStd::vector<AzFramework::GemInfo> m_gemInfoList;
        AZ::s64 m_intermediateAssetScanFolderId = -1; // Cached ID for intermediate scanfolder, for quick lookups

        int m_minJobs = 1;
        int m_maxJobs = 3;

        // used only during file read, keeps the total running list of all the enabled platforms from all config files and command lines
        AZStd::vector<AZStd::string> m_tempEnabledPlatforms;

        ///! if non-empty, fatalError contains the error that occurred during read.
        ///! it will be printed out to the log when
        mutable AZStd::string m_fatalError;
    };
} // end namespace AssetProcessor

#endif // PLATFORMCONFIGURATION_H<|MERGE_RESOLUTION|>--- conflicted
+++ resolved
@@ -73,11 +73,6 @@
 
         AssetRecognizer() = default;
 
-<<<<<<< HEAD
-        AssetRecognizer(const QString& name, bool testLockSource, int priority,
-            bool critical, bool supportsCreateJobs, AssetBuilderSDK::FilePatternMatcher patternMatcher,
-            const QString& version, const AZ::Data::AssetType& productAssetType, bool outputProductDependencies, bool checkServer = false)
-=======
         AssetRecognizer(
             const AZStd::string& name,
             bool testLockSource,
@@ -89,7 +84,6 @@
             const AZ::Data::AssetType& productAssetType,
             bool outputProductDependencies,
             bool checkServer = false)
->>>>>>> ee06ef79
             : m_name(name)
             , m_testLockSource(testLockSource)
             , m_priority(priority)
@@ -395,14 +389,8 @@
 
         void PopulatePlatformsForScanFolder(AZStd::vector<AssetBuilderSDK::PlatformInfo>& platformsList, QStringList includeTagsList = QStringList(), QStringList excludeTagsList = QStringList());
 
-<<<<<<< HEAD
         void CacheIntermediateAssetsScanFolderId();
         AZStd::optional<AZ::s64> GetIntermediateAssetsScanFolderId() const;
-=======
-        static bool ConvertToJson(const RecognizerContainer& recognizerContainer, AZStd::string& buffer);
-
-        static void Reflect(AZ::ReflectContext* context);
->>>>>>> ee06ef79
 
     protected:
 
