/*
 * Copyright (c) Contributors to the Open 3D Engine Project.
 * For complete copyright and license terms please see the LICENSE at the root of this distribution.
 *
 * SPDX-License-Identifier: Apache-2.0 OR MIT
 *
 */

#include "BuilderManager.h"
#include <AzCore/std/smart_ptr/make_shared.h>
#include <AzCore/Utils/Utils.h>

#include <AzFramework/API/ApplicationAPI.h>
#include <native/connection/connectionManager.h>
#include <native/connection/connection.h>
#include <native/utilities/AssetBuilderInfo.h>
#include <QCoreApplication>
#include <AzCore/Settings/SettingsRegistryMergeUtils.h>

namespace AssetProcessor
{
    //! Amount of time in milliseconds to wait between checking the status of the AssetBuilder process and pumping the stdout/err pipes
    static const int s_MaximumSleepTimeMS = 10;

    //! Time in milliseconds to wait after each message pump cycle
    static const int s_IdleBuilderPumpingDelayMS = 100;

    //! Amount of time in seconds to wait for a builder to start up and connect
    // sometimes, builders take a long time to start because of things like virus scanners scanning each
    // builder DLL, so we give them a large margin.
    static const int s_StartupConnectionWaitTimeS = 300;

    static const int s_MillisecondsInASecond = 1000;

    static const char* s_buildersFolderName = "Builders";

    bool Builder::IsConnected() const
    {
        return m_connectionId > 0;
    }

    bool Builder::WaitForConnection()
    {
        if (m_connectionId == 0)
        {
            bool result = false;
            QElapsedTimer ticker;

            ticker.start();

            while (!result)
            {
                result = m_connectionEvent.try_acquire_for(AZStd::chrono::milliseconds(s_MaximumSleepTimeMS));

                PumpCommunicator();

                if (ticker.elapsed() > s_StartupConnectionWaitTimeS * s_MillisecondsInASecond
                    || m_quitListener.WasQuitRequested()
                    || !IsRunning())
                {
                    break;
                }
            }

            PumpCommunicator();
            FlushCommunicator();

            if (result)
            {
                return true;
            }

            AZ::u32 exitCode;

            if (m_quitListener.WasQuitRequested())
            {
                AZ_TracePrintf(AssetProcessor::DebugChannel, "Aborting waiting for builder, quit requested\n");
            }
            else if (!IsRunning(&exitCode))
            {
                AZ_Error("Builder", false, "AssetBuilder terminated during start up with exit code %d", exitCode);
            }
            else
            {
                AZ_Error("Builder", false, "AssetBuilder failed to connect within %d seconds", s_StartupConnectionWaitTimeS);
            }

            return false;
        }

        return true;
    }

    void Builder::SetConnection(AZ::u32 connId)
    {
        m_connectionId = connId;
        m_connectionEvent.release();
    }

    AZ::u32 Builder::GetConnectionId() const
    {
        return m_connectionId;
    }

    AZ::Uuid Builder::GetUuid() const
    {
        return m_uuid;
    }

    AZStd::string Builder::UuidString() const
    {
        return m_uuid.ToString<AZStd::string>(false, false);
    }

    void Builder::PumpCommunicator() const
    {
        if (m_tracePrinter)
        {
            m_tracePrinter->Pump();
        }
    }

    void Builder::FlushCommunicator() const
    {
        if (m_tracePrinter)
        {
            // flush both STDOUT and STDERR
            m_tracePrinter->WriteCurrentString(true);
            m_tracePrinter->WriteCurrentString(false);
        }
    }

    void Builder::TerminateProcess(AZ::u32 exitCode) const
    {
        if (m_processWatcher)
        {
            m_processWatcher->TerminateProcess(exitCode);
        }
    }

    bool Builder::Start()
    {
        // Get the current BinXXX folder based on the current running AP
        QString applicationDir = QCoreApplication::instance()->applicationDirPath();

        // Construct the Builders subfolder path
        AZStd::string buildersFolder;
        AzFramework::StringFunc::Path::Join(applicationDir.toUtf8().constData(), s_buildersFolderName, buildersFolder);

        // Construct the full exe for the builder.exe
        const AZStd::string fullExePathString = QDir(applicationDir).absoluteFilePath(AssetProcessor::s_assetBuilderRelativePath).toUtf8().constData();

        if (m_quitListener.WasQuitRequested())
        {
            return false;
        }

        const AZStd::vector<AZStd::string> params = BuildParams("resident", buildersFolder.c_str(), UuidString(), "", "");

        m_processWatcher = LaunchProcess(fullExePathString.c_str(), params);

        if (!m_processWatcher)
        {
            return false;
        }

        m_tracePrinter = AZStd::make_unique<CommunicatorTracePrinter>(m_processWatcher->GetCommunicator(), "AssetBuilder");

        return WaitForConnection();
    }

    bool Builder::IsValid() const
    {
        return m_connectionId != 0 && IsRunning();
    }

    bool Builder::IsRunning(AZ::u32* exitCode) const
    {
        return !m_processWatcher || (m_processWatcher && m_processWatcher->IsProcessRunning(exitCode));
    }

    AZStd::vector<AZStd::string> Builder::BuildParams(const char* task, const char* moduleFilePath, const AZStd::string& builderGuid, const AZStd::string& jobDescriptionFile, const AZStd::string& jobResponseFile) const
    {
        QDir projectCacheRoot;
        AssetUtilities::ComputeProjectCacheRoot(projectCacheRoot);

        AZ::SettingsRegistryInterface::FixedValueString projectName = AZ::Utils::GetProjectName();
        AZ::IO::FixedMaxPathString projectPath = AZ::Utils::GetProjectPath();
        AZ::IO::FixedMaxPathString enginePath = AZ::Utils::GetEnginePath();

        int portNumber = 0;
        ApplicationServerBus::BroadcastResult(portNumber, &ApplicationServerBus::Events::GetServerListeningPort);

<<<<<<< HEAD
        AZStd::vector<AZStd::string> params;
        params.emplace_back(AZStd::string::format("-task=%s", task));
        params.emplace_back(AZStd::string::format(R"(-id="%s")", builderGuid.c_str()));
        params.emplace_back(AZStd::string::format(R"(-project-name="%s")", gameName.toUtf8().constData()));
        params.emplace_back(AZStd::string::format(R"(-project-cache-path="%s")", projectCacheRoot.absolutePath().toUtf8().constData()));
        params.emplace_back(AZStd::string::format(R"(-project-path="%s")", projectPath.toUtf8().constData()));
        params.emplace_back(AZStd::string::format(R"(-engine-path="%s")", engineRoot.absolutePath().toUtf8().constData()));
        params.emplace_back(AZStd::string::format("-port=%d", portNumber));
=======
        AZStd::string params;
#if !AZ_TRAIT_OS_PLATFORM_APPLE && !AZ_TRAIT_OS_USE_WINDOWS_FILE_PATHS
        params = AZStd::string::format(
            R"(-task=%s -id="%s" -project-name="%s" -project-cache-path="%s" -project-path="%s" -engine-path="%s" -port %d)",
            task, builderGuid.c_str(), projectName.c_str(), projectCacheRoot.absolutePath().toUtf8().constData(),
            projectPath.c_str(), enginePath.c_str(), portNumber);
#else
        params = AZStd::string::format(
            R"(-task=%s -id="%s" -project-name="\"%s\"" -project-cache-path="\"%s\"" -project-path="\"%s\"" -engine-path="\"%s\"" -port %d)",
            task, builderGuid.c_str(), projectName.c_str(), projectCacheRoot.absolutePath().toUtf8().constData(),
            projectPath.c_str(), enginePath.c_str(), portNumber);
#endif // !AZ_TRAIT_OS_PLATFORM_APPLE && !AZ_TRAIT_OS_USE_WINDOWS_FILE_PATHS
>>>>>>> 86770dee

        if (moduleFilePath && moduleFilePath[0])
        {
            params.emplace_back(AZStd::string::format(R"(-module="%s")", moduleFilePath));
        }

        if (!jobDescriptionFile.empty() && !jobResponseFile.empty())
        {
            params.emplace_back(AZStd::string::format(R"(-input="%s")", jobDescriptionFile.c_str()));
            params.emplace_back(AZStd::string::format(R"(-output="%s")", jobResponseFile.c_str()));
        }

        auto settingsRegistry = AZ::SettingsRegistry::Get();
        AZ::CommandLine commandLine;
        AZ::SettingsRegistryMergeUtils::GetCommandLineFromRegistry(*settingsRegistry, commandLine);
        AZStd::fixed_vector optionKeys{ "regset", "regremove" };
        for (auto&& optionKey : optionKeys)
        {
            size_t commandOptionCount = commandLine.GetNumSwitchValues(optionKey);
            for (size_t optionIndex = 0; optionIndex < commandOptionCount; ++optionIndex)
            {
                const AZStd::string& optionValue = commandLine.GetSwitchValue(optionKey, optionIndex);
                params.append(AZStd::string::format(
#if !AZ_TRAIT_OS_PLATFORM_APPLE && !AZ_TRAIT_OS_USE_WINDOWS_FILE_PATHS
                    R"( --%s="%s")",
#else
                    R"( --%s="\"%s\"")",
#endif
                    optionKey, optionValue.c_str()));
            }
        }

        return params;
    }

    AZStd::unique_ptr<AzFramework::ProcessWatcher> Builder::LaunchProcess(const char* fullExePath, const AZStd::vector<AZStd::string>& params) const
    {
        AzFramework::ProcessLauncher::ProcessLaunchInfo processLaunchInfo;
        processLaunchInfo.m_processExecutableString = fullExePath;
        processLaunchInfo.m_commandlineParameters = params;
        processLaunchInfo.m_showWindow = false;
        processLaunchInfo.m_processPriority = AzFramework::ProcessPriority::PROCESSPRIORITY_IDLE;

        AZ_TracePrintf(AssetProcessor::DebugChannel, "Executing AssetBuilder with parameters: %s %s\n", processLaunchInfo.m_processExecutableString.c_str(), processLaunchInfo.GetCommandLineParametersAsString().c_str());

        auto processWatcher = AZStd::unique_ptr<AzFramework::ProcessWatcher>(AzFramework::ProcessWatcher::LaunchProcess(processLaunchInfo, AzFramework::ProcessCommunicationType::COMMUNICATOR_TYPE_STDINOUT));

        AZ_Error(AssetProcessor::ConsoleChannel, processWatcher, "Failed to start %s", fullExePath);

        return processWatcher;
    }

    BuilderRunJobOutcome Builder::WaitForBuilderResponse(AssetBuilderSDK::JobCancelListener* jobCancelListener, AZ::u32 processTimeoutLimitInSeconds, AZStd::binary_semaphore* waitEvent) const
    {
        AZ::u32 exitCode = 0;
        bool finishedOK = false;
        QElapsedTimer ticker;

        ticker.start();

        while (!finishedOK)
        {
            finishedOK = waitEvent->try_acquire_for(AZStd::chrono::milliseconds(s_MaximumSleepTimeMS));

            PumpCommunicator();

            if (!IsValid() || ticker.elapsed() > processTimeoutLimitInSeconds * s_MillisecondsInASecond || (jobCancelListener && jobCancelListener->IsCancelled()))
            {
                break;
            }
        }

        PumpCommunicator();
        FlushCommunicator();


        if (finishedOK)
        {
            return BuilderRunJobOutcome::Ok;
        }
        else if (!IsConnected())
        {
            AZ_Error("Builder", false, "Lost connection to asset builder");
            return BuilderRunJobOutcome::LostConnection;
        }
        else if (!IsRunning(&exitCode))
        {
            // these are written to the debug channel because other messages are given for when asset builders die
            // that are more appropriate
            AZ_Error("Builder", false, "AssetBuilder terminated with exit code %d", exitCode);
            return BuilderRunJobOutcome::ProcessTerminated;
        }
        else if (jobCancelListener && jobCancelListener->IsCancelled())
        {
            AZ_Error("Builder", false, "Job request was cancelled");
            TerminateProcess(AZ::u32(-1)); // Terminate the builder. Even if it isn't deadlocked, we can't put it back in the pool while it's busy.
            return BuilderRunJobOutcome::JobCancelled;
        }
        else
        {
            AZ_Error("Builder", false, "AssetBuilder failed to respond within %d seconds", processTimeoutLimitInSeconds);
            TerminateProcess(AZ::u32(-1)); // Terminate the builder. Even if it isn't deadlocked, we can't put it back in the pool while it's busy.
            return BuilderRunJobOutcome::ResponseFailure;
        }
    }

    //////////////////////////////////////////////////////////////////////////

    BuilderRef::BuilderRef(const AZStd::shared_ptr<Builder>& builder)
        : m_builder(builder)
    {
        if (m_builder)
        {
            m_builder->m_busy = true;
        }
    }

    BuilderRef::BuilderRef(BuilderRef&& rhs)
        : m_builder(AZStd::move(rhs.m_builder))
    {
    }

    BuilderRef& BuilderRef::operator=(BuilderRef&& rhs)
    {
        m_builder = AZStd::move(rhs.m_builder);
        return *this;
    }

    BuilderRef::~BuilderRef()
    {
        if (m_builder)
        {
            AZ_Warning("BuilderRef", m_builder->m_busy, "Builder reference is valid but is already set to not busy");

            m_builder->m_busy = false;
            m_builder = nullptr;
        }
    }

    const Builder* BuilderRef::operator->() const
    {
        return m_builder.get();
    }

    BuilderRef::operator bool() const
    {
        return m_builder != nullptr;
    }

    //////////////////////////////////////////////////////////////////////////

    BuilderManager::BuilderManager(ConnectionManager* connectionManager)
    {
        using namespace AZStd::placeholders;
        connectionManager->RegisterService(AssetBuilderSDK::BuilderHelloRequest::MessageType(), AZStd::bind(&BuilderManager::IncomingBuilderPing, this, _1, _2, _3, _4, _5));

        // Setup a background thread to pump the idle builders so they don't get blocked trying to output to stdout/err
        m_pollingThread = AZStd::thread([this]()
                {
                    while (!m_quitListener.WasQuitRequested())
                    {
                        PumpIdleBuilders();
                        AZStd::this_thread::sleep_for(AZStd::chrono::milliseconds(s_IdleBuilderPumpingDelayMS));
                    }
                });

        m_quitListener.BusConnect();
        BusConnect();
    }

    BuilderManager::~BuilderManager()
    {
        BusDisconnect();
        m_quitListener.BusDisconnect();
        m_quitListener.ApplicationShutdownRequested();

        if (m_pollingThread.joinable())
        {
            m_pollingThread.join();
        }
    }

    void BuilderManager::ConnectionLost(AZ::u32 connId)
    {
        AZ_Assert(connId > 0, "ConnectionId was 0");
        AZStd::lock_guard<AZStd::mutex> lock(m_buildersMutex);

        for (auto itr = m_builders.begin(); itr != m_builders.end(); ++itr)
        {
            auto& builder = itr->second;

            if (builder->GetConnectionId() == connId)
            {
                AZ_TracePrintf("BuilderManager", "Lost connection to builder %s\n", builder->UuidString().c_str());
                builder->m_connectionId = 0;
                m_builders.erase(itr);
                break;
            }
        }
    }

    void BuilderManager::IncomingBuilderPing(AZ::u32 connId, AZ::u32 /*type*/, AZ::u32 serial, QByteArray payload, QString platform)
    {
        AssetBuilderSDK::BuilderHelloRequest requestPing;
        AssetBuilderSDK::BuilderHelloResponse responsePing;

        if (!AZ::Utils::LoadObjectFromBufferInPlace(payload.data(), payload.length(), requestPing))
        {
            AZ_Error("BuilderManager", false,
                "Failed to deserialize BuilderHelloRequest.\n"
                "Your builder(s) may need recompilation to function correctly as this kind of failure usually indicates that "
                "there is a disparity between the version of asset processor running and the version of builder dll files present in the "
                "'builders' subfolder.");
        }
        else
        {
            AZStd::lock_guard<AZStd::mutex> lock(m_buildersMutex);

            AZStd::shared_ptr<Builder> builder;
            auto itr = m_builders.find(requestPing.m_uuid);

            if (itr != m_builders.end())
            {
                builder = itr->second;
            }
            else if (m_allowUnmanagedBuilderConnections)
            {
                AZ_TracePrintf("BuilderManager", "External builder connection accepted\n");
                builder = AddNewBuilder();
            }
            else
            {
                AZ_Warning("BuilderManager", false, "Received request ping from builder but could not match uuid %s", requestPing.m_uuid.ToString<AZStd::string>().c_str());
            }

            if (builder)
            {
                if (builder->IsConnected())
                {
                    AZ_Error("BuilderManager", false, "Builder %s is already connected and should not be sending another ping.  Something has gone wrong.  There may be multiple builders with the same UUID", builder->UuidString().c_str());
                }
                else
                {
                    AZ_TracePrintf("BuilderManager", "Builder %s connected, connId: %d\n", builder->UuidString().c_str(), connId);
                    builder->SetConnection(connId);
                    responsePing.m_accepted = true;
                    responsePing.m_uuid = builder->GetUuid();
                }
            }
        }

        AssetProcessor::ConnectionBus::Event(connId, &AssetProcessor::ConnectionBusTraits::SendResponse, serial, responsePing);
    }

    AZStd::shared_ptr<Builder> BuilderManager::AddNewBuilder()
    {
        AZ::Uuid builderUuid;
        // Make sure that we don't already have a builder with the same UUID.  If we do, try generating another one
        constexpr int MaxRetryCount = 10;
        int retriesRemaining = MaxRetryCount;

        do
        {
            builderUuid = AZ::Uuid::CreateRandom();
            --retriesRemaining;
        } while (m_builders.find(builderUuid) != m_builders.end() && retriesRemaining > 0);

        if(m_builders.find(builderUuid) != m_builders.end())
        {
            AZ_Error("BuilderManager", false, "Failed to generate a unique id for new builder after %d attempts.  All attempted random ids were already taken.", MaxRetryCount);
            return {};
        }

        auto builder = AZStd::make_shared<Builder>(m_quitListener, builderUuid);

        m_builders.insert({ builder->GetUuid(), builder });

        return builder;
    }

    BuilderRef BuilderManager::GetBuilder()
    {
        AZStd::shared_ptr<Builder> newBuilder;
        BuilderRef builderRef;

        {
            AZStd::unique_lock<AZStd::mutex> lock(m_buildersMutex);

            for (auto itr = m_builders.begin(); itr != m_builders.end(); )
            {
                auto& builder = itr->second;

                if (!builder->m_busy)
                {
                    builder->PumpCommunicator();

                    if (builder->IsValid())
                    {
                        return BuilderRef(builder);
                    }
                    else
                    {
                        itr = m_builders.erase(itr);
                    }
                }
                else
                {
                    ++itr;
                }
            }

            AZ_TracePrintf("BuilderManager", "Starting new builder for job request\n");

            // None found, start up a new one
            newBuilder = AddNewBuilder();

            // Grab a reference so no one else can take it while we're outside the lock
            builderRef = BuilderRef(newBuilder);
        }

        if (!newBuilder->Start())
        {
            AZ_Error("BuilderManager", false, "Builder failed to start");

            AZStd::unique_lock<AZStd::mutex> lock(m_buildersMutex);

            builderRef = {}; // Release after the lock to make sure no one grabs it before we can delete it

            m_builders.erase(newBuilder->GetUuid());
        }
        else
        {
            AZ_TracePrintf("BuilderManager", "Builder started successfully\n");
        }

        return builderRef;
    }

    void BuilderManager::PumpIdleBuilders()
    {
        AZStd::lock_guard<AZStd::mutex> lock(m_buildersMutex);

        for (auto pair : m_builders)
        {
            auto builder = pair.second;

            if (!builder->m_busy)
            {
                builder->PumpCommunicator();
            }
        }
    }
} // namespace AssetProcessor<|MERGE_RESOLUTION|>--- conflicted
+++ resolved
@@ -190,8 +190,38 @@
 
         int portNumber = 0;
         ApplicationServerBus::BroadcastResult(portNumber, &ApplicationServerBus::Events::GetServerListeningPort);
-
-<<<<<<< HEAD
+        /* //This is old but they added windows vs apple paths MAKE SURE THIS IS ACCOUNTED FOR
+        AZStd::string params;
+#if !AZ_TRAIT_OS_PLATFORM_APPLE && !AZ_TRAIT_OS_USE_WINDOWS_FILE_PATHS
+        params = AZStd::string::format(
+            R"(-task=%s -id="%s" -project-name="%s" -project-cache-path="%s" -project-path="%s" -engine-path="%s" -port %d)", task,
+            builderGuid.c_str(), gameName.toUtf8().constData(), projectCacheRoot.absolutePath().toUtf8().constData(),
+            projectPath.toUtf8().constData(), engineRoot.absolutePath().toUtf8().constData(), portNumber);
+#else
+        params = AZStd::string::format(
+            R"(-task=%s -id="%s" -project-name="\"%s\"" -project-cache-path="\"%s\"" -project-path="\"%s\"" -engine-path="\"%s\"" -port %d)",
+            task, builderGuid.c_str(), gameName.toUtf8().constData(), projectCacheRoot.absolutePath().toUtf8().constData(),
+            projectPath.toUtf8().constData(), engineRoot.absolutePath().toUtf8().constData(), portNumber);
+#endif // !AZ_TRAIT_OS_PLATFORM_APPLE && !AZ_TRAIT_OS_USE_WINDOWS_FILE_PATHS
+
+        if (moduleFilePath && moduleFilePath[0])
+        {
+        #if !AZ_TRAIT_OS_PLATFORM_APPLE && !AZ_TRAIT_OS_USE_WINDOWS_FILE_PATHS
+            params.append(AZStd::string::format(R"( -module="%s")", moduleFilePath).c_str());
+        #else
+            params.append(AZStd::string::format(R"( -module="\"%s\"")", moduleFilePath).c_str());
+        #endif // !AZ_TRAIT_OS_PLATFORM_APPLE && !AZ_TRAIT_OS_USE_WINDOWS_FILE_PATHS
+        }
+
+        if (!jobDescriptionFile.empty() && !jobResponseFile.empty())
+        {
+        #if !AZ_TRAIT_OS_PLATFORM_APPLE && !AZ_TRAIT_OS_USE_WINDOWS_FILE_PATHS
+            params = AZStd::string::format(R"(%s -input="%s" -output="%s")", params.c_str(), jobDescriptionFile.c_str(), jobResponseFile.c_str());
+        #else
+            params = AZStd::string::format(R"(%s -input="\"%s\"" -output="\"%s\"")", params.c_str(), jobDescriptionFile.c_str(), jobResponseFile.c_str());
+        #endif // !AZ_TRAIT_OS_PLATFORM_APPLE && !AZ_TRAIT_OS_USE_WINDOWS_FILE_PATHS
+        }
+        */
         AZStd::vector<AZStd::string> params;
         params.emplace_back(AZStd::string::format("-task=%s", task));
         params.emplace_back(AZStd::string::format(R"(-id="%s")", builderGuid.c_str()));
@@ -200,20 +230,6 @@
         params.emplace_back(AZStd::string::format(R"(-project-path="%s")", projectPath.toUtf8().constData()));
         params.emplace_back(AZStd::string::format(R"(-engine-path="%s")", engineRoot.absolutePath().toUtf8().constData()));
         params.emplace_back(AZStd::string::format("-port=%d", portNumber));
-=======
-        AZStd::string params;
-#if !AZ_TRAIT_OS_PLATFORM_APPLE && !AZ_TRAIT_OS_USE_WINDOWS_FILE_PATHS
-        params = AZStd::string::format(
-            R"(-task=%s -id="%s" -project-name="%s" -project-cache-path="%s" -project-path="%s" -engine-path="%s" -port %d)",
-            task, builderGuid.c_str(), projectName.c_str(), projectCacheRoot.absolutePath().toUtf8().constData(),
-            projectPath.c_str(), enginePath.c_str(), portNumber);
-#else
-        params = AZStd::string::format(
-            R"(-task=%s -id="%s" -project-name="\"%s\"" -project-cache-path="\"%s\"" -project-path="\"%s\"" -engine-path="\"%s\"" -port %d)",
-            task, builderGuid.c_str(), projectName.c_str(), projectCacheRoot.absolutePath().toUtf8().constData(),
-            projectPath.c_str(), enginePath.c_str(), portNumber);
-#endif // !AZ_TRAIT_OS_PLATFORM_APPLE && !AZ_TRAIT_OS_USE_WINDOWS_FILE_PATHS
->>>>>>> 86770dee
 
         if (moduleFilePath && moduleFilePath[0])
         {
@@ -225,7 +241,7 @@
             params.emplace_back(AZStd::string::format(R"(-input="%s")", jobDescriptionFile.c_str()));
             params.emplace_back(AZStd::string::format(R"(-output="%s")", jobResponseFile.c_str()));
         }
-
+        /*  //THIS IS NEW MAKE SURE THIS IS ACCOUNTED FOR
         auto settingsRegistry = AZ::SettingsRegistry::Get();
         AZ::CommandLine commandLine;
         AZ::SettingsRegistryMergeUtils::GetCommandLineFromRegistry(*settingsRegistry, commandLine);
@@ -245,7 +261,7 @@
                     optionKey, optionValue.c_str()));
             }
         }
-
+        */
         return params;
     }
 
