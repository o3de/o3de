--- conflicted
+++ resolved
@@ -143,11 +143,7 @@
         }
     }
 
-<<<<<<< HEAD
-    AZ::Outcome<void, AZStd::string> Builder::Start(bool doRegistration)
-=======
-    bool Builder::Start(BuilderPurpose purpose)
->>>>>>> 18ccd042
+    AZ::Outcome<void, AZStd::string> Builder::Start(BuilderPurpose purpose)
     {
         // Get the current BinXXX folder based on the current running AP
         QString applicationDir = QCoreApplication::instance()->applicationDirPath();
@@ -562,12 +558,8 @@
             builderRef = BuilderRef(newBuilder);
         }
 
-<<<<<<< HEAD
-        AZ::Outcome<void, AZStd::string> builderStartResult = newBuilder->Start(doRegistration);
+        AZ::Outcome<void, AZStd::string> builderStartResult = newBuilder->Start(purpose);
         if (!builderStartResult.IsSuccess())
-=======
-        if (!newBuilder->Start(purpose))
->>>>>>> 18ccd042
         {
             AZ_Error("BuilderManager", false, "Builder failed to start with error %.*s", AZ_STRING_ARG(builderStartResult.GetError()));
 
