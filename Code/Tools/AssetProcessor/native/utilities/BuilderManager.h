/*
 * Copyright (c) Contributors to the Open 3D Engine Project.
 * For complete copyright and license terms please see the LICENSE at the root of this distribution.
 *
 * SPDX-License-Identifier: Apache-2.0 OR MIT
 *
 */
#pragma once

#include <AzCore/std/string/string.h>
#include <AzCore/std/parallel/binary_semaphore.h>
#include <AzFramework/Process/ProcessWatcher.h>
#include <AzFramework/Process/ProcessCommunicatorTracePrinter.h>
#include <AssetBuilderSDK/AssetBuilderSDK.h>
#include <AzCore/std/smart_ptr/shared_ptr.h>
#include <QString>
#include <QByteArray>
#include <native/utilities/assetUtils.h>
#include <QDir>  // used in the inl file.

class ConnectionManager;

namespace AssetProcessor
{
    struct BuilderRef;

    //! Indicates if job request files should be created on success.  Can be useful for debugging
    static const bool s_createRequestFileForSuccessfulJob = false;

    //! Enum used to indicate the purpose of a builder which may result in special handling
    enum class BuilderPurpose
    {
        CreateJobs,
        ProcessJob,
        Registration
    };

    //! This EBUS is used to request a free builder from the builder manager pool
    class BuilderManagerBusTraits
        : public AZ::EBusTraits
    {
    public:
        static const AZ::EBusAddressPolicy AddressPolicy = AZ::EBusAddressPolicy::Single;
        static const AZ::EBusHandlerPolicy HandlerPolicy = AZ::EBusHandlerPolicy::Single;
        using MutexType = AZStd::recursive_mutex;

        virtual ~BuilderManagerBusTraits() = default;

        //! Returns a builder for doing work
        virtual BuilderRef GetBuilder(BuilderPurpose purpose) = 0;

        virtual void AddAssetToBuilderProcessedList(const AZ::Uuid& /*builderId*/, const AZStd::string& /*sourceAsset*/)
        {
        }
    };

    using BuilderManagerBus = AZ::EBus<BuilderManagerBusTraits>;

    enum class BuilderRunJobOutcome
    {
        Ok,
        LostConnection,
        ProcessTerminated,
        JobCancelled,
        ResponseFailure,
        FailedToDecodeResponse,
        FailedToWriteDebugRequest
    };

    //! Wrapper for managing a single builder process and sending job requests to it
    class Builder
    {
        friend class BuilderManager;
        friend struct BuilderRef;

    public:
        Builder(const AssetUtilities::QuitListener& quitListener, AZ::Uuid uuid)
            : m_uuid(uuid),
            m_quitListener(quitListener)
        {}
        virtual ~Builder() = default;

        // Disable copy and move (can't move a semaphore)
        AZ_DISABLE_COPY_MOVE(Builder);

        //! Returns true if the builder has a valid connection id and, if there is a process associated, the process is running
        bool IsValid() const;

        //! Returns true if the builder has a process watcher and the process is running OR does not have a process watcher.  Returns false otherwise
        bool IsRunning(AZ::u32* exitCode = nullptr) const;

        //! Returns true if the builder exe has established a connection
        bool IsConnected() const;

        //! Blocks waiting for the builder to establish a connection
        AZ::Outcome<void, AZStd::string> WaitForConnection();

        AZ::u32 GetConnectionId() const;
        AZ::Uuid GetUuid() const;
        AZStd::string UuidString() const;

        void PumpCommunicator() const;
        void FlushCommunicator() const;
        void TerminateProcess(AZ::u32 exitCode) const;

        //! Sends the job over to the builder and blocks until the response is received or the builder crashes/times out
        template<typename TNetRequest, typename TNetResponse, typename TRequest, typename TResponse>
        BuilderRunJobOutcome RunJob(const TRequest& request, TResponse& response, AZ::u32 processTimeoutLimitInSeconds, const AZStd::string& task, const AZStd::string& modulePath, AssetBuilderSDK::JobCancelListener* jobCancelListener = nullptr, AZStd::string tempFolderPath = AZStd::string()) const;

    protected:

        //! Starts the builder process and waits for it to connect
<<<<<<< HEAD
        AZ::Outcome<void, AZStd::string> Start(bool doRegistration);
=======
        virtual bool Start(BuilderPurpose purpose);
>>>>>>> 18ccd042

        //! Sets the connection id and signals that the builder has connected
        void SetConnection(AZ::u32 connId);

        AZStd::vector<AZStd::string> BuildParams(const char* task, const char* moduleFilePath, const AZStd::string& builderGuid, const AZStd::string& jobDescriptionFile, const AZStd::string& jobResponseFile, BuilderPurpose purpose) const;
        AZStd::unique_ptr<AzFramework::ProcessWatcher> LaunchProcess(const char* fullExePath, const AZStd::vector<AZStd::string>& params) const;

        //! Waits for the builder exe to send the job response and pumps stdout/err
        BuilderRunJobOutcome WaitForBuilderResponse(AssetBuilderSDK::JobCancelListener* jobCancelListener, AZ::u32 processTimeoutLimitInSeconds, AZStd::binary_semaphore* waitEvent) const;

        //! Writes the request out to disk for debug purposes and logs info on how to manually run the asset builder
        template<typename TRequest>
        bool DebugWriteRequestFile(QString tempFolderPath, const TRequest& request, const AZStd::string& task, const AZStd::string& modulePath, BuilderPurpose purpose) const;

        const AZ::Uuid m_uuid;

        //! Indicates if the builder is currently in use
        bool m_busy = false;

        AZStd::atomic<AZ::u32> m_connectionId = 0;

        //! Signals the exe has successfully established a connection
        AZStd::binary_semaphore m_connectionEvent;

        //! Optional process watcher
        AZStd::unique_ptr<AzFramework::ProcessWatcher> m_processWatcher = nullptr;

        //! Optional communicator, only available if we have a process watcher
        AZStd::unique_ptr<ProcessCommunicatorTracePrinter> m_tracePrinter = nullptr;

        const AssetUtilities::QuitListener& m_quitListener;

        //! Time to wait in seconds for a builder to startup before timing out.
        AZ::s64 m_startupWaitTimeS = 0;
    };

    //! Scoped reference to a builder. Destructor returns the builder to the free builders pool
    struct BuilderRef
    {
        BuilderRef() = default;
        explicit BuilderRef(const AZStd::shared_ptr<Builder>& builder);
        ~BuilderRef();

        // Disable copy
        BuilderRef(const BuilderRef&) = delete;
        BuilderRef& operator=(const BuilderRef&) = delete;

        // Allow move
        BuilderRef(BuilderRef&&);
        BuilderRef& operator=(BuilderRef&&);

        const Builder* operator->() const;

        explicit operator bool() const;

        void release();

    private:
        AZStd::shared_ptr<Builder> m_builder = nullptr;
    };

    class BuilderDebugOutput
    {
    public:
        AZStd::list<AZStd::string> m_assetsProcessed;
    };

    //! Manages the builder pool
    class BuilderManager
        : public BuilderManagerBus::Handler
    {
    public:
        explicit BuilderManager(ConnectionManager* connectionManager);
        ~BuilderManager();

        // Disable copy
        AZ_DISABLE_COPY_MOVE(BuilderManager);

        void ConnectionLost(AZ::u32 connId);

        //BuilderManagerBus
        BuilderRef GetBuilder(BuilderPurpose purpose) override;
        void AddAssetToBuilderProcessedList(const AZ::Uuid& builderId, const AZStd::string& sourceAsset) override;

    protected:

        //! Makes a new builder, adds it to the pool, and returns a shared pointer to it
        virtual AZStd::shared_ptr<Builder> AddNewBuilder();

        //! Handles incoming builder connections
        void IncomingBuilderPing(AZ::u32 connId, AZ::u32 type, AZ::u32 serial, QByteArray payload, QString platform);

        void PumpIdleBuilders();

        void PrintDebugOutput();

        AZStd::mutex m_buildersMutex;

        //! Map of builders, keyed by the builder's unique ID.  Must be locked before accessing
        AZStd::unordered_map<AZ::Uuid, AZStd::shared_ptr<Builder>> m_builders;

        // Track debug output generated per builder.
        // This is done this way so that it can be output in order, to track down race conditions with asset builders.
        AZStd::unordered_map<AZ::Uuid, BuilderDebugOutput> m_builderDebugOutput;

        //! Indicates if we allow builders to connect that we haven't started up ourselves.  Useful for debugging
        bool m_allowUnmanagedBuilderConnections = false;

        //! Responsible for going through all the idle builders and pumping their communicators so they don't stall
        AZStd::thread m_pollingThread;

        AssetUtilities::QuitListener m_quitListener;
    };
} // namespace AssetProcessor

#include "native/utilities/BuilderManager.inl"<|MERGE_RESOLUTION|>--- conflicted
+++ resolved
@@ -110,11 +110,7 @@
     protected:
 
         //! Starts the builder process and waits for it to connect
-<<<<<<< HEAD
-        AZ::Outcome<void, AZStd::string> Start(bool doRegistration);
-=======
-        virtual bool Start(BuilderPurpose purpose);
->>>>>>> 18ccd042
+        virtual AZ::Outcome<void, AZStd::string> Start(BuilderPurpose purpose);
 
         //! Sets the connection id and signals that the builder has connected
         void SetConnection(AZ::u32 connId);
