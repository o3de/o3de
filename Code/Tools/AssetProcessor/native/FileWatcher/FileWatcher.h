--- conflicted
+++ resolved
@@ -36,14 +36,9 @@
     ~FileWatcher() override;
 
     //////////////////////////////////////////////////////////////////////////
-<<<<<<< HEAD
     void AddFolderWatch(QString directory, bool recursive = true) override;
+    bool HasWatchFolder(QString directory) const; 
     void ClearFolderWatches() override;
-=======
-    void AddFolderWatch(QString directory, bool recursive = true);
-    bool HasWatchFolder(QString directory) const; 
-    void ClearFolderWatches();
->>>>>>> c1b5f309
     //////////////////////////////////////////////////////////////////////////
 
     void StartWatching() override;
