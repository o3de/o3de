--- conflicted
+++ resolved
@@ -109,19 +109,6 @@
 {
     return reinterpret_cast<void*>(&ModuleShutdownISystem);
 }
-<<<<<<< HEAD
-void* GetInjectEnvironmentSymbol()
-{
-    return reinterpret_cast<void*>(&InjectEnvironment);
-}
-void* GetDetachEnvironmentSymbol()
-{
-    return reinterpret_cast<void*>(&DetachEnvironment);
-}
-
-bool g_bProfilerEnabled = false;
-=======
->>>>>>> b4b7e5a0
 
 //////////////////////////////////////////////////////////////////////////
 // global random number generator used by cry_random functions
