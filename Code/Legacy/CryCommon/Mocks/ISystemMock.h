/*
 * Copyright (c) Contributors to the Open 3D Engine Project.
 * For complete copyright and license terms please see the LICENSE at the root of this distribution.
 *
 * SPDX-License-Identifier: Apache-2.0 OR MIT
 *
 */
#pragma once
#include <ISystem.h>

#ifdef GetUserName
#undef GetUserName
#endif

class SystemMock
    : public ISystem
{
public:
    MOCK_METHOD0(Release,
        void());
    MOCK_METHOD0(GetGlobalEnvironment,
        SSystemGlobalEnvironment * ());
    MOCK_METHOD2(UpdatePreTickBus,
        bool(int, int));
    MOCK_METHOD2(UpdatePostTickBus,
        bool(int, int));
    MOCK_METHOD0(UpdateLoadtime,
        bool());
    MOCK_METHOD0(RenderStatistics,
        void());
    MOCK_METHOD0(GetUserName,
        const char*());
    MOCK_METHOD0(Quit,
        void());
    MOCK_METHOD1(Relaunch,
        void(bool bRelaunch));
    MOCK_CONST_METHOD0(IsQuitting,
        bool());
    MOCK_METHOD1(SerializingFile,
        void(int mode));
    MOCK_CONST_METHOD0(IsSerializingFile,
        int());
    MOCK_CONST_METHOD0(IsRelaunch,
        bool());

    void FatalError([[maybe_unused]] const char* sFormat, ...) override {}
    void ReportBug([[maybe_unused]] const char* sFormat, ...) override {}

    MOCK_METHOD6(WarningV,
        void(EValidatorModule module, EValidatorSeverity severity, int flags, const char* file, const char* format, va_list args));

    void Warning([[maybe_unused]] EValidatorModule module, [[maybe_unused]] EValidatorSeverity severity, [[maybe_unused]] int flags, [[maybe_unused]] const char* file, [[maybe_unused]] const char* format, ...) override {}

    MOCK_METHOD3(ShowMessage,
        void(const char* text, const char* caption, unsigned int uType));
    MOCK_METHOD1(CheckLogVerbosity,
        bool(int verbosity));
    MOCK_METHOD0(GetILevelSystem,
        ILevelSystem * ());
    MOCK_METHOD0(GetICmdLine,
        ICmdLine * ());
    MOCK_METHOD0(GetILog,
        ILog * ());
    MOCK_METHOD0(GetIPak,
        AZ::IO::IArchive * ());
    MOCK_METHOD0(GetICryFont,
        ICryFont * ());
    MOCK_METHOD0(GetIMovieSystem,
        IMovieSystem * ());
    MOCK_METHOD0(GetIAudioSystem,
        Audio::IAudioSystem * ());
    MOCK_METHOD0(GetIConsole,
        ::IConsole * ());
    MOCK_METHOD0(GetIRemoteConsole,
        IRemoteConsole * ());
    MOCK_METHOD0(GetISystemEventDispatcher,
        ISystemEventDispatcher * ());
<<<<<<< HEAD
    MOCK_METHOD0(GetITimer,
        ITimer * ());
=======
>>>>>>> 7bb58ce6
    MOCK_CONST_METHOD0(IsDevMode,
        bool());
    MOCK_METHOD3(CreateXmlNode,
        XmlNodeRef(const char*, bool, bool));
    MOCK_METHOD4(LoadXmlFromBuffer,
        XmlNodeRef(const char*, size_t, bool, bool));
    MOCK_METHOD2(LoadXmlFromFile,
        XmlNodeRef(const char*, bool));
    MOCK_METHOD0(GetXmlUtils,
        IXmlUtils * ());
    MOCK_METHOD1(IgnoreUpdates,
        void(bool bIgnore));
    MOCK_CONST_METHOD0(IsTestMode,
        bool());
    MOCK_METHOD3(SetFrameProfiler,
        void(bool on, bool display, char* prefix));
    MOCK_METHOD0(GetFileVersion,
        const SFileVersion&());
    MOCK_METHOD0(GetProductVersion,
        const SFileVersion&());
    MOCK_METHOD0(GetBuildVersion,
        const SFileVersion&());

    MOCK_METHOD1(AddCVarGroupDirectory,
        void(const AZStd::string&));
    MOCK_METHOD0(SaveConfiguration,
        void());
    MOCK_METHOD3(LoadConfiguration,
        void(const char*, ILoadConfigurationEntrySink*, bool));

    MOCK_CONST_METHOD0(GetConfigPlatform,
        ESystemConfigPlatform());
    MOCK_METHOD1(SetConfigPlatform,
        void(ESystemConfigPlatform platform));
    MOCK_CONST_METHOD0(IsPaused,
        bool());
    MOCK_METHOD0(GetLocalizationManager,
        ILocalizationManager * ());
    MOCK_METHOD0(GetNoiseGen,
        CPNoise3 * ());
    MOCK_METHOD1(RegisterErrorObserver,
        bool(IErrorObserver * errorObserver));
    MOCK_METHOD1(UnregisterErrorObserver,
        bool(IErrorObserver * errorObserver));
    MOCK_METHOD4(OnAssert,
        void(const char* condition, const char* message, const char* fileName, unsigned int fileLineNumber));
    MOCK_CONST_METHOD0(IsAssertDialogVisible,
        bool());
    MOCK_METHOD1(SetAssertVisible,
        void(bool bAssertVisble));
    MOCK_METHOD0(GetApplicationInstance,
        int());
    MOCK_METHOD1(GetApplicationLogInstance,
        int(const char* logFilePath));
    MOCK_METHOD0(ClearErrorMessages,
        void());
    MOCK_METHOD2(debug_GetCallStack,
        void(const char** pFunctions, int& nCount));
    MOCK_METHOD2(debug_LogCallStack,
        void(int, int));
    MOCK_METHOD1(ExecuteCommandLine,
        void(bool));
    MOCK_METHOD1(GetUpdateStats,
        void(SSystemUpdateStats & stats));
    MOCK_METHOD0(GetSystemGlobalState,
        ESystemGlobalState(void));
    MOCK_METHOD1(SetSystemGlobalState,
        void(ESystemGlobalState systemGlobalState));

#if !defined(_RELEASE)
    MOCK_CONST_METHOD0(IsSavingResourceList,
        bool());
#endif

    MOCK_METHOD1(RegisterWindowMessageHandler,
        void(IWindowMessageHandler * pHandler));
    MOCK_METHOD1(UnregisterWindowMessageHandler,
        void(IWindowMessageHandler * pHandler));

    MOCK_METHOD2(ForceMaxFps, void(bool, int));
};<|MERGE_RESOLUTION|>--- conflicted
+++ resolved
@@ -75,11 +75,6 @@
         IRemoteConsole * ());
     MOCK_METHOD0(GetISystemEventDispatcher,
         ISystemEventDispatcher * ());
-<<<<<<< HEAD
-    MOCK_METHOD0(GetITimer,
-        ITimer * ());
-=======
->>>>>>> 7bb58ce6
     MOCK_CONST_METHOD0(IsDevMode,
         bool());
     MOCK_METHOD3(CreateXmlNode,
