--- conflicted
+++ resolved
@@ -371,17 +371,6 @@
     {
         m_pSystemEventDispatcher->OnSystemEvent(ESYSTEM_EVENT_FULL_SHUTDOWN, 0, 0);
     }
-
-<<<<<<< HEAD
-    // Shutdown any running VR devices.
-    EBUS_EVENT(AZ::VR::HMDInitRequestBus, Shutdown);
-=======
-    if (gEnv && gEnv->pLyShine)
-    {
-        gEnv->pLyShine->Release();
-        gEnv->pLyShine = nullptr;
-    }
->>>>>>> ca94e583
 
     SAFE_RELEASE(m_env.pMovieSystem);
     SAFE_RELEASE(m_env.pCryFont);
