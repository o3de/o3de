/*
 * Copyright (c) Contributors to the Open 3D Engine Project.
 * For complete copyright and license terms please see the LICENSE at the root of this distribution.
 *
 * SPDX-License-Identifier: Apache-2.0 OR MIT
 *
 */


// Description : CryENGINE system core-handle all subsystems


#include "CrySystem_precompiled.h"
#include "System.h"
#include <time.h>
#include <AzCore/Console/Console.h>
#include <AzCore/IO/IStreamer.h>
#include <AzCore/IO/SystemFile.h>
#include <AzCore/Debug/Budget.h>
#include <CryPath.h>
#include <CrySystemBus.h>
#include <CryCommon/IFont.h>
#include <CryCommon/MiniQueue.h>
#include <AzFramework/API/ApplicationAPI.h>
#include <AzFramework/API/ApplicationAPI_Platform.h>
#include <AzFramework/Input/Devices/Keyboard/InputDeviceKeyboard.h>
#include <AzFramework/Spawnable/RootSpawnableInterface.h>
#include <AzCore/Debug/Profiler.h>
#include <AzCore/Debug/Trace.h>
#include <AzCore/Interface/Interface.h>
#include <AzCore/std/algorithm.h>
#include <AzCore/Time/ITime.h>
#include <AzFramework/Logging/MissingAssetLogger.h>
#include <AzFramework/Entity/EntityDebugDisplayBus.h>
#include <AzCore/Interface/Interface.h>

// carbonated begin (akostin/onframebeginend): Allow custom actions on begin/end frame
#if defined(CARBONATED)
#include <CryCommon/CrySystemPostTickBus.h>
#include <CryCommon/CrySystemPreTickBus.h>
#include "CryNetwork/CryNetwork.h"
#endif
// carbonated end

AZ_DEFINE_BUDGET(CrySystem);

#if defined(AZ_RESTRICTED_PLATFORM)
#undef AZ_RESTRICTED_SECTION
#define SYSTEM_CPP_SECTION_1 1
#define SYSTEM_CPP_SECTION_2 2
#define SYSTEM_CPP_SECTION_3 3
#define SYSTEM_CPP_SECTION_4 4
#define SYSTEM_CPP_SECTION_5 5
#define SYSTEM_CPP_SECTION_6 6
#define SYSTEM_CPP_SECTION_7 7
#define SYSTEM_CPP_SECTION_8 8
#define SYSTEM_CPP_SECTION_9 9
#endif

#if defined(_RELEASE) && AZ_LEGACY_CRYSYSTEM_TRAIT_USE_EXCLUDEUPDATE_ON_CONSOLE
//exclude some not needed functionality for release console builds
#define EXCLUDE_UPDATE_ON_CONSOLE
#endif

#ifdef WIN32
#include <AzCore/PlatformIncl.h>

LRESULT WINAPI WndProc(HWND hWnd, UINT uMsg, WPARAM wParam, LPARAM lParam)
{
    CSystem* pSystem = 0;
    if (gEnv)
    {
        pSystem = static_cast<CSystem*>(gEnv->pSystem);
    }
    if (pSystem && !pSystem->IsQuitting())
    {
        LRESULT result = 0;
        bool bAny = false;
        for (std::vector<IWindowMessageHandler*>::const_iterator it = pSystem->m_windowMessageHandlers.begin(); it != pSystem->m_windowMessageHandlers.end(); ++it)
        {
            IWindowMessageHandler* pHandler = *it;
            LRESULT maybeResult = 0xDEADDEAD;
            if (pHandler->HandleMessage(hWnd, uMsg, wParam, lParam, &maybeResult))
            {
                assert(maybeResult != 0xDEADDEAD && "Message handler indicated a resulting value, but no value was written");
                if (bAny)
                {
                    assert(result == maybeResult && "Two window message handlers tried to return different result values");
                }
                else
                {
                    bAny = true;
                    result = maybeResult;
                }
            }
        }
        if (bAny)
        {
            // One of the registered handlers returned something
            return result;
        }
    }

    // Handle with the default procedure
    assert(IsWindowUnicode(hWnd) && "Window should be Unicode when compiling with UNICODE");
    return DefWindowProcW(hWnd, uMsg, wParam, lParam);
}
#endif

#if defined(LINUX) && !defined(ANDROID)
#include <execinfo.h> // for backtrace
#endif

#if defined(ANDROID)
#include <unwind.h>  // for _Unwind_Backtrace and _Unwind_GetIP
#endif

#if defined(AZ_RESTRICTED_PLATFORM)
#define AZ_RESTRICTED_SECTION SYSTEM_CPP_SECTION_1
#include AZ_RESTRICTED_FILE(System_cpp)
#endif

#include <IRenderer.h>
#include <IMovieSystem.h>
#include <ILog.h>
#include <IAudioSystem.h>

#include <LoadScreenBus.h>

#include <AzFramework/Archive/Archive.h>
#include "XConsole.h"
#include "Log.h"

#include "XML/xml.h"

#include "LocalizedStringManager.h"
#include "XML/XmlUtils.h"
#include "SystemEventDispatcher.h"

#include "RemoteConsole/RemoteConsole.h"


#include <AzFramework/Asset/AssetSystemBus.h>
#include <AzFramework/Input/Buses/Requests/InputSystemRequestBus.h>

#ifdef WIN32

#include <AzFramework/Input/Buses/Notifications/RawInputNotificationBus_Platform.h>

#include <process.h>
#include <malloc.h>
#endif

#include <ILevelSystem.h>

#include <AzFramework/IO/LocalFileIO.h>

// Define global cvars.
SSystemCVars g_cvars;

#include <AzCore/Module/Environment.h>
#include <AzCore/Component/ComponentApplication.h>
#include "AZCoreLogSink.h"

namespace
{
    float GetMovieFrameDeltaTime()
    {
        // Use GetRealTickDeltaTimeUs for CryMovie, because it should not be affected by pausing game time
        const AZ::TimeUs delta = AZ::GetRealTickDeltaTimeUs();
        return AZ::TimeUsToSeconds(delta);
    }
}

/////////////////////////////////////////////////////////////////////////////////
// System Implementation.
//////////////////////////////////////////////////////////////////////////
CSystem::CSystem()
{
    CrySystemRequestBus::Handler::BusConnect();

    m_systemGlobalState = ESYSTEM_GLOBAL_STATE_UNKNOWN;
    m_iHeight = 0;
    m_iWidth = 0;
    m_iColorBits = 0;
    // CRT ALLOCATION threshold

    m_bIsAsserting = false;
    m_pSystemEventDispatcher = new CSystemEventDispatcher(); // Must be first.

    if (m_pSystemEventDispatcher)
    {
        m_pSystemEventDispatcher->RegisterListener(this);
    }

    //////////////////////////////////////////////////////////////////////////
    // Clear environment.
    //////////////////////////////////////////////////////////////////////////
    memset(&m_env, 0, sizeof(m_env));

    //////////////////////////////////////////////////////////////////////////
    // Initialize global environment interface pointers.
    m_env.pSystem = this;
    m_env.bIgnoreAllAsserts = false;
    m_env.bNoAssertDialog = false;

    // carbonated begin (akostin/mp-413-1): Revert bClient, bServer, bMultiplayer in SSystemGlobalEnvironment
#if defined(CARBONATED)
#if !defined(CONSOLE)
    m_env.SetIsClient(false);
#endif
#endif
    // carbonated end

    //////////////////////////////////////////////////////////////////////////

    m_sysNoUpdate = NULL;
    m_pCmdLine = NULL;
    m_pLevelSystem = NULL;
    m_pLocalizationManager = NULL;
#if defined(AZ_RESTRICTED_PLATFORM)
#define AZ_RESTRICTED_SECTION SYSTEM_CPP_SECTION_2
#include AZ_RESTRICTED_FILE(System_cpp)
#endif

    m_pUserCallback = NULL;
    m_sys_firstlaunch = NULL;

    m_gpu_particle_physics = NULL;

    m_bInitializedSuccessfully = false;
    m_bRelaunch = false;
    m_iLoadingMode = 0;
    m_bTestMode = false;
    m_bEditor = false;
    m_bPreviewMode = false;
    m_bIgnoreUpdates = false;
    m_bNoCrashDialog = false;
    m_bNoErrorReportWindow = false;

    m_bInDevMode = false;
    m_bGameFolderWritable = false;

    m_bPaused = false;
    m_bNoUpdate = false;
    m_iApplicationInstance = -1;


    m_pXMLUtils = new CXmlUtils(this);

    m_eRuntimeState = ESYSTEM_EVENT_LEVEL_UNLOAD;

    m_bHasRenderedErrorMessage = false;

#if AZ_LEGACY_CRYSYSTEM_TRAIT_USE_MESSAGE_HANDLER
    RegisterWindowMessageHandler(this);
#endif

    m_ConfigPlatform = CONFIG_INVALID_PLATFORM;
}

/////////////////////////////////////////////////////////////////////////////////
/////////////////////////////////////////////////////////////////////////////////
CSystem::~CSystem()
{
    ShutDown();

#if AZ_LEGACY_CRYSYSTEM_TRAIT_USE_MESSAGE_HANDLER
    UnregisterWindowMessageHandler(this);
#endif

    CRY_ASSERT(m_windowMessageHandlers.empty() && "There exists a dangling window message handler somewhere");

    SAFE_DELETE(m_pXMLUtils);
    SAFE_DELETE(m_pSystemEventDispatcher);

    AZCoreLogSink::Disconnect();

    m_env.pSystem = 0;
    gEnv = 0;
}

//////////////////////////////////////////////////////////////////////////
void CSystem::Release()
{
    delete this;
}

//////////////////////////////////////////////////////////////////////////
IRemoteConsole* CSystem::GetIRemoteConsole()
{
    return CRemoteConsole::GetInst();
}

//////////////////////////////////////////////////////////////////////////
void CSystem::SetDevMode(bool bEnable)
{
    m_bInDevMode = bEnable;
}


///////////////////////////////////////////////////
void CSystem::ShutDown()
{
    CryLogAlways("System Shutdown");

    // Disconnect any networking connections at the beginning of shutting down.
    // This needs to happen before unloading the level because the network connection might queue
    // references to entities and assets that could prevent cleanup from happening during the level unload.
    if (const auto console = AZ::Interface<AZ::IConsole>::Get())
    {
        console->PerformCommand("disconnect");
    }

    // On shutdown, we need to start by unloading the level spawnable and processing the spawnable queue
    // to clean up any remaining references. Otherwise, we'll get lots of errors on shutdown due to assets still
    // being in use as various subsystems get shut down. By the time the spawnable system shuts down, it will try
    // to clean up the assets, but the asset handlers for those assets will also be deregistered and destroyed by then,
    // causing even more errors.
    // By unloading the level before shutting down any subsystems, we can avoid the cascade of errors.
    ILevelSystem* levelSystem = GetILevelSystem();
    if (levelSystem)
    {
        levelSystem->UnloadLevel();
        if (auto spawnableInterface = AzFramework::RootSpawnableInterface::Get(); spawnableInterface)
        {
            spawnableInterface->ProcessSpawnableQueueUntilEmpty();
        }
    }

    // don't broadcast OnCrySystemShutdown unless
    // we'd previously broadcast OnCrySystemInitialized
    if (m_bInitializedSuccessfully)
    {
        EBUS_EVENT(CrySystemEventBus, OnCrySystemShutdown, *this);
    }

    if (m_pUserCallback)
    {
        m_pUserCallback->OnShutdown();
    }

    if (GetIRemoteConsole()->IsStarted())
    {
        GetIRemoteConsole()->Stop();
    }

    if (m_sys_firstlaunch)
    {
        m_sys_firstlaunch->Set("0");
    }

    if ((m_bEditor) && (m_env.pConsole))
    {
        // restore the old saved cvars
        if (m_env.pConsole->GetCVar("r_Width"))
        {
            m_env.pConsole->GetCVar("r_Width")->Set(m_iWidth);
        }
        if (m_env.pConsole->GetCVar("r_Height"))
        {
            m_env.pConsole->GetCVar("r_Height")->Set(m_iHeight);
        }
        if (m_env.pConsole->GetCVar("r_ColorBits"))
        {
            m_env.pConsole->GetCVar("r_ColorBits")->Set(m_iColorBits);
        }
    }

    if (m_bEditor && !m_bRelaunch)
    {
        SaveConfiguration();
    }

    // Dispatch the full-shutdown event in case this is not a fast-shutdown.
    if (m_pSystemEventDispatcher != NULL)
    {
        m_pSystemEventDispatcher->OnSystemEvent(ESYSTEM_EVENT_FULL_SHUTDOWN, 0, 0);
    }

    SAFE_RELEASE(m_env.pMovieSystem);
    SAFE_RELEASE(m_env.pCryFont);

    // carbonated begin (akostin/mp-402-1): Revert pNetwork in SSystemGlobalEnvironment
#if defined(CARBONATED)
    CryNetwork::NetworkInstance::Release();
#endif
    // carbonated end
    if (m_env.pConsole)
    {
        ((CXConsole*)m_env.pConsole)->FreeRenderResources();
    }
    SAFE_RELEASE(m_pLevelSystem);

    if (m_env.pLog)
    {
        m_env.pLog->UnregisterConsoleVariables();
    }

    GetIRemoteConsole()->UnregisterConsoleVariables();

    // Release console variables.

    SAFE_RELEASE(m_sys_firstlaunch);

#if defined(AZ_RESTRICTED_PLATFORM)
#define AZ_RESTRICTED_SECTION SYSTEM_CPP_SECTION_3
#include AZ_RESTRICTED_FILE(System_cpp)
#endif

    SAFE_DELETE(m_pLocalizationManager);

    delete m_pCmdLine;
    m_pCmdLine = 0;

    // Audio System Shutdown!
    // Shut down audio as late as possible but before the streaming system and console get released!
    Audio::Gem::SystemRequestBus::Broadcast(&Audio::Gem::SystemRequestBus::Events::Release);

    // Shut down console as late as possible and after audio!
    SAFE_RELEASE(m_env.pConsole);

    // Log must be last thing released.
    if (m_env.pLog)
    {
        m_env.pLog->Flush();
    }
    SAFE_RELEASE(m_env.pLog);   // creates log backup

    ShutdownFileSystem();

    EBUS_EVENT(CrySystemEventBus, OnCrySystemPostShutdown);
}

/////////////////////////////////////////////////////////////////////////////////
/////////////////////////////////////////////////////////////////////////////////
void CSystem::Quit()
{
    CryLogAlways("CSystem::Quit invoked from thread %" PRI_THREADID " (main is %" PRI_THREADID ")", GetCurrentThreadId(), gEnv->mMainThreadId);

    AzFramework::ApplicationRequests::Bus::Broadcast(&AzFramework::ApplicationRequests::ExitMainLoop);

    // If this was set from anywhere but the main thread, bail and let the main thread handle shutdown
    if (GetCurrentThreadId() != gEnv->mMainThreadId)
    {
        return;
    }

    if (m_pUserCallback)
    {
        m_pUserCallback->OnQuit();
    }

    gEnv->pLog->Flush();

#ifdef WIN32
    //Post a WM_QUIT message to the Win32 api which causes the message loop to END
    //This is not the same as handling a WM_DESTROY event which destroys a window
    //but keeps the message loop alive.
    PostQuitMessage(0);
#endif
}
/////////////////////////////////////////////////////////////////////////////////
/////////////////////////////////////////////////////////////////////////////////
bool CSystem::IsQuitting() const
{
    bool wasExitMainLoopRequested = false;
    AzFramework::ApplicationRequests::Bus::BroadcastResult(wasExitMainLoopRequested, &AzFramework::ApplicationRequests::WasExitMainLoopRequested);
    return wasExitMainLoopRequested;
}

//////////////////////////////////////////////////////////////////////////
ISystem* CSystem::GetCrySystem()
{
    return this;
}

//////////////////////////////////////////////////////////////////////////
void CSystem::SleepIfNeeded()
{
    static bool firstCall = true;

    typedef MiniQueue<CTimeValue, 32> PrevNow;
    static PrevNow prevNow;
    if (firstCall)
    {
        const AZ::TimeMs timeMs = AZ::GetRealElapsedTimeMs();
        const double timeSec = AZ::TimeMsToSecondsDouble(timeMs);
        m_lastTickTime = CTimeValue(timeSec);
        prevNow.Push(m_lastTickTime);
        firstCall = false;
        return;
    }

    const float maxRate = m_svDedicatedMaxRate->GetFVal();
    const float minTime = 1.0f / maxRate;
    const AZ::TimeMs nowTimeMs = AZ::GetRealElapsedTimeMs();
    const double nowTimeSec = AZ::TimeMsToSecondsDouble(nowTimeMs);
    const CTimeValue now = CTimeValue(nowTimeSec);
    const float elapsed = (now - m_lastTickTime).GetSeconds();

    if (prevNow.Full())
    {
        prevNow.Pop();
    }
    prevNow.Push(now);

    static bool allowStallCatchup = true;
    if (elapsed > minTime && allowStallCatchup)
    {
        allowStallCatchup = false;
        const AZ::TimeMs lastTimeMs = AZ::GetRealElapsedTimeMs();
        const double lastTimeSec = AZ::TimeMsToSecondsDouble(lastTimeMs);
        m_lastTickTime = CTimeValue(lastTimeSec);
        return;
    }
    allowStallCatchup = true;

    float totalElapsed = (now - prevNow.Front()).GetSeconds();
    float wantSleepTime = AZStd::clamp(minTime * (prevNow.Size() - 1) - totalElapsed, 0.0f, (minTime - elapsed) * 0.9f);
    static float sleepTime = 0;
    sleepTime = (15 * sleepTime + wantSleepTime) / 16;
    int sleepMS = (int)(1000.0f * sleepTime + 0.5f);
    if (sleepMS > 0)
    {
        AZ_PROFILE_FUNCTION(CrySystem);
        Sleep(sleepMS);
    }

    const AZ::TimeMs lastTimeMs = AZ::GetRealElapsedTimeMs();
    const double lastTimeSec = AZ::TimeMsToSecondsDouble(lastTimeMs);
    m_lastTickTime = CTimeValue(lastTimeSec);
}

extern DWORD g_idDebugThreads[];
extern int g_nDebugThreads;
int prev_sys_float_exceptions = -1;

//////////////////////////////////////////////////////////////////////
bool CSystem::UpdatePreTickBus(int updateFlags, int nPauseMode)
{
    // If we detect the quit flag at the start of Update, that means it was set
    // from another thread, and we should quit immediately. Otherwise, it will
    // be set by game logic or the console during Update and we will quit later
    if (IsQuitting())
    {
        Quit();
        return false;
    }

#ifndef EXCLUDE_UPDATE_ON_CONSOLE
    // do the dedicated sleep earlier than the frame profiler to avoid having it counted
    if (gEnv->IsDedicated())
    {
        SleepIfNeeded();
    }
#endif //EXCLUDE_UPDATE_ON_CONSOLE

#ifdef WIN32
    // enable/disable SSE fp exceptions (#nan and /0)
    // need to do it each frame since sometimes they are being reset
    _mm_setcsr(_mm_getcsr() & ~0x280 | (g_cvars.sys_float_exceptions > 0 ? 0 : 0x280));
#endif //WIN32

    AZ_PROFILE_FUNCTION(CrySystem);

#ifndef EXCLUDE_UPDATE_ON_CONSOLE
    if (m_pUserCallback)
    {
        m_pUserCallback->OnUpdate();
    }

    //////////////////////////////////////////////////////////////////////////
    // Enable/Disable floating exceptions.
    //////////////////////////////////////////////////////////////////////////
    prev_sys_float_exceptions += 1 + g_cvars.sys_float_exceptions & prev_sys_float_exceptions >> 31;
    if (prev_sys_float_exceptions != g_cvars.sys_float_exceptions)
    {
        prev_sys_float_exceptions = g_cvars.sys_float_exceptions;

        EnableFloatExceptions(g_cvars.sys_float_exceptions);
    }
#endif //EXCLUDE_UPDATE_ON_CONSOLE
       //////////////////////////////////////////////////////////////////////////

    if (m_env.pLog)
    {
        m_env.pLog->Update();
    }

#ifdef USE_REMOTE_CONSOLE
    GetIRemoteConsole()->Update();
#endif
    if (nPauseMode != 0)
    {
        m_bPaused = true;
    }
    else
    {
        m_bPaused = false;
    }

#ifndef EXCLUDE_UPDATE_ON_CONSOLE
    if (m_bIgnoreUpdates)
    {
        return true;
    }
#endif //EXCLUDE_UPDATE_ON_CONSOLE

    //static bool sbPause = false;
    //bool bPause = false;
    bool bNoUpdate = false;
#ifndef EXCLUDE_UPDATE_ON_CONSOLE
    if (m_sysNoUpdate && m_sysNoUpdate->GetIVal())
    {
        bNoUpdate = true;
    }

    m_bNoUpdate = bNoUpdate;
#endif //EXCLUDE_UPDATE_ON_CONSOLE

    //check if we are quitting from the game
    if (IsQuitting())
    {
        Quit();
        return (false);
    }

    //limit frame rate if vsync is turned off
    //for consoles this is done inside renderthread to be vsync dependent
    {
        static ICVar* pSysMaxFPS = NULL;
        static ICVar* pVSync = NULL;

        if (pSysMaxFPS == NULL && gEnv && gEnv->pConsole)
        {
            pSysMaxFPS = gEnv->pConsole->GetCVar("sys_MaxFPS");
        }
        if (pVSync == NULL && gEnv && gEnv->pConsole)
        {
            pVSync = gEnv->pConsole->GetCVar("vsync_interval");
        }

        if (pSysMaxFPS && pVSync)
        {
            int32 maxFPS = pSysMaxFPS->GetIVal();
            uint32 vSync = pVSync->GetIVal();

            if (maxFPS == 0 && vSync == 0)
            {
                ILevelSystem* pLvlSys = GetILevelSystem();
                const bool inLevel = pLvlSys && pLvlSys->IsLevelLoaded();
                maxFPS = !inLevel || IsPaused() ? 60 : 0;
            }

            if (maxFPS > 0 && vSync == 0)
            {
                const float safeMarginFPS = 0.5f;//save margin to not drop below 30 fps
                static AZ::TimeMs sTimeLast = AZ::GetRealElapsedTimeMs();
                const AZ::TimeMs timeFrameMax(static_cast<AZ::TimeMs>(
                    (int64)(1000.f / ((float)maxFPS + safeMarginFPS))
                    ));
                const AZ::TimeMs timeLast = timeFrameMax + sTimeLast;
                while (timeLast > AZ::GetRealElapsedTimeMs())
                {
                    CrySleep(0);
                }
                sTimeLast = AZ::GetRealElapsedTimeMs();
            }
        }
    }

    // carbonated begin (akostin/onframebeginend): Allow custom actions on begin/end frame
    #if defined(CARBONATED)
    CrySystemPreTickBus::Broadcast(&CrySystemPreTick::OnFrameBegin);
    #endif
    // carbonated end

    //////////////////////////////////////////////////////////////////////
    //update console system
    if (m_env.pConsole)
    {
        m_env.pConsole->Update();
    }

    if (IsQuitting())
    {
        Quit();
        return false;
    }

    // Run movie system pre-update
    if (!bNoUpdate)
    {
        UpdateMovieSystem(updateFlags, GetMovieFrameDeltaTime(), true);
    }

    return !IsQuitting();
}

//////////////////////////////////////////////////////////////////////
bool CSystem::UpdatePostTickBus(int updateFlags, int /*nPauseMode*/)
{
    const AZ::TimeMs updateStartTimeMs = AZ::GetRealElapsedTimeMs();
    const double updateStartTimeSec = AZ::TimeMsToSecondsDouble(updateStartTimeMs);
    const CTimeValue updateStart(updateStartTimeSec);

    // Run movie system post-update
    if (!m_bNoUpdate)
    {
        UpdateMovieSystem(updateFlags, GetMovieFrameDeltaTime(), false);
    }

    //////////////////////////////////////////////////////////////////////
    // Update sound system
    if (!m_bNoUpdate)
    {
        UpdateAudioSystems();
    }

    //Now update frame statistics
    const AZ::TimeMs curTimeMs = AZ::GetRealElapsedTimeMs();
    const double curTimeSec = AZ::TimeMsToSecondsDouble(curTimeMs);
    const CTimeValue cur_time(curTimeSec);

    CTimeValue a_second(g_cvars.sys_update_profile_time);
    std::vector< std::pair<CTimeValue, float> >::iterator it = m_updateTimes.begin();
    for (std::vector< std::pair<CTimeValue, float> >::iterator eit = m_updateTimes.end(); it != eit; ++it)
    {
        if ((cur_time - it->first) < a_second)
        {
            break;
        }
    }

    {
        if (it != m_updateTimes.begin())
        {
            m_updateTimes.erase(m_updateTimes.begin(), it);
        }

        float updateTime = (cur_time - updateStart).GetMilliSeconds();
        m_updateTimes.push_back(std::make_pair(cur_time, updateTime));
    }

    m_pSystemEventDispatcher->Update();

    if (!gEnv->IsEditing() && m_eRuntimeState == ESYSTEM_EVENT_LEVEL_GAMEPLAY_START)
    {
        gEnv->pCryPak->DisableRuntimeFileAccess(true);
    }

    // carbonated begin (akostin/onframebeginend): Allow custom actions on begin/end frame
    #if defined(CARBONATED)
    CrySystemPostTickBus::Broadcast(&CrySystemPostTick::OnFrameEnd);
    #endif
    // carbonated end

    // Also broadcast for anyone else that needs to draw global debug to do so now
    AzFramework::DebugDisplayEventBus::Broadcast(&AzFramework::DebugDisplayEvents::DrawGlobalDebugInfo);

    return !IsQuitting();
}


bool CSystem::UpdateLoadtime()
{
    return !IsQuitting();
}

void CSystem::UpdateAudioSystems()
{
    if (auto audioSystem = AZ::Interface<Audio::IAudioSystem>::Get(); audioSystem != nullptr)
    {
        audioSystem->ExternalUpdate();
    }
}

//////////////////////////////////////////////////////////////////////////
void CSystem::GetUpdateStats(SSystemUpdateStats& stats)
{
    if (m_updateTimes.empty())
    {
        stats = SSystemUpdateStats();
    }
    else
    {
        stats.avgUpdateTime = 0;
        stats.maxUpdateTime = -FLT_MAX;
        stats.minUpdateTime = +FLT_MAX;
        for (std::vector< std::pair<CTimeValue, float> >::const_iterator it = m_updateTimes.begin(), eit = m_updateTimes.end(); it != eit; ++it)
        {
            const float t = it->second;
            stats.avgUpdateTime += t;
            stats.maxUpdateTime = max(stats.maxUpdateTime, t);
            stats.minUpdateTime = min(stats.minUpdateTime, t);
        }
        stats.avgUpdateTime /= m_updateTimes.size();
    }
}


//////////////////////////////////////////////////////////////////////////
void CSystem::UpdateMovieSystem(const int updateFlags, const float fFrameTime, const bool bPreUpdate)
{
    if (m_env.pMovieSystem && !(updateFlags & ESYSUPDATE_EDITOR) && g_cvars.sys_trackview)
    {
        float fMovieFrameTime = fFrameTime;

        if (fMovieFrameTime > g_cvars.sys_maxTimeStepForMovieSystem)
        {
            fMovieFrameTime = g_cvars.sys_maxTimeStepForMovieSystem;
        }

        if (bPreUpdate)
        {
            m_env.pMovieSystem->PreUpdate(fMovieFrameTime);
        }
        else
        {
            m_env.pMovieSystem->PostUpdate(fMovieFrameTime);
        }
    }
}

//////////////////////////////////////////////////////////////////////////
// XML stuff
//////////////////////////////////////////////////////////////////////////

//////////////////////////////////////////////////////////////////////////
XmlNodeRef CSystem::CreateXmlNode(const char* sNodeName, bool bReuseStrings, bool bIsProcessingInstruction)
{
    return new CXmlNode(sNodeName, bReuseStrings, bIsProcessingInstruction);
}

//////////////////////////////////////////////////////////////////////////
IXmlUtils* CSystem::GetXmlUtils()
{
    return m_pXMLUtils;
}

//////////////////////////////////////////////////////////////////////////
XmlNodeRef CSystem::LoadXmlFromFile(const char* sFilename, bool bReuseStrings)
{
    return m_pXMLUtils->LoadXmlFromFile(sFilename, bReuseStrings);
}

//////////////////////////////////////////////////////////////////////////
XmlNodeRef CSystem::LoadXmlFromBuffer(const char* buffer, size_t size, bool bReuseStrings, bool bSuppressWarnings)
{
    return m_pXMLUtils->LoadXmlFromBuffer(buffer, size, bReuseStrings, bSuppressWarnings);
}

//////////////////////////////////////////////////////////////////////////
bool CSystem::CheckLogVerbosity(int verbosity)
{
    if (verbosity <= m_env.pLog->GetVerbosityLevel())
    {
        return true;
    }
    return false;
}

//////////////////////////////////////////////////////////////////////////
void CSystem::Warning(EValidatorModule module, EValidatorSeverity severity, int flags, const char* file, const char* format, ...)
{
    va_list args;
    va_start(args, format);
    WarningV(module, severity, flags, file, format, args);
    va_end(args);
}

//////////////////////////////////////////////////////////////////////////
void CSystem::ShowMessage(const char* text, const char* caption, unsigned int uType)
{
    if (m_pUserCallback)
    {
        m_pUserCallback->ShowMessage(text, caption, uType);
    }
    else
    {
        CryMessageBox(text, caption, uType);
    }
}

inline const char* ValidatorModuleToString(EValidatorModule module)
{
    switch (module)
    {
    case VALIDATOR_MODULE_RENDERER:
        return "Renderer";
    case VALIDATOR_MODULE_3DENGINE:
        return "3DEngine";
    case VALIDATOR_MODULE_ASSETS:
        return "Assets";
    case VALIDATOR_MODULE_SYSTEM:
        return "System";
    case VALIDATOR_MODULE_AUDIO:
        return "Audio";
        // carbonated begin (akostin/mp344): IGame partially reverted for the sake of GridMate
#if defined(CARBONATED)
    case VALIDATOR_MODULE_GAME:
        return "Game";
#endif
        // carbonated end
    case VALIDATOR_MODULE_MOVIE:
        return "Movie";
    case VALIDATOR_MODULE_EDITOR:
        return "Editor";
    case VALIDATOR_MODULE_NETWORK:
        return "Network";
    case VALIDATOR_MODULE_PHYSICS:
        return "Physics";
    case VALIDATOR_MODULE_ONLINE:
        return "Online";
    case VALIDATOR_MODULE_FEATURETESTS:
        return "FeatureTests";
    case VALIDATOR_MODULE_SHINE:
        return "UI";
    }
    return "";
}

//////////////////////////////////////////////////////////////////////////
void CSystem::WarningV(EValidatorModule module, EValidatorSeverity severity, int flags, const char* file, const char* format, va_list args)
{
    // Fran: No logging in a testing environment
    if (m_env.pLog == 0)
    {
        return;
    }

    const char* sModuleFilter = m_env.pLog->GetModuleFilter();
    if (sModuleFilter && *sModuleFilter != 0)
    {
        const char* sModule = ValidatorModuleToString(module);
        if (strlen(sModule) > 1 || AZ::StringFunc::Find(sModule, sModuleFilter) == AZStd::string::npos)
        {
            // Filter out warnings from other modules.
            return;
        }
    }

    bool bDbgBreak = false;
    if (severity == VALIDATOR_ERROR_DBGBRK)
    {
        bDbgBreak = true;
        severity = VALIDATOR_ERROR; // change it to a standard VALIDATOR_ERROR for simplicity in the rest of the system
    }

    IMiniLog::ELogType ltype = ILog::eComment;
    switch (severity)
    {
    case    VALIDATOR_ERROR:
        ltype = ILog::eError;
        break;
    case    VALIDATOR_WARNING:
        ltype = ILog::eWarning;
        break;
    case    VALIDATOR_COMMENT:
        ltype = ILog::eComment;
        break;
    default:
        break;
    }

    AZStd::fixed_string<MAX_WARNING_LENGTH> fmt;
    vsnprintf_s(fmt.data(), MAX_WARNING_LENGTH, MAX_WARNING_LENGTH - 1, format, args);

    if (file && *file)
    {
        fmt += " [File=";
        fmt += file;
        fmt += "]";

    }
    m_env.pLog->LogWithType(ltype, flags | VALIDATOR_FLAG_SKIP_VALIDATOR, "%s", fmt.c_str());

#if defined(CARBONATED)
    if (bDbgBreak && Legacy::System::CVars::sys_error_debugbreak)
#else
    if (bDbgBreak && g_cvars.sys_error_debugbreak)
#endif
    {
        AZ::Debug::Trace::Instance().Break();
    }
}

//////////////////////////////////////////////////////////////////////////
void CSystem::GetLocalizedPath(const char* sLanguage, AZStd::string& sLocalizedPath)
{
    // Omit the trailing slash!
    AZStd::string sLocalizationFolder(PathUtil::GetLocalizationFolder());
    sLocalizationFolder.pop_back();

    int locFormat = 0;
    LocalizationManagerRequestBus::BroadcastResult(locFormat, &LocalizationManagerRequestBus::Events::GetLocalizationFormat);
    if(locFormat == 1)
    {
        sLocalizedPath = sLocalizationFolder + "/" + sLanguage + ".loc.agsxml";
    }
    else
    {
        if (AZ::StringFunc::Equal(sLocalizationFolder, "Languages", false))
        {
            sLocalizedPath = sLocalizationFolder + "/" + sLanguage + "_xml.pak";
        }
        else
        {
            sLocalizedPath = AZStd::string("Localized/") + sLanguage + "_xml.pak";
        }
    }
}

//////////////////////////////////////////////////////////////////////////
void CSystem::GetLocalizedAudioPath(const char* sLanguage, AZStd::string& sLocalizedPath)
{
    // Omit the trailing slash!
    AZStd::string sLocalizationFolder(PathUtil::GetLocalizationFolder());
    sLocalizationFolder.pop_back();

    if (AZ::StringFunc::Equal(sLocalizationFolder, "Languages", false))
    {
        sLocalizedPath = sLocalizationFolder + "/" + sLanguage + ".pak";
    }
    else
    {
        sLocalizedPath = AZStd::string("Localized/") + sLanguage + ".pak";
    }
}

//////////////////////////////////////////////////////////////////////////
void CSystem::CloseLanguagePak(const char* sLanguage)
{
    AZStd::string sLocalizedPath;
    GetLocalizedPath(sLanguage, sLocalizedPath);
    m_env.pCryPak->ClosePacks({ sLocalizedPath.c_str(), sLocalizedPath.size() });
}

//////////////////////////////////////////////////////////////////////////
void CSystem::CloseLanguageAudioPak(const char* sLanguage)
{
    AZStd::string sLocalizedPath;
    GetLocalizedAudioPath(sLanguage, sLocalizedPath);
    m_env.pCryPak->ClosePacks({ sLocalizedPath.c_str(), sLocalizedPath.size() });
}

//////////////////////////////////////////////////////////////////////////
void CSystem::Relaunch(bool bRelaunch)
{
    if (m_sys_firstlaunch)
    {
        m_sys_firstlaunch->Set("0");
    }

    m_bRelaunch = bRelaunch;
    SaveConfiguration();
}

//////////////////////////////////////////////////////////////////////////
ILocalizationManager* CSystem::GetLocalizationManager()
{
    return m_pLocalizationManager;
}

//////////////////////////////////////////////////////////////////////////
void CSystem::ExecuteCommandLine(bool deferred)
{
    if (m_executedCommandLine)
    {
        return;
    }

    m_executedCommandLine = true;

    // execute command line arguments e.g. +g_gametype ASSAULT +LoadLevel "testy"

    ICmdLine* pCmdLine = GetICmdLine();
    assert(pCmdLine);

    const int iCnt = pCmdLine->GetArgCount();
    for (int i = 0; i < iCnt; ++i)
    {
        const ICmdLineArg* pCmd = pCmdLine->GetArg(i);

        if (pCmd->GetType() == eCLAT_Post)
        {
            AZStd::string sLine = pCmd->GetName();
            {
                if (pCmd->GetValue())
                {
                    sLine += AZStd::string(" ") + pCmd->GetValue();
                }

                GetILog()->Log("Executing command from command line: \n%s\n", sLine.c_str()); // - the actual command might be executed much later (e.g. level load pause)
                GetIConsole()->ExecuteString(sLine.c_str(), false, deferred);
            }
        }
    }

    //gEnv->pConsole->ExecuteString("sys_RestoreSpec test*"); // to get useful debugging information about current spec settings to the log file
}

//////////////////////////////////////////////////////////////////////////
void CSystem::SetConfigPlatform(const ESystemConfigPlatform platform)
{
    m_ConfigPlatform = platform;
}

//////////////////////////////////////////////////////////////////////////
ESystemConfigPlatform CSystem::GetConfigPlatform() const
{
    return m_ConfigPlatform;
}

//////////////////////////////////////////////////////////////////////
void CSystem::OnLanguageCVarChanged(ICVar* language)
{
    if (language && language->GetType() == CVAR_STRING)
    {
        CSystem* pSys = static_cast<CSystem*>(gEnv->pSystem);
        if (pSys && pSys->GetLocalizationManager())
        {
            const char* lang = language->GetString();

            // Hook up Localization initialization
            int locFormat = 0;
            LocalizationManagerRequestBus::BroadcastResult(locFormat, &LocalizationManagerRequestBus::Events::GetLocalizationFormat);
            if (locFormat == 0)
            {
                const char* locLanguage = nullptr;
                LocalizationManagerRequestBus::BroadcastResult(locLanguage, &LocalizationManagerRequestBus::Events::GetLanguage);
            pSys->OpenLanguagePak(lang);
            }

            LocalizationManagerRequestBus::Broadcast(&LocalizationManagerRequestBus::Events::SetLanguage, lang);
            LocalizationManagerRequestBus::Broadcast(&LocalizationManagerRequestBus::Events::ReloadData);
<<<<<<< HEAD
            /*
            // this is redundant, OnLanguageChanged already called via LocalizationManagerRequestBus::Events::SetLanguage
            if (gEnv->pCryFont)
            {
                gEnv->pCryFont->OnLanguageChanged();
            }
            */
=======
>>>>>>> 5295397a
        }
    }
}

//////////////////////////////////////////////////////////////////////////
void CSystem::OnLocalizationFolderCVarChanged(ICVar* const pLocalizationFolder)
{
    if (pLocalizationFolder && pLocalizationFolder->GetType() == CVAR_STRING)
    {
        CSystem* const pSystem = static_cast<CSystem* const>(gEnv->pSystem);

        if (pSystem != NULL && gEnv->pCryPak != NULL)
        {
            CLocalizedStringsManager* const pLocalizationManager = static_cast<CLocalizedStringsManager* const>(pSystem->GetLocalizationManager());

            if (pLocalizationManager)
            {
                // Get what is currently loaded
                CLocalizedStringsManager::TLocalizationTagVec tagVec;
                pLocalizationManager->GetLoadedTags(tagVec);

                // Release the old localization data.
                CLocalizedStringsManager::TLocalizationTagVec::const_iterator end = tagVec.end();
                for (CLocalizedStringsManager::TLocalizationTagVec::const_iterator it = tagVec.begin(); it != end; ++it)
                {
                    pLocalizationManager->ReleaseLocalizationDataByTag(it->c_str());
                }

                // Close the paks situated in the previous localization folder.
                pSystem->CloseLanguagePak(pLocalizationManager->GetLanguage());
                pSystem->CloseLanguageAudioPak(pSystem->m_currentLanguageAudio.c_str());

                // Set the new localization folder.
                gEnv->pCryPak->SetLocalizationFolder(pLocalizationFolder->GetString());

                // Now open the paks situated in the new localization folder.
                pSystem->OpenLanguagePak(pLocalizationManager->GetLanguage());
                pSystem->OpenLanguageAudioPak(pSystem->m_currentLanguageAudio.c_str());

                // And load the new data.
                for (CLocalizedStringsManager::TLocalizationTagVec::const_iterator it = tagVec.begin(); it != end; ++it)
                {
                    pLocalizationManager->LoadLocalizationDataByTag(it->c_str());
                }
            }
        }
    }
}

// Catch changes to assert verbosity and update the global used to track it
void CSystem::SetAssertLevel(int _assertlevel)
{
    AZ::EnvironmentVariable<int> assertVerbosityLevel = AZ::Environment::FindVariable<int>("assertVerbosityLevel");
    if (assertVerbosityLevel)
    {
        assertVerbosityLevel.Set(_assertlevel);
    }
}

#if !defined(CARBONATED)
void CSystem::OnAssertLevelCvarChanged(ICVar* pArgs)
{
    SetAssertLevel(pArgs->GetIVal());
}
#endif

void CSystem::SetLogLevel(int _loglevel)
{
    AZ::EnvironmentVariable<int> logVerbosityLevel = AZ::Environment::FindVariable<int>("sys_LogLevel");
    if (logVerbosityLevel.IsConstructed())
    {
        logVerbosityLevel.Set(_loglevel);
    }
}

void CSystem::OnLogLevelCvarChanged(ICVar* pArgs)
{
    if (pArgs)
    {
        SetLogLevel(pArgs->GetIVal());
    }
}


void CSystem::OnSystemEvent(ESystemEvent event, [[maybe_unused]] UINT_PTR wparam, [[maybe_unused]] UINT_PTR lparam)
{
    switch (event)
    {
    case ESYSTEM_EVENT_LEVEL_LOAD_START_LOADINGSCREEN:
    case ESYSTEM_EVENT_LEVEL_UNLOAD:
        gEnv->pCryPak->DisableRuntimeFileAccess(false);
    case ESYSTEM_EVENT_LEVEL_GAMEPLAY_START:
        m_eRuntimeState = event;
        break;
    }
}

ESystemGlobalState CSystem::GetSystemGlobalState(void)
{
    return m_systemGlobalState;
}

const char* CSystem::GetSystemGlobalStateName(const ESystemGlobalState systemGlobalState)
{
    static const char* const s_systemGlobalStateNames[] = {
        "UNKNOWN",                  // ESYSTEM_GLOBAL_STATE_UNKNOWN,
        "INIT",                     // ESYSTEM_GLOBAL_STATE_INIT,
        "RUNNING",                  // ESYSTEM_GLOBAL_STATE_RUNNING,
        "LEVEL_LOAD_PREPARE",       // ESYSTEM_GLOBAL_STATE_LEVEL_LOAD_START_PREPARE,
        "LEVEL_LOAD_START",         // ESYSTEM_GLOBAL_STATE_LEVEL_LOAD_START,
        "LEVEL_LOAD_MATERIALS",     // ESYSTEM_GLOBAL_STATE_LEVEL_LOAD_START_MATERIALS,
        "LEVEL_LOAD_OBJECTS",       // ESYSTEM_GLOBAL_STATE_LEVEL_LOAD_START_OBJECTS,
        "LEVEL_LOAD_STATIC_WORLD",  // ESYSTEM_GLOBAL_STATE_LEVEL_LOAD_START_STATIC_WORLD,
        "LEVEL_LOAD_PRECACHE",      // ESYSTEM_GLOBAL_STATE_LEVEL_LOAD_START_PRECACHE,
        "LEVEL_LOAD_TEXTURES",      // ESYSTEM_GLOBAL_STATE_LEVEL_LOAD_START_TEXTURES,
        "LEVEL_LOAD_END",           // ESYSTEM_GLOBAL_STATE_LEVEL_LOAD_END,
        "LEVEL_LOAD_COMPLETE"       // ESYSTEM_GLOBAL_STATE_LEVEL_LOAD_COMPLETE
    };
    const size_t numElements = sizeof(s_systemGlobalStateNames) / sizeof(s_systemGlobalStateNames[0]);
    const size_t index = (size_t)systemGlobalState;
    if (index >= numElements)
    {
        return "INVALID INDEX";
    }
    return s_systemGlobalStateNames[index];
}

void CSystem::SetSystemGlobalState(const ESystemGlobalState systemGlobalState)
{
    static AZ::TimeMs s_startTime = AZ::Time::ZeroTimeMs;
    if (systemGlobalState != m_systemGlobalState)
    {
        const AZ::TimeMs endTime = AZ::GetRealElapsedTimeMs();
        [[maybe_unused]] const double numSeconds = AZ::TimeMsToSecondsDouble(endTime - s_startTime);
        CryLog("SetGlobalState %d->%d '%s'->'%s' %3.1f seconds",
            m_systemGlobalState, systemGlobalState,
            CSystem::GetSystemGlobalStateName(m_systemGlobalState), CSystem::GetSystemGlobalStateName(systemGlobalState),
            numSeconds);
        s_startTime = AZ::GetRealElapsedTimeMs();
    }
    m_systemGlobalState = systemGlobalState;

#if AZ_LOADSCREENCOMPONENT_ENABLED
    if (m_systemGlobalState == ESYSTEM_GLOBAL_STATE_LEVEL_LOAD_COMPLETE)
    {
        EBUS_EVENT(LoadScreenBus, Stop);
    }
#endif // if AZ_LOADSCREENCOMPONENT_ENABLED
}

//////////////////////////////////////////////////////////////////////////
void CSystem::RegisterWindowMessageHandler(IWindowMessageHandler* pHandler)
{
#if AZ_LEGACY_CRYSYSTEM_TRAIT_USE_MESSAGE_HANDLER
    assert(pHandler && !stl::find(m_windowMessageHandlers, pHandler) && "This IWindowMessageHandler is already registered");
    m_windowMessageHandlers.push_back(pHandler);
#else
    CRY_ASSERT(false && "This platform does not support window message handlers");
#endif
}

//////////////////////////////////////////////////////////////////////////
void CSystem::UnregisterWindowMessageHandler(IWindowMessageHandler* pHandler)
{
#if AZ_LEGACY_CRYSYSTEM_TRAIT_USE_MESSAGE_HANDLER
    [[maybe_unused]] bool bRemoved = stl::find_and_erase(m_windowMessageHandlers, pHandler);
    assert(pHandler && bRemoved && "This IWindowMessageHandler was not registered");
#else
    CRY_ASSERT(false && "This platform does not support window message handlers");
#endif
}

//////////////////////////////////////////////////////////////////////////
#if defined(WIN32)
bool CSystem::HandleMessage([[maybe_unused]] HWND hWnd, UINT uMsg, WPARAM wParam, LPARAM lParam, LRESULT* pResult)
{
    static bool sbInSizingModalLoop;
    int x = LOWORD(lParam);
    int y = HIWORD(lParam);
    *pResult = 0;
    switch (uMsg)
    {
    // System event translation
    case WM_CLOSE:
        /*
            Trigger CSystem to call Quit() the next time
            it calls Update(). HandleMessages can get messages
            pumped to it from SyncMainWithRender which would
            be called recurively by Quit(). Doing so would
            cause the render thread to deadlock and the main
            thread to spin in SRenderThread::WaitFlushFinishedCond.
        */
        AzFramework::ApplicationRequests::Bus::Broadcast(&AzFramework::ApplicationRequests::ExitMainLoop);
        return false;
    case WM_MOVE:
        GetISystemEventDispatcher()->OnSystemEvent(ESYSTEM_EVENT_MOVE, x, y);
        return false;
    case WM_SIZE:
        GetISystemEventDispatcher()->OnSystemEvent(ESYSTEM_EVENT_RESIZE, x, y);
        switch (wParam)
        {
        case SIZE_MINIMIZED:
            EBUS_EVENT(AzFramework::WindowsLifecycleEvents::Bus, OnMinimized);
            break;
        case SIZE_MAXIMIZED:
            EBUS_EVENT(AzFramework::WindowsLifecycleEvents::Bus, OnMaximized);
            break;
        case SIZE_RESTORED:
            EBUS_EVENT(AzFramework::WindowsLifecycleEvents::Bus, OnRestored);
            break;
        }
        return false;
    case WM_WINDOWPOSCHANGED:
        GetISystemEventDispatcher()->OnSystemEvent(ESYSTEM_EVENT_POS_CHANGED, 1, 0);
        return false;
    case WM_STYLECHANGED:
        GetISystemEventDispatcher()->OnSystemEvent(ESYSTEM_EVENT_STYLE_CHANGED, 1, 0);
        return false;
    case WM_ACTIVATE:
        // Pass HIWORD(wParam) as well to indicate whether this window is minimized or not
        // HIWORD(wParam) != 0 is minimized, HIWORD(wParam) == 0 is not minimized
        GetISystemEventDispatcher()->OnSystemEvent(ESYSTEM_EVENT_ACTIVATE, LOWORD(wParam) != WA_INACTIVE, HIWORD(wParam));
        return true;
    case WM_SETFOCUS:
        EBUS_EVENT(AzFramework::WindowsLifecycleEvents::Bus, OnSetFocus);
        GetISystemEventDispatcher()->OnSystemEvent(ESYSTEM_EVENT_CHANGE_FOCUS, 1, 0);
        return false;
    case WM_KILLFOCUS:
        EBUS_EVENT(AzFramework::WindowsLifecycleEvents::Bus, OnKillFocus);
        GetISystemEventDispatcher()->OnSystemEvent(ESYSTEM_EVENT_CHANGE_FOCUS, 0, 0);
        return false;
    case WM_INPUTLANGCHANGE:
        GetISystemEventDispatcher()->OnSystemEvent(ESYSTEM_EVENT_LANGUAGE_CHANGE, wParam, lParam);
        return false;

    case WM_SYSCOMMAND:
        if ((wParam & 0xFFF0) == SC_SCREENSAVE)
        {
            // Check if screen saver is allowed
            IConsole* const pConsole = gEnv->pConsole;
            const ICVar* const pVar = pConsole ? pConsole->GetCVar("sys_screensaver_allowed") : 0;
            return pVar && pVar->GetIVal() == 0;
        }
        return false;

    // Mouse activation
    case WM_MOUSEACTIVATE:
        *pResult = MA_ACTIVATEANDEAT;
        return true;

    // Hardware mouse counters
    case WM_ENTERSIZEMOVE:
        sbInSizingModalLoop = true;
    // Fall through intended
    case WM_ENTERMENULOOP:
    {
        return true;
    }
    case WM_CAPTURECHANGED:
    // If WM_CAPTURECHANGED is received after WM_ENTERSIZEMOVE (ie, moving/resizing begins).
    // but no matching WM_EXITSIZEMOVE is received (this can happen if the window is not actually moved).
    // we still need to decrement the hardware mouse counter that was incremented when WM_ENTERSIZEMOVE was seen.
    // So in this case, we effectively treat WM_CAPTURECHANGED as if it was the WM_EXITSIZEMOVE message.
    // This behavior has only been reproduced the window is deactivated during the modal loop (ie, breakpoint triggered and focus moves to VS).
    case WM_EXITSIZEMOVE:
        if (!sbInSizingModalLoop)
        {
            return false;
        }
        sbInSizingModalLoop = false;
    // Fall through intended
    case WM_EXITMENULOOP:
    {
        return (uMsg != WM_CAPTURECHANGED);
    }
    case WM_SYSKEYUP:
    case WM_SYSKEYDOWN:
    {
        const bool bAlt = (lParam & (1 << 29)) != 0;
        if (bAlt && wParam == VK_F4)
        {
            return false;     // Pass though ALT+F4
        }
        // Prevent game from entering menu loop!  Editor does allow menu loop.
        return !m_bEditor;
    }
    case WM_INPUT:
    {
        UINT rawInputSize;
        const UINT rawInputHeaderSize = sizeof(RAWINPUTHEADER);
        GetRawInputData((HRAWINPUT)lParam, RID_INPUT, NULL, &rawInputSize, rawInputHeaderSize);

        AZStd::array<BYTE, sizeof(RAWINPUT)> rawInputBytesArray;
        LPBYTE rawInputBytes = rawInputBytesArray.data();

        [[maybe_unused]] const UINT bytesCopied = GetRawInputData((HRAWINPUT)lParam, RID_INPUT, rawInputBytes, &rawInputSize, rawInputHeaderSize);
        CRY_ASSERT(bytesCopied == rawInputSize);

        [[maybe_unused]] RAWINPUT* rawInput = (RAWINPUT*)rawInputBytes;
        CRY_ASSERT(rawInput);

        AzFramework::RawInputNotificationBusWindows::Broadcast(&AzFramework::RawInputNotificationsWindows::OnRawInputEvent, *rawInput);

        return false;
    }
    case WM_DEVICECHANGE:
    {
        if (wParam == 0x0007) // DBT_DEVNODES_CHANGED
        {
            AzFramework::RawInputNotificationBusWindows::Broadcast(&AzFramework::RawInputNotificationsWindows::OnRawInputDeviceChangeEvent);
        }
        return true;
    }
    case WM_CHAR:
    {
        const unsigned short codeUnitUTF16 = static_cast<unsigned short>(wParam);
        AzFramework::RawInputNotificationBusWindows::Broadcast(&AzFramework::RawInputNotificationsWindows::OnRawInputCodeUnitUTF16Event, codeUnitUTF16);
        return true;
    }

    // Any other event doesn't interest us
    default:
        return false;
    }
}

#endif

ILevelSystem* CSystem::GetILevelSystem()
{
    return m_pLevelSystem;
}

#undef EXCLUDE_UPDATE_ON_CONSOLE
<|MERGE_RESOLUTION|>--- conflicted
+++ resolved
@@ -1135,16 +1135,6 @@
 
             LocalizationManagerRequestBus::Broadcast(&LocalizationManagerRequestBus::Events::SetLanguage, lang);
             LocalizationManagerRequestBus::Broadcast(&LocalizationManagerRequestBus::Events::ReloadData);
-<<<<<<< HEAD
-            /*
-            // this is redundant, OnLanguageChanged already called via LocalizationManagerRequestBus::Events::SetLanguage
-            if (gEnv->pCryFont)
-            {
-                gEnv->pCryFont->OnLanguageChanged();
-            }
-            */
-=======
->>>>>>> 5295397a
         }
     }
 }
