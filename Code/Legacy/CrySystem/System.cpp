/*
 * Copyright (c) Contributors to the Open 3D Engine Project.
 * For complete copyright and license terms please see the LICENSE at the root of this distribution.
 *
 * SPDX-License-Identifier: Apache-2.0 OR MIT
 *
 */


// Description : CryENGINE system core-handle all subsystems


#include "CrySystem_precompiled.h"
#include "System.h"
#include <time.h>
#include <AzCore/Console/Console.h>
#include <AzCore/IO/IStreamer.h>
#include <AzCore/IO/SystemFile.h>
#include <CryPath.h>
#include <CrySystemBus.h>
#include <CryCommon/IFont.h>
#include <CryCommon/MiniQueue.h>
#include <AzFramework/API/ApplicationAPI.h>
#include <AzFramework/API/ApplicationAPI_Platform.h>
#include <AzFramework/Input/Devices/Keyboard/InputDeviceKeyboard.h>
#include <AzCore/Debug/Profiler.h>
#include <AzCore/Debug/EventTrace.h>
#include <AzCore/Debug/Trace.h>
#include <AzCore/Debug/IEventLogger.h>
#include <AzCore/Interface/Interface.h>
#include <AzCore/std/algorithm.h>
#include <AzCore/Time/ITime.h>
#include <AzFramework/Logging/MissingAssetLogger.h>
#include <AzFramework/Entity/EntityDebugDisplayBus.h>
#include <AzCore/Interface/Interface.h>


#if defined(AZ_RESTRICTED_PLATFORM)
#undef AZ_RESTRICTED_SECTION
#define SYSTEM_CPP_SECTION_1 1
#define SYSTEM_CPP_SECTION_2 2
#define SYSTEM_CPP_SECTION_3 3
#define SYSTEM_CPP_SECTION_4 4
#define SYSTEM_CPP_SECTION_5 5
#define SYSTEM_CPP_SECTION_6 6
#define SYSTEM_CPP_SECTION_7 7
#define SYSTEM_CPP_SECTION_8 8
#define SYSTEM_CPP_SECTION_9 9
#endif

#if defined(_RELEASE) && AZ_LEGACY_CRYSYSTEM_TRAIT_USE_EXCLUDEUPDATE_ON_CONSOLE
//exclude some not needed functionality for release console builds
#define EXCLUDE_UPDATE_ON_CONSOLE
#endif

#ifdef WIN32
#include <AzCore/PlatformIncl.h>

LRESULT WINAPI WndProc(HWND hWnd, UINT uMsg, WPARAM wParam, LPARAM lParam)
{
    CSystem* pSystem = 0;
    if (gEnv)
    {
        pSystem = static_cast<CSystem*>(gEnv->pSystem);
    }
    if (pSystem && !pSystem->IsQuitting())
    {
        LRESULT result = 0;
        bool bAny = false;
        for (std::vector<IWindowMessageHandler*>::const_iterator it = pSystem->m_windowMessageHandlers.begin(); it != pSystem->m_windowMessageHandlers.end(); ++it)
        {
            IWindowMessageHandler* pHandler = *it;
            LRESULT maybeResult = 0xDEADDEAD;
            if (pHandler->HandleMessage(hWnd, uMsg, wParam, lParam, &maybeResult))
            {
                assert(maybeResult != 0xDEADDEAD && "Message handler indicated a resulting value, but no value was written");
                if (bAny)
                {
                    assert(result == maybeResult && "Two window message handlers tried to return different result values");
                }
                else
                {
                    bAny = true;
                    result = maybeResult;
                }
            }
        }
        if (bAny)
        {
            // One of the registered handlers returned something
            return result;
        }
    }

    // Handle with the default procedure
    assert(IsWindowUnicode(hWnd) && "Window should be Unicode when compiling with UNICODE");
    return DefWindowProcW(hWnd, uMsg, wParam, lParam);
}
#endif

#if defined(LINUX) && !defined(ANDROID)
#include <execinfo.h> // for backtrace
#endif

#if defined(ANDROID)
#include <unwind.h>  // for _Unwind_Backtrace and _Unwind_GetIP
#endif

#if defined(AZ_RESTRICTED_PLATFORM)
#define AZ_RESTRICTED_SECTION SYSTEM_CPP_SECTION_1
#include AZ_RESTRICTED_FILE(System_cpp)
#endif

#include <IRenderer.h>
#include <IMovieSystem.h>
#include <ILog.h>
#include <IAudioSystem.h>
#include <IProcess.h>
#include <LyShine/ILyShine.h>

#include <LoadScreenBus.h>

#include <AzFramework/Archive/Archive.h>
#include "XConsole.h"
#include "Log.h"

#include "XML/xml.h"

#include "LocalizedStringManager.h"
#include "XML/XmlUtils.h"
#include "SystemEventDispatcher.h"

#include "RemoteConsole/RemoteConsole.h"

#include <PNoise3.h>

#include <LyShine/Bus/UiCursorBus.h>
#include <AzFramework/Asset/AssetSystemBus.h>
#include <AzFramework/Input/Buses/Requests/InputSystemRequestBus.h>

#ifdef WIN32

#include <AzFramework/Input/Buses/Notifications/RawInputNotificationBus_Platform.h>

#include <process.h>
#include <malloc.h>
#endif

#include <ILevelSystem.h>

#include <AzFramework/IO/LocalFileIO.h>

// Define global cvars.
SSystemCVars g_cvars;

#include <AzCore/Module/Environment.h>
#include <AzCore/Component/ComponentApplication.h>
#include "AZCoreLogSink.h"

namespace
{
    float GetMovieFrameDeltaTime()
    {
        // Use GetRealTickDeltaTimeUs for CryMovie, because it should not be affected by pausing game time
        const AZ::TimeUs delta = AZ::GetRealTickDeltaTimeUs();
        return AZ::TimeUsToSeconds(delta);
    }
}

/////////////////////////////////////////////////////////////////////////////////
// System Implementation.
//////////////////////////////////////////////////////////////////////////
CSystem::CSystem(SharedEnvironmentInstance* pSharedEnvironment)
{
    CrySystemRequestBus::Handler::BusConnect();

    if (!pSharedEnvironment)
    {
        CryFatalError("No shared environment instance provided. "
            "Cross-module sharing of EBuses and allocators "
            "is not possible.");
    }

    m_systemGlobalState = ESYSTEM_GLOBAL_STATE_UNKNOWN;
    m_iHeight = 0;
    m_iWidth = 0;
    m_iColorBits = 0;
    // CRT ALLOCATION threshold

    m_bIsAsserting = false;
    m_pSystemEventDispatcher = new CSystemEventDispatcher(); // Must be first.

    if (m_pSystemEventDispatcher)
    {
        m_pSystemEventDispatcher->RegisterListener(this);
    }

    //////////////////////////////////////////////////////////////////////////
    // Clear environment.
    //////////////////////////////////////////////////////////////////////////
    memset(&m_env, 0, sizeof(m_env));

    //////////////////////////////////////////////////////////////////////////
    // Initialize global environment interface pointers.
    m_env.pSystem = this;
    m_env.bIgnoreAllAsserts = false;
    m_env.bNoAssertDialog = false;

    m_env.pSharedEnvironment = pSharedEnvironment;
    //////////////////////////////////////////////////////////////////////////

    m_sysNoUpdate = NULL;
    m_pCmdLine = NULL;
    m_pLevelSystem = NULL;
    m_pLocalizationManager = NULL;
#if defined(AZ_RESTRICTED_PLATFORM)
#define AZ_RESTRICTED_SECTION SYSTEM_CPP_SECTION_2
#include AZ_RESTRICTED_FILE(System_cpp)
#endif

    m_pUserCallback = NULL;
    m_sys_firstlaunch = NULL;

    //  m_sys_filecache = NULL;
    m_gpu_particle_physics = NULL;

    m_bInitializedSuccessfully = false;
    m_bRelaunch = false;
    m_iLoadingMode = 0;
    m_bTestMode = false;
    m_bEditor = false;
    m_bPreviewMode = false;
    m_bIgnoreUpdates = false;
    m_bNoCrashDialog = false;
    m_bNoErrorReportWindow = false;

    m_bInDevMode = false;
    m_bGameFolderWritable = false;

    m_bPaused = false;
    m_bNoUpdate = false;
    m_iApplicationInstance = -1;


    m_pXMLUtils = new CXmlUtils(this);

    if (!AZ::AllocatorInstance<AZ::OSAllocator>::IsReady())
    {
        m_initedOSAllocator = true;
        AZ::AllocatorInstance<AZ::OSAllocator>::Create();
    }
    if (!AZ::AllocatorInstance<AZ::SystemAllocator>::IsReady())
    {
        m_initedSysAllocator = true;
        AZ::AllocatorInstance<AZ::SystemAllocator>::Create();
        AZ::Debug::Trace::Instance().Init();
    }

    m_eRuntimeState = ESYSTEM_EVENT_LEVEL_UNLOAD;

    m_bHasRenderedErrorMessage = false;

#if AZ_LEGACY_CRYSYSTEM_TRAIT_USE_MESSAGE_HANDLER
    RegisterWindowMessageHandler(this);
#endif

    m_ConfigPlatform = CONFIG_INVALID_PLATFORM;
}

/////////////////////////////////////////////////////////////////////////////////
/////////////////////////////////////////////////////////////////////////////////
CSystem::~CSystem()
{
    ShutDown();

#if AZ_LEGACY_CRYSYSTEM_TRAIT_USE_MESSAGE_HANDLER
    UnregisterWindowMessageHandler(this);
#endif

    CRY_ASSERT(m_windowMessageHandlers.empty() && "There exists a dangling window message handler somewhere");

    SAFE_DELETE(m_pXMLUtils);
    SAFE_DELETE(m_pSystemEventDispatcher);

    AZCoreLogSink::Disconnect();
    if (m_initedSysAllocator)
    {
        AZ::Debug::Trace::Instance().Destroy();
        AZ::AllocatorInstance<AZ::SystemAllocator>::Destroy();
    }
    if (m_initedOSAllocator)
    {
        AZ::AllocatorInstance<AZ::OSAllocator>::Destroy();
    }

    AZ::Environment::Detach();

    m_env.pSystem = 0;
    gEnv = 0;
}

//////////////////////////////////////////////////////////////////////////
void CSystem::Release()
{
    delete this;
}

//////////////////////////////////////////////////////////////////////////
IRemoteConsole* CSystem::GetIRemoteConsole()
{
    return CRemoteConsole::GetInst();
}

//////////////////////////////////////////////////////////////////////////
void CSystem::SetDevMode(bool bEnable)
{
    m_bInDevMode = bEnable;
}


///////////////////////////////////////////////////
void CSystem::ShutDown()
{
    CryLogAlways("System Shutdown");

    // don't broadcast OnCrySystemShutdown unless
    // we'd previously broadcast OnCrySystemInitialized
    if (m_bInitializedSuccessfully)
    {
        EBUS_EVENT(CrySystemEventBus, OnCrySystemShutdown, *this);
    }

    if (m_pUserCallback)
    {
        m_pUserCallback->OnShutdown();
    }

    if (GetIRemoteConsole()->IsStarted())
    {
        GetIRemoteConsole()->Stop();
    }

    if (m_sys_firstlaunch)
    {
        m_sys_firstlaunch->Set("0");
    }

    if ((m_bEditor) && (m_env.pConsole))
    {
        // restore the old saved cvars
        if (m_env.pConsole->GetCVar("r_Width"))
        {
            m_env.pConsole->GetCVar("r_Width")->Set(m_iWidth);
        }
        if (m_env.pConsole->GetCVar("r_Height"))
        {
            m_env.pConsole->GetCVar("r_Height")->Set(m_iHeight);
        }
        if (m_env.pConsole->GetCVar("r_ColorBits"))
        {
            m_env.pConsole->GetCVar("r_ColorBits")->Set(m_iColorBits);
        }
    }

    if (m_bEditor && !m_bRelaunch)
    {
        SaveConfiguration();
    }

    // Dispatch the full-shutdown event in case this is not a fast-shutdown.
    if (m_pSystemEventDispatcher != NULL)
    {
        m_pSystemEventDispatcher->OnSystemEvent(ESYSTEM_EVENT_FULL_SHUTDOWN, 0, 0);
    }

    if (gEnv && gEnv->pLyShine)
    {
        gEnv->pLyShine->Release();
        gEnv->pLyShine = nullptr;
    }

    SAFE_RELEASE(m_env.pMovieSystem);
    SAFE_RELEASE(m_env.pLyShine);
    SAFE_RELEASE(m_env.pCryFont);
    if (m_env.pConsole)
    {
        ((CXConsole*)m_env.pConsole)->FreeRenderResources();
    }
    SAFE_RELEASE(m_pLevelSystem);

    if (m_env.pLog)
    {
        m_env.pLog->UnregisterConsoleVariables();
    }

    GetIRemoteConsole()->UnregisterConsoleVariables();

    // Release console variables.

    SAFE_RELEASE(m_sys_firstlaunch);

#if defined(AZ_RESTRICTED_PLATFORM)
#define AZ_RESTRICTED_SECTION SYSTEM_CPP_SECTION_3
#include AZ_RESTRICTED_FILE(System_cpp)
#endif

    SAFE_DELETE(m_pLocalizationManager);

    delete m_pCmdLine;
    m_pCmdLine = 0;

    // Audio System Shutdown!
    // Shut down audio as late as possible but before the streaming system and console get released!
    Audio::Gem::AudioSystemGemRequestBus::Broadcast(&Audio::Gem::AudioSystemGemRequestBus::Events::Release);

    // Shut down console as late as possible and after audio!
    SAFE_RELEASE(m_env.pConsole);

    // Log must be last thing released.
    if (m_env.pLog)
    {
        m_env.pLog->FlushAndClose();
    }
    SAFE_RELEASE(m_env.pLog);   // creates log backup

    ShutdownFileSystem();

    EBUS_EVENT(CrySystemEventBus, OnCrySystemPostShutdown);
}

/////////////////////////////////////////////////////////////////////////////////
/////////////////////////////////////////////////////////////////////////////////
void CSystem::Quit()
{
    CryLogAlways("CSystem::Quit invoked from thread %" PRI_THREADID " (main is %" PRI_THREADID ")", GetCurrentThreadId(), gEnv->mMainThreadId);

    AzFramework::ApplicationRequests::Bus::Broadcast(&AzFramework::ApplicationRequests::ExitMainLoop);

    // If this was set from anywhere but the main thread, bail and let the main thread handle shutdown
    if (GetCurrentThreadId() != gEnv->mMainThreadId)
    {
        return;
    }

    if (m_pUserCallback)
    {
        m_pUserCallback->OnQuit();
    }

    gEnv->pLog->FlushAndClose();

    // Latest possible place to flush any pending messages to disk before the forceful termination.
    if (auto logger = AZ::Interface<AZ::Debug::IEventLogger>::Get(); logger)
    {
        logger->Flush();
    }

#ifdef WIN32
    //Post a WM_QUIT message to the Win32 api which causes the message loop to END
    //This is not the same as handling a WM_DESTROY event which destroys a window
    //but keeps the message loop alive.
    PostQuitMessage(0);
#endif
}
/////////////////////////////////////////////////////////////////////////////////
/////////////////////////////////////////////////////////////////////////////////
bool CSystem::IsQuitting() const
{
    bool wasExitMainLoopRequested = false;
    AzFramework::ApplicationRequests::Bus::BroadcastResult(wasExitMainLoopRequested, &AzFramework::ApplicationRequests::WasExitMainLoopRequested);
    return wasExitMainLoopRequested;
}

//////////////////////////////////////////////////////////////////////////
ISystem* CSystem::GetCrySystem()
{
    return this;
}

//////////////////////////////////////////////////////////////////////////
void CSystem::SleepIfNeeded()
{
    static bool firstCall = true;

    typedef MiniQueue<CTimeValue, 32> PrevNow;
    static PrevNow prevNow;
    if (firstCall)
    {
        const AZ::TimeMs timeMs = AZ::GetRealElapsedTimeMs();
        const double timeSec = AZ::TimeMsToSecondsDouble(timeMs);
        m_lastTickTime = CTimeValue(timeSec);
        prevNow.Push(m_lastTickTime);
        firstCall = false;
        return;
    }

    const float maxRate = m_svDedicatedMaxRate->GetFVal();
    const float minTime = 1.0f / maxRate;
    const AZ::TimeMs nowTimeMs = AZ::GetRealElapsedTimeMs();
    const double nowTimeSec = AZ::TimeMsToSecondsDouble(nowTimeMs);
    const CTimeValue now = CTimeValue(nowTimeSec);
    const float elapsed = (now - m_lastTickTime).GetSeconds();

    if (prevNow.Full())
    {
        prevNow.Pop();
    }
    prevNow.Push(now);

    static bool allowStallCatchup = true;
    if (elapsed > minTime && allowStallCatchup)
    {
        allowStallCatchup = false;
        const AZ::TimeMs lastTimeMs = AZ::GetRealElapsedTimeMs();
        const double lastTimeSec = AZ::TimeMsToSecondsDouble(lastTimeMs);
        m_lastTickTime = CTimeValue(lastTimeSec);
        return;
    }
    allowStallCatchup = true;

    float totalElapsed = (now - prevNow.Front()).GetSeconds();
    float wantSleepTime = AZStd::clamp(minTime * (prevNow.Size() - 1) - totalElapsed, 0.0f, (minTime - elapsed) * 0.9f);
    static float sleepTime = 0;
    sleepTime = (15 * sleepTime + wantSleepTime) / 16;
    int sleepMS = (int)(1000.0f * sleepTime + 0.5f);
    if (sleepMS > 0)
    {
        AZ_PROFILE_FUNCTION(System);
        Sleep(sleepMS);
    }

    const AZ::TimeMs lastTimeMs = AZ::GetRealElapsedTimeMs();
    const double lastTimeSec = AZ::TimeMsToSecondsDouble(lastTimeMs);
    m_lastTickTime = CTimeValue(lastTimeSec);
}

extern DWORD g_idDebugThreads[];
extern int g_nDebugThreads;
int prev_sys_float_exceptions = -1;

//////////////////////////////////////////////////////////////////////
bool CSystem::UpdatePreTickBus(int updateFlags, int nPauseMode)
{
    // If we detect the quit flag at the start of Update, that means it was set
    // from another thread, and we should quit immediately. Otherwise, it will
    // be set by game logic or the console during Update and we will quit later
    if (IsQuitting())
    {
        Quit();
        return false;
    }

#ifndef EXCLUDE_UPDATE_ON_CONSOLE
    // do the dedicated sleep earlier than the frame profiler to avoid having it counted
    if (gEnv->IsDedicated())
    {
        SleepIfNeeded();
    }
#endif //EXCLUDE_UPDATE_ON_CONSOLE

#ifdef WIN32
    // enable/disable SSE fp exceptions (#nan and /0)
    // need to do it each frame since sometimes they are being reset
    _mm_setcsr(_mm_getcsr() & ~0x280 | (g_cvars.sys_float_exceptions > 0 ? 0 : 0x280));
#endif //WIN32

    AZ_TRACE_METHOD();

#ifndef EXCLUDE_UPDATE_ON_CONSOLE
    if (m_pUserCallback)
    {
        m_pUserCallback->OnUpdate();
    }

    //////////////////////////////////////////////////////////////////////////
    // Enable/Disable floating exceptions.
    //////////////////////////////////////////////////////////////////////////
    prev_sys_float_exceptions += 1 + g_cvars.sys_float_exceptions & prev_sys_float_exceptions >> 31;
    if (prev_sys_float_exceptions != g_cvars.sys_float_exceptions)
    {
        prev_sys_float_exceptions = g_cvars.sys_float_exceptions;

        EnableFloatExceptions(g_cvars.sys_float_exceptions);
    }
#endif //EXCLUDE_UPDATE_ON_CONSOLE
       //////////////////////////////////////////////////////////////////////////

    if (m_env.pLog)
    {
        m_env.pLog->Update();
    }

#ifdef USE_REMOTE_CONSOLE
    GetIRemoteConsole()->Update();
#endif
    if (nPauseMode != 0)
    {
        m_bPaused = true;
    }
    else
    {
        m_bPaused = false;
    }

#ifndef EXCLUDE_UPDATE_ON_CONSOLE
    if (m_bIgnoreUpdates)
    {
        return true;
    }
#endif //EXCLUDE_UPDATE_ON_CONSOLE

    //static bool sbPause = false;
    //bool bPause = false;
    bool bNoUpdate = false;
#ifndef EXCLUDE_UPDATE_ON_CONSOLE
    if (m_sysNoUpdate && m_sysNoUpdate->GetIVal())
    {
        bNoUpdate = true;
    }

    m_bNoUpdate = bNoUpdate;
#endif //EXCLUDE_UPDATE_ON_CONSOLE

    //check if we are quitting from the game
    if (IsQuitting())
    {
        Quit();
        return (false);
    }

    //limit frame rate if vsync is turned off
    //for consoles this is done inside renderthread to be vsync dependent
    {
        static ICVar* pSysMaxFPS = NULL;
        static ICVar* pVSync = NULL;

        if (pSysMaxFPS == NULL && gEnv && gEnv->pConsole)
        {
            pSysMaxFPS = gEnv->pConsole->GetCVar("sys_MaxFPS");
        }
        if (pVSync == NULL && gEnv && gEnv->pConsole)
        {
            pVSync = gEnv->pConsole->GetCVar("r_Vsync");
        }

        if (pSysMaxFPS && pVSync)
        {
            int32 maxFPS = pSysMaxFPS->GetIVal();
            uint32 vSync = pVSync->GetIVal();

            if (maxFPS == 0 && vSync == 0)
            {
                ILevelSystem* pLvlSys = GetILevelSystem();
                const bool inLevel = pLvlSys && pLvlSys->IsLevelLoaded();
                maxFPS = !inLevel || IsPaused() ? 60 : 0;
            }

            if (maxFPS > 0 && vSync == 0)
            {
                const float safeMarginFPS = 0.5f;//save margin to not drop below 30 fps
                static AZ::TimeMs sTimeLast = AZ::GetRealElapsedTimeMs();
                const AZ::TimeMs timeFrameMax(static_cast<AZ::TimeMs>(
                    (int64)(1000.f / ((float)maxFPS + safeMarginFPS))
                    ));
                const AZ::TimeMs timeLast = timeFrameMax + sTimeLast;
                while (timeLast > AZ::GetRealElapsedTimeMs())
                {
                    CrySleep(0);
                }
                sTimeLast = AZ::GetRealElapsedTimeMs();
            }
        }
    }

    //////////////////////////////////////////////////////////////////////
    //update console system
    if (m_env.pConsole)
    {
        m_env.pConsole->Update();
    }

    if (IsQuitting())
    {
        Quit();
        return false;
    }

    // Run movie system pre-update
    if (!bNoUpdate)
    {
        UpdateMovieSystem(updateFlags, GetMovieFrameDeltaTime(), true);
    }

    return !IsQuitting();
}

//////////////////////////////////////////////////////////////////////
bool CSystem::UpdatePostTickBus(int updateFlags, int /*nPauseMode*/)
{
    const AZ::TimeMs updateStartTimeMs = AZ::GetRealElapsedTimeMs();
    const double updateStartTimeSec = AZ::TimeMsToSecondsDouble(updateStartTimeMs);
    const CTimeValue updateStart(updateStartTimeSec);

    // Run movie system post-update
    if (!m_bNoUpdate)
    {
        UpdateMovieSystem(updateFlags, GetMovieFrameDeltaTime(), false);
    }

    //////////////////////////////////////////////////////////////////////
    // Update sound system
    if (!m_bNoUpdate)
    {
        UpdateAudioSystems();
    }

    //Now update frame statistics
    const AZ::TimeMs curTimeMs = AZ::GetRealElapsedTimeMs();
    const double curTimeSec = AZ::TimeMsToSecondsDouble(curTimeMs);
    const CTimeValue cur_time(curTimeSec);

    CTimeValue a_second(g_cvars.sys_update_profile_time);
    std::vector< std::pair<CTimeValue, float> >::iterator it = m_updateTimes.begin();
    for (std::vector< std::pair<CTimeValue, float> >::iterator eit = m_updateTimes.end(); it != eit; ++it)
    {
        if ((cur_time - it->first) < a_second)
        {
            break;
        }
    }

    {
        if (it != m_updateTimes.begin())
        {
            m_updateTimes.erase(m_updateTimes.begin(), it);
        }

        float updateTime = (cur_time - updateStart).GetMilliSeconds();
        m_updateTimes.push_back(std::make_pair(cur_time, updateTime));
    }

    m_pSystemEventDispatcher->Update();

    if (!gEnv->IsEditing() && m_eRuntimeState == ESYSTEM_EVENT_LEVEL_GAMEPLAY_START)
    {
        gEnv->pCryPak->DisableRuntimeFileAccess(true);
    }

    // Also broadcast for anyone else that needs to draw global debug to do so now
    AzFramework::DebugDisplayEventBus::Broadcast(&AzFramework::DebugDisplayEvents::DrawGlobalDebugInfo);

    return !IsQuitting();
}


bool CSystem::UpdateLoadtime()
{
    return !IsQuitting();
}

void CSystem::UpdateAudioSystems()
{
    Audio::AudioSystemRequestBus::Broadcast(&Audio::AudioSystemRequestBus::Events::ExternalUpdate);
}

//////////////////////////////////////////////////////////////////////////
void CSystem::GetUpdateStats(SSystemUpdateStats& stats)
{
    if (m_updateTimes.empty())
    {
        stats = SSystemUpdateStats();
    }
    else
    {
        stats.avgUpdateTime = 0;
        stats.maxUpdateTime = -FLT_MAX;
        stats.minUpdateTime = +FLT_MAX;
        for (std::vector< std::pair<CTimeValue, float> >::const_iterator it = m_updateTimes.begin(), eit = m_updateTimes.end(); it != eit; ++it)
        {
            const float t = it->second;
            stats.avgUpdateTime += t;
            stats.maxUpdateTime = max(stats.maxUpdateTime, t);
            stats.minUpdateTime = min(stats.minUpdateTime, t);
        }
        stats.avgUpdateTime /= m_updateTimes.size();
    }
}


//////////////////////////////////////////////////////////////////////////
void CSystem::UpdateMovieSystem(const int updateFlags, const float fFrameTime, const bool bPreUpdate)
{
    if (m_env.pMovieSystem && !(updateFlags & ESYSUPDATE_EDITOR) && g_cvars.sys_trackview)
    {
        float fMovieFrameTime = fFrameTime;

        if (fMovieFrameTime > g_cvars.sys_maxTimeStepForMovieSystem)
        {
            fMovieFrameTime = g_cvars.sys_maxTimeStepForMovieSystem;
        }

        if (bPreUpdate)
        {
            m_env.pMovieSystem->PreUpdate(fMovieFrameTime);
        }
        else
        {
            m_env.pMovieSystem->PostUpdate(fMovieFrameTime);
        }
    }
}

//////////////////////////////////////////////////////////////////////////
// XML stuff
//////////////////////////////////////////////////////////////////////////

//////////////////////////////////////////////////////////////////////////
XmlNodeRef CSystem::CreateXmlNode(const char* sNodeName, bool bReuseStrings, bool bIsProcessingInstruction)
{
    return new CXmlNode(sNodeName, bReuseStrings, bIsProcessingInstruction);
}

//////////////////////////////////////////////////////////////////////////
IXmlUtils* CSystem::GetXmlUtils()
{
    return m_pXMLUtils;
}

//////////////////////////////////////////////////////////////////////////
XmlNodeRef CSystem::LoadXmlFromFile(const char* sFilename, bool bReuseStrings)
{
    return m_pXMLUtils->LoadXmlFromFile(sFilename, bReuseStrings);
}

//////////////////////////////////////////////////////////////////////////
XmlNodeRef CSystem::LoadXmlFromBuffer(const char* buffer, size_t size, bool bReuseStrings, bool bSuppressWarnings)
{
    return m_pXMLUtils->LoadXmlFromBuffer(buffer, size, bReuseStrings, bSuppressWarnings);
}

//////////////////////////////////////////////////////////////////////////
bool CSystem::CheckLogVerbosity(int verbosity)
{
    if (verbosity <= m_env.pLog->GetVerbosityLevel())
    {
        return true;
    }
    return false;
}

//////////////////////////////////////////////////////////////////////////
void CSystem::Warning(EValidatorModule module, EValidatorSeverity severity, int flags, const char* file, const char* format, ...)
{
    va_list args;
    va_start(args, format);
    WarningV(module, severity, flags, file, format, args);
    va_end(args);
}

//////////////////////////////////////////////////////////////////////////
void CSystem::ShowMessage(const char* text, const char* caption, unsigned int uType)
{
    if (m_pUserCallback)
    {
        m_pUserCallback->ShowMessage(text, caption, uType);
    }
    else
    {
        CryMessageBox(text, caption, uType);
    }
}

inline const char* ValidatorModuleToString(EValidatorModule module)
{
    switch (module)
    {
    case VALIDATOR_MODULE_RENDERER:
        return "Renderer";
    case VALIDATOR_MODULE_3DENGINE:
        return "3DEngine";
    case VALIDATOR_MODULE_ASSETS:
        return "Assets";
    case VALIDATOR_MODULE_SYSTEM:
        return "System";
    case VALIDATOR_MODULE_AUDIO:
        return "Audio";
    case VALIDATOR_MODULE_MOVIE:
        return "Movie";
    case VALIDATOR_MODULE_EDITOR:
        return "Editor";
    case VALIDATOR_MODULE_NETWORK:
        return "Network";
    case VALIDATOR_MODULE_PHYSICS:
        return "Physics";
    case VALIDATOR_MODULE_ONLINE:
        return "Online";
    case VALIDATOR_MODULE_FEATURETESTS:
        return "FeatureTests";
    case VALIDATOR_MODULE_SHINE:
        return "UI";
    }
    return "";
}

//////////////////////////////////////////////////////////////////////////
void CSystem::WarningV(EValidatorModule module, EValidatorSeverity severity, int flags, const char* file, const char* format, va_list args)
{
    // Fran: No logging in a testing environment
    if (m_env.pLog == 0)
    {
        return;
    }

    const char* sModuleFilter = m_env.pLog->GetModuleFilter();
    if (sModuleFilter && *sModuleFilter != 0)
    {
        const char* sModule = ValidatorModuleToString(module);
        if (strlen(sModule) > 1 || AZ::StringFunc::Find(sModule, sModuleFilter) == AZStd::string::npos)
        {
            // Filter out warnings from other modules.
            return;
        }
    }

    bool bDbgBreak = false;
    if (severity == VALIDATOR_ERROR_DBGBRK)
    {
        bDbgBreak = true;
        severity = VALIDATOR_ERROR; // change it to a standard VALIDATOR_ERROR for simplicity in the rest of the system
    }

    IMiniLog::ELogType ltype = ILog::eComment;
    switch (severity)
    {
    case    VALIDATOR_ERROR:
        ltype = ILog::eError;
        break;
    case    VALIDATOR_WARNING:
        ltype = ILog::eWarning;
        break;
    case    VALIDATOR_COMMENT:
        ltype = ILog::eComment;
        break;
    default:
        break;
    }
    char szBuffer[MAX_WARNING_LENGTH];
    vsnprintf_s(szBuffer, sizeof(szBuffer), sizeof(szBuffer) - 1, format, args);
    AZStd::fixed_string<MAX_WARNING_LENGTH> fmt = szBuffer;

    if (file && *file)
    {
        fmt += " [File=";
        fmt += file;
        fmt += "]";

    }
    m_env.pLog->LogWithType(ltype, flags | VALIDATOR_FLAG_SKIP_VALIDATOR, "%s", fmt.c_str());

    if (bDbgBreak && g_cvars.sys_error_debugbreak)
    {
        AZ::Debug::Trace::Break();
    }
}

//////////////////////////////////////////////////////////////////////////
void CSystem::GetLocalizedPath(const char* sLanguage, AZStd::string& sLocalizedPath)
{
    // Omit the trailing slash!
    AZStd::string sLocalizationFolder(PathUtil::GetLocalizationFolder());
    sLocalizationFolder.pop_back();

    int locFormat = 0;
    LocalizationManagerRequestBus::BroadcastResult(locFormat, &LocalizationManagerRequestBus::Events::GetLocalizationFormat);
    if(locFormat == 1)
    {
        sLocalizedPath = sLocalizationFolder + "/" + sLanguage + ".loc.agsxml";
    }
    else
    {
        if (AZ::StringFunc::Equal(sLocalizationFolder, "Languages", false))
        {
            sLocalizedPath = sLocalizationFolder + "/" + sLanguage + "_xml.pak";
        }
        else
        {
            sLocalizedPath = AZStd::string("Localized/") + sLanguage + "_xml.pak";
        }
    }
}

//////////////////////////////////////////////////////////////////////////
void CSystem::GetLocalizedAudioPath(const char* sLanguage, AZStd::string& sLocalizedPath)
{
    // Omit the trailing slash!
    AZStd::string sLocalizationFolder(PathUtil::GetLocalizationFolder());
    sLocalizationFolder.pop_back();

    if (AZ::StringFunc::Equal(sLocalizationFolder, "Languages", false))
    {
        sLocalizedPath = sLocalizationFolder + "/" + sLanguage + ".pak";
    }
    else
    {
        sLocalizedPath = AZStd::string("Localized/") + sLanguage + ".pak";
    }
}

//////////////////////////////////////////////////////////////////////////
void CSystem::CloseLanguagePak(const char* sLanguage)
{
    AZStd::string sLocalizedPath;
    GetLocalizedPath(sLanguage, sLocalizedPath);
    m_env.pCryPak->ClosePacks({ sLocalizedPath.c_str(), sLocalizedPath.size() });
}

//////////////////////////////////////////////////////////////////////////
void CSystem::CloseLanguageAudioPak(const char* sLanguage)
{
    AZStd::string sLocalizedPath;
    GetLocalizedAudioPath(sLanguage, sLocalizedPath);
    m_env.pCryPak->ClosePacks({ sLocalizedPath.c_str(), sLocalizedPath.size() });
}

//////////////////////////////////////////////////////////////////////////
void CSystem::Relaunch(bool bRelaunch)
{
    if (m_sys_firstlaunch)
    {
        m_sys_firstlaunch->Set("0");
    }

    m_bRelaunch = bRelaunch;
    SaveConfiguration();
}

//////////////////////////////////////////////////////////////////////////
ILocalizationManager* CSystem::GetLocalizationManager()
{
    return m_pLocalizationManager;
}

//////////////////////////////////////////////////////////////////////////
void CSystem::ExecuteCommandLine(bool deferred)
{
    if (m_executedCommandLine)
    {
        return;
    }

    m_executedCommandLine = true;

    // execute command line arguments e.g. +g_gametype ASSAULT +map "testy"

    ICmdLine* pCmdLine = GetICmdLine();
    assert(pCmdLine);

    const int iCnt = pCmdLine->GetArgCount();
    for (int i = 0; i < iCnt; ++i)
    {
        const ICmdLineArg* pCmd = pCmdLine->GetArg(i);

        if (pCmd->GetType() == eCLAT_Post)
        {
            AZStd::string sLine = pCmd->GetName();
            {
                if (pCmd->GetValue())
                {
                    sLine += AZStd::string(" ") + pCmd->GetValue();
                }

                GetILog()->Log("Executing command from command line: \n%s\n", sLine.c_str()); // - the actual command might be executed much later (e.g. level load pause)
                GetIConsole()->ExecuteString(sLine.c_str(), false, deferred);
            }
        }
    }

    //gEnv->pConsole->ExecuteString("sys_RestoreSpec test*"); // to get useful debugging information about current spec settings to the log file
}

//////////////////////////////////////////////////////////////////////////
void CSystem::SetConfigPlatform(const ESystemConfigPlatform platform)
{
    m_ConfigPlatform = platform;
}

//////////////////////////////////////////////////////////////////////////
ESystemConfigPlatform CSystem::GetConfigPlatform() const
{
    return m_ConfigPlatform;
}

//////////////////////////////////////////////////////////////////////////
CPNoise3* CSystem::GetNoiseGen()
{
    static CPNoise3 m_pNoiseGen;
    return &m_pNoiseGen;
}

//////////////////////////////////////////////////////////////////////
void CSystem::OnLanguageCVarChanged(ICVar* language)
{
    if (language && language->GetType() == CVAR_STRING)
    {
        CSystem* pSys = static_cast<CSystem*>(gEnv->pSystem);
        if (pSys && pSys->GetLocalizationManager())
        {
            const char* lang = language->GetString();

            // Hook up Localization initialization
            int locFormat = 0;
            LocalizationManagerRequestBus::BroadcastResult(locFormat, &LocalizationManagerRequestBus::Events::GetLocalizationFormat);
            if (locFormat == 0)
            {
                const char* locLanguage = nullptr;
                LocalizationManagerRequestBus::BroadcastResult(locLanguage, &LocalizationManagerRequestBus::Events::GetLanguage);
            pSys->OpenLanguagePak(lang);
            }

            LocalizationManagerRequestBus::Broadcast(&LocalizationManagerRequestBus::Events::SetLanguage, lang);
            LocalizationManagerRequestBus::Broadcast(&LocalizationManagerRequestBus::Events::ReloadData);

            if (gEnv->pCryFont)
            {
                gEnv->pCryFont->OnLanguageChanged();
            }
        }
    }
}

//////////////////////////////////////////////////////////////////////////
void CSystem::OnLocalizationFolderCVarChanged(ICVar* const pLocalizationFolder)
{
    if (pLocalizationFolder && pLocalizationFolder->GetType() == CVAR_STRING)
    {
        CSystem* const pSystem = static_cast<CSystem* const>(gEnv->pSystem);

        if (pSystem != NULL && gEnv->pCryPak != NULL)
        {
            CLocalizedStringsManager* const pLocalizationManager = static_cast<CLocalizedStringsManager* const>(pSystem->GetLocalizationManager());

            if (pLocalizationManager)
            {
                // Get what is currently loaded
                CLocalizedStringsManager::TLocalizationTagVec tagVec;
                pLocalizationManager->GetLoadedTags(tagVec);

                // Release the old localization data.
                CLocalizedStringsManager::TLocalizationTagVec::const_iterator end = tagVec.end();
                for (CLocalizedStringsManager::TLocalizationTagVec::const_iterator it = tagVec.begin(); it != end; ++it)
                {
                    pLocalizationManager->ReleaseLocalizationDataByTag(it->c_str());
                }

                // Close the paks situated in the previous localization folder.
                pSystem->CloseLanguagePak(pLocalizationManager->GetLanguage());
                pSystem->CloseLanguageAudioPak(pSystem->m_currentLanguageAudio.c_str());

                // Set the new localization folder.
                gEnv->pCryPak->SetLocalizationFolder(pLocalizationFolder->GetString());

                // Now open the paks situated in the new localization folder.
                pSystem->OpenLanguagePak(pLocalizationManager->GetLanguage());
                pSystem->OpenLanguageAudioPak(pSystem->m_currentLanguageAudio.c_str());

                // And load the new data.
                for (CLocalizedStringsManager::TLocalizationTagVec::const_iterator it = tagVec.begin(); it != end; ++it)
                {
                    pLocalizationManager->LoadLocalizationDataByTag(it->c_str());
                }
            }
        }
    }
}

// Catch changes to assert verbosity and update the global used to track it
void CSystem::SetAssertLevel(int _assertlevel)
{
    AZ::EnvironmentVariable<int> assertVerbosityLevel = AZ::Environment::FindVariable<int>("assertVerbosityLevel");
    if (assertVerbosityLevel)
    {
        assertVerbosityLevel.Set(_assertlevel);
    }
}

void CSystem::OnAssertLevelCvarChanged(ICVar* pArgs)
{
    SetAssertLevel(pArgs->GetIVal());
}

void CSystem::SetLogLevel(int _loglevel)
{
    AZ::EnvironmentVariable<int> logVerbosityLevel = AZ::Environment::FindVariable<int>("sys_LogLevel");
    if (logVerbosityLevel.IsConstructed())
    {
        logVerbosityLevel.Set(_loglevel);
    }
}

void CSystem::OnLogLevelCvarChanged(ICVar* pArgs)
{
    if (pArgs)
    {
        SetLogLevel(pArgs->GetIVal());
    }
}


void CSystem::OnSystemEvent(ESystemEvent event, [[maybe_unused]] UINT_PTR wparam, [[maybe_unused]] UINT_PTR lparam)
{
    switch (event)
    {
    case ESYSTEM_EVENT_LEVEL_LOAD_START_LOADINGSCREEN:
    case ESYSTEM_EVENT_LEVEL_UNLOAD:
        gEnv->pCryPak->DisableRuntimeFileAccess(false);
    case ESYSTEM_EVENT_LEVEL_GAMEPLAY_START:
        m_eRuntimeState = event;
        break;
    }
}

ESystemGlobalState CSystem::GetSystemGlobalState(void)
{
    return m_systemGlobalState;
}

const char* CSystem::GetSystemGlobalStateName(const ESystemGlobalState systemGlobalState)
{
    static const char* const s_systemGlobalStateNames[] = {
        "UNKNOWN",                  // ESYSTEM_GLOBAL_STATE_UNKNOWN,
        "INIT",                     // ESYSTEM_GLOBAL_STATE_INIT,
        "RUNNING",                  // ESYSTEM_GLOBAL_STATE_RUNNING,
        "LEVEL_LOAD_PREPARE",       // ESYSTEM_GLOBAL_STATE_LEVEL_LOAD_START_PREPARE,
        "LEVEL_LOAD_START",         // ESYSTEM_GLOBAL_STATE_LEVEL_LOAD_START,
        "LEVEL_LOAD_MATERIALS",     // ESYSTEM_GLOBAL_STATE_LEVEL_LOAD_START_MATERIALS,
        "LEVEL_LOAD_OBJECTS",       // ESYSTEM_GLOBAL_STATE_LEVEL_LOAD_START_OBJECTS,
        "LEVEL_LOAD_STATIC_WORLD",  // ESYSTEM_GLOBAL_STATE_LEVEL_LOAD_START_STATIC_WORLD,
        "LEVEL_LOAD_PRECACHE",      // ESYSTEM_GLOBAL_STATE_LEVEL_LOAD_START_PRECACHE,
        "LEVEL_LOAD_TEXTURES",      // ESYSTEM_GLOBAL_STATE_LEVEL_LOAD_START_TEXTURES,
        "LEVEL_LOAD_END",           // ESYSTEM_GLOBAL_STATE_LEVEL_LOAD_END,
        "LEVEL_LOAD_COMPLETE"       // ESYSTEM_GLOBAL_STATE_LEVEL_LOAD_COMPLETE
    };
    const size_t numElements = sizeof(s_systemGlobalStateNames) / sizeof(s_systemGlobalStateNames[0]);
    const size_t index = (size_t)systemGlobalState;
    if (index >= numElements)
    {
        return "INVALID INDEX";
    }
    return s_systemGlobalStateNames[index];
}

void CSystem::SetSystemGlobalState(const ESystemGlobalState systemGlobalState)
{
    static AZ::TimeMs s_startTime = AZ::Time::ZeroTimeMs;
    if (systemGlobalState != m_systemGlobalState)
    {
        const AZ::TimeMs endTime = AZ::GetRealElapsedTimeMs();
        [[maybe_unused]] const double numSeconds = AZ::TimeMsToSecondsDouble(endTime - s_startTime);
        CryLog("SetGlobalState %d->%d '%s'->'%s' %3.1f seconds",
            m_systemGlobalState, systemGlobalState,
            CSystem::GetSystemGlobalStateName(m_systemGlobalState), CSystem::GetSystemGlobalStateName(systemGlobalState),
            numSeconds);
        s_startTime = AZ::GetRealElapsedTimeMs();
    }
    m_systemGlobalState = systemGlobalState;

#if AZ_LOADSCREENCOMPONENT_ENABLED
    if (m_systemGlobalState == ESYSTEM_GLOBAL_STATE_LEVEL_LOAD_COMPLETE)
    {
        EBUS_EVENT(LoadScreenBus, Stop);
    }
#endif // if AZ_LOADSCREENCOMPONENT_ENABLED
}

//////////////////////////////////////////////////////////////////////////
void CSystem::RegisterWindowMessageHandler(IWindowMessageHandler* pHandler)
{
#if AZ_LEGACY_CRYSYSTEM_TRAIT_USE_MESSAGE_HANDLER
    assert(pHandler && !stl::find(m_windowMessageHandlers, pHandler) && "This IWindowMessageHandler is already registered");
    m_windowMessageHandlers.push_back(pHandler);
#else
    CRY_ASSERT(false && "This platform does not support window message handlers");
#endif
}

//////////////////////////////////////////////////////////////////////////
void CSystem::UnregisterWindowMessageHandler(IWindowMessageHandler* pHandler)
{
#if AZ_LEGACY_CRYSYSTEM_TRAIT_USE_MESSAGE_HANDLER
#if !defined(NDEBUG)
    bool bRemoved =
#endif
        stl::find_and_erase(m_windowMessageHandlers, pHandler);
    assert(pHandler && bRemoved && "This IWindowMessageHandler was not registered");
#else
    CRY_ASSERT(false && "This platform does not support window message handlers");
#endif
}

//////////////////////////////////////////////////////////////////////////
#if defined(WIN32)
bool CSystem::HandleMessage([[maybe_unused]] HWND hWnd, UINT uMsg, WPARAM wParam, LPARAM lParam, LRESULT* pResult)
{
    static bool sbInSizingModalLoop;
    int x = LOWORD(lParam);
    int y = HIWORD(lParam);
    *pResult = 0;
    switch (uMsg)
    {
    // System event translation
    case WM_CLOSE:
        /*
            Trigger CSystem to call Quit() the next time
            it calls Update(). HandleMessages can get messages
            pumped to it from SyncMainWithRender which would
            be called recurively by Quit(). Doing so would
            cause the render thread to deadlock and the main
            thread to spin in SRenderThread::WaitFlushFinishedCond.
        */
        AzFramework::ApplicationRequests::Bus::Broadcast(&AzFramework::ApplicationRequests::ExitMainLoop);
        return false;
    case WM_MOVE:
        GetISystemEventDispatcher()->OnSystemEvent(ESYSTEM_EVENT_MOVE, x, y);
        return false;
    case WM_SIZE:
        GetISystemEventDispatcher()->OnSystemEvent(ESYSTEM_EVENT_RESIZE, x, y);
        switch (wParam)
        {
        case SIZE_MINIMIZED:
            EBUS_EVENT(AzFramework::WindowsLifecycleEvents::Bus, OnMinimized);
            break;
        case SIZE_MAXIMIZED:
            EBUS_EVENT(AzFramework::WindowsLifecycleEvents::Bus, OnMaximized);
            break;
        case SIZE_RESTORED:
            EBUS_EVENT(AzFramework::WindowsLifecycleEvents::Bus, OnRestored);
            break;
        }
        return false;
    case WM_WINDOWPOSCHANGED:
        GetISystemEventDispatcher()->OnSystemEvent(ESYSTEM_EVENT_POS_CHANGED, 1, 0);
        return false;
    case WM_STYLECHANGED:
        GetISystemEventDispatcher()->OnSystemEvent(ESYSTEM_EVENT_STYLE_CHANGED, 1, 0);
        return false;
    case WM_ACTIVATE:
        // Pass HIWORD(wParam) as well to indicate whether this window is minimized or not
        // HIWORD(wParam) != 0 is minimized, HIWORD(wParam) == 0 is not minimized
        GetISystemEventDispatcher()->OnSystemEvent(ESYSTEM_EVENT_ACTIVATE, LOWORD(wParam) != WA_INACTIVE, HIWORD(wParam));
        return true;
    case WM_SETFOCUS:
        EBUS_EVENT(AzFramework::WindowsLifecycleEvents::Bus, OnSetFocus);
        GetISystemEventDispatcher()->OnSystemEvent(ESYSTEM_EVENT_CHANGE_FOCUS, 1, 0);
        return false;
    case WM_KILLFOCUS:
        EBUS_EVENT(AzFramework::WindowsLifecycleEvents::Bus, OnKillFocus);
        GetISystemEventDispatcher()->OnSystemEvent(ESYSTEM_EVENT_CHANGE_FOCUS, 0, 0);
        return false;
    case WM_INPUTLANGCHANGE:
        GetISystemEventDispatcher()->OnSystemEvent(ESYSTEM_EVENT_LANGUAGE_CHANGE, wParam, lParam);
        return false;

    case WM_SYSCOMMAND:
        if ((wParam & 0xFFF0) == SC_SCREENSAVE)
        {
            // Check if screen saver is allowed
            IConsole* const pConsole = gEnv->pConsole;
            const ICVar* const pVar = pConsole ? pConsole->GetCVar("sys_screensaver_allowed") : 0;
            return pVar && pVar->GetIVal() == 0;
        }
        return false;

    // Mouse activation
    case WM_MOUSEACTIVATE:
        *pResult = MA_ACTIVATEANDEAT;
        return true;

    // Hardware mouse counters
    case WM_ENTERSIZEMOVE:
        sbInSizingModalLoop = true;
    // Fall through intended
    case WM_ENTERMENULOOP:
    {
        UiCursorBus::Broadcast(&UiCursorInterface::IncrementVisibleCounter);
        return true;
    }
    case WM_CAPTURECHANGED:
    // If WM_CAPTURECHANGED is received after WM_ENTERSIZEMOVE (ie, moving/resizing begins).
    // but no matching WM_EXITSIZEMOVE is received (this can happen if the window is not actually moved).
    // we still need to decrement the hardware mouse counter that was incremented when WM_ENTERSIZEMOVE was seen.
    // So in this case, we effectively treat WM_CAPTURECHANGED as if it was the WM_EXITSIZEMOVE message.
    // This behavior has only been reproduced the window is deactivated during the modal loop (ie, breakpoint triggered and focus moves to VS).
    case WM_EXITSIZEMOVE:
        if (!sbInSizingModalLoop)
        {
            return false;
        }
        sbInSizingModalLoop = false;
    // Fall through intended
    case WM_EXITMENULOOP:
    {
        UiCursorBus::Broadcast(&UiCursorInterface::DecrementVisibleCounter);
        return (uMsg != WM_CAPTURECHANGED);
    }
    case WM_SYSKEYUP:
    case WM_SYSKEYDOWN:
    {
        const bool bAlt = (lParam & (1 << 29)) != 0;
        if (bAlt && wParam == VK_F4)
        {
            return false;     // Pass though ALT+F4
        }
        // Prevent game from entering menu loop!  Editor does allow menu loop.
        return !m_bEditor;
    }
    case WM_INPUT:
    {
        UINT rawInputSize;
        const UINT rawInputHeaderSize = sizeof(RAWINPUTHEADER);
        GetRawInputData((HRAWINPUT)lParam, RID_INPUT, NULL, &rawInputSize, rawInputHeaderSize);

        AZStd::array<BYTE, sizeof(RAWINPUT)> rawInputBytesArray;
        LPBYTE rawInputBytes = rawInputBytesArray.data();

        [[maybe_unused]] const UINT bytesCopied = GetRawInputData((HRAWINPUT)lParam, RID_INPUT, rawInputBytes, &rawInputSize, rawInputHeaderSize);
        CRY_ASSERT(bytesCopied == rawInputSize);

        [[maybe_unused]] RAWINPUT* rawInput = (RAWINPUT*)rawInputBytes;
        CRY_ASSERT(rawInput);

        AzFramework::RawInputNotificationBusWindows::Broadcast(&AzFramework::RawInputNotificationsWindows::OnRawInputEvent, *rawInput);

        return false;
    }
    case WM_DEVICECHANGE:
    {
        if (wParam == 0x0007) // DBT_DEVNODES_CHANGED
        {
            AzFramework::RawInputNotificationBusWindows::Broadcast(&AzFramework::RawInputNotificationsWindows::OnRawInputDeviceChangeEvent);
        }
        return true;
    }
    case WM_CHAR:
    {
        const unsigned short codeUnitUTF16 = static_cast<unsigned short>(wParam);
        AzFramework::RawInputNotificationBusWindows::Broadcast(&AzFramework::RawInputNotificationsWindows::OnRawInputCodeUnitUTF16Event, codeUnitUTF16);
        return true;
    }

    // Any other event doesn't interest us
    default:
        return false;
    }
}

#endif

<<<<<<< HEAD
IViewSystem* CSystem::GetIViewSystem()
{
    return m_pViewSystem;
}

=======
>>>>>>> 7bb58ce6
ILevelSystem* CSystem::GetILevelSystem()
{
    return m_pLevelSystem;
}

#undef EXCLUDE_UPDATE_ON_CONSOLE
<|MERGE_RESOLUTION|>--- conflicted
+++ resolved
@@ -1455,14 +1455,6 @@
 
 #endif
 
-<<<<<<< HEAD
-IViewSystem* CSystem::GetIViewSystem()
-{
-    return m_pViewSystem;
-}
-
-=======
->>>>>>> 7bb58ce6
 ILevelSystem* CSystem::GetILevelSystem()
 {
     return m_pLevelSystem;
