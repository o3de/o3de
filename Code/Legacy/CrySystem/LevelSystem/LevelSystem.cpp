--- conflicted
+++ resolved
@@ -40,10 +40,7 @@
 // TODO - Remove this function altogether?
 bool CLevelInfo::OpenLevelPak()
 {
-<<<<<<< HEAD
-=======
     // The prefab system doesn't use level.pak
->>>>>>> d700cb56
     return false;
 }
 
@@ -52,10 +49,7 @@
 // TODO - Remove this function altogether?
 void CLevelInfo::CloseLevelPak()
 {
-<<<<<<< HEAD
-=======
     // The prefab system doesn't use level.pak
->>>>>>> d700cb56
     return;
 }
 
@@ -67,10 +61,7 @@
     // Set up a default game type for legacy code.
     m_defaultGameTypeName = "mission0";
 
-<<<<<<< HEAD
-=======
     // Prefabs do not use Pak files.
->>>>>>> d700cb56
     return true;
 }
 
