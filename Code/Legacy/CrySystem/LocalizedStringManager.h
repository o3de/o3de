/*
 * Copyright (c) Contributors to the Open 3D Engine Project.
 * For complete copyright and license terms please see the LICENSE at the root of this distribution.
 *
 * SPDX-License-Identifier: Apache-2.0 OR MIT
 *
 */


#pragma once

#include <ILocalizationManager.h>
#include <ISystem.h>
#include <StlUtils.h>
#include <VectorMap.h>
#include <AzCore/std/containers/map.h>
#include <CryCommon/LegacyAllocator.h>

#include "Huffman.h"

//////////////////////////////////////////////////////////////////////////
/*
    Manage Localization Data
*/
class CLocalizedStringsManager
    : public ILocalizationManager
    , public ISystemEventListener
{
public:
    using TLocalizationTagVec = std::vector<AZStd::string>;

    constexpr const static size_t LOADING_FIXED_STRING_LENGTH = 2048;
    constexpr const static size_t COMPRESSION_FIXED_BUFFER_LENGTH = 6144;

    CLocalizedStringsManager(ISystem* pSystem);
    virtual ~CLocalizedStringsManager();

    // ILocalizationManager
    const char* LangNameFromPILID(const ILocalizationManager::EPlatformIndependentLanguageID id) override;
    ILocalizationManager::EPlatformIndependentLanguageID PILIDFromLangName(AZStd::string langName) override;
    ILocalizationManager::EPlatformIndependentLanguageID GetSystemLanguage() override;
    ILocalizationManager::TLocalizationBitfield MaskSystemLanguagesFromSupportedLocalizations(const ILocalizationManager::TLocalizationBitfield systemLanguages) override;
    ILocalizationManager::TLocalizationBitfield IsLanguageSupported(const ILocalizationManager::EPlatformIndependentLanguageID id) override;

    const char* GetLanguage() override;
    bool SetLanguage(const char* sLanguage) override;

    int GetLocalizationFormat() const override;
    AZStd::string GetLocalizedSubtitleFilePath(const AZStd::string& localVideoPath, const AZStd::string& subtitleFileExtension) const override;
    AZStd::string GetLocalizedLocXMLFilePath(const AZStd::string& localXmlPath) const override;
    bool InitLocalizationData(const char* sFileName, bool bReload = false) override;
    bool RequestLoadLocalizationDataByTag(const char* sTag) override;
    bool LoadLocalizationDataByTag(const char* sTag, bool bReload = false) override;
    bool ReleaseLocalizationDataByTag(const char* sTag) override;

    bool LoadAllLocalizationData(bool bReload = false) override;
    bool LoadExcelXmlSpreadsheet(const char* sFileName, bool bReload = false) override;
    void ReloadData() override;
    void FreeData() override;

    bool LocalizeString_s(const AZStd::string& sString, AZStd::string& outLocalizedString, bool bEnglish = false) override;
    bool LocalizeString_ch(const char* sString, AZStd::string& outLocalizedString, bool bEnglish = false) override;

    void LocalizeAndSubstituteInternal(AZStd::string& locString, const AZStd::vector<AZStd::string>& keys, const AZStd::vector<AZStd::string>& values) override;
    bool LocalizeLabel(const char* sLabel, AZStd::string& outLocalizedString, bool bEnglish = false) override;
    bool IsLocalizedInfoFound(const char* sKey) override;
    bool GetLocalizedInfoByKey(const char* sKey, SLocalizedInfoGame& outGameInfo) override;
    bool GetLocalizedInfoByKey(const char* sKey, SLocalizedSoundInfoGame* pOutSoundInfoGame) override;
    int  GetLocalizedStringCount() override;
    bool GetLocalizedInfoByIndex(int nIndex, SLocalizedInfoGame& outGameInfo) override;
    bool GetLocalizedInfoByIndex(int nIndex, SLocalizedInfoEditor& outEditorInfo) override;

    bool GetEnglishString(const char* sKey, AZStd::string& sLocalizedString) override;
    bool GetSubtitle(const char* sKeyOrLabel, AZStd::string& outSubtitle, bool bForceSubtitle = false) override;

    void FormatStringMessage_List(AZStd::string& outString, const AZStd::string& sString, const char** sParams, int nParams) override;
    void FormatStringMessage(AZStd::string& outString, const AZStd::string& sString, const char* param1, const char* param2 = nullptr, const char* param3 = nullptr, const char* param4 = nullptr) override;

    void LocalizeTime(time_t t, bool bMakeLocalTime, bool bShowSeconds, AZStd::string& outTimeString) override;
    void LocalizeDate(time_t t, bool bMakeLocalTime, bool bShort, bool bIncludeWeekday, AZStd::string& outDateString) override;
    void LocalizeDuration(int seconds, AZStd::string& outDurationString) override;
    void LocalizeNumber(int number, AZStd::string& outNumberString) override;
    void LocalizeNumber_Decimal(float number, int decimals, AZStd::string& outNumberString) override;

    bool ProjectUsesLocalization() const override;
    // ~ILocalizationManager

    // ISystemEventManager
    void OnSystemEvent(ESystemEvent event, UINT_PTR wparam, UINT_PTR lparam) override;
    // ~ISystemEventManager

    void GetLoadedTags(TLocalizationTagVec& tagVec);
    void FreeLocalizationData();

private:
    void SetAvailableLocalizationsBitfield(const ILocalizationManager::TLocalizationBitfield availableLocalizations);

    bool LocalizeStringInternal(const char* pStr, size_t len, AZStd::string& outLocalizedString, bool bEnglish);

    bool DoLoadExcelXmlSpreadsheet(const char* sFileName, uint8 tagID, bool bReload);
    using LoadFunc = bool(CLocalizedStringsManager::*)(const char*, uint8, bool);
    bool DoLoadAGSXmlDocument(const char* sFileName, uint8 tagID, bool bReload);
    LoadFunc GetLoadFunction() const;

    struct SLocalizedStringEntryEditorExtension
    {
        AZStd::string  sKey;                                           // Map key text equivalent (without @)
        AZStd::string  sOriginalActorLine;             // english text
        AZStd::string  sUtf8TranslatedActorLine;       // localized text
        AZStd::string  sOriginalText;                      // subtitle. if empty, uses English text
        AZStd::string  sOriginalCharacterName;     // english character name speaking via XML asset

        unsigned int nRow;                              // Number of row in XML file
    };

    struct SLanguage;

    //#define LOG_DECOMP_TIMES              //If defined, will log decompression times to a file

    struct SLocalizedStringEntry
    {
        //Flags
        enum
        {
            USE_SUBTITLE        = BIT(0),       //should a subtitle displayed for this key?
            IS_DIRECTED_RADIO   = BIT(1), //should the radio receiving hud be displayed?
            IS_INTERCEPTED      = BIT(2), //should the radio receiving hud show the interception display?
            IS_COMPRESSED           = BIT(3),   //Translated text is compressed
        };

        union trans_text
        {
            AZStd::string*     psUtf8Uncompressed;
            uint8*      szCompressed;       // Note that no size information is stored. This is for struct size optimization and unfortunately renders the size info inaccurate.
        };

        AZStd::string sCharacterName;  // character name speaking via XML asset
        trans_text TranslatedText;  // Subtitle of this line

        // audio specific part
        AZStd::string      sPrototypeSoundEvent;           // associated sound event prototype (radio, ...)
        CryHalf     fVolume;
        CryHalf     fRadioRatio;
        // SoundMoods
        AZStd::vector<SLocalizedAdvancesSoundEntry, AZ::StdLegacyAllocator> SoundMoods;
        // EventParameters
        AZStd::vector<SLocalizedAdvancesSoundEntry, AZ::StdLegacyAllocator> EventParameters;
        // ~audio specific part

        // subtitle & radio flags
        uint8       flags;

        // Index of Huffman tree for translated text. -1 = no tree assigned (error)
        int8        huffmanTreeIndex;

        uint8       nTagID;

        // bool    bDependentTranslation; // if the english/localized text contains other localization labels

        //Additional information for Sandbox. Null in game
        SLocalizedStringEntryEditorExtension* pEditorExtension;

        SLocalizedStringEntry()
            : flags(0)
            , huffmanTreeIndex(-1)
            , pEditorExtension(nullptr)
        {
            TranslatedText.psUtf8Uncompressed = nullptr;
        };
        ~SLocalizedStringEntry()
        {
            SAFE_DELETE(pEditorExtension);
            if ((flags & IS_COMPRESSED) == 0)
            {
                SAFE_DELETE(TranslatedText.psUtf8Uncompressed);
            }
            else
            {
                SAFE_DELETE_ARRAY(TranslatedText.szCompressed);
            }
        };

        AZStd::string GetTranslatedText(const SLanguage* pLanguage) const;
<<<<<<< HEAD

        void GetMemoryUsage(ICrySizer* pSizer) const
        {
            pSizer->AddObject(this, sizeof(*this));

            pSizer->AddObject(sCharacterName);

            if ((flags & IS_COMPRESSED) == 0 && TranslatedText.psUtf8Uncompressed != nullptr)   //Number of bytes stored for compressed text is unknown, which throws this GetMemoryUsage off
            {
                pSizer->AddObject(*TranslatedText.psUtf8Uncompressed);
            }

            pSizer->AddObject(sPrototypeSoundEvent);

            pSizer->AddObject(SoundMoods);
            pSizer->AddObject(EventParameters);

            if (pEditorExtension != nullptr)
            {
                pEditorExtension->GetMemoryUsage(pSizer);
            }
        }
=======
>>>>>>> 6b5b8271
    };

    //Keys as CRC32. Strings previously, but these proved too large
    using StringsKeyMap = VectorMap<uint32, SLocalizedStringEntry*>;

    struct SLanguage
    {
        using TLocalizedStringEntries = std::vector<SLocalizedStringEntry*>;
        using THuffmanCoders = std::vector<HuffmanCoder*>;

        AZStd::string sLanguage;
        StringsKeyMap m_keysMap;
        TLocalizedStringEntries m_vLocalizedStrings;
        THuffmanCoders m_vEncoders;
    };

    struct SFileInfo
    {
        bool    bDataStripping;
        uint8 nTagID;
    };

#ifndef _RELEASE
    std::map<AZStd::string, bool> m_warnedAboutLabels;
    bool m_haveWarnedAboutAtLeastOneLabel;

    void LocalizedStringsManagerWarning(const char* label, const char* message);
    void ListAndClearProblemLabels();
#else
    inline void LocalizedStringsManagerWarning(...) {};
    inline void ListAndClearProblemLabels() {};
#endif

    void AddLocalizedString(SLanguage* pLanguage, SLocalizedStringEntry* pEntry, const uint32 keyCRC32);
    void AddControl(int nKey);
    //////////////////////////////////////////////////////////////////////////
    void ParseFirstLine(IXmlTableReader* pXmlTableReader, char* nCellIndexToType, std::map<int, AZStd::string>& SoundMoodIndex, std::map<int, AZStd::string>& EventParameterIndex);
    void InternalSetCurrentLanguage(SLanguage* pLanguage);
    ISystem* m_pSystem;
    // Pointer to the current language.
    SLanguage* m_pLanguage;

    // all loaded Localization Files
    using pairFileName = std::pair<AZStd::string, SFileInfo>;
    using tmapFilenames = std::map<AZStd::string, SFileInfo>;
    tmapFilenames m_loadedTables;


    // filenames per tag
    using TStringVec = std::vector<AZStd::string>;
    struct STag
    {
        TStringVec  filenames;
        uint8               id;
        bool                loaded;
    };
    using TTagFileNames = std::map<AZStd::string, STag>;
    TTagFileNames m_tagFileNames;
    TStringVec m_tagLoadRequests;

    // Array of loaded languages.
    std::vector<SLanguage*> m_languages;

    using PrototypeSoundEvents = std::set<AZStd::string>;
    PrototypeSoundEvents m_prototypeEvents;  // this set is purely used for clever string/string assigning to save memory

    struct less_strcmp
    {
        bool operator()(const AZStd::string& left, const AZStd::string& right) const
        {
            return strcmp(left.c_str(), right.c_str()) < 0;
        }
    };

    using CharacterNameSet = std::set<AZStd::string, less_strcmp>;
    CharacterNameSet m_characterNameSet; // this set is purely used for clever string/string assigning to save memory

    // CVARs
    int m_cvarLocalizationDebug;
    int m_cvarLocalizationEncode;   //Encode/Compress translated text to save memory
    int m_cvarLocalizationFormat;

    //The localizations that are available for this SKU. Used for determining what to show on a language select screen or whether to show one at all
    TLocalizationBitfield m_availableLocalizations;

    //Lock for
    mutable AZStd::mutex m_cs;
    using AutoLock = AZStd::lock_guard<AZStd::mutex>;
};<|MERGE_RESOLUTION|>--- conflicted
+++ resolved
@@ -181,31 +181,6 @@
         };
 
         AZStd::string GetTranslatedText(const SLanguage* pLanguage) const;
-<<<<<<< HEAD
-
-        void GetMemoryUsage(ICrySizer* pSizer) const
-        {
-            pSizer->AddObject(this, sizeof(*this));
-
-            pSizer->AddObject(sCharacterName);
-
-            if ((flags & IS_COMPRESSED) == 0 && TranslatedText.psUtf8Uncompressed != nullptr)   //Number of bytes stored for compressed text is unknown, which throws this GetMemoryUsage off
-            {
-                pSizer->AddObject(*TranslatedText.psUtf8Uncompressed);
-            }
-
-            pSizer->AddObject(sPrototypeSoundEvent);
-
-            pSizer->AddObject(SoundMoods);
-            pSizer->AddObject(EventParameters);
-
-            if (pEditorExtension != nullptr)
-            {
-                pEditorExtension->GetMemoryUsage(pSizer);
-            }
-        }
-=======
->>>>>>> 6b5b8271
     };
 
     //Keys as CRC32. Strings previously, but these proved too large
