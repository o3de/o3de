/*
 * Copyright (c) Contributors to the Open 3D Engine Project.
 * For complete copyright and license terms please see the LICENSE at the root of this distribution.
 *
 * SPDX-License-Identifier: Apache-2.0 OR MIT
 *
 */


#include "CrySystem_precompiled.h"
#include "System.h"

#if defined(AZ_RESTRICTED_PLATFORM) || defined(AZ_TOOLS_EXPAND_FOR_RESTRICTED_PLATFORMS)
#undef AZ_RESTRICTED_SECTION
#define SYSTEMINIT_CPP_SECTION_2 2
#define SYSTEMINIT_CPP_SECTION_3 3
#define SYSTEMINIT_CPP_SECTION_4 4
#define SYSTEMINIT_CPP_SECTION_5 5
#define SYSTEMINIT_CPP_SECTION_6 6
#define SYSTEMINIT_CPP_SECTION_7 7
#define SYSTEMINIT_CPP_SECTION_8 8
#define SYSTEMINIT_CPP_SECTION_9 9
#define SYSTEMINIT_CPP_SECTION_10 10
#define SYSTEMINIT_CPP_SECTION_11 11
#define SYSTEMINIT_CPP_SECTION_12 12
#define SYSTEMINIT_CPP_SECTION_13 13
#define SYSTEMINIT_CPP_SECTION_14 14
#define SYSTEMINIT_CPP_SECTION_15 15
#define SYSTEMINIT_CPP_SECTION_16 16
#define SYSTEMINIT_CPP_SECTION_17 17
#endif

#include "CryPath.h"

#include <AzFramework/Input/Devices/Mouse/InputDeviceMouse.h>
#include <AzFramework/IO/LocalFileIO.h>

#include <AzCore/IO/SystemFile.h> // for AZ_MAX_PATH_LEN
#include <AzCore/IO/Streamer/Streamer.h>
#include <AzCore/IO/Streamer/StreamerComponent.h>
#include <AzCore/Component/ComponentApplicationBus.h>
#include <AzFramework/API/ApplicationAPI.h>
#include <AzFramework/StringFunc/StringFunc.h>
#include <AzFramework/Asset/AssetProcessorMessages.h>
#include <AzFramework/Asset/AssetSystemBus.h>
#include <AzFramework/Asset/AssetCatalogBus.h>
#include <AzFramework/API/ApplicationAPI.h>
#include "AZCoreLogSink.h"
#include <AzCore/Math/MathUtils.h>
#include <AzCore/Settings/SettingsRegistryMergeUtils.h>
#include <AzFramework/Archive/INestedArchive.h>
#include <AzFramework/Archive/ArchiveFileIO.h>

#include <LoadScreenBus.h>
#include <LyShine/Bus/UiSystemBus.h>
#include <AzFramework/Logging/MissingAssetLogger.h>
#include <AzFramework/Platform/PlatformDefaults.h>
#include <AzCore/Interface/Interface.h>
#include <AzCore/Utils/Utils.h>

#if defined(APPLE) || defined(LINUX)
#include <dlfcn.h>
#include <cstdlib>
#endif

#ifdef WIN32
#define WIN32_LEAN_AND_MEAN
#include "windows.h"
#include <float.h>

#endif //WIN32

#include <IRenderer.h>
#include <AzCore/IO/FileIO.h>
#include <IMovieSystem.h>
#include <ILog.h>
#include <IAudioSystem.h>
#include <ICmdLine.h>
#include <IProcess.h>
#include <LyShine/ILyShine.h>

#include <AzFramework/Archive/Archive.h>
#include "XConsole.h"
#include "Log.h"
#include "XML/xml.h"
#include "LocalizedStringManager.h"
#include "SystemEventDispatcher.h"
#include "LevelSystem/LevelSystem.h"
#include "LevelSystem/SpawnableLevelSystem.h"
#include <CrySystemBus.h>
#include <AzCore/Jobs/JobFunction.h>
#include <AzCore/Jobs/JobManagerBus.h>

#if defined(ANDROID)
    #include <AzCore/Android/Utils.h>
#endif

#if defined(EXTERNAL_CRASH_REPORTING)
#include <CrashHandler.h>
#endif

// select the asset processor based on cvars and defines.
// uncomment the following and edit the path where it is instantiated if you'd like to use the test file client
//#define USE_TEST_FILE_CLIENT

#if defined(REMOTE_ASSET_PROCESSOR)
// Over here, we'd put the header to the Remote Asset Processor interface (as opposed to the Local built in version  below)
#   include <AzFramework/Network/AssetProcessorConnection.h>
#endif

#ifdef WIN32
extern LONG WINAPI CryEngineExceptionFilterWER(struct _EXCEPTION_POINTERS* pExceptionPointers);
#endif

#if defined(AZ_RESTRICTED_PLATFORM)
#define AZ_RESTRICTED_SECTION SYSTEMINIT_CPP_SECTION_14
#include AZ_RESTRICTED_FILE(SystemInit_cpp)
#endif

#if AZ_TRAIT_USE_CRY_SIGNAL_HANDLER

#include <execinfo.h>
#include <signal.h>
void CryEngineSignalHandler(int signal)
{
    char resolvedPath[_MAX_PATH];

    // it is assumed that @log@ points at the appropriate place (so for apple, to the user profile dir)
    if (AZ::IO::FileIOBase::GetDirectInstance()->ResolvePath("@log@/crash.log", resolvedPath, _MAX_PATH))
    {
        fprintf(stderr, "Crash Signal Handler - logged to %s\n", resolvedPath);
        FILE* file = fopen(resolvedPath, "a");
        if (file)
        {
            char sTime[128];
            time_t ltime;
            time(&ltime);
            struct tm* today = localtime(&ltime);
            strftime(sTime, 40, "<%Y-%m-%d %H:%M:%S> ", today);
            fprintf(file, "%s: Error: signal %s:\n", sTime, strsignal(signal));
            fflush(file);
            void* array[100];
            int s = backtrace(array, 100);
            backtrace_symbols_fd(array, s, fileno(file));
            fclose(file);
            CryLogAlways("Successfully recorded crash file:  '%s'", resolvedPath);
            abort();
        }
    }

    CryLogAlways("Could not record crash file...");
    abort();
}

#endif // AZ_TRAIT_USE_CRY_SIGNAL_HANDLER

//////////////////////////////////////////////////////////////////////////
#define DEFAULT_LOG_FILENAME "@log@/Log.txt"

#define CRYENGINE_ENGINE_FOLDER "Engine"

//////////////////////////////////////////////////////////////////////////
#define CRYENGINE_DEFAULT_LOCALIZATION_LANG "en-US"

#define LOCALIZATION_TRANSLATIONS_LIST_FILE_NAME "Libs/Localization/localization.xml"

#define AZ_TRACE_SYSTEM_WINDOW AZ::Debug::Trace::GetDefaultSystemWindow()

#ifdef WIN32
extern HMODULE gDLLHandle;
#endif


//static int g_sysSpecChanged = false;

struct SCVarsClientConfigSink
    : public ILoadConfigurationEntrySink
{
    virtual void OnLoadConfigurationEntry(const char* szKey, const char* szValue, [[maybe_unused]] const char* szGroup)
    {
        gEnv->pConsole->SetClientDataProbeString(szKey, szValue);
    }
};

//////////////////////////////////////////////////////////////////////////
static inline void InlineInitializationProcessing([[maybe_unused]] const char* sDescription)
{
    if (gEnv->pLog)
    {
        gEnv->pLog->UpdateLoadingScreen(0);
    }
}

//////////////////////////////////////////////////////////////////////////
AZ_PUSH_DISABLE_WARNING(4723, "-Wunknown-warning-option") // potential divide by 0 (needs to wrap the function)
static void CmdCrashTest(IConsoleCmdArgs* pArgs)
{
    assert(pArgs);

    if (pArgs->GetArgCount() == 2)
    {
        //This method intentionally crashes, a lot.

        int crashType = atoi(pArgs->GetArg(1));
        switch (crashType)
        {
        case 1:
        {
            int* p = 0;
            *p = 0xABCD;
        }
        break;
        case 2:
        {
            float a = 1.0f;
            memset(&a, 0, sizeof(a));
            [[maybe_unused]] float* b = &a;
            [[maybe_unused]] float c = 3;
            CryLog("%f", (c / *b));
        }
        break;
        case 3:
            while (true)
            {
                new char[10240];
            }
            break;
        case 4:
            CryFatalError("sys_crashtest 4");
            break;
        case 5:
            while (true)
            {
                new char[128];     //testing the crash handler an exception in the cry memory allocation occurred
            }
        case 6:
        {
            AZ_Assert(false, "Testing assert for testing crashes");
        }
        break;
        case 7:
            __debugbreak();
            break;
        case 8:
            CrySleep(1000 * 60 * 10);
            break;
        }
    }
}
AZ_POP_DISABLE_WARNING

static ESystemConfigPlatform GetDevicePlatform()
{
#if defined(AZ_PLATFORM_WINDOWS) || defined(AZ_PLATFORM_LINUX)
    return CONFIG_PC;
#define AZ_RESTRICTED_SECTION_IMPLEMENTED
#elif defined(AZ_RESTRICTED_PLATFORM)
#define AZ_RESTRICTED_SECTION SYSTEMINIT_CPP_SECTION_2
#include AZ_RESTRICTED_FILE(SystemInit_cpp)
#endif
#if defined(AZ_RESTRICTED_SECTION_IMPLEMENTED)
#undef AZ_RESTRICTED_SECTION_IMPLEMENTED
#elif defined(AZ_PLATFORM_ANDROID)
    return CONFIG_ANDROID;
#elif defined(AZ_PLATFORM_IOS)
    return CONFIG_IOS;
#elif defined(AZ_PLATFORM_MAC)
    return CONFIG_OSX_METAL;
#else
    AZ_Assert(false, "Platform not supported");
    return CONFIG_INVALID_PLATFORM;
#endif
}

/////////////////////////////////////////////////////////////////////////////////
/////////////////////////////////////////////////////////////////////////////////
bool CSystem::InitConsole()
{
    if (m_env.pConsole)
    {
        m_env.pConsole->Init(this);
    }
    return true;
}

//////////////////////////////////////////////////////////////////////////
// attaches the given variable to the given container;
// recreates the variable if necessary
ICVar* CSystem::attachVariable (const char* szVarName, int* pContainer, const char* szComment, int dwFlags)
{
    IConsole* pConsole = GetIConsole();

    ICVar* pOldVar = pConsole->GetCVar (szVarName);
    int nDefault = 0;
    if (pOldVar)
    {
        nDefault = pOldVar->GetIVal();
        pConsole->UnregisterVariable(szVarName, true);
    }

    // NOTE: maybe we should preserve the actual value of the variable across the registration,
    // because of the strange architecture of IConsole that converts int->float->int

    REGISTER_CVAR2(szVarName, pContainer, *pContainer, dwFlags, szComment);

    ICVar* pVar = pConsole->GetCVar(szVarName);

#ifdef _DEBUG
    // test if the variable really has this container
    assert (*pContainer == pVar->GetIVal());
    ++*pContainer;
    assert (*pContainer == pVar->GetIVal());
    --*pContainer;
#endif

    if (pOldVar)
    {
        // carry on the default value from the old variable anyway
        pVar->Set(nDefault);
    }
    return pVar;
}

/////////////////////////////////////////////////////////////////////////////////
bool CSystem::InitFileSystem()
{
    using namespace AzFramework::AssetSystem;

    if (m_pUserCallback)
    {
        m_pUserCallback->OnInitProgress("Initializing File System...");
    }

    m_env.pCryPak = AZ::Interface<AZ::IO::IArchive>::Get();
    m_env.pFileIO = AZ::IO::FileIOBase::GetInstance();
    AZ_Assert(m_env.pCryPak, "CryPak has not been initialized on AZ::Interface");
    AZ_Assert(m_env.pFileIO, "FileIOBase has not been initialized");

    if (m_bEditor)
    {
        m_env.pCryPak->RecordFileOpen(AZ::IO::IArchive::RFOM_EngineStartup);
    }

    // Now that file systems are init, we will clear any events that have arrived
    // during file system init, so that systems do not reload assets that were already compiled in the
    // critical compilation section.

    AzFramework::LegacyAssetEventBus::ClearQueuedEvents();

    //we are good to go
    return true;
}


void CSystem::ShutdownFileSystem()
{
    m_env.pFileIO = nullptr;
}

/////////////////////////////////////////////////////////////////////////////////
bool CSystem::InitFileSystem_LoadEngineFolders(const SSystemInitParams&)
{
    LoadConfiguration(m_systemConfigName.c_str());
    AZ_Printf(AZ_TRACE_SYSTEM_WINDOW, "Loading system configuration from %s...", m_systemConfigName.c_str());

#if defined(AZ_PLATFORM_ANDROID)
    AZ::Android::Utils::SetLoadFilesToMemory(m_sys_load_files_to_memory->GetString());
#endif

    GetISystem()->SetConfigPlatform(GetDevicePlatform());

    auto projectPath = AZ::Utils::GetProjectPath();
    AZ_Printf(AZ_TRACE_SYSTEM_WINDOW, "Project Path: %s\n", projectPath.empty() ? "None specified" : projectPath.c_str());

    auto projectName = AZ::Utils::GetProjectName();
    AZ_Printf(AZ_TRACE_SYSTEM_WINDOW, "Project Name: %s\n", projectName.empty() ? "None specified" : projectName.c_str());

    OpenPlatformPaks();

    // Load game-specific folder.
    LoadConfiguration("game.cfg");
    // Load the client/sever-specific configuration
    static const char* g_additionalConfig = gEnv->IsDedicated() ? "server_cfg" : "client_cfg";
    LoadConfiguration(g_additionalConfig, nullptr, false);

    // We do not use CVar groups on the consoles
    AddCVarGroupDirectory("Config/CVarGroups");

    return (true);
}

//////////////////////////////////////////////////////////////////////////
bool CSystem::InitAudioSystem(const SSystemInitParams& initParams)
{
    if (!Audio::Gem::AudioSystemGemRequestBus::HasHandlers())
    {
        // AudioSystem Gem has not been enabled for this project.
        // This should not generate an error, but calling scope will warn.
        return false;
    }

    bool useRealAudioSystem = false;
    if (!initParams.bPreview
        && !m_bDedicatedServer
        && m_sys_audio_disable->GetIVal() == 0)
    {
        useRealAudioSystem = true;
    }

    bool result = false;
    if (useRealAudioSystem)
    {
        Audio::Gem::AudioSystemGemRequestBus::BroadcastResult(result, &Audio::Gem::AudioSystemGemRequestBus::Events::Initialize, &initParams);
    }
    else
    {
        Audio::Gem::AudioSystemGemRequestBus::BroadcastResult(result, &Audio::Gem::AudioSystemGemRequestBus::Events::Initialize, nullptr);
    }

    if (result)
    {
        AZ_Assert(Audio::AudioSystemRequestBus::HasHandlers(),
            "Initialization of the Audio System succeeded, but the Audio System EBus is not connected!\n");
    }
    else
    {
        AZ_Error(AZ_TRACE_SYSTEM_WINDOW, result, "The Audio System did not initialize correctly!\n");
    }

    return result;
}

//////////////////////////////////////////////////////////////////////////
void CSystem::InitLocalization()
{
    // Set the localization folder
    ICVar* pCVar = m_env.pConsole != 0 ? m_env.pConsole->GetCVar("sys_localization_folder") : 0;
    if (pCVar)
    {
        static_cast<AZ::IO::Archive* const>(m_env.pCryPak)->SetLocalizationFolder(g_cvars.sys_localization_folder->GetString());
    }

    // Removed line that assigned language based on a #define

    if (m_pLocalizationManager == nullptr)
    {
        m_pLocalizationManager = new CLocalizedStringsManager(this);
    }

    // Platform-specific implementation of getting the system language
    ILocalizationManager::EPlatformIndependentLanguageID languageID = m_pLocalizationManager->GetSystemLanguage();
    if (!m_pLocalizationManager->IsLanguageSupported(languageID))
    {
        languageID = ILocalizationManager::EPlatformIndependentLanguageID::ePILID_English_US;
    }

    AZStd::string language = m_pLocalizationManager->LangNameFromPILID(languageID);
    m_pLocalizationManager->SetLanguage(language.c_str());
    if (m_pLocalizationManager->GetLocalizationFormat() == 1)
    {
        AZStd::string translationsListXML = LOCALIZATION_TRANSLATIONS_LIST_FILE_NAME;
        m_pLocalizationManager->InitLocalizationData(translationsListXML.c_str());

        m_pLocalizationManager->LoadAllLocalizationData();
    }
    else
    {
        // if the language value cannot be found, let's default to the english pak
        OpenLanguagePak(language.c_str());
    }

    if (auto console = AZ::Interface<AZ::IConsole>::Get(); console != nullptr)
    {
        AZ::CVarFixedString languageAudio;
        console->GetCvarValue("g_languageAudio", languageAudio);
        if (languageAudio.empty())
        {
            console->PerformCommand(AZStd::string::format("g_languageAudio %s", language.c_str()).c_str());
        }
        else
        {
            language.assign(languageAudio.data(), languageAudio.size());
        }
    }
    OpenLanguageAudioPak(language.c_str());
}

void CSystem::OpenPlatformPaks()
{
    static bool bPlatformPaksLoaded = false;
    if (bPlatformPaksLoaded)
    {
        return;
    }
    bPlatformPaksLoaded = true;

    //////////////////////////////////////////////////////////////////////////
    // Open engine packs
    //////////////////////////////////////////////////////////////////////////

<<<<<<< HEAD
    const char* const assetsDir = "@assets@";

    // After game paks to have same search order as with files on disk
    m_env.pCryPak->OpenPack(assetsDir, "engine.pak");
=======
>>>>>>> 7100d48e

#if defined(AZ_RESTRICTED_PLATFORM)
#define AZ_RESTRICTED_SECTION SYSTEMINIT_CPP_SECTION_15
#include AZ_RESTRICTED_FILE(SystemInit_cpp)
#endif

#ifdef AZ_PLATFORM_ANDROID
    const char* const assetsDir = "@products@";
    // Load Android Obb files if available
    const char* obbStorage = AZ::Android::Utils::GetObbStoragePath();
    AZStd::string mainObbPath = AZStd::move(AZStd::string::format("%s/%s", obbStorage, AZ::Android::Utils::GetObbFileName(true)));
    AZStd::string patchObbPath = AZStd::move(AZStd::string::format("%s/%s", obbStorage, AZ::Android::Utils::GetObbFileName(false)));
    m_env.pCryPak->OpenPack(assetsDir, mainObbPath.c_str());
    m_env.pCryPak->OpenPack(assetsDir, patchObbPath.c_str());
#endif //AZ_PLATFORM_ANDROID

    InlineInitializationProcessing("CSystem::OpenPlatformPaks OpenPacks( Engine... )");
}

//////////////////////////////////////////////////////////////////////////
void CSystem::OpenLanguagePak(const char* sLanguage)
{
    // Don't attempt to open a language PAK file if the game doesn't have a
    // loc folder configured.
    bool projUsesLocalization = false;
    LocalizationManagerRequestBus::BroadcastResult(projUsesLocalization, &LocalizationManagerRequestBus::Events::ProjectUsesLocalization);
    if (!projUsesLocalization)
    {
        return;
    }

    // Initialize languages.

    // Omit the trailing slash!
    AZStd::string sLocalizationFolder = PathUtil::GetLocalizationFolder();

    // load xml pak with full filenames to perform wildcard searches.
    AZStd::string sLocalizedPath;
    GetLocalizedPath(sLanguage, sLocalizedPath);
    if (!m_env.pCryPak->OpenPacks({ sLocalizationFolder.c_str(), sLocalizationFolder.size() }, { sLocalizedPath.c_str(), sLocalizedPath.size() }, 0))
    {
        // make sure the localized language is found - not really necessary, for TC
        AZ_Printf("Localization", "Localized language content(%s) not available or modified from the original installation.", sLanguage);
    }
}


//////////////////////////////////////////////////////////////////////////
void CSystem::OpenLanguageAudioPak([[maybe_unused]] const char* sLanguage)
{
    // Don't attempt to open a language PAK file if the game doesn't have a
    // loc folder configured.
    bool projUsesLocalization = false;
    LocalizationManagerRequestBus::BroadcastResult(projUsesLocalization, &LocalizationManagerRequestBus::Events::ProjectUsesLocalization);
    if (!projUsesLocalization)
    {
        return;
    }

    // Initialize languages.

    // Omit the trailing slash!
    AZStd::string sLocalizationFolder(AZStd::string().assign(PathUtil::GetLocalizationFolder(), 0, PathUtil::GetLocalizationFolder().size() - 1));

    if (!AZ::StringFunc::Equal(sLocalizationFolder, "Languages", false))
    {
        sLocalizationFolder = "@products@";
    }

    // load localized pak with crc32 filenames on consoles to save memory.
    AZStd::string sLocalizedPath = "loc.pak";

    if (!m_env.pCryPak->OpenPacks(sLocalizationFolder.c_str(), sLocalizedPath.c_str()))
    {
        // make sure the localized language is found - not really necessary, for TC
        AZ_Error(AZ_TRACE_SYSTEM_WINDOW, false, "Localized language content(%s) not available or modified from the original installation.", sLanguage);
    }
}


AZStd::string GetUniqueLogFileName(AZStd::string logFileName)
{
    AZStd::string logFileNamePrefix = logFileName;
    if ((logFileNamePrefix[0] != '@') && (AzFramework::StringFunc::Path::IsRelative(logFileNamePrefix.c_str())))
    {
        logFileNamePrefix = "@log@/";
        logFileNamePrefix += logFileName;
    }

    char resolvedLogFilePathBuffer[AZ_MAX_PATH_LEN] = { 0 };
    AZ::IO::FileIOBase::GetDirectInstance()->ResolvePath(logFileNamePrefix.c_str(), resolvedLogFilePathBuffer, AZ_MAX_PATH_LEN);

    int instance = gEnv->pSystem->GetApplicationLogInstance(resolvedLogFilePathBuffer);

    if (instance == 0)
    {
        return logFileNamePrefix;
    }

    AZStd::string logFileExtension;
    size_t extensionIndex = logFileName.find_last_of('.');
    if (extensionIndex != AZStd::string::npos)
    {
        logFileExtension = logFileName.substr(extensionIndex, logFileName.length() - extensionIndex);
        logFileNamePrefix = logFileName.substr(0, extensionIndex);
    }

    logFileName = AZStd::string::format("%s(%d)%s", logFileNamePrefix.c_str(), instance, logFileExtension.c_str()).c_str();

    return logFileName;
}

class AzConsoleToCryConsoleBinder final
{
public:
    static void OnInvoke(IConsoleCmdArgs* args)
    {
        std::string command = args->GetCommandLine();
        const size_t delim = command.find_first_of('=');
        if (delim != std::string::npos)
        {
            // All Cry executed cfg files will come in through this pathway in addition to regular commands
            // We strip out the = sign at this layer to maintain compatibility with cvars that use the '=' as a separator
            // Swap the '=' character for a space
            command[delim] = ' ';
        }

        AZ::Interface<AZ::IConsole>::Get()->PerformCommand(command.c_str(), AZ::ConsoleSilentMode::Silent, AZ::ConsoleInvokedFrom::CryBinding);
    }

    static void OnVarChanged(ICVar* cvar)
    {
        AZ::CVarFixedString command = AZ::CVarFixedString::format("%s %s", cvar->GetName(), cvar->GetString());
        AZ::Interface<AZ::IConsole>::Get()->PerformCommand(command.c_str(), AZ::ConsoleSilentMode::Silent, AZ::ConsoleInvokedFrom::CryBinding);
    }

    static void Visit(AZ::ConsoleFunctorBase* functor)
    {
        if (gEnv->pConsole == nullptr)
        {
            AZ_Printf(AZ_TRACE_SYSTEM_WINDOW, "Cry console was NULL while attempting to register Az CVars and CFuncs.\n");
            return;
        }

        int32_t cryFlags = VF_NET_SYNCED;
        if ((functor->GetFlags() & AZ::ConsoleFunctorFlags::DontReplicate) != AZ::ConsoleFunctorFlags::Null)
        {
            cryFlags = VF_NULL;
        }
        if ((functor->GetFlags() & AZ::ConsoleFunctorFlags::ServerOnly) != AZ::ConsoleFunctorFlags::Null)
        {
            cryFlags |= VF_DEDI_ONLY;
        }
        if ((functor->GetFlags() & AZ::ConsoleFunctorFlags::ReadOnly) != AZ::ConsoleFunctorFlags::Null)
        {
            cryFlags |= VF_READONLY;
        }
        if ((functor->GetFlags() & AZ::ConsoleFunctorFlags::IsCheat) != AZ::ConsoleFunctorFlags::Null)
        {
            cryFlags |= VF_CHEAT;
        }
        if ((functor->GetFlags() & AZ::ConsoleFunctorFlags::IsInvisible) != AZ::ConsoleFunctorFlags::Null)
        {
            cryFlags |= VF_INVISIBLE;
        }
        if ((functor->GetFlags() & AZ::ConsoleFunctorFlags::IsDeprecated) != AZ::ConsoleFunctorFlags::Null)
        {
            cryFlags |= VF_DEPRECATED;
        }
        if ((functor->GetFlags() & AZ::ConsoleFunctorFlags::NeedsReload) != AZ::ConsoleFunctorFlags::Null)
        {
            cryFlags |= VF_REQUIRE_APP_RESTART;
        }
        if ((functor->GetFlags() & AZ::ConsoleFunctorFlags::AllowClientSet) != AZ::ConsoleFunctorFlags::Null)
        {
            cryFlags |= VF_DEV_ONLY;
        }

        gEnv->pConsole->RemoveCommand(functor->GetName());
        if (functor->GetTypeId() != AZ::TypeId::CreateNull())
        {
            AZ::CVarFixedString value;
            functor->GetValue(value);
            gEnv->pConsole->RegisterString(functor->GetName(), value.c_str(), cryFlags, functor->GetDesc(), AzConsoleToCryConsoleBinder::OnVarChanged);
        }
        else
        {
            gEnv->pConsole->AddCommand(functor->GetName(), AzConsoleToCryConsoleBinder::OnInvoke, cryFlags, functor->GetDesc());
        }
    }

    using CommandRegisteredHandler = AZ::IConsole::ConsoleCommandRegisteredEvent::Handler;
    static inline CommandRegisteredHandler s_commandRegisteredHandler = CommandRegisteredHandler([](AZ::ConsoleFunctorBase* functor) { Visit(functor); });
};

// System initialization
/////////////////////////////////////////////////////////////////////////////////
// INIT
/////////////////////////////////////////////////////////////////////////////////
bool CSystem::Init(const SSystemInitParams& startupParams)
{
#if AZ_TRAIT_USE_CRY_SIGNAL_HANDLER
    signal(SIGSEGV, CryEngineSignalHandler);
    signal(SIGTRAP, CryEngineSignalHandler);
    signal(SIGILL, CryEngineSignalHandler);
#endif // AZ_TRAIT_USE_CRY_SIGNAL_HANDLER

    // Temporary Fix for an issue accessing gEnv from this object instance. The gEnv is not resolving to the
    // global gEnv, instead its resolving an some uninitialized gEnv elsewhere (NULL). Since gEnv is
    // initialized to this instance's SSystemGlobalEnvironment (m_env), we will force set it again here
    // to m_env
    if (!gEnv)
    {
        gEnv = &m_env;
    }

    SetSystemGlobalState(ESYSTEM_GLOBAL_STATE_INIT);
    gEnv->mMainThreadId = GetCurrentThreadId();         //Set this ASAP on startup

    InlineInitializationProcessing("CSystem::Init start");

    m_env.bNoAssertDialog = false;

    m_bNoCrashDialog = gEnv->IsDedicated();

    if (startupParams.bUnattendedMode)
    {
        m_bNoCrashDialog = true;
        m_env.bNoAssertDialog = true; //this also suppresses CryMessageBox
        g_cvars.sys_no_crash_dialog = true;
    }

#if defined(AZ_PLATFORM_LINUX)
    // Linux is all console for now and so no room for dialog boxes!
    m_env.bNoAssertDialog = true;
#endif

    m_pCmdLine = new CCmdLine(startupParams.szSystemCmdLine);

    AZCoreLogSink::Connect();

    // Registers all AZ Console Variables functors specified within CrySystem
    if (auto azConsole = AZ::Interface<AZ::IConsole>::Get(); azConsole)
    {
        azConsole->LinkDeferredFunctors(AZ::ConsoleFunctorBase::GetDeferredHead());
    }

    if (auto settingsRegistry = AZ::SettingsRegistry::Get(); settingsRegistry)
    {
        AZ::SettingsRegistryInterface::FixedValueString assetPlatform;
        if (!AZ::SettingsRegistryMergeUtils::PlatformGet(*settingsRegistry, assetPlatform,
            AZ::SettingsRegistryMergeUtils::BootstrapSettingsRootKey, "assets"))
        {
            assetPlatform = AzFramework::OSPlatformToDefaultAssetPlatform(AZ_TRAIT_OS_PLATFORM_CODENAME);
            AZ_Warning(AZ_TRACE_SYSTEM_WINDOW, false, R"(A valid asset platform is missing in "%s/assets" key in the SettingsRegistry.)""\n"
                R"(This typically done by setting the "assets" field within a .setreg file)""\n"
                R"(A fallback of %s will be used.)",
                AZ::SettingsRegistryMergeUtils::BootstrapSettingsRootKey,
                assetPlatform.c_str());
        }

        m_systemConfigName = "system_" AZ_TRAIT_OS_PLATFORM_CODENAME_LOWER "_";
        m_systemConfigName += assetPlatform.c_str();
        m_systemConfigName += ".cfg";
    }

#if defined(WIN32) || defined(WIN64)
    // check OS version - we only want to run on XP or higher - talk to Martin Mittring if you want to change this
    {
        OSVERSIONINFO osvi;

        osvi.dwOSVersionInfoSize = sizeof(OSVERSIONINFO);
AZ_PUSH_DISABLE_WARNING(4996, "-Wunknown-warning-option")
        GetVersionExW(&osvi);
AZ_POP_DISABLE_WARNING

        bool bIsWindowsXPorLater = osvi.dwMajorVersion > 5 || (osvi.dwMajorVersion == 5 && osvi.dwMinorVersion >= 1);

        if (!bIsWindowsXPorLater)
        {
            AZ_Error(AZ_TRACE_SYSTEM_WINDOW, false, "Open 3D Engine requires an OS version of Windows XP or later.");
            return false;
        }
    }
#endif

    // Get file version information.
    QueryVersionInfo();
    DetectGameFolderAccessRights();

    m_bEditor = startupParams.bEditor;
    m_bPreviewMode = startupParams.bPreview;
    m_bTestMode = startupParams.bTestMode;
    m_pUserCallback = startupParams.pUserCallback;

    m_bDedicatedServer = startupParams.bDedicatedServer;
    m_currentLanguageAudio = "";

#if !defined(CONSOLE)
    m_env.SetIsEditor(m_bEditor);
    m_env.SetIsEditorGameMode(false);
    m_env.SetIsEditorSimulationMode(false);
#endif

    m_env.SetToolMode(startupParams.bToolMode);

    if (m_bEditor)
    {
        m_bInDevMode = true;
    }

    if (!gEnv->IsDedicated())
    {
        const ICmdLineArg* crashdialog = m_pCmdLine->FindArg(eCLAT_Post, "sys_no_crash_dialog");
        if (crashdialog)
        {
            m_bNoCrashDialog = true;
        }
    }

#if !defined(_RELEASE)
    if (!m_bDedicatedServer)
    {
        const ICmdLineArg* dedicated = m_pCmdLine->FindArg(eCLAT_Pre, "dedicated");
        if (dedicated)
        {
            m_bDedicatedServer = true;
        }
    }
#endif // !defined(_RELEASE)

#if !defined(CONSOLE)
    gEnv->SetIsDedicated(m_bDedicatedServer);
#endif

    {
        EBUS_EVENT(CrySystemEventBus, OnCrySystemPreInitialize, *this, startupParams);

        //////////////////////////////////////////////////////////////////////////
        // File system, must be very early
        //////////////////////////////////////////////////////////////////////////
        if (!InitFileSystem())
        {
            return false;
        }
        //////////////////////////////////////////////////////////////////////////
        InlineInitializationProcessing("CSystem::Init InitFileSystem");

        m_missingAssetLogger = AZStd::make_unique<AzFramework::MissingAssetLogger>();

        //////////////////////////////////////////////////////////////////////////
        // Logging is only available after file system initialization.
        //////////////////////////////////////////////////////////////////////////
        if (!startupParams.pLog)
        {
            m_env.pLog = new CLog(this);
            if (startupParams.pLogCallback)
            {
                m_env.pLog->AddCallback(startupParams.pLogCallback);
            }

            const ICmdLineArg* logfile = m_pCmdLine->FindArg(eCLAT_Pre, "logfile"); //see if the user specified a log name, if so use it
            if (logfile && strlen(logfile->GetValue()) > 0)
            {
                m_env.pLog->SetFileName(logfile->GetValue(), startupParams.autoBackupLogs);
            }
            else if (startupParams.sLogFileName)    //otherwise see if the startup params has a log file name, if so use it
            {
                const AZStd::string sUniqueLogFileName = GetUniqueLogFileName(startupParams.sLogFileName);
                m_env.pLog->SetFileName(sUniqueLogFileName.c_str(), startupParams.autoBackupLogs);
            }
            else//use the default log name
            {
                m_env.pLog->SetFileName(DEFAULT_LOG_FILENAME, startupParams.autoBackupLogs);
            }
        }
        else
        {
            m_env.pLog = startupParams.pLog;
        }

        // The log backup system expects the version number to be the first line of the log
        // so we log this immediately after setting the log filename
        LogVersion();

        bool devModeEnable = true;

#if defined(_RELEASE)
        // disable devmode by default in release builds outside the editor
        devModeEnable = m_bEditor;
#endif

        // disable devmode in launcher if someone really wants to (even in non release builds)
        if (!m_bEditor && m_pCmdLine->FindArg(eCLAT_Pre, "nodevmode"))
        {
            devModeEnable = false;
        }

        SetDevMode(devModeEnable);

        //////////////////////////////////////////////////////////////////////////
        // CREATE CONSOLE
        //////////////////////////////////////////////////////////////////////////
        if (!startupParams.bSkipConsole)
        {
            m_env.pConsole = new CXConsole;

            if (startupParams.pPrintSync)
            {
                m_env.pConsole->AddOutputPrintSink(startupParams.pPrintSync);
            }
        }

        //////////////////////////////////////////////////////////////////////////

        if (m_pUserCallback)
        {
            m_pUserCallback->OnInit(this);
        }

        m_env.pLog->RegisterConsoleVariables();

        GetIRemoteConsole()->RegisterConsoleVariables();

        if (!startupParams.bSkipConsole)
        {
            // Register system console variables.
            CreateSystemVars();

            // Register Audio-related system CVars
            CreateAudioVars();

            // Register any AZ CVar commands created above with the AZ Console system.
            AZ::ConsoleFunctorBase*& deferredHead = AZ::ConsoleFunctorBase::GetDeferredHead();
            AZ::Interface<AZ::IConsole>::Get()->LinkDeferredFunctors(deferredHead);

            // Callback
            if (m_pUserCallback && m_env.pConsole)
            {
                m_pUserCallback->OnConsoleCreated(m_env.pConsole);
            }

            // Let listeners know its safe to register cvars
            EBUS_EVENT(CrySystemEventBus, OnCrySystemCVarRegistry);
        }


        // Set this as soon as the system cvars got initialized.
        static_cast<AZ::IO::Archive* const>(m_env.pCryPak)->SetLocalizationFolder(g_cvars.sys_localization_folder->GetString());

        InlineInitializationProcessing("CSystem::Init Create console");

<<<<<<< HEAD
        // Need to load the engine.pak that includes the config files needed during initialization
        m_env.pCryPak->OpenPack("@assets@", "engine.pak");

=======
>>>>>>> 7100d48e
        InitFileSystem_LoadEngineFolders(startupParams);

#if !defined(RELEASE) || defined(RELEASE_LOGGING)
        // now that the system cfgs have been loaded, we can start the remote console
        GetIRemoteConsole()->Update();
#endif

        InlineInitializationProcessing("CSystem::Init Load Engine Folders");

        //////////////////////////////////////////////////////////////////////////
        //Load config files
        //////////////////////////////////////////////////////////////////////////

        // tools may not interact with @user@
        if (!gEnv->IsInToolMode())
        {
            if (m_pCmdLine->FindArg(eCLAT_Pre, "ResetProfile") == 0)
            {
                LoadConfiguration("@user@/game.cfg", 0, false);
            }
        }

        {
            // We have to load this file again since first time we did it without devmode
            LoadConfiguration(m_systemConfigName.c_str());
            // Optional user defined overrides
            LoadConfiguration("user.cfg");

#if defined(ENABLE_STATS_AGENT)
            if (m_pCmdLine->FindArg(eCLAT_Pre, "useamblecfg"))
            {
                LoadConfiguration("amble.cfg");
            }
#endif
        }

        //////////////////////////////////////////////////////////////////////////
        if (g_cvars.sys_asserts == 0)
        {
            gEnv->bIgnoreAllAsserts = true;
        }
        if (g_cvars.sys_asserts == 2)
        {
            gEnv->bNoAssertDialog = true;
        }

        LogBuildInfo();

        InlineInitializationProcessing("CSystem::Init LoadConfigurations");

#ifdef WIN32
        if (g_cvars.sys_WER)
        {
            SetUnhandledExceptionFilter(CryEngineExceptionFilterWER);
        }
#endif

        //////////////////////////////////////////////////////////////////////////
        // Localization
        //////////////////////////////////////////////////////////////////////////
        {
            InitLocalization();
        }
        InlineInitializationProcessing("CSystem::Init InitLocalizations");

        //////////////////////////////////////////////////////////////////////////
        // Open basic pak files after intro movie playback started
        //////////////////////////////////////////////////////////////////////////
        OpenPlatformPaks();

        //////////////////////////////////////////////////////////////////////////
        // AUDIO
        //////////////////////////////////////////////////////////////////////////
        {
            if (InitAudioSystem(startupParams))
            {
                // Pump the Log - Audio initialization happened on a non-main thread, there may be log messages queued up.
                gEnv->pLog->Update();
            }
            else
            {
                // Failure to initialize audio system is no longer a fatal or an error.  A warning is sufficient.
                AZ_Warning(AZ_TRACE_SYSTEM_WINDOW, false, "<Audio>: Running without any AudioSystem!");
            }
        }


        // Compiling the default system textures can be the lengthiest portion of
        // editor initialization, so it is useful to inform users that they are waiting on
        // the necessary default textures to compile.
        if (m_pUserCallback)
        {
            m_pUserCallback->OnInitProgress("First time asset processing - may take a minute...");
        }

        //////////////////////////////////////////////////////////////////////////
        //////////////////////////////////////////////////////////////////////////
        // System cursor
        //////////////////////////////////////////////////////////////////////////
        // - Dedicated server is in console mode by default (system cursor is always shown when console is)
        // - System cursor is always visible by default in Editor (we never start directly in Game Mode)
        // - System cursor has to be enabled manually by the Game if needed; the custom UiCursor will typically be used instead

        if (!gEnv->IsDedicated() &&
            !gEnv->IsEditor())
        {
            AzFramework::InputSystemCursorRequestBus::Event(AzFramework::InputDeviceMouse::Id,
                                                            &AzFramework::InputSystemCursorRequests::SetSystemCursorState,
                                                            AzFramework::SystemCursorState::ConstrainedAndHidden);
        }

        // CONSOLE
        //////////////////////////////////////////////////////////////////////////
        if (!InitConsole())
        {
            return false;
        }

        if (m_pUserCallback)
        {
            m_pUserCallback->OnInitProgress("Initializing additional systems...");
        }
        AZ_Printf(AZ_TRACE_SYSTEM_WINDOW, "Initializing additional systems");


        InlineInitializationProcessing("CSystem::Init AIInit");

        //////////////////////////////////////////////////////////////////////////
        // LEVEL SYSTEM
        bool usePrefabSystemForLevels = false;
        AzFramework::ApplicationRequests::Bus::BroadcastResult(
            usePrefabSystemForLevels, &AzFramework::ApplicationRequests::IsPrefabSystemForLevelsEnabled);

        if (usePrefabSystemForLevels)
        {
            m_pLevelSystem = new LegacyLevelSystem::SpawnableLevelSystem(this);
        }
        else
        {
            // [LYN-2376] Remove once legacy slice support is removed
            m_pLevelSystem = new LegacyLevelSystem::CLevelSystem(this, ILevelSystem::GetLevelsDirectoryName());
        }

        InlineInitializationProcessing("CSystem::Init Level System");

        if (m_env.pLyShine)
        {
            m_env.pLyShine->PostInit();
        }

        InlineInitializationProcessing("CSystem::Init InitLmbrAWS");

        // Az to Cry console binding
        AZ::Interface<AZ::IConsole>::Get()->VisitRegisteredFunctors([](AZ::ConsoleFunctorBase* functor) { AzConsoleToCryConsoleBinder::Visit(functor); });
        AzConsoleToCryConsoleBinder::s_commandRegisteredHandler.Connect(AZ::Interface<AZ::IConsole>::Get()->GetConsoleCommandRegisteredEvent());

        if (g_cvars.sys_float_exceptions > 0)
        {
            if (g_cvars.sys_float_exceptions == 3 && gEnv->IsEditor()) // Turn off float exceptions in editor if sys_float_exceptions = 3
            {
                g_cvars.sys_float_exceptions = 0;
            }
            if (g_cvars.sys_float_exceptions > 0)
            {
                AZ_TracePrintf(AZ_TRACE_SYSTEM_WINDOW, "Enabled float exceptions(sys_float_exceptions %d). This makes the performance slower.", g_cvars.sys_float_exceptions);
            }
        }
        EnableFloatExceptions(g_cvars.sys_float_exceptions);
    }

    InlineInitializationProcessing("CSystem::Init End");

#if defined(IS_PROSDK)
    SDKEvaluation::InitSDKEvaluation(gEnv, &m_pUserCallback);
#endif

    InlineInitializationProcessing("CSystem::Init End");

    // Send out EBus event
    EBUS_EVENT(CrySystemEventBus, OnCrySystemInitialized, *this, startupParams);

    // Execute any deferred commands that uses the CVar commands that were just registered
    AZ::Interface<AZ::IConsole>::Get()->ExecuteDeferredConsoleCommands();

    // Verify that the Maestro Gem initialized the movie system correctly. This can be removed if and when Maestro is not a required Gem
    if (gEnv->IsEditor() && !gEnv->pMovieSystem)
    {
        AZ_Assert(false, "Error initializing the Cinematic System. Please check that the Maestro Gem is enabled for this project.");
        return false;
    }

    if (ISystemEventDispatcher* systemEventDispatcher = GetISystemEventDispatcher())
    {
        systemEventDispatcher->OnSystemEvent(ESYSTEM_EVENT_GAME_POST_INIT, 0, 0);
        systemEventDispatcher->OnSystemEvent(ESYSTEM_EVENT_GAME_POST_INIT_DONE, 0, 0);
    }

    m_bInitializedSuccessfully = true;

    return true;
}


static void LoadConfigurationCmd(IConsoleCmdArgs* pParams)
{
    assert(pParams);

    if (pParams->GetArgCount() != 2)
    {
        gEnv->pLog->LogError("LoadConfiguration failed, one parameter needed");
        return;
    }

    GetISystem()->LoadConfiguration((AZStd::string("Config/") + pParams->GetArg(1)).c_str());
}


// --------------------------------------------------------------------------------------------------------------------------

static AZStd::string ConcatPath(const char* szPart1, const char* szPart2)
{
    if (szPart1[0] == 0)
    {
        return szPart2;
    }

    AZStd::string ret;

    ret.reserve(strlen(szPart1) + 1 + strlen(szPart2));

    ret = szPart1;
    ret += "/";
    ret += szPart2;

    return ret;
}

//////////////////////////////////////////////////////////////////////////
void CSystem::CreateSystemVars()
{
    assert(gEnv);
    assert(gEnv->pConsole);

    // Register DLL names as cvars before we load them
    //
    EVarFlags dllFlags = (EVarFlags)0;
    m_sys_dll_response_system = REGISTER_STRING("sys_dll_response_system", 0, dllFlags,                 "Specifies the DLL to load for the dynamic response system");

    m_sys_initpreloadpacks = REGISTER_STRING("sys_initpreloadpacks", "", 0,     "Specifies the paks for an engine initialization");
    m_sys_menupreloadpacks = REGISTER_STRING("sys_menupreloadpacks", 0, 0,      "Specifies the paks for a main menu loading");

#ifndef _RELEASE
    m_sys_resource_cache_folder = REGISTER_STRING("sys_resource_cache_folder", "Editor\\ResourceCache", 0, "Folder for resource compiled locally. Managed by Sandbox.");
#endif

#if AZ_LOADSCREENCOMPONENT_ENABLED
    m_game_load_screen_uicanvas_path = REGISTER_STRING("game_load_screen_uicanvas_path", "", 0, "Game load screen UiCanvas path.");
    m_level_load_screen_uicanvas_path = REGISTER_STRING("level_load_screen_uicanvas_path", "", 0, "Level load screen UiCanvas path.");
    m_game_load_screen_sequence_to_auto_play = REGISTER_STRING("game_load_screen_sequence_to_auto_play", "", 0, "Game load screen UiCanvas animation sequence to play on load.");
    m_level_load_screen_sequence_to_auto_play = REGISTER_STRING("level_load_screen_sequence_to_auto_play", "", 0, "Level load screen UiCanvas animation sequence to play on load.");
    m_game_load_screen_sequence_fixed_fps = REGISTER_FLOAT("game_load_screen_sequence_fixed_fps", 60.0f, 0, "Fixed frame rate fed to updates of the game load screen sequence.");
    m_level_load_screen_sequence_fixed_fps = REGISTER_FLOAT("level_load_screen_sequence_fixed_fps", 60.0f, 0, "Fixed frame rate fed to updates of the level load screen sequence.");
    m_game_load_screen_max_fps = REGISTER_FLOAT("game_load_screen_max_fps", 30.0f, 0, "Max frame rate to update the game load screen sequence.");
    m_level_load_screen_max_fps = REGISTER_FLOAT("level_load_screen_max_fps", 30.0f, 0, "Max frame rate to update the level load screen sequence.");
    m_game_load_screen_minimum_time = REGISTER_FLOAT("game_load_screen_minimum_time", 0.0f, 0, "Minimum amount of time to show the game load screen. Important to prevent short loads from flashing the load screen. 0 means there is no limit.");
    m_level_load_screen_minimum_time = REGISTER_FLOAT("level_load_screen_minimum_time", 0.0f, 0, "Minimum amount of time to show the level load screen. Important to prevent short loads from flashing the load screen. 0 means there is no limit.");
#endif // if AZ_LOADSCREENCOMPONENT_ENABLED

    REGISTER_INT("cvDoVerboseWindowTitle", 0, VF_NULL, "");

    m_pCVarQuit = REGISTER_INT("ExitOnQuit", 1, VF_NULL, "");

    // Register an AZ Console command to quit the engine.
    // The command is available even in Release builds.
    static AZ::ConsoleFunctor<void, false> s_functorQuit
    (
        "quit",
        "Quit/Shutdown the engine",
        AZ::ConsoleFunctorFlags::AllowClientSet | AZ::ConsoleFunctorFlags::DontReplicate,
        AZ::TypeId::CreateNull(),
        []([[maybe_unused]] const AZ::ConsoleCommandContainer& params) { GetISystem()->Quit(); }
    );

    m_sys_load_files_to_memory = REGISTER_STRING("sys_load_files_to_memory", "shadercache.pak", 0,
            "Specify comma separated list of filenames that need to be loaded to memory.\n"
            "Partial names also work. Eg. \"shader\" will load:\n"
            "shaders.pak, shadercache.pak, and shadercachestartup.pak");

#ifndef _RELEASE
    REGISTER_STRING_CB("sys_version", "", VF_CHEAT, "Override system file/product version", SystemVersionChanged);
#endif // #ifndef _RELEASE

    m_cvAIUpdate = REGISTER_INT("ai_NoUpdate", 0, VF_CHEAT, "Disables AI system update when 1");

    m_cvMemStats = REGISTER_INT("MemStats", 0, 0,
            "0/x=refresh rate in milliseconds\n"
            "Use 1000 to switch on and 0 to switch off\n"
            "Usage: MemStats [0..]");
    m_cvMemStatsThreshold = REGISTER_INT ("MemStatsThreshold", 32000, VF_NULL, "");
    m_cvMemStatsMaxDepth = REGISTER_INT("MemStatsMaxDepth", 4, VF_NULL, "");

    attachVariable("sys_PakReadSlice", &g_cvars.archiveVars.nReadSlice, "If non-0, means number of kilobytes to use to read files in portions. Should only be used on Win9x kernels");

    attachVariable("sys_PakInMemorySizeLimit", &g_cvars.archiveVars.nInMemoryPerPakSizeLimit, "Individual pak size limit for being loaded into memory (MB)");
    attachVariable("sys_PakTotalInMemorySizeLimit", &g_cvars.archiveVars.nTotalInMemoryPakSizeLimit, "Total limit (in MB) for all in memory paks");
    attachVariable("sys_PakLoadCache", &g_cvars.archiveVars.nLoadCache, "Load in memory paks from _LoadCache folder");
    attachVariable("sys_PakLoadModePaks", &g_cvars.archiveVars.nLoadModePaks, "Load mode switching paks from modes folder");
    attachVariable("sys_PakStreamCache", &g_cvars.archiveVars.nStreamCache, "Load in memory paks for faster streaming (cgf_cache.pak,dds_cache.pak)");
    attachVariable("sys_PakSaveTotalResourceList", &g_cvars.archiveVars.nSaveTotalResourceList, "Save resource list");
    attachVariable("sys_PakSaveLevelResourceList", &g_cvars.archiveVars.nSaveLevelResourceList, "Save resource list when loading level");
    attachVariable("sys_PakSaveFastLoadResourceList", &g_cvars.archiveVars.nSaveFastloadResourceList, "Save resource list during initial loading");
    attachVariable("sys_PakSaveMenuCommonResourceList", &g_cvars.archiveVars.nSaveMenuCommonResourceList, "Save resource list during front end menu flow");
    attachVariable("sys_PakMessageInvalidFileAccess", &g_cvars.archiveVars.nMessageInvalidFileAccess, "Message Box synchronous file access when in game");
    attachVariable("sys_PakLogInvalidFileAccess", &g_cvars.archiveVars.nLogInvalidFileAccess, "Log synchronous file access when in game");
#ifndef _RELEASE
    attachVariable("sys_PakLogAllFileAccess", &g_cvars.archiveVars.nLogAllFileAccess, "Log all file access allowing you to easily see whether a file has been loaded directly, or which pak file.");
#endif
    attachVariable("sys_PakValidateFileHash", &g_cvars.archiveVars.nValidateFileHashes, "Validate file hashes in pak files for collisions");
    attachVariable("sys_UncachedStreamReads", &g_cvars.archiveVars.nUncachedStreamReads, "Enable stream reads via an uncached file handle");
    attachVariable("sys_PakDisableNonLevelRelatedPaks", &g_cvars.archiveVars.nDisableNonLevelRelatedPaks, "Disables all paks that are not required by specific level; This is used with per level splitted assets.");
    attachVariable("sys_PakWarnOnPakAccessFailures", &g_cvars.archiveVars.nWarnOnPakAccessFails, "If 1, access failure for Paks is treated as a warning, if zero it is only a log message.");

    static const int fileSystemCaseSensitivityDefault = 0;
    REGISTER_CVAR2("sys_FilesystemCaseSensitivity", &g_cvars.sys_FilesystemCaseSensitivity, fileSystemCaseSensitivityDefault, VF_NULL,
        "0 - CryPak lowercases all input file names\n"
        "1 - CryPak preserves file name casing\n"
        "Default is 1");

    m_sysNoUpdate = REGISTER_INT("sys_noupdate", 0, VF_CHEAT,
            "Toggles updating of system with sys_script_debugger.\n"
            "Usage: sys_noupdate [0/1]\n"
            "Default is 0 (system updates during debug).");

    m_sysWarnings = REGISTER_INT("sys_warnings", 0, 0,
            "Toggles printing system warnings.\n"
            "Usage: sys_warnings [0/1]\n"
            "Default is 0 (off).");

#if defined(_RELEASE) && defined(CONSOLE) && !defined(ENABLE_LW_PROFILERS)
    enum
    {
        e_sysKeyboardDefault = 0
    };
#else
    enum
    {
        e_sysKeyboardDefault = 1
    };
#endif
    m_sysKeyboard = REGISTER_INT("sys_keyboard", e_sysKeyboardDefault, 0,
            "Enables keyboard.\n"
            "Usage: sys_keyboard [0/1]\n"
            "Default is 1 (on).");

    m_svDedicatedMaxRate = REGISTER_FLOAT("sv_DedicatedMaxRate", 30.0f, 0,
            "Sets the maximum update rate when running as a dedicated server.\n"
            "Usage: sv_DedicatedMaxRate [5..500]\n"
            "Default is 30.");

    REGISTER_FLOAT("sv_DedicatedCPUPercent", 0.0f, 0,
        "Sets the target CPU usage when running as a dedicated server, or disable this feature if it's zero.\n"
        "Usage: sv_DedicatedCPUPercent [0..100]\n"
        "Default is 0 (disabled).");
    REGISTER_FLOAT("sv_DedicatedCPUVariance", 10.0f, 0,
        "Sets how much the CPU can vary from sv_DedicateCPU (up or down) without adjusting the framerate.\n"
        "Usage: sv_DedicatedCPUVariance [5..50]\n"
        "Default is 10.");

    m_cvSSInfo =  REGISTER_INT("sys_SSInfo", 0, 0,
            "Show SourceSafe information (Name,Comment,Date) for file errors."
            "Usage: sys_SSInfo [0/1]\n"
            "Default is 0 (off)");

    m_cvEntitySuppressionLevel = REGISTER_INT("e_EntitySuppressionLevel", 0, 0,
            "Defines the level at which entities are spawned.\n"
            "Entities marked with lower level will not be spawned - 0 means no level.\n"
            "Usage: e_EntitySuppressionLevel [0-infinity]\n"
            "Default is 0 (off)");

    m_sys_firstlaunch = REGISTER_INT("sys_firstlaunch", 0, 0,
            "Indicates that the game was run for the first time.");

    m_sys_main_CPU = REGISTER_INT("sys_main_CPU", 0, 0,
            "Specifies the physical CPU index main will run on");

    m_sys_TaskThread_CPU[0] = REGISTER_INT("sys_TaskThread0_CPU", 3, 0,
            "Specifies the physical CPU index taskthread0 will run on");

    m_sys_TaskThread_CPU[1] = REGISTER_INT("sys_TaskThread1_CPU", 5, 0,
            "Specifies the physical CPU index taskthread1 will run on");

    m_sys_TaskThread_CPU[2] = REGISTER_INT("sys_TaskThread2_CPU", 4, 0,
            "Specifies the physical CPU index taskthread2 will run on");

    m_sys_TaskThread_CPU[3] = REGISTER_INT("sys_TaskThread3_CPU", 3, 0,
            "Specifies the physical CPU index taskthread3 will run on");

    m_sys_TaskThread_CPU[4] = REGISTER_INT("sys_TaskThread4_CPU", 2, 0,
            "Specifies the physical CPU index taskthread4 will run on");

    m_sys_TaskThread_CPU[5] = REGISTER_INT("sys_TaskThread5_CPU", 1, 0,
            "Specifies the physical CPU index taskthread5 will run on");

#if defined(AZ_RESTRICTED_PLATFORM)
#define AZ_RESTRICTED_SECTION SYSTEMINIT_CPP_SECTION_12
#include AZ_RESTRICTED_FILE(SystemInit_cpp)
#endif

    m_sys_min_step = REGISTER_FLOAT("sys_min_step", 0.01f, 0,
            "Specifies the minimum physics step in a separate thread");
    m_sys_max_step = REGISTER_FLOAT("sys_max_step", 0.05f, 0,
            "Specifies the maximum physics step in a separate thread");

    // used in define MEMORY_DEBUG_POINT()
    m_sys_memory_debug = REGISTER_INT("sys_memory_debug", 0, VF_CHEAT,
            "Enables to activate low memory situation is specific places in the code (argument defines which place), 0=off");

#if defined(AZ_RESTRICTED_PLATFORM)
#define AZ_RESTRICTED_SECTION SYSTEMINIT_CPP_SECTION_17
#include AZ_RESTRICTED_FILE(SystemInit_cpp)
#endif
#if defined(AZ_RESTRICTED_SECTION_IMPLEMENTED)
#undef AZ_RESTRICTED_SECTION_IMPLEMENTED
#else
#   define SYS_STREAMING_CPU_DEFAULT_VALUE 1
#   define SYS_STREAMING_CPU_WORKER_DEFAULT_VALUE 5
#endif
    REGISTER_CVAR2("sys_streaming_CPU", &g_cvars.sys_streaming_cpu, SYS_STREAMING_CPU_DEFAULT_VALUE, VF_NULL, "Specifies the physical CPU file IO thread run on");
    REGISTER_CVAR2("sys_streaming_CPU_worker", &g_cvars.sys_streaming_cpu_worker, SYS_STREAMING_CPU_WORKER_DEFAULT_VALUE, VF_NULL, "Specifies the physical CPU file IO worker thread/s run on");
    REGISTER_CVAR2("sys_streaming_memory_budget", &g_cvars.sys_streaming_memory_budget, 10 * 1024, VF_NULL, "Temp memory streaming system can use in KB");
    REGISTER_CVAR2("sys_streaming_max_finalize_per_frame", &g_cvars.sys_streaming_max_finalize_per_frame, 0, VF_NULL,
        "Maximum stream finalizing calls per frame to reduce the CPU impact on main thread (0 to disable)");
    REGISTER_CVAR2("sys_streaming_max_bandwidth", &g_cvars.sys_streaming_max_bandwidth, 0, VF_NULL, "Enables capping of max streaming bandwidth in MB/s");
    REGISTER_CVAR2("sys_streaming_debug", &g_cvars.sys_streaming_debug, 0, VF_NULL, "Enable streaming debug information\n"
        "0=off\n"
        "1=Streaming Stats\n"
        "2=File IO\n"
        "3=Request Order\n"
        "4=Write to Log\n"
        "5=Stats per extension\n"
        );
    REGISTER_CVAR2("sys_streaming_requests_grouping_time_period", &g_cvars.sys_streaming_requests_grouping_time_period, 2, VF_NULL, // Vlad: 2 works better than 4 visually, should be be re-tested when streaming pak's activated
        "Streaming requests are grouped by request time and then sorted by disk offset");
    REGISTER_CVAR2("sys_streaming_debug_filter", &g_cvars.sys_streaming_debug_filter, 0, VF_NULL, "Set streaming debug information filter.\n"
        "0=all\n"
        "1=Texture\n"
        "2=Geometry\n"
        "3=Terrain\n"
        "4=Animation\n"
        "5=Music\n"
        "6=Sound\n"
        "7=Shader\n"
        );
    g_cvars.sys_streaming_debug_filter_file_name = REGISTER_STRING("sys_streaming_debug_filter_file_name", "", VF_CHEAT,
            "Set streaming debug information filter");
    REGISTER_CVAR2("sys_streaming_debug_filter_min_time", &g_cvars.sys_streaming_debug_filter_min_time, 0.f, VF_NULL, "Show only slow items.");
    REGISTER_CVAR2("sys_streaming_resetstats", &g_cvars.sys_streaming_resetstats, 0, VF_NULL,
        "Reset all the streaming stats");
#define DEFAULT_USE_OPTICAL_DRIVE_THREAD (gEnv->IsDedicated() ? 0 : 1)
    REGISTER_CVAR2("sys_streaming_use_optical_drive_thread", &g_cvars.sys_streaming_use_optical_drive_thread, DEFAULT_USE_OPTICAL_DRIVE_THREAD, VF_NULL,
        "Allow usage of an extra optical drive thread for faster streaming from 2 medias");

    const char* localizeFolder = "Localization";
    g_cvars.sys_localization_folder = REGISTER_STRING_CB("sys_localization_folder", localizeFolder, VF_NULL,
            "Sets the folder where to look for localized data.\n"
            "This cvar allows for backwards compatibility so localized data under the game folder can still be found.\n"
            "Usage: sys_localization_folder <folder name>\n"
            "Default: Localization\n",
            CSystem::OnLocalizationFolderCVarChanged);

    REGISTER_CVAR2("sys_streaming_in_blocks", &g_cvars.sys_streaming_in_blocks, 1, VF_NULL,
        "Streaming of large files happens in blocks");

#if (defined(WIN32) || defined(WIN64)) && defined(_DEBUG)
    REGISTER_CVAR2("sys_float_exceptions", &g_cvars.sys_float_exceptions, 2, 0, "Use or not use floating point exceptions.");
#else // Float exceptions by default disabled for console builds.
    REGISTER_CVAR2("sys_float_exceptions", &g_cvars.sys_float_exceptions, 0, 0, "Use or not use floating point exceptions.");
#endif

    REGISTER_CVAR2("sys_update_profile_time", &g_cvars.sys_update_profile_time, 1.0f, 0, "Time to keep updates timings history for.");
    REGISTER_CVAR2("sys_no_crash_dialog", &g_cvars.sys_no_crash_dialog, m_bNoCrashDialog, VF_NULL, "Whether to disable the crash dialog window");
    REGISTER_CVAR2("sys_no_error_report_window", &g_cvars.sys_no_error_report_window, m_bNoErrorReportWindow, VF_NULL, "Whether to disable the error report list");
#if defined(_RELEASE)
    if (!gEnv->IsDedicated())
    {
        REGISTER_CVAR2("sys_WER", &g_cvars.sys_WER, 1, 0, "Enables Windows Error Reporting");
    }
#else
    REGISTER_CVAR2("sys_WER", &g_cvars.sys_WER, 0, 0, "Enables Windows Error Reporting");
#endif

#ifdef USE_HTTP_WEBSOCKETS
    REGISTER_CVAR2("sys_simple_http_base_port", &g_cvars.sys_simple_http_base_port, 1880, VF_REQUIRE_APP_RESTART,
        "sets the base port for the simple http server to run on, defaults to 1880");
#endif

    const int DEFAULT_DUMP_TYPE = 2;

    REGISTER_CVAR2("sys_dump_type", &g_cvars.sys_dump_type, DEFAULT_DUMP_TYPE, VF_NULL,
        "Specifies type of crash dump to create - see MINIDUMP_TYPE in dbghelp.h for full list of values\n"
        "0: Do not create a minidump\n"
        "1: Create a small minidump (stacktrace)\n"
        "2: Create a medium minidump (+ some variables)\n"
        "3: Create a full minidump (+ all memory)\n"
        );
    REGISTER_CVAR2("sys_dump_aux_threads", &g_cvars.sys_dump_aux_threads, 1, VF_NULL, "Dumps callstacks of other threads in case of a crash");

    REGISTER_CVAR2("sys_limit_phys_thread_count", &g_cvars.sys_limit_phys_thread_count, 1, VF_NULL, "Limits p_num_threads to physical CPU count - 1");

#if (defined(WIN32) || defined(WIN64)) && defined(_RELEASE)
    const int DEFAULT_SYS_MAX_FPS = 0;
#else
    const int DEFAULT_SYS_MAX_FPS = -1;
#endif
    REGISTER_CVAR2("sys_MaxFPS", &g_cvars.sys_MaxFPS, DEFAULT_SYS_MAX_FPS, VF_NULL, "Limits the frame rate to specified number n (if n>0 and if vsync is disabled).\n"
        " 0 = on PC if vsync is off auto throttles fps while in menu or game is paused (default)\n"
        "-1 = off");

    REGISTER_CVAR2("sys_maxTimeStepForMovieSystem", &g_cvars.sys_maxTimeStepForMovieSystem, 0.1f, VF_NULL, "Caps the time step for the movie system so that a cut-scene won't be jumped in the case of an extreme stall.");

    REGISTER_CVAR2("sys_force_installtohdd_mode", &g_cvars.sys_force_installtohdd_mode, 0, VF_NULL, "Forces install to HDD mode even when doing DVD emulation");

    REGISTER_CVAR2("sys_report_files_not_found_in_paks", &g_cvars.sys_report_files_not_found_in_paks, 0, VF_NULL, "Reports when files are searched for in paks and not found. 1 = log, 2 = warning, 3 = error");

    m_sys_preload = REGISTER_INT("sys_preload", 0, 0, "Preload Game Resources");
    REGISTER_COMMAND("sys_crashtest", CmdCrashTest, VF_CHEAT, "Make the game crash\n"
        "0=off\n"
        "1=null pointer exception\n"
        "2=floating point exception\n"
        "3=memory allocation exception\n"
        "4=cry fatal error is called\n"
        "5=memory allocation for small blocks\n"
        "6=assert\n"
        "7=debugbreak\n"
        "8=10min sleep"
        );

    REGISTER_FLOAT("sys_scale3DMouseTranslation", 0.2f, 0, "Scales translation speed of supported 3DMouse devices.");
    REGISTER_FLOAT("sys_Scale3DMouseYPR", 0.05f, 0, "Scales rotation speed of supported 3DMouse devices.");

    REGISTER_INT("capture_frames", 0, 0, "Enables capturing of frames. 0=off, 1=on");
    REGISTER_STRING("capture_folder", "CaptureOutput", 0, "Specifies sub folder to write captured frames.");
    REGISTER_INT("capture_frame_once", 0, 0, "Makes capture single frame only");
    REGISTER_STRING("capture_file_name", "", 0, "If set, specifies the path and name to use for the captured frame");
    REGISTER_STRING("capture_file_prefix", "", 0, "If set, specifies the prefix to use for the captured frame instead of the default 'Frame'.");

    m_gpu_particle_physics = REGISTER_INT("gpu_particle_physics", 0, VF_REQUIRE_APP_RESTART, "Enable GPU physics if available (0=off / 1=enabled).");
    assert(m_gpu_particle_physics);

    REGISTER_COMMAND("LoadConfig", &LoadConfigurationCmd, 0,
        "Load .cfg file from disk (from the {Game}/Config directory)\n"
        "e.g. LoadConfig lowspec.cfg\n"
        "Usage: LoadConfig <filename>");
    assert(m_env.pConsole);
    m_env.pConsole->CreateKeyBind("alt_keyboard_key_function_F12", "Screenshot");
    m_env.pConsole->CreateKeyBind("alt_keyboard_key_function_F11", "RecordClip");

    /*
        // experimental feature? - needs to be created very early
        m_sys_filecache = REGISTER_INT("sys_FileCache",0,0,
            "To speed up loading from non HD media\n"
            "0=off / 1=enabled");
    */
    REGISTER_CVAR2("sys_AI", &g_cvars.sys_ai, 1, 0, "Enables AI Update");
    REGISTER_CVAR2("sys_entities", &g_cvars.sys_entitysystem, 1, 0, "Enables Entities Update");
    REGISTER_CVAR2("sys_trackview", &g_cvars.sys_trackview, 1, 0, "Enables TrackView Update");

    //Defines selected language.
    REGISTER_STRING_CB("g_language", "", VF_NULL, "Defines which language pak is loaded", CSystem::OnLanguageCVarChanged);

#if defined(WIN32)
    REGISTER_CVAR2("sys_display_threads", &g_cvars.sys_display_threads, 0, 0, "Displays Thread info");
#elif defined(AZ_RESTRICTED_PLATFORM)
#define AZ_RESTRICTED_SECTION SYSTEMINIT_CPP_SECTION_13
#include AZ_RESTRICTED_FILE(SystemInit_cpp)
#endif

    // adding CVAR to toggle assert verbosity level
    const int defaultAssertValue = 1;
    REGISTER_CVAR2_CB("sys_asserts", &g_cvars.sys_asserts, defaultAssertValue, VF_CHEAT,
        "0 = Suppress Asserts\n"
        "1 = Log Asserts\n"
        "2 = Show Assert Dialog\n"
        "3 = Crashes the Application on Assert\n"
        "Note: when set to '0 = Suppress Asserts', assert expressions are still evaluated. To turn asserts into a no-op, undefine AZ_ENABLE_TRACING and recompile.",
        OnAssertLevelCvarChanged);
    CSystem::SetAssertLevel(defaultAssertValue);

    REGISTER_CVAR2("sys_error_debugbreak", &g_cvars.sys_error_debugbreak, 0, VF_CHEAT, "__debugbreak() if a VALIDATOR_ERROR_DBGBREAK message is hit");

    REGISTER_STRING("dlc_directory", "", 0, "Holds the path to the directory where DLC should be installed to and read from");

#if defined(WIN32) || defined(WIN64)
    REGISTER_INT("sys_screensaver_allowed", 0, VF_NULL, "Specifies if screen saver is allowed to start up while the game is running.");
#endif

    // Since the UI Canvas Editor is incomplete, we have a variable to enable it.
    // By default it is now enabled. Modify system.cfg or game.cfg to disable it
    REGISTER_INT("sys_enableCanvasEditor", 1, VF_NULL, "Enables the UI Canvas Editor");
}

//////////////////////////////////////////////////////////////////////////
void CSystem::CreateAudioVars()
{
    assert(gEnv);
    assert(gEnv->pConsole);

    m_sys_audio_disable = REGISTER_INT("sys_audio_disable", 0, VF_REQUIRE_APP_RESTART,
            "Specifies whether to use the NULLAudioSystem in place of the regular AudioSystem\n"
            "Usage: sys_audio_disable [0/1]\n"
            "0: use regular AudioSystem.\n"
            "1: use NullAudioSystem (disable all audio functionality).\n"
            "Default: 0 (enable audio functionality)");
}

/////////////////////////////////////////////////////////////////////
void CSystem::AddCVarGroupDirectory(const AZStd::string& sPath)
{
    CryLog("creating CVarGroups from directory '%s' ...", sPath.c_str());
    INDENT_LOG_DURING_SCOPE();

    AZ::IO::ArchiveFileIterator handle = gEnv->pCryPak->FindFirst(ConcatPath(sPath.c_str(), "*.cfg").c_str());

    if (!handle)
    {
        return;
    }

    do
    {
        if ((handle.m_fileDesc.nAttrib & AZ::IO::FileDesc::Attribute::Subdirectory) == AZ::IO::FileDesc::Attribute::Subdirectory)
        {
            if (handle.m_filename != "." && handle.m_filename != "..")
            {
                AddCVarGroupDirectory(ConcatPath(sPath.c_str(), handle.m_filename.data()));
            }
        }
    } while (handle = gEnv->pCryPak->FindNext(handle));

    gEnv->pCryPak->FindClose(handle);
}

bool CSystem::RegisterErrorObserver(IErrorObserver* errorObserver)
{
    return stl::push_back_unique(m_errorObservers, errorObserver);
}

bool CSystem::UnregisterErrorObserver(IErrorObserver* errorObserver)
{
    return stl::find_and_erase(m_errorObservers, errorObserver);
}

void CSystem::OnAssert(const char* condition, const char* message, const char* fileName, unsigned int fileLineNumber)
{
    if (g_cvars.sys_asserts == 0)
    {
        return;
    }

    std::vector<IErrorObserver*>::const_iterator end = m_errorObservers.end();
    for (std::vector<IErrorObserver*>::const_iterator it = m_errorObservers.begin(); it != end; ++it)
    {
        (*it)->OnAssert(condition, message, fileName, fileLineNumber);
    }
    if (g_cvars.sys_asserts > 1)
    {
        CryFatalError("<assert> %s\r\n%s\r\n%s (%d)\r\n", condition, message, fileName, fileLineNumber);
    }
}

void CSystem::OnFatalError(const char* message)
{
    std::vector<IErrorObserver*>::const_iterator end = m_errorObservers.end();
    for (std::vector<IErrorObserver*>::const_iterator it = m_errorObservers.begin(); it != end; ++it)
    {
        (*it)->OnFatalError(message);
    }
}

bool CSystem::IsAssertDialogVisible() const
{
    return m_bIsAsserting;
}

void CSystem::SetAssertVisible(bool bAssertVisble)
{
    m_bIsAsserting = bAssertVisble;
}<|MERGE_RESOLUTION|>--- conflicted
+++ resolved
@@ -498,13 +498,6 @@
     // Open engine packs
     //////////////////////////////////////////////////////////////////////////
 
-<<<<<<< HEAD
-    const char* const assetsDir = "@assets@";
-
-    // After game paks to have same search order as with files on disk
-    m_env.pCryPak->OpenPack(assetsDir, "engine.pak");
-=======
->>>>>>> 7100d48e
 
 #if defined(AZ_RESTRICTED_PLATFORM)
 #define AZ_RESTRICTED_SECTION SYSTEMINIT_CPP_SECTION_15
@@ -957,12 +950,6 @@
 
         InlineInitializationProcessing("CSystem::Init Create console");
 
-<<<<<<< HEAD
-        // Need to load the engine.pak that includes the config files needed during initialization
-        m_env.pCryPak->OpenPack("@assets@", "engine.pak");
-
-=======
->>>>>>> 7100d48e
         InitFileSystem_LoadEngineFolders(startupParams);
 
 #if !defined(RELEASE) || defined(RELEASE_LOGGING)
