--- conflicted
+++ resolved
@@ -1199,18 +1199,7 @@
             "Default: Localization\n",
             CSystem::OnLocalizationFolderCVarChanged);
 
-<<<<<<< HEAD
-/* todo: sys_float_exceptions used to be enabled at level "2" for debug builds, but this code has been broken for years.
-*        this variable once again functions as it should, so we need to enable this intentionally again and track down
-*        the many floating point errors that our engine has accumulated in the meantime
-#if (defined(WIN32) || defined(WIN64)) && defined(_DEBUG)
-    REGISTER_CVAR2("sys_float_exceptions", &g_cvars.sys_float_exceptions, 2, 0, "Use or not use floating point exceptions.");
-#else // Float exceptions by default disabled for console builds.*/
     REGISTER_CVAR2("sys_float_exceptions", &g_cvars.sys_float_exceptions, 0, 0, "Use or not use floating point exceptions.");
-// #endif
-=======
-    REGISTER_CVAR2("sys_float_exceptions", &g_cvars.sys_float_exceptions, 0, 0, "Use or not use floating point exceptions.");
->>>>>>> 228fd98f
 
     REGISTER_CVAR2("sys_update_profile_time", &g_cvars.sys_update_profile_time, 1.0f, 0, "Time to keep updates timings history for.");
     REGISTER_CVAR2("sys_no_crash_dialog", &g_cvars.sys_no_crash_dialog, m_bNoCrashDialog, VF_NULL, "Whether to disable the crash dialog window");
