--- conflicted
+++ resolved
@@ -1259,13 +1259,6 @@
         static_cast<AZ::IO::Archive* const>(m_env.pCryPak)->SetLocalizationFolder(g_cvars.sys_localization_folder->GetString());
 
         InlineInitializationProcessing("CSystem::Init Create console");
-
-        // Need to load the engine.pak that includes the config files needed during initialization
-<<<<<<< HEAD
-        m_env.pCryPak->OpenPack("@projectproductassets@", "Engine.pak");
-=======
-        m_env.pCryPak->OpenPack("@assets@", "engine.pak");
->>>>>>> 8581b302
 
         InitFileSystem_LoadEngineFolders(startupParams);
 
