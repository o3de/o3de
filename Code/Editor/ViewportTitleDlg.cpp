--- conflicted
+++ resolved
@@ -14,10 +14,7 @@
 #include "ViewportTitleDlg.h"
 
 // Qt
-<<<<<<< HEAD
-=======
 #include <QCheckBox>
->>>>>>> b4b7e5a0
 #include <QLabel>
 #include <QInputDialog>
 
@@ -386,25 +383,13 @@
     bool isPrefabSystemEnabled = false;
     AzFramework::ApplicationRequests::Bus::BroadcastResult(isPrefabSystemEnabled, &AzFramework::ApplicationRequests::IsPrefabSystemEnabled);
 
-<<<<<<< HEAD
-    if (isPrefabSystemEnabled)
-    {
-        m_prefabViewportFocusPathHandler = new AzToolsFramework::Prefab::PrefabViewportFocusPathHandler();
-        m_prefabViewportFocusPathHandler->Initialize(m_ui->m_prefabFocusPath, m_ui->m_prefabFocusBackButton);
-    }
-    else
-=======
     if (!isPrefabSystemEnabled)
->>>>>>> b4b7e5a0
     {
         m_ui->m_prefabFocusPath->setEnabled(false);
         m_ui->m_prefabFocusBackButton->setEnabled(false);
         m_ui->m_prefabFocusPath->hide();
         m_ui->m_prefabFocusBackButton->hide();
     }
-<<<<<<< HEAD
-    
-=======
 }
 
 void CViewportTitleDlg::InitializePrefabViewportFocusPathHandler(AzQtComponents::BreadCrumbs* breadcrumbsWidget, QToolButton* backButton)
@@ -422,7 +407,6 @@
         m_prefabViewportFocusPathHandler = new AzToolsFramework::Prefab::PrefabViewportFocusPathHandler();
         m_prefabViewportFocusPathHandler->Initialize(breadcrumbsWidget, backButton);
     }
->>>>>>> b4b7e5a0
 }
 
 //////////////////////////////////////////////////////////////////////////
