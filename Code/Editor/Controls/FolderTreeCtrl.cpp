--- conflicted
+++ resolved
@@ -279,11 +279,7 @@
 void CFolderTreeCtrl::AddItem(const QString& path)
 {
     AZ::IO::FixedMaxPath folder{ AZ::IO::PathView(path.toUtf8().constData()) };
-<<<<<<< HEAD
-    AZ::IO::FixedMaxPath fileNameWithoutExtension = folder.Extension();
-=======
     AZ::IO::FixedMaxPath fileNameWithoutExtension = folder.Stem();
->>>>>>> b4b7e5a0
     folder = folder.ParentPath();
 
     auto regex = QRegExp(m_fileNameSpec, Qt::CaseInsensitive, QRegExp::Wildcard);
