/*
 * Copyright (c) Contributors to the Open 3D Engine Project.
 * For complete copyright and license terms please see the LICENSE at the root of this distribution.
 *
 * SPDX-License-Identifier: Apache-2.0 OR MIT
 *
 */


#include "EditorDefs.h"

#include "CryEditDoc.h"

// Qt
#include <QDateTime>
#include <QDialogButtonBox>

// AzCore
#include <AzCore/Component/TransformBus.h>
#include <AzCore/Asset/AssetManager.h>
#include <AzCore/Interface/Interface.h>
#include <AzCore/Time/ITime.h>
#include <AzCore/Utils/Utils.h>
#include <MathConversion.h>

// AzFramework
#include <AzFramework/Archive/IArchive.h>
#include <AzFramework/API/ApplicationAPI.h>

// AzToolsFramework
#include <AzToolsFramework/ComponentMode/EditorComponentModeBus.h>
#include <AzToolsFramework/Slice/SliceUtilities.h>
#include <AzToolsFramework/UI/UICore/WidgetHelpers.h>
#include <AzToolsFramework/API/EditorLevelNotificationBus.h>

// Editor
#include "Settings.h"

#include "PluginManager.h"
#include "ViewManager.h"
#include "DisplaySettings.h"
#include "GameEngine.h"

#include "CryEdit.h"
#include "Include/IObjectManager.h"
#include "ErrorReportDialog.h"
#include "Util/AutoLogTime.h"
#include "CheckOutDialog.h"
#include "GameExporter.h"
#include "MainWindow.h"
#include "LevelFileDialog.h"
#include "Undo/Undo.h"

#include <Atom/RPI.Public/ViewportContext.h>
#include <Atom/RPI.Public/ViewportContextBus.h>

// LmbrCentral
#include <LmbrCentral/Audio/AudioSystemComponentBus.h>

static const char* kAutoBackupFolder = "_autobackup";
static const char* kHoldFolder = "$tmp_hold"; // conform to the ignored file types $tmp[0-9]*_ regex
static const char* kSaveBackupFolder = "_savebackup";
static const char* kResizeTempFolder = "$tmp_resize"; // conform to the ignored file types $tmp[0-9]*_ regex

static const char* kBackupOrTempFolders[] =
{
    kAutoBackupFolder,
    kHoldFolder,
    kSaveBackupFolder,
    kResizeTempFolder,
    "_hold", // legacy name
    "_tmpresize", // legacy name
};

<<<<<<< HEAD
static const char* kLevelPathForSliceEditing = "EngineAssets/LevelForSliceEditing/LevelForSliceEditing.ly";

static bool IsSliceFile(const QString& filePath)
{
    return filePath.endsWith(AzToolsFramework::SliceUtilities::GetSliceFileExtension().c_str(), Qt::CaseInsensitive);
}

=======
>>>>>>> 369f6043
namespace Internal
{
    bool SaveLevel()
    {
        if (!GetIEditor()->GetDocument()->DoSave(GetIEditor()->GetDocument()->GetActivePathName(), true))
        {
            return false;
        }

        return true;
    }
}

/////////////////////////////////////////////////////////////////////////////
// CCryEditDoc construction/destruction

CCryEditDoc::CCryEditDoc()
    : m_modifiedModuleFlags(eModifiedNothing)
{
    ////////////////////////////////////////////////////////////////////////
    // Set member variables to initial values
    ////////////////////////////////////////////////////////////////////////

    m_fogTemplate = GetIEditor()->FindTemplate("Fog");
    m_environmentTemplate = GetIEditor()->FindTemplate("Environment");

    if (m_environmentTemplate)
    {
        m_fogTemplate = m_environmentTemplate->findChild("Fog");
    }
    else
    {
        m_environmentTemplate = XmlHelpers::CreateXmlNode("Environment");
    }

    GetIEditor()->SetDocument(this);
    CLogFile::WriteLine("Document created");
    
    m_prefabSystemComponentInterface = AZ::Interface<AzToolsFramework::Prefab::PrefabSystemComponentInterface>::Get();
    AZ_Assert(m_prefabSystemComponentInterface, "PrefabSystemComponentInterface is not found.");
    m_prefabEditorEntityOwnershipInterface = AZ::Interface<AzToolsFramework::PrefabEditorEntityOwnershipInterface>::Get();
    AZ_Assert(m_prefabEditorEntityOwnershipInterface, "PrefabEditorEntityOwnershipInterface is not found.");
    m_prefabLoaderInterface = AZ::Interface<AzToolsFramework::Prefab::PrefabLoaderInterface>::Get();
    AZ_Assert(m_prefabLoaderInterface, "PrefabLoaderInterface is not found.");
    m_prefabIntegrationInterface = AZ::Interface<AzToolsFramework::Prefab::PrefabIntegrationInterface>::Get();
    AZ_Assert(m_prefabIntegrationInterface, "PrefabIntegrationInterface is not found.");
}

CCryEditDoc::~CCryEditDoc()
{
    GetIEditor()->SetDocument(nullptr);

    CLogFile::WriteLine("Document destroyed");

    AzToolsFramework::SliceEditorEntityOwnershipServiceNotificationBus::Handler::BusDisconnect();
}

bool CCryEditDoc::IsModified() const
{
    return m_modified;
}

void CCryEditDoc::SetModifiedFlag(bool modified)
{
    m_modified = modified;
}

QString CCryEditDoc::GetLevelPathName() const
{
    return m_pathName;
}

void CCryEditDoc::SetPathName(const QString& pathName)
{
    if (IsSliceFile(pathName))
    {
        m_pathName = kLevelPathForSliceEditing;
        m_slicePathName = pathName;
    }
    else
    {
        m_pathName = pathName;
        m_slicePathName.clear();
    }
    SetTitle(pathName.isEmpty() ? tr("Untitled") : PathUtil::GetFileName(pathName.toUtf8().data()).c_str());
}

QString CCryEditDoc::GetSlicePathName() const
{
    return m_slicePathName;
}

CCryEditDoc::DocumentEditingMode CCryEditDoc::GetEditMode() const
{
    return m_slicePathName.isEmpty() ? CCryEditDoc::DocumentEditingMode::LevelEdit : CCryEditDoc::DocumentEditingMode::SliceEdit;
}

QString CCryEditDoc::GetActivePathName() const
{
    return GetEditMode() == CCryEditDoc::DocumentEditingMode::SliceEdit ? GetSlicePathName() : GetLevelPathName();
}

QString CCryEditDoc::GetTitle() const
{
    return m_title;
}

void CCryEditDoc::SetTitle(const QString& title)
{
    m_title = title;
}

bool CCryEditDoc::IsBackupOrTempLevelSubdirectory(const QString& folderName)
{
    for (const char* backupOrTempFolderName : kBackupOrTempFolders)
    {
        if (!folderName.compare(backupOrTempFolderName, Qt::CaseInsensitive))
        {
            return true;
        }
    }

    return false;
}

bool CCryEditDoc::DoSave(const QString& pathName, bool replace)
{
    if (!OnSaveDocument(pathName.isEmpty() ? GetActivePathName() : pathName))
    {
        return false;
    }

    if (replace)
    {
        SetPathName(pathName);
    }

    return true;
}

bool CCryEditDoc::Save()
{
    return OnSaveDocument(GetActivePathName());
}

void CCryEditDoc::DeleteContents()
{
    m_hasErrors = false;
    SetDocumentReady(false);

    GetIEditor()->Notify(eNotify_OnCloseScene);
    CrySystemEventBus::Broadcast(&CrySystemEventBus::Events::OnCryEditorCloseScene);

    AzToolsFramework::EditorEntityContextRequestBus::Broadcast(
        &AzToolsFramework::EditorEntityContextRequestBus::Events::ResetEditorContext);

    //////////////////////////////////////////////////////////////////////////
    // Clear all undo info.
    //////////////////////////////////////////////////////////////////////////
    GetIEditor()->FlushUndo();

    // Notify listeners.
    for (IDocListener* listener : m_listeners)
    {
        listener->OnCloseDocument();
    }

    GetIEditor()->ResetViews();

    // Delete all objects from Object Manager.
    GetIEditor()->GetObjectManager()->DeleteAllObjects();

    // Load scripts data
    SetModifiedFlag(false);
    SetModifiedModules(eModifiedNothing);
    // Clear error reports if open.
    CErrorReportDialog::Clear();

    // Unload level specific audio binary data.
    LmbrCentral::AudioSystemComponentRequestBus::Broadcast(&LmbrCentral::AudioSystemComponentRequestBus::Events::LevelUnloadAudio);

    GetIEditor()->Notify(eNotify_OnSceneClosed);
    CrySystemEventBus::Broadcast(&CrySystemEventBus::Events::OnCryEditorSceneClosed);
}


void CCryEditDoc::Save(CXmlArchive& xmlAr)
{
    TDocMultiArchive arrXmlAr;
    FillXmlArArray(arrXmlAr, &xmlAr);
    Save(arrXmlAr);
}

void CCryEditDoc::Save(TDocMultiArchive& /* arrXmlAr */)
{
    AfterSave();
}


void CCryEditDoc::Load(CXmlArchive& xmlAr, const QString& szFilename)
{
    TDocMultiArchive arrXmlAr;
    FillXmlArArray(arrXmlAr, &xmlAr);
    CCryEditDoc::Load(arrXmlAr, szFilename);
}

//////////////////////////////////////////////////////////////////////////
void CCryEditDoc::Load(TDocMultiArchive& /* arrXmlAr */, const QString& szFilename)
{
    m_hasErrors = false;

    // Register a unique load event
    QString fileName = Path::GetFileName(szFilename);
    QString levelHash = szFilename;
    SEventLog loadEvent("Level_" + Path::GetFileName(fileName), "", levelHash);

    // Register this level and its content hash as version
    GetIEditor()->GetSettingsManager()->AddToolVersion(fileName, levelHash);
    GetIEditor()->GetSettingsManager()->RegisterEvent(loadEvent);

    CAutoDocNotReady autoDocNotReady;

    HEAP_CHECK

    CLogFile::FormatLine("Loading from %s...", szFilename.toUtf8().data());
    QString szLevelPath = Path::GetPath(szFilename);

    {
        // Set game g_levelname variable to the name of current level.
        QString szGameLevelName = Path::GetFileName(szFilename);
        ICVar* sv_map = gEnv->pConsole->GetCVar("sv_map");
        if (sv_map)
        {
            sv_map->Set(szGameLevelName.toUtf8().data());
        }
    }

    // Starts recording the opening of files using the level category
    if (auto archive = AZ::Interface<AZ::IO::IArchive>::Get(); archive && archive->GetRecordFileOpenList() == AZ::IO::IArchive::RFOM_EngineStartup)
    {
        archive->RecordFileOpen(AZ::IO::IArchive::RFOM_Level);
    }

    GetIEditor()->Notify(eNotify_OnBeginSceneOpen);
    GetIEditor()->GetMovieSystem()->RemoveAllSequences();

    {
        // Start recording errors
        const ICVar* pShowErrorDialogOnLoad = gEnv->pConsole->GetCVar("ed_showErrorDialogOnLoad");
        CErrorsRecorder errorsRecorder(pShowErrorDialogOnLoad && (pShowErrorDialogOnLoad->GetIVal() != 0));

        int t0 = GetTickCount();

        // Load level-specific audio data.
        AZStd::string levelFileName{ fileName.toUtf8().constData() };
        AZStd::to_lower(levelFileName.begin(), levelFileName.end());
        LmbrCentral::AudioSystemComponentRequestBus::Broadcast(
            &LmbrCentral::AudioSystemComponentRequestBus::Events::LevelLoadAudio, AZStd::string_view{ levelFileName });

        {
            CAutoLogTime logtime("Game Engine level load");
            GetIEditor()->GetGameEngine()->LoadLevel(true, true);
        }

        {
            // support old version of sequences
            IMovieSystem* pMs = GetIEditor()->GetMovieSystem();

            if (pMs)
            {
                for (int k = 0; k < pMs->GetNumSequences(); ++k)
                {
                    IAnimSequence* seq = pMs->GetSequence(k);
                    QString fullname = seq->GetName();
                    CBaseObject* pObj = GetIEditor()->GetObjectManager()->FindObject(fullname);

                    if (!pObj)
                    {
                        pObj = GetIEditor()->GetObjectManager()->NewObject("SequenceObject", nullptr, fullname);
                    }
                }
            }
        }

        {
            CAutoLogTime logtime("Post Load");

            // Notify listeners.
            for (IDocListener* listener : m_listeners)
            {
                listener->OnLoadDocument();
            }
        }

        LogLoadTime(GetTickCount() - t0);
        // Loaded with success, remove event from log file
        GetIEditor()->GetSettingsManager()->UnregisterEvent(loadEvent);
    }

    GetIEditor()->Notify(eNotify_OnEndSceneOpen);
}

void CCryEditDoc::AfterSave()
{
    // When saving level also save editor settings
    // Save settings
    gSettings.Save();
    GetIEditor()->GetDisplaySettings()->SaveRegistry();
    MainWindow::instance()->SaveConfig();
}

void CCryEditDoc::SerializeViewSettings(CXmlArchive& xmlAr)
{
    // Load or restore the viewer settings from an XML
    if (xmlAr.bLoading)
    {
        bool useOldViewFormat = false;
        // Loading
        CLogFile::WriteLine("Loading View settings...");

        int numberOfGameViewports = GetIEditor()->GetViewManager()->GetNumberOfGameViewports();

        for (int i = 0; i < numberOfGameViewports; i++)
        {
            XmlNodeRef view;
            Vec3 vp(0.0f, 0.0f, 256.0f);
            Ang3 va(ZERO);

            auto viewName = QString("View%1").arg(i);
            view = xmlAr.root->findChild(viewName.toUtf8().constData());

            if (!view)
            {
                view = xmlAr.root->findChild("View");
                if (view)
                {
                    useOldViewFormat = true;
                }
            }

            if (view)
            {
                auto viewerPosName = QString("ViewerPos%1").arg(useOldViewFormat ? "" : QString::number(i));
                view->getAttr(viewerPosName.toUtf8().constData(), vp);
                auto viewerAnglesName = QString("ViewerAngles%1").arg(useOldViewFormat ? "" : QString::number(i));
                view->getAttr(viewerAnglesName.toUtf8().constData(), va);
            }

            Matrix34 tm = Matrix34::CreateRotationXYZ(va);
            tm.SetTranslation(vp);

            auto viewportContextManager = AZ::Interface<AZ::RPI::ViewportContextRequestsInterface>::Get();
            if (auto viewportContext = viewportContextManager->GetViewportContextById(i))
            {
                viewportContext->SetCameraTransform(LYTransformToAZTransform(tm));
            }
        }
    }
    else
    {
        // Storing
        CLogFile::WriteLine("Storing View settings...");

        int numberOfGameViewports = GetIEditor()->GetViewManager()->GetNumberOfGameViewports();

        for (int i = 0; i < numberOfGameViewports; i++)
        {
            auto viewName = QString("View%1").arg(i);
            XmlNodeRef view = xmlAr.root->newChild(viewName.toUtf8().constData());

            CViewport* pVP = GetIEditor()->GetViewManager()->GetView(i);

            if (pVP)
            {
                Vec3 pos = pVP->GetViewTM().GetTranslation();
                Ang3 angles = Ang3::GetAnglesXYZ(Matrix33(pVP->GetViewTM()));
                auto viewerPosName = QString("ViewerPos%1").arg(i);
                view->setAttr(viewerPosName.toUtf8().constData(), pos);
                auto viewerAnglesName = QString("ViewerAngles%1").arg(i);
                view->setAttr(viewerAnglesName.toUtf8().constData(), angles);
            }
        }
    }
}

void CCryEditDoc::SerializeFogSettings(CXmlArchive& xmlAr)
{
    if (xmlAr.bLoading)
    {
        CLogFile::WriteLine("Loading Fog settings...");

        XmlNodeRef fog = xmlAr.root->findChild("Fog");

        if (!fog)
        {
            return;
        }

        if (m_fogTemplate)
        {
            CXmlTemplate::GetValues(m_fogTemplate, fog);
        }
    }
    else
    {
        CLogFile::WriteLine("Storing Fog settings...");

        XmlNodeRef fog = xmlAr.root->newChild("Fog");

        if (m_fogTemplate)
        {
            CXmlTemplate::SetValues(m_fogTemplate, fog);
        }
    }
}

void CCryEditDoc::SetModifiedModules(EModifiedModule eModifiedModule, bool boSet)
{
    if (!boSet)
    {
        m_modifiedModuleFlags &= ~eModifiedModule;
    }
    else
    {
        if (eModifiedModule == eModifiedNothing)
        {
            m_modifiedModuleFlags = eModifiedNothing;
        }
        else
        {
            m_modifiedModuleFlags |= eModifiedModule;
        }
    }
}

int CCryEditDoc::GetModifiedModule()
{
    return m_modifiedModuleFlags;
}

bool CCryEditDoc::CanCloseFrame()
{
    if (AzToolsFramework::ComponentModeFramework::InComponentMode())
    {
        AzToolsFramework::ComponentModeFramework::ComponentModeSystemRequestBus::Broadcast(
            &AzToolsFramework::ComponentModeFramework::ComponentModeSystemRequests::EndComponentMode);
    }

    // Ask the base class to ask for saving, which also includes the save
    // status of the plugins. Additionaly we query if all the plugins can exit
    // now. A reason for a failure might be that one of the plugins isn't
    // currently processing data or has other unsaved information which
    // are not serialized in the project file
    if (!SaveModified())
    {
        return false;
    }

    if (!GetIEditor()->GetPluginManager()->CanAllPluginsExitNow())
    {
        return false;
    }

    // If there is an export in process, exiting will corrupt it
    if (CGameExporter::GetCurrentExporter() != nullptr)
    {
        return false;
    }

    return true;
}

bool CCryEditDoc::SaveModified()
{
    if (!IsModified())
    {
        return true;
    }

    AzToolsFramework::Prefab::TemplateId rootPrefabTemplateId = m_prefabEditorEntityOwnershipInterface->GetRootPrefabTemplateId();
    if (!m_prefabSystemComponentInterface->AreDirtyTemplatesPresent(rootPrefabTemplateId))
    {
        return true;
    }

    int prefabSaveSelection = m_prefabIntegrationInterface->HandleRootPrefabClosure(rootPrefabTemplateId);

    // In order to get the accept and reject codes of QDialog and QDialogButtonBox aligned, we do (1-prefabSaveSelection) here.
    // For example, QDialog::Rejected(0) is emitted when dialog is closed. But the int value corresponds to
    // QDialogButtonBox::AcceptRole(0).
    switch (1 - prefabSaveSelection)
    {
    case QDialogButtonBox::AcceptRole:
        return true;
    case QDialogButtonBox::RejectRole:
        return false;
    case QDialogButtonBox::InvalidRole:
        SetModifiedFlag(false);
        return true;
    }
    Q_UNREACHABLE();
}

void CCryEditDoc::OnFileSaveAs()
{
    CLevelFileDialog levelFileDialog(false);
    levelFileDialog.show();
    levelFileDialog.adjustSize();

    if (levelFileDialog.exec() == QDialog::Accepted)
    {
        if (OnSaveDocument(levelFileDialog.GetFileName()))
        {
            CCryEditApp::instance()->AddToRecentFileList(levelFileDialog.GetFileName());
            AzToolsFramework::Prefab::TemplateId rootPrefabTemplateId =
                m_prefabEditorEntityOwnershipInterface->GetRootPrefabTemplateId();
            SetModifiedFlag(m_prefabSystemComponentInterface->AreDirtyTemplatesPresent(rootPrefabTemplateId));
        }
    }
}

bool CCryEditDoc::OnOpenDocument(const QString& lpszPathName)
{
    TOpenDocContext context;
    if (!BeforeOpenDocument(lpszPathName, context))
    {
        return false;
    }
    return DoOpenDocument(context);
}

bool CCryEditDoc::BeforeOpenDocument(const QString& lpszPathName, TOpenDocContext& context)
{
    const AZ::TimeMs timeMs = AZ::GetRealElapsedTimeMs();
    const double timeSec = AZ::TimeMsToSecondsDouble(timeMs);
    const CTimeValue loading_start_time(timeSec);

    // restore directory to root.
    QDir::setCurrent(GetIEditor()->GetPrimaryCDFolder());

    QString absolutePath = lpszPathName;
    QFileInfo fileInfo(absolutePath);
    QString friendlyDisplayName = Path::GetRelativePath(absolutePath, true);
    CLogFile::FormatLine("Opening level %s", friendlyDisplayName.toUtf8().data());

    // normalize the file path.
    absolutePath = Path::ToUnixPath(QFileInfo(absolutePath).canonicalFilePath());
    context.loading_start_time = loading_start_time;
    if (IsSliceFile(absolutePath))
    {
        context.absoluteLevelPath = Path::GamePathToFullPath(kLevelPathForSliceEditing);
        context.absoluteSlicePath = absolutePath;
    }
    else
    {
        context.absoluteLevelPath = absolutePath;
        context.absoluteSlicePath = "";
    }
    return true;
}

bool CCryEditDoc::DoOpenDocument(TOpenDocContext& context)
{
    const CTimeValue& loading_start_time = context.loading_start_time;

    // normalize the path so that its the same in all following calls:
    QString levelFilePath = QFileInfo(context.absoluteLevelPath).absoluteFilePath();
    context.absoluteLevelPath = levelFilePath;

    m_bLoadFailed = false;

    QString levelFolderAbsolutePath = QFileInfo(context.absoluteLevelPath).absolutePath();

    TDocMultiArchive arrXmlAr = {};

    if (!LoadLevel(arrXmlAr, context.absoluteLevelPath))
    {
        m_bLoadFailed = true;
    }

    ReleaseXmlArchiveArray(arrXmlAr);

    if (m_bLoadFailed)
    {
        return false;
    }

    // Load AZ entities for the editor.
    // TODO - Look into this?
    if (context.absoluteSlicePath.isEmpty())
    {
        if (!LoadEntitiesFromLevel(context.absoluteLevelPath))
        {
            m_bLoadFailed = true;
        }
    }
    else
    {
        if (!LoadEntitiesFromSlice(context.absoluteSlicePath))
        {
            m_bLoadFailed = true;
        }
    }

    if (m_bLoadFailed)
    {
        return false;
    }

    StartStreamingLoad();

    const AZ::TimeMs timeMs = AZ::GetRealElapsedTimeMs();
    const double timeSec = AZ::TimeMsToSecondsDouble(timeMs);
    const CTimeValue loading_end_time(timeSec);

    CLogFile::FormatLine("-----------------------------------------------------------");
    CLogFile::FormatLine("Successfully opened document %s", context.absoluteLevelPath.toUtf8().data());
    CLogFile::FormatLine("Level loading time: %.2f seconds", (loading_end_time - loading_start_time).GetSeconds());
    CLogFile::FormatLine("-----------------------------------------------------------");

    // It assumes loaded levels have already been exported. Can be a big fat lie, though.
    // The right way would require us to save to the level folder the export status of the
    // level.
    SetLevelExported(true);

    return true;
}

bool CCryEditDoc::OnNewDocument()
{
    DeleteContents();
    m_pathName.clear();
    m_slicePathName.clear();
    SetModifiedFlag(false);
    return true;
}

bool CCryEditDoc::OnSaveDocument(const QString& lpszPathName)
{
    bool saveSuccess = false;
    bool shouldSaveLevel = true;
    if (gEnv->IsEditorSimulationMode())
    {
        // Don't allow saving in AI/Physics mode.
        // Prompt the user to exit Simulation Mode (aka AI/Phyics mode) before saving.
        QWidget* mainWindow = nullptr;
        AzToolsFramework::EditorRequests::Bus::BroadcastResult(mainWindow, &AzToolsFramework::EditorRequests::Bus::Events::GetMainWindow);

        QMessageBox msgBox(mainWindow);
        msgBox.setText(tr("You must exit AI/Physics mode before saving."));
        msgBox.setInformativeText(tr("The level will not be saved."));
        msgBox.setIcon(QMessageBox::Warning);
        msgBox.exec();
    }
    else
    {
        if (m_hasErrors || m_bLoadFailed)
        {
            QWidget* mainWindow = nullptr;
            AzToolsFramework::EditorRequests::Bus::BroadcastResult(
                mainWindow,
                &AzToolsFramework::EditorRequests::Bus::Events::GetMainWindow);

            // Prompt the user that saving may result in data loss. Most of the time this is not desired
            // (which is why 'cancel' is the default interaction), but this does provide users a way to still
            // save their level if this is the only way they can solve the erroneous data.
            QMessageBox msgBox(mainWindow);
            msgBox.setText(tr("Your level loaded with errors, you may lose work if you save."));
            msgBox.setInformativeText(tr("Do you want to save your changes?"));
            msgBox.setIcon(QMessageBox::Warning);
            msgBox.setStandardButtons(QMessageBox::Save | QMessageBox::Cancel);
            msgBox.setDefaultButton(QMessageBox::Cancel);
            int result = msgBox.exec();
            switch (result)
            {
            case QMessageBox::Save:
                // The user wishes to save, so don't bail.
                break;
            case QMessageBox::Cancel:
                // The user is canceling the save operation, so stop any saving from occuring.
                shouldSaveLevel = false;
                break;
            }
        }

        TSaveDocContext context;
        if (shouldSaveLevel && BeforeSaveDocument(lpszPathName, context))
        {
            DoSaveDocument(lpszPathName, context);
            saveSuccess = AfterSaveDocument(lpszPathName, context);
        }
    }

    return saveSuccess;
}

bool CCryEditDoc::BeforeSaveDocument(const QString& lpszPathName, TSaveDocContext& context)
{
    // Restore directory to root.
    QDir::setCurrent(GetIEditor()->GetPrimaryCDFolder());

    // If we do not have a level loaded, we will also have an empty path, and that will
    // cause problems later in the save process.  Early out here if that's the case
    QString levelFriendlyName = QFileInfo(lpszPathName).fileName();
    if (levelFriendlyName.isEmpty())
    {
        return false;
    }

    CryLog("Saving to %s...", levelFriendlyName.toUtf8().data());
    GetIEditor()->Notify(eNotify_OnBeginSceneSave);

    bool bSaved(true);

    context.bSaved = bSaved;
    return true;
}

bool CCryEditDoc::DoSaveDocument(const QString& filename, TSaveDocContext& context)
{
    bool& bSaved = context.bSaved;
    if (!bSaved)
    {
        return false;
    }
    // Paranoia - we shouldn't get this far into the save routine without a level loaded (empty levelPath)
    // If nothing is loaded, we don't need to save anything
    if (filename.isEmpty())
    {
        bSaved = false;
        return false;
    }

    QString normalizedPath = Path::ToUnixPath(filename);
    if (IsSliceFile(normalizedPath))
    {
        bSaved = SaveSlice(normalizedPath);
    }
    else
    {
        bSaved = SaveLevel(normalizedPath);
    }

    // Changes filename for this document.
    SetPathName(normalizedPath);
    return bSaved;
}

bool CCryEditDoc::AfterSaveDocument([[maybe_unused]] const QString& lpszPathName, TSaveDocContext& context, bool bShowPrompt)
{
    bool bSaved = context.bSaved;

    GetIEditor()->Notify(eNotify_OnEndSceneSave);

    if (!bSaved)
    {
        if (bShowPrompt)
        {
            QMessageBox::warning(QApplication::activeWindow(), QString(), QObject::tr("Save Failed"), QMessageBox::Ok);
        }
        CLogFile::WriteLine("$4Document saving has failed.");
    }
    else
    {
        CLogFile::WriteLine("$3Document successfully saved");
        SetModifiedFlag(false);
        SetModifiedModules(eModifiedNothing);
    }

    return bSaved;
}

static bool TryRenameFile(const QString& oldPath, const QString& newPath, int retryAttempts=10)
{
    QFile(newPath).setPermissions(QFile::ReadOther | QFile::WriteOther);
    QFile::remove(newPath);

    // try a few times, something can lock the file (such as virus scanner, etc).
    for (int attempts = 0; attempts < retryAttempts; ++attempts)
    {
        if (QFile::rename(oldPath, newPath))
        {
            return true;
        }

        AZStd::this_thread::sleep_for(AZStd::chrono::milliseconds(100));
    }

    return false;
}

bool CCryEditDoc::SaveLevel(const QString& filename)
{
    AZ_PROFILE_FUNCTION(Editor);
    QWaitCursor wait;

    CAutoCheckOutDialogEnableForAll enableForAll;

    QString fullPathName = Path::ToUnixPath(filename);
    QString originaLevelFilename = Path::GetFile(m_pathName);
    if (QFileInfo(filename).isRelative())
    {
        // Resolving the path through resolvepath would normalize and lowcase it, and in this case, we don't want that.
        fullPathName = Path::ToUnixPath(QDir(QString::fromUtf8(gEnv->pFileIO->GetAlias("@projectroot@"))).absoluteFilePath(fullPathName));
    }

    if (!CFileUtil::OverwriteFile(fullPathName))
    {
        return false;
    }

    {

        AZ_PROFILE_SCOPE(Editor, "CCryEditDoc::SaveLevel BackupBeforeSave");
        BackupBeforeSave();
    }

    // need to copy existing level data before saving to different folder
    const QString oldLevelFolder = Path::GetPath(GetLevelPathName()); // get just the folder name
    QString newLevelFolder = Path::GetPath(fullPathName);

    CFileUtil::CreateDirectory(newLevelFolder.toUtf8().data());
    GetIEditor()->GetGameEngine()->SetLevelPath(newLevelFolder);

    // QFileInfo operator== takes care of many side cases and will return true
    // if the folder is the same folder, even if other things (like slashes, etc) are wrong
    if (QFileInfo(oldLevelFolder) != QFileInfo(newLevelFolder))
    {
        // if we're saving to a new folder, we need to copy the old folder tree.
        auto pIPak = GetIEditor()->GetSystem()->GetIPak();

        const QString oldLevelPattern = QDir(oldLevelFolder).absoluteFilePath("*.*");
        const QString oldLevelName = Path::GetFile(GetLevelPathName());
        const QString oldLevelXml = Path::ReplaceExtension(oldLevelName, "xml");
        AZ::IO::ArchiveFileIterator findHandle = pIPak->FindFirst(oldLevelPattern.toUtf8().data(), AZ::IO::FileSearchLocation::Any);
        if (findHandle)
        {
            do
            {
                const QString sourceName{ QString::fromUtf8(findHandle.m_filename.data(), aznumeric_cast<int>(findHandle.m_filename.size())) };
                if ((findHandle.m_fileDesc.nAttrib & AZ::IO::FileDesc::Attribute::Subdirectory) == AZ::IO::FileDesc::Attribute::Subdirectory)
                {
                    // we only end up here if sourceName is a folder name.
                    bool skipDir = sourceName == "." || sourceName == "..";
                    skipDir |= IsBackupOrTempLevelSubdirectory(sourceName);
                    skipDir |= sourceName == "Layers"; // layers folder will be created and written out as part of saving
                    if (!skipDir)
                    {
                        QString oldFolderName = QDir(oldLevelFolder).absoluteFilePath(sourceName);
                        QString newFolderName = QDir(newLevelFolder).absoluteFilePath(sourceName);

                        CFileUtil::CreateDirectory(newFolderName.toUtf8().data());
                        CFileUtil::CopyTree(oldFolderName, newFolderName);
                    }
                    continue;
                }

                bool skipFile = sourceName.endsWith(".cry", Qt::CaseInsensitive) ||
                                sourceName.endsWith(".ly", Qt::CaseInsensitive) ||
                                sourceName == originaLevelFilename; // level file will be written out by saving, ignore the source one
                if (skipFile)
                {
                    continue;
                }

                // close any paks in the source folder so that when the paks are re-opened there is
                // no stale cached metadata in the pak system
                if (sourceName.endsWith(".pak", Qt::CaseInsensitive))
                {
                    QString oldPackName = QDir(oldLevelFolder).absoluteFilePath(sourceName);
                    pIPak->ClosePack(oldPackName.toUtf8().constData());
                }

                QString destName = sourceName;
                // copy oldLevel.xml -> newLevel.xml
                if (sourceName.compare(oldLevelXml, Qt::CaseInsensitive) == 0)
                {
                    destName = Path::ReplaceExtension(Path::GetFile(fullPathName), "xml");
                }

                QString oldFilePath = QDir(oldLevelFolder).absoluteFilePath(sourceName);
                QString newFilePath = QDir(newLevelFolder).absoluteFilePath(destName);
                CFileUtil::CopyFile(oldFilePath, newFilePath);
            } while ((findHandle = pIPak->FindNext(findHandle)));
            pIPak->FindClose(findHandle);
        }

        // ensure that copied files are not read-only
        CFileUtil::ForEach(newLevelFolder, [](const QString& filePath)
        {
            QFile(filePath).setPermissions(QFile::ReadOther | QFile::WriteOther);
        });

    }

    // Save level to XML archive.
    CXmlArchive xmlAr;
    Save(xmlAr);

    // temp files (to be ignored by AssetProcessor take the form $tmp[0-9]*_...).  we will conform
    // to that to make this file invisible to AP until it has been written completely.
    QString tempSaveFile = QDir(newLevelFolder).absoluteFilePath("$tmp_levelSave.tmp");
    QFile(tempSaveFile).setPermissions(QFile::ReadOther | QFile::WriteOther);
    QFile::remove(tempSaveFile);

    // Save AZ entities to the editor level.

    bool contentsAllSaved = false; // abort level save if anything within it fails

    auto tempFilenameStrData = tempSaveFile.toStdString();
    auto filenameStrData = fullPathName.toStdString();

    if (m_prefabEditorEntityOwnershipInterface)
    {
        AZ::IO::FileIOBase* fileIO = AZ::IO::FileIOBase::GetInstance();
        AZ_Assert(fileIO, "No File IO implementation available");

        AZ::IO::HandleType tempSaveFileHandle;
        AZ::IO::Result openResult = fileIO->Open(tempFilenameStrData.c_str(), AZ::IO::OpenMode::ModeWrite | AZ::IO::OpenMode::ModeBinary, tempSaveFileHandle);
        contentsAllSaved = openResult;
        if (openResult)
        {
            AZ::IO::FileIOStream stream(tempSaveFileHandle, AZ::IO::OpenMode::ModeWrite | AZ::IO::OpenMode::ModeBinary, false);
            contentsAllSaved = m_prefabEditorEntityOwnershipInterface->SaveToStream(stream, AZStd::string_view(filenameStrData.data(), filenameStrData.size()));
            stream.Close();
        }
    }

    if (!contentsAllSaved)
    {
        AZ_Error("Editor", false, "Error when writing level '%s' into tmpfile '%s'", filenameStrData.c_str(), tempFilenameStrData.c_str());
        QFile::remove(tempSaveFile);
        return false;
    }

    if (!TryRenameFile(tempSaveFile, fullPathName))
    {
        gEnv->pLog->LogWarning("Unable to move file %s to %s when saving", tempSaveFile.toUtf8().data(), fullPathName.toUtf8().data());
        return false;
    }

    // Commit changes to the disk.
    _flushall();

    AzToolsFramework::ToolsApplicationEvents::Bus::Broadcast(&AzToolsFramework::ToolsApplicationEvents::OnSaveLevel);

    return true;
}

bool CCryEditDoc::SaveSlice(const QString& filename)
{
    using namespace AzToolsFramework::SliceUtilities;

    // Gather entities from live slice in memory
    AZ::SliceComponent* liveSlice = nullptr;
    AzToolsFramework::SliceEditorEntityOwnershipServiceRequestBus::BroadcastResult(liveSlice,
        &AzToolsFramework::SliceEditorEntityOwnershipServiceRequestBus::Events::GetEditorRootSlice);
    if (!liveSlice)
    {
        gEnv->pLog->LogWarning("Slice data not found.");
        return false;
    }

    AZStd::unordered_set<AZ::EntityId> liveEntityIds;
    if (!liveSlice->GetEntityIds(liveEntityIds))
    {
        gEnv->pLog->LogWarning("Error getting entities from slice.");
        return false;
    }


    // Prevent save when there are multiple root entities.
    bool foundRootEntity = false;
    for (AZ::EntityId entityId : liveEntityIds)
    {
        AZ::EntityId parentId;
        AZ::TransformBus::EventResult(parentId, entityId, &AZ::TransformBus::Events::GetParentId);
        if (!parentId.IsValid())
        {
            if (foundRootEntity)
            {
                gEnv->pLog->LogWarning("Cannot save a slice with multiple root entities.");
                return false;
            }

            foundRootEntity = true;
        }
    }

    // Find target slice asset, and check if it's the same asset we opened
    AZ::Data::AssetId targetAssetId;
    AZ::Data::AssetCatalogRequestBus::BroadcastResult(targetAssetId, &AZ::Data::AssetCatalogRequestBus::Events::GetAssetIdByPath, filename.toUtf8().data(), azrtti_typeid<AZ::SliceAsset>(), false);

    QString openedFilepath = Path::ToUnixPath(Path::GetRelativePath(m_slicePathName, true));
    AZ::Data::AssetId openedAssetId;
    AZ::Data::AssetCatalogRequestBus::BroadcastResult(openedAssetId, &AZ::Data::AssetCatalogRequestBus::Events::GetAssetIdByPath, openedFilepath.toUtf8().data(), azrtti_typeid<AZ::SliceAsset>(), false);

    if (!targetAssetId.IsValid() || openedAssetId != targetAssetId)
    {
        gEnv->pLog->LogWarning("Slice editor can only modify existing slices. 'New Slice' and 'Save As' are not currently supported.");
        return false;
    }

    AZ::Data::Asset<AZ::SliceAsset> sliceAssetRef = AZ::Data::AssetManager::Instance().GetAsset<AZ::SliceAsset>(targetAssetId, AZ::Data::AssetLoadBehavior::Default);

    sliceAssetRef.BlockUntilLoadComplete();

    if (!sliceAssetRef)
    {
        gEnv->pLog->LogWarning("Error loading slice: %s", filename.toUtf8().data());
        return false;
    }

    // Get entities from target slice asset.
    AZ::SliceComponent* assetSlice = sliceAssetRef.Get()->GetComponent();
    if (!assetSlice)
    {
        gEnv->pLog->LogWarning("Error reading slice: %s", filename.toUtf8().data());
        return false;
    }

    AZStd::unordered_set<AZ::EntityId> assetEntityIds;
    if (!assetSlice->GetEntityIds(assetEntityIds))
    {
        gEnv->pLog->LogWarning("Error getting entities from slice: %s", filename.toUtf8().data());
        return false;
    }

    AZStd::unordered_set<AZ::EntityId> entityAdds;
    AZStd::unordered_set<AZ::EntityId> entityUpdates;
    AZStd::unordered_set<AZ::EntityId> entityRemovals = assetEntityIds;

    for (AZ::EntityId liveEntityId : liveEntityIds)
    {
        entityRemovals.erase(liveEntityId);
        if (assetEntityIds.find(liveEntityId) != assetEntityIds.end())
        {
            entityUpdates.insert(liveEntityId);
        }
        else
        {
            entityAdds.insert(liveEntityId);
        }
    }

    // Make a transaction targeting the specified slice
    SliceTransaction::TransactionPtr transaction = SliceTransaction::BeginSlicePush(sliceAssetRef);
    if (!transaction)
    {
        gEnv->pLog->LogWarning("Unable to update slice: %s", filename.toUtf8().data());
        return false;
    }

    // Tell the transaction about all adds/updates/removals
    for (AZ::EntityId id : entityAdds)
    {
        SliceTransaction::Result result = transaction->AddEntity(id);
        if (!result)
        {
            gEnv->pLog->LogWarning("Error adding entity with ID %s to slice: %s\n\n%s",
                id.ToString().c_str(), filename.toUtf8().data(), result.GetError().c_str());
            return false;
        }
    }

    for (AZ::EntityId id : entityRemovals)
    {
        SliceTransaction::Result result = transaction->RemoveEntity(id);
        if (!result)
        {
            gEnv->pLog->LogWarning("Error removing entity with ID %s from slice: %s\n\n%s",
                id.ToString().c_str(), filename.toUtf8().data(), result.GetError().c_str());
            return false;
        }
    }

    for (AZ::EntityId id : entityUpdates)
    {
        SliceTransaction::Result result = transaction->UpdateEntity(id);
        if (!result)
        {
            gEnv->pLog->LogWarning("Error updating entity with ID %s in slice: %s\n\n%s",
                id.ToString().c_str(), filename.toUtf8().data(), result.GetError().c_str());
            return false;
        }
    }

    // Commit
    SliceTransaction::Result commitResult = transaction->Commit(
        targetAssetId,
        SlicePreSaveCallbackForWorldEntities,
        nullptr,
        SliceTransaction::SliceCommitFlags::DisableUndoCapture);

    if (!commitResult)
    {
        gEnv->pLog->LogWarning("Failed to to save slice \"%s\".\n\nError:\n%s",
            filename.toUtf8().data(), commitResult.GetError().c_str());
        return false;
    }

    return true;
}

bool CCryEditDoc::LoadEntitiesFromLevel(const QString& levelPakFile)
{
    bool loadedSuccessfully = false;

    AZ::IO::FileIOBase* fileIO = AZ::IO::FileIOBase::GetInstance();
    AZ_Assert(fileIO, "No File IO implementation available");

    AZ::IO::HandleType fileHandle;
    AZ::IO::Result openResult = fileIO->Open(levelPakFile.toUtf8().data(), AZ::IO::OpenMode::ModeRead | AZ::IO::OpenMode::ModeBinary, fileHandle);
    if (openResult)
    {
        AZ::IO::FileIOStream stream(fileHandle, AZ::IO::OpenMode::ModeRead | AZ::IO::OpenMode::ModeBinary, false);
        AzToolsFramework::EditorEntityContextRequestBus::BroadcastResult(
            loadedSuccessfully, &AzToolsFramework::EditorEntityContextRequests::LoadFromStreamWithLayers, stream, levelPakFile);
        stream.Close();
    }

    return loadedSuccessfully;
}

bool CCryEditDoc::LoadEntitiesFromSlice(const QString& sliceFile)
{
    bool sliceLoaded = false;
    {
        AZ::IO::FileIOStream sliceFileStream(sliceFile.toUtf8().data(), AZ::IO::OpenMode::ModeRead);
        if (!sliceFileStream.IsOpen())
        {
            AZ_Error("Editor", false, "Failed to load entities because the file \"%s\" could not be read.", sliceFile.toUtf8().data());
            return false;
        }

        AzToolsFramework::EditorEntityContextRequestBus::BroadcastResult(sliceLoaded, &AzToolsFramework::EditorEntityContextRequestBus::Events::LoadFromStream, sliceFileStream);
    }

    if (!sliceLoaded)
    {
        AZ_Error("Editor", false, "Failed to load entities from slice file \"%s\"", sliceFile.toUtf8().data());
        return false;
    }

    return true;
}

bool CCryEditDoc::LoadLevel(TDocMultiArchive& arrXmlAr, const QString& absoluteCryFilePath)
{
    QString folderPath = QFileInfo(absoluteCryFilePath).absolutePath();

    OnStartLevelResourceList();

    GetIEditor()->Notify(eNotify_OnBeginLoad);
    CrySystemEventBus::Broadcast(&CrySystemEventBus::Events::OnCryEditorBeginLoad);
    //GetISystem()->GetISystemEventDispatcher()->OnSystemEvent( ESYSTEM_EVENT_LEVEL_LOAD_START,0,0 );
    DeleteContents();

    // Set level path directly *after* DeleteContents(), since that will unload the previous level and clear the level path.
    GetIEditor()->GetGameEngine()->SetLevelPath(folderPath);

    SetModifiedFlag(true);  // dirty during de-serialize
    SetModifiedModules(eModifiedAll);
    Load(arrXmlAr, absoluteCryFilePath);

    GetISystem()->GetISystemEventDispatcher()->OnSystemEvent(ESYSTEM_EVENT_LEVEL_LOAD_END, 0, 0);
    SetModifiedFlag(false); // start off with unmodified
    SetModifiedModules(eModifiedNothing);
    SetDocumentReady(true);
    GetIEditor()->Notify(eNotify_OnEndLoad);
    CrySystemEventBus::Broadcast(&CrySystemEventBus::Events::OnCryEditorEndLoad);

    GetIEditor()->SetStatusText("Ready");

    return true;
}

void CCryEditDoc::Hold(const QString& holdName)
{
    Hold(holdName, holdName);
}

void CCryEditDoc::Hold(const QString& holdName, const QString& relativeHoldPath)
{
    if (!IsDocumentReady() || GetEditMode() == CCryEditDoc::DocumentEditingMode::SliceEdit)
    {
        return;
    }

    QString levelPath = GetIEditor()->GetGameEngine()->GetLevelPath();
    char resolvedLevelPath[AZ_MAX_PATH_LEN] = { 0 };
    AZ::IO::FileIOBase::GetDirectInstance()->ResolvePath(levelPath.toUtf8().data(), resolvedLevelPath, AZ_MAX_PATH_LEN);

    QString holdPath = QString::fromUtf8(resolvedLevelPath) + "/" + relativeHoldPath + "/";
    QString holdFilename = holdPath + holdName + GetIEditor()->GetGameEngine()->GetLevelExtension();

    // never auto-backup while we're trying to hold.
    bool oldBackup = gSettings.bBackupOnSave;
    gSettings.bBackupOnSave = false;
    SaveLevel(holdFilename);
    gSettings.bBackupOnSave = oldBackup;

    GetIEditor()->GetGameEngine()->SetLevelPath(levelPath);
}

void CCryEditDoc::Fetch(const QString& relativeHoldPath, bool bShowMessages, bool bDelHoldFolder)
{
    Fetch(relativeHoldPath, relativeHoldPath, bShowMessages, bDelHoldFolder ? FetchPolicy::DELETE_FOLDER : FetchPolicy::PRESERVE);
}

void CCryEditDoc::Fetch(const QString& holdName, const QString& relativeHoldPath, bool bShowMessages, FetchPolicy policy)
{
    if (!IsDocumentReady() || GetEditMode() == CCryEditDoc::DocumentEditingMode::SliceEdit)
    {
        return;
    }

    QString levelPath = GetIEditor()->GetGameEngine()->GetLevelPath();
    char resolvedLevelPath[AZ_MAX_PATH_LEN] = { 0 };
    AZ::IO::FileIOBase::GetDirectInstance()->ResolvePath(levelPath.toUtf8().data(), resolvedLevelPath, AZ_MAX_PATH_LEN);

    QString holdPath = QString::fromUtf8(resolvedLevelPath) + "/" + relativeHoldPath + "/";
    QString holdFilename = holdPath + holdName + GetIEditor()->GetGameEngine()->GetLevelExtension();

    {
        QFile cFile(holdFilename);
        // Open the file for writing, create it if needed
        if (!cFile.open(QFile::ReadOnly))
        {
            if (bShowMessages)
            {
                QMessageBox::information(QApplication::activeWindow(), QString(), QObject::tr("You have to use 'Hold' before you can fetch!"));
            }
            return;
        }
    }

    // Does the document contain unsaved data ?
    if (bShowMessages && IsModified() &&
        QMessageBox::question(QApplication::activeWindow(), QString(), QObject::tr("The document contains unsaved data, it will be lost if fetched.\r\nReally fetch old state?")) != QMessageBox::Yes)
    {
        return;
    }

    GetIEditor()->FlushUndo();

    TDocMultiArchive arrXmlAr = {};
    if (!LoadXmlArchiveArray(arrXmlAr, holdFilename, holdPath))
    {
        QMessageBox::critical(QApplication::activeWindow(), "Error", "The temporary 'Hold' level failed to load successfully.  Your level might be corrupted, you should restart the Editor.", QMessageBox::Ok);
        AZ_Error("EditDoc", false, "Fetch failed to load the Xml Archive");
        return;
    }

    // Load the state
    LoadLevel(arrXmlAr, holdFilename);

    // Load AZ entities for the editor.
    LoadEntitiesFromLevel(holdFilename);

    GetIEditor()->GetGameEngine()->SetLevelPath(levelPath);

    GetIEditor()->FlushUndo();

    switch (policy)
    {
    case FetchPolicy::DELETE_FOLDER:
        CFileUtil::Deltree(holdPath.toUtf8().data(), true);
        break;

    case FetchPolicy::DELETE_LY_FILE:
        CFileUtil::DeleteFile(holdFilename);
        break;

    default:
        break;
    }
}



//////////////////////////////////////////////////////////////////////////
namespace {
    struct SFolderTime
    {
        QString folder;
        time_t creationTime;
    };

    bool SortByCreationTime(SFolderTime& a, SFolderTime& b)
    {
        return a.creationTime < b.creationTime;
    }

    // This function, given a source folder to scan, returns all folders within that folder
    // non-recursively.  They will be sorted by time, with most recent first, and oldest last.
    void CollectAllFoldersByTime(const char* sourceFolder, std::vector<SFolderTime>& outputFolders)
    {
        QString folderMask(sourceFolder);
        AZ::IO::ArchiveFileIterator handle = gEnv->pCryPak->FindFirst((folderMask + "/*").toUtf8().data());
        if (handle)
        {
            do
            {
                if (handle.m_filename.front() == '.')
                {
                    continue;
                }

                if ((handle.m_fileDesc.nAttrib & AZ::IO::FileDesc::Attribute::Subdirectory) == AZ::IO::FileDesc::Attribute::Subdirectory)
                {
                    SFolderTime ft;
                    ft.folder = QString::fromUtf8(handle.m_filename.data(), aznumeric_cast<int>(handle.m_filename.size()));
                    ft.creationTime = handle.m_fileDesc.tCreate;
                    outputFolders.push_back(ft);
                }
            } while (handle = gEnv->pCryPak->FindNext(handle));

            gEnv->pCryPak->FindClose(handle);
        }
        std::sort(outputFolders.begin(), outputFolders.end(), SortByCreationTime);
    }
}

bool CCryEditDoc::BackupBeforeSave(bool force)
{
    // This function will copy the contents of an entire level folder to a backup folder
    // and delete older ones based on user preferences.
    if (!force && !gSettings.bBackupOnSave)
    {
        return true; // not an error
    }

    QString levelPath = GetIEditor()->GetGameEngine()->GetLevelPath();
    if (levelPath.isEmpty())
    {
        return false;
    }

    char resolvedLevelPath[AZ_MAX_PATH_LEN] = { 0 };
    AZ::IO::FileIOBase::GetDirectInstance()->ResolvePath(levelPath.toUtf8().data(), resolvedLevelPath, AZ_MAX_PATH_LEN);
    QWaitCursor wait;

    QString saveBackupPath = QString::fromUtf8(resolvedLevelPath) + "/" + kSaveBackupFolder;

    std::vector<SFolderTime> folders;
    CollectAllFoldersByTime(saveBackupPath.toUtf8().data(), folders);

    for (int i = int(folders.size()) - gSettings.backupOnSaveMaxCount; i >= 0; --i)
    {
        CFileUtil::Deltree(QStringLiteral("%1/%2/").arg(saveBackupPath, folders[i].folder).toUtf8().data(), true);
    }

    QDateTime theTime = QDateTime::currentDateTime();
    QString subFolder = theTime.toString("yyyy-MM-dd [HH.mm.ss]");

    QString levelName = GetIEditor()->GetGameEngine()->GetLevelName();
    QString backupPath = saveBackupPath + "/" + subFolder;
    AZ::IO::FileIOBase::GetDirectInstance()->CreatePath(backupPath.toUtf8().data());

    QString sourcePath = QString::fromUtf8(resolvedLevelPath) + "/";

    QString ignoredFiles;

    for (const char* backupOrTempFolderName : kBackupOrTempFolders)
    {
        if (!ignoredFiles.isEmpty())
        {
            ignoredFiles += "|";
        }
        ignoredFiles += QString::fromUtf8(backupOrTempFolderName);
    }

    // copy that whole tree:
    AZ_TracePrintf("Editor", "Saving level backup to '%s'...\n", backupPath.toUtf8().data());
    if (IFileUtil::ETREECOPYOK != CFileUtil::CopyTree(sourcePath, backupPath, true, false, ignoredFiles.toUtf8().data()))
    {
        gEnv->pLog->LogWarning("Attempting to save backup to %s before saving, but could not write all files.", backupPath.toUtf8().data());
        return false;
    }
    return true;
}

void CCryEditDoc::SaveAutoBackup(bool bForce)
{
    if (!bForce && (!gSettings.autoBackupEnabled || GetIEditor()->IsInGameMode()))
    {
        return;
    }

    QString levelPath = GetIEditor()->GetGameEngine()->GetLevelPath();
    if (levelPath.isEmpty())
    {
        return;
    }

    static bool isInProgress = false;
    if (isInProgress)
    {
        return;
    }

    isInProgress = true;

    QWaitCursor wait;

    QString autoBackupPath = levelPath + "/" + kAutoBackupFolder;

    // collect all subfolders
    std::vector<SFolderTime> folders;

    CollectAllFoldersByTime(autoBackupPath.toUtf8().data(), folders);

    for (int i = int(folders.size()) - gSettings.autoBackupMaxCount; i >= 0; --i)
    {
        CFileUtil::Deltree(QStringLiteral("%1/%2/").arg(autoBackupPath, folders[i].folder).toUtf8().data(), true);
    }

    // save new backup
    QDateTime theTime = QDateTime::currentDateTime();
    QString subFolder = theTime.toString(QStringLiteral("yyyy-MM-dd [HH.mm.ss]"));

    QString levelName = GetIEditor()->GetGameEngine()->GetLevelName();
    QString filename = autoBackupPath + "/" + subFolder + "/" + levelName + "/" + levelName + GetIEditor()->GetGameEngine()->GetLevelExtension();
    SaveLevel(filename);
    GetIEditor()->GetGameEngine()->SetLevelPath(levelPath);

    isInProgress = false;
}

bool CCryEditDoc::IsLevelExported() const
{
    return m_boLevelExported;
}

void CCryEditDoc::SetLevelExported(bool boExported)
{
    m_boLevelExported = boExported;
}

void CCryEditDoc::RegisterListener(IDocListener* listener)
{
    if (listener == nullptr)
    {
        return;
    }

    if (std::find(m_listeners.begin(), m_listeners.end(), listener) == m_listeners.end())
    {
        m_listeners.push_back(listener);
    }
}

void CCryEditDoc::UnregisterListener(IDocListener* listener)
{
    m_listeners.remove(listener);
}

void CCryEditDoc::LogLoadTime(int time) const
{
    QString appFilePath = QDir::toNativeSeparators(QCoreApplication::applicationFilePath());
    QString exePath = Path::GetPath(appFilePath);
    QString filename = Path::Make(exePath, "LevelLoadTime.log");
    QString level = GetIEditor()->GetGameEngine()->GetLevelPath();

    CLogFile::FormatLine("[LevelLoadTime] Level %s loaded in %d seconds", level.toUtf8().data(), time / 1000);
#if defined(AZ_PLATFORM_WINDOWS)
    SetFileAttributesW(filename.toStdWString().c_str(), FILE_ATTRIBUTE_ARCHIVE);
#endif

    QFile file(filename);
    if (!file.open(QFile::Append | QFile::Text))
    {
        return;
    }

    char version[50];
    GetIEditor()->GetFileVersion().ToShortString(version, AZ_ARRAY_SIZE(version));

    time = time / 1000;
    QString text = QStringLiteral("\n[%1] Level %2 loaded in %3 seconds").arg(version, level).arg(time);
    file.write(text.toUtf8());
}

void CCryEditDoc::SetDocumentReady(bool bReady)
{
    m_bDocumentReady = bReady;
}

void CCryEditDoc::OnStartLevelResourceList()
{
    // after loading another level we clear the RFOM_Level list, the first time the list should be empty
    static bool bFirstTime = true;

    if (bFirstTime)
    {
        const char* pResFilename = gEnv->pCryPak->GetResourceList(AZ::IO::IArchive::RFOM_Level)->GetFirst();

        while (pResFilename)
        {
            // This should be fixed because ExecuteCommandLine is executed right after engine init as we assume the
            // engine already has all data loaded an is initialized to process commands. Loading data afterwards means
            // some init was done later which can cause problems when running in the engine batch mode (executing console commands).
            gEnv->pLog->LogError("'%s' was loaded after engine init but before level load/new (should be fixed)", pResFilename);
            pResFilename = gEnv->pCryPak->GetResourceList(AZ::IO::IArchive::RFOM_Level)->GetNext();
        }

        bFirstTime = false;
    }

    gEnv->pCryPak->GetResourceList(AZ::IO::IArchive::RFOM_Level)->Clear();
}

bool CCryEditDoc::DoFileSave()
{
    if (GetEditMode() == CCryEditDoc::DocumentEditingMode::LevelEdit)
    {
        // If the file to save is the temporary level it should 'save as' since temporary levels will get deleted
        const char* temporaryLevelName = GetTemporaryLevelName();
        if (QString::compare(GetIEditor()->GetLevelName(), temporaryLevelName) == 0)
        {
            QString filename;
            if (CCryEditApp::instance()->GetDocManager()->DoPromptFileName(filename, ID_FILE_SAVE_AS, 0, false, nullptr)
                && !filename.isEmpty() && !QFileInfo(filename).exists())
            {
                if (SaveLevel(filename))
                {
                    DeleteTemporaryLevel();
                    QString newLevelPath = filename.left(filename.lastIndexOf('/') + 1);
                    GetIEditor()->GetDocument()->SetPathName(filename);
                    GetIEditor()->GetGameEngine()->SetLevelPath(newLevelPath);
                    return true;
                }
            }
            return false;
        }
    }
    if (!IsDocumentReady())
    {
        return false;
    }

    return Internal::SaveLevel();
}

const char* CCryEditDoc::GetTemporaryLevelName() const
{
    return gEnv->pConsole->GetCVar("g_TemporaryLevelName")->GetString();
}

void CCryEditDoc::DeleteTemporaryLevel()
{
    QString tempLevelPath = (Path::GetEditingGameDataFolder() + "/Levels/" + GetTemporaryLevelName()).c_str();
    GetIEditor()->GetSystem()->GetIPak()->ClosePacks(tempLevelPath.toUtf8().data());
    CFileUtil::Deltree(tempLevelPath.toUtf8().data(), true);
}

void CCryEditDoc::InitEmptyLevel(int /*resolution*/, int /*unitSize*/, bool /*bUseTerrain*/)
{
    GetIEditor()->SetStatusText("Initializing Level...");

    OnStartLevelResourceList();

    GetIEditor()->Notify(eNotify_OnBeginNewScene);
    CLogFile::WriteLine("Preparing new document...");

    //cleanup resources!
    GetISystem()->GetISystemEventDispatcher()->OnSystemEvent(ESYSTEM_EVENT_LEVEL_POST_UNLOAD, 0, 0);

    //////////////////////////////////////////////////////////////////////////
    // Initialize defaults.
    //////////////////////////////////////////////////////////////////////////
    if (!GetIEditor()->IsInPreviewMode())
    {
        GetIEditor()->ReloadTemplates();
        m_environmentTemplate = GetIEditor()->FindTemplate("Environment");

        GetIEditor()->GetGameEngine()->SetLevelCreated(true);
        GetIEditor()->GetGameEngine()->SetLevelCreated(false);
    }

    {
        // Notify listeners.
        std::list<IDocListener*> listeners = m_listeners;
        for (IDocListener* listener : listeners)
        {
            listener->OnNewDocument();
        }
    }

    // Tell the system that the level has been created/loaded.
    GetISystem()->GetISystemEventDispatcher()->OnSystemEvent(ESYSTEM_EVENT_LEVEL_LOAD_END, 0, 0);

    GetIEditor()->Notify(eNotify_OnEndNewScene);
    SetModifiedFlag(false);
    SetLevelExported(false);
    SetModifiedModules(eModifiedNothing);

    GetIEditor()->SetStatusText("Ready");
}

void CCryEditDoc::CreateDefaultLevelAssets([[maybe_unused]] int resolution, [[maybe_unused]] int unitSize)
{
    AzToolsFramework::EditorLevelNotificationBus::Broadcast(&AzToolsFramework::EditorLevelNotificationBus::Events::OnNewLevelCreated);
}

void CCryEditDoc::OnEnvironmentPropertyChanged(IVariable* pVar)
{
    if (pVar == nullptr)
    {
        return;
    }

    XmlNodeRef node = GetEnvironmentTemplate();
    if (node == nullptr)
    {
        return;
    }

    // QVariant will not convert a void * to int, so do it manually.
    int nKey = static_cast<int>(reinterpret_cast<intptr_t>(pVar->GetUserData().value<void*>()));

    int nGroup = (nKey & 0xFFFF0000) >> 16;
    int nChild = (nKey & 0x0000FFFF);

    if (nGroup < 0 || nGroup >= node->getChildCount())
    {
        return;
    }

    XmlNodeRef groupNode = node->getChild(nGroup);

    if (groupNode == nullptr)
    {
        return;
    }

    if (nChild < 0 || nChild >= groupNode->getChildCount())
    {
        return;
    }

    XmlNodeRef childNode = groupNode->getChild(nChild);
    if (childNode == nullptr)
    {
        return;
    }
    QString childValue;

    if (pVar->GetDataType() == IVariable::DT_COLOR)
    {
        Vec3 value;
        pVar->Get(value);
        QColor gammaColor = ColorLinearToGamma(ColorF(value.x, value.y, value.z));
        childValue = QStringLiteral("%1,%2,%3").arg(gammaColor.red()).arg(gammaColor.green()).arg(gammaColor.blue());
    }
    else
    {
        pVar->Get(childValue);
    }
    childNode->setAttr("value", childValue.toUtf8().data());
}

QString CCryEditDoc::GetCryIndexPath(const char* levelFilePath) const
{
    QString levelPath = Path::GetPath(levelFilePath);
    QString levelName = Path::GetFileName(levelFilePath);
    return Path::AddPathSlash(levelPath + levelName + "_editor");
}

bool CCryEditDoc::LoadXmlArchiveArray(TDocMultiArchive& arrXmlAr, const QString& absoluteLevelPath, const QString& levelPath)
{
    auto pIPak = GetIEditor()->GetSystem()->GetIPak();

    //if (m_pSWDoc->IsNull())
    {
        CXmlArchive* pXmlAr = new CXmlArchive();
        if (!pXmlAr)
        {
            return false;
        }

        CXmlArchive& xmlAr = *pXmlAr;
        xmlAr.bLoading = true;

        // bound to the level folder, as if it were the assets folder.
        // this mounts (whateverlevelname.ly) as @products@/Levels/whateverlevelname/ and thus it works...
        bool openLevelPakFileSuccess = pIPak->OpenPack(levelPath.toUtf8().data(), absoluteLevelPath.toUtf8().data());
        if (!openLevelPakFileSuccess)
        {
            return false;
        }

        CPakFile pakFile;
        bool loadFromPakSuccess = xmlAr.LoadFromPak(levelPath, pakFile);
        pIPak->ClosePack(absoluteLevelPath.toUtf8().data());
        if (!loadFromPakSuccess)
        {
            return false;
        }

        FillXmlArArray(arrXmlAr, &xmlAr);
    }

    return true;
}

void CCryEditDoc::ReleaseXmlArchiveArray(TDocMultiArchive& arrXmlAr)
{
    SAFE_DELETE(arrXmlAr[0]);
}

//////////////////////////////////////////////////////////////////////////
// AzToolsFramework::EditorEntityContextNotificationBus interface implementation
void CCryEditDoc::OnSliceInstantiated([[maybe_unused]] const AZ::Data::AssetId& sliceAssetId, [[maybe_unused]] AZ::SliceComponent::SliceInstanceAddress& sliceAddress, [[maybe_unused]] const AzFramework::SliceInstantiationTicket& ticket)
{
    GetIEditor()->ResumeUndo();
}

void CCryEditDoc::OnSliceInstantiationFailed([[maybe_unused]] const AZ::Data::AssetId& sliceAssetId, [[maybe_unused]] const AzFramework::SliceInstantiationTicket& ticket)
{
    GetIEditor()->ResumeUndo();
}
//////////////////////////////////////////////////////////////////////////

namespace AzToolsFramework
{
    void CryEditDocFuncsHandler::Reflect(AZ::ReflectContext* context)
    {
        if (auto behaviorContext = azrtti_cast<AZ::BehaviorContext*>(context))
        {
            // this will put these methods into the 'azlmbr.legacy.general' module
            auto addLegacyGeneral = [](AZ::BehaviorContext::GlobalMethodBuilder methodBuilder)
            {
                methodBuilder->Attribute(AZ::Script::Attributes::Scope, AZ::Script::Attributes::ScopeFlags::Automation)
                    ->Attribute(AZ::Script::Attributes::Category, "Legacy/Editor")
                    ->Attribute(AZ::Script::Attributes::Module, "legacy.general");
            };
            addLegacyGeneral(behaviorContext->Method("save_level", ::Internal::SaveLevel, nullptr, "Saves the current level."));
        }
    }
}

#include <moc_CryEditDoc.cpp><|MERGE_RESOLUTION|>--- conflicted
+++ resolved
@@ -72,16 +72,6 @@
     "_tmpresize", // legacy name
 };
 
-<<<<<<< HEAD
-static const char* kLevelPathForSliceEditing = "EngineAssets/LevelForSliceEditing/LevelForSliceEditing.ly";
-
-static bool IsSliceFile(const QString& filePath)
-{
-    return filePath.endsWith(AzToolsFramework::SliceUtilities::GetSliceFileExtension().c_str(), Qt::CaseInsensitive);
-}
-
-=======
->>>>>>> 369f6043
 namespace Internal
 {
     bool SaveLevel()
