/*
 * Copyright (c) Contributors to the Open 3D Engine Project.
 * For complete copyright and license terms please see the LICENSE at the root of this distribution.
 *
 * SPDX-License-Identifier: Apache-2.0 OR MIT
 *
 */
#include "EditorDefs.h"

#include "QtViewPaneManager.h"
#include "Controls/ConsoleSCB.h"
#include <AzQtComponents/Components/FancyDocking.h>
#include <AzQtComponents/Components/Titlebar.h>
#include <AzQtComponents/Components/Widgets/Card.h>

#include <QDockWidget>
#include <QMainWindow>
#include <QDataStream>
#include <QDebug>
#include <QCloseEvent>
#include <QLayout>
#include <QApplication>
#include <QRect>
#include <QDesktopWidget>
#include <QMessageBox>
#include <QRubberBand>
#include <QCursor>
#include <QTimer>
#include <QGraphicsOpacityEffect>
#include "MainWindow.h"

#include <algorithm>
#include <QScopedValueRollback>

#include <AzFramework/API/ApplicationAPI.h>

#include <AzAssetBrowser/AzAssetBrowserWindow.h>
#include <AzToolsFramework/UI/UICore/WidgetHelpers.h>
#include <AzQtComponents/Utilities/AutoSettingsGroup.h>
#include <AzToolsFramework/API/ViewportEditorModeTrackerNotificationBus.h>
#include <AzToolsFramework/UI/Docking/DockWidgetUtils.h>
#include <AzToolsFramework/UI/PropertyEditor/ComponentEditor.hxx>
#include <AzToolsFramework/UI/PropertyEditor/EntityPropertyEditor.hxx>
#include <AzToolsFramework/Viewport/ViewportMessages.h>
#include <AzQtComponents/Buses/ShortcutDispatch.h>
#include <AzQtComponents/Utilities/QtViewPaneEffects.h>
#include <AzQtComponents/Components/StyleManager.h>
#include <AzCore/UserSettings/UserSettingsComponent.h>

#include "ShortcutDispatcher.h"

// Helper for EditorComponentModeNotifications to be used
// as a member instead of inheriting from EBus directly.
class ViewportEditorModeNotificationsBusImpl
    : public AzToolsFramework::ViewportEditorModeNotificationsBus::Handler
{
 public:
    // Set the function to be called when entering ComponentMode.
    void SetEnteredComponentModeFunc(
        const AZStd::function<void(const AzToolsFramework::ViewportEditorModesInterface&)>& enteredComponentModeFunc)
    {
        m_enteredComponentModeFunc = enteredComponentModeFunc;
    }

    // Set the function to be called when leaving ComponentMode.
    void SetLeftComponentModeFunc(
        const AZStd::function<void(const AzToolsFramework::ViewportEditorModesInterface&)>& leftComponentModeFunc)
    {
        m_leftComponentModeFunc = leftComponentModeFunc;
    }

 private:
    // ViewportEditorModeNotificationsBus overrides ...
    void OnEditorModeActivated(
         const AzToolsFramework::ViewportEditorModesInterface& editorModeState, AzToolsFramework::ViewportEditorMode mode) override
    {
        if (mode == AzToolsFramework::ViewportEditorMode::Component)
        {
            m_enteredComponentModeFunc(editorModeState);
        }
    }

    void OnEditorModeDeactivated(
        const AzToolsFramework::ViewportEditorModesInterface& editorModeState, AzToolsFramework::ViewportEditorMode mode) override
    {
        if (mode == AzToolsFramework::ViewportEditorMode::Component)
        {
            m_leftComponentModeFunc(editorModeState);
        }
    }

    AZStd::function<void(const AzToolsFramework::ViewportEditorModesInterface&)> m_enteredComponentModeFunc; ///< Function to call when entering ComponentMode.
    AZStd::function<void(const AzToolsFramework::ViewportEditorModesInterface&)> m_leftComponentModeFunc; ///< Function to call when leaving ComponentMode.
};

struct ViewLayoutState
{
    QVector<QString> viewPanes;
    QByteArray mainWindowState;
    QMap<QString, QRect> fakeDockWidgetGeometries;
};
Q_DECLARE_METATYPE(ViewLayoutState)

static QDataStream &operator<<(QDataStream & out, const ViewLayoutState&myObj)
{
    int placeHolderVersion = 1;
    out << myObj.viewPanes << myObj.mainWindowState << placeHolderVersion << myObj.fakeDockWidgetGeometries;
    return out;
}

static QDataStream& operator>>(QDataStream& in, ViewLayoutState& myObj)
{
    in >> myObj.viewPanes;
    in >> myObj.mainWindowState;

    int version = 0;
    if (!in.atEnd())
    {
        in >> version;
        in >> myObj.fakeDockWidgetGeometries;
    }

    return in;
}

// All settings keys for stored layouts are in the form "layouts/<name>"
// When starting up, "layouts/last" is loaded
static QLatin1String s_lastLayoutName = QLatin1String("last");

static QString GetFancyViewPaneStateGroupName()
{
    return QString("%1/%2").arg("Editor").arg("fancyWindowLayouts");
}

#if AZ_TRAIT_OS_PLATFORM_APPLE
// this event filter class eats mouse events
// it is used in the non dockable fake dock widget
// to make sure its inner title bar cannot be dragged
class MouseEatingEventFilter : public QObject
{
public:
    MouseEatingEventFilter(QObject* parent)
        : QObject(parent)
    {
    }

protected:
    bool eventFilter(QObject*, QEvent* event) override
    {
        switch (event->type())
        {
            case QEvent::MouseButtonPress:
            case QEvent::MouseButtonRelease:
            case QEvent::MouseButtonDblClick:
            case QEvent::MouseMove:
                return true;
            default:
                return false;
        }
    }
};
#endif

Q_GLOBAL_STATIC(QtViewPaneManager, s_viewPaneManagerInstance)


QWidget* QtViewPane::CreateWidget()
{
    QWidget* w = nullptr;

    if (m_factoryFunc)
    {
        // Although all the factory lambdas do have a default nullptr argument, this information
        // doesn't get retained when they are converted to std::function<QWidget*(QWidget*)>,
        // thus we need to set the parent explicitly.
        // At the same time, adding a default argument to the lambdas will allow for them to be
        // called exactly as before in all other places where they are not converted, so we get
        // to explicitly pass an argument only if strictly necessary.
        w = m_factoryFunc(nullptr);
    }
    else
    {
        // If a view pane was registered using RegisterCustomViewPane, then instead of a factory function, we rely
        // on ViewPaneCallbackBus::CreateViewPaneWidget to create the widget for us and then pass back the Qt windowId
        // so that we can retrieve it.
        AZ::u64 createdWidgetWinId;
        AzToolsFramework::ViewPaneCallbackBus::EventResult(createdWidgetWinId, m_name.toUtf8().constData(), &AzToolsFramework::ViewPaneCallbacks::CreateViewPaneWidget);
        w = QWidget::find(createdWidgetWinId);
    }

    return w;
}

bool QtViewPane::Close(QtViewPane::CloseModes closeModes)
{
    if (!IsConstructed())
    {
        return true;
    }

    return CloseInstance(m_dockWidget, closeModes);
}

bool QtViewPane::CloseInstance(QDockWidget* dockWidget, CloseModes closeModes)
{
    if (!dockWidget)
    {
        return false;
    }

    bool canClose = true;
    bool destroy = closeModes & CloseMode::Destroy;

    // Console is not deletable, so always hide it instead of destroying
    if (!m_options.isDeletable)
    {
        destroy = false;
    }

    if (!(closeModes & CloseMode::Force))
    {
        QCloseEvent closeEvent;

        // Prevent closing view pane if it has modal dialog open, as modal dialogs
        // are often constructed on stack and will not finish properly when the view
        // pane is destroyed.
        QWidgetList topLevelWidgets = QApplication::topLevelWidgets();
        const int numTopLevel = topLevelWidgets.size();
        for (size_t i = 0; i < numTopLevel; ++i)
        {
            QWidget* widget = topLevelWidgets[static_cast<int>(i)];
            if (widget->isModal() && widget->isVisible())
            {
                widget->activateWindow();
                return false;
            }
        }

        // Check if embedded QWidget allows view pane to be closed.
        QCoreApplication::sendEvent(dockWidget->widget(), &closeEvent);
        // If widget accepted the close event, we delete the dockwidget, which will also delete the child widget in case it doesn't have Qt::WA_DeleteOnClose
        if (!closeEvent.isAccepted())
        {
            // Widget doesn't want to close
            canClose = false;
        }
    }

    if (canClose)
    {
        if (destroy)
        {
            //important to set parent to null otherwise docking code will still find it while restoring since that happens before the delete.
            dockWidget->setParent(nullptr);
            dockWidget->deleteLater();

            if (dockWidget == m_dockWidget)
            {
                //clear dockwidget pointer otherwise if we open this pane before the delete happens we'll think it's already there, then it gets deleted on us.
                m_dockWidget.clear();
            }
        }
        else
        {
            // If the dock widget is tabbed, then just remove it from the tab widget
            AzQtComponents::DockTabWidget* tabWidget = AzQtComponents::DockTabWidget::ParentTabWidget(dockWidget);
            if (tabWidget)
            {
                tabWidget->removeTab(dockWidget);
            }
            // Otherwise just hide the widget
            else
            {
                dockWidget->hide();
            }
        }

        AzToolsFramework::EditorEventsBus::Broadcast(&AzToolsFramework::EditorEventsBus::Handler::OnViewPaneClosed, m_name.toUtf8().data());
    }

    return canClose;
}

static bool SkipTitleBarOverdraw(QtViewPane* pane)
{
    return !pane->m_options.isDockable;
}

DockWidget::DockWidget(QWidget* widget, QtViewPane* pane, [[maybe_unused]] QSettings* settings, QMainWindow* parent, AzQtComponents::FancyDocking* advancedDockManager)
    : AzQtComponents::StyledDockWidget(pane->m_name, SkipTitleBarOverdraw(pane),
#if AZ_TRAIT_OS_PLATFORM_APPLE
          pane->m_options.detachedWindow ? nullptr : parent)
#else
          parent)
#endif
    , m_mainWindow(parent)
    , m_pane(pane)
    , m_advancedDockManager(advancedDockManager)
{
    // keyboard shortcuts from any other context shouldn't trigger actions under this dock widget
    AzQtComponents::MarkAsShortcutSearchBreak(this);

    if (pane->m_options.isDeletable)
    {
        setAttribute(Qt::WA_DeleteOnClose);
    }

    QString objectNameForSave = pane->m_options.saveKeyName.length() > 0 ? pane->m_options.saveKeyName : pane->m_name;
    setObjectName(objectNameForSave);

    setWidget(widget);
    setFocusPolicy(Qt::StrongFocus);

    setAttribute(Qt::WA_Hover, true);
    setMouseTracking(true);
}

bool DockWidget::event(QEvent* qtEvent)
{
    // this accounts for a difference in behavior where we want all floating windows to be always parented to the main window instead of to each other, so that
    // they don't overlap in odd ways - for example, if you tear off a floating window from another floating window, under Qt's system its technically still a child of that window
    // so that window can't ever be placed on top of it.  This is not what we want.  We want you to be able to then take that window and drag it into this new one.
    // (Qt's original behavior is like that so if you double click on a floating widget it docks back into the parent which it came from - we don't use this functionality)
    if (qtEvent->type() == QEvent::WindowActivate
#if AZ_TRAIT_OS_PLATFORM_APPLE
        && !m_pane->m_options.detachedWindow
#endif
    )
    {
        reparentToMainWindowFix();
    }

    if (qtEvent->type() == QEvent::Close)
    {
<<<<<<< HEAD
=======
        // Wait one frame so that the pane's state is propagated correctly.
>>>>>>> 1bab5382
        QTimer::singleShot(0, this, [pane = m_pane]()
            {
                AzToolsFramework::EditorEventsBus::Broadcast(&AzToolsFramework::EditorEventsBus::Handler::OnViewPaneClosed, pane->m_name.toUtf8().data());
            }
        );
    }

    return AzQtComponents::StyledDockWidget::event(qtEvent);
}

void DockWidget::reparentToMainWindowFix()
{
    if (!isFloating() || !AzToolsFramework::DockWidgetUtils::isDockWidgetWindowGroup(parentWidget()))
    {
        return;
    }

    if (qApp->mouseButtons() & Qt::LeftButton)
    {
        // We're still dragging, lets try later
        QTimer::singleShot(200, this, &DockWidget::reparentToMainWindowFix);
        return;
    }

    // bump it up and to the left by the size of its frame, to account for the reparenting operation;
    QPoint framePos = pos();
    QPoint contentPos = mapToGlobal(QPoint(0, 0));
    move(framePos.x() - (contentPos.x() - framePos.x()), framePos.y() - (contentPos.y() - framePos.y()));

    // we have to dock this to the mainwindow, even if we're floating, so that the mainwindow knows about it.
    // if the preferred area is valid, use that. Otherwise, arbitrarily toss it in the left.
    // This is relevant because it will determine where the widget goes if the title bar is double clicked
    // after it's been detached from a QDockWidgetGroupWindow
    auto dockArea = (m_pane->m_options.preferedDockingArea != Qt::DockWidgetArea::NoDockWidgetArea) ? m_pane->m_options.preferedDockingArea : Qt::LeftDockWidgetArea;

    setParent(m_mainWindow);
    m_mainWindow->addDockWidget(dockArea, this);
    setFloating(true);
}

QString DockWidget::PaneName() const
{
    return m_pane->m_name;
}

void DockWidget::RestoreState(bool forceDefault)
{
#if AZ_TRAIT_OS_PLATFORM_APPLE
    if (m_pane->m_options.detachedWindow)
    {
        if (forceDefault)
        {
            window()->setGeometry(m_pane->m_options.paneRect);
        }
        else
        {
            QRect geometry = QtViewPaneManager::instance()->GetLayout().fakeDockWidgetGeometries[objectName()];
            if (!geometry.isValid())
            {
                geometry = m_pane->m_options.paneRect;
            }
            window()->setGeometry(geometry);
        }
        return;
    }
#endif

    // check if we can get the main window to do all the work for us first
    // (which is also the proper way to do this)
    if (!forceDefault)
    {
        // If the advanced docking is enabled, let it try to restore the dock widget
        bool restored = false;
        if (m_advancedDockManager)
        {
            restored = m_advancedDockManager->restoreDockWidget(this);
        }
        // Otherwise, let our main window do it directly
        else
        {
            restored = m_mainWindow->restoreDockWidget(this);
        }

        if (restored)
        {
            AzToolsFramework::DockWidgetUtils::correctVisibility(this);
            return;
        }
    }

    // can't rely on the main window; fall back to our preferences
    auto dockingArea = m_pane->m_options.preferedDockingArea;
    auto paneRect = m_pane->m_options.paneRect;

    // If we are floating and have multiple instances, try to calculate an appropriate rect from the most recently created, non-docked instance
    // make sure the new location would be reasonable on screen - otherwise use default paneRect for new widget positioning
    if (dockingArea == Qt::NoDockWidgetArea && m_pane->m_dockWidgetInstances.size() > 1)
    {
        static const int horizontalCascadeAmount = 20;
        static const int verticalCascadeAmount = 20;
        static const int lowerScreenEdgeBuffer = 50;

        QRect screenRect = QApplication::primaryScreen()->geometry();
        int screenHeight = screenRect.height();
        int screenWidth = screenRect.width();

        for (QList<DockWidget*>::reverse_iterator it = m_pane->m_dockWidgetInstances.rbegin(); it != m_pane->m_dockWidgetInstances.rend(); ++it)
        {
            DockWidget* dock = *it;

            if (dock != this)
            {
                QMainWindow* mainWindow = qobject_cast<QMainWindow*>(dock->parentWidget());
                if (mainWindow && mainWindow->parentWidget())
                {
                    QPoint windowLocation = mainWindow->parentWidget()->mapToGlobal(QPoint(0, 0));

                    // Only nudge it to the right if we have room to do so
                    if (windowLocation.x() + horizontalCascadeAmount < screenWidth - paneRect.width())
                    {
                        paneRect.moveLeft(windowLocation.x() + horizontalCascadeAmount);

                        // Keep it from getting too low on the screen
                        if (windowLocation.y() + verticalCascadeAmount < screenHeight - lowerScreenEdgeBuffer)
                        {
                            paneRect.moveTop(windowLocation.y() + verticalCascadeAmount);
                        }
                    }

                    // We found an undocked window, just go ahead and break, if we couldn't adjust because of positioning,
                    // it will be placed at the default location
                    break;
                }
            }
        }
    }

    // make sure we're sized properly before we dock
    if (paneRect.isValid())
    {
        resize(paneRect.size());
    }

    // check if we should force floating
    bool floatWidget = (dockingArea == Qt::NoDockWidgetArea);

    // if we're floating, we need to move and resize again, because the act of docking may have moved us
    if (floatWidget)
    {
        // in order for saving and restoring state to work properly in Qt,
        // along with docking widgets within other floating widgets, the widget
        // must be added at least once to the main window, with a VALID area,
        // before we set it to floating.
        auto arbitraryDockingArea = Qt::LeftDockWidgetArea;
        m_mainWindow->addDockWidget(arbitraryDockingArea, this);

        // If we are using the fancy docking, let it handle making the dock
        // widget floating, or else the titlebar will be missing, since
        // floating widgets are actually contained in a floating main
        // window container
        if (m_advancedDockManager)
        {
            m_advancedDockManager->makeDockWidgetFloating(this, paneRect);
        }
        // Otherwise, we can make the dock widget floating directly and move it
        else
        {
            setFloating(true);

            // Not using setGeometry() since it excludes the frame when positioning
            if (paneRect.isValid())
            {
                resize(paneRect.size());
                move(paneRect.topLeft());
            }
        }
    }
    else
    {
        m_mainWindow->addDockWidget(dockingArea, this);
    }
}

QRect DockWidget::ProperGeometry() const
{
    QRect myGeom(pos(), size());

    // we need this state in global coordinates, but if we're parented to one of those group dock windows, there is a problem, it will be local coords.
    if (!isFloating())
    {
        if (parentWidget() && (strcmp(parentWidget()->metaObject()->className(), "QDockWidgetGroupWindow") == 0))
        {
            myGeom = QRect(parentWidget()->pos(), parentWidget()->size());
        }
    }

    return myGeom;
}

QString DockWidget::settingsKey() const
{
    return settingsKey(m_pane->m_name);
}

QString DockWidget::settingsKey(const QString& paneName)
{
    return QStringLiteral("ViewPane-") + paneName;
}

// run generic function on all widgets considered for greying out/disabling
template<typename Fn>
void SetDefaultActionsEnabled(
    const bool enabled, QtViewPanes& registeredPanes, const Fn& fn)
{
    for (QtViewPane& p : registeredPanes)
    {
        if (!p.m_dockWidgetInstances.empty())
        {
            for (auto& dockWidget : p.m_dockWidgetInstances)
            {
                const auto& paneName = dockWidget->PaneName();
                // disable/fade all widgets other than those in the EntityInspector, EntityOutliner and Console
                // note: The Console is not greyed out and the EntityInspector and EntityOutliner handle their
                // own fading when entering/leaving ComponentMode
                if (paneName != LyViewPane::EntityInspector &&
                    paneName != LyViewPane::EntityInspectorPinned &&
                    paneName != LyViewPane::Console &&
                    paneName != LyViewPane::EntityOutliner)
                {
                    fn(dockWidget->widget(), enabled);
                }
            }
        }
    }
}

QtViewPaneManager::QtViewPaneManager(QObject* parent)
    : QObject(parent)
    , m_mainWindow(nullptr)
    , m_settings(nullptr)
    , m_restoreInProgress(false)
    , m_advancedDockManager(nullptr)
    , m_componentModeNotifications(AZStd::make_unique<ViewportEditorModeNotificationsBusImpl>())
{
    qRegisterMetaTypeStreamOperators<ViewLayoutState>("ViewLayoutState");
    qRegisterMetaTypeStreamOperators<QVector<QString> >("QVector<QString>");

    // view pane manager is interested when we enter/exit ComponentMode
    m_componentModeNotifications->BusConnect(AzToolsFramework::GetEntityContextId());
    m_windowRequest.BusConnect();

    m_componentModeNotifications->SetEnteredComponentModeFunc(
        [this](const AzToolsFramework::ViewportEditorModesInterface&)
    {
        // gray out panels when entering ComponentMode
        SetDefaultActionsEnabled(false, m_registeredPanes, [](QWidget* widget, bool on)
        {
            AzQtComponents::SetWidgetInteractEnabled(widget, on);
        });
    });

    m_componentModeNotifications->SetLeftComponentModeFunc(
        [this](const AzToolsFramework::ViewportEditorModesInterface&)
    {
        // enable panels again when leaving ComponentMode
        SetDefaultActionsEnabled(true, m_registeredPanes, [](QWidget* widget, bool on)
        {
            AzQtComponents::SetWidgetInteractEnabled(widget, on);
        });
    });

    m_windowRequest.SetEnableEditorUiFunc(
        [this](bool enable)
        {
            // gray out panels when entering ImGui mode
            SetDefaultActionsEnabled(
                enable, m_registeredPanes,
                [](QWidget* widget, bool on)
                {
                    AzQtComponents::SetWidgetInteractEnabled(widget, on);
                });
        });
}

QtViewPaneManager::~QtViewPaneManager()
{
    m_windowRequest.BusDisconnect();
    m_componentModeNotifications->BusDisconnect();
}

static bool lessThan(const QtViewPane& v1, const QtViewPane& v2)
{
    if (v1.IsViewportPane() && v2.IsViewportPane())
    {
        // Registration order (Top, Front, Left ...)
        return v1.m_id < v2.m_id;
    }
    else if (!v1.IsViewportPane() && !v2.IsViewportPane())
    {
        // Sort by name
        return v1.m_name.compare(v2.m_name, Qt::CaseInsensitive) < 0;
    }
    else
    {
        // viewports on top of non-viewports
        return v1.IsViewportPane();
    }
}

void QtViewPaneManager::RegisterPane(const QString& name, const QString& category, ViewPaneFactory factory, const AzToolsFramework::ViewPaneOptions& options)
{
    if (IsPaneRegistered(name))
    {
        return;
    }

    QtViewPane view = { NextAvailableId(), name, category, factory, nullptr, options };

    // Sorted insert
    auto it = std::upper_bound(m_registeredPanes.begin(), m_registeredPanes.end(), view, lessThan);
    m_registeredPanes.insert(it, view);

    emit registeredPanesChanged();
}

void QtViewPaneManager::UnregisterPane(const QString& name)
{
    auto it = std::find_if(m_registeredPanes.begin(), m_registeredPanes.end(),
            [name](const QtViewPane& pane) { return name == pane.m_name; });

    if (it != m_registeredPanes.end())
    {
        QtViewPane& pane = *it;

        ClosePane(&pane);

        m_knownIdsSet.removeOne(pane.m_id);
        m_registeredPanes.erase(it);
        emit registeredPanesChanged();
    }
}

QtViewPaneManager* QtViewPaneManager::instance()
{
    return s_viewPaneManagerInstance();
}

bool QtViewPaneManager::exists()
{
    return s_viewPaneManagerInstance.exists();
}

void QtViewPaneManager::SetMainWindow(AzQtComponents::DockMainWindow* mainWindow, QSettings* settings, const QByteArray& lastMainWindowState)
{
    Q_ASSERT(mainWindow && !m_mainWindow && settings && !m_settings);
    m_mainWindow = mainWindow;
    m_settings = settings;
    m_advancedDockManager = new AzQtComponents::FancyDocking(mainWindow);

    m_defaultMainWindowState = mainWindow->saveState();
    m_loadedMainWindowState = lastMainWindowState;
}

const QtViewPane* QtViewPaneManager::OpenPane(const QString& name, QtViewPane::OpenModes modes)
{
    QtViewPane* pane = GetPane(name);
    if (!pane || !pane->IsValid())
    {
        qWarning() << Q_FUNC_INFO << "Could not find pane with name" << name;
        return nullptr;
    }

    // this multi-pane code is a bit of an hack to support more than one view of the same class
    // All views are single pane, except for one in Maglev Control plugin
    // Save/Restore support of the duplicates will only be implemented if required.

    const bool isMultiPane = modes & QtViewPane::OpenMode::MultiplePanes;

    DockWidget* newDockWidget = pane->m_dockWidget;

    if (!pane->IsVisible() || isMultiPane)
    {
        if (!pane->IsConstructed() || isMultiPane)
        {
            QWidget* w = pane->CreateWidget();
            if (!w)
            {
                qWarning() << Q_FUNC_INFO << "Unable to create widget for pane with name" << name;
                return nullptr;
            }

            w->setProperty("restored", (modes & QtViewPane::OpenMode::RestoreLayout) != 0);
            newDockWidget = new DockWidget(w, pane, m_settings, m_mainWindow, m_advancedDockManager);
            AzQtComponents::StyleManager::repolishStyleSheet(newDockWidget);

            // track every new dock widget instance that we created
            pane->m_dockWidgetInstances.push_back(newDockWidget);
            connect(newDockWidget, &QObject::destroyed, this, [this, name, newDockWidget]() {
                QtViewPane* pane = GetPane(name);
                if (pane && pane->IsValid())
                {
                    pane->m_dockWidgetInstances.removeAll(newDockWidget);
                }

                AzToolsFramework::EditorEventsBus::Broadcast(
                    &AzToolsFramework::EditorEventsBus::Handler::OnViewPaneClosed, pane->m_name.toUtf8().data());
            });

            // only set the single instance of the dock widget on the pane if this
            // isn't a special multi-pane instance
            if (!isMultiPane)
            {
                pane->m_dockWidget = newDockWidget;
            }
            else
            {
                m_advancedDockManager->disableAutoSaveLayout(newDockWidget);
            }

            newDockWidget->setVisible(true);

            // If this pane isn't dockable, set the allowed areas to none on the
            // dock widget so the fancy docking knows to prevent it from docking
            if (!pane->m_options.isDockable)
            {
                newDockWidget->setAllowedAreas(Qt::NoDockWidgetArea);
            }

            // only emit this signal if we're not creating a non-saving instance of the view pane
            if (!isMultiPane)
            {
                emit viewPaneCreated(pane);
            }

#if AZ_TRAIT_OS_PLATFORM_APPLE
            // handle showing fake dock widgets
            if (pane->m_options.detachedWindow)
            {
                ShowFakeNonDockableDockWidget(newDockWidget, pane);
            }
#endif
        }
        else if (!AzQtComponents::DockTabWidget::IsTabbed(newDockWidget))
        {
            newDockWidget->setVisible(true);
#if AZ_TRAIT_OS_PLATFORM_APPLE
            if (pane->m_options.detachedWindow)
            {
                newDockWidget->window()->show();
            }
#endif
        }

        if ((modes & QtViewPane::OpenMode::UseDefaultState) || isMultiPane)
        {
            const bool forceToDefault = true;
            newDockWidget->RestoreState(forceToDefault);
        }
        else if (!AzQtComponents::DockTabWidget::IsTabbed(newDockWidget) && !(modes & QtViewPane::OpenMode::OnlyOpen))
        {
            newDockWidget->RestoreState();
        }
    }

    // If the dock widget is off screen (e.g. second monitor was disconnected),
    // restore its default state
    if (QApplication::desktop()->screenNumber(newDockWidget) == -1)
    {
        const bool forceToDefault = true;
        newDockWidget->RestoreState(forceToDefault);
    }

    // If the widget's window is minimized, show it.
    QWidget* window = newDockWidget->window();
    if (window->isMinimized())
    {
        window->setWindowState(window->windowState() & ~Qt::WindowMinimized | Qt::WindowActive);
    }

    if (pane->IsVisible())
    {
        if (!modes.testFlag(QtViewPane::OpenMode::RestoreLayout))
        {
            newDockWidget->setFocus();
        }
    }
    else
    {
        // If the dock widget is tabbed, then set it as the active tab
        AzQtComponents::DockTabWidget* tabWidget = AzQtComponents::DockTabWidget::ParentTabWidget(newDockWidget);
        if (tabWidget)
        {
            int index = tabWidget->indexOf(newDockWidget);
            tabWidget->setCurrentIndex(index);
        }
        // Otherwise just show the widget
        else
        {
            newDockWidget->show();
        }
    }

    // When a user opens a pane, if it is docked in a floating window, make sure
    // it isn't hidden behind other floating windows or the Editor main window
    if (modes.testFlag(QtViewPane::OpenMode::None))
    {
        QMainWindow* mainWindow = qobject_cast<QMainWindow*>(newDockWidget->parentWidget());
        if (!mainWindow)
        {
            // If the parent of our dock widgets isn't a QMainWindow, then it
            // might be tabbed, so try to find the tab container dock widget
            // and then get the QMainWindow from that.
            AzQtComponents::DockTabWidget* tabWidget = AzQtComponents::DockTabWidget::ParentTabWidget(newDockWidget);
            if (tabWidget)
            {
                QDockWidget* tabDockContainer = qobject_cast<QDockWidget*>(tabWidget->parentWidget());
                if (tabDockContainer)
                {
                    mainWindow = qobject_cast<QMainWindow*>(tabDockContainer->parentWidget());
                }
            }
        }

        if (mainWindow)
        {
            // If our pane is part of a floating window, then the parent of its
            // QMainWindow will be another dock widget container that is floating.
            // If this is the case, then raise it to the front so it won't be
            // hidden behind other floating windows (or the Editor main window)
            QDockWidget* parentDockWidget = qobject_cast<QDockWidget*>(mainWindow->parentWidget());
            if (parentDockWidget && parentDockWidget->isFloating())
            {
                parentDockWidget->raise();
            }
        }
    }

    AzToolsFramework::EditorEventsBus::Broadcast(&AzToolsFramework::EditorEventsBus::Handler::OnViewPaneOpened, pane->m_name.toUtf8().data());
    return pane;
}

QDockWidget* QtViewPaneManager::InstancePane(const QString& name)
{
    const QtViewPane* pane = OpenPane(name, QtViewPane::OpenMode::UseDefaultState | QtViewPane::OpenMode::MultiplePanes);
    QDockWidget* newPaneWidget = nullptr;
    if (pane != nullptr)
    {
        newPaneWidget = pane->m_dockWidgetInstances.last();
    }

    return newPaneWidget;
}

bool QtViewPaneManager::ClosePane(const QString& name, QtViewPane::CloseModes closeModes)
{
    if (QtViewPane* p = GetPane(name))
    {
        return ClosePane(p, closeModes);
    }

    return false;
}

bool QtViewPaneManager::ClosePaneInstance(const QString& name, QDockWidget* dockWidget, QtViewPane::CloseModes closeModes)
{
    if (QtViewPane* p = GetPane(name))
    {
        return p->CloseInstance(dockWidget, closeModes);
    }

    return false;
}

bool QtViewPaneManager::ClosePane(QtViewPane* pane, QtViewPane::CloseModes closeModes)
{
    if (pane)
    {
        // Don't allow a dock widget to be closed if it is being dragged for docking
        if (m_advancedDockManager && m_advancedDockManager->IsDockWidgetBeingDragged(pane->m_dockWidget))
        {
            return false;
        }

        return pane->Close(closeModes | QtViewPane::CloseMode::Force);
    }

    return false;
}

bool QtViewPaneManager::CloseAllPanes()
{
    for (QtViewPane& p : m_registeredPanes)
    {
        if (!p.Close())
        {
            return false; // Abort closing
        }
    }
    return true;
}

void QtViewPaneManager::CloseAllNonStandardPanes()
{
    for (QtViewPane& p : m_registeredPanes)
    {
        if (!p.m_options.isStandard)
        {
            p.Close(QtViewPane::CloseMode::Force);
        }
    }
}

void QtViewPaneManager::TogglePane(const QString& name)
{
    QtViewPane* pane = GetPane(name);
    if (!pane)
    {
        Q_ASSERT(false);
        return;
    }

    if (pane->IsVisible())
    {
        ClosePane(name);
    }
    else
    {
        OpenPane(name);
    }
}

QWidget* QtViewPaneManager::CreateWidget(const QString& paneName)
{
    QtViewPane* pane = GetPane(paneName);
    if (!pane)
    {
        qWarning() << Q_FUNC_INFO << "Couldn't find pane" << paneName << "; paneCount=" << m_registeredPanes.size();
        return nullptr;
    }

    QWidget* w = pane->CreateWidget();
    if (w)
    {
        w->setWindowTitle(paneName);
        return w;
    }

    return nullptr;
}

void QtViewPaneManager::SaveLayout()
{
    SaveLayout(s_lastLayoutName);
}

void QtViewPaneManager::RestoreLayout(bool restoreDefaults)
{
    if (!restoreDefaults)
    {
        restoreDefaults = !RestoreLayout(s_lastLayoutName);
    }

    if (restoreDefaults)
    {
        // Nothing is saved in settings, restore default layout
        RestoreDefaultLayout();
    }
}

bool QtViewPaneManager::ClosePanesWithRollback(const QVector<QString>& panesToKeepOpen)
{
    QVector<QString> closedPanes;

    // try to close all panes that aren't remaining open after relayout
    bool rollback = false;
    for (QtViewPane& p : m_registeredPanes)
    {
        // Only close the panes that aren't remaining open and are currently
        // visible (which has to include a check if the pane is tabbed since
        // it could be hidden if its not the active tab)
        if (panesToKeepOpen.contains(p.m_name) || (!p.IsVisible() && !AzQtComponents::DockTabWidget::IsTabbed(p.m_dockWidget)))
        {
            continue;
        }

        // attempt to close this pane; if Close returns false, then the close event
        // was intercepted and the pane doesn't want to close, so we should cancel the whole thing
        // and rollback
        if (!p.Close())
        {
            rollback = true;
            break;
        }

        // keep track of the panes that we closed, so we can rollback later and reopen them
        closedPanes.push_back(p.m_name);
    }

    // check if we cancelled and need to roll everything back
    if (rollback)
    {
        for (const QString& paneName : closedPanes)
        {
            // append this to the end of the event loop with a zero length timer, so that
            // all of the close/hide events above are entirely processed
            QTimer::singleShot(0, this, [paneName, this]()
                {
                    OpenPane(paneName, QtViewPane::OpenMode::RestoreLayout);
                });
        }

        return false;
    }

    return true;
}

/**
 * Restore the default layout (also known as component entity layout)
 */
void QtViewPaneManager::RestoreDefaultLayout(bool resetSettings)
{
    // Get whether the prefab system is enabled
    bool isPrefabSystemEnabled = false;
    AzFramework::ApplicationRequests::Bus::BroadcastResult(
        isPrefabSystemEnabled, &AzFramework::ApplicationRequests::IsPrefabSystemEnabled);

    if (resetSettings)
    {
        // We're going to do something destructive (removing all of the viewpane settings). Better confirm with the user
        auto buttonPressed = QMessageBox::warning(m_mainWindow, tr("Restore Default Layout"), tr("Are you sure you'd like to restore to the default layout? This will reset all of your view related settings."), QMessageBox::Cancel | QMessageBox::RestoreDefaults, QMessageBox::RestoreDefaults);
        if (buttonPressed != QMessageBox::RestoreDefaults)
        {
            return;
        }
    }

    // First, close all the open panes
    if (!ClosePanesWithRollback(QVector<QString>()))
    {
        return;
    }

    // Disable updates while we restore the layout to avoid temporary glitches
    // as the panes are moved around
    m_mainWindow->setUpdatesEnabled(false);

    AzToolsFramework::EntityIdList selectedEntityIds;

    // Reset all of the settings, or windows opened outside of RestoreDefaultLayout won't be reset at all.
    // Also ensure that this is done after CloseAllPanes, because settings will be saved in CloseAllPanes
    if (resetSettings)
    {
        // Store off currently selected entities
        AzToolsFramework::ToolsApplicationRequestBus::BroadcastResult(selectedEntityIds, &AzToolsFramework::ToolsApplicationRequests::GetSelectedEntities);

        // Clear any selection
        AzToolsFramework::EntityIdList noEntities;
        AzToolsFramework::ToolsApplicationRequests::Bus::Broadcast(&AzToolsFramework::ToolsApplicationRequests::SetSelectedEntities, noEntities);

        ViewLayoutState state;

        state.viewPanes.push_back(LyViewPane::EntityOutliner);
        state.viewPanes.push_back(LyViewPane::EntityInspector);
        state.viewPanes.push_back(LyViewPane::AssetBrowser);
        state.viewPanes.push_back(LyViewPane::Console);

        if (!isPrefabSystemEnabled)
        {
            state.viewPanes.push_back(LyViewPane::LevelInspector);
        }

        state.mainWindowState = m_defaultMainWindowState;

        {
            AzQtComponents::AutoSettingsGroup settingsGroupGuard(m_settings, GetFancyViewPaneStateGroupName());
            m_settings->setValue(s_lastLayoutName, QVariant::fromValue<ViewLayoutState>(state));
        }

        m_settings->sync();

        // Let anything listening know to reset as well (*cough*CLayoutWnd*cough*)
        emit layoutReset();

        // Ensure that the main window knows it's new state
        // otherwise when we load view panes that haven't been loaded,
        // the main window will attempt to position them where they were last, not in their default spot
        m_mainWindow->restoreState(m_defaultMainWindowState);
    }

    // Reset the default view panes to be opened. Used for restoring default layout and component entity layout.
    const QtViewPane* entityOutlinerViewPane = OpenPane(LyViewPane::EntityOutliner, QtViewPane::OpenMode::UseDefaultState);
    const QtViewPane* assetBrowserViewPane = OpenPane(LyViewPane::AssetBrowser, QtViewPane::OpenMode::UseDefaultState);
    const QtViewPane* entityInspectorViewPane = OpenPane(LyViewPane::EntityInspector, QtViewPane::OpenMode::UseDefaultState);
    const QtViewPane* consoleViewPane = OpenPane(LyViewPane::Console, QtViewPane::OpenMode::UseDefaultState);

    const QtViewPane* levelInspectorPane = nullptr;
    if (!isPrefabSystemEnabled)
    {
        levelInspectorPane = OpenPane(LyViewPane::LevelInspector, QtViewPane::OpenMode::UseDefaultState);
    }

    // This class does all kinds of behind the scenes magic to make docking / restore work, especially with groups
    // so instead of doing our special default layout attach / docking right now, we want to make it happen
    // after all of the other events have been processed.
    QTimer::singleShot(0, [=]
    {
        // If we are using the new docking, set the right dock area to be absolute
        // so that the inspector will be to the right of the viewport and console
        m_advancedDockManager->setAbsoluteCornersForDockArea(m_mainWindow, Qt::RightDockWidgetArea);

        // Retrieve the width of the screen that our main window is on so we can
        // use it later for resizing our panes. The main window ends up being maximized
        // when we restore the default layout, but even if we maximize the main window
        // before doing anything else, its width won't update until after this has all
        // been processed, so we need to resize the panes based on what the main window
        // width WILL be after maximized
        int screenWidth = QApplication::desktop()->screenGeometry(m_mainWindow).width();

        // Add the console view pane first
        m_mainWindow->addDockWidget(Qt::BottomDockWidgetArea, consoleViewPane->m_dockWidget);
        consoleViewPane->m_dockWidget->setFloating(false);

        if (entityInspectorViewPane)
        {
            m_mainWindow->addDockWidget(Qt::RightDockWidgetArea, entityInspectorViewPane->m_dockWidget);
            entityInspectorViewPane->m_dockWidget->setFloating(false);

            static const float tabWidgetWidthPercentage = 0.2f;
            int newWidth = static_cast<int>((float)screenWidth * tabWidgetWidthPercentage);

            if (levelInspectorPane)
            {
                // Tab the entity inspector with the level Inspector so that when they are
                // tabbed they will be given the default width, and move the entity inspector
                // to be the first tab on the left and active
                AzQtComponents::DockTabWidget* tabWidget = m_advancedDockManager->tabifyDockWidget(levelInspectorPane->m_dockWidget, entityInspectorViewPane->m_dockWidget, m_mainWindow);
                if (tabWidget)
                {
                    tabWidget->moveTab(1, 0);
                    tabWidget->setCurrentWidget(entityInspectorViewPane->m_dockWidget);

                    QDockWidget* tabWidgetParent = qobject_cast<QDockWidget*>(tabWidget->parentWidget());
                    m_mainWindow->resizeDocks({ tabWidgetParent }, { newWidth }, Qt::Horizontal);
                }
            }
            else
            {
                m_mainWindow->resizeDocks({ entityInspectorViewPane->m_dockWidget }, { newWidth }, Qt::Horizontal);
            }
        }

        if (assetBrowserViewPane && entityOutlinerViewPane)
        {
            m_mainWindow->addDockWidget(Qt::LeftDockWidgetArea, entityOutlinerViewPane->m_dockWidget);
            entityOutlinerViewPane->m_dockWidget->setFloating(false);

            m_mainWindow->addDockWidget(Qt::LeftDockWidgetArea, assetBrowserViewPane->m_dockWidget);
            assetBrowserViewPane->m_dockWidget->setFloating(false);

            m_advancedDockManager->splitDockWidget(m_mainWindow, entityOutlinerViewPane->m_dockWidget, assetBrowserViewPane->m_dockWidget, Qt::Vertical);

            // Resize our entity outliner (and by proxy the asset browser split with it)
            // so that they get an appropriate default width since the minimum sizes have
            // been removed from these widgets
            static const float entityOutlinerWidthPercentage = 0.15f;
            int newWidth = static_cast<int>((float)screenWidth * entityOutlinerWidthPercentage);
            m_mainWindow->resizeDocks({ entityOutlinerViewPane->m_dockWidget }, { newWidth }, Qt::Horizontal);
        }

        // Re-enable updates now that we've finished restoring the layout
        m_mainWindow->setUpdatesEnabled(true);

        // Default layout should always be maximized
        // (use window() because the MainWindow may be wrapped in another window
        // like a WindowDecoratorWrapper or another QMainWindow for various layout reasons)
        m_mainWindow->window()->showMaximized();

        if (resetSettings)
        {
            // Restore selection
            AzToolsFramework::ToolsApplicationRequests::Bus::Broadcast(&AzToolsFramework::ToolsApplicationRequests::SetSelectedEntities, selectedEntityIds);
        }
    });
}

void QtViewPaneManager::SaveLayout(QString layoutName)
{
    if (!m_mainWindow || m_restoreInProgress)
    {
        return;
    }

    layoutName = layoutName.trimmed();

    ViewLayoutState state;
    foreach(const QtViewPane &pane, m_registeredPanes)
    {
        // Include all visible and tabbed panes in our layout, since tabbed panes
        // won't be visible if they aren't the active tab, but still need to be
        // retained in the layout
        if (pane.IsVisible() || AzQtComponents::DockTabWidget::IsTabbed(pane.m_dockWidget))
        {
            state.viewPanes.push_back(pane.m_dockWidget->PaneName());
        }
    }

    state.mainWindowState = m_advancedDockManager->saveState();

    state.fakeDockWidgetGeometries = m_fakeDockWidgetGeometries;

    SaveStateToLayout(state, layoutName);

    AZ::UserSettingsComponentRequestBus::Broadcast(&AZ::UserSettingsComponentRequestBus::Events::Save);

}

void QtViewPaneManager::SaveStateToLayout(const ViewLayoutState& state, const QString& layoutName)
{
    const bool isNew = !HasLayout(layoutName);

    {
        AzQtComponents::AutoSettingsGroup settingsGroupGuard(m_settings, GetFancyViewPaneStateGroupName());
        m_settings->setValue(layoutName, QVariant::fromValue<ViewLayoutState>(state));
    }

    m_settings->sync();

    if (isNew)
    {
        emit savedLayoutsChanged();
    }
}

#if AZ_TRAIT_OS_PLATFORM_APPLE
/*
 * This methods creates a fake wrapper dock widget around the passed dock widget. The returned dock widget has
 * no parent and can therefore be used for a contained QOpenGLWidget on macOS, since this doesn't work as expected
 * when the QOpenGLWidget has the application's main window as (grand)parent.
 * The return dock widget looks like a normal dock widget. It cannot be docked and no other dock widget can be
 * docked into it.
 */
QDockWidget* QtViewPaneManager::ShowFakeNonDockableDockWidget(AzQtComponents::StyledDockWidget* dockWidget, QtViewPane* pane)
{
    dockWidget->customTitleBar()->setButtons({});
    dockWidget->customTitleBar()->setContextMenuPolicy(Qt::NoContextMenu);
    dockWidget->customTitleBar()->installEventFilter(new MouseEatingEventFilter(dockWidget));
    auto fakeDockWidget = new AzQtComponents::StyledDockWidget(QString(), false, nullptr);
    connect(dockWidget, &QObject::destroyed, fakeDockWidget, &QObject::deleteLater);
    fakeDockWidget->setAllowedAreas(Qt::NoDockWidgetArea);
    auto titleBar = fakeDockWidget->customTitleBar();
    titleBar->setDragEnabled(true);
    titleBar->setDrawSimple(true);
    titleBar->setButtons({AzQtComponents::DockBarButton::MaximizeButton, AzQtComponents::DockBarButton::CloseButton});
    fakeDockWidget->setWidget(dockWidget);
    fakeDockWidget->show();
    fakeDockWidget->setObjectName(dockWidget->objectName());

    connect(fakeDockWidget, &AzQtComponents::StyledDockWidget::aboutToClose, this, [this, fakeDockWidget]() {
        m_fakeDockWidgetGeometries[fakeDockWidget->objectName()] = fakeDockWidget->geometry();
    });
    if (pane->m_options.isDeletable)
    {
        fakeDockWidget->setAttribute(Qt::WA_DeleteOnClose);
    }

    return fakeDockWidget;
}
#endif

void QtViewPaneManager::SerializeLayout(XmlNodeRef& parentNode) const
{
    ViewLayoutState state = GetLayout();

    XmlNodeRef paneListNode = XmlHelpers::CreateXmlNode("ViewPanes");
    parentNode->addChild(paneListNode);

    for (const QString& paneName : state.viewPanes)
    {
        XmlNodeRef paneNode = XmlHelpers::CreateXmlNode("ViewPane");
        paneNode->setContent(paneName.toUtf8().data());

        paneListNode->addChild(paneNode);
    }

    XmlNodeRef windowStateNode = XmlHelpers::CreateXmlNode("WindowState");
    windowStateNode->setContent(state.mainWindowState.toHex().data());

    parentNode->addChild(windowStateNode);
}

bool QtViewPaneManager::DeserializeLayout(const XmlNodeRef& parentNode)
{
    ViewLayoutState state;

    XmlNodeRef paneListNode = parentNode->findChild("ViewPanes");
    if (!paneListNode)
        return false;

    for (int i = 0; i < paneListNode->getChildCount(); ++i)
    {
        XmlNodeRef paneNode = paneListNode->getChild(i);
        state.viewPanes.push_back(QString(paneNode->getContent()));
    }

    XmlNodeRef windowStateNode = parentNode->findChild("WindowState");
    if (!windowStateNode)
        return false;

    state.mainWindowState = QByteArray::fromHex(windowStateNode->getContent());

    return RestoreLayout(state);
}

ViewLayoutState QtViewPaneManager::GetLayout() const
{
    ViewLayoutState state;

    foreach(const QtViewPane &pane, m_registeredPanes)
    {
        // Include all visible and tabbed panes in our layout, since tabbed panes
        // won't be visible if they aren't the active tab, but still need to be
        // retained in the layout
        if (pane.IsVisible() || AzQtComponents::DockTabWidget::IsTabbed(pane.m_dockWidget))
        {
            state.viewPanes.push_back(pane.m_dockWidget->PaneName());
        }
    }

    state.mainWindowState = m_advancedDockManager->saveState();

    state.fakeDockWidgetGeometries = m_fakeDockWidgetGeometries;

    return state;
}


bool QtViewPaneManager::RestoreLayout(QString layoutName)
{
    if (m_restoreInProgress) // Against re-entrancy
    {
        return true;
    }

    QScopedValueRollback<bool> recursionGuard(m_restoreInProgress);
    m_restoreInProgress = true;

    layoutName = layoutName.trimmed();
    if (layoutName.isEmpty())
    {
        return false;
    }

    ViewLayoutState state;
    {
        AzQtComponents::AutoSettingsGroup settingsGroupGuard(m_settings, GetFancyViewPaneStateGroupName());

        if (!m_settings->contains(layoutName))
        {
            return false;
        }

        state = m_settings->value(layoutName).value<ViewLayoutState>();
    }

    // If we have the legacy UI disabled and are restoring the last user layout,
    // if it doesn't contain the Entity Inspector and Outliner then we need to
    // save their previous layout for them and switch them to the new default
    // layout because they won't be able to do much without them
    static const QString userLegacyLayout = "User Legacy Layout";
    if (layoutName == s_lastLayoutName && !HasLayout(userLegacyLayout))
    {
        bool layoutHasEntityInspector = false;
        bool layoutHasEntityOutliner = false;
        for (const QString& paneName : state.viewPanes)
        {
            if (paneName == LyViewPane::EntityInspector)
            {
                layoutHasEntityInspector = true;
            }
            else if (paneName == LyViewPane::EntityOutliner)
            {
                layoutHasEntityOutliner = true;
            }
        }

        if (!layoutHasEntityInspector || !layoutHasEntityOutliner)
        {
            SaveStateToLayout(state, userLegacyLayout);

            QMessageBox box(AzToolsFramework::GetActiveWindow());
            box.addButton(QMessageBox::Ok);
            box.setWindowTitle(tr("Layout Saved"));
            box.setText(tr("Your layout has been automatically updated for the new Component-Entity workflows. Your old layout has been saved as \"%1\" and can be restored from the View -> Layouts menu.").arg(userLegacyLayout));
            box.exec();

            return false;
        }
    }

    if (!ClosePanesWithRollback(state.viewPanes))
    {
        return false;
    }

    // Store off currently selected entities
    AzToolsFramework::EntityIdList selectedEntityIds;
    AzToolsFramework::ToolsApplicationRequestBus::BroadcastResult(selectedEntityIds, &AzToolsFramework::ToolsApplicationRequests::GetSelectedEntities);

    // Clear any selection
    AzToolsFramework::EntityIdList noEntities;
    AzToolsFramework::ToolsApplicationRequests::Bus::Broadcast(&AzToolsFramework::ToolsApplicationRequests::SetSelectedEntities, noEntities);

    m_fakeDockWidgetGeometries = state.fakeDockWidgetGeometries;

    for (const QString& paneName : state.viewPanes)
    {
        OpenPane(paneName, QtViewPane::OpenMode::OnlyOpen);
    }

    // must do this after opening all of the panes!
    m_advancedDockManager->restoreState(state.mainWindowState);

    AzToolsFramework::ToolsApplicationRequests::Bus::Broadcast(&AzToolsFramework::ToolsApplicationRequests::SetSelectedEntities, selectedEntityIds);

    // In case of a crash it might happen that the QMainWindow state gets out of sync with the
    // QtViewPaneManager state, which would result in we opening dock widgets that QMainWindow
    // didn't know how to restore.
    // Check if that happened and return false indicating the restore failed and giving caller
    // a chance to restore the default layout.
    if (AzToolsFramework::DockWidgetUtils::hasInvalidDockWidgets(m_mainWindow))
    {
        return false;
    }

    return true;
}

bool QtViewPaneManager::RestoreLayout(const ViewLayoutState& state)
{
    m_fakeDockWidgetGeometries = state.fakeDockWidgetGeometries;

    if (!ClosePanesWithRollback(state.viewPanes))
    {
        return false;
    }

    for (const QString& paneName : state.viewPanes)
    {
        OpenPane(paneName, QtViewPane::OpenMode::OnlyOpen);
    }

    // must do this after opening all of the panes!
    m_advancedDockManager->restoreState(state.mainWindowState);

    return true;
}


void QtViewPaneManager::RenameLayout(QString name, QString newName)
{
    name = name.trimmed();
    newName = newName.trimmed();
    if (name == newName || newName.isEmpty() || name.isEmpty())
    {
        return;
    }

    {
        AzQtComponents::AutoSettingsGroup settingsGroupGuard(m_settings, GetFancyViewPaneStateGroupName());

        m_settings->setValue(newName, m_settings->value(name));
        m_settings->remove(name);
    }

    m_settings->sync();
    emit savedLayoutsChanged();
}

void QtViewPaneManager::RemoveLayout(QString layoutName)
{
    layoutName = layoutName.trimmed();
    if (layoutName.isEmpty())
    {
        return;
    }

    {
        AzQtComponents::AutoSettingsGroup settingsGroupGuard(m_settings, GetFancyViewPaneStateGroupName());
        m_settings->remove(layoutName.trimmed());
    }

    m_settings->sync();
    emit savedLayoutsChanged();
}

bool QtViewPaneManager::HasLayout(const QString& name) const
{
    return LayoutNames().contains(name.trimmed(), Qt::CaseInsensitive);
}

QStringList QtViewPaneManager::LayoutNames(bool userLayoutsOnly) const
{
    QStringList layouts;

    AzQtComponents::AutoSettingsGroup settingsGroupGuard(m_settings, GetFancyViewPaneStateGroupName());
    layouts = m_settings->childKeys();

    if (userLayoutsOnly)
    {
        layouts.removeOne(s_lastLayoutName); // "last" is internal
    }
    return layouts;
}

QtViewPanes QtViewPaneManager::GetRegisteredPanes(bool viewPaneMenuOnly) const
{
    if (!viewPaneMenuOnly)
    {
        return m_registeredPanes;
    }

    QtViewPanes panes;
    panes.reserve(30); // approximate
    std::copy_if(m_registeredPanes.cbegin(), m_registeredPanes.cend(), std::back_inserter(panes), [](QtViewPane pane)
        {
            return pane.m_options.showInMenu;
        });

    return panes;
}

QtViewPanes QtViewPaneManager::GetRegisteredMultiInstancePanes(bool viewPaneMenuOnly) const
{
    QtViewPanes panes;
    panes.reserve(30); // approximate

    if (viewPaneMenuOnly)
    {
        std::copy_if(m_registeredPanes.cbegin(), m_registeredPanes.cend(), std::back_inserter(panes), [](QtViewPane pane)
            {
                return pane.m_options.showInMenu && pane.m_options.canHaveMultipleInstances;
            });
    }
    else
    {
        std::copy_if(m_registeredPanes.cbegin(), m_registeredPanes.cend(), std::back_inserter(panes), [](QtViewPane pane)
            {
                return pane.m_options.canHaveMultipleInstances;
            });
    }

    return panes;
}

QtViewPanes QtViewPaneManager::GetRegisteredViewportPanes() const
{
    QtViewPanes viewportPanes;
    viewportPanes.reserve(5); // approximate
    std::copy_if(m_registeredPanes.cbegin(), m_registeredPanes.cend(), std::back_inserter(viewportPanes), [](QtViewPane pane)
        {
            return pane.IsViewportPane();
        });

    return viewportPanes;
}

int QtViewPaneManager::NextAvailableId()
{
    for (int candidate = ID_VIEW_OPENPANE_FIRST; candidate <= ID_VIEW_OPENPANE_LAST; ++candidate)
    {
        if (!m_knownIdsSet.contains(candidate))
        {
            m_knownIdsSet.push_back(candidate);
            return candidate;
        }
    }

    return -1;
}

QtViewPane* QtViewPaneManager::GetPane(int id)
{
    auto it = std::find_if(m_registeredPanes.begin(), m_registeredPanes.end(),
            [id](const QtViewPane& pane) { return id == pane.m_id; });

    return it == m_registeredPanes.end() ? nullptr : it;
}

QtViewPane* QtViewPaneManager::GetPane(const QString& name)
{
    auto it = std::find_if(m_registeredPanes.begin(), m_registeredPanes.end(),
            [name](const QtViewPane& pane) { return name == pane.m_name; });

    QtViewPane* foundPane = ((it == m_registeredPanes.end()) ? nullptr : it);

    if (foundPane == nullptr)
    {
        // if we couldn't find the pane based on the name (which will be the title), look it up by saveKeyName next
        it = std::find_if(m_registeredPanes.begin(), m_registeredPanes.end(),
            [name](const QtViewPane& pane) { return name == pane.m_options.saveKeyName; });

        foundPane = ((it == m_registeredPanes.end()) ? nullptr : it);
    }

    return foundPane;
}

QtViewPane* QtViewPaneManager::GetViewportPane(int viewportType)
{
    auto it = std::find_if(m_registeredPanes.begin(), m_registeredPanes.end(),
            [viewportType](const QtViewPane& pane) { return viewportType == pane.m_options.viewportType; });

    return it == m_registeredPanes.end() ? nullptr : it;
}

QDockWidget* QtViewPaneManager::GetView(const QString& name)
{
    QtViewPane* pane = GetPane(name);
    return pane ? pane->m_dockWidget : nullptr;
}

bool QtViewPaneManager::IsVisible(const QString& name)
{
    QtViewPane* view = GetPane(name);
    return view && view->IsVisible();
}

bool QtViewPaneManager::IsPaneRegistered(const QString& name) const
{
    auto it = std::find_if(m_registeredPanes.begin(), m_registeredPanes.end(),
        [name](const QtViewPane& pane) { return name == pane.m_name; });

    return it != m_registeredPanes.end();
}

#include <moc_QtViewPaneManager.cpp><|MERGE_RESOLUTION|>--- conflicted
+++ resolved
@@ -332,10 +332,16 @@
 
     if (qtEvent->type() == QEvent::Close)
     {
-<<<<<<< HEAD
-=======
         // Wait one frame so that the pane's state is propagated correctly.
->>>>>>> 1bab5382
+        QTimer::singleShot(0, this, [pane = m_pane]()
+            {
+                AzToolsFramework::EditorEventsBus::Broadcast(&AzToolsFramework::EditorEventsBus::Handler::OnViewPaneClosed, pane->m_name.toUtf8().data());
+            }
+        );
+    }
+
+    if (qtEvent->type() == QEvent::Close)
+    {
         QTimer::singleShot(0, this, [pane = m_pane]()
             {
                 AzToolsFramework::EditorEventsBus::Broadcast(&AzToolsFramework::EditorEventsBus::Handler::OnViewPaneClosed, pane->m_name.toUtf8().data());
