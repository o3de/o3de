--- conflicted
+++ resolved
@@ -153,19 +153,6 @@
 
     // Keep this variant of this method private! pIsSelected is captured in a lambda, and so requires menu use exec() and never use show()
     static void PopulateQMenu(QWidget* caller, QMenu* menu, AZStd::string_view fullGamePath, bool* pIsSelected);
-<<<<<<< HEAD
-
-    static bool ExtractDccFilenameFromAssetDatabase(const QString& assetFilename, QString& dccFilename);
-    static bool ExtractDccFilenameUsingNamingConventions(const QString& assetFilename, QString& dccFilename);
-
-    static void HandlePrefsDialogForFileType(const Common::EditFileType fileType);
-    static QString GetEditorForFileTypeFromPreferences(const Common::EditFileType fileType);
-    static QString HandleNoEditorAssigned(const Common::EditFileType fileType);
-    static QString HandleEditorOpenFailure(const Common::EditFileType fileType, const QString& currentEditor);
-    static AZStd::string GetSettingsKeyForFileType(const Common::EditFileType fileType);
-    static void EditFile(const QString&, const Common::EditFileType fileType);
-=======
->>>>>>> 049db2e9
 };
 
 class CAutoRestorePrimaryCDRoot
