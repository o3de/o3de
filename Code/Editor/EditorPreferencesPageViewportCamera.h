/*
 * Copyright (c) Contributors to the Open 3D Engine Project.
 * For complete copyright and license terms please see the LICENSE at the root of this distribution.
 *
 * SPDX-License-Identifier: Apache-2.0 OR MIT
 *
 */

#pragma once

#include "Include/IPreferencesPage.h"

#include <AzCore/Math/Vector3.h>
#include <AzCore/RTTI/RTTI.h>
#include <AzCore/Serialization/EditContext.h>
#include <AzCore/Serialization/SerializeContext.h>

#include <QIcon>

inline AZ::Crc32 EditorPropertyVisibility(const bool enabled)
{
    return enabled ? AZ::Edit::PropertyVisibility::Show : AZ::Edit::PropertyVisibility::Hide;
}

class CEditorPreferencesPage_ViewportCamera : public IPreferencesPage
{
public:
    AZ_RTTI(CEditorPreferencesPage_ViewportCamera, "{BC593332-7EAF-4171-8A35-1C5DE5B40909}", IPreferencesPage)

    static void Reflect(AZ::SerializeContext& serialize);

    CEditorPreferencesPage_ViewportCamera();
    virtual ~CEditorPreferencesPage_ViewportCamera() = default;

    const char* GetCategory() override;
    const char* GetTitle() override;
    QIcon& GetIcon() override;
    void OnApply() override;
    void OnCancel() override;
    bool OnQueryCancel() override;

private:
    void InitializeSettings();

    struct CameraMovementSettings
    {
        AZ_TYPE_INFO(CameraMovementSettings, "{60B8C07E-5F48-4171-A50B-F45558B5CCA1}")

        AZ::Vector3 m_defaultPosition;
        float m_translateSpeed;
        float m_rotateSpeed;
        float m_scrollSpeed;
        float m_dollySpeed;
        float m_panSpeed;
        float m_boostMultiplier;
        float m_rotateSmoothness;
        float m_translateSmoothness;
        float m_defaultOrbitDistance;
        bool m_captureCursorLook;
        bool m_pivotYawRotationInverted;
        bool m_panInvertedX;
        bool m_panInvertedY;
        bool m_rotateSmoothing;
        bool m_translateSmoothing;

        AZ::Crc32 RotateSmoothingVisibility() const
        {
            return EditorPropertyVisibility(m_rotateSmoothing);
        }

        AZ::Crc32 TranslateSmoothingVisibility() const
        {
            return EditorPropertyVisibility(m_translateSmoothing);
        }
    };

    struct CameraInputSettings
    {
        AZ_TYPE_INFO(struct CameraInputSettings, "{A250FAD4-662E-4896-B030-D4ED03679377}")

        AZStd::string m_translateForwardChannelId;
        AZStd::string m_translateBackwardChannelId;
        AZStd::string m_translateLeftChannelId;
        AZStd::string m_translateRightChannelId;
        AZStd::string m_translateUpChannelId;
        AZStd::string m_translateDownChannelId;
        AZStd::string m_boostChannelId;
        AZStd::string m_pivotChannelId;
        AZStd::string m_freeLookChannelId;
        AZStd::string m_freePanChannelId;
<<<<<<< HEAD
        AZStd::string m_pivotLookChannelId;
        AZStd::string m_pivotDollyChannelId;
        AZStd::string m_pivotPanChannelId;
=======
        AZStd::string m_orbitLookChannelId;
        AZStd::string m_orbitDollyChannelId;
        AZStd::string m_orbitPanChannelId;
        AZStd::string m_focusChannelId;
>>>>>>> 7100d48e
    };

    CameraMovementSettings m_cameraMovementSettings;
    CameraInputSettings m_cameraInputSettings;

    QIcon m_icon;
};<|MERGE_RESOLUTION|>--- conflicted
+++ resolved
@@ -57,7 +57,7 @@
         float m_translateSmoothness;
         float m_defaultOrbitDistance;
         bool m_captureCursorLook;
-        bool m_pivotYawRotationInverted;
+        bool m_orbitYawRotationInverted;
         bool m_panInvertedX;
         bool m_panInvertedY;
         bool m_rotateSmoothing;
@@ -85,19 +85,13 @@
         AZStd::string m_translateUpChannelId;
         AZStd::string m_translateDownChannelId;
         AZStd::string m_boostChannelId;
-        AZStd::string m_pivotChannelId;
+        AZStd::string m_orbitChannelId;
         AZStd::string m_freeLookChannelId;
         AZStd::string m_freePanChannelId;
-<<<<<<< HEAD
-        AZStd::string m_pivotLookChannelId;
-        AZStd::string m_pivotDollyChannelId;
-        AZStd::string m_pivotPanChannelId;
-=======
         AZStd::string m_orbitLookChannelId;
         AZStd::string m_orbitDollyChannelId;
         AZStd::string m_orbitPanChannelId;
         AZStd::string m_focusChannelId;
->>>>>>> 7100d48e
     };
 
     CameraMovementSettings m_cameraMovementSettings;
