--- conflicted
+++ resolved
@@ -60,14 +60,8 @@
         bool m_orbitYawRotationInverted;
         bool m_panInvertedX;
         bool m_panInvertedY;
-<<<<<<< HEAD
-        float m_defaultCameraPositionX;
-        float m_defaultCameraPositionY;
-        float m_defaultCameraPositionZ;
-=======
         bool m_rotateSmoothing;
         bool m_translateSmoothing;
->>>>>>> dcc2890d
 
         AZ::Crc32 RotateSmoothingVisibility() const
         {
