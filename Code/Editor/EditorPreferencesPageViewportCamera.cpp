--- conflicted
+++ resolved
@@ -76,14 +76,8 @@
         ->Field("OrbitYawRotationInverted", &CameraMovementSettings::m_orbitYawRotationInverted)
         ->Field("PanInvertedX", &CameraMovementSettings::m_panInvertedX)
         ->Field("PanInvertedY", &CameraMovementSettings::m_panInvertedY)
-<<<<<<< HEAD
-        ->Field("DefaultPositionX", &CameraMovementSettings::m_defaultCameraPositionX)
-        ->Field("DefaultPositionY", &CameraMovementSettings::m_defaultCameraPositionY)
-        ->Field("DefaultPositionZ", &CameraMovementSettings::m_defaultCameraPositionZ);
-=======
         ->Field("DefaultPosition", &CameraMovementSettings::m_defaultPosition)
         ->Field("DefaultOrbitDistance", &CameraMovementSettings::m_defaultOrbitDistance);
->>>>>>> dcc2890d
 
     serialize.Class<CameraInputSettings>()
         ->Version(2)
@@ -164,23 +158,12 @@
                 AZ::Edit::UIHandlers::CheckBox, &CameraMovementSettings::m_captureCursorLook, "Camera Capture Look Cursor",
                 "Should the cursor be captured (hidden) while performing free look")
             ->DataElement(
-<<<<<<< HEAD
-                AZ::Edit::UIHandlers::SpinBox, &CameraMovementSettings::m_defaultCameraPositionX, "Default X Camera Position",
-                "Default X Camera Position when a level is opened")
-            ->DataElement(
-                AZ::Edit::UIHandlers::SpinBox, &CameraMovementSettings::m_defaultCameraPositionY, "Default Y Camera Position",
-                "Default Y Camera Position when a level is opened")
-            ->DataElement(
-                AZ::Edit::UIHandlers::SpinBox, &CameraMovementSettings::m_defaultCameraPositionZ, "Default Z Camera Position",
-                "Default Z Camera Position when a level is opened");
-=======
                 AZ::Edit::UIHandlers::Vector3, &CameraMovementSettings::m_defaultPosition, "Default Camera Position",
                 "Default Camera Position when a level is first opened")
             ->DataElement(
                 AZ::Edit::UIHandlers::SpinBox, &CameraMovementSettings::m_defaultOrbitDistance, "Default Orbit Distance",
                 "The default distance to orbit about when there is no entity selected")
             ->Attribute(AZ::Edit::Attributes::Min, minValue);
->>>>>>> dcc2890d
 
         editContext->Class<CameraInputSettings>("Camera Input Settings", "")
             ->DataElement(
@@ -297,17 +280,8 @@
     SandboxEditor::SetCameraOrbitYawRotationInverted(m_cameraMovementSettings.m_orbitYawRotationInverted);
     SandboxEditor::SetCameraPanInvertedX(m_cameraMovementSettings.m_panInvertedX);
     SandboxEditor::SetCameraPanInvertedY(m_cameraMovementSettings.m_panInvertedY);
-<<<<<<< HEAD
-    SandboxEditor::SetDefaultCameraEditorPosition(
-        AZ::Vector3(
-            m_cameraMovementSettings.m_defaultCameraPositionX,
-            m_cameraMovementSettings.m_defaultCameraPositionY,
-            m_cameraMovementSettings.m_defaultCameraPositionZ
-        ));
-=======
     SandboxEditor::SetCameraDefaultEditorPosition(m_cameraMovementSettings.m_defaultPosition);
     SandboxEditor::SetCameraDefaultOrbitDistance(m_cameraMovementSettings.m_defaultOrbitDistance);
->>>>>>> dcc2890d
 
     SandboxEditor::SetCameraTranslateForwardChannelId(m_cameraInputSettings.m_translateForwardChannelId);
     SandboxEditor::SetCameraTranslateBackwardChannelId(m_cameraInputSettings.m_translateBackwardChannelId);
@@ -347,11 +321,6 @@
     m_cameraMovementSettings.m_defaultPosition = SandboxEditor::CameraDefaultEditorPosition();
     m_cameraMovementSettings.m_defaultOrbitDistance = SandboxEditor::CameraDefaultOrbitDistance();
 
-    AZ::Vector3 defaultCameraPosition = SandboxEditor::DefaultEditorCameraPosition();
-    m_cameraMovementSettings.m_defaultCameraPositionX = defaultCameraPosition.GetX();
-    m_cameraMovementSettings.m_defaultCameraPositionY = defaultCameraPosition.GetY();
-    m_cameraMovementSettings.m_defaultCameraPositionZ = defaultCameraPosition.GetZ();
-
     m_cameraInputSettings.m_translateForwardChannelId = SandboxEditor::CameraTranslateForwardChannelId().GetName();
     m_cameraInputSettings.m_translateBackwardChannelId = SandboxEditor::CameraTranslateBackwardChannelId().GetName();
     m_cameraInputSettings.m_translateLeftChannelId = SandboxEditor::CameraTranslateLeftChannelId().GetName();
