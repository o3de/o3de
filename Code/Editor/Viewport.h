/*
 * Copyright (c) Contributors to the Open 3D Engine Project.
 * For complete copyright and license terms please see the LICENSE at the root of this distribution.
 *
 * SPDX-License-Identifier: Apache-2.0 OR MIT
 *
 */

// Description : interface for the CViewport class.

#pragma once

#if !defined(Q_MOC_RUN)
#include <AzFramework/Viewport/ViewportId.h>
#include <AzToolsFramework/Viewport/ViewportTypes.h>
#include <AzToolsFramework/ViewportUi/ViewportUiManager.h>
#include <Cry_Color.h>
#include "IPostRenderer.h"
#include "Include/IDisplayViewport.h"
#include "Include/SandboxAPI.h"

#include <QMenu>
#include <QPointer>

#if defined(Q_OS_WIN)
#include <QtWinExtras/qwinfunctions.h>
#endif

#include <AzCore/Math/Uuid.h>
#include <IEditor.h>
#endif

namespace AzQtComponents
{
    class ViewportDragContext;
}

// forward declarations.
class CBaseObject;
struct DisplayContext;
class CCryEditDoc;
class CLayoutViewPane;
class CViewManager;
class CBaseObjectsCache;
struct HitContext;
class CImageEx;
class QMenu;

/** Type of viewport.
*/
enum EViewportType
{
    ET_ViewportUnknown = 0,
    ET_ViewportXY,
    ET_ViewportXZ,
    ET_ViewportYZ,
    ET_ViewportCamera,
    ET_ViewportMap,
    ET_ViewportModel,
    ET_ViewportZ, //!< Z Only viewport.
    ET_ViewportUI,

    ET_ViewportLast,
};

//////////////////////////////////////////////////////////////////////////
// Standart cursors viewport can display.
//////////////////////////////////////////////////////////////////////////
enum EStdCursor
{
    STD_CURSOR_DEFAULT,
    STD_CURSOR_HIT,
    STD_CURSOR_MOVE,
    STD_CURSOR_ROTATE,
    STD_CURSOR_SCALE,
    STD_CURSOR_SEL_PLUS,
    STD_CURSOR_SEL_MINUS,
    STD_CURSOR_SUBOBJ_SEL,
    STD_CURSOR_SUBOBJ_SEL_PLUS,
    STD_CURSOR_SUBOBJ_SEL_MINUS,
    STD_CURSOR_HAND,

    STD_CURSOR_GAME,

    STD_CURSOR_LAST,
};

AZ_PUSH_DISABLE_DLL_EXPORT_BASECLASS_WARNING
class SANDBOX_API CViewport
    : public IDisplayViewport
{
AZ_POP_DISABLE_DLL_EXPORT_BASECLASS_WARNING
public:
    typedef void(* DropCallback)(CViewport* viewport, int ptx, int pty, void* custom);

    virtual ~CViewport() {}

    virtual void SetActiveWindow() = 0;

    // Changed my view manager.
    void SetViewManager(CViewManager* viewMgr) { m_viewManager = viewMgr; };

    //! Access to view manager.
    CViewManager* GetViewManager() const { return m_viewManager; };

    virtual void AddPostRenderer(IPostRenderer* pPostRenderer) = 0;
    virtual bool RemovePostRenderer(IPostRenderer* pPostRenderer) = 0;

    virtual bool DestroyWindow() { return false; }

    /** Get type of this viewport.
    */
    virtual EViewportType GetType() const { return ET_ViewportUnknown; }
    /** Must be overriden in derived classes.
    */
    virtual void SetType(EViewportType type) = 0;

    /** Get name of viewport
    */
    virtual QString GetName() const = 0;

    virtual void SetSelected([[maybe_unused]] bool const bSelect){}

    //! Resets current selection region.
    virtual void ResetSelectionRegion() = 0;
    //! Set 2D selection rectangle.
    virtual void SetSelectionRectangle(const QRect& rect) = 0;
    inline void SetSelectionRectangle(const QPoint& startMousePosition, const QPoint& currentMousePosition)
    {
        // QRect's bottom/right are width - 1, height - 1, so when specifying the right position
        // directly in a QRect, we need to offset it by -1.
        SetSelectionRectangle(QRect(startMousePosition, currentMousePosition - QPoint(1, 1)));
    }
    //! Return 2D selection rectangle.
    virtual QRect GetSelectionRectangle() const = 0;
    //! Called when dragging selection rectangle.
    virtual void OnDragSelectRectangle(const QRect& rect, bool bNormalizeRect = false) = 0;
    void OnDragSelectRectangle(const QPoint& startMousePosition, const QPoint& currentMousePosition, bool bNormalizeRect = false)
    {
        // QRect's bottom/right are width - 1, height - 1, so when specifying the right position
        // directly in a QRect, we need to offset it by -1.
        OnDragSelectRectangle(QRect(startMousePosition, currentMousePosition - QPoint(1, 1)), bNormalizeRect);
    }

    virtual void ResetContent() = 0;
    virtual void UpdateContent(int flags) = 0;

    virtual void SetAxisConstrain(int axis) = 0;
    int GetAxisConstrain() const { return GetIEditor()->GetAxisConstrains(); };

    virtual Vec3 SnapToGrid(const Vec3& vec) = 0;

    //! Get selection precision tolerance.
    virtual float GetSelectionTolerance() const = 0;

    //////////////////////////////////////////////////////////////////////////
    // View matrix.
    //////////////////////////////////////////////////////////////////////////
    //! Set current view matrix,
    //! This is a matrix that transforms from world to view space.
    virtual void SetViewTM([[maybe_unused]] const Matrix34& tm)
    {
        AZ_Error("CryLegacy", false, "QtViewport::SetViewTM not implemented");
    }

    //! Get current view matrix.
    //! This is a matrix that transforms from world space to view space.
    const Matrix34& GetViewTM() const override
    {
        AZ_Error("CryLegacy", false, "QtViewport::GetViewTM not implemented");
        static const Matrix34 m;
        return m;
    };

    //////////////////////////////////////////////////////////////////////////
    //! Get current screen matrix.
    //! Screen matrix transform from World space to Screen space.
    const Matrix34& GetScreenTM() const override
    {
        return m_screenTM;
    }

    virtual Vec3 MapViewToCP(const QPoint& point) = 0;

    //! Map viewport position to world space position.
    Vec3        ViewToWorld(const QPoint& vp, bool* pCollideWithTerrain = nullptr, bool onlyTerrain = false, bool bSkipVegetation = false, bool bTestRenderMesh = false, bool* collideWithObject = nullptr) const override = 0;
    //! Convert point on screen to world ray.
    void        ViewToWorldRay(const QPoint& vp, Vec3& raySrc, Vec3& rayDir) const override = 0;
    //! Get normal for viewport position
    virtual Vec3        ViewToWorldNormal(const QPoint& vp, bool onlyTerrain, bool bTestRenderMesh = false) = 0;

    virtual Vec3 GetCPVector(const Vec3& p1, const Vec3& p2, int axis) = 0;
    virtual Vec3 GetCPVector(const Vec3& p1, const Vec3& p2) { return GetCPVector(p1, p2, GetAxisConstrain()); }

    //! Performs hit testing of 2d point in view to find which object hit.
    virtual bool HitTest(const QPoint& point, HitContext& hitInfo) = 0;

    virtual void MakeConstructionPlane(int axis) = 0;

    // Access to the member m_bAdvancedSelectMode so interested modules can know its value.
    virtual bool GetAdvancedSelectModeFlag() = 0;

    virtual void ToggleCameraObject() {}
    virtual bool IsSequenceCamera() const { return false;  }

    //! Center viewport on selection.
    virtual void CenterOnSelection() = 0;
    virtual void CenterOnAABB(const AABB& aabb) = 0;

    virtual void CenterOnSliceInstance() = 0;

    /** Set ID of this viewport
    */
    virtual void SetViewportId(int id) { m_nCurViewportID = id; };

    /** Get ID of this viewport
    */
    virtual int GetViewportId() const { return m_nCurViewportID; };

    // Store final Game Matrix ready for editor
    void SetGameTM(const Matrix34& tm) { m_gameTM = tm; };

    //////////////////////////////////////////////////////////////////////////
    // Drag and drop support on viewports.
    // To be overrided in derived classes.
    //////////////////////////////////////////////////////////////////////////
    virtual void SetGlobalDropCallback(DropCallback dropCallback, void* dropCallbackCustom)
    {
        m_dropCallback = dropCallback;
        m_dropCallbackCustom = dropCallbackCustom;
    }

    virtual void SetConstructionMatrix(RefCoordSys coordSys, const Matrix34& xform) = 0;

    virtual void BeginUndo() = 0;
    virtual void AcceptUndo(const QString& undoDescription) = 0;
    virtual void CancelUndo() = 0;
    virtual void RestoreUndo() = 0;
    virtual bool IsUndoRecording() const = 0;

    virtual void CaptureMouse() {};
    virtual void SetCapture() { CaptureMouse(); }
    virtual void ReleaseMouse() {};

    virtual void ResetCursor() = 0;
    virtual void SetCursor(const QCursor& cursor) = 0;

    virtual void SetCurrentCursor(EStdCursor stdCursor) = 0;
    virtual void SetCurrentCursor(EStdCursor stdCursor, const QString& str) = 0;
    virtual void SetSupplementaryCursorStr(const QString& str) = 0;
    virtual void SetCursorString(const QString& str) = 0;

    virtual void SetFocus() = 0;
    virtual void Invalidate(bool bErase = true) = 0;

    // Is overridden by RenderViewport
    virtual void SetFOV([[maybe_unused]] float fov) {}
    virtual float GetFOV() const;

    virtual QObject* qobject() { return nullptr; }
    virtual QWidget* widget() { return nullptr; }

    virtual void OnTitleMenu([[maybe_unused]] QMenu* menu) {}

    void SetViewPane(CLayoutViewPane* viewPane) { m_viewPane = viewPane; }

    CViewport *asCViewport() override { return this; }

protected:
    CLayoutViewPane* m_viewPane = nullptr;
    CViewManager* m_viewManager;
    AZ_PUSH_DISABLE_DLL_EXPORT_MEMBER_WARNING
    // Screen Matrix
    Matrix34 m_screenTM;
    int m_nCurViewportID;
    // Final game view matrix before dropping back to editor
    Matrix34 m_gameTM;
    AZ_POP_DISABLE_DLL_EXPORT_MEMBER_WARNING

    // Custom drop callback (Leroy@Conffx)
    DropCallback m_dropCallback;
    void* m_dropCallbackCustom;
};

template<typename T>
typename std::enable_if<std::is_base_of<QObject, typename std::remove_cv<typename std::remove_pointer<T>::type>::type>::value, T>::type
viewport_cast(CViewport* viewport)
{
    if (viewport == nullptr)
    {
        return nullptr;
    }
    if (QObject* obj = viewport->qobject())
    {
        return qobject_cast<T>(obj);
    }
    else
    {
        return nullptr;
    }
}

/** Base class for all Editor Viewports.
*/
class SANDBOX_API QtViewport
    : public QWidget
    , public CViewport
{
    Q_OBJECT
public:
    QObject* qobject() override { return this; }
    QWidget* widget() override { return this; }

    template<typename T>
    static const GUID& GetClassID()
    {
        static GUID guid = [] {
            return AZ::Uuid::CreateRandom();
        } ();
        return guid;
    }

    QtViewport(QWidget* parent = nullptr);
    virtual ~QtViewport();

    void SetActiveWindow() override { activateWindow(); }

    //! Called while window is idle.
    void Update() override;

    /** Set name of this viewport.
    */
    void SetName(const QString& name);

    /** Get name of viewport
    */
    QString GetName() const override;

    void SetFocus() override { setFocus(); }
    void Invalidate([[maybe_unused]] bool bErase = 1) override { update(); }

    // Is overridden by RenderViewport
    void SetFOV([[maybe_unused]] float fov) override {}
    float GetFOV() const override;

    // Must be overridden in derived classes.
    // Returns:
    //   e.g. 4.0/3.0
    float GetAspectRatio() const override = 0;
    void GetDimensions(int* pWidth, int* pHeight) const override;
    void ScreenToClient(QPoint& pPoint) const override;

    void ResetContent() override;
    void UpdateContent(int flags) override;

    //! Set current zoom factor for this viewport.
    virtual void SetZoomFactor(float fZoomFactor);

    //! Get current zoom factor for this viewport.
    virtual float GetZoomFactor() const;

    virtual void OnActivate();
    virtual void OnDeactivate();

    //! Map world space position to viewport position.
    QPoint WorldToView(const Vec3& wp) const override;

    //! Map world space position to 3D viewport position.
    Vec3 WorldToView3D(const Vec3& wp, int nFlags = 0) const override;

    //! Map viewport position to world space position.
    virtual Vec3 ViewToWorld(const QPoint& vp, bool* pCollideWithTerrain = nullptr, bool onlyTerrain = false, bool bSkipVegetation = false, bool bTestRenderMesh = false, bool* collideWithObject = nullptr) const override;
    //! Convert point on screen to world ray.
    virtual void        ViewToWorldRay(const QPoint& vp, Vec3& raySrc, Vec3& rayDir) const override;
    //! Get normal for viewport position
    virtual Vec3        ViewToWorldNormal(const QPoint& vp, bool onlyTerrain, bool bTestRenderMesh = false) override;

    //! Map view point to world space using current construction plane.
    Vec3 MapViewToCP(const QPoint& point) override { return MapViewToCP(point, GetAxisConstrain()); }
    virtual Vec3 MapViewToCP(const QPoint& point, int axis);

    //! This method return a vector (p2-p1) in world space alligned to construction plane and restriction axises.
    //! p1 and p2 must be given in world space and lie on construction plane.
    using CViewport::GetCPVector;
    Vec3 GetCPVector(const Vec3& p1, const Vec3& p2, int axis) override;

    //! Snap any given 3D world position to grid lines if snap is enabled.
    Vec3 SnapToGrid(const Vec3& vec) override;

    //! Returns the screen scale factor for a point given in world coordinates.
    //! This factor gives the width in world-space units at the point's distance of the viewport.
    float GetScreenScaleFactor([[maybe_unused]] const Vec3& worldPoint) const  override { return 1; };

    void SetAxisConstrain(int axis) override;

    /// Take raw input and create a final mouse interaction.
    /// @attention Do not map **point** from widget to viewport explicitly,
    /// this is handled internally by BuildMouseInteraction - just pass directly.
    virtual AzToolsFramework::ViewportInteraction::MouseInteraction BuildMouseInteraction(
        Qt::MouseButtons buttons, Qt::KeyboardModifiers modifiers, const QPoint& point);

    //////////////////////////////////////////////////////////////////////////
    // Selection.
    //////////////////////////////////////////////////////////////////////////
    //! Resets current selection region.
    void ResetSelectionRegion() override;
    //! Set 2D selection rectangle.
    void SetSelectionRectangle(const QRect& rect) override;

    //! Return 2D selection rectangle.
    QRect GetSelectionRectangle() const override { return m_selectedRect; };
    //! Called when dragging selection rectangle.
    void OnDragSelectRectangle(const QRect& rect, bool bNormalizeRect = false) override;
    //! Get selection precision tolerance.
    float GetSelectionTolerance() const override { return m_selectionTolerance; }
    //! Center viewport on selection.
    void CenterOnSelection() override {}
    void CenterOnAABB([[maybe_unused]] const AABB& aabb) override {}

    void CenterOnSliceInstance() override {}

    //! Performs hit testing of 2d point in view to find which object hit.
    bool HitTest(const QPoint& point, HitContext& hitInfo) override;

    float GetDistanceToLine(const Vec3& lineP1, const Vec3& lineP2, const QPoint& point) const override;

    // Access to the member m_bAdvancedSelectMode so interested modules can know its value.
    bool GetAdvancedSelectModeFlag() override;

    void GetPerpendicularAxis(EAxis* pAxis, bool* pIs2D) const override;

    //////////////////////////////////////////////////////////////////////////
    //! Set construction plane from given position construction matrix refrence coord system and axis settings.
    //////////////////////////////////////////////////////////////////////////
    void MakeConstructionPlane(int axis) override;
    void SetConstructionMatrix(RefCoordSys coordSys, const Matrix34& xform) override;
    virtual const Matrix34& GetConstructionMatrix(RefCoordSys coordSys);
    // Set simple construction plane origin.
    void SetConstructionOrigin(const Vec3& worldPos);
    //////////////////////////////////////////////////////////////////////////

    void DegradateQuality(bool bEnable);

    //////////////////////////////////////////////////////////////////////////
    // Undo for viewpot operations.
    void BeginUndo() override;
    void AcceptUndo(const QString& undoDescription) override;
    void CancelUndo() override;
    void RestoreUndo() override;
    bool IsUndoRecording() const override;
    //////////////////////////////////////////////////////////////////////////

    //! Get prefered original size for this viewport.
    //! if 0, then no preference.
    virtual QSize GetIdealSize() const;

    //! Check if world space bounding box is visible in this view.
    bool IsBoundsVisible(const AABB& box) const override;

    //////////////////////////////////////////////////////////////////////////

    void SetCursor(const QCursor& cursor) override
    {
        setCursor(cursor);
    }

    // Set`s current cursor string.
    void SetCurrentCursor(const QCursor& hCursor, const QString& cursorString);
    void SetCurrentCursor(EStdCursor stdCursor, const QString& cursorString) override;
    void SetCurrentCursor(EStdCursor stdCursor) override;
    void SetCursorString(const QString& cursorString) override;
    void ResetCursor() override;
    void SetSupplementaryCursorStr(const QString& str) override;

<<<<<<< HEAD
    void RegisterRenderListener(IRenderListener*    piListener) override;
    bool UnregisterRenderListener(IRenderListener*  piListener) override;
    bool IsRenderListenerRegistered(IRenderListener*    piListener) override;

=======
>>>>>>> b4b7e5a0
    void AddPostRenderer(IPostRenderer* pPostRenderer) override;
    bool RemovePostRenderer(IPostRenderer* pPostRenderer) override;

    void CaptureMouse() override { m_mouseCaptured = true;  QWidget::grabMouse(); }
    void ReleaseMouse() override { m_mouseCaptured = false;  QWidget::releaseMouse(); }

    void setRay(QPoint& vp, Vec3& raySrc, Vec3& rayDir) override;

    QPoint m_vp;
    AZ_PUSH_DISABLE_DLL_EXPORT_MEMBER_WARNING
    Vec3 m_raySrc;
    Vec3 m_rayDir;

    // Greater than 0 while running MouseCallback() function. It needs to be a counter
    // because of recursive calls to MouseCallback(). It's used to make an exception
    // during the SScopedCurrentContext count check of m_cameraSetForWidgetRenderingCount.
    int m_processingMouseCallbacksCounter = 0;

    AZ_POP_DISABLE_DLL_EXPORT_MEMBER_WARNING
protected:
    friend class CViewManager;
    bool IsVectorInValidRange(const Vec3& v) const { return fabs(v.x) < 1e+8 && fabs(v.y) < 1e+8 && fabs(v.z) < 1e+8; }
    void AssignConstructionPlane(const Vec3& p1, const Vec3& p2, const Vec3& p3);
    HWND renderOverlayHWND() const;
    void setRenderOverlayVisible(bool);
    bool isRenderOverlayVisible() const;

    void mousePressEvent(QMouseEvent* event) override;
    void mouseReleaseEvent(QMouseEvent* event) override;
    void mouseDoubleClickEvent(QMouseEvent* event) override;
    void mouseMoveEvent(QMouseEvent* event) override;
    void wheelEvent(QWheelEvent* event) override;
    void keyPressEvent(QKeyEvent* event) override;
    void keyReleaseEvent(QKeyEvent* event) override;
    void resizeEvent(QResizeEvent* event) override;
    void paintEvent(QPaintEvent* event) override;

    virtual void OnMouseMove(Qt::KeyboardModifiers, Qt::MouseButtons, const QPoint&) {}
    virtual void OnMouseWheel(Qt::KeyboardModifiers, short zDelta, const QPoint&);
    virtual void OnLButtonDown(Qt::KeyboardModifiers, const QPoint&) {}
    virtual void OnLButtonUp(Qt::KeyboardModifiers, const QPoint&) {}
    virtual void OnRButtonDown(Qt::KeyboardModifiers, const QPoint&) {}
    virtual void OnRButtonUp(Qt::KeyboardModifiers, const QPoint&) {}
    virtual void OnMButtonDblClk(Qt::KeyboardModifiers, const QPoint&) {}
    virtual void OnMButtonDown(Qt::KeyboardModifiers, const QPoint&) {}
    virtual void OnMButtonUp(Qt::KeyboardModifiers, const QPoint&) {}
    virtual void OnLButtonDblClk(Qt::KeyboardModifiers, const QPoint&) {}
    virtual void OnRButtonDblClk(Qt::KeyboardModifiers, const QPoint&) {}
    virtual void OnKeyDown([[maybe_unused]] UINT nChar, [[maybe_unused]] UINT nRepCnt, [[maybe_unused]] UINT nFlags) {}
    virtual void OnKeyUp([[maybe_unused]] UINT nChar, [[maybe_unused]] UINT nRepCnt, [[maybe_unused]] UINT nFlags) {}
#if defined(AZ_PLATFORM_WINDOWS)
    void OnRawInput(UINT wParam, HRAWINPUT lParam);
#endif
    void OnSetCursor();

    virtual void BuildDragDropContext(
        AzQtComponents::ViewportDragContext& context, AzFramework::ViewportId viewportId, const QPoint& point);

    void dragEnterEvent(QDragEnterEvent* event) override;
    void dragMoveEvent(QDragMoveEvent* event) override;
    void dragLeaveEvent(QDragLeaveEvent* event) override;
    void dropEvent(QDropEvent* event) override;

    AZ_PUSH_DISABLE_DLL_EXPORT_MEMBER_WARNING
    AzToolsFramework::ViewportUi::ViewportUiManager m_viewportUi;
    AZ_POP_DISABLE_DLL_EXPORT_MEMBER_WARNING

    float m_selectionTolerance;
    QMenu m_cViewMenu;

    mutable float m_fZoomFactor;

    QPoint m_cMouseDownPos;

    //! Current selected rectangle.
    QRect m_selectedRect;

    int m_activeAxis;

    AZ_PUSH_DISABLE_DLL_EXPORT_MEMBER_WARNING
    //! Current construction plane.
    ::Plane m_constructionPlane;
    Vec3 m_constructionPlaneAxisX;
    Vec3 m_constructionPlaneAxisY;
    AZ_POP_DISABLE_DLL_EXPORT_MEMBER_WARNING

    // When true selection helpers will be shown and hit tested against.
    bool m_bAdvancedSelectMode;

    //////////////////////////////////////////////////////////////////////////
    // Standard cursors.
    //////////////////////////////////////////////////////////////////////////
    QCursor m_hCursor[STD_CURSOR_LAST];
    QCursor m_hCurrCursor;

    //! Mouse is over this object.
    CBaseObject* m_pMouseOverObject;
    QString m_cursorStr;
    QString m_cursorSupplementaryStr;

    static bool m_bDegradateQuality;

    // Grid size modifier due to zoom.
    float m_fGridZoom;

    int m_nLastUpdateFrame;
    int m_nLastMouseMoveFrame;

    QRect m_rcClient;

    AZ_PUSH_DISABLE_DLL_EXPORT_MEMBER_WARNING
    // Same construction matrix is shared by all viewports.
    Matrix34 m_constructionMatrix[LAST_COORD_SYSTEM];

    typedef std::vector<_smart_ptr<IPostRenderer> > PostRenderers;
    PostRenderers   m_postRenderers;
    AZ_POP_DISABLE_DLL_EXPORT_MEMBER_WARNING

protected:
    bool m_mouseCaptured = false;

private:
    QWidget m_renderOverlay;
};<|MERGE_RESOLUTION|>--- conflicted
+++ resolved
@@ -472,13 +472,6 @@
     void ResetCursor() override;
     void SetSupplementaryCursorStr(const QString& str) override;
 
-<<<<<<< HEAD
-    void RegisterRenderListener(IRenderListener*    piListener) override;
-    bool UnregisterRenderListener(IRenderListener*  piListener) override;
-    bool IsRenderListenerRegistered(IRenderListener*    piListener) override;
-
-=======
->>>>>>> b4b7e5a0
     void AddPostRenderer(IPostRenderer* pPostRenderer) override;
     bool RemovePostRenderer(IPostRenderer* pPostRenderer) override;
 
