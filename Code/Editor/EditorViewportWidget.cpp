--- conflicted
+++ resolved
@@ -621,11 +621,8 @@
 
     case eNotify_OnEndNewScene:
         {
-<<<<<<< HEAD
-=======
             PopDisableRendering();
 
->>>>>>> a5448005
             Matrix34 viewTM;
             viewTM.SetIdentity();
 
@@ -642,11 +639,8 @@
 
     case eNotify_OnEndTerrainCreate:
         {
-<<<<<<< HEAD
-=======
             PopDisableRendering();
 
->>>>>>> a5448005
             Matrix34 viewTM;
             viewTM.SetIdentity();
 
@@ -2026,13 +2020,6 @@
     m_viewSourceType = ViewSourceType::None;
     GetViewManager()->SetCameraObjectId(GUID_NULL);
     SetName(m_defaultViewName);
-<<<<<<< HEAD
-
-    // Set the default Editor Camera position.
-    m_defaultViewTM.SetTranslation(Vec3(m_editorViewportSettings.DefaultEditorCameraPosition()));
-    SetViewTM(m_defaultViewTM);
-=======
->>>>>>> a5448005
 
     // Synchronize the configured editor viewport FOV to the default camera
     if (m_viewPane)
@@ -2540,11 +2527,7 @@
 
 AZ::Vector3 EditorViewportSettings::DefaultEditorCameraPosition() const
 {
-<<<<<<< HEAD
-    return SandboxEditor::DefaultEditorCameraPosition();
-=======
     return SandboxEditor::CameraDefaultEditorPosition();
->>>>>>> a5448005
 }
 
 AZ_CVAR_EXTERNED(bool, ed_previewGameInFullscreen_once);
@@ -2658,8 +2641,6 @@
     // Show the main window
     MainWindow::instance()->show();
 }
-<<<<<<< HEAD
-=======
 
 AZStd::optional<AzFramework::ViewportBorderPadding> EditorViewportWidget::GetViewportBorderPadding() const
 {
@@ -2681,5 +2662,4 @@
     return AZStd::nullopt;
 }
 
->>>>>>> a5448005
 #include <moc_EditorViewportWidget.cpp>