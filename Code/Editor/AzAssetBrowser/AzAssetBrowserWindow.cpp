--- conflicted
+++ resolved
@@ -86,7 +86,8 @@
     m_ui->m_toggleDisplayViewBtn->setVisible(false);
     m_ui->m_searchWidget->SetFilterInputInterval(AZStd::chrono::milliseconds(250));
 
-<<<<<<< HEAD
+	m_assetBrowserModel->SetFilterModel(m_filterModel.data());
+
     m_ui->m_collapseAllButton->setAutoRaise(true); // hover highlight
     m_ui->m_collapseAllButton->setIcon(QIcon(":/stylesheet/img/24x24/layers.png"));
     connect(
@@ -95,9 +96,6 @@
         {
             m_ui->m_assetBrowserTreeViewWidget->collapseAll();
         });
-=======
-    m_assetBrowserModel->SetFilterModel(m_filterModel.data());
->>>>>>> c1bbe380
 
     if (ed_useNewAssetBrowserTableView)
     {
