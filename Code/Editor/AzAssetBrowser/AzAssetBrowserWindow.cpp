/*
 * Copyright (c) Contributors to the Open 3D Engine Project.
 * For complete copyright and license terms please see the LICENSE at the root of this distribution.
 *
 * SPDX-License-Identifier: Apache-2.0 OR MIT
 *
 */

#include "EditorDefs.h"

#include "AzAssetBrowserWindow.h"

// AzToolsFramework
#include <AzCore/Console/IConsole.h>
#include <AzToolsFramework/API/ToolsApplicationAPI.h>
#include <AzToolsFramework/API/ViewPaneOptions.h>
#include <AzToolsFramework/AssetBrowser/AssetBrowserEntry.h>
#include <AzToolsFramework/AssetBrowser/AssetBrowserModel.h>
#include <AzToolsFramework/AssetBrowser/AssetBrowserTableModel.h>
#include <AzToolsFramework/AssetBrowser/AssetBrowserFilterModel.h>

// AzQtComponents
#include <AzQtComponents/Utilities/QtWindowUtilities.h>
#include <AzQtComponents/Components/Widgets/PushButton.h>

// Editor
#include "AzAssetBrowser/AzAssetBrowserRequestHandler.h"
#include "LyViewPaneNames.h"

AZ_PUSH_DISABLE_DLL_EXPORT_MEMBER_WARNING
#include <AzAssetBrowser/ui_AzAssetBrowserWindow.h>
AZ_POP_DISABLE_DLL_EXPORT_MEMBER_WARNING

AZ_CVAR_EXTERNED(bool, ed_useNewAssetBrowserTableView);


namespace AzToolsFramework
{
    namespace AssetBrowser
    {
        static constexpr const char* CollapseAllIcon = "Assets/Editor/Icons/AssetBrowser/Collapse_All.svg";
        static constexpr const char* MenuIcon = ":/Menu/menu.svg";


    } // namespace AssetBrowser
} // namespace AzToolsFramework

class ListenerForShowAssetEditorEvent
    : public QObject
    , private AzToolsFramework::EditorEvents::Bus::Handler
{
public:
    ListenerForShowAssetEditorEvent(QObject* parent = nullptr)
        : QObject(parent)
    {
        AzToolsFramework::EditorEvents::Bus::Handler::BusConnect();
    }

    ~ListenerForShowAssetEditorEvent() override
    {
        AzToolsFramework::EditorEvents::Bus::Handler::BusDisconnect();
    }

    void SelectAsset(const QString& assetPath) override
    {
        AzToolsFramework::OpenViewPane(LyViewPane::AssetBrowser);

        AzAssetBrowserWindow* assetBrowser = AzToolsFramework::GetViewPaneWidget<AzAssetBrowserWindow>(LyViewPane::AssetBrowser);
        if (assetBrowser)
        {
            AzQtComponents::bringWindowToTop(assetBrowser);

            assetBrowser->SelectAsset(assetPath);
        }
    }
};

AzAssetBrowserWindow::AzAssetBrowserWindow(QWidget* parent)
    : QWidget(parent)
    , m_ui(new Ui::AzAssetBrowserWindowClass())
    , m_filterModel(new AzToolsFramework::AssetBrowser::AssetBrowserFilterModel(parent))
    , m_tableModel(new AzToolsFramework::AssetBrowser::AssetBrowserTableModel(parent))
{
    m_ui->setupUi(this);
    m_ui->m_searchWidget->Setup(true, true);

    OnInitViewToggleButton();

    namespace AzAssetBrowser = AzToolsFramework::AssetBrowser;

    AzAssetBrowser::AssetBrowserComponentRequestBus::BroadcastResult(
        m_assetBrowserModel, &AzAssetBrowser::AssetBrowserComponentRequests::GetAssetBrowserModel);
    AZ_Assert(m_assetBrowserModel, "Failed to get filebrowser model");
    m_filterModel->setSourceModel(m_assetBrowserModel);
    m_filterModel->SetFilter(m_ui->m_searchWidget->GetFilter());

    m_ui->m_assetBrowserTableViewWidget->setVisible(false);
    m_ui->m_toggleDisplayViewBtn->setVisible(false);
    m_ui->m_searchWidget->SetFilterInputInterval(AZStd::chrono::milliseconds(250));

	m_assetBrowserModel->SetFilterModel(m_filterModel.data());

    m_ui->m_collapseAllButton->setAutoRaise(true); // hover highlight
    m_ui->m_collapseAllButton->setIcon(QIcon(":/stylesheet/img/24x24/layers.png"));
    connect(
        m_ui->m_collapseAllButton, &QToolButton::clicked, this,
        [this]()
        {
            m_ui->m_assetBrowserTreeViewWidget->collapseAll();
        });

    m_ui->m_collapseAllButton->setAutoRaise(true); // hover highlight
    m_ui->m_collapseAllButton->setIcon(QIcon(AzAssetBrowser::CollapseAllIcon));

    connect(
        m_ui->m_collapseAllButton, &QToolButton::clicked, this,
        [this]()
        {
            m_ui->m_assetBrowserTreeViewWidget->collapseAll();
        });

    if (ed_useNewAssetBrowserTableView)
    {
        m_ui->m_toggleDisplayViewBtn->setVisible(true);
        m_ui->m_toggleDisplayViewBtn->setAutoRaise(true);
<<<<<<< HEAD
        m_ui->m_toggleDisplayViewBtn->setIcon(QIcon(AzAssetBrowser::MenuIcon));
=======
        m_ui->m_toggleDisplayViewBtn->setIcon(QIcon(":/Menu/menu.svg"));
>>>>>>> fefe2697

        m_tableModel->setFilterRole(Qt::DisplayRole);
        m_tableModel->setSourceModel(m_filterModel.data());
        m_tableModel->setDynamicSortFilter(true);
        m_ui->m_assetBrowserTableViewWidget->setModel(m_tableModel.data());

        connect(
            m_filterModel.data(), &AzAssetBrowser::AssetBrowserFilterModel::filterChanged, this,
            &AzAssetBrowserWindow::SetTableViewVisibleAfterFilter);
        connect(
            m_ui->m_assetBrowserTableViewWidget, &AzAssetBrowser::AssetBrowserTableView::selectionChangedSignal, this,
            &AzAssetBrowserWindow::SelectionChangedSlot);
        connect(m_ui->m_assetBrowserTableViewWidget, &QAbstractItemView::doubleClicked, this, &AzAssetBrowserWindow::DoubleClickedItem);
        connect(
            m_ui->m_assetBrowserTableViewWidget, &AzAssetBrowser::AssetBrowserTableView::ClearStringFilter, m_ui->m_searchWidget,
            &AzAssetBrowser::SearchWidget::ClearStringFilter);
        connect(
            m_ui->m_assetBrowserTableViewWidget, &AzAssetBrowser::AssetBrowserTableView::ClearTypeFilter, m_ui->m_searchWidget,
            &AzAssetBrowser::SearchWidget::ClearTypeFilter);

        m_ui->m_assetBrowserTableViewWidget->SetName("AssetBrowserTableView_main");
    }

    m_ui->m_assetBrowserTreeViewWidget->setModel(m_filterModel.data());

    connect(
        m_ui->m_searchWidget->GetFilter().data(), &AzAssetBrowser::AssetBrowserEntryFilter::updatedSignal, m_filterModel.data(),
        &AzAssetBrowser::AssetBrowserFilterModel::filterUpdatedSlot);
    connect(
        m_filterModel.data(), &AzAssetBrowser::AssetBrowserFilterModel::filterChanged, this,
        [this]()
        {
            const bool hasFilter = !m_ui->m_searchWidget->GetFilterString().isEmpty();
            const bool selectFirstFilteredIndex = false;
            m_ui->m_assetBrowserTreeViewWidget->UpdateAfterFilter(hasFilter, selectFirstFilteredIndex);
        });

    connect(
        m_ui->m_assetBrowserTreeViewWidget, &AzAssetBrowser::AssetBrowserTreeView::selectionChangedSignal, this,
        &AzAssetBrowserWindow::SelectionChangedSlot);

    connect(m_ui->m_assetBrowserTreeViewWidget, &QAbstractItemView::doubleClicked, this, &AzAssetBrowserWindow::DoubleClickedItem);

    connect(
        m_ui->m_assetBrowserTreeViewWidget, &AzAssetBrowser::AssetBrowserTreeView::ClearStringFilter, m_ui->m_searchWidget,
        &AzAssetBrowser::SearchWidget::ClearStringFilter);
    connect(
        m_ui->m_assetBrowserTreeViewWidget, &AzAssetBrowser::AssetBrowserTreeView::ClearTypeFilter, m_ui->m_searchWidget,
        &AzAssetBrowser::SearchWidget::ClearTypeFilter);

    connect(
        this, &AzAssetBrowserWindow::SizeChangedSignal, m_ui->m_assetBrowserTableViewWidget,
        &AzAssetBrowser::AssetBrowserTableView::UpdateSizeSlot);

    m_ui->m_assetBrowserTreeViewWidget->SetName("AssetBrowserTreeView_main");
}

AzAssetBrowserWindow::~AzAssetBrowserWindow()
{
    m_ui->m_assetBrowserTreeViewWidget->SaveState();
}

void AzAssetBrowserWindow::RegisterViewClass()
{
    AzToolsFramework::ViewPaneOptions options;
    options.preferedDockingArea = Qt::LeftDockWidgetArea;
    AzToolsFramework::RegisterViewPane<AzAssetBrowserWindow>(LyViewPane::AssetBrowser, LyViewPane::CategoryTools, options);
}

QObject* AzAssetBrowserWindow::createListenerForShowAssetEditorEvent(QObject* parent)
{
    auto* listener = new ListenerForShowAssetEditorEvent(parent);

    // the listener is attached to the parent and will get cleaned up then
    return listener;
}

void AzAssetBrowserWindow::resizeEvent(QResizeEvent* resizeEvent)
{
    // leftLayout is the parent of the tableView
    // rightLayout is the parent of the preview window.
    // Workaround: When docking windows this event keeps holding the old size of the widgets instead of the new one
    // but the resizeEvent holds the new size of the whole widget
    // So we have to save the proportions somehow
    const QWidget* leftLayout = m_ui->m_leftLayout;
    const QVBoxLayout* rightLayout = m_ui->m_rightLayout;

    const float oldLeftLayoutWidth = aznumeric_cast<float>(leftLayout->geometry().width());
    const float oldWidth = aznumeric_cast<float>(leftLayout->geometry().width() + rightLayout->geometry().width());

    const float newWidth = oldLeftLayoutWidth * aznumeric_cast<float>(resizeEvent->size().width()) / oldWidth;
    
    emit SizeChangedSignal(aznumeric_cast<int>(newWidth));
    QWidget::resizeEvent(resizeEvent);
}

void AzAssetBrowserWindow::OnInitViewToggleButton()
{
    CreateSwitchViewMenu();
    m_ui->m_toggleDisplayViewBtn->setMenu(m_viewSwitchMenu);
    m_ui->m_toggleDisplayViewBtn->setPopupMode(QToolButton::InstantPopup);

    connect(m_viewSwitchMenu, &QMenu::aboutToShow, this, &AzAssetBrowserWindow::UpdateDisplayInfo);
}

void AzAssetBrowserWindow::CreateSwitchViewMenu()
{
    if (m_viewSwitchMenu != nullptr)
    {
        return;
    }

    m_viewSwitchMenu = new QMenu("Asset Browser Mode Selection", this);

    m_expandedAssetBrowserMode = new QAction(tr("Expanded"), this);
    m_expandedAssetBrowserMode->setCheckable(true);
    connect(m_expandedAssetBrowserMode, &QAction::triggered, this, &AzAssetBrowserWindow::SetExpandedAssetBrowserMode);
    m_viewSwitchMenu->addAction(m_expandedAssetBrowserMode);

    m_defaultAssetBrowserMode = new QAction(tr("Default"), this);
    m_defaultAssetBrowserMode->setCheckable(true);
    connect(m_defaultAssetBrowserMode, &QAction::triggered, this, &AzAssetBrowserWindow::SetDefaultAssetBrowserMode);
    m_viewSwitchMenu->addAction(m_defaultAssetBrowserMode);

    UpdateDisplayInfo();
}

void AzAssetBrowserWindow::UpdateDisplayInfo()
{
    namespace AzAssetBrowser = AzToolsFramework::AssetBrowser;

    if (m_viewSwitchMenu == nullptr)
    {
        return;
    }

    m_expandedAssetBrowserMode->setChecked(false);
    m_defaultAssetBrowserMode->setChecked(false);

    switch (m_assetBrowserDisplayState)
    {
    case AzAssetBrowser::AssetBrowserDisplayState::ExpandedMode:
        {
            m_expandedAssetBrowserMode->setChecked(true);
            break;
        }
    case AzAssetBrowser::AssetBrowserDisplayState::DefaultMode:
        {
            m_defaultAssetBrowserMode->setChecked(true);
            break;
        }
    }
}

void AzAssetBrowserWindow::SetExpandedAssetBrowserMode()
{
    namespace AzAssetBrowser = AzToolsFramework::AssetBrowser;

    m_assetBrowserDisplayState = AzAssetBrowser::AssetBrowserDisplayState::ExpandedMode;

    if (m_ui->m_assetBrowserTableViewWidget->isVisible())
    {
        m_ui->m_assetBrowserTableViewWidget->setVisible(false);
        m_ui->m_assetBrowserTreeViewWidget->setVisible(true);
    }
}

void AzAssetBrowserWindow::SetDefaultAssetBrowserMode()
{
    namespace AzAssetBrowser = AzToolsFramework::AssetBrowser;

    m_assetBrowserDisplayState = AzAssetBrowser::AssetBrowserDisplayState::DefaultMode;
    SetTableViewVisibleAfterFilter();
}


void AzAssetBrowserWindow::SetTableViewVisibleAfterFilter()
{
    const bool hasFilter = !m_ui->m_searchWidget->GetFilterString().isEmpty();
    m_ui->m_assetBrowserTableViewWidget->setVisible(hasFilter);
    m_ui->m_assetBrowserTreeViewWidget->setVisible(!hasFilter);
}

void AzAssetBrowserWindow::UpdatePreview() const
{
    const auto& selectedAssets = m_ui->m_assetBrowserTreeViewWidget->isVisible() ? m_ui->m_assetBrowserTreeViewWidget->GetSelectedAssets()
                                                                                 : m_ui->m_assetBrowserTableViewWidget->GetSelectedAssets();

    if (selectedAssets.size() != 1)
    {
        m_ui->m_previewerFrame->Clear();
        return;
    }

    m_ui->m_previewerFrame->Display(selectedAssets.front());
}

static void ExpandTreeToIndex(QTreeView* treeView, const QModelIndex& index)
{
    treeView->collapseAll();

    // Note that we deliberately don't expand the index passed in

    // collapseAll above will close all but the top level nodes.
    // treeView->expand(index) marks a node as expanded, but if it's parent isn't expanded,
    // there won't be any paint updates because it doesn't expand parent nodes.
    // So, to minimize paint updates, we expand everything in reverse order (leaf up to root), so that
    // painting will only actually occur once the top level parent is expanded.
    QModelIndex parentIndex = index.parent();
    while (parentIndex.isValid())
    {
        treeView->expand(parentIndex);
        parentIndex = parentIndex.parent();
    }
}

void AzAssetBrowserWindow::SelectAsset(const QString& assetPath)
{
    QModelIndex index = m_assetBrowserModel->findIndex(assetPath);
    if (index.isValid())
    {
        m_ui->m_searchWidget->ClearTextFilter();
        m_ui->m_searchWidget->ClearTypeFilter();

        // Queue the expand and select stuff, so that it doesn't get processed the same
        // update as the search widget clearing - something with the search widget clearing
        // interferes with the update from the select and expand, and if you don't
        // queue it, the tree doesn't expand reliably.

        QTimer::singleShot(
            0, this,
            [this, filteredIndex = index]
            {
                // the treeview has a filter model so we have to backwards go from that
                QModelIndex index = m_filterModel->mapFromSource(filteredIndex);

                QTreeView* treeView = m_ui->m_assetBrowserTreeViewWidget;
                ExpandTreeToIndex(treeView, index);

                treeView->scrollTo(index);
                treeView->setCurrentIndex(index);

                treeView->selectionModel()->select(index, QItemSelectionModel::ClearAndSelect);
            });
    }
}

void AzAssetBrowserWindow::SelectionChangedSlot(const QItemSelection& /*selected*/, const QItemSelection& /*deselected*/) const
{
    UpdatePreview();
}

// while its tempting to use Activated here, we don't actually want it to count as activation
// just because on some OS clicking once is activation.
void AzAssetBrowserWindow::DoubleClickedItem([[maybe_unused]] const QModelIndex& element)
{
    namespace AzAssetBrowser = AzToolsFramework::AssetBrowser;

    const auto& selectedAssets = m_ui->m_assetBrowserTreeViewWidget->isVisible() ? m_ui->m_assetBrowserTreeViewWidget->GetSelectedAssets()
                                                                                 : m_ui->m_assetBrowserTableViewWidget->GetSelectedAssets();

    for (const AzAssetBrowser::AssetBrowserEntry* entry : selectedAssets)
    {
        AZ::Data::AssetId assetIdToOpen;
        AZStd::string fullFilePath;

        if (const AzAssetBrowser::ProductAssetBrowserEntry* productEntry =
                azrtti_cast<const AzAssetBrowser::ProductAssetBrowserEntry*>(entry))
        {
            assetIdToOpen = productEntry->GetAssetId();
            fullFilePath = entry->GetFullPath();
        }
        else if (
            const AzAssetBrowser::SourceAssetBrowserEntry* sourceEntry = azrtti_cast<const AzAssetBrowser::SourceAssetBrowserEntry*>(entry))
        {
            // manufacture an empty AssetID with the source's UUID
            assetIdToOpen = AZ::Data::AssetId(sourceEntry->GetSourceUuid(), 0);
            fullFilePath = entry->GetFullPath();
        }

        bool handledBySomeone = false;
        if (assetIdToOpen.IsValid())
        {
            AzAssetBrowser::AssetBrowserInteractionNotificationBus::Broadcast(
                &AzAssetBrowser::AssetBrowserInteractionNotifications::OpenAssetInAssociatedEditor, assetIdToOpen, handledBySomeone);
        }

        if (!handledBySomeone && !fullFilePath.empty())
        {
            AzAssetBrowserRequestHandler::OpenWithOS(fullFilePath);
        }
    }
}

#include <AzAssetBrowser/moc_AzAssetBrowserWindow.cpp><|MERGE_RESOLUTION|>--- conflicted
+++ resolved
@@ -40,8 +40,6 @@
     {
         static constexpr const char* CollapseAllIcon = "Assets/Editor/Icons/AssetBrowser/Collapse_All.svg";
         static constexpr const char* MenuIcon = ":/Menu/menu.svg";
-
-
     } // namespace AssetBrowser
 } // namespace AzToolsFramework
 
@@ -98,10 +96,11 @@
     m_ui->m_toggleDisplayViewBtn->setVisible(false);
     m_ui->m_searchWidget->SetFilterInputInterval(AZStd::chrono::milliseconds(250));
 
-	m_assetBrowserModel->SetFilterModel(m_filterModel.data());
+    m_assetBrowserModel->SetFilterModel(m_filterModel.data());
 
     m_ui->m_collapseAllButton->setAutoRaise(true); // hover highlight
-    m_ui->m_collapseAllButton->setIcon(QIcon(":/stylesheet/img/24x24/layers.png"));
+    m_ui->m_collapseAllButton->setIcon(QIcon(AzAssetBrowser::CollapseAllIcon));
+
     connect(
         m_ui->m_collapseAllButton, &QToolButton::clicked, this,
         [this]()
@@ -109,25 +108,11 @@
             m_ui->m_assetBrowserTreeViewWidget->collapseAll();
         });
 
-    m_ui->m_collapseAllButton->setAutoRaise(true); // hover highlight
-    m_ui->m_collapseAllButton->setIcon(QIcon(AzAssetBrowser::CollapseAllIcon));
-
-    connect(
-        m_ui->m_collapseAllButton, &QToolButton::clicked, this,
-        [this]()
-        {
-            m_ui->m_assetBrowserTreeViewWidget->collapseAll();
-        });
-
     if (ed_useNewAssetBrowserTableView)
     {
         m_ui->m_toggleDisplayViewBtn->setVisible(true);
         m_ui->m_toggleDisplayViewBtn->setAutoRaise(true);
-<<<<<<< HEAD
         m_ui->m_toggleDisplayViewBtn->setIcon(QIcon(AzAssetBrowser::MenuIcon));
-=======
-        m_ui->m_toggleDisplayViewBtn->setIcon(QIcon(":/Menu/menu.svg"));
->>>>>>> fefe2697
 
         m_tableModel->setFilterRole(Qt::DisplayRole);
         m_tableModel->setSourceModel(m_filterModel.data());
