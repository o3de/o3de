/*
 * Copyright (c) Contributors to the Open 3D Engine Project.
 * For complete copyright and license terms please see the LICENSE at the root of this distribution.
 *
 * SPDX-License-Identifier: Apache-2.0 OR MIT
 *
 */

#include "EditorDefs.h"

#include "AzAssetBrowserWindow.h"

// AzToolsFramework
#include <AzCore/Console/IConsole.h>
#include <AzToolsFramework/API/ToolsApplicationAPI.h>
#include <AzToolsFramework/API/ViewPaneOptions.h>
#include <AzToolsFramework/AssetBrowser/AssetBrowserEntry.h>
#include <AzToolsFramework/AssetBrowser/AssetBrowserModel.h>
#include <AzToolsFramework/AssetBrowser/AssetBrowserTableModel.h>
#include <AzToolsFramework/AssetBrowser/AssetBrowserFilterModel.h>
#include <AzToolsFramework/AssetBrowser/Entries/AssetBrowserEntryUtils.h>

// AzQtComponents
#include <AzQtComponents/Utilities/QtWindowUtilities.h>

// Editor
#include "AzAssetBrowser/AzAssetBrowserRequestHandler.h"
#include "LyViewPaneNames.h"

AZ_PUSH_DISABLE_DLL_EXPORT_MEMBER_WARNING
#include <AzAssetBrowser/ui_AzAssetBrowserWindow.h>
AZ_POP_DISABLE_DLL_EXPORT_MEMBER_WARNING

AZ_CVAR_EXTERNED(bool, ed_useNewAssetBrowserTableView);

AZ_CVAR(bool, ed_useWIPAssetBrowserDesign, false, nullptr, AZ::ConsoleFunctorFlags::Null, "Use the in-progress new Asset Browser design");

//! When the Asset Browser window is resized to be less than this many pixels in width
//! the layout changes to accomodate its narrow state better. See AzAssetBrowserWindow::SetNarrowMode
static constexpr int s_narrowModeThreshold = 700;

namespace AzToolsFramework
{
    namespace AssetBrowser
    {
        static constexpr const char* MenuIcon = ":/Menu/menu.svg";
    } // namespace AssetBrowser
} // namespace AzToolsFramework

class ListenerForShowAssetEditorEvent
    : public QObject
    , private AzToolsFramework::EditorEvents::Bus::Handler
{
public:
    ListenerForShowAssetEditorEvent(QObject* parent = nullptr)
        : QObject(parent)
    {
        AzToolsFramework::EditorEvents::Bus::Handler::BusConnect();
    }

    ~ListenerForShowAssetEditorEvent() override
    {
        AzToolsFramework::EditorEvents::Bus::Handler::BusDisconnect();
    }

    void SelectAsset(const QString& assetPath) override
    {
        AzToolsFramework::OpenViewPane(LyViewPane::AssetBrowser);

        AzAssetBrowserWindow* assetBrowser = AzToolsFramework::GetViewPaneWidget<AzAssetBrowserWindow>(LyViewPane::AssetBrowser);
        if (assetBrowser)
        {
            AzQtComponents::bringWindowToTop(assetBrowser);

            assetBrowser->SelectAsset(assetPath);
        }
    }
};

AzAssetBrowserWindow::AzAssetBrowserWindow(QWidget* parent)
    : QWidget(parent)
    , m_ui(new Ui::AzAssetBrowserWindowClass())
    , m_filterModel(new AzToolsFramework::AssetBrowser::AssetBrowserFilterModel(parent))
    , m_tableModel(new AzToolsFramework::AssetBrowser::AssetBrowserTableModel(parent))
{
    m_ui->setupUi(this);
    m_ui->m_searchWidget->Setup(true, true);

    CreateToolsMenu();

    namespace AzAssetBrowser = AzToolsFramework::AssetBrowser;

    AzAssetBrowser::AssetBrowserComponentRequestBus::BroadcastResult(
        m_assetBrowserModel, &AzAssetBrowser::AssetBrowserComponentRequests::GetAssetBrowserModel);
    AZ_Assert(m_assetBrowserModel, "Failed to get filebrowser model");
    m_filterModel->setSourceModel(m_assetBrowserModel);
    m_filterModel->SetFilter(m_ui->m_searchWidget->GetFilter());

    m_ui->m_assetBrowserTableViewWidget->setVisible(false);
    m_ui->m_toolsMenuButton->setVisible(false);
    m_ui->m_searchWidget->SetFilterInputInterval(AZStd::chrono::milliseconds(250));

    m_assetBrowserModel->SetFilterModel(m_filterModel.data());
    m_assetBrowserModel->EnableTickBus();

    if (ed_useNewAssetBrowserTableView)
    {
        m_ui->m_toolsMenuButton->setVisible(true);
        m_ui->m_toolsMenuButton->setEnabled(true);
        m_ui->m_toolsMenuButton->setAutoRaise(true);
        m_ui->m_toolsMenuButton->setIcon(QIcon(AzAssetBrowser::MenuIcon));

        m_tableModel->setFilterRole(Qt::DisplayRole);
        m_tableModel->setSourceModel(m_filterModel.data());
        m_tableModel->setDynamicSortFilter(true);
        m_ui->m_assetBrowserTableViewWidget->setModel(m_tableModel.data());

        m_createMenu = new QMenu("Create Menu", this);
        m_ui->m_createButton->setMenu(m_createMenu);
        m_ui->m_createButton->setEnabled(true);
        m_ui->m_createButton->setAutoRaise(true);
        m_ui->m_createButton->setPopupMode(QToolButton::InstantPopup);

        connect(m_createMenu, &QMenu::aboutToShow, this, [this] { AddCreateMenu(); });

        connect(m_filterModel.data(), &AzAssetBrowser::AssetBrowserFilterModel::filterChanged,
            this, &AzAssetBrowserWindow::UpdateWidgetAfterFilter);

        connect(m_ui->m_assetBrowserTableViewWidget->selectionModel(), &QItemSelectionModel::currentChanged,
            this, &AzAssetBrowserWindow::CurrentIndexChangedSlot);

        connect(m_ui->m_assetBrowserTableViewWidget, &QAbstractItemView::doubleClicked,
            this, &AzAssetBrowserWindow::DoubleClickedItem);

        connect(m_ui->m_assetBrowserTableViewWidget, &AzAssetBrowser::AssetBrowserTableView::ClearStringFilter,
            m_ui->m_searchWidget, &AzAssetBrowser::SearchWidget::ClearStringFilter);

        connect(m_ui->m_assetBrowserTableViewWidget, &AzAssetBrowser::AssetBrowserTableView::ClearTypeFilter,
            m_ui->m_searchWidget, &AzAssetBrowser::SearchWidget::ClearTypeFilter);

        m_ui->m_assetBrowserTableViewWidget->SetName("AssetBrowserTableView_main");
    }

    if (!ed_useWIPAssetBrowserDesign)
    {
        m_ui->m_breadcrumbsWrapper->hide(); 
        m_ui->m_middleStackWidget->hide();
        m_ui->m_treeViewButton->hide();
        m_ui->m_thumbnailViewButton->hide();
        m_ui->m_tableViewButton->hide();
        m_ui->m_createButton->hide();
        m_ui->m_searchWidget->setSizePolicy(QSizePolicy::Preferred, QSizePolicy::Preferred);
    }

    m_ui->horizontalLayout->setAlignment(m_ui->m_toolsMenuButton, Qt::AlignTop);
    m_ui->horizontalLayout->setAlignment(m_ui->m_treeViewButton, Qt::AlignTop);
    m_ui->horizontalLayout->setAlignment(m_ui->m_tableViewButton, Qt::AlignTop);
    m_ui->horizontalLayout->setAlignment(m_ui->m_thumbnailViewButton, Qt::AlignTop);
    m_ui->horizontalLayout->setAlignment(m_ui->m_breadcrumbsWrapper, Qt::AlignTop);
    m_ui->horizontalLayout->setAlignment(m_ui->m_createButton, Qt::AlignTop);

    m_ui->m_breadcrumbsLayout->insertWidget(0, m_ui->m_pathBreadCrumbs->createSeparator());
    m_ui->m_breadcrumbsLayout->insertWidget(0, m_ui->m_pathBreadCrumbs->createBackForwardToolBar());

    connect(m_ui->m_pathBreadCrumbs, &AzQtComponents::BreadCrumbs::linkClicked, this, [this](const QString& path) {
        m_ui->m_assetBrowserTreeViewWidget->SelectFolder(path.toUtf8().constData());
    });
    connect(m_ui->m_pathBreadCrumbs, &AzQtComponents::BreadCrumbs::pathChanged, this, &AzAssetBrowserWindow::BreadcrumbsPathChangedSlot);
    connect(m_ui->m_pathBreadCrumbs, &AzQtComponents::BreadCrumbs::pathEdited, this, [this](const QString& path) {
        const auto* entry = m_ui->m_assetBrowserTreeViewWidget->GetEntryByPath(path);
        const auto* folderEntry = AzToolsFramework::AssetBrowser::Utils::FolderForEntry(entry);
        if (folderEntry)
        {
            // No need to select the folder ourselves, callback from Breadcrumbs will take care of that
            m_ui->m_pathBreadCrumbs->pushPath(QString::fromUtf8(folderEntry->GetVisiblePath().c_str()));
        }
    });

    connect(m_ui->m_thumbnailViewButton, &QAbstractButton::clicked, this, [this] { SetTwoColumnMode(m_ui->m_thumbnailView); });
    connect(m_ui->m_tableViewButton, &QAbstractButton::clicked, this, [this] { SetTwoColumnMode(m_ui->m_tableView); });
    connect(m_ui->m_treeViewButton, &QAbstractButton::clicked, this, &AzAssetBrowserWindow::SetOneColumnMode);

    m_ui->m_assetBrowserTreeViewWidget->setModel(m_filterModel.data());

    connect(m_ui->m_searchWidget->GetFilter().data(), &AzAssetBrowser::AssetBrowserEntryFilter::updatedSignal,
        m_filterModel.data(), &AzAssetBrowser::AssetBrowserFilterModel::filterUpdatedSlot);

    connect(m_filterModel.data(), &AzAssetBrowser::AssetBrowserFilterModel::filterChanged, this,
        [this]()
        {
            const bool hasFilter = !m_ui->m_searchWidget->GetFilterString().isEmpty();
            const bool selectFirstFilteredIndex = false;
            m_ui->m_assetBrowserTreeViewWidget->UpdateAfterFilter(hasFilter, selectFirstFilteredIndex);
        });

    connect(m_ui->m_assetBrowserTreeViewWidget->selectionModel(), &QItemSelectionModel::currentChanged,
        this, &AzAssetBrowserWindow::CurrentIndexChangedSlot);

    connect(m_ui->m_assetBrowserTreeViewWidget, &QAbstractItemView::doubleClicked, this, &AzAssetBrowserWindow::DoubleClickedItem);

    connect(m_ui->m_assetBrowserTreeViewWidget, &AzAssetBrowser::AssetBrowserTreeView::ClearStringFilter,
        m_ui->m_searchWidget, &AzAssetBrowser::SearchWidget::ClearStringFilter);

    connect(m_ui->m_assetBrowserTreeViewWidget, &AzAssetBrowser::AssetBrowserTreeView::ClearTypeFilter,
        m_ui->m_searchWidget, &AzAssetBrowser::SearchWidget::ClearTypeFilter);

    connect(m_assetBrowserModel, &AzAssetBrowser::AssetBrowserModel::RequestOpenItemForEditing,
        m_ui->m_assetBrowserTreeViewWidget, &AzAssetBrowser::AssetBrowserTreeView::OpenItemForEditing);

    connect(this, &AzAssetBrowserWindow::SizeChangedSignal,
        m_ui->m_assetBrowserTableViewWidget, &AzAssetBrowser::AssetBrowserTableView::UpdateSizeSlot);

    m_ui->m_assetBrowserTreeViewWidget->SetName("AssetBrowserTreeView_main");
}

AzAssetBrowserWindow::~AzAssetBrowserWindow()
{
    m_assetBrowserModel->DisableTickBus();
    m_ui->m_assetBrowserTreeViewWidget->SaveState();
}

void AzAssetBrowserWindow::AddCreateMenu()
{
    using namespace AzToolsFramework::AssetBrowser;
    m_createMenu->clear();

    const auto& selectedAssets = m_ui->m_assetBrowserTreeViewWidget->isVisible() ? m_ui->m_assetBrowserTreeViewWidget->GetSelectedAssets()
                                                                                 : m_ui->m_assetBrowserTableViewWidget->GetSelectedAssets();
    AssetBrowserEntry* entry = selectedAssets.empty() ? nullptr : selectedAssets.front();
    if (!entry || selectedAssets.size() != 1)
    {
        return;
    }
    AZStd::string fullFilePath;

    if (entry->GetEntryType() == AssetBrowserEntry::AssetEntryType::Product)
    {
        entry = entry->GetParent();
        if (!entry)
        {
            return;
        }
    }
    fullFilePath = entry->GetFullPath();

    AZStd::string folderPath;

    if (entry->GetEntryType() == AssetBrowserEntry::AssetEntryType::Folder)
    {
        folderPath = fullFilePath;
    }
    else
    {
        AzFramework::StringFunc::Path::GetFolderPath(fullFilePath.c_str(), folderPath);
    }

    AZ::Uuid sourceID = AZ::Uuid::CreateNull();
    SourceFileCreatorList creators;
    AssetBrowserInteractionNotificationBus::Broadcast(
        &AssetBrowserInteractionNotificationBus::Events::AddSourceFileCreators, folderPath.c_str(), sourceID, creators);
    if (!creators.empty())
    {
        for (const SourceFileCreatorDetails& creatorDetails : creators)
        {
            if (creatorDetails.m_creator)
            {
                m_createMenu->addAction(
                    creatorDetails.m_iconToUse,
                    tr("New ") + tr(creatorDetails.m_displayText.c_str()),
                    [sourceID, fullFilePath, creatorDetails]()
                    {
                        creatorDetails.m_creator(fullFilePath.c_str(), sourceID);
                    });
            }
        }
    }
}

void AzAssetBrowserWindow::RegisterViewClass()
{
    AzToolsFramework::ViewPaneOptions options;
    options.preferedDockingArea = Qt::LeftDockWidgetArea;
    AzToolsFramework::RegisterViewPane<AzAssetBrowserWindow>(LyViewPane::AssetBrowser, LyViewPane::CategoryTools, options);
}

QObject* AzAssetBrowserWindow::createListenerForShowAssetEditorEvent(QObject* parent)
{
    auto* listener = new ListenerForShowAssetEditorEvent(parent);

    // the listener is attached to the parent and will get cleaned up then
    return listener;
}

void AzAssetBrowserWindow::resizeEvent(QResizeEvent* resizeEvent)
{
    // leftLayout is the parent of the tableView
    // rightLayout is the parent of the preview window.
    // Workaround: When docking windows this event keeps holding the old size of the widgets instead of the new one
    // but the resizeEvent holds the new size of the whole widget
    // So we have to save the proportions somehow
    const QWidget* leftLayout = m_ui->m_leftLayout;
    const QVBoxLayout* rightLayout = m_ui->m_rightLayout;

    const float oldLeftLayoutWidth = aznumeric_cast<float>(leftLayout->geometry().width());
    const float oldWidth = aznumeric_cast<float>(leftLayout->geometry().width() + rightLayout->geometry().width());

    const float newWidth = oldLeftLayoutWidth * aznumeric_cast<float>(resizeEvent->size().width()) / oldWidth;

    const bool isNarrow = resizeEvent->size().width() < s_narrowModeThreshold;
    SetNarrowMode(isNarrow);

    emit SizeChangedSignal(aznumeric_cast<int>(newWidth));
    QWidget::resizeEvent(resizeEvent);
}

void AzAssetBrowserWindow::CreateToolsMenu()
{
    if (m_toolsMenu != nullptr)
    {
        return;
    }

    m_toolsMenu = new QMenu("Asset Browser Mode Selection", this);
    m_ui->m_toolsMenuButton->setMenu(m_toolsMenu);
    m_ui->m_toolsMenuButton->setPopupMode(QToolButton::InstantPopup);

    if (ed_useWIPAssetBrowserDesign)
    {
        auto* collapseAllAction = new QAction(tr("Collapse All"), this);
        connect(collapseAllAction, &QAction::triggered, this, [this] { m_ui->m_assetBrowserTreeViewWidget->collapseAll(); });
        m_toolsMenu->addAction(collapseAllAction);

        m_toolsMenu->addSeparator();
        auto* projectSourceAssets = new QAction(tr("Filter Project and Source Assets"), this);
        projectSourceAssets->setCheckable(true);
        projectSourceAssets->setChecked(true);
        connect(projectSourceAssets, &QAction::triggered, this, [this] { m_ui->m_searchWidget->ToggleProjectSourceAssetFilter(); });
        m_toolsMenu->addAction(projectSourceAssets);

        m_ui->m_searchWidget->GetFilter()->AddFilter(m_ui->m_searchWidget->GetProjectSourceFilter());
        m_ui->m_searchWidget->AddFolderFilter();

        m_assetBrowserDisplayState = AzToolsFramework::AssetBrowser::AssetBrowserDisplayState::TreeViewMode;
        m_ui->m_assetBrowserTableViewWidget->setVisible(false);
        m_ui->m_assetBrowserTreeViewWidget->setVisible(true);
    }
    else
    {
        m_listViewMode = new QAction(tr("List View"), this);
        m_listViewMode->setCheckable(true);
        connect(m_listViewMode, &QAction::triggered, this, &AzAssetBrowserWindow::SetListViewMode);
        m_toolsMenu->addAction(m_listViewMode);

        m_treeViewMode = new QAction(tr("Tree View"), this);
        m_treeViewMode->setCheckable(true);
        connect(m_treeViewMode, &QAction::triggered, this, &AzAssetBrowserWindow::SetTreeViewMode);
        m_toolsMenu->addAction(m_treeViewMode);

        connect(m_toolsMenu, &QMenu::aboutToShow, this, &AzAssetBrowserWindow::UpdateDisplayInfo);

        UpdateDisplayInfo();
    }
}

void AzAssetBrowserWindow::UpdateDisplayInfo()
{
    namespace AzAssetBrowser = AzToolsFramework::AssetBrowser;

    if (m_toolsMenu == nullptr)
    {
        return;
    }

    m_treeViewMode->setChecked(false);
    m_listViewMode->setChecked(false);

    switch (m_assetBrowserDisplayState)
    {
    case AzAssetBrowser::AssetBrowserDisplayState::TreeViewMode:
        {
            m_treeViewMode->setChecked(true);
            break;
        }
    case AzAssetBrowser::AssetBrowserDisplayState::ListViewMode:
        {
            m_listViewMode->setChecked(true);
            break;
        }
    }
}

void AzAssetBrowserWindow::SetNarrowMode(bool narrow)
{
    if (m_inNarrowMode == narrow)
    {
        return;
    }

    // In narrow mode, breadcrumbs are below the search bar and view switching buttons
    m_inNarrowMode = narrow;
    if (narrow)
    {
        m_ui->scrollAreaVerticalLayout->insertWidget(1, m_ui->m_breadcrumbsWrapper);
        m_ui->m_searchWidget->setSizePolicy(QSizePolicy::Preferred, QSizePolicy::Preferred);
        m_ui->m_breadcrumbsWrapper->setContentsMargins(0, 0, 0, 5);
    }
    else
    {
<<<<<<< HEAD
        m_ui->horizontalLayout->insertWidget(4, m_ui->m_breadcrumbsWrapper);
=======
        m_ui->horizontalLayout->insertWidget(0, m_ui->m_breadcrumbsWrapper);
        m_ui->m_breadcrumbsWrapper->setContentsMargins(0, 0, 0, 0);
>>>>>>> a16d07a0
        m_ui->horizontalLayout->setAlignment(m_ui->m_breadcrumbsWrapper, Qt::AlignTop);

        // Once we fully move to new design this cvar will be gone and the condition can be deleted
        if (ed_useWIPAssetBrowserDesign)
        {
            m_ui->m_searchWidget->setSizePolicy(QSizePolicy::Maximum, QSizePolicy::Preferred);
        }
    }
}

void AzAssetBrowserWindow::SetTreeViewMode()
{
    namespace AzAssetBrowser = AzToolsFramework::AssetBrowser;

    m_assetBrowserDisplayState = AzAssetBrowser::AssetBrowserDisplayState::TreeViewMode;

    if (m_ui->m_assetBrowserTableViewWidget->isVisible())
    {
        m_ui->m_assetBrowserTableViewWidget->setVisible(false);
        m_ui->m_assetBrowserTreeViewWidget->setVisible(true);
    }
}

void AzAssetBrowserWindow::SetListViewMode()
{
    namespace AzAssetBrowser = AzToolsFramework::AssetBrowser;

    m_assetBrowserDisplayState = AzAssetBrowser::AssetBrowserDisplayState::ListViewMode;
    UpdateWidgetAfterFilter();
}


void AzAssetBrowserWindow::UpdateWidgetAfterFilter()
{
    namespace AzAssetBrowser = AzToolsFramework::AssetBrowser;

    const bool hasFilter = !m_ui->m_searchWidget->GetFilterString().isEmpty();
    if (m_assetBrowserDisplayState == AzAssetBrowser::AssetBrowserDisplayState::ListViewMode)
    {
        m_ui->m_assetBrowserTableViewWidget->setVisible(hasFilter);
        m_ui->m_assetBrowserTreeViewWidget->setVisible(!hasFilter);
    }
}

void AzAssetBrowserWindow::UpdatePreview(const AzToolsFramework::AssetBrowser::AssetBrowserEntry* selectedEntry) const
{
    if (selectedEntry)
    {
        m_ui->m_previewerFrame->Display(selectedEntry);
    }
    else
    {
        m_ui->m_previewerFrame->Clear();
    }
}

void AzAssetBrowserWindow::UpdateBreadcrumbs(const AzToolsFramework::AssetBrowser::AssetBrowserEntry* selectedEntry) const
{
    using namespace AzToolsFramework::AssetBrowser;

    QString entryPath;
    if (selectedEntry)
    {
        const AssetBrowserEntry* folderEntry = Utils::FolderForEntry(selectedEntry);
        if (folderEntry)
        {
            entryPath = QString::fromUtf8(folderEntry->GetVisiblePath().c_str());
        }
    }
    m_ui->m_pathBreadCrumbs->pushPath(entryPath);
}

void AzAssetBrowserWindow::SetTwoColumnMode(QWidget* viewToShow)
{
    m_ui->m_middleStackWidget->show();
    m_ui->m_middleStackWidget->setCurrentWidget(viewToShow);
    m_ui->m_searchWidget->AddFolderFilter();
}

void AzAssetBrowserWindow::SetOneColumnMode()
{
    m_ui->m_middleStackWidget->hide();
    m_ui->m_searchWidget->RemoveFolderFilter();
}

static void ExpandTreeToIndex(QTreeView* treeView, const QModelIndex& index)
{
    treeView->collapseAll();

    // Note that we deliberately don't expand the index passed in

    // collapseAll above will close all but the top level nodes.
    // treeView->expand(index) marks a node as expanded, but if it's parent isn't expanded,
    // there won't be any paint updates because it doesn't expand parent nodes.
    // So, to minimize paint updates, we expand everything in reverse order (leaf up to root), so that
    // painting will only actually occur once the top level parent is expanded.
    QModelIndex parentIndex = index.parent();
    while (parentIndex.isValid())
    {
        treeView->expand(parentIndex);
        parentIndex = parentIndex.parent();
    }
}

void AzAssetBrowserWindow::SelectAsset(const QString& assetPath)
{
    QModelIndex index = m_assetBrowserModel->findIndex(assetPath);
    if (index.isValid())
    {
        m_ui->m_searchWidget->ClearTextFilter();
        m_ui->m_searchWidget->ClearTypeFilter();

        // Queue the expand and select stuff, so that it doesn't get processed the same
        // update as the search widget clearing - something with the search widget clearing
        // interferes with the update from the select and expand, and if you don't
        // queue it, the tree doesn't expand reliably.

        QTimer::singleShot(
            0, this,
            [this, filteredIndex = index]
            {
                // the treeview has a filter model so we have to backwards go from that
                QModelIndex index = m_filterModel->mapFromSource(filteredIndex);

                QTreeView* treeView = m_ui->m_assetBrowserTreeViewWidget;
                ExpandTreeToIndex(treeView, index);

                treeView->scrollTo(index);
                treeView->setCurrentIndex(index);

                treeView->selectionModel()->select(index, QItemSelectionModel::ClearAndSelect);
            });
    }
}

void AzAssetBrowserWindow::CurrentIndexChangedSlot(const QModelIndex& idx) const
{
    using namespace AzToolsFramework::AssetBrowser;
    auto* entry = idx.data(AssetBrowserModel::Roles::EntryRole).value<const AssetBrowserEntry*>();

    UpdatePreview(entry);
    UpdateBreadcrumbs(entry);
}

// while its tempting to use Activated here, we don't actually want it to count as activation
// just because on some OS clicking once is activation.
void AzAssetBrowserWindow::DoubleClickedItem([[maybe_unused]] const QModelIndex& element)
{
    namespace AzAssetBrowser = AzToolsFramework::AssetBrowser;

    const auto& selectedAssets = m_ui->m_assetBrowserTreeViewWidget->isVisible() ? m_ui->m_assetBrowserTreeViewWidget->GetSelectedAssets()
                                                                                 : m_ui->m_assetBrowserTableViewWidget->GetSelectedAssets();

    for (const AzAssetBrowser::AssetBrowserEntry* entry : selectedAssets)
    {
        AZ::Data::AssetId assetIdToOpen;
        AZStd::string fullFilePath;

        if (const AzAssetBrowser::ProductAssetBrowserEntry* productEntry =
                azrtti_cast<const AzAssetBrowser::ProductAssetBrowserEntry*>(entry))
        {
            assetIdToOpen = productEntry->GetAssetId();
            fullFilePath = entry->GetFullPath();
        }
        else if (
            const AzAssetBrowser::SourceAssetBrowserEntry* sourceEntry = azrtti_cast<const AzAssetBrowser::SourceAssetBrowserEntry*>(entry))
        {
            // manufacture an empty AssetID with the source's UUID
            assetIdToOpen = AZ::Data::AssetId(sourceEntry->GetSourceUuid(), 0);
            fullFilePath = entry->GetFullPath();
        }

        bool handledBySomeone = false;
        if (assetIdToOpen.IsValid())
        {
            AzAssetBrowser::AssetBrowserInteractionNotificationBus::Broadcast(
                &AzAssetBrowser::AssetBrowserInteractionNotifications::OpenAssetInAssociatedEditor, assetIdToOpen, handledBySomeone);
        }

        if (!handledBySomeone && !fullFilePath.empty())
        {
            AzAssetBrowserRequestHandler::OpenWithOS(fullFilePath);
        }
    }
}

//! This slot ignores path change coming from breadcrumbs if we already have a file selected directly in this folder. This may happen
//! in the one column mode where tree view shows files too.
void AzAssetBrowserWindow::BreadcrumbsPathChangedSlot(const QString& path) const
{
    using namespace AzToolsFramework::AssetBrowser;
    const auto* currentEntry =
        m_ui->m_assetBrowserTreeViewWidget->currentIndex().data(AssetBrowserModel::Roles::EntryRole).value<const AssetBrowserEntry*>();

    const AssetBrowserEntry* folderForCurrent = Utils::FolderForEntry(currentEntry);
    const QString currentFolderPath =
        folderForCurrent ? QString::fromUtf8(folderForCurrent->GetVisiblePath().c_str()).replace('\\', '/') : QString();

    if (path != currentFolderPath)
    {
        m_ui->m_assetBrowserTreeViewWidget->SelectFolder(path.toUtf8().constData());
    }
}

#include <AzAssetBrowser/moc_AzAssetBrowserWindow.cpp><|MERGE_RESOLUTION|>--- conflicted
+++ resolved
@@ -406,12 +406,8 @@
     }
     else
     {
-<<<<<<< HEAD
         m_ui->horizontalLayout->insertWidget(4, m_ui->m_breadcrumbsWrapper);
-=======
-        m_ui->horizontalLayout->insertWidget(0, m_ui->m_breadcrumbsWrapper);
         m_ui->m_breadcrumbsWrapper->setContentsMargins(0, 0, 0, 0);
->>>>>>> a16d07a0
         m_ui->horizontalLayout->setAlignment(m_ui->m_breadcrumbsWrapper, Qt::AlignTop);
 
         // Once we fully move to new design this cvar will be gone and the condition can be deleted
