
/*
 * Copyright (c) Contributors to the Open 3D Engine Project.
 * For complete copyright and license terms please see the LICENSE at the root of this distribution.
 *
 * SPDX-License-Identifier: Apache-2.0 OR MIT
 *
 */

#include "EditorDefs.h"

#include <AzAssetBrowser/AzAssetBrowserMultiWindow.h>
#include "AzAssetBrowser/AzAssetBrowserWindow.h"
#include "AzAssetBrowserRequestHandler.h"

// Qt
#include <QDesktopServices>
#include <QMenu>
#include <QObject>
#include <QString>

// AzCore
#include <AzCore/std/string/wildcard.h>
#include <AzCore/std/sort.h>
#include <AzCore/Asset/AssetManager.h>
#include <AzCore/Asset/AssetTypeInfoBus.h>

// AzFramework
#include <AzFramework/API/ApplicationAPI.h>
#include <AzFramework/Asset/GenericAssetHandler.h>

// AzToolsFramework
#include <AzToolsFramework/API/EntityCompositionRequestBus.h>
#include <AzToolsFramework/AssetBrowser/Entries/AssetBrowserEntryUtils.h>
#include <AzToolsFramework/AssetBrowser/Entries/ProductAssetBrowserEntry.h>
#include <AzToolsFramework/AssetBrowser/Entries/SourceAssetBrowserEntry.h>
#include <AzToolsFramework/AssetBrowser/Favorites/AssetBrowserFavoritesView.h>

#include <AzToolsFramework/AssetBrowser/Views/AssetBrowserTableView.h>
#include <AzToolsFramework/AssetBrowser/Views/AssetBrowserListView.h>
#include <AzToolsFramework/AssetBrowser/Views/AssetBrowserThumbnailView.h>
#include <AzToolsFramework/AssetBrowser/Views/AssetBrowserTreeView.h>
#include <AzToolsFramework/AssetEditor/AssetEditorBus.h>
#include <AzToolsFramework/Commands/EntityStateCommand.h>
#include <AzToolsFramework/Entity/EditorEntityHelpers.h>
#include <AzToolsFramework/Entity/SliceEditorEntityOwnershipServiceBus.h>
#include <AzToolsFramework/Slice/SliceUtilities.h>
#include <AzToolsFramework/ToolsComponents/EditorComponentBase.h>
#include <AzToolsFramework/ToolsComponents/GenericComponentWrapper.h>
#include <AzToolsFramework/ToolsComponents/TransformComponent.h>
#include <AzToolsFramework/UI/UICore/WidgetHelpers.h>

// AzQtComponents
#include <AzQtComponents/DragAndDrop/ViewportDragAndDrop.h>
#include <AzToolsFramework/UI/Outliner/EntityOutlinerDragAndDropContext.h>

// Editor
#include "IEditor.h"
#include "Include/IObjectManager.h"
#include "CryEditDoc.h"
#include "QtViewPaneManager.h"

namespace AzAssetBrowserRequestHandlerPrivate
{
    using namespace AzToolsFramework;
    using namespace AzToolsFramework::AssetBrowser;

    bool ProductHasAssociatedComponent(const ProductAssetBrowserEntry* product);

    // given a list of products all belonging to the same parent source file
    // select just one that can best represent the entire source file.
    // it does so by collecting all of the assets that have valid create-able
    // components associated with them and sorts them using
    // a heuristic which prefers exact name matches, and operates in alphabetic order otherwise.
    // for example in the scenario, where we pass in the products all from bike.fbx:
    // bike.fbx
    //   +--- wheel01.model
    //   +--- wheel02.model
    //   +--- chasis.model
    //   +--- bike_gloss_texture.texture
    //   +--- bike_gloss_material.material
    //   +--- bike.model        <--- select this one, its an exact match
    //
    // this behavior can be controlled by an AssetTypeInfo listener, it can add priority
    // to the sort order of an asset by type.  For example in the above scenario, an asset
    // type listener could override the priority of 'material' and thus cause it to end up
    // higher up or lower down on the final list of products to choose from.

    const ProductAssetBrowserEntry* GetPrimaryProduct(AZStd::vector<const ProductAssetBrowserEntry*>& entries)
    {
        const SourceAssetBrowserEntry* parentSource = nullptr;

        AZStd::vector<const ProductAssetBrowserEntry*> validEntries;
        validEntries.reserve(entries.size());
        for (const auto entry : entries)
        {
            if (!ProductHasAssociatedComponent(entry))
            {
                continue;
            }
            validEntries.push_back(entry);
        }

        if (validEntries.empty())
        {
            return nullptr;
        }

        // make sure all the valid entries share the same parent source file, and get the source!
        for (const auto entry : validEntries)
        {
            if (entry->GetParent() == nullptr)
            {
                return entry; // return the first one in the case of a weird disconnected situation
            }
            if ((parentSource) && (parentSource != entry->GetParent()))
            {
                return entry; // if they have different parents, something is wrong, return the first one we find.
            }
            if (entry->GetParent()->GetEntryType() == AssetBrowserEntry::AssetEntryType::Source)
            {
                parentSource = static_cast<const SourceAssetBrowserEntry*>(entry->GetParent());
            }
        }

        if (!parentSource)
        {
            return nullptr; 
        }
        AZ::IO::Path parentName = parentSource->GetName();
        AZ::IO::PathView parentNameWithoutExtension = parentName.Stem();
        AZ::IO::PathView parentNameWithoutExtensionCaseInsensitive(parentNameWithoutExtension.Native(), AZ::IO::WindowsPathSeparator);

        // if we get here, we know that all the entries have the same source parent and are thus related to each other.
        // in this case, we can run the heuristic.
        // sort the valid entries so that they are arranged from most preferred to least preferred
        // asset to create a component for:

        AZStd::sort(
            validEntries.begin(),
            validEntries.end(),
            [&](const ProductAssetBrowserEntry* a, const ProductAssetBrowserEntry* b)
            {
                // first, we use the priority system:
                int sortPriorityA = 0;
                int sortPriorityB = 0;
                AZ::AssetTypeInfoBus::EventResult(
                    sortPriorityA, a->GetAssetType(),
                    &AZ::AssetTypeInfo::GetAssetTypeDragAndDropCreationPriority);
                AZ::AssetTypeInfoBus::EventResult(
                    sortPriorityB, b->GetAssetType(),
                    &AZ::AssetTypeInfo::GetAssetTypeDragAndDropCreationPriority);

                if (sortPriorityA > sortPriorityB)
                {
                    return true; // A definitely before B
                }
                else if (sortPriorityA < sortPriorityB)
                {
                    return false; // B definitely before A
                }

                // Getting here means their sort priority is equal.  When this is the case, we use a
                // secondary sort scheme, which is to prefer the assets that have the exact
                // same name as the parent source asset:

                // Make a temporary PathView that uses a WindowsPathSeparator, to have the path comparisons be case-insensitive on
                // non-Windows platforms as well. By default Windows uses the WindowsPathSeparator so it is already case-insensitive on
                // Windows
                AZ::IO::PathView nameAWithoutExtension = AZ::IO::PathView(a->GetName(), AZ::IO::WindowsPathSeparator).Stem();
                AZ::IO::PathView nameBWithoutExtension = AZ::IO::PathView(b->GetName(), AZ::IO::WindowsPathSeparator).Stem();

                const bool aMatches = nameAWithoutExtension == parentNameWithoutExtensionCaseInsensitive;
                const bool bMatches = nameBWithoutExtension == parentNameWithoutExtensionCaseInsensitive;

                if ((aMatches) && (!bMatches))
                {
                    return true; // A definitely before B
                }
                if ((!aMatches) && (bMatches))
                {
                    return false; // B definitely before A
                }

                // if nothing else, sort alphabetically.  A is before B if
                // strcmp A, B < 0.  Otherwise A is not before B.  Use the extension
                // here so as to eliminate ties.
                return a->GetName() < b->GetName();
            });
        
        // since the valid entries are already sorted, just return the first one.
        return validEntries[0];
    }

    // return true if a given product has an associated component type.
    bool ProductHasAssociatedComponent(const ProductAssetBrowserEntry* product)
    {
        if (!product)
        {
            return false;
        }

        if (product->GetAssetType() == AZ::AzTypeInfo<AZ::SliceAsset>::Uuid())
        {
            return true; // we can always instantiate slices.
        }

        bool canCreateComponent = false;
        AZ::AssetTypeInfoBus::EventResult(canCreateComponent, product->GetAssetType(), &AZ::AssetTypeInfo::CanCreateComponent, product->GetAssetId());
        if (!canCreateComponent)
        {
            return false;
        }

        AZ::Uuid componentTypeId = AZ::Uuid::CreateNull();
        AZ::AssetTypeInfoBus::EventResult(componentTypeId, product->GetAssetType(), &AZ::AssetTypeInfo::GetComponentTypeId);
        if (componentTypeId.IsNull())
        {
            // we have a component type that handles this asset.
            return false;
        }

        return true;
    }

    // given a list of product assets, create an entity for each one where
    // appropriate.  Note that the list of product assets is expected to already have been filtered
    // by the above functions, or are expected to be direct user choices, not sources.
    void CreateEntitiesAtPoint(
        AZStd::vector<const ProductAssetBrowserEntry*> products,
        AZ::Vector3 location,
        AZ::EntityId parentEntityId, // if valid, will treat the location as a local transform relative to this entity.
        EntityIdList& createdEntities,
        AzFramework::SliceInstantiationTicket& sliceTicket)
    {
        if (products.empty())
        {
            return;
        }

        ScopedUndoBatch undo("Create entities from assets");

        QWidget* mainWindow = nullptr;
        EditorRequests::Bus::BroadcastResult(mainWindow, &EditorRequests::GetMainWindow);

        const AZ::Transform worldTransform = AZ::Transform::CreateTranslation(location);

        struct AssetIdAndComponentTypeId
        {
            AssetIdAndComponentTypeId(AZ::Uuid componentTypeId, AZ::Data::AssetId assetId)
                : m_componentTypeId(componentTypeId)
                , m_assetId(assetId)
            {
            }
            AZ::Uuid m_componentTypeId = AZ::Uuid::CreateNull();
            AZ::Data::AssetId m_assetId;
        };

        for (const AzToolsFramework::AssetBrowser::ProductAssetBrowserEntry* product : products)
        {
            // Handle instantiation of slices.
            if (product->GetAssetType() == AZ::AzTypeInfo<AZ::SliceAsset>::Uuid())
            {
                // Instantiate the slice at the specified location.
                AZ::Data::Asset<AZ::SliceAsset> asset = AZ::Data::AssetManager::Instance().FindOrCreateAsset<AZ::SliceAsset>(
                    product->GetAssetId(), AZ::Data::AssetLoadBehavior::Default);
                if (asset)
                {
                    SliceEditorEntityOwnershipServiceRequestBus::BroadcastResult(
                        sliceTicket, &SliceEditorEntityOwnershipServiceRequests::InstantiateEditorSlice, asset, worldTransform);
                }
            }
            else
            {
                // non-slices, regular entities:

                AZ::Uuid componentTypeId = AZ::Uuid::CreateNull();
                AZ::AssetTypeInfoBus::EventResult(componentTypeId, product->GetAssetType(), &AZ::AssetTypeInfo::GetComponentTypeId);
                if (!componentTypeId.IsNull())
                {
                    AZ::IO::Path entryPath(product->GetName());
                    AZStd::string entityName = entryPath.Stem().Native();
                    if (entityName.empty())
                    {
                        // if we can't use the file name, use the type of asset like "Model".
                        AZ::AssetTypeInfoBus::EventResult(entityName, product->GetAssetType(), &AZ::AssetTypeInfo::GetAssetTypeDisplayName);
                        if (entityName.empty())
                        {
                            entityName = "Entity";
                        }
                    }

                    AZ::EntityId targetEntityId;
                    EditorRequests::Bus::BroadcastResult(
                        targetEntityId, &EditorRequests::CreateNewEntityAtPosition, worldTransform.GetTranslation(), parentEntityId);

                    AZ::Entity* newEntity = nullptr;
                    AZ::ComponentApplicationBus::BroadcastResult(newEntity, &AZ::ComponentApplicationRequests::FindEntity, targetEntityId);

                    if (newEntity == nullptr)
                    {
                        QMessageBox::warning(
                            mainWindow,
                            QObject::tr("Asset Drop Failed"),
                            QStringLiteral("Could not create entity from selected asset(s)."));
                        return;
                    }

                    // Deactivate the entity so the properties on the components can be set.
                    newEntity->Deactivate();

                    newEntity->SetName(entityName);

                    AZ::ComponentTypeList componentsToAdd;
                    componentsToAdd.push_back(componentTypeId);

                     // Add the product as components to this entity.
                    AZStd::vector<AZ::EntityId> entityIds = { targetEntityId };
                    EntityCompositionRequests::AddComponentsOutcome addComponentsOutcome = AZ::Failure(AZStd::string());
                    EntityCompositionRequestBus::BroadcastResult(
                        addComponentsOutcome, &EntityCompositionRequests::AddComponentsToEntities, entityIds, componentsToAdd);
                    
                    if (!addComponentsOutcome.IsSuccess())
                    {
                        AZ_Error(
                            "AssetBrowser",
                            false,
                            "Could not create the requested components from the selected assets: %s",
                            addComponentsOutcome.GetError().c_str());
                        EditorEntityContextRequestBus::Broadcast(&EditorEntityContextRequests::DestroyEditorEntity, targetEntityId);
                        return;
                    }
                    // activate the entity first, so that the primary asset change is done in the context of it being awake.
                    newEntity->Activate();

                    AZ::Component* componentAdded = newEntity->FindComponent(componentTypeId);
                    if (componentAdded)
                    {
                        Components::EditorComponentBase* editorComponent = GetEditorComponent(componentAdded);
                        if (editorComponent)
                        {
                            editorComponent->SetPrimaryAsset(product->GetAssetId());
                        }
                    }

                    ToolsApplicationRequests::Bus::Broadcast(&ToolsApplicationRequests::AddDirtyEntity, newEntity->GetId());
                    createdEntities.push_back(newEntity->GetId());
                }
            }
        }
        // Select the new entity (and deselect others).
        if (!createdEntities.empty())
        {
            ToolsApplicationRequests::Bus::Broadcast(&ToolsApplicationRequests::SetSelectedEntities, createdEntities);
        }
    }
}

AzAssetBrowserRequestHandler::AzAssetBrowserRequestHandler()
{
    using namespace AzToolsFramework::AssetBrowser;

    AssetBrowserInteractionNotificationBus::Handler::BusConnect();
    AzQtComponents::DragAndDropEventsBus::Handler::BusConnect(AzQtComponents::DragAndDropContexts::EditorViewport);
    AzQtComponents::DragAndDropItemViewEventsBus::Handler::BusConnect(AzQtComponents::DragAndDropContexts::EntityOutliner);
}

AzAssetBrowserRequestHandler::~AzAssetBrowserRequestHandler()
{
    AzToolsFramework::AssetBrowser::AssetBrowserInteractionNotificationBus::Handler::BusDisconnect();
    AzQtComponents::DragAndDropEventsBus::Handler::BusDisconnect();
    AzQtComponents::DragAndDropItemViewEventsBus::Handler::BusDisconnect();
}

void AzAssetBrowserRequestHandler::CreateSortAction(
    QMenu* menu,
    AzToolsFramework::AssetBrowser::AssetBrowserThumbnailView* thumbnailView,
    AzToolsFramework::AssetBrowser::AssetBrowserTreeView* treeView,
    QString name,
    AzToolsFramework::AssetBrowser::AssetBrowserEntry::AssetEntrySortMode sortMode)
{
    QAction* action = menu->addAction(
        name,
        [thumbnailView, treeView, sortMode]()
        {
            if (thumbnailView)
            {
                thumbnailView->SetSortMode(sortMode);
            }
            else if (treeView)
            {
                treeView->SetSortMode(sortMode);
                if (treeView->GetAttachedThumbnailView())
                {
                    treeView->GetAttachedThumbnailView()->SetSortMode(sortMode);
                }
            }
        });

    action->setCheckable(true);

    if (thumbnailView)
    {
        if (thumbnailView->GetSortMode() == sortMode)
        {
            action->setChecked(true);
        }
    }
    else if (treeView)
    {
        // If there is a thumbnailView attached, the sorting will be happening in there.
        if (treeView->GetAttachedThumbnailView())
        {
            if (treeView->GetAttachedThumbnailView()->GetSortMode() == sortMode)
            {
                action->setChecked(true);
            }
        }
        else if (treeView->GetSortMode() == sortMode)
        {
            action->setChecked(true);
        }
    }
}
    

void AzAssetBrowserRequestHandler::AddSortMenu(
    QMenu* menu,
    AzToolsFramework::AssetBrowser::AssetBrowserThumbnailView* thumbnailView,
    AzToolsFramework::AssetBrowser::AssetBrowserTreeView* treeView,
    AzToolsFramework::AssetBrowser::AssetBrowserTableView* tableView)
{
    using namespace AzToolsFramework::AssetBrowser;

    //TableView handles its own sorting.
    if (tableView)
    {
        return;
    }

    // Check for the menu being called from the treeview when a tableview is active.
    if (treeView && treeView->GetAttachedTableView() && treeView->GetAttachedTableView()->GetTableViewActive())
    {
        return;
    }

    QMenu* sortMenu = menu->addMenu(QObject::tr("Sort by"));
    
    CreateSortAction(
        sortMenu,
        thumbnailView,
        treeView,
        QObject::tr("Name"), AssetBrowserEntry::AssetEntrySortMode::Name);
    
    CreateSortAction(
        sortMenu,
        thumbnailView,
        treeView,
        QObject::tr("Type"), AssetBrowserEntry::AssetEntrySortMode::FileType);

    CreateSortAction(
        sortMenu,
        thumbnailView,
        treeView,
        QObject::tr("Date"), AssetBrowserEntry::AssetEntrySortMode::LastModified);

    CreateSortAction(
        sortMenu,
        thumbnailView,
        treeView,
        QObject::tr("Size"), AssetBrowserEntry::AssetEntrySortMode::Size);
}

void AzAssetBrowserRequestHandler::AddCreateMenu(QMenu* menu, AZStd::string fullFilePath)
{
    using namespace AzToolsFramework::AssetBrowser;

    AZStd::string folderPath;

    AzFramework::StringFunc::Path::GetFolderPath(fullFilePath.c_str(), folderPath);

    AZ::Uuid sourceID = AZ::Uuid::CreateNull();
    SourceFileCreatorList creators;
    AssetBrowserInteractionNotificationBus::Broadcast(
        &AssetBrowserInteractionNotificationBus::Events::AddSourceFileCreators, folderPath.c_str(), sourceID, creators);
    if (!creators.empty())
    {
        QMenu* createMenu = menu->addMenu(QObject::tr("Create"));
        for (const SourceFileCreatorDetails& creatorDetails : creators)
        {
            if (creatorDetails.m_creator)
            {
                createMenu->addAction(creatorDetails.m_iconToUse, QObject::tr(creatorDetails.m_displayText.c_str()), [sourceID, fullFilePath, creatorDetails]()
                {
                    creatorDetails.m_creator(fullFilePath.c_str(), sourceID);
                });
            }
        }
    }
}

void AzAssetBrowserRequestHandler::AddContextMenuActions(QWidget* caller, QMenu* menu, const AZStd::vector<const AzToolsFramework::AssetBrowser::AssetBrowserEntry*>& entries)
{
    using namespace AzToolsFramework::AssetBrowser;

    QString callerName = QString();
    bool calledFromAssetBrowser = false;

    AssetBrowserTreeView* treeView = qobject_cast<AssetBrowserTreeView*>(caller);
    if (treeView)
    {
        calledFromAssetBrowser = treeView->GetIsAssetBrowserMainView();
    }

    AssetBrowserListView* listView = qobject_cast<AssetBrowserListView*>(caller);
    if (listView)
    {
        calledFromAssetBrowser |= listView->GetIsAssetBrowserMainView();
    }

    AssetBrowserThumbnailView* thumbnailView = qobject_cast<AssetBrowserThumbnailView*>(caller);
    if (thumbnailView)
    {
        calledFromAssetBrowser |= thumbnailView->GetIsAssetBrowserMainView();
    }

    AssetBrowserTableView* tableView = qobject_cast<AssetBrowserTableView*>(caller);
    if (tableView)
    {
        calledFromAssetBrowser |= tableView->GetIsAssetBrowserMainView();
    }

    AssetBrowserFavoritesView* favoritesView = qobject_cast<AssetBrowserFavoritesView*>(caller);
    if (favoritesView)
    {
        calledFromAssetBrowser = false;
    }

    if (!treeView && !tableView && !thumbnailView && !listView && !favoritesView)
    {
        return;
    }

    const AssetBrowserEntry* entry = entries.empty() ? nullptr : entries.front();
    if (!entry)
    {
        return;
    }

    if (favoritesView)
    {
        menu->addAction(
            QObject::tr("View in Asset Browser"),
            [favoritesView, entry]()
            {
                AssetBrowserFavoriteRequestBus::Broadcast(
                    &AssetBrowserFavoriteRequestBus::Events::ViewEntryInAssetBrowser, favoritesView, entry);
            });
    }

    bool isFavorite = false;
    AssetBrowserFavoriteRequestBus::BroadcastResult(isFavorite, &AssetBrowserFavoriteRequestBus::Events::GetIsFavoriteAsset, entry);

    if (isFavorite)
    {
        menu->addAction(
            QObject::tr("Remove from Favorites"),
            [entry]()
            {
                AssetBrowserFavoriteRequestBus::Broadcast(&AssetBrowserFavoriteRequestBus::Events::RemoveEntryFromFavorites, entry);
            });
    }
    else
    {
        if (entry->GetEntryType() != AssetBrowserEntry::AssetEntryType::Product)
        {
            menu->addAction(
                QObject::tr("Add to Favorites"),
                [caller]()
                {
                    AssetBrowserFavoriteRequestBus::Broadcast(&AssetBrowserFavoriteRequestBus::Events::AddFavoriteEntriesButtonPressed, caller);
                });
        }
    }

    if (calledFromAssetBrowser)
    {
        AddSortMenu(menu, thumbnailView, treeView, tableView);
    }

    size_t numOfEntries = entries.size();

    AZStd::string fullFilePath;
    AZStd::string extension;
    bool selectionIsSource{ true };

    switch (entry->GetEntryType())
    {
    case AssetBrowserEntry::AssetEntryType::Product:
        // if its a product, we actually want to perform these operations on the source
        // which will be the parent of the product.
        entry = entry->GetParent();
        if ((!entry) || (entry->GetEntryType() != AssetBrowserEntry::AssetEntryType::Source))
        {
            AZ_Assert(false, "Asset Browser entry product has a non-source parent?");
            break;     // no valid parent.
        }
        selectionIsSource = false;
    // the fall through to the next case is intentional here.
    case AssetBrowserEntry::AssetEntryType::Source:
    {
        AZ::Uuid sourceID = azrtti_cast<const SourceAssetBrowserEntry*>(entry)->GetSourceUuid();
        fullFilePath = entry->GetFullPath();
        AzFramework::StringFunc::Path::GetExtension(fullFilePath.c_str(), extension);

        // Context menu entries that only make sense when there is only one selection should go in here
        // For example, open and rename
        if (numOfEntries == 1)
        {
            // Add the "Open" menu item.
            // Note that source file openers are allowed to "veto" the showing of the "Open" menu if it is 100% known that they aren't
            // openable! for example, custom data formats that are made by Open 3D Engine that can not have a program associated in the
            // operating system to view them. If the only opener that can open that file has no m_opener, then it is not openable.
            SourceFileOpenerList openers;
            AssetBrowserInteractionNotificationBus::Broadcast(
                &AssetBrowserInteractionNotificationBus::Events::AddSourceFileOpeners, fullFilePath.c_str(), sourceID, openers);
            bool validOpenersFound = false;
            bool vetoOpenerFound = false;
            for (const SourceFileOpenerDetails& openerDetails : openers)
            {
                if (openerDetails.m_opener)
                {
                    // we found a valid opener (non-null).  This means that the system is saying that it knows how to internally
                    // edit this source file and has a custom editor for it.
                    validOpenersFound = true;
                }
                else
                {
                    // if we get here it means someone intentionally registered a callback with a null function pointer
                    // the API treats this as a 'veto' opener - meaning that the system wants us NOT to allow the operating system
                    // to open this source file as a default fallback.
                    vetoOpenerFound = true;
                }
            }

            if (validOpenersFound)
            {
                // if we get here then there is an opener installed for this kind of asset
                // and it is not null, meaning that it is not vetoing our ability to open the file.
                for (const SourceFileOpenerDetails& openerDetails : openers)
                {
                    // bind that function to the current loop element.
                    if (openerDetails.m_opener) // only VALID openers with an actual callback.
                    {
                        menu->addAction(
                            openerDetails.m_iconToUse, QObject::tr(openerDetails.m_displayText.c_str()),
                            [sourceID, fullFilePath, openerDetails]()
                            {
                                openerDetails.m_opener(fullFilePath.c_str(), sourceID);
                            });
                    }
                }
            }

            // we always add the default "open with your operating system" unless a veto opener is found
            if (!vetoOpenerFound)
            {
                // if we found no valid openers and no veto openers then just allow it to be opened with the operating system itself.
                menu->addAction(
                    QObject::tr("Open with associated application..."),
                    [fullFilePath]()
                    {
                        OpenWithOS(fullFilePath);
                    });
            }

            menu->addAction(
                QObject::tr("Open in another Asset Browser"),
                [fullFilePath, thumbnailView, tableView]()
                {
                    AzAssetBrowserWindow* newAssetBrowser = AzAssetBrowserMultiWindow::OpenNewAssetBrowserWindow();
                    
                    if (thumbnailView)
                    {
                        newAssetBrowser->SetCurrentMode(AssetBrowserMode::ThumbnailView);
                    }
                    else if (tableView)
                    {
                        newAssetBrowser->SetCurrentMode(AssetBrowserMode::TableView);
                    }
                    else
                    {
                        newAssetBrowser->SetCurrentMode(AssetBrowserMode::ListView);
                    }

                    newAssetBrowser->SelectAsset(fullFilePath.c_str());
                });

            AZStd::vector<const ProductAssetBrowserEntry*> products;
            entry->GetChildrenRecursively<ProductAssetBrowserEntry>(products);

<<<<<<< HEAD
=======
            // slice source files need to react by adding additional menu items, regardless of status of compile or presence of products.
            if (AzFramework::StringFunc::Equal(extension.c_str(), AzToolsFramework::SliceUtilities::GetSliceFileExtension().c_str(), false))
            {
                AzToolsFramework::SliceUtilities::CreateSliceAssetContextMenu(menu, fullFilePath);

                // SliceUtilities is in AZToolsFramework and can't open viewports, so add the relationship view open command here.
                if (!products.empty())
                {
                    const ProductAssetBrowserEntry* productEntry = products[0];
                    menu->addAction(
                        "Open in Slice Relationship View",
                        [productEntry]()
                        {
                            QtViewPaneManager::instance()->OpenPane(LyViewPane::SliceRelationships);

                            const ProductAssetBrowserEntry* product = azrtti_cast<const ProductAssetBrowserEntry*>(productEntry);

                            AzToolsFramework::SliceRelationshipRequestBus::Broadcast(
                                &AzToolsFramework::SliceRelationshipRequests::OnSliceRelationshipViewRequested, product->GetAssetId());
                        });
                }
            }

>>>>>>> d700cb56
            if (!products.empty() || (entry->GetEntryType() == AssetBrowserEntry::AssetEntryType::Source))
            {
                CFileUtil::PopulateQMenu(caller, menu, fullFilePath);
            }
            if (calledFromAssetBrowser && selectionIsSource)
            {
                // Add Rename option
                QAction* action = menu->addAction(
                    QObject::tr("Rename asset"),
                    [treeView, listView, thumbnailView, tableView]()
                    {
                        if (treeView)
                        {
                            treeView->RenameEntry();
                        }
                        else if (listView)
                        {
                            listView->RenameEntry();
                        }
                        else if (thumbnailView)
                        {
                            thumbnailView->RenameEntry();
                        }
                        else if (tableView)
                        {
                            tableView->RenameEntry();
                        }
                    });
                action->setShortcut(Qt::Key_F2);
                action->setShortcutContext(Qt::WidgetWithChildrenShortcut);
            }
        }

        if (calledFromAssetBrowser && selectionIsSource)
        {
            // Add Delete option
            QAction* action = menu->addAction(
                QObject::tr("Delete asset%1").arg(numOfEntries > 1 ? "s" : ""),
                [treeView, listView, thumbnailView, tableView]()
                {
                    if (treeView)
                    {
                        treeView->DeleteEntries();
                    }
                    else if (listView)
                    {
                        listView->DeleteEntries();
                    }
                    else if (thumbnailView)
                    {
                        thumbnailView->DeleteEntries();
                    }
                    else if (tableView)
                    {
                        tableView->DeleteEntries();
                    }
                });
            action->setShortcut(QKeySequence::Delete);
            action->setShortcutContext(Qt::WidgetWithChildrenShortcut);

            // Add Duplicate option
            action = menu->addAction(
                QObject::tr("Duplicate asset%1").arg(numOfEntries > 1 ? "s" : ""),
                [treeView, listView, thumbnailView, tableView]()
                {
                    if (treeView)
                    {
                        treeView->DuplicateEntries();
                    }
                    else if (listView)
                    {
                        listView->DuplicateEntries();
                    }
                    else if (thumbnailView)
                    {
                        thumbnailView->DuplicateEntries();
                    }
                    else if (tableView)
                    {
                        tableView->DuplicateEntries();
                    }
                });
            action->setShortcut(QKeySequence("Ctrl+D"));
            action->setShortcutContext(Qt::WidgetWithChildrenShortcut);

            // Add Move to option
            menu->addAction(
                QObject::tr("Move to"),
                [treeView, listView, thumbnailView, tableView]()
                {
                    if (treeView)
                    {
                        treeView->MoveEntries();
                    }
                    else if (listView)
                    {
                        listView->MoveEntries();
                    }
                    else if (thumbnailView)
                    {
                        thumbnailView->MoveEntries();
                    }
                    else if (tableView)
                    {
                        tableView->MoveEntries();
                    }
                });
        }
    }
    break;
    case AssetBrowserEntry::AssetEntryType::Folder:
    {
        fullFilePath = entry->GetFullPath();

        CFileUtil::PopulateQMenu(caller, menu, fullFilePath);

        if (calledFromAssetBrowser)
        {
            if (numOfEntries == 1)
            {
                // Add Rename option
                QAction* action = menu->addAction(
                    QObject::tr("Rename Folder"),
                    [treeView, listView, thumbnailView, tableView]()
                    {
                        if (treeView)
                        {
                            treeView->RenameEntry();
                        }
                        else if (listView)
                        {
                            listView->RenameEntry();
                        }
                        else if (thumbnailView)
                        {
                            thumbnailView->RenameEntry();
                        }
                        else if (tableView)
                        {
                            tableView->RenameEntry();
                        }
                    });
                action->setShortcut(Qt::Key_F2);
                action->setShortcutContext(Qt::WidgetWithChildrenShortcut);

                // Add Delete option
                action = menu->addAction(
                    QObject::tr("Delete Folder"),
                    [treeView, listView, thumbnailView, tableView]()
                    {
                        if (treeView)
                        {
                            treeView->DeleteEntries();
                        }
                        else if (listView)
                        {
                            listView->DeleteEntries();
                        }
                        else if (thumbnailView)
                        {
                            thumbnailView->DeleteEntries();
                        }
                        else if (tableView)
                        {
                            tableView->DeleteEntries();
                        }
                    });
                action->setShortcut(QKeySequence::Delete);
                action->setShortcutContext(Qt::WidgetWithChildrenShortcut);

                // Add Move to option
                menu->addAction(
                    QObject::tr("Move to"),
                    [treeView, listView, thumbnailView, tableView]()
                    {
                        if (treeView)
                        {
                            treeView->MoveEntries();
                        }
                        else if (listView)
                        {
                            listView->MoveEntries();
                        }
                        else if (thumbnailView)
                        {
                            thumbnailView->MoveEntries();
                        }
                        else if (tableView)
                        {
                            tableView->MoveEntries();
                        }
                    });
                AddCreateMenu(menu, fullFilePath);
            }
        }
    }
    break;
    default:
        break;
    }
}

bool AzAssetBrowserRequestHandler::CanAcceptDragAndDropEvent(QDropEvent* event, AzQtComponents::DragAndDropContextBase& context) const
{
    using namespace AzQtComponents;
    using namespace AzToolsFramework;
    using namespace AzToolsFramework::AssetBrowser;
    using namespace AzAssetBrowserRequestHandlerPrivate;

    // if a listener with a higher priority already claimed this event, do not touch it.
    ViewportDragContext* viewportDragContext = azrtti_cast<ViewportDragContext*>(&context);
    if ((!event) || (!event->mimeData()) || (event->isAccepted()) || (!viewportDragContext))
    {
        return false;
    }

    return DecodeDragMimeData(event->mimeData());
}

bool AzAssetBrowserRequestHandler::DecodeDragMimeData(const QMimeData* mimeData,
    AZStd::vector<const AzToolsFramework::AssetBrowser::ProductAssetBrowserEntry*>* outProducts) const
{
    using namespace AzToolsFramework;
    using namespace AzToolsFramework::AssetBrowser;
    using namespace AzAssetBrowserRequestHandlerPrivate;

    // what we'd like to do with drop events is create an entity per selected logical asset
    // Note that some types of source files (FBX,...) produce more than one product.  In this case,
    // this default fallback handler will choose the most likely representitive one using a heuristic
    // and only return that one.
    // once AB supports multi-select, the data might contain a mixture of
    // selected source files, selected products.  Selecting a source file should evaluate its products
    // selecting a product should always use the product.

    bool canAcceptEvent = false;
    AZStd::vector<const AssetBrowserEntry*> allEntries;
    if (!AzToolsFramework::AssetBrowser::Utils::FromMimeData(mimeData, allEntries))
    {
        return false;
    }
    // all entries now contains the actual list of actually selected entries (not their children)
    for (const AssetBrowserEntry* entry : allEntries)
    {
        if (entry->GetEntryType() == AssetBrowserEntry::AssetEntryType::Source)
        {
            // This default fallback handler doesn't care about source files.
            // If you want to support source file drag operations, implement a listener with a higher priority
            // in your gem, and connect to the drag and drop busses.  You can then intercept it and use code similar
            // to the above to decode the mime data and do whatever you need to do, consuming the event so that
            // we don't reach this point.

            // Because of that, this handler only cares about products, so we convert any source entries to the most
            // reasonable target product candidate.
            AZStd::vector<const ProductAssetBrowserEntry*> candidateProducts;
            entry->GetChildrenRecursively<ProductAssetBrowserEntry>(candidateProducts);
            const ProductAssetBrowserEntry* mostReasonable = GetPrimaryProduct(candidateProducts);
            if (mostReasonable)
            {
                canAcceptEvent = true;
                if (outProducts)
                {
                    if (AZStd::ranges::find(*outProducts, mostReasonable) == outProducts->end())
                    {
                        outProducts->push_back(mostReasonable);
                    }
                }
            }
        }
        else if (entry->GetEntryType() == AssetBrowserEntry::AssetEntryType::Product)
        {
            const ProductAssetBrowserEntry* product = static_cast<const ProductAssetBrowserEntry*>(entry);
            // a product is directly selected - this overrides any rules we have about heuristics
            // since its an explicit user action
            if (ProductHasAssociatedComponent(product))
            {
                // its a creatable one.
                canAcceptEvent = true;
                if (outProducts)
                {
                    if (AZStd::ranges::find(*outProducts, product) == outProducts->end())
                    {
                        outProducts->push_back(product);
                    }
                }
            }
        }
    }
    return canAcceptEvent;
}


void AzAssetBrowserRequestHandler::DragEnter(QDragEnterEvent* event, AzQtComponents::DragAndDropContextBase& context)
{
    if (CanAcceptDragAndDropEvent(event, context))
    {
        event->setDropAction(Qt::CopyAction);
        event->setAccepted(true);
    }
}

void AzAssetBrowserRequestHandler::DragMove(QDragMoveEvent* event, AzQtComponents::DragAndDropContextBase& context)
{
    if (CanAcceptDragAndDropEvent(event, context))
    {
        event->setDropAction(Qt::CopyAction);
        event->setAccepted(true);
    }
}

void AzAssetBrowserRequestHandler::DragLeave(QDragLeaveEvent* /*event*/)
{
    // opportunities to clean up any preview objects here.
}

// listview/outliner dragging:
void AzAssetBrowserRequestHandler::CanDropItemView(bool& accepted, AzQtComponents::DragAndDropContextBase& context)
{
    using namespace AzToolsFramework;
    if (accepted)
    {
        return; // someone else already took this!
    }

    if (EntityOutlinerDragAndDropContext* outlinerContext = azrtti_cast<EntityOutlinerDragAndDropContext*>(&context))
    {
        if (DecodeDragMimeData(outlinerContext->m_dataBeingDropped))
        {
            accepted = true;
        }
    }
}

void AzAssetBrowserRequestHandler::DoDropItemView(bool& accepted, AzQtComponents::DragAndDropContextBase& context)
{
    using namespace AzToolsFramework;
    using namespace AzToolsFramework::AssetBrowser;
    using namespace AzAssetBrowserRequestHandlerPrivate;

    if (accepted)
    {
        return; // someone else already took this!
    }

    if (EntityOutlinerDragAndDropContext* outlinerContext = azrtti_cast<EntityOutlinerDragAndDropContext*>(&context))
    {
        // drop the item(s)
        AZStd::vector<const ProductAssetBrowserEntry*> products;
        if (DecodeDragMimeData(outlinerContext->m_dataBeingDropped, &products))
        {
            accepted = true;
            // in this case, it should behave just like dropping the entity into the world at world origin.
            // Make a scoped undo that covers the ENTIRE operation.
            AZ::Vector3 createLocation = AZ::Vector3::CreateZero();
            if (!outlinerContext->m_parentEntity.IsValid())
            {
                EditorRequestBus::BroadcastResult(createLocation, &EditorRequestBus::Events::GetWorldPositionAtViewportCenter);
            }

            EntityIdList createdEntities;
            AzFramework::SliceInstantiationTicket sliceTicket;
            CreateEntitiesAtPoint(products, createLocation, outlinerContext->m_parentEntity, createdEntities, sliceTicket);
        }
    }
}

// There are two paths for generating entities by dragging and dropping from the asset browser.
// This logic handles dropping them into the viewport. Dropping them in the outliner is handled by OutlinerListModel::DropMimeDataAssets.
void AzAssetBrowserRequestHandler::Drop(QDropEvent* event, AzQtComponents::DragAndDropContextBase& context)
{
    using namespace AzToolsFramework;
    using namespace AzToolsFramework::AssetBrowser;
    using namespace AzQtComponents;
    using namespace AzAssetBrowserRequestHandlerPrivate;

    if (event->isAccepted())
    {
        return; // don't double handle drop events.
    }

    AZStd::vector<const ProductAssetBrowserEntry*> products;
    ViewportDragContext* viewportDragContext = azrtti_cast<ViewportDragContext*>(&context);

    if ((!viewportDragContext)||(!DecodeDragMimeData(event->mimeData(), &products)))
    {
        return;
    }
    
    event->setDropAction(Qt::CopyAction);
    event->setAccepted(true);

    EntityIdList createdEntities;
    AzFramework::SliceInstantiationTicket sliceTicket;

    CreateEntitiesAtPoint(products, viewportDragContext->m_hitLocation, AZ::EntityId(), createdEntities, sliceTicket);
}

void AzAssetBrowserRequestHandler::AddSourceFileOpeners(
    [[maybe_unused]] const char* fullSourceFileName,
    const AZ::Uuid& sourceUUID,
    AzToolsFramework::AssetBrowser::SourceFileOpenerList& openers)
{
    using namespace AzToolsFramework;

    //Get asset group to support a variety of file extensions
    const AzToolsFramework::AssetBrowser::SourceAssetBrowserEntry* fullDetails =
        AzToolsFramework::AssetBrowser::SourceAssetBrowserEntry::GetSourceByUuid(sourceUUID);
    if (!fullDetails)
    {
        return;
    }

    // check to see if it is a default "generic" serializable asset
    // and open the asset editor if so. Check whether the Generic Asset handler handles this kind of asset.
    // to do so we need the actual type of that asset, which requires an asset type, not a source type.
    AZ::Data::AssetManager& manager = AZ::Data::AssetManager::Instance();

    // find a product type to query against.
    AZStd::vector<const AssetBrowser::ProductAssetBrowserEntry*> candidates;
    fullDetails->GetChildrenRecursively<AssetBrowser::ProductAssetBrowserEntry>(candidates);

    // find the first one that is handled by something:
    for (const AssetBrowser::ProductAssetBrowserEntry* productEntry : candidates)
    {
        // is there a Generic Asset Handler for it?
        AZ::Data::AssetType productAssetType = productEntry->GetAssetType();
        if ((productAssetType == AZ::Data::s_invalidAssetType) || (!productEntry->GetAssetId().IsValid()))
        {
            continue;
        }

        if (const AZ::Data::AssetHandler* assetHandler = manager.GetHandler(productAssetType))
        {
            if (!azrtti_istypeof<AzFramework::GenericAssetHandlerBase*>(assetHandler))
            {
                // it is not the generic asset handler.
                continue;
            }
            
            // yes, it is the generic asset handler, so install an opener that sends it to the Asset Editor.

            AZ::Data::AssetId assetId = productEntry->GetAssetId();
            AZ::Data::AssetType assetType = productEntry->GetAssetType();

            openers.push_back(
            {
                "Open_In_Asset_Editor",
                "Open in Asset Editor...",
                QIcon(),
                [assetId, assetType](const char* /*fullSourceFileNameInCallback*/, const AZ::Uuid& /*sourceUUID*/)
            {
                AZ::Data::Asset<AZ::Data::AssetData> asset = AZ::Data::AssetManager::Instance().FindOrCreateAsset(assetId, assetType, AZ::Data::AssetLoadBehavior::Default);
                AzToolsFramework::AssetEditor::AssetEditorRequestsBus::Broadcast(&AzToolsFramework::AssetEditor::AssetEditorRequests::OpenAssetEditor, asset);
            }
            });
            break; // no need to proceed further
        }
    }
}

void AzAssetBrowserRequestHandler::AddSourceFileCreators([[maybe_unused]] const char* fullSourceFileName, [[maybe_unused]] const AZ::Uuid& sourceUUID, [[maybe_unused]] AzToolsFramework::AssetBrowser::SourceFileCreatorList& creators)
{
}

void AzAssetBrowserRequestHandler::OpenAssetInAssociatedEditor(const AZ::Data::AssetId& assetId, bool& alreadyHandled)
{
    using namespace AzToolsFramework::AssetBrowser;
    if (alreadyHandled)
    {
        // a higher priority listener has already taken this request.
        return;
    }
    const SourceAssetBrowserEntry* source = SourceAssetBrowserEntry::GetSourceByUuid(assetId.m_guid);
    if (!source)
    {
        return;
    }

    AZStd::string fullEntryPath = source->GetFullPath();
    AZ::Uuid sourceID = source->GetSourceUuid();

    if (fullEntryPath.empty())
    {
        return;
    }

    QWidget* mainWindow = nullptr;
    AzToolsFramework::EditorRequestBus::BroadcastResult(mainWindow, &AzToolsFramework::EditorRequests::GetMainWindow);

    SourceFileOpenerList openers;
    AssetBrowserInteractionNotificationBus::Broadcast(&AssetBrowserInteractionNotificationBus::Events::AddSourceFileOpeners, fullEntryPath.c_str(), sourceID, openers);

    // did anyone actually accept it?
    if (!openers.empty())
    {
        // yes, call the opener and return.

        // are there more than one opener(s)?
        const SourceFileOpenerDetails* openerToUse = nullptr;
        // a function which reassigns openerToUse to be the selected one.
        AZStd::function<void(const SourceFileOpenerDetails*)> switchToOpener = [&openerToUse](const SourceFileOpenerDetails* switchTo)
            {
                openerToUse = switchTo;
            };

        // callers are allowed to add nullptr to openers.  So we only evaluate the valid ones.
        // and if there is only one valid one, we use that one.
        const SourceFileOpenerDetails* firstValidOpener = nullptr;
        int numValidOpeners = 0;
        QMenu menu(mainWindow);
        for (const SourceFileOpenerDetails& openerDetails : openers)
        {
            // bind that function to the current loop element.
            if (openerDetails.m_opener) // only VALID openers with an actual callback.
            {
                ++numValidOpeners;
                if (!firstValidOpener)
                {
                    firstValidOpener = &openerDetails;
                }
                // bind a callback such that when the menu item is clicked, it sets that as the opener to use.
                menu.addAction(openerDetails.m_iconToUse, QObject::tr(openerDetails.m_displayText.c_str()), mainWindow, [switchToOpener, details = &openerDetails] { return switchToOpener(details); });
            }
        }

        if (numValidOpeners > 1) // more than one option was added
        {
            menu.addSeparator();
            menu.addAction(QObject::tr("Cancel"), [switchToOpener] { return switchToOpener(nullptr); }); // just something to click on to avoid doing anything.
            menu.exec(QCursor::pos());
        }
        else if (numValidOpeners == 1)
        {
            openerToUse = firstValidOpener;
        }

        // did we select one and did it have a function to call?
        if ((openerToUse) && (openerToUse->m_opener))
        {
            openerToUse->m_opener(fullEntryPath.c_str(), sourceID);
        }
        alreadyHandled = true;
        return; // an opener handled this, no need to proceed further.
    }

    // if we get here, nothing handled it, so try the operating system.
    alreadyHandled = OpenWithOS(fullEntryPath);
}

bool AzAssetBrowserRequestHandler::OpenWithOS(const AZStd::string& fullEntryPath)
{
    bool openedSuccessfully = QDesktopServices::openUrl(QUrl::fromLocalFile(QString::fromUtf8(fullEntryPath.c_str())));
    if (!openedSuccessfully)
    {
        AZ_Printf("Asset Browser", "Unable to open '%s' using the operating system.  There might be no editor associated with this kind of file.\n", fullEntryPath.c_str());
    }

    return openedSuccessfully;
}

AzAssetBrowserWindow* AzAssetBrowserRequestHandler::FindAzAssetBrowserWindow(QWidget* widgetToStartSearchFrom)
{
    AzAssetBrowserWindow* assetBrowserWindow = nullptr;
    if (widgetToStartSearchFrom)
    {
        assetBrowserWindow = FindAzAssetBrowserWindowThatContainsWidget(widgetToStartSearchFrom);
    }

    if (!assetBrowserWindow)
    {
        assetBrowserWindow = AzToolsFramework::GetViewPaneWidget<AzAssetBrowserWindow>(LyViewPane::AssetBrowser);
    }

    return assetBrowserWindow;
}

AzAssetBrowserWindow* AzAssetBrowserRequestHandler::FindAzAssetBrowserWindowThatContainsWidget(QWidget* widget)
{
    AzAssetBrowserWindow* targetAssetBrowserWindow = nullptr;
    QWidget* candidate = widget;
    while (!targetAssetBrowserWindow)
    {
        targetAssetBrowserWindow = qobject_cast<AzAssetBrowserWindow*>(candidate);
        if (targetAssetBrowserWindow)
        {
            return targetAssetBrowserWindow;
        }

        if (!candidate->parentWidget())
        {
            return nullptr;
        }

        candidate = candidate->parentWidget();
    }

    return nullptr;
}

void AzAssetBrowserRequestHandler::SelectAsset(QWidget* caller, const AZStd::string& fullFilePath)
{
    if (AzAssetBrowserWindow* assetBrowserWindow = FindAzAssetBrowserWindow(caller))
    {
        assetBrowserWindow->SelectAsset(fullFilePath.c_str(), false);
    }
}

void AzAssetBrowserRequestHandler::SelectFolderAsset([[maybe_unused]] QWidget* caller, [[maybe_unused]] const AZStd::string& fullFolderPath)
{
    if (AzAssetBrowserWindow* assetBrowserWindow = FindAzAssetBrowserWindow(caller))
    {
        assetBrowserWindow->SelectAsset(fullFolderPath.c_str(), true);
    }
}<|MERGE_RESOLUTION|>--- conflicted
+++ resolved
@@ -699,32 +699,6 @@
             AZStd::vector<const ProductAssetBrowserEntry*> products;
             entry->GetChildrenRecursively<ProductAssetBrowserEntry>(products);
 
-<<<<<<< HEAD
-=======
-            // slice source files need to react by adding additional menu items, regardless of status of compile or presence of products.
-            if (AzFramework::StringFunc::Equal(extension.c_str(), AzToolsFramework::SliceUtilities::GetSliceFileExtension().c_str(), false))
-            {
-                AzToolsFramework::SliceUtilities::CreateSliceAssetContextMenu(menu, fullFilePath);
-
-                // SliceUtilities is in AZToolsFramework and can't open viewports, so add the relationship view open command here.
-                if (!products.empty())
-                {
-                    const ProductAssetBrowserEntry* productEntry = products[0];
-                    menu->addAction(
-                        "Open in Slice Relationship View",
-                        [productEntry]()
-                        {
-                            QtViewPaneManager::instance()->OpenPane(LyViewPane::SliceRelationships);
-
-                            const ProductAssetBrowserEntry* product = azrtti_cast<const ProductAssetBrowserEntry*>(productEntry);
-
-                            AzToolsFramework::SliceRelationshipRequestBus::Broadcast(
-                                &AzToolsFramework::SliceRelationshipRequests::OnSliceRelationshipViewRequested, product->GetAssetId());
-                        });
-                }
-            }
-
->>>>>>> d700cb56
             if (!products.empty() || (entry->GetEntryType() == AssetBrowserEntry::AssetEntryType::Source))
             {
                 CFileUtil::PopulateQMenu(caller, menu, fullFilePath);
