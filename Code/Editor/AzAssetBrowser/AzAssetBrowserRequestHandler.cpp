
/*
 * Copyright (c) Contributors to the Open 3D Engine Project.
 * For complete copyright and license terms please see the LICENSE at the root of this distribution.
 *
 * SPDX-License-Identifier: Apache-2.0 OR MIT
 *
 */

#include "EditorDefs.h"

#include <AzAssetBrowser/AzAssetBrowserMultiWindow.h>
#include "AzAssetBrowser/AzAssetBrowserWindow.h"
#include "AzAssetBrowserRequestHandler.h"

// Qt
#include <QDesktopServices>
#include <QMenu>
#include <QObject>
#include <QString>

// AzCore
#include <AzCore/std/string/wildcard.h>
#include <AzCore/std/sort.h>
#include <AzCore/Asset/AssetManager.h>
#include <AzCore/Asset/AssetTypeInfoBus.h>

// AzFramework
#include <AzFramework/API/ApplicationAPI.h>
#include <AzFramework/Asset/GenericAssetHandler.h>

// AzToolsFramework
#include <AzToolsFramework/API/EntityCompositionRequestBus.h>
#include <AzToolsFramework/AssetBrowser/Entries/AssetBrowserEntryUtils.h>
#include <AzToolsFramework/AssetBrowser/Entries/ProductAssetBrowserEntry.h>
#include <AzToolsFramework/AssetBrowser/Entries/SourceAssetBrowserEntry.h>
<<<<<<< HEAD
#include <AzToolsFramework/AssetBrowser/Favorites/AssetBrowserFavoritesView.h>
#include <AzToolsFramework/AssetBrowser/Views/AssetBrowserExpandedTableView.h>
=======
>>>>>>> 5a775897
#include <AzToolsFramework/AssetBrowser/Views/AssetBrowserTableView.h>
#include <AzToolsFramework/AssetBrowser/Views/AssetBrowserListView.h>
#include <AzToolsFramework/AssetBrowser/Views/AssetBrowserThumbnailView.h>
#include <AzToolsFramework/AssetBrowser/Views/AssetBrowserTreeView.h>
#include <AzToolsFramework/AssetEditor/AssetEditorBus.h>
#include <AzToolsFramework/Commands/EntityStateCommand.h>
#include <AzToolsFramework/Entity/EditorEntityHelpers.h>
#include <AzToolsFramework/Entity/SliceEditorEntityOwnershipServiceBus.h>
#include <AzToolsFramework/Slice/SliceUtilities.h>
#include <AzToolsFramework/ToolsComponents/EditorComponentBase.h>
#include <AzToolsFramework/ToolsComponents/EditorLayerComponent.h>
#include <AzToolsFramework/ToolsComponents/GenericComponentWrapper.h>
#include <AzToolsFramework/ToolsComponents/TransformComponent.h>
#include <AzToolsFramework/UI/Slice/SliceRelationshipBus.h>
#include <AzToolsFramework/UI/UICore/WidgetHelpers.h>

// AzQtComponents
#include <AzQtComponents/DragAndDrop/ViewportDragAndDrop.h>
#include <AzToolsFramework/UI/Outliner/EntityOutlinerDragAndDropContext.h>

// Editor
#include "IEditor.h"
#include "Include/IObjectManager.h"
#include "CryEditDoc.h"
#include "QtViewPaneManager.h"

namespace AzAssetBrowserRequestHandlerPrivate
{
    using namespace AzToolsFramework;
    using namespace AzToolsFramework::AssetBrowser;

    bool ProductHasAssociatedComponent(const ProductAssetBrowserEntry* product);

    // given a list of products all belonging to the same parent source file
    // select just one that can best represent the entire source file.
    // it does so by collecting all of the assets that have valid create-able
    // components associated with them and sorts them using
    // a heuristic which prefers exact name matches, and operates in alphabetic order otherwise.
    // for example in the scenario, where we pass in the products all from bike.fbx:
    // bike.fbx
    //   +--- wheel01.model
    //   +--- wheel02.model
    //   +--- chasis.model
    //   +--- bike_gloss_texture.texture
    //   +--- bike_gloss_material.material
    //   +--- bike.model        <--- select this one, its an exact match
    //
    // this behavior can be controlled by an AssetTypeInfo listener, it can add priority
    // to the sort order of an asset by type.  For example in the above scenario, an asset
    // type listener could override the priority of 'material' and thus cause it to end up
    // higher up or lower down on the final list of products to choose from.

    const ProductAssetBrowserEntry* GetPrimaryProduct(AZStd::vector<const ProductAssetBrowserEntry*>& entries)
    {
        const SourceAssetBrowserEntry* parentSource = nullptr;

        AZStd::vector<const ProductAssetBrowserEntry*> validEntries;
        validEntries.reserve(entries.size());
        for (const auto entry : entries)
        {
            if (!ProductHasAssociatedComponent(entry))
            {
                continue;
            }
            validEntries.push_back(entry);
        }

        if (validEntries.empty())
        {
            return nullptr;
        }

        // make sure all the valid entries share the same parent source file, and get the source!
        for (const auto entry : validEntries)
        {
            if (entry->GetParent() == nullptr)
            {
                return entry; // return the first one in the case of a weird disconnected situation
            }
            if ((parentSource) && (parentSource != entry->GetParent()))
            {
                return entry; // if they have different parents, something is wrong, return the first one we find.
            }
            if (entry->GetParent()->GetEntryType() == AssetBrowserEntry::AssetEntryType::Source)
            {
                parentSource = static_cast<const SourceAssetBrowserEntry*>(entry->GetParent());
            }
        }

        if (!parentSource)
        {
            return nullptr; 
        }
        AZ::IO::Path parentName = parentSource->GetName();
        AZ::IO::PathView parentNameWithoutExtension = parentName.Stem();
        AZ::IO::PathView parentNameWithoutExtensionCaseInsensitive(parentNameWithoutExtension.Native(), AZ::IO::WindowsPathSeparator);

        // if we get here, we know that all the entries have the same source parent and are thus related to each other.
        // in this case, we can run the heuristic.
        // sort the valid entries so that they are arranged from most preferred to least preferred
        // asset to create a component for:

        AZStd::sort(
            validEntries.begin(),
            validEntries.end(),
            [&](const ProductAssetBrowserEntry* a, const ProductAssetBrowserEntry* b)
            {
                // first, we use the priority system:
                int sortPriorityA = 0;
                int sortPriorityB = 0;
                AZ::AssetTypeInfoBus::EventResult(
                    sortPriorityA, a->GetAssetType(),
                    &AZ::AssetTypeInfo::GetAssetTypeDragAndDropCreationPriority);
                AZ::AssetTypeInfoBus::EventResult(
                    sortPriorityB, b->GetAssetType(),
                    &AZ::AssetTypeInfo::GetAssetTypeDragAndDropCreationPriority);

                if (sortPriorityA > sortPriorityB)
                {
                    return true; // A definitely before B
                }
                else if (sortPriorityA < sortPriorityB)
                {
                    return false; // B definitely before A
                }

                // Getting here means their sort priority is equal.  When this is the case, we use a
                // secondary sort scheme, which is to prefer the assets that have the exact
                // same name as the parent source asset:

                // Make a temporary PathView that uses a WindowsPathSeparator, to have the path comparisons be case-insensitive on
                // non-Windows platforms as well. By default Windows uses the WindowsPathSeparator so it is already case-insensitive on
                // Windows
                AZ::IO::PathView nameAWithoutExtension = AZ::IO::PathView(a->GetName(), AZ::IO::WindowsPathSeparator).Stem();
                AZ::IO::PathView nameBWithoutExtension = AZ::IO::PathView(b->GetName(), AZ::IO::WindowsPathSeparator).Stem();

                const bool aMatches = nameAWithoutExtension == parentNameWithoutExtensionCaseInsensitive;
                const bool bMatches = nameBWithoutExtension == parentNameWithoutExtensionCaseInsensitive;

                if ((aMatches) && (!bMatches))
                {
                    return true; // A definitely before B
                }
                if ((!aMatches) && (bMatches))
                {
                    return false; // B definitely before A
                }

                // if nothing else, sort alphabetically.  A is before B if
                // strcmp A, B < 0.  Otherwise A is not before B.  Use the extension
                // here so as to eliminate ties.
                return a->GetName() < b->GetName();
            });
        
        // since the valid entries are already sorted, just return the first one.
        return validEntries[0];
    }

    // return true if a given product has an asociated component type.
    bool ProductHasAssociatedComponent(const ProductAssetBrowserEntry* product)
    {
        if (!product)
        {
            return false;
        }

        if (product->GetAssetType() == AZ::AzTypeInfo<AZ::SliceAsset>::Uuid())
        {
            return true; // we can always instantiate slices.
        }

        bool canCreateComponent = false;
        AZ::AssetTypeInfoBus::EventResult(canCreateComponent, product->GetAssetType(), &AZ::AssetTypeInfo::CanCreateComponent, product->GetAssetId());
        if (!canCreateComponent)
        {
            return false;
        }

        AZ::Uuid componentTypeId = AZ::Uuid::CreateNull();
        AZ::AssetTypeInfoBus::EventResult(componentTypeId, product->GetAssetType(), &AZ::AssetTypeInfo::GetComponentTypeId);
        if (componentTypeId.IsNull())
        {
            // we have a component type that handles this asset.
            return false;
        }

        return true;
    }

    // given a list of product assets, create an entity for each one where
    // appropriate.  Note that the list of product assets is expected to already have been filtered
    // by the above functions, or are expected to be direct user choices, not sources.
    void CreateEntitiesAtPoint(
        AZStd::vector<const ProductAssetBrowserEntry*> products,
        AZ::Vector3 location,
        AZ::EntityId parentEntityId, // if valid, will treat the location as a local transform relative to this entity.
        EntityIdList& createdEntities,
        AzFramework::SliceInstantiationTicket& sliceTicket)
    {
        if (products.empty())
        {
            return;
        }

        ScopedUndoBatch undo("Create entities from assets");

        QWidget* mainWindow = nullptr;
        EditorRequests::Bus::BroadcastResult(mainWindow, &EditorRequests::GetMainWindow);

        const AZ::Transform worldTransform = AZ::Transform::CreateTranslation(location);

        struct AssetIdAndComponentTypeId
        {
            AssetIdAndComponentTypeId(AZ::Uuid componentTypeId, AZ::Data::AssetId assetId)
                : m_componentTypeId(componentTypeId)
                , m_assetId(assetId)
            {
            }
            AZ::Uuid m_componentTypeId = AZ::Uuid::CreateNull();
            AZ::Data::AssetId m_assetId;
        };

        for (const AzToolsFramework::AssetBrowser::ProductAssetBrowserEntry* product : products)
        {
            // Handle instantiation of slices.
            if (product->GetAssetType() == AZ::AzTypeInfo<AZ::SliceAsset>::Uuid())
            {
                // Instantiate the slice at the specified location.
                AZ::Data::Asset<AZ::SliceAsset> asset = AZ::Data::AssetManager::Instance().FindOrCreateAsset<AZ::SliceAsset>(
                    product->GetAssetId(), AZ::Data::AssetLoadBehavior::Default);
                if (asset)
                {
                    SliceEditorEntityOwnershipServiceRequestBus::BroadcastResult(
                        sliceTicket, &SliceEditorEntityOwnershipServiceRequests::InstantiateEditorSlice, asset, worldTransform);
                }
            }
            else
            {
                // non-slices, regular entities:

                AZ::Uuid componentTypeId = AZ::Uuid::CreateNull();
                AZ::AssetTypeInfoBus::EventResult(componentTypeId, product->GetAssetType(), &AZ::AssetTypeInfo::GetComponentTypeId);
                if (!componentTypeId.IsNull())
                {
                    AZ::IO::Path entryPath(product->GetName());
                    AZStd::string entityName = entryPath.Stem().Native();
                    if (entityName.empty())
                    {
                        // if we can't use the file name, use the type of asset like "Model".
                        AZ::AssetTypeInfoBus::EventResult(entityName, product->GetAssetType(), &AZ::AssetTypeInfo::GetAssetTypeDisplayName);
                        if (entityName.empty())
                        {
                            entityName = "Entity";
                        }
                    }

                    AZ::EntityId targetEntityId;
                    EditorRequests::Bus::BroadcastResult(
                        targetEntityId, &EditorRequests::CreateNewEntityAtPosition, worldTransform.GetTranslation(), parentEntityId);

                    AZ::Entity* newEntity = nullptr;
                    AZ::ComponentApplicationBus::BroadcastResult(newEntity, &AZ::ComponentApplicationRequests::FindEntity, targetEntityId);

                    if (newEntity == nullptr)
                    {
                        QMessageBox::warning(
                            mainWindow,
                            QObject::tr("Asset Drop Failed"),
                            QStringLiteral("Could not create entity from selected asset(s)."));
                        return;
                    }

                    // Deactivate the entity so the properties on the components can be set.
                    newEntity->Deactivate();

                    newEntity->SetName(entityName);

                    AZ::ComponentTypeList componentsToAdd;
                    componentsToAdd.push_back(componentTypeId);

                     // Add the product as components to this entity.
                    AZStd::vector<AZ::EntityId> entityIds = { targetEntityId };
                    EntityCompositionRequests::AddComponentsOutcome addComponentsOutcome = AZ::Failure(AZStd::string());
                    EntityCompositionRequestBus::BroadcastResult(
                        addComponentsOutcome, &EntityCompositionRequests::AddComponentsToEntities, entityIds, componentsToAdd);
                    
                    if (!addComponentsOutcome.IsSuccess())
                    {
                        AZ_Error(
                            "AssetBrowser",
                            false,
                            "Could not create the requested components from the selected assets: %s",
                            addComponentsOutcome.GetError().c_str());
                        EditorEntityContextRequestBus::Broadcast(&EditorEntityContextRequests::DestroyEditorEntity, targetEntityId);
                        return;
                    }
                    // activate the entity first, so that the primary asset change is done in the context of it being awake.
                    newEntity->Activate();

                    AZ::Component* componentAdded = newEntity->FindComponent(componentTypeId);
                    if (componentAdded)
                    {
                        Components::EditorComponentBase* editorComponent = GetEditorComponent(componentAdded);
                        if (editorComponent)
                        {
                            editorComponent->SetPrimaryAsset(product->GetAssetId());
                        }
                    }

                    bool isPrefabSystemEnabled = false;
                    AzFramework::ApplicationRequests::Bus::BroadcastResult(
                        isPrefabSystemEnabled, &AzFramework::ApplicationRequests::IsPrefabSystemEnabled);

                    if (!isPrefabSystemEnabled)
                    {
                        // Prepare undo command last so it captures the final state of the entity.
                        EntityCreateCommand* command = aznew EntityCreateCommand(static_cast<AZ::u64>(newEntity->GetId()));
                        command->Capture(newEntity);
                        command->SetParent(undo.GetUndoBatch());
                    }

                    ToolsApplicationRequests::Bus::Broadcast(&ToolsApplicationRequests::AddDirtyEntity, newEntity->GetId());
                    createdEntities.push_back(newEntity->GetId());
                }
            }
        }
        // Select the new entity (and deselect others).
        if (!createdEntities.empty())
        {
            ToolsApplicationRequests::Bus::Broadcast(&ToolsApplicationRequests::SetSelectedEntities, createdEntities);
        }
    }
}

AzAssetBrowserRequestHandler::AzAssetBrowserRequestHandler()
{
    using namespace AzToolsFramework::AssetBrowser;

    AssetBrowserInteractionNotificationBus::Handler::BusConnect();
    AzQtComponents::DragAndDropEventsBus::Handler::BusConnect(AzQtComponents::DragAndDropContexts::EditorViewport);
    AzQtComponents::DragAndDropItemViewEventsBus::Handler::BusConnect(AzQtComponents::DragAndDropContexts::EntityOutliner);
}

AzAssetBrowserRequestHandler::~AzAssetBrowserRequestHandler()
{
    AzToolsFramework::AssetBrowser::AssetBrowserInteractionNotificationBus::Handler::BusDisconnect();
    AzQtComponents::DragAndDropEventsBus::Handler::BusDisconnect();
    AzQtComponents::DragAndDropItemViewEventsBus::Handler::BusDisconnect();
}

void AzAssetBrowserRequestHandler::AddCreateMenu(QMenu* menu, AZStd::string fullFilePath)
{
    using namespace AzToolsFramework::AssetBrowser;

    AZStd::string folderPath;

    AzFramework::StringFunc::Path::GetFolderPath(fullFilePath.c_str(), folderPath);

    AZ::Uuid sourceID = AZ::Uuid::CreateNull();
    SourceFileCreatorList creators;
    AssetBrowserInteractionNotificationBus::Broadcast(
        &AssetBrowserInteractionNotificationBus::Events::AddSourceFileCreators, folderPath.c_str(), sourceID, creators);
    if (!creators.empty())
    {
        QMenu* createMenu = menu->addMenu(QObject::tr("Create"));
        for (const SourceFileCreatorDetails& creatorDetails : creators)
        {
            if (creatorDetails.m_creator)
            {
                createMenu->addAction(creatorDetails.m_iconToUse, QObject::tr(creatorDetails.m_displayText.c_str()), [sourceID, fullFilePath, creatorDetails]()
                {
                    creatorDetails.m_creator(fullFilePath.c_str(), sourceID);
                });
            }
        }
    }
}

void AzAssetBrowserRequestHandler::AddContextMenuActions(QWidget* caller, QMenu* menu, const AZStd::vector<const AzToolsFramework::AssetBrowser::AssetBrowserEntry*>& entries)
{
    using namespace AzToolsFramework::AssetBrowser;

    QString callerName = QString();
    bool calledFromAssetBrowser = false;

    AssetBrowserTreeView* treeView = qobject_cast<AssetBrowserTreeView*>(caller);
    if (treeView)
    {
        calledFromAssetBrowser = treeView->GetIsAssetBrowserMainView();
    }

    AssetBrowserListView* listView = qobject_cast<AssetBrowserListView*>(caller);
    if (listView)
    {
        calledFromAssetBrowser |= listView->GetIsAssetBrowserMainView();
    }

    AssetBrowserThumbnailView* thumbnailView = qobject_cast<AssetBrowserThumbnailView*>(caller);
    if (thumbnailView)
    {
        calledFromAssetBrowser |= thumbnailView->GetIsAssetBrowserMainView();
    }

    AssetBrowserTableView* tableView = qobject_cast<AssetBrowserTableView*>(caller);
    if (tableView)
    {
        calledFromAssetBrowser |= tableView->GetIsAssetBrowserMainView();
    }

<<<<<<< HEAD
    AssetBrowserFavoritesView* favoritesView = qobject_cast<AssetBrowserFavoritesView*>(caller);
    if (favoritesView)
    {
        calledFromAssetBrowser = false;
    }

    if (!treeView && !tableView && !thumbnailView && !expandedTableView && !favoritesView)
=======
    if (!treeView && !listView && !thumbnailView && !tableView)
>>>>>>> 5a775897
    {
        return;
    }

    const AssetBrowserEntry* entry = entries.empty() ? nullptr : entries.front();
    if (!entry)
    {
        return;
    }

    size_t numOfEntries = entries.size();

    AZStd::string fullFilePath;
    AZStd::string extension;
    bool selectionIsSource{ true };

    switch (entry->GetEntryType())
    {
    case AssetBrowserEntry::AssetEntryType::Product:
        // if its a product, we actually want to perform these operations on the source
        // which will be the parent of the product.
        entry = entry->GetParent();
        if ((!entry) || (entry->GetEntryType() != AssetBrowserEntry::AssetEntryType::Source))
        {
            AZ_Assert(false, "Asset Browser entry product has a non-source parent?");
            break;     // no valid parent.
        }
        selectionIsSource = false;
    // the fall through to the next case is intentional here.
    case AssetBrowserEntry::AssetEntryType::Source:
    {
        AZ::Uuid sourceID = azrtti_cast<const SourceAssetBrowserEntry*>(entry)->GetSourceUuid();
        fullFilePath = entry->GetFullPath();
        AzFramework::StringFunc::Path::GetExtension(fullFilePath.c_str(), extension);

        // Context menu entries that only make sense when there is only one selection should go in here
        // For example, open and rename
        if (numOfEntries == 1)
        {
            // Add the "Open" menu item.
            // Note that source file openers are allowed to "veto" the showing of the "Open" menu if it is 100% known that they aren't
            // openable! for example, custom data formats that are made by Open 3D Engine that can not have a program associated in the
            // operating system to view them. If the only opener that can open that file has no m_opener, then it is not openable.
            SourceFileOpenerList openers;
            AssetBrowserInteractionNotificationBus::Broadcast(
                &AssetBrowserInteractionNotificationBus::Events::AddSourceFileOpeners, fullFilePath.c_str(), sourceID, openers);
            bool validOpenersFound = false;
            bool vetoOpenerFound = false;
            for (const SourceFileOpenerDetails& openerDetails : openers)
            {
                if (openerDetails.m_opener)
                {
                    // we found a valid opener (non-null).  This means that the system is saying that it knows how to internally
                    // edit this source file and has a custom editor for it.
                    validOpenersFound = true;
                }
                else
                {
                    // if we get here it means someone intentionally registered a callback with a null function pointer
                    // the API treats this as a 'veto' opener - meaning that the system wants us NOT to allow the operating system
                    // to open this source file as a default fallback.
                    vetoOpenerFound = true;
                }
            }

            if (validOpenersFound)
            {
                // if we get here then there is an opener installed for this kind of asset
                // and it is not null, meaning that it is not vetoing our ability to open the file.
                for (const SourceFileOpenerDetails& openerDetails : openers)
                {
                    // bind that function to the current loop element.
                    if (openerDetails.m_opener) // only VALID openers with an actual callback.
                    {
                        menu->addAction(
                            openerDetails.m_iconToUse, QObject::tr(openerDetails.m_displayText.c_str()),
                            [sourceID, fullFilePath, openerDetails]()
                            {
                                openerDetails.m_opener(fullFilePath.c_str(), sourceID);
                            });
                    }
                }
            }

            // we always add the default "open with your operating system" unless a veto opener is found
            if (!vetoOpenerFound)
            {
                // if we found no valid openers and no veto openers then just allow it to be opened with the operating system itself.
                menu->addAction(
                    QObject::tr("Open with associated application..."),
                    [fullFilePath]()
                    {
                        OpenWithOS(fullFilePath);
                    });
            }

            bool isFavorite = false;
            AssetBrowserFavoriteRequestBus::BroadcastResult(isFavorite, &AssetBrowserFavoriteRequestBus::Events::GetIsFavoriteAsset, entry);

            if (isFavorite)
            {
                menu->addAction(
                    QIcon(QStringLiteral(":/Gallery/Favorites.svg")),
                    QObject::tr("Remove from Favorites"),
                    [entry]()
                    {
                        AssetBrowserFavoriteRequestBus::Broadcast(&AssetBrowserFavoriteRequestBus::Events::RemoveEntryFromFavorites, entry);
                    });
            }
            else
            {
                menu->addAction(
                    QIcon(QStringLiteral(":/Gallery/Favorites.svg")),
                    QObject::tr("Add to Favorites"),
                    [entry]()
                    {
                        AssetBrowserFavoriteRequestBus::Broadcast(&AssetBrowserFavoriteRequestBus::Events::AddFavoriteAsset, entry);
                    });
            }
           
            menu->addAction(
                QObject::tr("Open in another Asset Browser"),
                [fullFilePath, thumbnailView, tableView]()
                {

<<<<<<< HEAD
                    AzAssetBrowserWindow* newAssetBrowser = AzAssetBrowserMultiWindow::OpenNewAssetBrowserWindow();
                    
                    if (thumbnailView)
                    {
                        newAssetBrowser->SetCurrentMode(AssetBrowserMode::ThumbnailView);
                    }
                    else if (expandedTableView)
                    {
                        newAssetBrowser->SetCurrentMode(AssetBrowserMode::TableView);
                    }
                    else
                    {
                        newAssetBrowser->SetCurrentMode(AssetBrowserMode::ListView);
                    }
=======
                AzAssetBrowserWindow* newAssetBrowser = AzAssetBrowserMultiWindow::OpenNewAssetBrowserWindow();
                
                if (thumbnailView)
                {
                    newAssetBrowser->SetCurrentMode(AssetBrowserMode::ThumbnailView);
                }
                else if (tableView)
                {
                    newAssetBrowser->SetCurrentMode(AssetBrowserMode::TableView);
                }
                else
                {
                    newAssetBrowser->SetCurrentMode(AssetBrowserMode::ListView);
                }
>>>>>>> 5a775897

                    newAssetBrowser->SelectAsset(fullFilePath.c_str());
                  
                });

            AZStd::vector<const ProductAssetBrowserEntry*> products;
            entry->GetChildrenRecursively<ProductAssetBrowserEntry>(products);

            // slice source files need to react by adding additional menu items, regardless of status of compile or presence of products.
            if (AzFramework::StringFunc::Equal(extension.c_str(), AzToolsFramework::SliceUtilities::GetSliceFileExtension().c_str(), false))
            {
                AzToolsFramework::SliceUtilities::CreateSliceAssetContextMenu(menu, fullFilePath);

                // SliceUtilities is in AZToolsFramework and can't open viewports, so add the relationship view open command here.
                if (!products.empty())
                {
                    const ProductAssetBrowserEntry* productEntry = products[0];
                    menu->addAction(
                        "Open in Slice Relationship View",
                        [productEntry]()
                        {
                            QtViewPaneManager::instance()->OpenPane(LyViewPane::SliceRelationships);

                            const ProductAssetBrowserEntry* product = azrtti_cast<const ProductAssetBrowserEntry*>(productEntry);

                            AzToolsFramework::SliceRelationshipRequestBus::Broadcast(
                                &AzToolsFramework::SliceRelationshipRequests::OnSliceRelationshipViewRequested, product->GetAssetId());
                        });
                }
            }
            else if (AzFramework::StringFunc::Equal(
                         extension.c_str(), AzToolsFramework::Layers::EditorLayerComponent::GetLayerExtensionWithDot().c_str(), false))
            {
                QString levelPath = Path::GetPath(GetIEditor()->GetDocument()->GetActivePathName());
                AzToolsFramework::Layers::EditorLayerComponent::CreateLayerAssetContextMenu(menu, fullFilePath, levelPath);
            }

            if (!products.empty() || (entry->GetEntryType() == AssetBrowserEntry::AssetEntryType::Source))
            {
                CFileUtil::PopulateQMenu(caller, menu, fullFilePath);
            }
            if (calledFromAssetBrowser && selectionIsSource)
            {
                // Add Rename option
                QAction* action = menu->addAction(
                    QObject::tr("Rename asset"),
                    [treeView, listView, thumbnailView, tableView]()
                    {
                        if (treeView)
                        {
                            treeView->RenameEntry();
                        }
                        else if (listView)
                        {
                            listView->RenameEntry();
                        }
                        else if (thumbnailView)
                        {
                            thumbnailView->RenameEntry();
                        }
                        else if (tableView)
                        {
                            tableView->RenameEntry();
                        }
                    });
                action->setShortcut(Qt::Key_F2);
                action->setShortcutContext(Qt::WidgetWithChildrenShortcut);
            }
        }

        if (calledFromAssetBrowser && selectionIsSource)
        {
            // Add Delete option
            QAction* action = menu->addAction(
                QObject::tr("Delete asset%1").arg(numOfEntries > 1 ? "s" : ""),
                [treeView, listView, thumbnailView, tableView]()
                {
                    if (treeView)
                    {
                        treeView->DeleteEntries();
                    }
                    else if (listView)
                    {
                        listView->DeleteEntries();
                    }
                    else if (thumbnailView)
                    {
                        thumbnailView->DeleteEntries();
                    }
                    else if (tableView)
                    {
                        tableView->DeleteEntries();
                    }
                });
            action->setShortcut(QKeySequence::Delete);
            action->setShortcutContext(Qt::WidgetWithChildrenShortcut);

            // Add Duplicate option
            action = menu->addAction(
                QObject::tr("Duplicate asset%1").arg(numOfEntries > 1 ? "s" : ""),
                [treeView, listView, thumbnailView, tableView]()
                {
                    if (treeView)
                    {
                        treeView->DuplicateEntries();
                    }
                    else if (listView)
                    {
                        listView->DuplicateEntries();
                    }
                    else if (thumbnailView)
                    {
                        thumbnailView->DuplicateEntries();
                    }
                    else if (tableView)
                    {
                        tableView->DuplicateEntries();
                    }
                });
            action->setShortcut(QKeySequence("Ctrl+D"));
            action->setShortcutContext(Qt::WidgetWithChildrenShortcut);

            // Add Move to option
            menu->addAction(
                QObject::tr("Move to"),
                [treeView, listView, thumbnailView, tableView]()
                {
                    if (treeView)
                    {
                        treeView->MoveEntries();
                    }
                    else if (listView)
                    {
                        listView->MoveEntries();
                    }
                    else if (thumbnailView)
                    {
                        thumbnailView->MoveEntries();
                    }
                    else if (tableView)
                    {
                        tableView->MoveEntries();
                    }
                });
        }
    }
    break;
    case AssetBrowserEntry::AssetEntryType::Folder:
    {
        fullFilePath = entry->GetFullPath();

        CFileUtil::PopulateQMenu(caller, menu, fullFilePath);

        if (calledFromAssetBrowser)
        {
            if (numOfEntries == 1)
            {
                // Add Rename option
                QAction* action = menu->addAction(
                    QObject::tr("Rename Folder"),
                    [treeView, listView, thumbnailView, tableView]()
                    {
                        if (treeView)
                        {
                            treeView->RenameEntry();
                        }
                        else if (listView)
                        {
                            listView->RenameEntry();
                        }
                        else if (thumbnailView)
                        {
                            thumbnailView->RenameEntry();
                        }
                        else if (tableView)
                        {
                            tableView->RenameEntry();
                        }
                    });
                action->setShortcut(Qt::Key_F2);
                action->setShortcutContext(Qt::WidgetWithChildrenShortcut);

                bool isFavorite = false;
                AssetBrowserFavoriteRequestBus::BroadcastResult(isFavorite, &AssetBrowserFavoriteRequestBus::Events::GetIsFavoriteAsset, entry);

                if (isFavorite)
                {
                    menu->addAction(
                        QIcon(QStringLiteral(":/AssetBrowser/Favorites.svg")),
                        QObject::tr("Remove from Favorites"),
                        [entry]()
                        {
                            AssetBrowserFavoriteRequestBus::Broadcast(&AssetBrowserFavoriteRequestBus::Events::RemoveEntryFromFavorites, entry);
                        });
                }
                else
                {
                    menu->addAction(
                        QIcon(QStringLiteral(":/AssetBrowser/Favorites.svg")),
                        QObject::tr("Add to favorites"),
                        [entry]()
                        {
                            AssetBrowserFavoriteRequestBus::Broadcast(&AssetBrowserFavoriteRequestBus::Events::AddFavoriteAsset, entry);
                        });
                }

                // Add Delete option
                action = menu->addAction(
                    QObject::tr("Delete Folder"),
                    [treeView, listView, thumbnailView, tableView]()
                    {
                        if (treeView)
                        {
                            treeView->DeleteEntries();
                        }
                        else if (listView)
                        {
                            listView->DeleteEntries();
                        }
                        else if (thumbnailView)
                        {
                            thumbnailView->DeleteEntries();
                        }
                        else if (tableView)
                        {
                            tableView->DeleteEntries();
                        }
                    });
                action->setShortcut(QKeySequence::Delete);
                action->setShortcutContext(Qt::WidgetWithChildrenShortcut);

                // Add Move to option
                menu->addAction(
                    QObject::tr("Move to"),
                    [treeView, listView, thumbnailView, tableView]()
                    {
                        if (treeView)
                        {
                            treeView->MoveEntries();
                        }
                        else if (listView)
                        {
                            listView->MoveEntries();
                        }
                        else if (thumbnailView)
                        {
                            thumbnailView->MoveEntries();
                        }
                        else if (tableView)
                        {
                            tableView->MoveEntries();
                        }
                    });
                AddCreateMenu(menu, fullFilePath);
            }
        }
    }
    break;
    default:
        break;
    }
}

bool AzAssetBrowserRequestHandler::CanAcceptDragAndDropEvent(QDropEvent* event, AzQtComponents::DragAndDropContextBase& context) const
{
    using namespace AzQtComponents;
    using namespace AzToolsFramework;
    using namespace AzToolsFramework::AssetBrowser;
    using namespace AzAssetBrowserRequestHandlerPrivate;

    // if a listener with a higher priority already claimed this event, do not touch it.
    ViewportDragContext* viewportDragContext = azrtti_cast<ViewportDragContext*>(&context);
    if ((!event) || (!event->mimeData()) || (event->isAccepted()) || (!viewportDragContext))
    {
        return false;
    }

    return DecodeDragMimeData(event->mimeData());
}

bool AzAssetBrowserRequestHandler::DecodeDragMimeData(const QMimeData* mimeData,
    AZStd::vector<const AzToolsFramework::AssetBrowser::ProductAssetBrowserEntry*>* outProducts) const
{
    using namespace AzToolsFramework;
    using namespace AzToolsFramework::AssetBrowser;
    using namespace AzAssetBrowserRequestHandlerPrivate;

    // what we'd like to do with drop events is create an entity per selected logical asset
    // Note that some types of source files (FBX,...) produce more than one product.  In this case,
    // this default fallback handler will choose the most likely representitive one using a heuristic
    // and only return that one.
    // once AB supports multi-select, the data might contain a mixture of
    // selected source files, selected products.  Selecting a source file should evaluate its products
    // selecting a product should always use the product.

    bool canAcceptEvent = false;
    AZStd::vector<const AssetBrowserEntry*> allEntries;
    if (!AzToolsFramework::AssetBrowser::Utils::FromMimeData(mimeData, allEntries))
    {
        return false;
    }
    // all entries now contains the actual list of actually selected entries (not their children)
    for (const AssetBrowserEntry* entry : allEntries)
    {
        if (entry->GetEntryType() == AssetBrowserEntry::AssetEntryType::Source)
        {
            // This default fallback handler doesn't care about source files.
            // If you want to support source file drag operations, implement a listener with a higher priority
            // in your gem, and connect to the drag and drop busses.  You can then intercept it and use code similar
            // to the above to decode the mime data and do whatever you need to do, consuming the event so that
            // we don't reach this point.

            // Because of that, this handler only cares about products, so we convert any source entries to the most
            // reasonable target product candidate.
            AZStd::vector<const ProductAssetBrowserEntry*> candidateProducts;
            entry->GetChildrenRecursively<ProductAssetBrowserEntry>(candidateProducts);
            const ProductAssetBrowserEntry* mostReasonable = GetPrimaryProduct(candidateProducts);
            if (mostReasonable)
            {
                canAcceptEvent = true;
                if (outProducts)
                {
                    if (AZStd::ranges::find(*outProducts, mostReasonable) == outProducts->end())
                    {
                        outProducts->push_back(mostReasonable);
                    }
                }
            }
        }
        else if (entry->GetEntryType() == AssetBrowserEntry::AssetEntryType::Product)
        {
            const ProductAssetBrowserEntry* product = static_cast<const ProductAssetBrowserEntry*>(entry);
            // a product is directly selected - this overrides any rules we have about heuristics
            // since its an explicit user action
            if (ProductHasAssociatedComponent(product))
            {
                // its a creatable one.
                canAcceptEvent = true;
                if (outProducts)
                {
                    if (AZStd::ranges::find(*outProducts, product) == outProducts->end())
                    {
                        outProducts->push_back(product);
                    }
                }
            }
        }
    }
    return canAcceptEvent;
}


void AzAssetBrowserRequestHandler::DragEnter(QDragEnterEvent* event, AzQtComponents::DragAndDropContextBase& context)
{
    if (CanAcceptDragAndDropEvent(event, context))
    {
        event->setDropAction(Qt::CopyAction);
        event->setAccepted(true);
    }
}

void AzAssetBrowserRequestHandler::DragMove(QDragMoveEvent* event, AzQtComponents::DragAndDropContextBase& context)
{
    if (CanAcceptDragAndDropEvent(event, context))
    {
        event->setDropAction(Qt::CopyAction);
        event->setAccepted(true);
    }
}

void AzAssetBrowserRequestHandler::DragLeave(QDragLeaveEvent* /*event*/)
{
    // opportunities to clean up any preview objects here.
}

// listview/outliner dragging:
void AzAssetBrowserRequestHandler::CanDropItemView(bool& accepted, AzQtComponents::DragAndDropContextBase& context)
{
    using namespace AzToolsFramework;
    if (accepted)
    {
        return; // someone else already took this!
    }

    if (EntityOutlinerDragAndDropContext* outlinerContext = azrtti_cast<EntityOutlinerDragAndDropContext*>(&context))
    {
        if (DecodeDragMimeData(outlinerContext->m_dataBeingDropped))
        {
            accepted = true;
        }
    }
}

void AzAssetBrowserRequestHandler::DoDropItemView(bool& accepted, AzQtComponents::DragAndDropContextBase& context)
{
    using namespace AzToolsFramework;
    using namespace AzToolsFramework::AssetBrowser;
    using namespace AzAssetBrowserRequestHandlerPrivate;

    if (accepted)
    {
        return; // someone else already took this!
    }

    if (EntityOutlinerDragAndDropContext* outlinerContext = azrtti_cast<EntityOutlinerDragAndDropContext*>(&context))
    {
        // drop the item(s)
        AZStd::vector<const ProductAssetBrowserEntry*> products;
        if (DecodeDragMimeData(outlinerContext->m_dataBeingDropped, &products))
        {
            accepted = true;
            // in this case, it should behave just like dropping the entity into the world at world origin.
            // Make a scoped undo that covers the ENTIRE operation.
            AZ::Vector3 createLocation = AZ::Vector3::CreateZero();
            if (!outlinerContext->m_parentEntity.IsValid())
            {
                EditorRequestBus::BroadcastResult(createLocation, &EditorRequestBus::Events::GetWorldPositionAtViewportCenter);
            }

            EntityIdList createdEntities;
            AzFramework::SliceInstantiationTicket sliceTicket;
            CreateEntitiesAtPoint(products, createLocation, outlinerContext->m_parentEntity, createdEntities, sliceTicket);
        }
    }
}

// There are two paths for generating entities by dragging and dropping from the asset browser.
// This logic handles dropping them into the viewport. Dropping them in the outliner is handled by OutlinerListModel::DropMimeDataAssets.
void AzAssetBrowserRequestHandler::Drop(QDropEvent* event, AzQtComponents::DragAndDropContextBase& context)
{
    using namespace AzToolsFramework;
    using namespace AzToolsFramework::AssetBrowser;
    using namespace AzQtComponents;
    using namespace AzAssetBrowserRequestHandlerPrivate;

    if (event->isAccepted())
    {
        return; // don't double handle drop events.
    }

    AZStd::vector<const ProductAssetBrowserEntry*> products;
    ViewportDragContext* viewportDragContext = azrtti_cast<ViewportDragContext*>(&context);

    if ((!viewportDragContext)||(!DecodeDragMimeData(event->mimeData(), &products)))
    {
        return;
    }
    
    event->setDropAction(Qt::CopyAction);
    event->setAccepted(true);

    EntityIdList createdEntities;
    AzFramework::SliceInstantiationTicket sliceTicket;

    CreateEntitiesAtPoint(products, viewportDragContext->m_hitLocation, AZ::EntityId(), createdEntities, sliceTicket);
}

void AzAssetBrowserRequestHandler::AddSourceFileOpeners(
    [[maybe_unused]] const char* fullSourceFileName,
    const AZ::Uuid& sourceUUID,
    AzToolsFramework::AssetBrowser::SourceFileOpenerList& openers)
{
    using namespace AzToolsFramework;

    //Get asset group to support a variety of file extensions
    const AzToolsFramework::AssetBrowser::SourceAssetBrowserEntry* fullDetails =
        AzToolsFramework::AssetBrowser::SourceAssetBrowserEntry::GetSourceByUuid(sourceUUID);
    if (!fullDetails)
    {
        return;
    }

    // check to see if it is a default "generic" serializable asset
    // and open the asset editor if so. Check whether the Generic Asset handler handles this kind of asset.
    // to do so we need the actual type of that asset, which requires an asset type, not a source type.
    AZ::Data::AssetManager& manager = AZ::Data::AssetManager::Instance();

    // find a product type to query against.
    AZStd::vector<const AssetBrowser::ProductAssetBrowserEntry*> candidates;
    fullDetails->GetChildrenRecursively<AssetBrowser::ProductAssetBrowserEntry>(candidates);

    // find the first one that is handled by something:
    for (const AssetBrowser::ProductAssetBrowserEntry* productEntry : candidates)
    {
        // is there a Generic Asset Handler for it?
        AZ::Data::AssetType productAssetType = productEntry->GetAssetType();
        if ((productAssetType == AZ::Data::s_invalidAssetType) || (!productEntry->GetAssetId().IsValid()))
        {
            continue;
        }

        if (const AZ::Data::AssetHandler* assetHandler = manager.GetHandler(productAssetType))
        {
            if (!azrtti_istypeof<AzFramework::GenericAssetHandlerBase*>(assetHandler))
            {
                // it is not the generic asset handler.
                continue;
            }
            
            // yes, it is the generic asset handler, so install an opener that sends it to the Asset Editor.

            AZ::Data::AssetId assetId = productEntry->GetAssetId();
            AZ::Data::AssetType assetType = productEntry->GetAssetType();

            openers.push_back(
            {
                "Open_In_Asset_Editor",
                "Open in Asset Editor...",
                QIcon(),
                [assetId, assetType](const char* /*fullSourceFileNameInCallback*/, const AZ::Uuid& /*sourceUUID*/)
            {
                AZ::Data::Asset<AZ::Data::AssetData> asset = AZ::Data::AssetManager::Instance().FindOrCreateAsset(assetId, assetType, AZ::Data::AssetLoadBehavior::Default);
                AzToolsFramework::AssetEditor::AssetEditorRequestsBus::Broadcast(&AzToolsFramework::AssetEditor::AssetEditorRequests::OpenAssetEditor, asset);
            }
            });
            break; // no need to proceed further
        }
    }
}

void AzAssetBrowserRequestHandler::AddSourceFileCreators([[maybe_unused]] const char* fullSourceFileName, [[maybe_unused]] const AZ::Uuid& sourceUUID, [[maybe_unused]] AzToolsFramework::AssetBrowser::SourceFileCreatorList& creators)
{
}

void AzAssetBrowserRequestHandler::OpenAssetInAssociatedEditor(const AZ::Data::AssetId& assetId, bool& alreadyHandled)
{
    using namespace AzToolsFramework::AssetBrowser;
    if (alreadyHandled)
    {
        // a higher priority listener has already taken this request.
        return;
    }
    const SourceAssetBrowserEntry* source = SourceAssetBrowserEntry::GetSourceByUuid(assetId.m_guid);
    if (!source)
    {
        return;
    }

    AZStd::string fullEntryPath = source->GetFullPath();
    AZ::Uuid sourceID = source->GetSourceUuid();

    if (fullEntryPath.empty())
    {
        return;
    }

    QWidget* mainWindow = nullptr;
    AzToolsFramework::EditorRequestBus::BroadcastResult(mainWindow, &AzToolsFramework::EditorRequests::GetMainWindow);

    SourceFileOpenerList openers;
    AssetBrowserInteractionNotificationBus::Broadcast(&AssetBrowserInteractionNotificationBus::Events::AddSourceFileOpeners, fullEntryPath.c_str(), sourceID, openers);

    // did anyone actually accept it?
    if (!openers.empty())
    {
        // yes, call the opener and return.

        // are there more than one opener(s)?
        const SourceFileOpenerDetails* openerToUse = nullptr;
        // a function which reassigns openerToUse to be the selected one.
        AZStd::function<void(const SourceFileOpenerDetails*)> switchToOpener = [&openerToUse](const SourceFileOpenerDetails* switchTo)
            {
                openerToUse = switchTo;
            };

        // callers are allowed to add nullptr to openers.  So we only evaluate the valid ones.
        // and if there is only one valid one, we use that one.
        const SourceFileOpenerDetails* firstValidOpener = nullptr;
        int numValidOpeners = 0;
        QMenu menu(mainWindow);
        for (const SourceFileOpenerDetails& openerDetails : openers)
        {
            // bind that function to the current loop element.
            if (openerDetails.m_opener) // only VALID openers with an actual callback.
            {
                ++numValidOpeners;
                if (!firstValidOpener)
                {
                    firstValidOpener = &openerDetails;
                }
                // bind a callback such that when the menu item is clicked, it sets that as the opener to use.
                menu.addAction(openerDetails.m_iconToUse, QObject::tr(openerDetails.m_displayText.c_str()), mainWindow, [switchToOpener, details = &openerDetails] { return switchToOpener(details); });
            }
        }

        if (numValidOpeners > 1) // more than one option was added
        {
            menu.addSeparator();
            menu.addAction(QObject::tr("Cancel"), [switchToOpener] { return switchToOpener(nullptr); }); // just something to click on to avoid doing anything.
            menu.exec(QCursor::pos());
        }
        else if (numValidOpeners == 1)
        {
            openerToUse = firstValidOpener;
        }

        // did we select one and did it have a function to call?
        if ((openerToUse) && (openerToUse->m_opener))
        {
            openerToUse->m_opener(fullEntryPath.c_str(), sourceID);
        }
        alreadyHandled = true;
        return; // an opener handled this, no need to proceed further.
    }

    // if we get here, nothing handled it, so try the operating system.
    alreadyHandled = OpenWithOS(fullEntryPath);
}

bool AzAssetBrowserRequestHandler::OpenWithOS(const AZStd::string& fullEntryPath)
{
    bool openedSuccessfully = QDesktopServices::openUrl(QUrl::fromLocalFile(QString::fromUtf8(fullEntryPath.c_str())));
    if (!openedSuccessfully)
    {
        AZ_Printf("Asset Browser", "Unable to open '%s' using the operating system.  There might be no editor associated with this kind of file.\n", fullEntryPath.c_str());
    }

    return openedSuccessfully;
}

AzAssetBrowserWindow* AzAssetBrowserRequestHandler::FindAzAssetBrowserWindowThatContainsWidget(QWidget* widget)
{
    AzAssetBrowserWindow* targetAssetBrowserWindow = nullptr;
    QWidget* candidate = widget;
    while (!targetAssetBrowserWindow)
    {
        targetAssetBrowserWindow = qobject_cast<AzAssetBrowserWindow*>(candidate);
        if (targetAssetBrowserWindow)
        {
            return targetAssetBrowserWindow;
        }

        if (!candidate->parentWidget())
        {
            return nullptr;
        }

        candidate = candidate->parentWidget();
    }

    return nullptr;
}

void AzAssetBrowserRequestHandler::SelectAsset(QWidget* caller, const AZStd::string& fullFilePath)
{
    AzAssetBrowserWindow* assetBrowserWindow = FindAzAssetBrowserWindowThatContainsWidget(caller);

    if (!assetBrowserWindow)
    {
        return;
    }

    assetBrowserWindow->SelectAsset(fullFilePath.c_str(), false);
}

void AzAssetBrowserRequestHandler::SelectFolderAsset([[maybe_unused]] QWidget* caller, [[maybe_unused]] const AZStd::string& fullFolderPath)
{
    AzAssetBrowserWindow* assetBrowserWindow = FindAzAssetBrowserWindowThatContainsWidget(caller);

    if (!assetBrowserWindow)
    {
        return;
    }

    assetBrowserWindow->SelectAsset(fullFolderPath.c_str(), true);
}<|MERGE_RESOLUTION|>--- conflicted
+++ resolved
@@ -34,11 +34,8 @@
 #include <AzToolsFramework/AssetBrowser/Entries/AssetBrowserEntryUtils.h>
 #include <AzToolsFramework/AssetBrowser/Entries/ProductAssetBrowserEntry.h>
 #include <AzToolsFramework/AssetBrowser/Entries/SourceAssetBrowserEntry.h>
-<<<<<<< HEAD
 #include <AzToolsFramework/AssetBrowser/Favorites/AssetBrowserFavoritesView.h>
-#include <AzToolsFramework/AssetBrowser/Views/AssetBrowserExpandedTableView.h>
-=======
->>>>>>> 5a775897
+
 #include <AzToolsFramework/AssetBrowser/Views/AssetBrowserTableView.h>
 #include <AzToolsFramework/AssetBrowser/Views/AssetBrowserListView.h>
 #include <AzToolsFramework/AssetBrowser/Views/AssetBrowserThumbnailView.h>
@@ -448,17 +445,13 @@
         calledFromAssetBrowser |= tableView->GetIsAssetBrowserMainView();
     }
 
-<<<<<<< HEAD
     AssetBrowserFavoritesView* favoritesView = qobject_cast<AssetBrowserFavoritesView*>(caller);
     if (favoritesView)
     {
         calledFromAssetBrowser = false;
     }
 
-    if (!treeView && !tableView && !thumbnailView && !expandedTableView && !favoritesView)
-=======
-    if (!treeView && !listView && !thumbnailView && !tableView)
->>>>>>> 5a775897
+    if (!treeView && !tableView && !thumbnailView && !tableView && !favoritesView)
     {
         return;
     }
@@ -583,15 +576,13 @@
                 QObject::tr("Open in another Asset Browser"),
                 [fullFilePath, thumbnailView, tableView]()
                 {
-
-<<<<<<< HEAD
                     AzAssetBrowserWindow* newAssetBrowser = AzAssetBrowserMultiWindow::OpenNewAssetBrowserWindow();
                     
                     if (thumbnailView)
                     {
                         newAssetBrowser->SetCurrentMode(AssetBrowserMode::ThumbnailView);
                     }
-                    else if (expandedTableView)
+                    else if (tableView)
                     {
                         newAssetBrowser->SetCurrentMode(AssetBrowserMode::TableView);
                     }
@@ -599,25 +590,8 @@
                     {
                         newAssetBrowser->SetCurrentMode(AssetBrowserMode::ListView);
                     }
-=======
-                AzAssetBrowserWindow* newAssetBrowser = AzAssetBrowserMultiWindow::OpenNewAssetBrowserWindow();
-                
-                if (thumbnailView)
-                {
-                    newAssetBrowser->SetCurrentMode(AssetBrowserMode::ThumbnailView);
-                }
-                else if (tableView)
-                {
-                    newAssetBrowser->SetCurrentMode(AssetBrowserMode::TableView);
-                }
-                else
-                {
-                    newAssetBrowser->SetCurrentMode(AssetBrowserMode::ListView);
-                }
->>>>>>> 5a775897
 
                     newAssetBrowser->SelectAsset(fullFilePath.c_str());
-                  
                 });
 
             AZStd::vector<const ProductAssetBrowserEntry*> products;
