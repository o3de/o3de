--- conflicted
+++ resolved
@@ -329,34 +329,10 @@
         fullFilePath = entry->GetFullPath();
         AzFramework::StringFunc::Path::GetExtension(fullFilePath.c_str(), extension);
 
-<<<<<<< HEAD
-        // Add Delete option
-        menu->addAction(
-                QObject::tr("Delete asset%1").arg(numOfEntries > 1 ? "s" : ""),
-                [treeView]()
-                {
-                    treeView->DeleteEntries();
-                })
-            ->setShortcut(QKeySequence::Delete);
-
-        if (numOfEntries == 1)
-        {
-            // Add Rename option
-            menu->addAction(
-                    QObject::tr("Rename asset"),
-                    [treeView]()
-                    {
-                        treeView->RenameEntry();
-                    })
-                ->setShortcut(Qt::Key_F2);
-
-
-=======
         // Context menu entries that only make sense when there is only one selection should go in here
         // For example, open and rename
         if (numOfEntries == 1)
         {
->>>>>>> 69301711
             // Add the "Open" menu item.
             // Note that source file openers are allowed to "veto" the showing of the "Open" menu if it is 100% known that they aren't
             // openable! for example, custom data formats that are made by Open 3D Engine that can not have a program associated in the
@@ -446,29 +422,22 @@
                 AzToolsFramework::Layers::EditorLayerComponent::CreateLayerAssetContextMenu(menu, fullFilePath, levelPath);
             }
 
-<<<<<<< HEAD
-            if (products.empty())
-=======
             if (!products.empty() || (entry->GetEntryType() == AssetBrowserEntry::AssetEntryType::Source))
->>>>>>> 69301711
-            {
-                if (entry->GetEntryType() == AssetBrowserEntry::AssetEntryType::Source)
-                {
-                    CFileUtil::PopulateQMenu(caller, menu, fullFilePath);
-                }
-                return;
-            }
-        }
-
-<<<<<<< HEAD
-        CFileUtil::PopulateQMenu(caller, menu, fullFilePath);
-=======
+            {
+                CFileUtil::PopulateQMenu(caller, menu, fullFilePath);
+            }
+            // Add Rename option
+            menu->addAction(QObject::tr("Rename asset"), [treeView]()
+            {
+                treeView->RenameEntry();
+            })->setShortcut(Qt::Key_F2);
+        }
+
         // Add Delete option
         menu->addAction(QObject::tr("Delete asset%1").arg(numOfEntries > 1 ? "s" : ""), [treeView]()
         {
             treeView->DeleteEntries();
         })->setShortcut(QKeySequence::Delete);
->>>>>>> 69301711
     }
     break;
     case AssetBrowserEntry::AssetEntryType::Folder:
