--- conflicted
+++ resolved
@@ -104,10 +104,6 @@
             3rdParty::Qt::Concurrent
             3rdParty::TIFF
             3rdParty::squish-ccr
-<<<<<<< HEAD
-            3rdParty::AWSNativeSDK::STS
-=======
->>>>>>> b4b7e5a0
             Legacy::CryCommon
             Legacy::EditorCommon
             AZ::AzCore
