/*
 * Copyright (c) Contributors to the Open 3D Engine Project.
 * For complete copyright and license terms please see the LICENSE at the root of this distribution.
 *
 * SPDX-License-Identifier: Apache-2.0 OR MIT
 *
 */
#include "EditorDefs.h"

#include "EditorPreferencesPageGeneral.h"

// Qt
#include <QMessageBox>

// AzToolsFramework
#include <AzToolsFramework/UI/UICore/WidgetHelpers.h>
#include <AzQtComponents/Components/StyleManager.h>

// Editor
#include "MainWindow.h"
#include "Core/QtEditorApplication.h"

#define EDITORPREFS_EVENTNAME "EPGEvent"
#define EDITORPREFS_EVENTVALTOGGLE "operation"
#define UNDOSLICESAVE_VALON "UndoSliceSaveValueOn"
#define UNDOSLICESAVE_VALOFF "UndoSliceSaveValueOff"

void CEditorPreferencesPage_General::Reflect(AZ::SerializeContext& serialize)
{
    serialize.Class<GeneralSettings>()
        ->Version(3)
        ->Field("PreviewPanel", &GeneralSettings::m_previewPanel)
        ->Field("EnableSourceControl", &GeneralSettings::m_enableSourceControl)
        ->Field("ClearConsole", &GeneralSettings::m_clearConsoleOnGameModeStart)
        ->Field("ConsoleBackgroundColorTheme", &GeneralSettings::m_consoleBackgroundColorTheme)
        ->Field("AutoloadLastLevel", &GeneralSettings::m_autoLoadLastLevel)
        ->Field("ShowTimeInConsole", &GeneralSettings::m_bShowTimeInConsole)
        ->Field("ToolbarIconSize", &GeneralSettings::m_toolbarIconSize)
        ->Field("StylusMode", &GeneralSettings::m_stylusMode)
        ->Field("ShowNews", &GeneralSettings::m_bShowNews)
        ->Field("EnableSceneInspector", &GeneralSettings::m_enableSceneInspector)
        ->Field("RestoreViewportCamera", &GeneralSettings::m_restoreViewportCamera);

    serialize.Class<LevelSaveSettings>()
        ->Version(1)
        ->Field("SaveAllPrefabsPreference", &LevelSaveSettings::m_saveAllPrefabsPreference);

    serialize.Class<Messaging>()
        ->Version(2)
        ->Field("ShowDashboard", &Messaging::m_showDashboard);

    serialize.Class<Undo>()
        ->Version(2)
<<<<<<< HEAD
        ->Field("UndoLevels", &Undo::m_undoLevels)
        ->Field("UndoSliceOverrideSaves", &Undo::m_undoSliceOverrideSaveValue);;

    serialize.Class<DeepSelection>()
        ->Version(2)
        ->Field("DeepSelectionRange", &DeepSelection::m_deepSelectionRange)
        ->Field("StickDuplicate", &DeepSelection::m_stickDuplicate);
=======
        ->Field("UndoLevels", &Undo::m_undoLevels);
>>>>>>> d700cb56

    serialize.Class<CEditorPreferencesPage_General>()
        ->Version(1)
        ->Field("General Settings", &CEditorPreferencesPage_General::m_generalSettings)
        ->Field("Prefab Save Settings", &CEditorPreferencesPage_General::m_levelSaveSettings)
        ->Field("Messaging", &CEditorPreferencesPage_General::m_messaging)
<<<<<<< HEAD
        ->Field("Undo", &CEditorPreferencesPage_General::m_undo)
        ->Field("Deep Selection", &CEditorPreferencesPage_General::m_deepSelection);
=======
        ->Field("Undo", &CEditorPreferencesPage_General::m_undo);
>>>>>>> d700cb56

    AZ::EditContext* editContext = serialize.GetEditContext();
    if (editContext)
    {
        editContext->Class<GeneralSettings>("General Settings", "General Editor Preferences")
            ->DataElement(AZ::Edit::UIHandlers::CheckBox, &GeneralSettings::m_previewPanel, "Show Geometry Preview Panel", "Show Geometry Preview Panel")
            ->DataElement(AZ::Edit::UIHandlers::CheckBox, &GeneralSettings::m_enableSourceControl, "Enable Source Control", "Enable Source Control")
            ->DataElement(
                AZ::Edit::UIHandlers::CheckBox, &GeneralSettings::m_clearConsoleOnGameModeStart, "Clear Console at game startup", "Clear Console when game mode starts")
            ->DataElement(AZ::Edit::UIHandlers::ComboBox, &GeneralSettings::m_consoleBackgroundColorTheme, "Console Background", "Console Background")
                ->EnumAttribute(AzToolsFramework::ConsoleColorTheme::Light, "Light")
                ->EnumAttribute(AzToolsFramework::ConsoleColorTheme::Dark, "Dark")
            ->DataElement(AZ::Edit::UIHandlers::CheckBox, &GeneralSettings::m_autoLoadLastLevel, "Auto-load last level at startup", "Auto-load last level at startup")
            ->DataElement(AZ::Edit::UIHandlers::CheckBox, &GeneralSettings::m_bShowTimeInConsole, "Show Time In Console", "Show Time In Console")
            ->DataElement(AZ::Edit::UIHandlers::ComboBox, &GeneralSettings::m_toolbarIconSize, "Toolbar Icon Size", "Toolbar Icon Size")
                ->EnumAttribute(AzQtComponents::ToolBar::ToolBarIconSize::IconNormal, "Default")
                ->EnumAttribute(AzQtComponents::ToolBar::ToolBarIconSize::IconLarge, "Large")
            ->DataElement(AZ::Edit::UIHandlers::CheckBox, &GeneralSettings::m_stylusMode, "Stylus Mode", "Stylus Mode for tablets and other pointing devices")
            ->DataElement(AZ::Edit::UIHandlers::CheckBox, &GeneralSettings::m_restoreViewportCamera, EditorPreferencesGeneralRestoreViewportCameraSettingName, "Keep the original editor viewport transform when exiting game mode.")
            ->DataElement(AZ::Edit::UIHandlers::CheckBox, &GeneralSettings::m_enableSceneInspector, "Enable Scene Inspector (EXPERIMENTAL)", "Enable the option to inspect the internal data loaded from scene files like .fbx. This is an experimental feature. Restart the Scene Settings if the option is not visible under the Help menu.");

        editContext->Class<LevelSaveSettings>("Prefab Save Settings", "")
            ->DataElement(
                AZ::Edit::UIHandlers::ComboBox, &LevelSaveSettings::m_saveAllPrefabsPreference, "Save All Nested Prefabs",
                    "This option controls whether nested prefabs should be saved when a prefab is saved.")
                ->EnumAttribute(AzToolsFramework::Prefab::SaveAllPrefabsPreference::AskEveryTime, "Ask every time")
                ->EnumAttribute(AzToolsFramework::Prefab::SaveAllPrefabsPreference::SaveAll, "Save all")
                ->EnumAttribute(AzToolsFramework::Prefab::SaveAllPrefabsPreference::SaveNone, "Save none");

        editContext->Class<Messaging>("Messaging", "")
            ->DataElement(AZ::Edit::UIHandlers::CheckBox, &Messaging::m_showDashboard, "Show Welcome to Open 3D Engine at startup", "Show Welcome to Open 3D Engine at startup");

        editContext->Class<Undo>("Undo", "")
            ->DataElement(AZ::Edit::UIHandlers::SpinBox, &Undo::m_undoLevels, "Undo Levels", "This field specifies the number of undo levels")
            ->Attribute(AZ::Edit::Attributes::Min, 0)
<<<<<<< HEAD
            ->Attribute(AZ::Edit::Attributes::Max, 10000)
            ->DataElement(AZ::Edit::UIHandlers::CheckBox, &Undo::m_undoSliceOverrideSaveValue, "Undo Slice Override Saves", "Allow slice saves to be undone");

        editContext->Class<DeepSelection>("Selection", "")
            ->DataElement(AZ::Edit::UIHandlers::CheckBox, &DeepSelection::m_stickDuplicate, "Stick duplicate to cursor", "Stick duplicate to cursor")
            ->DataElement(AZ::Edit::UIHandlers::SpinBox, &DeepSelection::m_deepSelectionRange, "Deep selection range", "Deep Selection Range")
            ->Attribute(AZ::Edit::Attributes::Min, 0.0f)
            ->Attribute(AZ::Edit::Attributes::Max, 1000.0f);
=======
            ->Attribute(AZ::Edit::Attributes::Max, 10000);
>>>>>>> d700cb56

        editContext->Class<CEditorPreferencesPage_General>("General Editor Preferences", "Class for handling General Editor Preferences")
            ->ClassElement(AZ::Edit::ClassElements::EditorData, "")
            ->Attribute(AZ::Edit::Attributes::Visibility, AZ_CRC("PropertyVisibility_ShowChildrenOnly", 0xef428f20))
            ->DataElement(AZ::Edit::UIHandlers::Default, &CEditorPreferencesPage_General::m_generalSettings, "General Settings", "General Editor Preferences")
            ->DataElement(AZ::Edit::UIHandlers::Default, &CEditorPreferencesPage_General::m_levelSaveSettings, "Prefab Save Settings", "File>Save")
            ->DataElement(AZ::Edit::UIHandlers::Default, &CEditorPreferencesPage_General::m_messaging, "Messaging", "Messaging")
<<<<<<< HEAD
            ->DataElement(AZ::Edit::UIHandlers::Default, &CEditorPreferencesPage_General::m_undo, "Undo", "Undo Preferences")
            ->DataElement(AZ::Edit::UIHandlers::Default, &CEditorPreferencesPage_General::m_deepSelection, "Selection", "Selection");
=======
            ->DataElement(AZ::Edit::UIHandlers::Default, &CEditorPreferencesPage_General::m_undo, "Undo", "Undo Preferences");
>>>>>>> d700cb56
    }
}

CEditorPreferencesPage_General::CEditorPreferencesPage_General()
{
    InitializeSettings();

    m_icon = QIcon(":/res/Global.svg");
}

const char* CEditorPreferencesPage_General::GetTitle()
{
    return "General Settings";
}

QIcon& CEditorPreferencesPage_General::GetIcon()
{
    return m_icon;
}

void CEditorPreferencesPage_General::OnApply()
{
    //general settings
    gSettings.bPreviewGeometryWindow = m_generalSettings.m_previewPanel;
    gSettings.enableSourceControl = m_generalSettings.m_enableSourceControl;
    gSettings.clearConsoleOnGameModeStart = m_generalSettings.m_clearConsoleOnGameModeStart;
    gSettings.consoleBackgroundColorTheme = m_generalSettings.m_consoleBackgroundColorTheme;
    gSettings.bShowTimeInConsole = m_generalSettings.m_bShowTimeInConsole;
    gSettings.bShowDashboardAtStartup = m_messaging.m_showDashboard;
    gSettings.bAutoloadLastLevelAtStartup = m_generalSettings.m_autoLoadLastLevel;
    gSettings.stylusMode = m_generalSettings.m_stylusMode;
    gSettings.restoreViewportCamera = m_generalSettings.m_restoreViewportCamera;
    gSettings.enableSceneInspector = m_generalSettings.m_enableSceneInspector;

    if (static_cast<int>(m_generalSettings.m_toolbarIconSize) != gSettings.gui.nToolbarIconSize)
    {
        gSettings.gui.nToolbarIconSize = static_cast<int>(m_generalSettings.m_toolbarIconSize);
        MainWindow::instance()->AdjustToolBarIconSize(m_generalSettings.m_toolbarIconSize);
    }

    //prefabs
    gSettings.levelSaveSettings.saveAllPrefabsPreference = m_levelSaveSettings.m_saveAllPrefabsPreference;

    //undo
    gSettings.undoLevels = m_undo.m_undoLevels;
<<<<<<< HEAD

    gSettings.m_undoSliceOverrideSaveValue = m_undo.m_undoSliceOverrideSaveValue;

    //deep selection
    gSettings.deepSelectionSettings.fRange = m_deepSelection.m_deepSelectionRange;
    gSettings.deepSelectionSettings.bStickDuplicate = m_deepSelection.m_stickDuplicate;
=======
>>>>>>> d700cb56
}

void CEditorPreferencesPage_General::InitializeSettings()
{
    //general settings
    m_generalSettings.m_previewPanel = gSettings.bPreviewGeometryWindow;
    m_generalSettings.m_enableSourceControl = gSettings.enableSourceControl;
    m_generalSettings.m_clearConsoleOnGameModeStart = gSettings.clearConsoleOnGameModeStart;
    m_generalSettings.m_consoleBackgroundColorTheme = gSettings.consoleBackgroundColorTheme;
    m_generalSettings.m_bShowTimeInConsole = gSettings.bShowTimeInConsole;
    m_generalSettings.m_autoLoadLastLevel = gSettings.bAutoloadLastLevelAtStartup;
    m_generalSettings.m_stylusMode = gSettings.stylusMode;
    m_generalSettings.m_restoreViewportCamera = gSettings.restoreViewportCamera;
    m_generalSettings.m_enableSceneInspector = gSettings.enableSceneInspector;

    m_generalSettings.m_toolbarIconSize = static_cast<AzQtComponents::ToolBar::ToolBarIconSize>(gSettings.gui.nToolbarIconSize);

    //prefabs
    m_levelSaveSettings.m_saveAllPrefabsPreference = gSettings.levelSaveSettings.saveAllPrefabsPreference;

    //Messaging
    m_messaging.m_showDashboard = gSettings.bShowDashboardAtStartup;

    //undo
    m_undo.m_undoLevels = gSettings.undoLevels;
<<<<<<< HEAD
    m_undo.m_undoSliceOverrideSaveValue = gSettings.m_undoSliceOverrideSaveValue;

    //deep selection
    m_deepSelection.m_deepSelectionRange = gSettings.deepSelectionSettings.fRange;
    m_deepSelection.m_stickDuplicate = gSettings.deepSelectionSettings.bStickDuplicate;
=======

>>>>>>> d700cb56
}<|MERGE_RESOLUTION|>--- conflicted
+++ resolved
@@ -51,29 +51,14 @@
 
     serialize.Class<Undo>()
         ->Version(2)
-<<<<<<< HEAD
-        ->Field("UndoLevels", &Undo::m_undoLevels)
-        ->Field("UndoSliceOverrideSaves", &Undo::m_undoSliceOverrideSaveValue);;
-
-    serialize.Class<DeepSelection>()
-        ->Version(2)
-        ->Field("DeepSelectionRange", &DeepSelection::m_deepSelectionRange)
-        ->Field("StickDuplicate", &DeepSelection::m_stickDuplicate);
-=======
         ->Field("UndoLevels", &Undo::m_undoLevels);
->>>>>>> d700cb56
 
     serialize.Class<CEditorPreferencesPage_General>()
         ->Version(1)
         ->Field("General Settings", &CEditorPreferencesPage_General::m_generalSettings)
         ->Field("Prefab Save Settings", &CEditorPreferencesPage_General::m_levelSaveSettings)
         ->Field("Messaging", &CEditorPreferencesPage_General::m_messaging)
-<<<<<<< HEAD
-        ->Field("Undo", &CEditorPreferencesPage_General::m_undo)
-        ->Field("Deep Selection", &CEditorPreferencesPage_General::m_deepSelection);
-=======
         ->Field("Undo", &CEditorPreferencesPage_General::m_undo);
->>>>>>> d700cb56
 
     AZ::EditContext* editContext = serialize.GetEditContext();
     if (editContext)
@@ -109,18 +94,7 @@
         editContext->Class<Undo>("Undo", "")
             ->DataElement(AZ::Edit::UIHandlers::SpinBox, &Undo::m_undoLevels, "Undo Levels", "This field specifies the number of undo levels")
             ->Attribute(AZ::Edit::Attributes::Min, 0)
-<<<<<<< HEAD
-            ->Attribute(AZ::Edit::Attributes::Max, 10000)
-            ->DataElement(AZ::Edit::UIHandlers::CheckBox, &Undo::m_undoSliceOverrideSaveValue, "Undo Slice Override Saves", "Allow slice saves to be undone");
-
-        editContext->Class<DeepSelection>("Selection", "")
-            ->DataElement(AZ::Edit::UIHandlers::CheckBox, &DeepSelection::m_stickDuplicate, "Stick duplicate to cursor", "Stick duplicate to cursor")
-            ->DataElement(AZ::Edit::UIHandlers::SpinBox, &DeepSelection::m_deepSelectionRange, "Deep selection range", "Deep Selection Range")
-            ->Attribute(AZ::Edit::Attributes::Min, 0.0f)
-            ->Attribute(AZ::Edit::Attributes::Max, 1000.0f);
-=======
             ->Attribute(AZ::Edit::Attributes::Max, 10000);
->>>>>>> d700cb56
 
         editContext->Class<CEditorPreferencesPage_General>("General Editor Preferences", "Class for handling General Editor Preferences")
             ->ClassElement(AZ::Edit::ClassElements::EditorData, "")
@@ -128,12 +102,7 @@
             ->DataElement(AZ::Edit::UIHandlers::Default, &CEditorPreferencesPage_General::m_generalSettings, "General Settings", "General Editor Preferences")
             ->DataElement(AZ::Edit::UIHandlers::Default, &CEditorPreferencesPage_General::m_levelSaveSettings, "Prefab Save Settings", "File>Save")
             ->DataElement(AZ::Edit::UIHandlers::Default, &CEditorPreferencesPage_General::m_messaging, "Messaging", "Messaging")
-<<<<<<< HEAD
-            ->DataElement(AZ::Edit::UIHandlers::Default, &CEditorPreferencesPage_General::m_undo, "Undo", "Undo Preferences")
-            ->DataElement(AZ::Edit::UIHandlers::Default, &CEditorPreferencesPage_General::m_deepSelection, "Selection", "Selection");
-=======
             ->DataElement(AZ::Edit::UIHandlers::Default, &CEditorPreferencesPage_General::m_undo, "Undo", "Undo Preferences");
->>>>>>> d700cb56
     }
 }
 
@@ -179,15 +148,6 @@
 
     //undo
     gSettings.undoLevels = m_undo.m_undoLevels;
-<<<<<<< HEAD
-
-    gSettings.m_undoSliceOverrideSaveValue = m_undo.m_undoSliceOverrideSaveValue;
-
-    //deep selection
-    gSettings.deepSelectionSettings.fRange = m_deepSelection.m_deepSelectionRange;
-    gSettings.deepSelectionSettings.bStickDuplicate = m_deepSelection.m_stickDuplicate;
-=======
->>>>>>> d700cb56
 }
 
 void CEditorPreferencesPage_General::InitializeSettings()
@@ -213,13 +173,5 @@
 
     //undo
     m_undo.m_undoLevels = gSettings.undoLevels;
-<<<<<<< HEAD
-    m_undo.m_undoSliceOverrideSaveValue = gSettings.m_undoSliceOverrideSaveValue;
 
-    //deep selection
-    m_deepSelection.m_deepSelectionRange = gSettings.deepSelectionSettings.fRange;
-    m_deepSelection.m_stickDuplicate = gSettings.deepSelectionSettings.bStickDuplicate;
-=======
-
->>>>>>> d700cb56
 }