--- conflicted
+++ resolved
@@ -407,8 +407,6 @@
 
     SLevelSaveSettings levelSaveSettings;
 
-<<<<<<< HEAD
-=======
     // Legacy - remove once all references have been removed.
     struct SSliceSettings
     {
@@ -418,7 +416,6 @@
     SSliceSettings sliceSettings;
     bool prefabSystem = true;
 
->>>>>>> d700cb56
 private:
     void SaveValue(const char* sSection, const char* sKey, int value);
     void SaveValue(const char* sSection, const char* sKey, const QColor& value);
