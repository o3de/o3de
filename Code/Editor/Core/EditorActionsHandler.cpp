--- conflicted
+++ resolved
@@ -160,13 +160,10 @@
         }
     );
 
-<<<<<<< HEAD
     // Initialize the Toolbox Macro actions
     RefreshToolboxMacroActions();
 
-=======
     const int DefaultViewportId = 0;
->>>>>>> a88f38d3
     AzToolsFramework::EditorEventsBus::Handler::BusConnect();
     AzToolsFramework::EditorEntityContextNotificationBus::Handler::BusConnect();
     AzToolsFramework::ToolsApplicationNotificationBus::Handler::BusConnect();
@@ -835,7 +832,6 @@
         );
     }
 
-<<<<<<< HEAD
     // Error Report
     {
         AZStd::string actionIdentifier = "o3de.action.game.debugging.errorDialog";
@@ -843,23 +839,11 @@
         actionProperties.m_name = "Error Report";
         actionProperties.m_description = "Open the Error Report dialog.";
         actionProperties.m_category = "Debugging";
-=======
-    // --- View Actions
-
-    // Component Entity Layout
-    {
-        const AZStd::string_view& actionIdentifier = "o3de.action.layout.componentEntityLayout";
-
-        AzToolsFramework::ActionProperties actionProperties;
-        actionProperties.m_name = "Component Entity Layout (Default)";
-        actionProperties.m_category = "Layout";
->>>>>>> a88f38d3
 
         m_actionManagerInterface->RegisterAction(
             EditorMainWindowActionContextIdentifier,
             actionIdentifier,
             actionProperties,
-<<<<<<< HEAD
             [qtViewPaneManager = m_qtViewPaneManager]()
             {
                 qtViewPaneManager->OpenPane(LyViewPane::ErrorReport);
@@ -874,7 +858,36 @@
         actionProperties.m_name = "Configure Toolbox Macros...";
         actionProperties.m_description = "Open the Toolbox Macros dialog.";
         actionProperties.m_category = "Debugging";
-=======
+
+        m_actionManagerInterface->RegisterAction(
+            EditorMainWindowActionContextIdentifier,
+            actionIdentifier,
+            actionProperties,
+            [&]()
+            {
+                ToolsConfigDialog dlg;
+                if (dlg.exec() == QDialog::Accepted)
+                {
+                    RefreshToolboxMacroActions();
+                }
+            }
+        );
+    }
+
+    // --- View Actions
+
+    // Component Entity Layout
+    {
+        const AZStd::string_view& actionIdentifier = "o3de.action.layout.componentEntityLayout";
+
+        AzToolsFramework::ActionProperties actionProperties;
+        actionProperties.m_name = "Component Entity Layout (Default)";
+        actionProperties.m_category = "Layout";
+
+        m_actionManagerInterface->RegisterAction(
+            EditorMainWindowActionContextIdentifier,
+            actionIdentifier,
+            actionProperties,
             [this]()
             {
                 m_mainWindow->m_viewPaneManager->RestoreDefaultLayout();
@@ -1045,25 +1058,14 @@
         actionProperties.m_name = "Refresh Style";
         actionProperties.m_description = "Refreshes the editor stylesheet.";
         actionProperties.m_category = "View";
->>>>>>> a88f38d3
 
         m_actionManagerInterface->RegisterAction(
             EditorMainWindowActionContextIdentifier,
             actionIdentifier,
             actionProperties,
-<<<<<<< HEAD
-            [&]()
-            {
-                ToolsConfigDialog dlg;
-                if (dlg.exec() == QDialog::Accepted)
-                {
-                    RefreshToolboxMacroActions();
-                }
-=======
             []()
             {
                 GetIEditor()->Notify(eNotify_OnStyleChanged);
->>>>>>> a88f38d3
             }
         );
     }
@@ -1752,7 +1754,115 @@
     m_actionManagerInterface->TriggerActionUpdater(RecentFilesChangedUpdaterIdentifier);
 }
 
-<<<<<<< HEAD
+void EditorActionsHandler::RefreshLayoutActions()
+{
+    m_menuManagerInterface->RemoveSubMenusFromMenu(LayoutsMenuIdentifier, m_layoutMenuIdentifiers);
+    m_layoutMenuIdentifiers.clear();
+
+    // Place all sub-menus in the same sort index in the menu.
+    // This will display them in order of addition (alphabetical) and ensure no external tool can add items in-between
+    const int sortKey = 300;
+
+    QStringList layoutNames = m_mainWindow->m_viewPaneManager->LayoutNames();
+    std::sort(layoutNames.begin(), layoutNames.end(), CompareLayoutNames);
+
+    for (const auto& layoutName : layoutNames)
+    {
+        AZStd::string layoutMenuIdentifier = AZStd::string::format("o3de.menu.layout[%s]", layoutName.toUtf8().data());
+
+        // Create the menu and related actions for the layout if they do not already exist.
+        if (!m_menuManagerInterface->IsMenuRegistered(layoutMenuIdentifier))
+        {
+            AzToolsFramework::MenuProperties menuProperties;
+            menuProperties.m_name = layoutName.toUtf8().data();
+            m_menuManagerInterface->RegisterMenu(layoutMenuIdentifier, menuProperties);
+
+            {
+                AZStd::string actionIdentifier = AZStd::string::format("o3de.action.layout[%s].load", layoutName.toUtf8().data());
+                AzToolsFramework::ActionProperties actionProperties;
+                actionProperties.m_name = "Load";
+                actionProperties.m_description = AZStd::string::format("Load the \"%s\" layout.", layoutName.toUtf8().data());
+                actionProperties.m_category = "Layout";
+
+                m_actionManagerInterface->RegisterAction(
+                    EditorMainWindowActionContextIdentifier,
+                    actionIdentifier,
+                    actionProperties,
+                    [layout = layoutName, this]()
+                    {
+                        m_mainWindow->ViewLoadPaneLayout(layout);
+                    }
+                );
+
+                m_menuManagerInterface->AddActionToMenu(layoutMenuIdentifier, actionIdentifier, 0);
+            }
+
+            {
+                AZStd::string actionIdentifier = AZStd::string::format("o3de.action.layout[%s].save", layoutName.toUtf8().data());
+                AzToolsFramework::ActionProperties actionProperties;
+                actionProperties.m_name = "Save";
+                actionProperties.m_description = AZStd::string::format("Save the \"%s\" layout.", layoutName.toUtf8().data());
+                actionProperties.m_category = "Layout";
+
+                m_actionManagerInterface->RegisterAction(
+                    EditorMainWindowActionContextIdentifier,
+                    actionIdentifier,
+                    actionProperties,
+                    [layout = layoutName, this]()
+                    {
+                        m_mainWindow->ViewSavePaneLayout(layout);
+                    }
+                );
+
+                m_menuManagerInterface->AddActionToMenu(layoutMenuIdentifier, actionIdentifier, 100);
+            }
+
+            {
+                AZStd::string actionIdentifier = AZStd::string::format("o3de.action.layout[%s].rename", layoutName.toUtf8().data());
+                AzToolsFramework::ActionProperties actionProperties;
+                actionProperties.m_name = "Rename...";
+                actionProperties.m_description = AZStd::string::format("Rename the \"%s\" layout.", layoutName.toUtf8().data());
+                actionProperties.m_category = "Layout";
+
+                m_actionManagerInterface->RegisterAction(
+                    EditorMainWindowActionContextIdentifier,
+                    actionIdentifier,
+                    actionProperties,
+                    [layout = layoutName, this]()
+                    {
+                        m_mainWindow->ViewRenamePaneLayout(layout);
+                    }
+                );
+
+                m_menuManagerInterface->AddActionToMenu(layoutMenuIdentifier, actionIdentifier, 200);
+            }
+
+            {
+                AZStd::string actionIdentifier = AZStd::string::format("o3de.action.layout[%s].delete", layoutName.toUtf8().data());
+                AzToolsFramework::ActionProperties actionProperties;
+                actionProperties.m_name = "Delete";
+                actionProperties.m_description = AZStd::string::format("Delete the \"%s\" layout.", layoutName.toUtf8().data());
+                actionProperties.m_category = "Layout";
+
+                m_actionManagerInterface->RegisterAction(
+                    EditorMainWindowActionContextIdentifier,
+                    actionIdentifier,
+                    actionProperties,
+                    [layout = layoutName, this]()
+                    {
+                        m_mainWindow->ViewDeletePaneLayout(layout);
+                    }
+                );
+
+                m_menuManagerInterface->AddActionToMenu(layoutMenuIdentifier, actionIdentifier, 300);
+            }
+        }
+
+        m_layoutMenuIdentifiers.push_back(layoutMenuIdentifier);
+        m_menuManagerInterface->AddSubMenuToMenu(LayoutsMenuIdentifier, layoutMenuIdentifier, sortKey);
+    }
+}
+
 void EditorActionsHandler::RefreshToolboxMacroActions()
 {
     // If the toolbox macros are being displayed in the menu already, remove them.
@@ -1796,114 +1906,6 @@
             m_menuManagerInterface->AddActionToMenu(ToolBoxMacrosMenuIdentifier, toolboxMacroActionIdentifier, sortKey);
             m_toolboxMacroActionIdentifiers.push_back(AZStd::move(toolboxMacroActionIdentifier));
         }
-=======
-void EditorActionsHandler::RefreshLayoutActions()
-{
-    m_menuManagerInterface->RemoveSubMenusFromMenu(LayoutsMenuIdentifier, m_layoutMenuIdentifiers);
-    m_layoutMenuIdentifiers.clear();
-
-    // Place all sub-menus in the same sort index in the menu.
-    // This will display them in order of addition (alphabetical) and ensure no external tool can add items in-between
-    const int sortKey = 300;
-
-    QStringList layoutNames = m_mainWindow->m_viewPaneManager->LayoutNames();
-    std::sort(layoutNames.begin(), layoutNames.end(), CompareLayoutNames);
-
-    for (const auto& layoutName : layoutNames)
-    {
-        AZStd::string layoutMenuIdentifier = AZStd::string::format("o3de.menu.layout[%s]", layoutName.toUtf8().data());
-
-        // Create the menu and related actions for the layout if they do not already exist.
-        if (!m_menuManagerInterface->IsMenuRegistered(layoutMenuIdentifier))
-        {
-            AzToolsFramework::MenuProperties menuProperties;
-            menuProperties.m_name = layoutName.toUtf8().data();
-            m_menuManagerInterface->RegisterMenu(layoutMenuIdentifier, menuProperties);
-
-            {
-                AZStd::string actionIdentifier = AZStd::string::format("o3de.action.layout[%s].load", layoutName.toUtf8().data());
-                AzToolsFramework::ActionProperties actionProperties;
-                actionProperties.m_name = "Load";
-                actionProperties.m_description = AZStd::string::format("Load the \"%s\" layout.", layoutName.toUtf8().data());
-                actionProperties.m_category = "Layout";
-
-                m_actionManagerInterface->RegisterAction(
-                    EditorMainWindowActionContextIdentifier,
-                    actionIdentifier,
-                    actionProperties,
-                    [layout = layoutName, this]()
-                    {
-                        m_mainWindow->ViewLoadPaneLayout(layout);
-                    }
-                );
-
-                m_menuManagerInterface->AddActionToMenu(layoutMenuIdentifier, actionIdentifier, 0);
-            }
-
-            {
-                AZStd::string actionIdentifier = AZStd::string::format("o3de.action.layout[%s].save", layoutName.toUtf8().data());
-                AzToolsFramework::ActionProperties actionProperties;
-                actionProperties.m_name = "Save";
-                actionProperties.m_description = AZStd::string::format("Save the \"%s\" layout.", layoutName.toUtf8().data());
-                actionProperties.m_category = "Layout";
-
-                m_actionManagerInterface->RegisterAction(
-                    EditorMainWindowActionContextIdentifier,
-                    actionIdentifier,
-                    actionProperties,
-                    [layout = layoutName, this]()
-                    {
-                        m_mainWindow->ViewSavePaneLayout(layout);
-                    }
-                );
-
-                m_menuManagerInterface->AddActionToMenu(layoutMenuIdentifier, actionIdentifier, 100);
-            }
-
-            {
-                AZStd::string actionIdentifier = AZStd::string::format("o3de.action.layout[%s].rename", layoutName.toUtf8().data());
-                AzToolsFramework::ActionProperties actionProperties;
-                actionProperties.m_name = "Rename...";
-                actionProperties.m_description = AZStd::string::format("Rename the \"%s\" layout.", layoutName.toUtf8().data());
-                actionProperties.m_category = "Layout";
-
-                m_actionManagerInterface->RegisterAction(
-                    EditorMainWindowActionContextIdentifier,
-                    actionIdentifier,
-                    actionProperties,
-                    [layout = layoutName, this]()
-                    {
-                        m_mainWindow->ViewRenamePaneLayout(layout);
-                    }
-                );
-
-                m_menuManagerInterface->AddActionToMenu(layoutMenuIdentifier, actionIdentifier, 200);
-            }
-
-            {
-                AZStd::string actionIdentifier = AZStd::string::format("o3de.action.layout[%s].delete", layoutName.toUtf8().data());
-                AzToolsFramework::ActionProperties actionProperties;
-                actionProperties.m_name = "Delete";
-                actionProperties.m_description = AZStd::string::format("Delete the \"%s\" layout.", layoutName.toUtf8().data());
-                actionProperties.m_category = "Layout";
-
-                m_actionManagerInterface->RegisterAction(
-                    EditorMainWindowActionContextIdentifier,
-                    actionIdentifier,
-                    actionProperties,
-                    [layout = layoutName, this]()
-                    {
-                        m_mainWindow->ViewDeletePaneLayout(layout);
-                    }
-                );
-
-                m_menuManagerInterface->AddActionToMenu(layoutMenuIdentifier, actionIdentifier, 300);
-            }
-        }
-
-        m_layoutMenuIdentifiers.push_back(layoutMenuIdentifier);
-        m_menuManagerInterface->AddSubMenuToMenu(LayoutsMenuIdentifier, layoutMenuIdentifier, sortKey);
->>>>>>> a88f38d3
     }
 }
 
