--- conflicted
+++ resolved
@@ -13,10 +13,7 @@
 #include <AzCore/std/smart_ptr/make_shared.h>
 #include <AzFramework/Render/IntersectorInterface.h>
 #include <AzToolsFramework/Viewport/ViewportMessages.h>
-<<<<<<< HEAD
-=======
 #include <AzToolsFramework/ViewportSelection/EditorSelectionUtil.h>
->>>>>>> 7100d48e
 #include <AzToolsFramework/ViewportSelection/EditorTransformComponentSelectionRequestBus.h>
 #include <EditorViewportSettings.h>
 
@@ -121,12 +118,8 @@
                 cameras.AddCamera(m_firstPersonPanCamera);
                 cameras.AddCamera(m_firstPersonTranslateCamera);
                 cameras.AddCamera(m_firstPersonScrollCamera);
-<<<<<<< HEAD
-                cameras.AddCamera(m_pivotCamera);
-=======
                 cameras.AddCamera(m_firstPersonFocusCamera);
                 cameras.AddCamera(m_orbitCamera);
->>>>>>> 7100d48e
             });
 
         return controller;
@@ -179,11 +172,7 @@
         m_firstPersonRotateCamera->SetActivationEndedFn(showCursor);
 
         m_firstPersonPanCamera = AZStd::make_shared<AzFramework::PanCameraInput>(
-<<<<<<< HEAD
-            SandboxEditor::CameraFreePanChannelId(), AzFramework::LookPan, AzFramework::TranslatePivot);
-=======
             SandboxEditor::CameraFreePanChannelId(), AzFramework::LookPan, AzFramework::TranslatePivotLook);
->>>>>>> 7100d48e
 
         m_firstPersonPanCamera->m_panSpeedFn = []
         {
@@ -203,11 +192,7 @@
         const auto translateCameraInputChannelIds = BuildTranslateCameraInputChannelIds();
 
         m_firstPersonTranslateCamera = AZStd::make_shared<AzFramework::TranslateCameraInput>(
-<<<<<<< HEAD
-            translateCameraInputChannelIds, AzFramework::LookTranslation, AzFramework::TranslatePivot);
-=======
             translateCameraInputChannelIds, AzFramework::LookTranslation, AzFramework::TranslatePivotLook);
->>>>>>> 7100d48e
 
         m_firstPersonTranslateCamera->m_translateSpeedFn = []
         {
@@ -226,21 +211,6 @@
             return SandboxEditor::CameraScrollSpeed();
         };
 
-<<<<<<< HEAD
-        m_pivotCamera = AZStd::make_shared<AzFramework::PivotCameraInput>(SandboxEditor::CameraPivotChannelId());
-
-        m_pivotCamera->SetPivotFn(
-            []([[maybe_unused]] const AZ::Vector3& position, [[maybe_unused]] const AZ::Vector3& direction)
-            {
-                // use the manipulator transform as the pivot point
-                AZStd::optional<AZ::Transform> entityPivot;
-                AzToolsFramework::EditorTransformComponentSelectionRequestBus::EventResult(
-                    entityPivot, AzToolsFramework::GetEntityContextId(),
-                    &AzToolsFramework::EditorTransformComponentSelectionRequestBus::Events::GetManipulatorTransform);
-
-                // otherwise just use the identity
-                return entityPivot.value_or(AZ::Transform::CreateIdentity()).GetTranslation();
-=======
         const auto pivotFn = []() -> AZStd::optional<AZ::Vector3>
         {
             // use the manipulator transform as the pivot point
@@ -285,25 +255,20 @@
                 }
 
                 return m_defaultOrbitPoint;
->>>>>>> 7100d48e
             });
 
-        m_pivotRotateCamera = AZStd::make_shared<AzFramework::RotateCameraInput>(SandboxEditor::CameraPivotLookChannelId());
-
-        m_pivotRotateCamera->m_rotateSpeedFn = []
+        m_orbitRotateCamera = AZStd::make_shared<AzFramework::RotateCameraInput>(SandboxEditor::CameraOrbitLookChannelId());
+
+        m_orbitRotateCamera->m_rotateSpeedFn = []
         {
             return SandboxEditor::CameraRotateSpeed();
         };
 
-        m_pivotRotateCamera->m_invertYawFn = []
-        {
-            return SandboxEditor::CameraPivotYawRotationInverted();
-        };
-
-<<<<<<< HEAD
-        m_pivotTranslateCamera = AZStd::make_shared<AzFramework::TranslateCameraInput>(
-            translateCameraInputChannelIds, AzFramework::LookTranslation, AzFramework::TranslateOffset);
-=======
+        m_orbitRotateCamera->m_invertYawFn = []
+        {
+            return SandboxEditor::CameraOrbitYawRotationInverted();
+        };
+
         m_orbitRotateCamera->m_constrainPitch = [trackingTransform]
         {
             return !trackingTransform();
@@ -311,68 +276,49 @@
 
         m_orbitTranslateCamera = AZStd::make_shared<AzFramework::TranslateCameraInput>(
             translateCameraInputChannelIds, AzFramework::LookTranslation, AzFramework::TranslateOffsetOrbit);
->>>>>>> 7100d48e
-
-        m_pivotTranslateCamera->m_translateSpeedFn = []
+
+        m_orbitTranslateCamera->m_translateSpeedFn = []
         {
             return SandboxEditor::CameraTranslateSpeed();
         };
 
-        m_pivotTranslateCamera->m_boostMultiplierFn = []
+        m_orbitTranslateCamera->m_boostMultiplierFn = []
         {
             return SandboxEditor::CameraBoostMultiplier();
         };
 
-        m_pivotDollyScrollCamera = AZStd::make_shared<AzFramework::PivotDollyScrollCameraInput>();
-
-        m_pivotDollyScrollCamera->m_scrollSpeedFn = []
+        m_orbitDollyScrollCamera = AZStd::make_shared<AzFramework::OrbitDollyScrollCameraInput>();
+
+        m_orbitDollyScrollCamera->m_scrollSpeedFn = []
         {
             return SandboxEditor::CameraScrollSpeed();
         };
 
-<<<<<<< HEAD
-        m_pivotDollyMoveCamera = AZStd::make_shared<AzFramework::PivotDollyMotionCameraInput>(SandboxEditor::CameraPivotDollyChannelId());
-
-        m_pivotDollyMoveCamera->m_motionSpeedFn = []
-=======
         m_orbitDollyMoveCamera = AZStd::make_shared<AzFramework::OrbitDollyMotionCameraInput>(SandboxEditor::CameraOrbitDollyChannelId());
 
         m_orbitDollyMoveCamera->m_motionSpeedFn = []
->>>>>>> 7100d48e
         {
             return SandboxEditor::CameraDollyMotionSpeed();
         };
 
-<<<<<<< HEAD
-        m_pivotPanCamera = AZStd::make_shared<AzFramework::PanCameraInput>(
-            SandboxEditor::CameraPivotPanChannelId(), AzFramework::LookPan, AzFramework::TranslateOffset);
-=======
         m_orbitPanCamera = AZStd::make_shared<AzFramework::PanCameraInput>(
             SandboxEditor::CameraOrbitPanChannelId(), AzFramework::LookPan, AzFramework::TranslateOffsetOrbit);
->>>>>>> 7100d48e
-
-        m_pivotPanCamera->m_panSpeedFn = []
+
+        m_orbitPanCamera->m_panSpeedFn = []
         {
             return SandboxEditor::CameraPanSpeed();
         };
 
-        m_pivotPanCamera->m_invertPanXFn = []
+        m_orbitPanCamera->m_invertPanXFn = []
         {
             return SandboxEditor::CameraPanInvertedX();
         };
 
-        m_pivotPanCamera->m_invertPanYFn = []
+        m_orbitPanCamera->m_invertPanYFn = []
         {
             return SandboxEditor::CameraPanInvertedY();
         };
 
-<<<<<<< HEAD
-        m_pivotCamera->m_pivotCameras.AddCamera(m_pivotRotateCamera);
-        m_pivotCamera->m_pivotCameras.AddCamera(m_pivotTranslateCamera);
-        m_pivotCamera->m_pivotCameras.AddCamera(m_pivotDollyScrollCamera);
-        m_pivotCamera->m_pivotCameras.AddCamera(m_pivotDollyMoveCamera);
-        m_pivotCamera->m_pivotCameras.AddCamera(m_pivotPanCamera);
-=======
         m_orbitFocusCamera =
             AZStd::make_shared<AzFramework::FocusCameraInput>(SandboxEditor::CameraFocusChannelId(), AzFramework::FocusOrbit);
 
@@ -384,7 +330,6 @@
         m_orbitCamera->m_orbitCameras.AddCamera(m_orbitDollyMoveCamera);
         m_orbitCamera->m_orbitCameras.AddCamera(m_orbitPanCamera);
         m_orbitCamera->m_orbitCameras.AddCamera(m_orbitFocusCamera);
->>>>>>> 7100d48e
     }
 
     void EditorModularViewportCameraComposer::OnEditorModularViewportCameraComposerSettingsChanged()
@@ -393,14 +338,6 @@
         m_firstPersonTranslateCamera->SetTranslateCameraInputChannelIds(translateCameraInputChannelIds);
         m_firstPersonPanCamera->SetPanInputChannelId(SandboxEditor::CameraFreePanChannelId());
         m_firstPersonRotateCamera->SetRotateInputChannelId(SandboxEditor::CameraFreeLookChannelId());
-<<<<<<< HEAD
-
-        m_pivotCamera->SetPivotInputChannelId(SandboxEditor::CameraPivotChannelId());
-        m_pivotTranslateCamera->SetTranslateCameraInputChannelIds(translateCameraInputChannelIds);
-        m_pivotPanCamera->SetPanInputChannelId(SandboxEditor::CameraPivotPanChannelId());
-        m_pivotRotateCamera->SetRotateInputChannelId(SandboxEditor::CameraPivotLookChannelId());
-        m_pivotDollyMoveCamera->SetDollyInputChannelId(SandboxEditor::CameraPivotDollyChannelId());
-=======
         m_firstPersonFocusCamera->SetFocusInputChannelId(SandboxEditor::CameraFocusChannelId());
 
         m_orbitCamera->SetOrbitInputChannelId(SandboxEditor::CameraOrbitChannelId());
@@ -409,7 +346,6 @@
         m_orbitRotateCamera->SetRotateInputChannelId(SandboxEditor::CameraOrbitLookChannelId());
         m_orbitDollyMoveCamera->SetDollyInputChannelId(SandboxEditor::CameraOrbitDollyChannelId());
         m_orbitFocusCamera->SetFocusInputChannelId(SandboxEditor::CameraFocusChannelId());
->>>>>>> 7100d48e
     }
 
     void EditorModularViewportCameraComposer::OnViewportViewEntityChanged(const AZ::EntityId& viewEntityId)
@@ -420,11 +356,7 @@
             AZ::TransformBus::EventResult(worldFromLocal, viewEntityId, &AZ::TransformBus::Events::GetWorldTM);
 
             AtomToolsFramework::ModularViewportCameraControllerRequestBus::Event(
-<<<<<<< HEAD
-                m_viewportId, &AtomToolsFramework::ModularViewportCameraControllerRequestBus::Events::SetReferenceFrame, worldFromLocal);
-=======
                 m_viewportId, &AtomToolsFramework::ModularViewportCameraControllerRequestBus::Events::StartTrackingTransform, worldFromLocal);
->>>>>>> 7100d48e
         }
         else
         {
