--- conflicted
+++ resolved
@@ -174,11 +174,7 @@
             return SandboxEditor::CameraScrollSpeed();
         };
 
-<<<<<<< HEAD
-        const auto pivotFn = [](const AZ::Vector3& pivotFallback = AZ::Vector3::CreateZero())
-=======
         const auto pivotFn = []() -> AZStd::optional<AZ::Vector3>
->>>>>>> b467cbef
         {
             // use the manipulator transform as the pivot point
             AZStd::optional<AZ::Transform> entityPivot;
@@ -191,10 +187,6 @@
                 return entityPivot->GetTranslation();
             }
 
-<<<<<<< HEAD
-            // otherwise use the fallback
-            return pivotFallback;
-=======
             return AZStd::nullopt;
         };
 
@@ -202,7 +194,6 @@
         {
             // return the pivot otherwise use the fallback
             return pivotFn().value_or(pivotFallback);
->>>>>>> b467cbef
         };
 
         m_firstPersonFocusCamera =
@@ -215,11 +206,7 @@
         m_orbitCamera->SetPivotFn(
             [orbitFn]([[maybe_unused]] const AZ::Vector3& position, [[maybe_unused]] const AZ::Vector3& direction)
             {
-<<<<<<< HEAD
-                return pivotFn(position + direction * SandboxEditor::CameraDefaultOrbitDistance());
-=======
                 return orbitFn(position + direction * SandboxEditor::CameraDefaultOrbitDistance());
->>>>>>> b467cbef
             });
 
         m_orbitRotateCamera = AZStd::make_shared<AzFramework::RotateCameraInput>(SandboxEditor::CameraOrbitLookChannelId());
