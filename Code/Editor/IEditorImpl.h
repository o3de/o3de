--- conflicted
+++ resolved
@@ -361,11 +361,6 @@
     QString m_selectFileBuffer;
     QString m_levelNameBuffer;
 
-<<<<<<< HEAD
-    IAWSResourceManager* m_awsResourceManager;
-=======
-    std::unique_ptr<WinWidget::WinWidgetManager> m_winWidgetManager;
->>>>>>> 56e7e707
 
     //! True if the editor is in material edit mode. Fast preview of materials.
     //! In this mode only very limited functionality is available.
