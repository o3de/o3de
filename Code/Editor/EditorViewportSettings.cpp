--- conflicted
+++ resolved
@@ -29,7 +29,7 @@
     constexpr AZStd::string_view CameraRotateSpeedSetting = "/Amazon/Preferences/Editor/Camera/RotateSpeed";
     constexpr AZStd::string_view CameraScrollSpeedSetting = "/Amazon/Preferences/Editor/Camera/DollyScrollSpeed";
     constexpr AZStd::string_view CameraDollyMotionSpeedSetting = "/Amazon/Preferences/Editor/Camera/DollyMotionSpeed";
-    constexpr AZStd::string_view CameraPivotYawRotationInvertedSetting = "/Amazon/Preferences/Editor/Camera/YawRotationInverted";
+    constexpr AZStd::string_view CameraOrbitYawRotationInvertedSetting = "/Amazon/Preferences/Editor/Camera/YawRotationInverted";
     constexpr AZStd::string_view CameraPanInvertedXSetting = "/Amazon/Preferences/Editor/Camera/PanInvertedX";
     constexpr AZStd::string_view CameraPanInvertedYSetting = "/Amazon/Preferences/Editor/Camera/PanInvertedY";
     constexpr AZStd::string_view CameraPanSpeedSetting = "/Amazon/Preferences/Editor/Camera/PanSpeed";
@@ -46,14 +46,9 @@
     constexpr AZStd::string_view CameraTranslateUpIdSetting = "/Amazon/Preferences/Editor/Camera/CameraTranslateUpId";
     constexpr AZStd::string_view CameraTranslateDownIdSetting = "/Amazon/Preferences/Editor/Camera/CameraTranslateUpDownId";
     constexpr AZStd::string_view CameraTranslateBoostIdSetting = "/Amazon/Preferences/Editor/Camera/TranslateBoostId";
-    constexpr AZStd::string_view CameraPivotIdSetting = "/Amazon/Preferences/Editor/Camera/PivotId";
+    constexpr AZStd::string_view CameraOrbitIdSetting = "/Amazon/Preferences/Editor/Camera/OrbitId";
     constexpr AZStd::string_view CameraFreeLookIdSetting = "/Amazon/Preferences/Editor/Camera/FreeLookId";
     constexpr AZStd::string_view CameraFreePanIdSetting = "/Amazon/Preferences/Editor/Camera/FreePanId";
-<<<<<<< HEAD
-    constexpr AZStd::string_view CameraPivotLookIdSetting = "/Amazon/Preferences/Editor/Camera/PivotLookId";
-    constexpr AZStd::string_view CameraPivotDollyIdSetting = "/Amazon/Preferences/Editor/Camera/PivotDollyId";
-    constexpr AZStd::string_view CameraPivotPanIdSetting = "/Amazon/Preferences/Editor/Camera/PivotPanId";
-=======
     constexpr AZStd::string_view CameraOrbitLookIdSetting = "/Amazon/Preferences/Editor/Camera/OrbitLookId";
     constexpr AZStd::string_view CameraOrbitDollyIdSetting = "/Amazon/Preferences/Editor/Camera/OrbitDollyId";
     constexpr AZStd::string_view CameraOrbitPanIdSetting = "/Amazon/Preferences/Editor/Camera/OrbitPanId";
@@ -61,7 +56,6 @@
     constexpr AZStd::string_view CameraDefaultStartingPositionX = "/Amazon/Preferences/Editor/Camera/DefaultStartingPosition/x";
     constexpr AZStd::string_view CameraDefaultStartingPositionY = "/Amazon/Preferences/Editor/Camera/DefaultStartingPosition/y";
     constexpr AZStd::string_view CameraDefaultStartingPositionZ = "/Amazon/Preferences/Editor/Camera/DefaultStartingPosition/z";
->>>>>>> 7100d48e
 
     template<typename T>
     void SetRegistry(const AZStd::string_view setting, T&& value)
@@ -276,14 +270,14 @@
         SetRegistry(CameraDollyMotionSpeedSetting, speed);
     }
 
-    bool CameraPivotYawRotationInverted()
-    {
-        return GetRegistry(CameraPivotYawRotationInvertedSetting, false);
-    }
-
-    void SetCameraPivotYawRotationInverted(const bool inverted)
-    {
-        SetRegistry(CameraPivotYawRotationInvertedSetting, inverted);
+    bool CameraOrbitYawRotationInverted()
+    {
+        return GetRegistry(CameraOrbitYawRotationInvertedSetting, false);
+    }
+
+    void SetCameraOrbitYawRotationInverted(const bool inverted)
+    {
+        SetRegistry(CameraOrbitYawRotationInvertedSetting, inverted);
     }
 
     bool CameraPanInvertedX()
@@ -450,14 +444,14 @@
         SetRegistry(CameraTranslateBoostIdSetting, cameraTranslateBoostId);
     }
 
-    AzFramework::InputChannelId CameraPivotChannelId()
-    {
-        return AzFramework::InputChannelId(GetRegistry(CameraPivotIdSetting, AZStd::string("keyboard_key_modifier_alt_l")).c_str());
-    }
-
-    void SetCameraPivotChannelId(AZStd::string_view cameraPivotId)
-    {
-        SetRegistry(CameraPivotIdSetting, cameraPivotId);
+    AzFramework::InputChannelId CameraOrbitChannelId()
+    {
+        return AzFramework::InputChannelId(GetRegistry(CameraOrbitIdSetting, AZStd::string("keyboard_key_modifier_alt_l")).c_str());
+    }
+
+    void SetCameraOrbitChannelId(AZStd::string_view cameraOrbitId)
+    {
+        SetRegistry(CameraOrbitIdSetting, cameraOrbitId);
     }
 
     AzFramework::InputChannelId CameraFreeLookChannelId()
@@ -480,34 +474,34 @@
         SetRegistry(CameraFreePanIdSetting, cameraFreePanId);
     }
 
-    AzFramework::InputChannelId CameraPivotLookChannelId()
-    {
-        return AzFramework::InputChannelId(GetRegistry(CameraPivotLookIdSetting, AZStd::string("mouse_button_left")).c_str());
-    }
-
-    void SetCameraPivotLookChannelId(AZStd::string_view cameraPivotLookId)
-    {
-        SetRegistry(CameraPivotLookIdSetting, cameraPivotLookId);
-    }
-
-    AzFramework::InputChannelId CameraPivotDollyChannelId()
-    {
-        return AzFramework::InputChannelId(GetRegistry(CameraPivotDollyIdSetting, AZStd::string("mouse_button_right")).c_str());
-    }
-
-    void SetCameraPivotDollyChannelId(AZStd::string_view cameraPivotDollyId)
-    {
-        SetRegistry(CameraPivotDollyIdSetting, cameraPivotDollyId);
-    }
-
-    AzFramework::InputChannelId CameraPivotPanChannelId()
-    {
-        return AzFramework::InputChannelId(GetRegistry(CameraPivotPanIdSetting, AZStd::string("mouse_button_middle")).c_str());
-    }
-
-    void SetCameraPivotPanChannelId(AZStd::string_view cameraPivotPanId)
-    {
-        SetRegistry(CameraPivotPanIdSetting, cameraPivotPanId);
+    AzFramework::InputChannelId CameraOrbitLookChannelId()
+    {
+        return AzFramework::InputChannelId(GetRegistry(CameraOrbitLookIdSetting, AZStd::string("mouse_button_left")).c_str());
+    }
+
+    void SetCameraOrbitLookChannelId(AZStd::string_view cameraOrbitLookId)
+    {
+        SetRegistry(CameraOrbitLookIdSetting, cameraOrbitLookId);
+    }
+
+    AzFramework::InputChannelId CameraOrbitDollyChannelId()
+    {
+        return AzFramework::InputChannelId(GetRegistry(CameraOrbitDollyIdSetting, AZStd::string("mouse_button_right")).c_str());
+    }
+
+    void SetCameraOrbitDollyChannelId(AZStd::string_view cameraOrbitDollyId)
+    {
+        SetRegistry(CameraOrbitDollyIdSetting, cameraOrbitDollyId);
+    }
+
+    AzFramework::InputChannelId CameraOrbitPanChannelId()
+    {
+        return AzFramework::InputChannelId(GetRegistry(CameraOrbitPanIdSetting, AZStd::string("mouse_button_middle")).c_str());
+    }
+
+    void SetCameraOrbitPanChannelId(AZStd::string_view cameraOrbitPanId)
+    {
+        SetRegistry(CameraOrbitPanIdSetting, cameraOrbitPanId);
     }
 
     AzFramework::InputChannelId CameraFocusChannelId()
