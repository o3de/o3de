/*
 * Copyright (c) Contributors to the Open 3D Engine Project.
 * For complete copyright and license terms please see the LICENSE at the root of this distribution.
 *
 * SPDX-License-Identifier: Apache-2.0 OR MIT
 *
 */

#ifndef CRYINCLUDE_COMPONENTENTITYEDITORPLUGIN_SANDBOXINTEGRATION_H
#define CRYINCLUDE_COMPONENTENTITYEDITORPLUGIN_SANDBOXINTEGRATION_H

#include "ContextMenuHandlers.h"

#include <AzCore/Component/ComponentApplicationBus.h>
#include <AzCore/Math/Uuid.h>
#include <AzCore/std/string/conversions.h>
#include <AzFramework/Entity/EntityDebugDisplayBus.h>
#include <AzToolsFramework/ActionManager/ActionManagerRegistrationNotificationBus.h>
#include <AzToolsFramework/API/EditorWindowRequestBus.h>
#include <AzToolsFramework/API/ToolsApplicationAPI.h>
#include <AzToolsFramework/UI/PropertyEditor/PropertyEditorAPI.h>
#include <AzToolsFramework/UI/Prefab/PrefabIntegrationManager.h>
#include <AzToolsFramework/Entity/EditorEntityContextBus.h>
#include <AzToolsFramework/Viewport/ViewportMessages.h>

// Sandbox imports.
#include "../Editor/ViewManager.h"
#include "../Editor/Viewport.h"
#include "../Editor/Undo/IUndoManagerListener.h"
#include "../Editor/Undo/IUndoObject.h"

#include <QApplication>
#include <QPointer>

/**
* Integration of ToolsApplication behavior and Cry undo/redo and selection systems
* with respect to component entity operations.
*
* Undo/Redo
* - CToolsApplicationUndoLink represents a component application undo operation within
*   the Sandbox undo system. When an undo-able component operation is performed, we
*   intercept ToolsApplicationEventBus::OnBeginUndo()/OnEndUndo() events, and in turn
*   create and register a link instance.
* - When the user attempts to undo/redo a CToolsApplicationUndoLink event in Sandbox,
*   CToolsApplicationUndoLink::Undo()/Redo() is invoked, and the request is passed
*   to the component application via ToolsApplicationRequestBus::OnUndoPressed/OnRedoPressed,
*   where restoration of the previous entity snapshot is handled.
*
* AzToolsFramework::ToolsApplication Extensions
* - Provides engine UI customizations, such as using the engine's built in asset browser
*   when assigning asset references to component properties.
* - Handles component edit-time display requests (using the editor's drawing context).
* - Handles source control requests from AZ components or component-related UI.
*/

namespace AZ::Data
{
    class AssetInfo;
}

class CToolsApplicationUndoLink;

class QMenu;
class QWidget;

namespace AzToolsFramework
{
    class EditorEntityAPI;
    class ReadOnlyEntityPublicInterface;

    namespace AssetBrowser
    {
        class AssetSelectionModel;
    }

    namespace Prefab
    {
        class PrefabIntegrationInterface;
    }
}

//////////////////////////////////////////////////////////////////////////

class SandboxIntegrationManager
    : private AzToolsFramework::ToolsApplicationEvents::Bus::Handler
    , private AzToolsFramework::EditorRequests::Bus::Handler
    , private AzToolsFramework::EditorWindowRequests::Bus::Handler
    , private AzToolsFramework::EditorEntityContextNotificationBus::Handler
    , private IUndoManagerListener
    , private AzToolsFramework::ActionManagerRegistrationNotificationBus::Handler
{
public:

    SandboxIntegrationManager();
    ~SandboxIntegrationManager();

    void Setup();
    void Teardown();

private:
    //////////////////////////////////////////////////////////////////////////

    //////////////////////////////////////////////////////////////////////////
    // AzToolsFramework::ToolsApplicationEvents::Bus::Handler overrides
    void OnBeginUndo(const char* label) override;
    void OnEndUndo(const char* label, bool changed) override;
    //////////////////////////////////////////////////////////////////////////

    //////////////////////////////////////////////////////////////////////////
    // AzToolsFramework::EditorRequests::Bus::Handler overrides
    void RegisterViewPane(const char* name, const char* category, const AzToolsFramework::ViewPaneOptions& viewOptions, const WidgetCreationFunc& widgetCreationFunc) override;
    void RegisterCustomViewPane(const char* name, const char* category, const AzToolsFramework::ViewPaneOptions& viewOptions) override;
    void UnregisterViewPane(const char* name) override;
    QWidget* GetViewPaneWidget(const char* viewPaneName) override;
    void OpenViewPane(const char* paneName) override;
    QDockWidget* InstanceViewPane(const char* paneName) override;
    void CloseViewPane(const char* paneName) override;
    void BrowseForAssets(AzToolsFramework::AssetBrowser::AssetSelectionModel& selection) override;
    void CreateEditorRepresentation(AZ::Entity* entity) override;
    void CloneSelection(bool& handled) override;
    void DeleteSelectedEntities(bool includeDescendants) override;
    AZ::EntityId CreateNewEntity(AZ::EntityId parentId = AZ::EntityId()) override;
    AZ::EntityId CreateNewEntityAsChild(AZ::EntityId parentId) override;
    AZ::EntityId CreateNewEntityAtPosition(const AZ::Vector3& /*pos*/, AZ::EntityId parentId = AZ::EntityId()) override;
    AzFramework::EntityContextId GetEntityContextId() override;
    QWidget* GetMainWindow() override;
    IEditor* GetEditor() override;
    void LaunchLuaEditor(const char* files) override;
    bool IsLevelDocumentOpen() override;
    AZStd::string GetLevelName() override;
    void OpenPinnedInspector(const AzToolsFramework::EntityIdSet& entities) override;
    void ClosePinnedInspector(AzToolsFramework::EntityPropertyEditor* editor) override;
    void GoToSelectedOrHighlightedEntitiesInViewports() override;
    void GoToSelectedEntitiesInViewports() override;
    bool CanGoToSelectedEntitiesInViewports() override;
    AZ::Vector3 GetWorldPositionAtViewportCenter() override;
    AZ::Vector3 GetWorldPositionAtViewportInteraction() const override;
<<<<<<< HEAD
    void InstantiateSliceFromAssetId(const AZ::Data::AssetId& assetId) override;
=======
>>>>>>> 5295397a
    void ClearRedoStack() override;
    //////////////////////////////////////////////////////////////////////////

    //////////////////////////////////////////////////////////////////////////
    // AzToolsFramework::EditorWindowRequests::Bus::Handler
    QWidget* GetAppMainWindow() override;
    //////////////////////////////////////////////////////////////////////////

    //////////////////////////////////////////////////////////////////////////
    // AzToolsFramework::EditorEntityContextNotificationBus::Handler
    void OnPrepareForContextReset() override;
    //////////////////////////////////////////////////////////////////////////

    // ActionManagerRegistrationNotificationBus overrides ...
    void OnActionRegistrationHook() override;
    void OnMenuBindingHook() override;

    // Context menu handlers.
    void ContextMenu_NewEntity();
    void ContextMenu_Duplicate();
    void ContextMenu_DeleteSelected();

    void GetSelectedEntities(AzToolsFramework::EntityIdList& entities);
    void GetSelectedOrHighlightedEntities(AzToolsFramework::EntityIdList& entities);

    AZStd::string GetDefaultComponentViewportIcon() override
    {
        return m_defaultComponentViewportIconLocation;
    }

    AZStd::string GetDefaultComponentEditorIcon() override
    {
        return m_defaultComponentIconLocation;
    }

    AZStd::string GetDefaultEntityIcon() override
    {
        return m_defaultEntityIconLocation;
    }

    AZStd::string GetComponentEditorIcon(const AZ::Uuid& componentType, const AZ::Component* component) override;
    AZStd::string GetComponentTypeEditorIcon(const AZ::Uuid& componentType) override;
    AZStd::string GetComponentIconPath(const AZ::Uuid& componentType, AZ::Crc32 componentIconAttrib, const AZ::Component* component) override;

    //////////////////////////////////////////////////////////////////////////
    // IUndoManagerListener
    // Listens for Cry Undo System events.
    void UndoStackFlushed() override;

private:
    void GoToEntitiesInViewports(const AzToolsFramework::EntityIdList& entityIds);
    bool CanGoToEntityOrChildren(const AZ::EntityId& entityId) const;

private:
    EditorContextMenuHandler m_contextMenuBottomHandler;

    //! Position of the cursor when the context menu is opened inside the 3d viewport.
    //! note: The optional will be empty if the context menu was opened outside the 3d viewport.
    AZStd::optional<AzFramework::ScreenPoint> m_contextMenuViewPoint;

    short m_startedUndoRecordingNestingLevel; //!< Used in OnBegin/EndUndo to ensure we only accept undos we started recording

    const AZStd::string m_defaultComponentIconLocation = "Icons/Components/Component_Placeholder.svg";
    const AZStd::string m_defaultComponentViewportIconLocation = "Icons/Components/Viewport/Component_Placeholder.svg";
    const AZStd::string m_defaultEntityIconLocation = "Icons/Components/Viewport/Transform.svg";

    AzToolsFramework::EditorEntityAPI* m_editorEntityAPI = nullptr;
    AzToolsFramework::Prefab::PrefabIntegrationManager* m_prefabIntegrationManager = nullptr;
    AzToolsFramework::Prefab::PrefabIntegrationInterface* m_prefabIntegrationInterface = nullptr;
    AzToolsFramework::ReadOnlyEntityPublicInterface* m_readOnlyEntityPublicInterface = nullptr;
};

//////////////////////////////////////////////////////////////////////////
class CToolsApplicationUndoLink
    : public IUndoObject
{
public:

    CToolsApplicationUndoLink()
    {
    }

    int GetSize() override
    {
        return 0;
    }

    void Undo(bool bUndo = true) override
    {
        // Always run the undo even if the flag was set to false, that just means that undo wasn't expressly desired, but can be used in cases of canceling the current super undo.

        // Restore previous focus after applying the undo.
        QPointer<QWidget> w = QApplication::focusWidget();

        AzToolsFramework::ToolsApplicationRequestBus::Broadcast(&AzToolsFramework::ToolsApplicationRequestBus::Events::UndoPressed);

        // Slice the redo stack if this wasn't due to explicit undo command
        if (!bUndo)
        {
            AzToolsFramework::ToolsApplicationRequestBus::Broadcast(&AzToolsFramework::ToolsApplicationRequestBus::Events::FlushRedo);
        }

        if (!w.isNull())
        {
            w->setFocus(Qt::OtherFocusReason);
        }
    }

    void Redo() override
    {
        // Restore previous focus after applying the undo.
        QPointer<QWidget> w = QApplication::focusWidget();

        AzToolsFramework::ToolsApplicationRequestBus::Broadcast(&AzToolsFramework::ToolsApplicationRequestBus::Events::RedoPressed);

        if (!w.isNull())
        {
            w->setFocus(Qt::OtherFocusReason);
        }
    }
};

#endif // CRYINCLUDE_COMPONENTENTITYEDITORPLUGIN_SANDBOXINTEGRATION_H<|MERGE_RESOLUTION|>--- conflicted
+++ resolved
@@ -135,10 +135,6 @@
     bool CanGoToSelectedEntitiesInViewports() override;
     AZ::Vector3 GetWorldPositionAtViewportCenter() override;
     AZ::Vector3 GetWorldPositionAtViewportInteraction() const override;
-<<<<<<< HEAD
-    void InstantiateSliceFromAssetId(const AZ::Data::AssetId& assetId) override;
-=======
->>>>>>> 5295397a
     void ClearRedoStack() override;
     //////////////////////////////////////////////////////////////////////////
 
