--- conflicted
+++ resolved
@@ -47,18 +47,9 @@
 #include <AzToolsFramework/Entity/EditorEntityHelpers.h>
 #include <AzToolsFramework/Entity/EditorEntityInfoBus.h>
 #include <AzToolsFramework/Entity/ReadOnly/ReadOnlyEntityInterface.h>
-<<<<<<< HEAD
-#include <AzToolsFramework/Entity/SliceEditorEntityOwnershipServiceBus.h>
-#include <AzToolsFramework/Slice/SliceUtilities.h>
 #include <AzToolsFramework/ToolsComponents/EditorVisibilityComponent.h>
 #include <AzToolsFramework/ToolsComponents/GenericComponentWrapper.h>
 #include <AzToolsFramework/Undo/UndoSystem.h>
-#include <AzToolsFramework/UI/EditorEntityUi/EditorEntityUiInterface.h>
-=======
-#include <AzToolsFramework/ToolsComponents/EditorVisibilityComponent.h>
-#include <AzToolsFramework/ToolsComponents/GenericComponentWrapper.h>
-#include <AzToolsFramework/Undo/UndoSystem.h>
->>>>>>> d700cb56
 #include <AzToolsFramework/UI/Prefab/PrefabIntegrationInterface.h>
 #include <AzToolsFramework/UI/PropertyEditor/InstanceDataHierarchy.h>
 #include <AzToolsFramework/UI/PropertyEditor/PropertyEditorAPI.h>
@@ -155,10 +146,7 @@
     // Required to receive events from the Cry Engine undo system.
     GetIEditor()->GetUndoManager()->AddListener(this);
 
-<<<<<<< HEAD
-=======
     // Create the PrefabIntegrationManager, which initializes prefab-related operations.
->>>>>>> d700cb56
     m_prefabIntegrationManager = aznew AzToolsFramework::Prefab::PrefabIntegrationManager();
 
     // Connect to the Action Manager Registration bus to correctly register actions, menus, toolbars etc.
@@ -185,16 +173,6 @@
 
     AzFramework::DisplayContextRequestBus::Handler::BusConnect();
 
-<<<<<<< HEAD
-    // Keep a reference to the interface EditorEntityUiInterface.
-    // This is used to register layer entities to their UI handler when the layer component is activated.
-    m_editorEntityUiInterface = AZ::Interface<AzToolsFramework::EditorEntityUiInterface>::Get();
-
-    AZ_Assert((m_editorEntityUiInterface != nullptr),
-        "SandboxIntegrationManager requires a EditorEntityUiInterface instance to be present on Setup().");
-
-=======
->>>>>>> d700cb56
     m_prefabIntegrationInterface = AZ::Interface<AzToolsFramework::Prefab::PrefabIntegrationInterface>::Get();
     AZ_Assert(
         (m_prefabIntegrationInterface != nullptr),
@@ -209,34 +187,6 @@
     m_contextMenuBottomHandler.Setup();
 }
 
-<<<<<<< HEAD
-void SandboxIntegrationManager::GetEntitiesInSlices(
-    const AzToolsFramework::EntityIdList& selectedEntities,
-    AZ::u32& entitiesInSlices,
-    AZStd::vector<AZ::SliceComponent::SliceInstanceAddress>& sliceInstances)
-{
-    // Identify all slice instances affected by the selected entity set.
-    entitiesInSlices = 0;
-    for (const AZ::EntityId& entityId : selectedEntities)
-    {
-        AZ::SliceComponent::SliceInstanceAddress sliceAddress;
-        AzFramework::SliceEntityRequestBus::EventResult(sliceAddress, entityId,
-            &AzFramework::SliceEntityRequestBus::Events::GetOwningSlice);
-
-        if (sliceAddress.IsValid())
-        {
-            ++entitiesInSlices;
-
-            if (sliceInstances.end() == AZStd::find(sliceInstances.begin(), sliceInstances.end(), sliceAddress))
-            {
-                sliceInstances.push_back(sliceAddress);
-            }
-        }
-    }
-}
-
-=======
->>>>>>> d700cb56
 void SandboxIntegrationManager::Teardown()
 {
     m_contextMenuBottomHandler.Teardown();
@@ -315,14 +265,6 @@
     }
 }
 
-<<<<<<< HEAD
-void SandboxIntegrationManager::OnSaveLevel()
-{
-    m_unsavedEntities.clear();
-}
-
-=======
->>>>>>> d700cb56
 int SandboxIntegrationManager::GetMenuPosition() const
 {
     return aznumeric_cast<int>(AzToolsFramework::EditorContextMenuOrdering::TOP);
@@ -596,10 +538,6 @@
 {
     AZ::Vector3 position = AZ::Vector3::CreateZero();
 
-<<<<<<< HEAD
-    bool parentIsValid = parentId.IsValid();
-=======
->>>>>>> d700cb56
     // If we have an invalid parent, base new entity's position on the viewport.
     if (!parentId.IsValid())
     {
@@ -676,27 +614,6 @@
     objectManager->FindObjectsOfType(OBJTYPE_AZENTITY, objects);
 }
 
-<<<<<<< HEAD
-void SandboxIntegrationManager::OnSliceInstantiated(const AZ::Data::AssetId& /*sliceAssetId*/, AZ::SliceComponent::SliceInstanceAddress& sliceAddress, const AzFramework::SliceInstantiationTicket& /*ticket*/)
-{
-    // The instantiated slice isn't valid. Other systems will report this as an error.
-    // Bail out here, this is nothing to track in this case.
-    if (!sliceAddress.GetInstance())
-    {
-        return;
-    }
-
-    const AZ::SliceComponent::EntityIdToEntityIdMap& sliceInstanceEntityIdMap = sliceAddress.GetInstance()->GetEntityIdMap();
-
-    for (const auto& sliceInstantEntityIdPair : sliceInstanceEntityIdMap)
-    {
-        // The second in the pair is the local instance's entity ID.
-        m_unsavedEntities.insert(sliceInstantEntityIdPair.second);
-    }
-}
-
-=======
->>>>>>> d700cb56
 void SandboxIntegrationManager::OnActionRegistrationHook()
 {
     auto actionManagerInterface = AZ::Interface<AzToolsFramework::ActionManagerInterface>::Get();
