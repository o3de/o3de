--- conflicted
+++ resolved
@@ -21,25 +21,4 @@
     UI/AssetCatalogModel.h
     UI/AssetCatalogModel.cpp
     UI/ComponentPalette/ComponentPaletteSettings.h
-<<<<<<< HEAD
-    Objects/ComponentEntityObject.h
-    Objects/ComponentEntityObject.cpp
-=======
-    UI/Outliner/OutlinerDisplayOptionsMenu.h
-    UI/Outliner/OutlinerDisplayOptionsMenu.cpp
-    UI/Outliner/OutlinerTreeView.hxx
-    UI/Outliner/OutlinerTreeView.cpp
-    UI/Outliner/OutlinerWidget.hxx
-    UI/Outliner/OutlinerWidget.cpp
-    UI/Outliner/OutlinerCacheBus.h
-    UI/Outliner/OutlinerListModel.hxx
-    UI/Outliner/OutlinerListModel.cpp
-    UI/Outliner/OutlinerSearchWidget.h
-    UI/Outliner/OutlinerSearchWidget.cpp
-    UI/Outliner/OutlinerSortFilterProxyModel.hxx
-    UI/Outliner/OutlinerSortFilterProxyModel.cpp
-    UI/Outliner/OutlinerWidget.ui
-    UI/Outliner/resources.qrc
-    UI/Outliner/EntityOutliner.qss
->>>>>>> 0ddfe466
 )