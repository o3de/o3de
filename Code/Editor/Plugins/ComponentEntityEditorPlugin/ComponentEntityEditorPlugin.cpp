--- conflicted
+++ resolved
@@ -153,11 +153,7 @@
         LyViewPane::CategoryTools,
         pinnedInspectorOptions);
 
-<<<<<<< HEAD
-    // Add the new Outliner to the Tools Menu
-=======
     // Add the Outliner to the Tools Menu
->>>>>>> d700cb56
     ViewPaneOptions outlinerOptions;
     outlinerOptions.canHaveMultipleInstances = true;
     outlinerOptions.preferedDockingArea = Qt::LeftDockWidgetArea;
