--- conflicted
+++ resolved
@@ -914,16 +914,6 @@
     m_debugDisplay->DepthTestOn();
 
     PostWidgetRendering();
-<<<<<<< HEAD
-
-#if 0 // ATOMSHIM FIXUP
-    if (!m_renderer->IsStereoEnabled())
-#endif
-    {
-        GetIEditor()->GetSystem()->RenderStatistics();
-    }
-=======
->>>>>>> 67a1ad2f
 }
 
 //////////////////////////////////////////////////////////////////////////
