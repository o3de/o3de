/*
* All or portions of this file Copyright (c) Amazon.com, Inc. or its affiliates or
* its licensors.
*
* For complete copyright and license terms please see the LICENSE at the root of this
* distribution (the "License"). All use of this software is governed by the License,
* or, if provided, by the license below or the license accompanying this file. Do not
* remove or modify any license notices. This file is distributed on an "AS IS" BASIS,
* WITHOUT WARRANTIES OR CONDITIONS OF ANY KIND, either express or implied.
*
*/
// Original file Copyright Crytek GMBH or its affiliates, used under license.

#include "EditorDefs.h"

// AzCore
#include <AzCore/IO/IStreamer.h>
#include <AzCore/std/parallel/binary_semaphore.h>

// CryCommon
#include <CryCommon/ILevelSystem.h>

// Editor
#include "GameExporter.h"
#include "GameEngine.h"
#include "CryEditDoc.h"
#include "ShaderCache.h"
#include "UsedResources.h"
#include "WaitProgress.h"
#include "Util/CryMemFile.h"
#include "Objects/ObjectManager.h"

#include "Objects/EntityObject.h"

#include <AzFramework/Terrain/TerrainDataRequestBus.h>

//////////////////////////////////////////////////////////////////////////
#define MUSIC_LEVEL_LIBRARY_FILE "Music.xml"
#define MATERIAL_LEVEL_LIBRARY_FILE "Materials.xml"
#define RESOURCE_LIST_FILE "ResourceList.txt"
#define USED_RESOURCE_LIST_FILE "UsedResourceList.txt"
#define SHADER_LIST_FILE "ShadersList.txt"

#define GetAValue(rgb)      ((BYTE)((rgb) >> 24))

//////////////////////////////////////////////////////////////////////////
// SGameExporterSettings
//////////////////////////////////////////////////////////////////////////
SGameExporterSettings::SGameExporterSettings()
    : iExportTexWidth(4096)
    , nApplySS(1)
{
}


//////////////////////////////////////////////////////////////////////////
void SGameExporterSettings::SetLowQuality()
{
    iExportTexWidth = 4096;
    nApplySS = 0;
}


//////////////////////////////////////////////////////////////////////////
void SGameExporterSettings::SetHiQuality()
{
    iExportTexWidth = 16384;
    nApplySS = 1;
}

CGameExporter* CGameExporter::m_pCurrentExporter = NULL;

//////////////////////////////////////////////////////////////////////////
// CGameExporter
//////////////////////////////////////////////////////////////////////////
CGameExporter::CGameExporter()
    : m_bAutoExportMode(false)
{
    m_pCurrentExporter = this;
}

CGameExporter::~CGameExporter()
{
    m_pCurrentExporter = NULL;
}

//////////////////////////////////////////////////////////////////////////
bool CGameExporter::Export(unsigned int flags, [[maybe_unused]] EEndian eExportEndian, const char* subdirectory)
{
    CAutoDocNotReady autoDocNotReady;
    CObjectManagerLevelIsExporting levelIsExportingFlag;
    QWaitCursor waitCursor;

    IEditor* pEditor = GetIEditor();
    CGameEngine* pGameEngine = pEditor->GetGameEngine();
    if (pGameEngine->GetLevelPath().isEmpty())
    {
        return false;
    }

    bool exportSuccessful = true;

    CrySystemEventBus::Broadcast(&CrySystemEventBus::Events::OnCryEditorBeginLevelExport);

    bool usePrefabSystemForLevels = false;
    AzFramework::ApplicationRequests::Bus::BroadcastResult(
        usePrefabSystemForLevels, &AzFramework::ApplicationRequests::IsPrefabSystemForLevelsEnabled);

    if (usePrefabSystemForLevels)
    {
        // Level.pak and all the data contained within it is unused when using the prefab system for levels, so there's nothing
        // to do here.

        CCryEditDoc* pDocument = pEditor->GetDocument();
        pDocument->SetLevelExported(true);
    }
    else
    {
        QDir::setCurrent(pEditor->GetPrimaryCDFolder());

        QString sLevelPath = Path::AddSlash(pGameEngine->GetLevelPath());
        if (subdirectory && subdirectory[0] && strcmp(subdirectory, ".") != 0)
        {
            sLevelPath = Path::AddSlash(sLevelPath + subdirectory);
            QDir().mkpath(sLevelPath);
        }

        m_levelPak.m_sPath = QString(sLevelPath) + GetLevelPakFilename();

        m_levelPath = Path::RemoveBackslash(sLevelPath);
        QString rootLevelPath = Path::AddSlash(pGameEngine->GetLevelPath());

        CCryEditDoc* pDocument = pEditor->GetDocument();

        if (flags & eExp_Fast)
        {
            m_settings.SetLowQuality();
        }
        else if (m_bAutoExportMode)
        {
            m_settings.SetHiQuality();
        }

        CryAutoLock<CryMutex> autoLock(CGameEngine::GetPakModifyMutex());

        // Close this pak file.
        if (!CloseLevelPack(m_levelPak, true))
        {
            Error("Cannot close Pak file " + m_levelPak.m_sPath);
            exportSuccessful = false;
        }

        if (exportSuccessful)
        {
            if (m_bAutoExportMode)
            {
                // Remove read-only flags.
                CrySetFileAttributes(m_levelPak.m_sPath.toUtf8().data(), FILE_ATTRIBUTE_NORMAL);
            }
        }

        //////////////////////////////////////////////////////////////////////////
        if (exportSuccessful)
        {
            if (!CFileUtil::OverwriteFile(m_levelPak.m_sPath))
            {
                Error("Cannot overwrite Pak file " + m_levelPak.m_sPath);
                exportSuccessful = false;
            }
        }

        if (exportSuccessful)
        {
            if (!OpenLevelPack(m_levelPak, false))
            {
                Error("Cannot open Pak file " + m_levelPak.m_sPath + " for writing.");
                exportSuccessful = false;
            }
        }

        ////////////////////////////////////////////////////////////////////////
        // Export all data to the game
        ////////////////////////////////////////////////////////////////////////
        if (exportSuccessful)
        {
            ExportVisAreas(sLevelPath.toUtf8().data(), eExportEndian);

            ////////////////////////////////////////////////////////////////////////
            // Exporting map setttings
            ////////////////////////////////////////////////////////////////////////
            ExportOcclusionMesh(sLevelPath.toUtf8().data());

            //! Export Level data.
            CLogFile::WriteLine("Exporting LevelData.xml");
            ExportLevelData(sLevelPath);
            CLogFile::WriteLine("Exporting LevelData.xml done.");

            ExportLevelInfo(sLevelPath);

            ExportLevelResourceList(sLevelPath);
            ExportLevelUsedResourceList(sLevelPath);
            ExportLevelShaderCache(sLevelPath);

            //////////////////////////////////////////////////////////////////////////
            // End Exporting Game data.
            //////////////////////////////////////////////////////////////////////////

            // Close all packs.
            CloseLevelPack(m_levelPak, false);
            //  m_texturePakFile.Close();

            pEditor->SetStatusText(QObject::tr("Ready"));

            // Reopen this pak file.
            if (!OpenLevelPack(m_levelPak, true))
            {
                Error("Cannot open Pak file " + m_levelPak.m_sPath);
                exportSuccessful = false;
            }
        }

        if (exportSuccessful)
        {
            // Commit changes to the disk.
            _flushall();

            // finally create filelist.xml
            QString levelName = Path::GetFileName(pGameEngine->GetLevelPath());
            ExportFileList(sLevelPath, levelName);

            pDocument->SetLevelExported(true);
        }
    }

    // Always notify that we've finished exporting, whether it was successful or not.
    CrySystemEventBus::Broadcast(&CrySystemEventBus::Events::OnCryEditorEndLevelExport, exportSuccessful);

    if (exportSuccessful)
    {
        // Notify the level system that there's a new level, so that the level info is populated.
        gEnv->pSystem->GetILevelSystem()->Rescan(ILevelSystem::GetLevelsDirectoryName());

        CLogFile::WriteLine("Exporting was successful.");
    }

    return exportSuccessful;
}


//////////////////////////////////////////////////////////////////////////
void CGameExporter::ExportVisAreas(const char* pszGamePath, EEndian eExportEndian)
{
    char szFileOutputPath[_MAX_PATH];

    // export visareas
    IEditor* pEditor = GetIEditor();

    // remove old files
    sprintf_s(szFileOutputPath, "%s%s", pszGamePath, COMPILED_VISAREA_MAP_FILE_NAME);
    m_levelPak.m_pakFile.RemoveFile(szFileOutputPath);
}

//////////////////////////////////////////////////////////////////////////
void CGameExporter::ExportOcclusionMesh(const char* pszGamePath)
{
    IEditor* pEditor = GetIEditor();
    pEditor->SetStatusText(QObject::tr("including Occluder Mesh \"occluder.ocm\" if available"));

    char resolvedLevelPath[AZ_MAX_PATH_LEN] = { 0 };
    AZ::IO::FileIOBase::GetDirectInstance()->ResolvePath(pszGamePath, resolvedLevelPath, AZ_MAX_PATH_LEN);
    QString levelDataFile = QString(resolvedLevelPath) + "occluder.ocm";
    QFile FileIn(levelDataFile);
    if (FileIn.open(QFile::ReadOnly))
    {
        CMemoryBlock Temp;
        const size_t Size   =   FileIn.size();
        Temp.Allocate(Size);
        FileIn.read(reinterpret_cast<char*>(Temp.GetBuffer()), Size);
        FileIn.close();
        CCryMemFile FileOut;
        FileOut.Write(Temp.GetBuffer(), Size);
        m_levelPak.m_pakFile.UpdateFile(levelDataFile.toUtf8().data(), FileOut);
    }
}

//////////////////////////////////////////////////////////////////////////
void CGameExporter::ExportLevelData(const QString& path, bool bExportMission)
{
    IEditor* pEditor = GetIEditor();
    pEditor->SetStatusText(QObject::tr("Exporting LevelData.xml..."));

    char versionString[256];
    pEditor->GetFileVersion().ToString(versionString);

    XmlNodeRef root = XmlHelpers::CreateXmlNode("LevelData");
    root->setAttr("SandboxVersion", versionString);
    XmlNodeRef rootAction = XmlHelpers::CreateXmlNode("LevelDataAction");
    rootAction->setAttr("SandboxVersion", versionString);

<<<<<<< HEAD
    //////////////////////////////////////////////////////////////////////////
    // Export materials.
    ExportMaterials(root, path);
    //////////////////////////////////////////////////////////////////////////
=======
    ExportMapInfo(root);
>>>>>>> 15c2203e

    CCryEditDoc* pDocument = pEditor->GetDocument();

    //////////////////////////////////////////////////////////////////////////
    // Save Level Data XML
    //////////////////////////////////////////////////////////////////////////
    QString levelDataFile = path + "LevelData.xml";
    XmlString xmlData = root->getXML();
    CCryMemFile file;
    file.Write(xmlData.c_str(), xmlData.length());
    m_levelPak.m_pakFile.UpdateFile(levelDataFile.toUtf8().data(), file);

    QString levelDataActionFile = path + "LevelDataAction.xml";
    XmlString xmlDataAction = rootAction->getXML();
    CCryMemFile fileAction;
    fileAction.Write(xmlDataAction.c_str(), xmlDataAction.length());
    m_levelPak.m_pakFile.UpdateFile(levelDataActionFile.toUtf8().data(), fileAction);
}

//////////////////////////////////////////////////////////////////////////
void CGameExporter::ExportLevelInfo(const QString& path)
{
    //////////////////////////////////////////////////////////////////////////
    // Export short level info xml.
    //////////////////////////////////////////////////////////////////////////
    IEditor* pEditor = GetIEditor();
    XmlNodeRef root = XmlHelpers::CreateXmlNode("LevelInfo");
    char versionString[256];
    pEditor->GetFileVersion().ToString(versionString);
    root->setAttr("SandboxVersion", versionString);

    QString levelName = pEditor->GetGameEngine()->GetLevelPath();
    root->setAttr("Name", levelName.toUtf8().data());
    auto terrain = AzFramework::Terrain::TerrainDataRequestBus::FindFirstHandler();
    const AZ::Aabb terrainAabb = terrain ? terrain->GetTerrainAabb() : AZ::Aabb::CreateFromPoint(AZ::Vector3::CreateZero());
    const AZ::Vector2 terrainGridResolution = terrain ? terrain->GetTerrainGridResolution() : AZ::Vector2::CreateOne();
    const int compiledHeightmapSize = static_cast<int>(terrainAabb.GetXExtent() / terrainGridResolution.GetX());
    root->setAttr("HeightmapSize", compiledHeightmapSize);

    //////////////////////////////////////////////////////////////////////////
    // Save LevelInfo file.
    //////////////////////////////////////////////////////////////////////////
    QString filename = path + "LevelInfo.xml";
    XmlString xmlData = root->getXML();

    CCryMemFile file;
    file.Write(xmlData.c_str(), xmlData.length());
    m_levelPak.m_pakFile.UpdateFile(filename.toUtf8().data(), file);
}

//////////////////////////////////////////////////////////////////////////
<<<<<<< HEAD
void CGameExporter::ExportMaterials(XmlNodeRef& levelDataNode, const QString& path)
{
    //////////////////////////////////////////////////////////////////////////
    // Export materials manager.
    CMaterialManager* pManager = GetIEditor()->GetMaterialManager();
    pManager->Export(levelDataNode);

    QString filename = Path::Make(path, MATERIAL_LEVEL_LIBRARY_FILE);

    bool bHaveItems = true;

    int numMtls = 0;

    XmlNodeRef nodeMaterials = XmlHelpers::CreateXmlNode("MaterialsLibrary");
    // Export Materials local level library.
    for (int i = 0; i < pManager->GetLibraryCount(); i++)
    {
        XmlNodeRef nodeLib = nodeMaterials->newChild("Library");
        CMaterialLibrary* pLib = (CMaterialLibrary*)pManager->GetLibrary(i);
        if (pLib->GetItemCount() > 0)
        {
            bHaveItems = false;
            // Export this library.
            numMtls += pManager->ExportLib(pLib, nodeLib);
        }
    }
    if (!bHaveItems)
    {
        XmlString xmlData = nodeMaterials->getXML();

        CCryMemFile file;
        file.Write(xmlData.c_str(), xmlData.length());
        m_levelPak.m_pakFile.UpdateFile(filename.toUtf8().data(), file);
    }
    else
    {
        m_levelPak.m_pakFile.RemoveFile(filename.toUtf8().data());
    }
    m_numExportedMaterials = numMtls;
=======
void CGameExporter::ExportMapInfo(XmlNodeRef& node)
{
    if (!GetIEditor()->Get3DEngine())
    {
        return;
    }

    XmlNodeRef info = node->newChild("LevelInfo");

    IEditor* pEditor = GetIEditor();
    info->setAttr("Name", QFileInfo(pEditor->GetDocument()->GetTitle()).completeBaseName());

    auto terrain = AzFramework::Terrain::TerrainDataRequestBus::FindFirstHandler();
    const AZ::Aabb terrainAabb = terrain ? terrain->GetTerrainAabb() : AZ::Aabb::CreateFromPoint(AZ::Vector3::CreateZero());
    const AZ::Vector2 terrainGridResolution = terrain ? terrain->GetTerrainGridResolution() : AZ::Vector2::CreateOne();

    const int terrainSizeInMeters = static_cast<int>(terrainAabb.GetXExtent());
    const int terrainUnitSizeInMeters = static_cast<int>(terrainGridResolution.GetX());
    info->setAttr("HeightmapSize", terrainSizeInMeters / terrainUnitSizeInMeters);
    info->setAttr("HeightmapUnitSize", terrainUnitSizeInMeters);
    //! Default Max Height value.
    constexpr int HEIGHTMAP_MAX_HEIGHT = 150; //This is the default max height in CHeightmap
    info->setAttr("HeightmapMaxHeight", HEIGHTMAP_MAX_HEIGHT);
    info->setAttr("WaterLevel", pEditor->Get3DEngine()->GetWaterLevel());

    // Serialize surface types.
    CXmlArchive xmlAr;
    xmlAr.bLoading = false;
    xmlAr.root = node;
>>>>>>> 15c2203e
}

//////////////////////////////////////////////////////////////////////////
void CGameExporter::ExportLevelResourceList(const QString& path)
{
    auto pResList = gEnv->pCryPak->GetResourceList(AZ::IO::IArchive::RFOM_Level);

    // Write resource list to file.
    CCryMemFile memFile;
    for (const char* filename = pResList->GetFirst(); filename; filename = pResList->GetNext())
    {
        memFile.Write(filename, strlen(filename));
        memFile.Write("\n", 1);
    }

    QString resFile = Path::Make(path, RESOURCE_LIST_FILE);

    m_levelPak.m_pakFile.UpdateFile(resFile.toUtf8().data(), memFile, true);
}

//////////////////////////////////////////////////////////////////////////
void CGameExporter::ExportLevelUsedResourceList(const QString& path)
{
    // Write used resource list to file.
    CCryMemFile memFile;

    CUsedResources resources;
    GetIEditor()->GetObjectManager()->GatherUsedResources(resources);

    for (CUsedResources::TResourceFiles::const_iterator it = resources.files.begin(); it != resources.files.end(); it++)
    {
        QString filePath = Path::MakeGamePath(*it).toLower();

        memFile.Write(filePath.toUtf8().data(), filePath.toUtf8().length());
        memFile.Write("\n", 1);
    }

    QString resFile = Path::Make(path, USED_RESOURCE_LIST_FILE);

    m_levelPak.m_pakFile.UpdateFile(resFile.toUtf8().data(), memFile, true);
}

//////////////////////////////////////////////////////////////////////////
void CGameExporter::ExportLevelShaderCache(const QString& path)
{
    QString buf;
    GetIEditor()->GetDocument()->GetShaderCache()->SaveBuffer(buf);
    CCryMemFile memFile;
    memFile.Write(buf.toUtf8().data(), buf.toUtf8().length());

    QString filename = Path::Make(path, SHADER_LIST_FILE);
    m_levelPak.m_pakFile.UpdateFile(filename.toUtf8().data(), memFile, true);
}

//////////////////////////////////////////////////////////////////////////
void CGameExporter::ExportFileList(const QString& path, const QString& levelName)
{
    // process the folder of the specified map name, producing a filelist.xml file
    //  that can later be used for map downloads
    string newpath;

    QString filename = levelName;
    string mapname = (filename + ".dds").toUtf8().data();
    string metaname = (filename + ".xml").toUtf8().data();

    XmlNodeRef rootNode = gEnv->pSystem->CreateXmlNode("download");
    rootNode->setAttr("name", filename.toUtf8().data());
    rootNode->setAttr("type", "Map");
    XmlNodeRef indexNode = rootNode->newChild("index");
    if (indexNode)
    {
        indexNode->setAttr("src", "filelist.xml");
        indexNode->setAttr("dest", "filelist.xml");
    }
    XmlNodeRef filesNode = rootNode->newChild("files");
    if (filesNode)
    {
        newpath = GetIEditor()->GetGameEngine()->GetLevelPath().toUtf8().data();
        newpath += "/*";
        AZ::IO::ArchiveFileIterator handle = gEnv->pCryPak->FindFirst(newpath.c_str());
        if (!handle)
        {
            return;
        }
        do
        {
            // ignore "." and ".."
            if (handle.m_filename.front() == '.')
            {
                continue;
            }
            // do we need any files from sub directories?
            if ((handle.m_fileDesc.nAttrib & AZ::IO::FileDesc::Attribute::Subdirectory) == AZ::IO::FileDesc::Attribute::Subdirectory)
            {
                continue;
            }

            // only need the following files for multiplayer downloads
            if (!_stricmp(handle.m_filename.data(), GetLevelPakFilename())
                || !_stricmp(handle.m_filename.data(), mapname.c_str())
                || !_stricmp(handle.m_filename.data(), metaname.c_str()))
            {
                XmlNodeRef newFileNode = filesNode->newChild("file");
                if (newFileNode)
                {
                    // TEMP: this is just for testing. src probably needs to be blank.
                    //      string src = "http://server41/updater/";
                    //      src += m_levelName;
                    //      src += "/";
                    //      src += fileinfo.name;
                    newFileNode->setAttr("src", handle.m_filename.data());
                    newFileNode->setAttr("dest", handle.m_filename.data());
                    newFileNode->setAttr("size", handle.m_fileDesc.nSize);

                    unsigned char md5[16];
                    string filenameToHash = GetIEditor()->GetGameEngine()->GetLevelPath().toUtf8().data();
                    filenameToHash += "/";
                    filenameToHash += string{ handle.m_filename.data(), handle.m_filename.size() };
                    if (gEnv->pCryPak->ComputeMD5(filenameToHash.data(), md5))
                    {
                        char md5string[33];
                        sprintf_s(md5string, "%02x%02x%02x%02x%02x%02x%02x%02x%02x%02x%02x%02x%02x%02x%02x%02x",
                            md5[0], md5[1], md5[2], md5[3],
                            md5[4], md5[5], md5[6], md5[7],
                            md5[8], md5[9], md5[10], md5[11],
                            md5[12], md5[13], md5[14], md5[15]);
                        newFileNode->setAttr("md5", md5string);
                    }
                    else
                    {
                        newFileNode->setAttr("md5", "");
                    }
                }
            }
        } while (handle = gEnv->pCryPak->FindNext(handle));

        gEnv->pCryPak->FindClose (handle);
    }

    // save filelist.xml
    newpath = path.toUtf8().data();
    newpath += "/filelist.xml";
    rootNode->saveToFile(newpath.c_str());
}

void CGameExporter::Error(const QString& error)
{
    if (m_bAutoExportMode)
    {
        CLogFile::WriteLine((QString("Export failed! ") + error).toUtf8().data());
    }
    else
    {
        Warning((QString("Export failed! ") + error).toUtf8().data());
    }
}


bool CGameExporter::OpenLevelPack(SLevelPakHelper& lphelper, bool bCryPak)
{
    bool bRet = false;

    assert(lphelper.m_bPakOpened == false);
    assert(lphelper.m_bPakOpenedCryPak == false);

    if (bCryPak)
    {
        assert(!lphelper.m_sPath.isEmpty());
        bRet = gEnv->pCryPak->OpenPack(lphelper.m_sPath.toUtf8().data());
        assert(bRet);
        lphelper.m_bPakOpenedCryPak = true;
    }
    else
    {
        bRet = lphelper.m_pakFile.Open(lphelper.m_sPath.toUtf8().data());
        assert(bRet);
        lphelper.m_bPakOpened = true;
    }
    return bRet;
}


bool CGameExporter::CloseLevelPack(SLevelPakHelper& lphelper, bool bCryPak)
{
    bool bRet = false;

    if (bCryPak)
    {
        assert(lphelper.m_bPakOpenedCryPak == true);
        assert(!lphelper.m_sPath.isEmpty());
        bRet = gEnv->pCryPak->ClosePack(lphelper.m_sPath.toUtf8().data());
        assert(bRet);
        lphelper.m_bPakOpenedCryPak = false;
    }
    else
    {
        assert(lphelper.m_bPakOpened == true);
        lphelper.m_pakFile.Close();
        bRet = true;
        lphelper.m_bPakOpened = false;
    }

    assert(lphelper.m_bPakOpened == false);
    assert(lphelper.m_bPakOpenedCryPak == false);
    return bRet;
}<|MERGE_RESOLUTION|>--- conflicted
+++ resolved
@@ -297,15 +297,6 @@
     XmlNodeRef rootAction = XmlHelpers::CreateXmlNode("LevelDataAction");
     rootAction->setAttr("SandboxVersion", versionString);
 
-<<<<<<< HEAD
-    //////////////////////////////////////////////////////////////////////////
-    // Export materials.
-    ExportMaterials(root, path);
-    //////////////////////////////////////////////////////////////////////////
-=======
-    ExportMapInfo(root);
->>>>>>> 15c2203e
-
     CCryEditDoc* pDocument = pEditor->GetDocument();
 
     //////////////////////////////////////////////////////////////////////////
@@ -353,80 +344,6 @@
     CCryMemFile file;
     file.Write(xmlData.c_str(), xmlData.length());
     m_levelPak.m_pakFile.UpdateFile(filename.toUtf8().data(), file);
-}
-
-//////////////////////////////////////////////////////////////////////////
-<<<<<<< HEAD
-void CGameExporter::ExportMaterials(XmlNodeRef& levelDataNode, const QString& path)
-{
-    //////////////////////////////////////////////////////////////////////////
-    // Export materials manager.
-    CMaterialManager* pManager = GetIEditor()->GetMaterialManager();
-    pManager->Export(levelDataNode);
-
-    QString filename = Path::Make(path, MATERIAL_LEVEL_LIBRARY_FILE);
-
-    bool bHaveItems = true;
-
-    int numMtls = 0;
-
-    XmlNodeRef nodeMaterials = XmlHelpers::CreateXmlNode("MaterialsLibrary");
-    // Export Materials local level library.
-    for (int i = 0; i < pManager->GetLibraryCount(); i++)
-    {
-        XmlNodeRef nodeLib = nodeMaterials->newChild("Library");
-        CMaterialLibrary* pLib = (CMaterialLibrary*)pManager->GetLibrary(i);
-        if (pLib->GetItemCount() > 0)
-        {
-            bHaveItems = false;
-            // Export this library.
-            numMtls += pManager->ExportLib(pLib, nodeLib);
-        }
-    }
-    if (!bHaveItems)
-    {
-        XmlString xmlData = nodeMaterials->getXML();
-
-        CCryMemFile file;
-        file.Write(xmlData.c_str(), xmlData.length());
-        m_levelPak.m_pakFile.UpdateFile(filename.toUtf8().data(), file);
-    }
-    else
-    {
-        m_levelPak.m_pakFile.RemoveFile(filename.toUtf8().data());
-    }
-    m_numExportedMaterials = numMtls;
-=======
-void CGameExporter::ExportMapInfo(XmlNodeRef& node)
-{
-    if (!GetIEditor()->Get3DEngine())
-    {
-        return;
-    }
-
-    XmlNodeRef info = node->newChild("LevelInfo");
-
-    IEditor* pEditor = GetIEditor();
-    info->setAttr("Name", QFileInfo(pEditor->GetDocument()->GetTitle()).completeBaseName());
-
-    auto terrain = AzFramework::Terrain::TerrainDataRequestBus::FindFirstHandler();
-    const AZ::Aabb terrainAabb = terrain ? terrain->GetTerrainAabb() : AZ::Aabb::CreateFromPoint(AZ::Vector3::CreateZero());
-    const AZ::Vector2 terrainGridResolution = terrain ? terrain->GetTerrainGridResolution() : AZ::Vector2::CreateOne();
-
-    const int terrainSizeInMeters = static_cast<int>(terrainAabb.GetXExtent());
-    const int terrainUnitSizeInMeters = static_cast<int>(terrainGridResolution.GetX());
-    info->setAttr("HeightmapSize", terrainSizeInMeters / terrainUnitSizeInMeters);
-    info->setAttr("HeightmapUnitSize", terrainUnitSizeInMeters);
-    //! Default Max Height value.
-    constexpr int HEIGHTMAP_MAX_HEIGHT = 150; //This is the default max height in CHeightmap
-    info->setAttr("HeightmapMaxHeight", HEIGHTMAP_MAX_HEIGHT);
-    info->setAttr("WaterLevel", pEditor->Get3DEngine()->GetWaterLevel());
-
-    // Serialize surface types.
-    CXmlArchive xmlAr;
-    xmlAr.bLoading = false;
-    xmlAr.root = node;
->>>>>>> 15c2203e
 }
 
 //////////////////////////////////////////////////////////////////////////
