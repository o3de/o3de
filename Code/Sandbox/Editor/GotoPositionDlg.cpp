/*
<<<<<<< HEAD
 * All or portions of this file Copyright (c) Amazon.com, Inc. or its affiliates or
 * its licensors.
 *
 * For complete copyright and license terms please see the LICENSE at the root of this
 * distribution (the "License"). All use of this software is governed by the License,
 * or, if provided, by the license below or the license accompanying this file. Do not
 * remove or modify any license notices. This file is distributed on an "AS IS" BASIS,
 * WITHOUT WARRANTIES OR CONDITIONS OF ANY KIND, either express or implied.
 *
 */
// Original file Copyright Crytek GMBH or its affiliates, used under license.
=======
 * Copyright (c) Contributors to the Open 3D Engine Project
 * 
 * SPDX-License-Identifier: Apache-2.0 OR MIT
 *
 */

>>>>>>> c7d000e1

#include "GotoPositionDlg.h"
#include "EditorDefs.h"

// Editor
#include "EditorViewportCamera.h"
#include "EditorViewportSettings.h"
#include "GameEngine.h"
#include "ViewManager.h"

#include <AzFramework/Viewport/CameraInput.h>

#include <AzCore/Math/Transform.h>
#include <AzCore/Math/Vector3.h>

AZ_PUSH_DISABLE_DLL_EXPORT_MEMBER_WARNING
#include <ui_GotoPositionDlg.h>
AZ_POP_DISABLE_DLL_EXPORT_MEMBER_WARNING

GotoPositionDialog::GotoPositionDialog(QWidget* parent)
    : QDialog(parent)
    , m_ui(new Ui::GotoPositionDialog)
{
    m_ui->setupUi(this);
    setWindowFlags(windowFlags() & ~Qt::WindowContextHelpButtonHint);
    setFixedSize(size());
    OnInitDialog();

    auto doubleValueChanged = static_cast<void (QDoubleSpinBox::*)(double)>(&QDoubleSpinBox::valueChanged);

    connect(m_ui->m_posEdit, &QLineEdit::editingFinished, this, &GotoPositionDialog::OnChangeEdit);
    connect(m_ui->m_dymX, doubleValueChanged, this, &GotoPositionDialog::OnUpdateNumbers);
    connect(m_ui->m_dymY, doubleValueChanged, this, &GotoPositionDialog::OnUpdateNumbers);
    connect(m_ui->m_dymZ, doubleValueChanged, this, &GotoPositionDialog::OnUpdateNumbers);
    connect(m_ui->m_dymAnglePitch, doubleValueChanged, this, &GotoPositionDialog::OnUpdateNumbers);
    connect(m_ui->m_dymAngleYaw, doubleValueChanged, this, &GotoPositionDialog::OnUpdateNumbers);
}

GotoPositionDialog::~GotoPositionDialog() = default;

void GotoPositionDialog::OnInitDialog()
{
    const auto cameraTransform = SandboxEditor::GetDefaultViewportCameraTransform();
    const auto cameraTranslation = cameraTransform.GetTranslation();
    const auto cameraRotation = AzFramework::EulerAngles(AZ::Matrix3x3::CreateFromQuaternion(cameraTransform.GetRotation()));
    const auto pitchDegrees = AZ::RadToDeg(cameraRotation.GetX());
    const auto yawDegrees = AZ::RadToDeg(cameraRotation.GetZ());

    // position
    m_ui->m_dymX->setRange(-64000.0, 64000.0);
    m_ui->m_dymX->setValue(cameraTranslation.GetX());

    m_ui->m_dymY->setRange(-64000.0, 64000.0);
    m_ui->m_dymY->setValue(cameraTranslation.GetY());

    m_ui->m_dymZ->setRange(-64000.0, 64000.0);
    m_ui->m_dymZ->setValue(cameraTranslation.GetZ());

    // rotation
    m_ui->m_dymAnglePitch->setRange(-180.0, 180.0);
    m_ui->m_dymAnglePitch->setValue(pitchDegrees);

    m_ui->m_dymAngleYaw->setRange(-180.0, 180.0);
    m_ui->m_dymAngleYaw->setValue(yawDegrees);

    // ensure the goto button is highlighted correctly.
    m_ui->pushButton->setDefault(true);

    OnUpdateNumbers();
}

void GotoPositionDialog::OnChangeEdit()
{
    const int argCount = 5;
    AZStd::vector<float> transform(argCount);

    m_transform = m_ui->m_posEdit->text();
    const QStringList parts = m_transform.split(QRegularExpression("[\\s,;\\t]"), Qt::SkipEmptyParts);
    for (int i = 0; i < argCount && i < parts.count(); ++i)
    {
        transform[i] = parts[i].toDouble();
    }

    m_ui->m_dymX->setValue(transform[0]);
    m_ui->m_dymY->setValue(transform[1]);
    m_ui->m_dymZ->setValue(transform[2]);
    m_ui->m_dymAnglePitch->setValue(transform[3]);
    m_ui->m_dymAngleYaw->setValue(transform[4]);
}

void GotoPositionDialog::OnUpdateNumbers()
{
    m_ui->m_posEdit->setText(QString::fromLatin1("%1, %2, %3, %4, %5")
                                 .arg(m_ui->m_dymX->value(), 2, 'f', 2)
                                 .arg(m_ui->m_dymY->value(), 2, 'f', 2)
                                 .arg(m_ui->m_dymZ->value(), 2, 'f', 2)
                                 .arg(m_ui->m_dymAnglePitch->value(), 2, 'f', 2)
                                 .arg(m_ui->m_dymAngleYaw->value(), 2, 'f', 2));
}

void GotoPositionDialog::accept()
{
    if (SandboxEditor::UsingNewCameraSystem())
    {
        SandboxEditor::InterpolateDefaultViewportCameraToTransform(
            AZ::Vector3(
                aznumeric_cast<float>(m_ui->m_dymX->value()), aznumeric_cast<float>(m_ui->m_dymY->value()),
                aznumeric_cast<float>(m_ui->m_dymZ->value())),
            AZ::DegToRad(aznumeric_cast<float>(m_ui->m_dymAnglePitch->value())),
            AZ::DegToRad(aznumeric_cast<float>(m_ui->m_dymAngleYaw->value())));
    }
    else
    {
        SandboxEditor::SetDefaultViewportCameraPosition(AZ::Vector3(
            aznumeric_cast<float>(m_ui->m_dymX->value()), aznumeric_cast<float>(m_ui->m_dymY->value()),
            aznumeric_cast<float>(m_ui->m_dymZ->value())));
        SandboxEditor::SetDefaultViewportCameraRotation(
            AZ::DegToRad(aznumeric_cast<float>(m_ui->m_dymAnglePitch->value())),
            AZ::DegToRad(aznumeric_cast<float>(m_ui->m_dymAngleYaw->value())));
    }

    QDialog::accept();
}

#include <moc_GotoPositionDlg.cpp><|MERGE_RESOLUTION|>--- conflicted
+++ resolved
@@ -1,24 +1,10 @@
 /*
-<<<<<<< HEAD
- * All or portions of this file Copyright (c) Amazon.com, Inc. or its affiliates or
- * its licensors.
- *
- * For complete copyright and license terms please see the LICENSE at the root of this
- * distribution (the "License"). All use of this software is governed by the License,
- * or, if provided, by the license below or the license accompanying this file. Do not
- * remove or modify any license notices. This file is distributed on an "AS IS" BASIS,
- * WITHOUT WARRANTIES OR CONDITIONS OF ANY KIND, either express or implied.
- *
- */
-// Original file Copyright Crytek GMBH or its affiliates, used under license.
-=======
  * Copyright (c) Contributors to the Open 3D Engine Project
  * 
  * SPDX-License-Identifier: Apache-2.0 OR MIT
  *
  */
 
->>>>>>> c7d000e1
 
 #include "GotoPositionDlg.h"
 #include "EditorDefs.h"
