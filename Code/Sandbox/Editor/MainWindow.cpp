/*
* All or portions of this file Copyright (c) Amazon.com, Inc. or its affiliates or
* its licensors.
*
* For complete copyright and license terms please see the LICENSE at the root of this
* distribution (the "License"). All use of this software is governed by the License,
* or, if provided, by the license below or the license accompanying this file. Do not
* remove or modify any license notices. This file is distributed on an "AS IS" BASIS,
* WITHOUT WARRANTIES OR CONDITIONS OF ANY KIND, either express or implied.
*
*/
#include "EditorDefs.h"

#include "MainWindow.h"

#include <algorithm>

// AWs Native SDK
AZ_PUSH_DISABLE_WARNING(4251 4355 4996, "-Wunknown-warning-option")
#include <aws/core/auth/AWSCredentialsProvider.h>
AZ_POP_DISABLE_WARNING

// Qt
#include <QMenuBar>
#include <QDebug>
#include <QMessageBox>
#include <QInputDialog>
#include <QHBoxLayout>
#ifdef Q_OS_WIN
#include <QAbstractEventDispatcher>
#endif

// AzCore
#include <AzCore/std/smart_ptr/make_shared.h>
#include <AzCore/Component/ComponentApplication.h>
#include <AzCore/Settings/SettingsRegistryMergeUtils.h>
#include <AzCore/Interface/Interface.h>

// AzFramework
#include <AzFramework/API/ApplicationAPI.h>
#include <AzFramework/Asset/AssetSystemBus.h>
#include <AzFramework/Input/Devices/Mouse/InputDeviceMouse.h>
#include <AzFramework/Network/SocketConnection.h>
#include <AzFramework/Asset/AssetSystemComponent.h>

// AzToolsFramework
#include <AzToolsFramework/Application/Ticker.h>
#include <AzToolsFramework/API/EditorAnimationSystemRequestBus.h>
#include <AzToolsFramework/SourceControl/QtSourceControlNotificationHandler.h>
#include <AzToolsFramework/PythonTerminal/ScriptTermDialog.h>

// AzQtComponents
#include <AzQtComponents/Buses/ShortcutDispatch.h>
#include <AzQtComponents/Components/DockMainWindow.h>
#include <AzQtComponents/Components/Widgets/SpinBox.h>
#include <AzQtComponents/Components/Style.h>
#include <AzQtComponents/Components/WindowDecorationWrapper.h>
#include <AzQtComponents/DragAndDrop/MainWindowDragAndDrop.h>

// Editor
#include "Resource.h"
#include "Core/LevelEditorMenuHandler.h"
#include "ShortcutDispatcher.h"
#include "LayoutWnd.h"
#include "AssetImporter/AssetImporterManager/AssetImporterManager.h"
#include "AssetImporter/AssetImporterManager/AssetImporterDragAndDropHandler.h"
#include "CryEdit.h"
#include "Controls/ConsoleSCB.h"
#include "ViewManager.h"
#include "CryEditDoc.h"
#include "ToolBox.h"
#include "LevelIndependentFileMan.h"
#include "GameEngine.h"
#include "MainStatusBar.h"
#include "ToolbarCustomizationDialog.h"
#include "ToolbarManager.h"
#include "Core/QtEditorApplication.h"
#include "UndoDropDown.h"
#include "CVarMenu.h"
#include "EditorViewportSettings.h"

#include "KeyboardCustomizationSettings.h"
#include "CustomizeKeyboardDialog.h"
#include "QtViewPaneManager.h"
#include "ViewPane.h"
#include "Include/IObjectManager.h"
#include "Include/Command.h"
#include "Commands/CommandManager.h"
#include "SettingsManagerDialog.h"

#include "TrackView/TrackViewDialog.h"
#include "ErrorReportDialog.h"

#include "Dialogs/PythonScriptsDialog.h"

#include "AzAssetBrowser/AzAssetBrowserWindow.h"
#include "AssetEditor/AssetEditorWindow.h"
#include "ActionManager.h"

// uncomment this to show thumbnail demo widget
// #define ThumbnailDemo

#ifdef ThumbnailDemo
#include "Editor/Thumbnails/Example/ThumbnailsSampleWidget.h"
#endif


using namespace AZ;
using namespace AzQtComponents;
using namespace AzToolsFramework;

#define LAYOUTS_PATH "Editor\\Layouts\\"
#define LAYOUTS_EXTENSION ".layout"
#define LAYOUTS_WILDCARD "*.layout"
#define DUMMY_LAYOUT_NAME "Dummy_Layout"

static const char* g_openViewPaneEventName = "OpenViewPaneEvent"; //Sent when users open view panes;
static const char* g_viewPaneAttributeName = "ViewPaneName"; //Name of the current view pane
static const char* g_openLocationAttributeName = "OpenLocation"; //Indicates where the current view pane is opened from

static const char* g_assetImporterName = "AssetImporter";

class CEditorOpenViewCommand
    : public _i_reference_target_t
{
    QString m_className;
public:
    CEditorOpenViewCommand(IEditor* pEditor, const QString& className)
        : m_pEditor(pEditor)
        , m_className(className)
    {
        assert(m_pEditor);
    }
    void Execute()
    {
        // Create browse mode for this category.
        m_pEditor->OpenView(m_className);
    }

private:
    IEditor* m_pEditor;
};

namespace
{
    // The purpose of this vector is just holding shared pointers, so CEditorOpenViewCommand dtors are called at exit
    std::vector<_smart_ptr<CEditorOpenViewCommand> > s_openViewCmds;
}

class EngineConnectionListener
    : public AzFramework::EngineConnectionEvents::Bus::Handler
    , public AzFramework::AssetSystemInfoBus::Handler
{
public:
    using EConnectionState = AzFramework::SocketConnection::EConnectionState;

public:
    EngineConnectionListener()
        : m_state(EConnectionState::Disconnected)
    {
        AzFramework::EngineConnectionEvents::Bus::Handler::BusConnect();
        AzFramework::AssetSystemInfoBus::Handler::BusConnect();

        AzFramework::SocketConnection* engineConnection = AzFramework::SocketConnection::GetInstance();
        if (engineConnection)
        {
            m_state = engineConnection->GetConnectionState();
        }
    }

    ~EngineConnectionListener()
    {
        AzFramework::AssetSystemInfoBus::Handler::BusDisconnect();
        AzFramework::EngineConnectionEvents::Bus::Handler::BusDisconnect();
    }

public:
    virtual void Connected([[maybe_unused]] AzFramework::SocketConnection* connection)
    {
        m_state = EConnectionState::Connected;
    }
    virtual void Connecting([[maybe_unused]] AzFramework::SocketConnection* connection)
    {
        m_state = EConnectionState::Connecting;
    }
    virtual void Listening([[maybe_unused]] AzFramework::SocketConnection* connection)
    {
        m_state = EConnectionState::Listening;
    }
    virtual void Disconnecting([[maybe_unused]] AzFramework::SocketConnection* connection)
    {
        m_state = EConnectionState::Disconnecting;
    }
    virtual void Disconnected([[maybe_unused]] AzFramework::SocketConnection* connection)
    {
        m_state = EConnectionState::Disconnected;
    }

    virtual void AssetCompilationSuccess(const AZStd::string& assetPath) override
    {
        m_lastAssetProcessorTask = assetPath;
    }

    virtual void AssetCompilationFailed(const AZStd::string& assetPath) override
    {
        m_failedJobs.insert(assetPath);
    }

    virtual void CountOfAssetsInQueue(const int& count) override
    {
        m_pendingJobsCount = count;
    }

    int GetJobsCount() const
    {
        return m_pendingJobsCount;
    }

    AZStd::set<AZStd::string> FailedJobsList() const
    {
        return m_failedJobs;
    }

    AZStd::string LastAssetProcessorTask() const
    {
        return m_lastAssetProcessorTask;
    }

public:
    EConnectionState GetState() const
    {
        return m_state;
    }

private:
    EConnectionState m_state;
    int m_pendingJobsCount = 0;
    AZStd::set<AZStd::string> m_failedJobs;
    AZStd::string m_lastAssetProcessorTask;
};

namespace
{
    void PyOpenViewPane(const char* viewClassName)
    {
        QtViewPaneManager::instance()->OpenPane(viewClassName);
    }

    void PyCloseViewPane(const char* viewClassName)
    {
        QtViewPaneManager::instance()->ClosePane(viewClassName);
    }

    bool PyIsViewPaneVisible(const char* viewClassName)
    {
        return QtViewPaneManager::instance()->IsVisible(viewClassName);
    }

    AZStd::vector<AZStd::string> PyGetViewPaneNames()
    {
        const QtViewPanes panes = QtViewPaneManager::instance()->GetRegisteredPanes();

        AZStd::vector<AZStd::string> names;
        names.reserve(panes.size());

        AZStd::transform(panes.begin(), panes.end(), AZStd::back_inserter(names), [](const QtViewPane& pane)
        {
            return AZStd::string(pane.m_name.toUtf8().constData());
        });

        return names;
    }

    void PyExit()
    {
        // Adding a single-shot QTimer to PyExit delays the QApplication::closeAllWindows call until
        // all the events in the event queue have been processed. Calling QApplication::closeAllWindows instead
        // of MainWindow::close ensures the Metal render window is cleaned up on macOS.
        QTimer::singleShot(0, qApp, &QApplication::closeAllWindows);
    }

    void PyExitNoPrompt()
    {
        // Set the level to "unmodified" so that it doesn't prompt to save on exit.
        GetIEditor()->GetDocument()->SetModifiedFlag(false);
        PyExit();
    }

    void PyReportTest(bool success, const AZStd::string& output)
    {
        CCryEditApp::instance()->PrintAlways(output);
        if (!success)
        {
            gEnv->retCode = 0xF; // Special error code indicating a failure in tests
        }
        PyExitNoPrompt();
    }
}

class SnapToWidget
    : public QWidget
{
public:
    typedef AZStd::function<void(double)> SetValueCallback;
    typedef AZStd::function<double()> GetValueCallback;

    SnapToWidget(QAction* defaultAction, SetValueCallback setValueCallback, GetValueCallback getValueCallback)
        : m_setValueCallback(setValueCallback)
        , m_getValueCallback(getValueCallback)
    {
        QHBoxLayout* layout = new QHBoxLayout();
        setLayout(layout);

        m_toolButton = new QToolButton();
        m_toolButton->setAutoRaise(true);
        m_toolButton->setCheckable(false);
        m_toolButton->setDefaultAction(defaultAction);

        m_spinBox = new AzQtComponents::DoubleSpinBox();

        layout->addWidget(m_toolButton);
        layout->addWidget(m_spinBox);

        m_spinBox->setEnabled(defaultAction->isChecked());
        m_spinBox->setMinimum(1e-2f);

        {
            QSignalBlocker signalBlocker(m_spinBox);
            m_spinBox->setValue(m_getValueCallback());
        }

        QObject::connect(m_spinBox, QOverload<double>::of(&AzQtComponents::DoubleSpinBox::valueChanged), this, &SnapToWidget::OnValueChanged);
        QObject::connect(defaultAction, &QAction::changed, this, &SnapToWidget::OnActionChanged);
    }

    void SetIcon(QIcon icon)
    {
        m_toolButton->setIcon(icon);
    }

protected:

    void OnValueChanged(double value)
    {
        m_setValueCallback(value);
    }

    void OnActionChanged()
    {
        m_spinBox->setEnabled(m_toolButton->isChecked());
    }

private:

    QToolButton* m_toolButton = nullptr;
    AzQtComponents::DoubleSpinBox* m_spinBox = nullptr;

    SetValueCallback m_setValueCallback;
    GetValueCallback m_getValueCallback;
};

/////////////////////////////////////////////////////////////////////////////
// MainWindow
/////////////////////////////////////////////////////////////////////////////
MainWindow* MainWindow::m_instance = nullptr;

MainWindow::MainWindow(QWidget* parent)
    : QMainWindow(parent)
    , m_oldMainFrame(nullptr)
    , m_viewPaneManager(QtViewPaneManager::instance())
    , m_shortcutDispatcher(new ShortcutDispatcher(this))
    , m_actionManager(new ActionManager(this, QtViewPaneManager::instance(), m_shortcutDispatcher))
    , m_undoStateAdapter(new UndoStackStateAdapter(this))
    , m_keyboardCustomization(nullptr)
    , m_activeView(nullptr)
    , m_settings("amazon", "O3DE") // TODO_KDAB: Replace with a central settings class
    , m_toolbarManager(new ToolbarManager(m_actionManager, this))
    , m_assetImporterManager(new AssetImporterManager(this))
    , m_levelEditorMenuHandler(new LevelEditorMenuHandler(this, m_viewPaneManager, m_settings))
    , m_sourceControlNotifHandler(new AzToolsFramework::QtSourceControlNotificationHandler(this))
    , m_viewPaneHost(nullptr)
    , m_autoSaveTimer(nullptr)
    , m_autoRemindTimer(nullptr)
    , m_backgroundUpdateTimer(nullptr)
    , m_connectionLostTimer(new QTimer(this))
{
    setObjectName("MainWindow"); // For IEditor::GetEditorMainWindow to work in plugins, where we can't link against MainWindow::instance()
    m_instance = this;

    //for new docking, create a DockMainWindow to host dock widgets so we can call QMainWindow::restoreState to restore docks without affecting our main toolbars.
    m_viewPaneHost = new AzQtComponents::DockMainWindow();

    m_viewPaneHost->setDockOptions(QMainWindow::GroupedDragging | QMainWindow::AllowNestedDocks | QMainWindow::AllowTabbedDocks);

    m_connectionListener = AZStd::make_shared<EngineConnectionListener>();
    QObject::connect(m_connectionLostTimer, &QTimer::timeout, this, &MainWindow::ShowConnectionDisconnectedDialog);

    setStatusBar(new MainStatusBar(this));

    setAttribute(Qt::WA_DeleteOnClose, true);

    connect(m_viewPaneManager, &QtViewPaneManager::viewPaneCreated, this, &MainWindow::OnViewPaneCreated);
    GetIEditor()->RegisterNotifyListener(this);

    AssetImporterDragAndDropHandler* assetImporterDragAndDropHandler = new AssetImporterDragAndDropHandler(this, m_assetImporterManager);
    connect(assetImporterDragAndDropHandler, &AssetImporterDragAndDropHandler::OpenAssetImporterManager, this, &MainWindow::OnOpenAssetImporterManager);

    connect(m_levelEditorMenuHandler, &LevelEditorMenuHandler::ActivateAssetImporter, this, [this]() {
        m_assetImporterManager->Exec();
    });

    setFocusPolicy(Qt::StrongFocus);

    setAcceptDrops(true);

    // special handling for escape key (outside ActionManager)
    auto* escapeAction = new QAction(this);
    escapeAction->setShortcut(QKeySequence(Qt::Key_Escape));
    addAction(escapeAction);
    connect(escapeAction, &QAction::triggered, this, &MainWindow::OnEscapeAction);

    const QSize minSize(800, 600);
    if (size().height() < minSize.height() || size().width() < minSize.width())
    {
        resize(size().expandedTo(minSize));
    }
}

void MainWindow::SystemTick()
{
    AZ::ComponentApplication* componentApplication = nullptr;
    EBUS_EVENT_RESULT(componentApplication, AZ::ComponentApplicationBus, GetApplication);
    if (componentApplication)
    {
        componentApplication->TickSystem();
    }
}

#ifdef Q_OS_WIN
HWND MainWindow::GetNativeHandle()
{
    // if the parent widget is set, it's a window decoration wrapper
    // we use that instead, to ensure we're in lock step the code in CryEdit.cpp when it calls
    // InitGameSystem
    if (parentWidget() != nullptr)
    {
        assert(qobject_cast<AzQtComponents::WindowDecorationWrapper*>(parentWidget()));
        return QtUtil::getNativeHandle(parentWidget());
    }

    return QtUtil::getNativeHandle(this);
}
#endif // #ifdef Q_OS_WIN

void MainWindow::OnOpenAssetImporterManager(const QStringList& dragAndDropFileList)
{
    m_assetImporterManager->Exec(dragAndDropFileList);
}

CLayoutWnd* MainWindow::GetLayout() const
{
    return m_pLayoutWnd;
}

CLayoutViewPane* MainWindow::GetActiveView() const
{
    return m_activeView;
}

QtViewport* MainWindow::GetActiveViewport() const
{
    return m_activeView ? qobject_cast<QtViewport*>(m_activeView->GetViewport()) : nullptr;
}

void MainWindow::SetActiveView(CLayoutViewPane* v)
{
    m_activeView = v;
}

MainWindow::~MainWindow()
{
    AzToolsFramework::SourceControlNotificationBus::Handler::BusDisconnect();

    delete m_toolbarManager;
    m_connectionListener.reset();
    GetIEditor()->UnregisterNotifyListener(this);

    // tear down the ActionOverride (clear the overrideWidget's parent)
    ActionOverrideRequestBus::Event(
        GetEntityContextId(), &ActionOverrideRequests::TeardownActionOverrideHandler);

    m_instance = nullptr;
}

void MainWindow::InitCentralWidget()
{
    m_pLayoutWnd = new CLayoutWnd(&m_settings);

    // Set the central widgets before calling CreateLayout to avoid reparenting everything later
    setCentralWidget(m_viewPaneHost);
    m_viewPaneHost->setCentralWidget(m_pLayoutWnd);

    if (MainWindow::instance()->IsPreview())
    {
        m_pLayoutWnd->CreateLayout(ET_Layout0, true, ET_ViewportModel);
    }
    else
    {
        if (!m_pLayoutWnd->LoadConfig())
        {
            m_pLayoutWnd->CreateLayout(ET_Layout0);
        }
    }

    // make sure the layout wnd knows to reset it's layout and settings
    connect(m_viewPaneManager, &QtViewPaneManager::layoutReset, m_pLayoutWnd, &CLayoutWnd::ResetLayout);

    EBUS_EVENT(AzToolsFramework::EditorEvents::Bus, NotifyCentralWidgetInitialized);
}

void MainWindow::Initialize()
{
    m_viewPaneManager->SetMainWindow(m_viewPaneHost, &m_settings, /*unused*/ QByteArray());

    RegisterStdViewClasses();
    InitCentralWidget();

    InitActions();

    // load toolbars ("shelves") and macros
    GetIEditor()->GetToolBoxManager()->Load(m_actionManager);

    InitToolActionHandlers();

    m_levelEditorMenuHandler->Initialize();

    InitToolBars();
    InitStatusBar();

    AzToolsFramework::SourceControlNotificationBus::Handler::BusConnect();
    m_sourceControlNotifHandler->Init();

    m_keyboardCustomization = new KeyboardCustomizationSettings(QStringLiteral("Main Window"), this);

    if (!IsPreview())
    {
        RegisterOpenWndCommands();
    }

    ResetBackgroundUpdateTimer();

    ICVar* pBackgroundUpdatePeriod = gEnv->pConsole->GetCVar("ed_backgroundUpdatePeriod");
    if (pBackgroundUpdatePeriod)
    {
        pBackgroundUpdatePeriod->SetOnChangeCallback([](ICVar*) {
            MainWindow::instance()->ResetBackgroundUpdateTimer();
        });
    }

    // setup the ActionOverride (set overrideWidgets parent to be the MainWindow)
    ActionOverrideRequestBus::Event(
        GetEntityContextId(), &ActionOverrideRequests::SetupActionOverrideHandler, this);

    // This function only happens after we're pretty sure that the engine has successfully started - so now would be a good time to start ticking the message pumps/etc.
    AzToolsFramework::Ticker* ticker = new AzToolsFramework::Ticker(this);
    ticker->Start();
    connect(ticker, &AzToolsFramework::Ticker::Tick, this, &MainWindow::SystemTick);

    AzToolsFramework::EditorEventsBus::Broadcast(&AzToolsFramework::EditorEvents::NotifyMainWindowInitialized, this);
}

void MainWindow::InitStatusBar()
{
    StatusBar()->Init();
    connect(qobject_cast<StatusBarItem*>(StatusBar()->GetItem("connection")), &StatusBarItem::clicked, this, &MainWindow::OnConnectionStatusClicked);
    connect(StatusBar(), &MainStatusBar::requestStatusUpdate, this, &MainWindow::OnUpdateConnectionStatus);
}


CMainFrame* MainWindow::GetOldMainFrame() const
{
    return m_oldMainFrame;
}

MainWindow* MainWindow::instance()
{
    return m_instance;
}

void MainWindow::closeEvent(QCloseEvent* event)
{
    gSettings.Save();

    AzFramework::SystemCursorState currentCursorState;
    bool isInGameMode = false;
    if (GetIEditor()->IsInGameMode())
    {
        isInGameMode = true;
        // Storecurrent state in case we need to restore Game Mode.
        AzFramework::InputSystemCursorRequestBus::EventResult(currentCursorState, AzFramework::InputDeviceMouse::Id,
            &AzFramework::InputSystemCursorRequests::GetSystemCursorState);
        // make sure the mouse is turned on before popping up any dialog boxes.
        AzFramework::InputSystemCursorRequestBus::Event(AzFramework::InputDeviceMouse::Id,
            &AzFramework::InputSystemCursorRequests::SetSystemCursorState,
            AzFramework::SystemCursorState::UnconstrainedAndVisible);
    }
    if (GetIEditor()->GetDocument() && !GetIEditor()->GetDocument()->CanCloseFrame())
    {
        if (isInGameMode)
        {
            // make sure the mouse is turned back off if returning to the game.
            AzFramework::InputSystemCursorRequestBus::Event(AzFramework::InputDeviceMouse::Id,
                &AzFramework::InputSystemCursorRequests::SetSystemCursorState,
                currentCursorState);
        }
        event->ignore();
        return;
    }

    KeyboardCustomizationSettings::EnableShortcutsGlobally(true);
    SaveConfig();

    // Some of the panes may ask for confirmation to save changes before closing.
    if (!QtViewPaneManager::instance()->ClosePanesWithRollback(QVector<QString>()) ||
        !GetIEditor() ||
        !GetIEditor()->GetLevelIndependentFileMan()->PromptChangedFiles())
    {
        if (isInGameMode)
        {
            // make sure the mouse is turned back off if returning to the game.
            AzFramework::InputSystemCursorRequestBus::Event(AzFramework::InputDeviceMouse::Id,
                &AzFramework::InputSystemCursorRequests::SetSystemCursorState,
                currentCursorState);

        }
        event->ignore();
        return;
    }

    Editor::EditorQtApplication::instance()->EnableOnIdle(false);

    if (GetIEditor()->GetDocument())
    {
        GetIEditor()->GetDocument()->SetModifiedFlag(FALSE);
        GetIEditor()->GetDocument()->SetModifiedModules(eModifiedNothing);
    }
    // Close all edit panels.
    GetIEditor()->ClearSelection();
    GetIEditor()->GetObjectManager()->EndEditParams();

    // force clean up of all deferred deletes, so that we don't have any issues with windows from plugins not being deleted yet
    qApp->sendPostedEvents(0, QEvent::DeferredDelete);

    QMainWindow::closeEvent(event);
}

void MainWindow::SaveConfig()
{
    m_settings.setValue("mainWindowState", saveState());
    QtViewPaneManager::instance()->SaveLayout();
    if (m_pLayoutWnd)
    {
        m_pLayoutWnd->SaveConfig();
    }
    GetIEditor()->GetToolBoxManager()->Save();
}

void MainWindow::ShowKeyboardCustomization()
{
    CustomizeKeyboardDialog dialog(*m_keyboardCustomization, this);
    dialog.exec();
}

void MainWindow::ExportKeyboardShortcuts()
{
    KeyboardCustomizationSettings::ExportToFile(this);
}

void MainWindow::ImportKeyboardShortcuts()
{
    KeyboardCustomizationSettings::ImportFromFile(this);
    KeyboardCustomizationSettings::SaveGlobally();
}

void MainWindow::InitActions()
{
    auto am = m_actionManager;
    auto cryEdit = CCryEditApp::instance();
    cryEdit->RegisterActionHandlers();

    am->AddAction(ID_TOOLBAR_SEPARATOR, QString());

    am->AddAction(ID_TOOLBAR_WIDGET_UNDO, QString())
    .SetParent(this);
    am->AddAction(ID_TOOLBAR_WIDGET_REDO, QString())
    .SetParent(this);
    am->AddAction(ID_TOOLBAR_WIDGET_SNAP_ANGLE, QString())
    .SetParent(this);
    am->AddAction(ID_TOOLBAR_WIDGET_SNAP_GRID, QString())
    .SetParent(this);
    am->AddAction(ID_TOOLBAR_WIDGET_SPACER_RIGHT, QString());


    // File actions
        am->AddAction(ID_FILE_NEW, tr("New Level"))
        .SetShortcut(tr("Ctrl+N"))
        .Connect(&QAction::triggered, [cryEdit]()
        {
            cryEdit->OnCreateLevel();
        })
        .RegisterUpdateCallback(cryEdit, &CCryEditApp::OnUpdateNewLevel)
        .SetParent(this);

        static const AZ::Crc32 s_newlevel = AZ_CRC("com.amazon.action.common.newLevel");
        am->AddAction(s_newlevel,tr("New Level Test"))
        .SetShortcut(tr("Ctrl+K"))
        .Connect(&QAction::triggered, [cryEdit]()
        {
             cryEdit->OnCreateLevel();
        })
        .RegisterUpdateCallback(cryEdit, &CCryEditApp::OnUpdateNewLevel)
        .SetParent(this);


    am->AddAction(ID_FILE_OPEN_LEVEL, tr("Open Level..."))
        .SetShortcut(tr("Ctrl+O"))
        .SetStatusTip(tr("Open an existing level"))
        .RegisterUpdateCallback(cryEdit, &CCryEditApp::OnUpdateFileOpen)
        .SetParent(this);
#ifdef ENABLE_SLICE_EDITOR
    am->AddAction(ID_FILE_NEW_SLICE, tr("New Slice"))
        .SetStatusTip(tr("Create a new slice"))
        .SetParent(this);
    am->AddAction(ID_FILE_OPEN_SLICE, tr("Open Slice..."))
        .SetStatusTip(tr("Open an existing slice"))
        .SetParent(this);
#endif
    am->AddAction(ID_FILE_SAVE_SELECTED_SLICE, tr("Save selected slice")).SetShortcut(tr("Alt+S"))
        .SetStatusTip(tr("Save the selected slice to the first level root"))
        .SetParent(this);
    am->AddAction(ID_FILE_SAVE_SLICE_TO_ROOT, tr("Save Slice to root")).SetShortcut(tr("Ctrl+Alt+S"))
        .SetStatusTip(tr("Save the selected slice to the top level root"))
        .SetParent(this);
    am->AddAction(ID_FILE_SAVE_LEVEL, tr("&Save"))
        .SetShortcut(tr("Ctrl+S"))
        .SetReserved()
        .SetStatusTip(tr("Save the current level"))
        .RegisterUpdateCallback(cryEdit, &CCryEditApp::OnUpdateDocumentReady)
        .SetParent(this);
    am->AddAction(ID_FILE_SAVE_AS, tr("Save &As..."))
        .SetShortcut(tr("Ctrl+Shift+S"))
        .SetReserved()
        .SetStatusTip(tr("Save the active document with a new name"))
        .RegisterUpdateCallback(cryEdit, &CCryEditApp::OnUpdateDocumentReady)
        .SetParent(this);
    am->AddAction(ID_FILE_SAVELEVELRESOURCES, tr("Save Level Resources..."))
        .SetStatusTip(tr("Save Resources"))
        .RegisterUpdateCallback(cryEdit, &CCryEditApp::OnUpdateDocumentReady)
        .SetParent(this);

    am->AddAction(ID_IMPORT_ASSET, tr("Import &FBX..."))
        .SetParent(this);

    bool usePrefabSystemForLevels = false;
    AzFramework::ApplicationRequests::Bus::BroadcastResult(
        usePrefabSystemForLevels, &AzFramework::ApplicationRequests::IsPrefabSystemForLevelsEnabled);
    if (!usePrefabSystemForLevels)
    {
        am->AddAction(ID_FILE_EXPORTTOGAMENOSURFACETEXTURE, tr("&Export to Engine"))
            .SetShortcut(tr("Ctrl+E"))
            .RegisterUpdateCallback(cryEdit, &CCryEditApp::OnUpdateDocumentReady)
            .SetParent(this);
    }

    am->AddAction(ID_FILE_EXPORT_SELECTEDOBJECTS, tr("Export Selected &Objects"))
<<<<<<< HEAD
        .RegisterUpdateCallback(cryEdit, &CCryEditApp::OnUpdateSelected)
        .SetParent(this);
    am->AddAction(ID_FILE_EXPORTOCCLUSIONMESH, tr("Export Occlusion Mesh"))
        .SetParent(this);
    am->AddAction(ID_FILE_EDITLOGFILE, tr("Show Log File"))
        .SetParent(this);
    am->AddAction(ID_FILE_RESAVESLICES, tr("Resave All Slices"))
        .SetParent(this);
    am->AddAction(ID_GAME_PC_ENABLEVERYHIGHSPEC, tr("Very High"))
        .SetCheckable(true)
        .RegisterUpdateCallback(cryEdit, &CCryEditApp::OnUpdateGameSpec)
        .SetParent(this);
    am->AddAction(ID_GAME_PC_ENABLEHIGHSPEC, tr("High"))
        .SetCheckable(true)
        .RegisterUpdateCallback(cryEdit, &CCryEditApp::OnUpdateGameSpec)
        .SetParent(this);
    am->AddAction(ID_GAME_PC_ENABLEMEDIUMSPEC, tr("Medium"))
        .SetCheckable(true)
        .RegisterUpdateCallback(cryEdit, &CCryEditApp::OnUpdateGameSpec)
        .SetParent(this);
    am->AddAction(ID_GAME_PC_ENABLELOWSPEC, tr("Low"))
        .SetCheckable(true)
        .RegisterUpdateCallback(cryEdit, &CCryEditApp::OnUpdateGameSpec)
        .SetParent(this);
    am->AddAction(ID_GAME_OSXMETAL_ENABLEVERYHIGHSPEC, tr("Very High"))
        .SetCheckable(true)
        .RegisterUpdateCallback(cryEdit, &CCryEditApp::OnUpdateGameSpec)
        .SetParent(this);
    am->AddAction(ID_GAME_OSXMETAL_ENABLEHIGHSPEC, tr("High"))
        .SetCheckable(true)
        .RegisterUpdateCallback(cryEdit, &CCryEditApp::OnUpdateGameSpec)
        .SetParent(this);
    am->AddAction(ID_GAME_OSXMETAL_ENABLEMEDIUMSPEC, tr("Medium"))
        .SetCheckable(true)
        .RegisterUpdateCallback(cryEdit, &CCryEditApp::OnUpdateGameSpec)
        .SetParent(this);
    am->AddAction(ID_GAME_OSXMETAL_ENABLELOWSPEC, tr("Low"))
        .SetCheckable(true)
        .RegisterUpdateCallback(cryEdit, &CCryEditApp::OnUpdateGameSpec)
        .SetParent(this);
    am->AddAction(ID_GAME_ANDROID_ENABLEVERYHIGHSPEC, tr("Very High"))
        .SetCheckable(true)
        .RegisterUpdateCallback(cryEdit, &CCryEditApp::OnUpdateGameSpec)
        .SetParent(this);
    am->AddAction(ID_GAME_ANDROID_ENABLEHIGHSPEC, tr("High"))
        .SetCheckable(true)
        .RegisterUpdateCallback(cryEdit, &CCryEditApp::OnUpdateGameSpec)
        .SetParent(this);
    am->AddAction(ID_GAME_ANDROID_ENABLEMEDIUMSPEC, tr("Medium"))
        .SetCheckable(true)
        .RegisterUpdateCallback(cryEdit, &CCryEditApp::OnUpdateGameSpec)
        .SetParent(this);
    am->AddAction(ID_GAME_ANDROID_ENABLELOWSPEC, tr("Low"))
        .SetCheckable(true)
        .RegisterUpdateCallback(cryEdit, &CCryEditApp::OnUpdateGameSpec)
        .SetParent(this);
    am->AddAction(ID_GAME_IOS_ENABLEVERYHIGHSPEC, tr("Very High"))
        .SetCheckable(true)
        .RegisterUpdateCallback(cryEdit, &CCryEditApp::OnUpdateGameSpec)
        .SetParent(this);
    am->AddAction(ID_GAME_IOS_ENABLEHIGHSPEC, tr("High"))
        .SetCheckable(true)
        .RegisterUpdateCallback(cryEdit, &CCryEditApp::OnUpdateGameSpec)
        .SetParent(this);
    am->AddAction(ID_GAME_IOS_ENABLEMEDIUMSPEC, tr("Medium"))
        .SetCheckable(true)
        .RegisterUpdateCallback(cryEdit, &CCryEditApp::OnUpdateGameSpec)
        .SetParent(this);
    am->AddAction(ID_GAME_IOS_ENABLELOWSPEC, tr("Low"))
        .SetCheckable(true)
        .RegisterUpdateCallback(cryEdit, &CCryEditApp::OnUpdateGameSpec)
        .SetParent(this);
=======
        .RegisterUpdateCallback(cryEdit, &CCryEditApp::OnUpdateSelected);
    am->AddAction(ID_FILE_EXPORTOCCLUSIONMESH, tr("Export Occlusion Mesh"));
    am->AddAction(ID_FILE_EDITLOGFILE, tr("Show Log File"));
    am->AddAction(ID_FILE_RESAVESLICES, tr("Resave All Slices"));
    am->AddAction(ID_FILE_PROJECT_MANAGER_SETTINGS, tr("Edit Project Settings..."));
    am->AddAction(ID_FILE_PROJECT_MANAGER_NEW, tr("New Project..."));
    am->AddAction(ID_FILE_PROJECT_MANAGER_OPEN, tr("Open Project..."));
    am->AddAction(ID_GAME_PC_ENABLEVERYHIGHSPEC, tr("Very High")).SetCheckable(true)
        .RegisterUpdateCallback(cryEdit, &CCryEditApp::OnUpdateGameSpec);
    am->AddAction(ID_GAME_PC_ENABLEHIGHSPEC, tr("High")).SetCheckable(true)
        .RegisterUpdateCallback(cryEdit, &CCryEditApp::OnUpdateGameSpec);
    am->AddAction(ID_GAME_PC_ENABLEMEDIUMSPEC, tr("Medium")).SetCheckable(true)
        .RegisterUpdateCallback(cryEdit, &CCryEditApp::OnUpdateGameSpec);
    am->AddAction(ID_GAME_PC_ENABLELOWSPEC, tr("Low")).SetCheckable(true)
        .RegisterUpdateCallback(cryEdit, &CCryEditApp::OnUpdateGameSpec);
    am->AddAction(ID_GAME_OSXMETAL_ENABLEVERYHIGHSPEC, tr("Very High")).SetCheckable(true)
        .RegisterUpdateCallback(cryEdit, &CCryEditApp::OnUpdateGameSpec);
    am->AddAction(ID_GAME_OSXMETAL_ENABLEHIGHSPEC, tr("High")).SetCheckable(true)
        .RegisterUpdateCallback(cryEdit, &CCryEditApp::OnUpdateGameSpec);
    am->AddAction(ID_GAME_OSXMETAL_ENABLEMEDIUMSPEC, tr("Medium")).SetCheckable(true)
        .RegisterUpdateCallback(cryEdit, &CCryEditApp::OnUpdateGameSpec);
    am->AddAction(ID_GAME_OSXMETAL_ENABLELOWSPEC, tr("Low")).SetCheckable(true)
        .RegisterUpdateCallback(cryEdit, &CCryEditApp::OnUpdateGameSpec);
    am->AddAction(ID_GAME_ANDROID_ENABLEVERYHIGHSPEC, tr("Very High")).SetCheckable(true)
        .RegisterUpdateCallback(cryEdit, &CCryEditApp::OnUpdateGameSpec);
    am->AddAction(ID_GAME_ANDROID_ENABLEHIGHSPEC, tr("High")).SetCheckable(true)
        .RegisterUpdateCallback(cryEdit, &CCryEditApp::OnUpdateGameSpec);
    am->AddAction(ID_GAME_ANDROID_ENABLEMEDIUMSPEC, tr("Medium")).SetCheckable(true)
        .RegisterUpdateCallback(cryEdit, &CCryEditApp::OnUpdateGameSpec);
    am->AddAction(ID_GAME_ANDROID_ENABLELOWSPEC, tr("Low")).SetCheckable(true)
        .RegisterUpdateCallback(cryEdit, &CCryEditApp::OnUpdateGameSpec);
    am->AddAction(ID_GAME_IOS_ENABLEVERYHIGHSPEC, tr("Very High")).SetCheckable(true)
        .RegisterUpdateCallback(cryEdit, &CCryEditApp::OnUpdateGameSpec);
    am->AddAction(ID_GAME_IOS_ENABLEHIGHSPEC, tr("High")).SetCheckable(true)
        .RegisterUpdateCallback(cryEdit, &CCryEditApp::OnUpdateGameSpec);
    am->AddAction(ID_GAME_IOS_ENABLEMEDIUMSPEC, tr("Medium")).SetCheckable(true)
        .RegisterUpdateCallback(cryEdit, &CCryEditApp::OnUpdateGameSpec);
    am->AddAction(ID_GAME_IOS_ENABLELOWSPEC, tr("Low")).SetCheckable(true)
        .RegisterUpdateCallback(cryEdit, &CCryEditApp::OnUpdateGameSpec);
>>>>>>> f20ae834
#if defined(AZ_TOOLS_EXPAND_FOR_RESTRICTED_PLATFORMS)
#if defined(TOOLS_SUPPORT_JASPER)
#include AZ_RESTRICTED_FILE_EXPLICIT(MainWindow_cpp, jasper)
#endif
#if defined(TOOLS_SUPPORT_PROVO)
#include AZ_RESTRICTED_FILE_EXPLICIT(MainWindow_cpp, provo)
#endif
#if defined(TOOLS_SUPPORT_SALEM)
#include AZ_RESTRICTED_FILE_EXPLICIT(MainWindow_cpp, salem)
#endif
#endif
    am->AddAction(ID_TOOLS_CUSTOMIZEKEYBOARD, tr("Customize &Keyboard..."))
        .Connect(&QAction::triggered, this, &MainWindow::ShowKeyboardCustomization)
        .SetParent(this);
    am->AddAction(ID_TOOLS_EXPORT_SHORTCUTS, tr("&Export Keyboard Settings..."))
        .Connect(&QAction::triggered, this, &MainWindow::ExportKeyboardShortcuts)
        .SetParent(this);
    am->AddAction(ID_TOOLS_IMPORT_SHORTCUTS, tr("&Import Keyboard Settings..."))
        .Connect(&QAction::triggered, this, &MainWindow::ImportKeyboardShortcuts)
        .SetParent(this);
    am->AddAction(ID_TOOLS_PREFERENCES, tr("Global Preferences..."))
        .SetParent(this);
    am->AddAction(ID_GRAPHICS_SETTINGS, tr("&Graphics Settings..."))
        .SetParent(this);

    for (int i = ID_FILE_MRU_FIRST; i <= ID_FILE_MRU_LAST; ++i)
    {
        am->AddAction(i, QString())
            .SetParent(this);
    }

#if AZ_TRAIT_OS_PLATFORM_APPLE
    const QString appExitText = tr("&Quit");
#else
    const QString appExitText = tr("E&xit");
#endif

    am->AddAction(ID_APP_EXIT, appExitText)
        .SetReserved()
        .SetParent(this);

    // Edit actions
    am->AddAction(ID_UNDO, tr("&Undo"))
        .SetShortcut(QKeySequence::Undo)
        .SetReserved()
        .SetStatusTip(tr("Undo last operation"))
        //.SetMenu(new QMenu("FIXME"))
        .SetApplyHoverEffect()
        .RegisterUpdateCallback(cryEdit, &CCryEditApp::OnUpdateUndo)
        .SetParent(this);
    am->AddAction(ID_REDO, tr("&Redo"))
        .SetShortcut(AzQtComponents::RedoKeySequence)
        .SetReserved()
        //.SetMenu(new QMenu("FIXME"))
        .SetApplyHoverEffect()
        .SetStatusTip(tr("Redo last undo operation"))
        .RegisterUpdateCallback(cryEdit, &CCryEditApp::OnUpdateRedo)
        .SetParent(this);
    am->AddAction(ID_EDIT_HOLD, tr("&Hold"))
        .SetShortcut(tr("Ctrl+Alt+H"))
        .SetToolTip(tr("&Hold (Ctrl+Alt+H)"))
        .SetStatusTip(tr("Save the current state(Hold)"))
        .SetParent(this);
    am->AddAction(ID_EDIT_FETCH, tr("&Fetch"))
        .SetShortcut(tr("Ctrl+Alt+F"))
        .SetToolTip(tr("&Fetch (Ctrl+Alt+F)"))
        .SetStatusTip(tr("Restore saved state (Fetch)"))
        .SetParent(this);

    // Modify actions
    am->AddAction(ID_EDITMODE_MOVE, tr("Move"))
        .SetIcon(Style::icon("Move"))
        .SetApplyHoverEffect()
        .SetShortcut(tr("1"))
        .SetToolTip(tr("Move (1)"))
        .SetCheckable(true)
        .SetStatusTip(tr("Select and move selected object(s)"))
        .RegisterUpdateCallback(cryEdit, &CCryEditApp::OnUpdateEditmodeMove)
        .SetParent(this);
    am->AddAction(ID_EDITMODE_ROTATE, tr("Rotate"))
        .SetIcon(Style::icon("Translate"))
        .SetApplyHoverEffect()
        .SetShortcut(tr("2"))
        .SetToolTip(tr("Rotate (2)"))
        .SetCheckable(true)
        .SetStatusTip(tr("Select and rotate selected object(s)"))
        .RegisterUpdateCallback(cryEdit, &CCryEditApp::OnUpdateEditmodeRotate)
        .SetParent(this);
    am->AddAction(ID_EDITMODE_SCALE, tr("Scale"))
        .SetIcon(Style::icon("Scale"))
        .SetApplyHoverEffect()
        .SetShortcut(tr("3"))
        .SetToolTip(tr("Scale (3)"))
        .SetCheckable(true)
        .SetStatusTip(tr("Select and scale selected object(s)"))
        .RegisterUpdateCallback(cryEdit, &CCryEditApp::OnUpdateEditmodeScale)
        .SetParent(this);
    am->AddAction(ID_SNAP_TO_GRID, tr("Snap to grid"))
        .SetIcon(Style::icon("Grid"))
        .SetApplyHoverEffect()
        .SetShortcut(tr("G"))
        .SetToolTip(tr("Snap to grid (G)"))
        .SetStatusTip(tr("Toggles snap to grid"))
        .SetCheckable(true)
        .RegisterUpdateCallback([](QAction* action) {
            Q_ASSERT(action->isCheckable());
            action->setChecked(SandboxEditor::GridSnappingEnabled());
        })
        .Connect(&QAction::triggered, []() { SandboxEditor::SetGridSnapping(!SandboxEditor::GridSnappingEnabled()); })
		.SetParent(this);

    am->AddAction(ID_SNAPANGLE, tr("Snap angle"))
        .SetIcon(Style::icon("Angle"))
        .SetApplyHoverEffect()
        .SetStatusTip(tr("Snap angle"))
        .SetCheckable(true)
        .RegisterUpdateCallback([](QAction* action) {
            Q_ASSERT(action->isCheckable());
            action->setChecked(SandboxEditor::AngleSnappingEnabled());
        })
        .Connect(&QAction::triggered, []() { SandboxEditor::SetAngleSnapping(!SandboxEditor::AngleSnappingEnabled()); })
		.SetParent(this);

    // Display actions
    am->AddAction(ID_WIREFRAME, tr("&Wireframe"))
        .SetShortcut(tr("F3"))
        .SetToolTip(tr("Wireframe (F3)"))
        .SetCheckable(true)
        .SetStatusTip(tr("Render in Wireframe Mode."))
        .RegisterUpdateCallback(cryEdit, &CCryEditApp::OnUpdateWireframe)
        .SetParent(this);

    am->AddAction(ID_SWITCHCAMERA_DEFAULTCAMERA, tr("Default Camera")).SetCheckable(true)
        .RegisterUpdateCallback(cryEdit, &CCryEditApp::OnUpdateSwitchToDefaultCamera)
        .SetParent(this);
    am->AddAction(ID_SWITCHCAMERA_SEQUENCECAMERA, tr("Sequence Camera"))
        .SetCheckable(true)
        .RegisterUpdateCallback(cryEdit, &CCryEditApp::OnUpdateSwitchToSequenceCamera)
        .SetParent(this);
    am->AddAction(ID_SWITCHCAMERA_SELECTEDCAMERA, tr("Selected Camera Object")).SetCheckable(true)
        .RegisterUpdateCallback(cryEdit, &CCryEditApp::OnUpdateSwitchToSelectedCamera)
        .SetParent(this);
    am->AddAction(ID_SWITCHCAMERA_NEXT, tr("Cycle Camera"))
        .SetShortcut(tr("Ctrl+`"))
        .SetToolTip(tr("Cycle Camera (Ctrl+`)"))
        .SetParent(this);
    am->AddAction(ID_CHANGEMOVESPEED_INCREASE, tr("Increase"))
        .SetStatusTip(tr("Increase Flycam Movement Speed"))
        .SetParent(this);
    am->AddAction(ID_CHANGEMOVESPEED_DECREASE, tr("Decrease"))
        .SetStatusTip(tr("Decrease Flycam Movement Speed"))
        .SetParent(this);
    am->AddAction(ID_CHANGEMOVESPEED_CHANGESTEP, tr("Change Step"))
        .SetStatusTip(tr("Change Flycam Movement Step"))
        .SetParent(this);

    am->AddAction(ID_DISPLAY_GOTOPOSITION, tr("Go to Position..."))
        .SetParent(this);
    am->AddAction(ID_MODIFY_GOTO_SELECTION, tr("Center on Selection"))
        .SetShortcut(tr("Z"))
        .SetToolTip(tr("Center on Selection (Z)"))
        .Connect(&QAction::triggered, this, &MainWindow::OnGotoSelected)
        .SetParent(this);
    am->AddAction(ID_GOTO_LOC1, tr("Location 1"))
        .SetShortcut(tr("Shift+F1"))
        .SetToolTip(tr("Location 1 (Shift+F1)"))
        .SetParent(this);
    am->AddAction(ID_GOTO_LOC2, tr("Location 2"))
        .SetShortcut(tr("Shift+F2"))
        .SetToolTip(tr("Location 2 (Shift+F2)"))
        .SetParent(this);
    am->AddAction(ID_GOTO_LOC3, tr("Location 3"))
        .SetShortcut(tr("Shift+F3"))
        .SetToolTip(tr("Location 3 (Shift+F3)"))
        .SetParent(this);
    am->AddAction(ID_GOTO_LOC4, tr("Location 4"))
        .SetShortcut(tr("Shift+F4"))
        .SetToolTip(tr("Location 4 (Shift+F4)"))
        .SetParent(this);
    am->AddAction(ID_GOTO_LOC5, tr("Location 5"))
        .SetShortcut(tr("Shift+F5"))
        .SetToolTip(tr("Location 5 (Shift+F5)"))
        .SetParent(this);
    am->AddAction(ID_GOTO_LOC6, tr("Location 6"))
        .SetShortcut(tr("Shift+F6"))
        .SetToolTip(tr("Location 6 (Shift+F6)"))
        .SetParent(this);
    am->AddAction(ID_GOTO_LOC7, tr("Location 7"))
        .SetShortcut(tr("Shift+F7"))
        .SetToolTip(tr("Location 7 (Shift+F7)"))
        .SetParent(this);
    am->AddAction(ID_GOTO_LOC8, tr("Location 8"))
        .SetShortcut(tr("Shift+F8"))
        .SetToolTip(tr("Location 8 (Shift+F8)"))
        .SetParent(this);
    am->AddAction(ID_GOTO_LOC9, tr("Location 9"))
        .SetShortcut(tr("Shift+F9"))
        .SetToolTip(tr("Location 9 (Shift+F9)"))
        .SetParent(this);
    am->AddAction(ID_GOTO_LOC10, tr("Location 10"))
        .SetShortcut(tr("Shift+F10"))
        .SetToolTip(tr("Location 10 (Shift+F10)"))
        .SetParent(this);
    am->AddAction(ID_GOTO_LOC11, tr("Location 11"))
        .SetShortcut(tr("Shift+F11"))
        .SetToolTip(tr("Location 11 (Shift+F11)"))
        .SetParent(this);
    am->AddAction(ID_GOTO_LOC12, tr("Location 12"))
        .SetShortcut(tr("Shift+F12"))
        .SetToolTip(tr("Location 12 (Shift+F12)"))
        .SetParent(this);
    am->AddAction(ID_TAG_LOC1, tr("Location 1"))
        .SetShortcut(tr("Ctrl+F1"))
        .SetToolTip(tr("Location 1 (Ctrl+F1)"))
        .SetParent(this);
    am->AddAction(ID_TAG_LOC2, tr("Location 2"))
        .SetShortcut(tr("Ctrl+F2"))
        .SetToolTip(tr("Location 2 (Ctrl+F2)"))
        .SetParent(this);
    am->AddAction(ID_TAG_LOC3, tr("Location 3"))
        .SetShortcut(tr("Ctrl+F3"))
        .SetToolTip(tr("Location 3 (Ctrl+F3)"))
        .SetParent(this);
    am->AddAction(ID_TAG_LOC4, tr("Location 4"))
        .SetShortcut(tr("Ctrl+F4"))
        .SetToolTip(tr("Location 4 (Ctrl+F4)"))
        .SetParent(this);
    am->AddAction(ID_TAG_LOC5, tr("Location 5"))
        .SetShortcut(tr("Ctrl+F5"))
        .SetToolTip(tr("Location 5 (Ctrl+F5)"))
        .SetParent(this);
    am->AddAction(ID_TAG_LOC6, tr("Location 6"))
        .SetShortcut(tr("Ctrl+F6"))
        .SetToolTip(tr("Location 6 (Ctrl+F6)"))
        .SetParent(this);
    am->AddAction(ID_TAG_LOC7, tr("Location 7"))
        .SetShortcut(tr("Ctrl+F7"))
        .SetToolTip(tr("Location 7 (Ctrl+F7)"))
        .SetParent(this);
    am->AddAction(ID_TAG_LOC8, tr("Location 8"))
        .SetShortcut(tr("Ctrl+F8"))
        .SetToolTip(tr("Location 8 (Ctrl+F8)"))
        .SetParent(this);
    am->AddAction(ID_TAG_LOC9, tr("Location 9"))
        .SetShortcut(tr("Ctrl+F9"))
        .SetToolTip(tr("Location 9 (Ctrl+F9)"))
        .SetParent(this);
    am->AddAction(ID_TAG_LOC10, tr("Location 10"))
        .SetShortcut(tr("Ctrl+F10"))
        .SetToolTip(tr("Location 10 (Ctrl+F10)"))
        .SetParent(this);
    am->AddAction(ID_TAG_LOC11, tr("Location 11"))
        .SetShortcut(tr("Ctrl+F11"))
        .SetToolTip(tr("Location 11 (Ctrl+F11)"))
        .SetParent(this);
    am->AddAction(ID_TAG_LOC12, tr("Location 12"))
        .SetShortcut(tr("Ctrl+F12"))
        .SetToolTip(tr("Location 12 (Ctrl+F12)"))
        .SetParent(this);

    if (CViewManager::IsMultiViewportEnabled())
    {
        am->AddAction(ID_VIEW_CONFIGURELAYOUT, tr("Configure Layout..."))
            .SetParent(this);
    }
#ifdef FEATURE_ORTHOGRAPHIC_VIEW
    am->AddAction(ID_VIEW_CYCLE2DVIEWPORT, tr("Cycle Viewports"))
        .SetShortcut(tr("Ctrl+Tab"))
        .SetStatusTip(tr("Cycle 2D Viewport"))
        .RegisterUpdateCallback(cryEdit, &CCryEditApp::OnUpdateNonGameMode);
#endif
    am->AddAction(ID_DISPLAY_SHOWHELPERS, tr("Show/Hide Helpers"))
        .SetShortcut(tr("Shift+Space"))
        .SetToolTip(tr("Show/Hide Helpers (Shift+Space)"))
        .SetParent(this);

    // Audio actions
    am->AddAction(ID_SOUND_STOPALLSOUNDS, tr("Stop All Sounds"))
        .Connect(&QAction::triggered, this, &MainWindow::OnStopAllSounds)
        .SetParent(this);

    am->AddAction(ID_AUDIO_REFRESH_AUDIO_SYSTEM, tr("Refresh Audio"))
        .Connect(&QAction::triggered, this, &MainWindow::OnRefreshAudioSystem)
        .SetParent(this);

    // Game actions
    am->AddAction(ID_VIEW_SWITCHTOGAME, tr("Play &Game"))
        .SetIcon(QIcon(":/stylesheet/img/UI20/toolbar/Play.svg"))
        .SetShortcut(tr("Ctrl+G"))
        .SetToolTip(tr("Play Game (Ctrl+G)"))
        .SetStatusTip(tr("Activate the game input mode"))
        .SetApplyHoverEffect()
        .SetCheckable(true)
        .RegisterUpdateCallback(cryEdit, &CCryEditApp::OnUpdatePlayGame)
        .SetParent(this);

    am->AddAction(ID_TOOLBAR_WIDGET_PLAYCONSOLE_LABEL, tr("Play Controls"))
        .SetText(tr("Play Controls"))
        .SetParent(this);

    am->AddAction(ID_SWITCH_PHYSICS, tr("Simulate"))
        .SetIcon(QIcon(":/stylesheet/img/UI20/toolbar/Simulate_Physics.svg"))
        .SetShortcut(tr("Ctrl+P"))
        .SetToolTip(tr("Simulate (Ctrl+P)"))
        .SetCheckable(true)
        .SetStatusTip(tr("Enable processing of Physics and AI."))
        .SetApplyHoverEffect()
        .SetCheckable(true)
        .RegisterUpdateCallback(cryEdit, &CCryEditApp::OnSwitchPhysicsUpdate)
        .SetParent(this);

    am->AddAction(ID_GAME_SYNCPLAYER, tr("Move Player and Camera Separately")).SetCheckable(true)
        .SetStatusTip(tr("Move Player and Camera Separately"))
        .RegisterUpdateCallback(cryEdit, &CCryEditApp::OnSyncPlayerUpdate)
        .SetParent(this);

    // Physics actions
    am->AddAction(ID_PHYSICS_GETPHYSICSSTATE, tr("Get Physics State"))
        .RegisterUpdateCallback(cryEdit, &CCryEditApp::OnUpdateSelected)
        .SetParent(this);

    am->AddAction(ID_PHYSICS_RESETPHYSICSSTATE, tr("Reset Physics State"))
        .RegisterUpdateCallback(cryEdit, &CCryEditApp::OnUpdateSelected)
        .SetParent(this);

    am->AddAction(ID_PHYSICS_SIMULATEOBJECTS, tr("Simulate Objects"))
        .RegisterUpdateCallback(cryEdit, &CCryEditApp::OnUpdateSelected)
        .SetParent(this);

    // Tools actions

    am->AddAction(ID_TOOLS_ENABLEFILECHANGEMONITORING, tr("Enable File Change Monitoring"))
        .SetParent(this);

    am->AddAction(ID_TOOLS_ENABLEFILECHANGEMONITORING, tr("Enable File Change Monitoring"))
        .SetParent(this); 
    am->AddAction(ID_CLEAR_REGISTRY, tr("Clear Registry Data"))
        .SetStatusTip(tr("Clear Registry Data"))
        .SetParent(this);

    am->AddAction(ID_VALIDATELEVEL, tr("&Check Level for Errors"))
        .SetStatusTip(tr("Validate Level"))
        .SetParent(this);
    am->AddAction(ID_TOOLS_VALIDATEOBJECTPOSITIONS, tr("Check Object Positions"))
        .SetParent(this);
    QAction* saveLevelStatsAction =
        am->AddAction(ID_TOOLS_LOGMEMORYUSAGE, tr("Save Level Statistics"))
            .SetStatusTip(tr("Logs Editor memory usage."));
    if (saveLevelStatsAction)
    {
        saveLevelStatsAction->setEnabled(false);
    }
    am->AddAction(ID_RESOURCES_REDUCEWORKINGSET, tr("Reduce Working Set"))
        .SetStatusTip(tr("Reduce Physical RAM Working Set."))
        .SetParent(this);

    am->AddAction(ID_TOOLS_UPDATEPROCEDURALVEGETATION, tr("Update Procedural Vegetation"))
        .SetParent(this);

    am->AddAction(ID_TOOLS_CONFIGURETOOLS, tr("Configure ToolBox Macros..."))
        .SetParent(this);

    am->AddAction(ID_TOOLS_SCRIPTHELP, tr("Script Help"))
        .SetParent(this);

    am->AddAction(ID_TOOLS_LUA_EDITOR, tr("Lua Editor"))
        .SetParent(this);

    // View actions
    am->AddAction(ID_VIEW_OPENVIEWPANE, tr("Open View Pane"))
        .SetParent(this);

    am->AddAction(ID_VIEW_CONSOLEWINDOW, tr(LyViewPane::ConsoleMenuName))
        .SetShortcut(tr("^"))
        .SetReserved()
        .SetStatusTip(tr("Show or hide the console window"))
        .SetCheckable(true)
        .Connect(&QAction::triggered, this, &MainWindow::ToggleConsole)
        .SetParent(this);

    am->AddAction(ID_OPEN_QUICK_ACCESS_BAR, tr("Show &Quick Access Bar"))
        .SetShortcut(tr("Ctrl+Alt+Space"))
        .SetToolTip(tr("Show &Quick Access Bar (Ctrl+Alt+Space)"))
        .SetParent(this);

    // Disable layouts menu
    if (CViewManager::IsMultiViewportEnabled())
    {
        am->AddAction(ID_VIEW_LAYOUTS, tr("Layouts"))
            .SetParent(this);

        am->AddAction(ID_VIEW_SAVELAYOUT, tr("Save Layout..."))
            .Connect(&QAction::triggered, this, &MainWindow::SaveLayout)
            .SetParent(this);

        am->AddAction(ID_VIEW_LAYOUT_LOAD_DEFAULT, tr("Restore Default Layout"))
            .Connect(&QAction::triggered, [this]() { m_viewPaneManager->RestoreDefaultLayout(true); })
            .SetParent(this);

    }

    am->AddAction(ID_SKINS_REFRESH, tr("Refresh Style"))
        .SetToolTip(tr("Refreshes the editor stylesheet"))
        .Connect(&QAction::triggered, this, &MainWindow::RefreshStyle)
        .SetParent(this);

    // Help actions
    am->AddAction(ID_DOCUMENTATION_GETTINGSTARTEDGUIDE, tr("Getting Started"))
        .SetReserved()
        .SetParent(this);

    am->AddAction(ID_DOCUMENTATION_TUTORIALS, tr("Tutorials"))
        .SetReserved()
        .SetParent(this);

    am->AddAction(ID_DOCUMENTATION_GLOSSARY, tr("Glossary"))
        .SetReserved()
        .SetParent(this);

    am->AddAction(ID_DOCUMENTATION_O3DE, tr("Open 3D Engine Documentation"))
        .SetReserved()
        .SetParent(this);

    am->AddAction(ID_DOCUMENTATION_GAMELIFT, tr("GameLift Documentation"))
        .SetReserved()
        .SetParent(this);

    am->AddAction(ID_DOCUMENTATION_RELEASENOTES, tr("Release Notes"))
        .SetReserved()
        .SetParent(this);

    am->AddAction(ID_DOCUMENTATION_GAMEDEVBLOG, tr("GameDev Blog"))
        .SetReserved()
        .SetParent(this);

    am->AddAction(ID_DOCUMENTATION_TWITCHCHANNEL, tr("GameDev Twitch Channel"))
        .SetReserved()
        .SetParent(this);

    am->AddAction(ID_DOCUMENTATION_FORUMS, tr("Forums"))
        .SetReserved()
        .SetParent(this);

    am->AddAction(ID_DOCUMENTATION_AWSSUPPORT, tr("AWS Support"))
        .SetReserved()
        .SetParent(this);

    am->AddAction(ID_DOCUMENTATION_FEEDBACK, tr("Give Us Feedback"))
        .SetReserved()
        .SetParent(this);

    am->AddAction(ID_APP_ABOUT, tr("&About Open 3D Engine"))
        .SetStatusTip(tr("Display program information, version number and copyright"))
        .SetReserved()
        .SetParent(this);

    am->AddAction(ID_APP_SHOW_WELCOME, tr("&Welcome"))
        .SetStatusTip(tr("Show the Welcome to Open 3D Engine dialog box"))
        .RegisterUpdateCallback(cryEdit, &CCryEditApp::OnUpdateShowWelcomeScreen)
        .SetParent(this);

    // Editors Toolbar actions
    am->AddAction(ID_OPEN_ASSET_BROWSER, tr("Asset browser"))
        .SetToolTip(tr("Open Asset Browser"))
        .SetApplyHoverEffect()
        .SetParent(this);

    AZ::EBusReduceResult<bool, AZStd::logical_or<bool>> emfxEnabled(false);
    using AnimationRequestBus = AzToolsFramework::EditorAnimationSystemRequestsBus;
    using AnimationSystemType = AzToolsFramework::EditorAnimationSystemRequests::AnimationSystem;
    AnimationRequestBus::BroadcastResult(emfxEnabled, &AnimationRequestBus::Events::IsSystemActive, AnimationSystemType::EMotionFX);
    if (emfxEnabled.value)
    {
        QAction* action = am->AddAction(ID_OPEN_EMOTIONFX_EDITOR, tr("Animation Editor"))
            .SetToolTip(tr("Open Animation Editor (PREVIEW)"))
            .SetIcon(QIcon(":/EMotionFX/EMFX_icon_32x32.png"))
            .SetApplyHoverEffect()
            .SetParent(this);

        QObject::connect(action, &QAction::triggered, this, []() {
            QtViewPaneManager::instance()->OpenPane(LyViewPane::AnimationEditor);
        });
    }

    am->AddAction(ID_OPEN_AUDIO_CONTROLS_BROWSER, tr("Audio Controls Editor"))
        .SetToolTip(tr("Open Audio Controls Editor"))
        .SetIcon(Style::icon("Audio"))
        .SetApplyHoverEffect()
        .SetParent(this);

    am->AddAction(ID_OPEN_UICANVASEDITOR, tr(LyViewPane::UiEditor))
        .SetToolTip(tr("Open UI Editor"))
        .SetApplyHoverEffect()
        .SetParent(this);

    // Edit Mode Toolbar Actions
    am->AddAction(IDC_SELECTION_MASK, tr("Selected Object Types"))
        .SetParent(this);
    am->AddAction(ID_REF_COORDS_SYS, tr("Reference coordinate system"))
        .SetShortcut(tr("Ctrl+W"))
        .SetToolTip(tr("Reference coordinate system (Ctrl+W)"))
        .Connect(&QAction::triggered, this, &MainWindow::ToggleRefCoordSys)
        .SetParent(this);
    am->AddAction(IDC_SELECTION, tr("Named Selections")).SetParent(this);

    // Object Toolbar Actions
    am->AddAction(ID_GOTO_SELECTED, tr("Go to selected object"))
        .SetIcon(Style::icon("select_object"))
        .SetApplyHoverEffect()
        .Connect(&QAction::triggered, this, &MainWindow::OnGotoSelected)
        .SetParent(this);

    // Misc Toolbar Actions
    am->AddAction(ID_OPEN_SUBSTANCE_EDITOR, tr("Open Substance Editor"))
        .SetApplyHoverEffect()
        .SetParent(this);
}

void MainWindow::InitToolActionHandlers()
{
    ActionManager* am = GetActionManager();
    CToolBoxManager* tbm = GetIEditor()->GetToolBoxManager();
    am->RegisterActionHandler(ID_APP_EXIT, [=]() { window()->close(); });

    for (int id = ID_TOOL_FIRST; id <= ID_TOOL_LAST; ++id)
    {
        am->RegisterActionHandler(id, [tbm, id] {
            tbm->ExecuteMacro(id - ID_TOOL_FIRST, true);
        });
    }

    for (int id = ID_TOOL_SHELVE_FIRST; id <= ID_TOOL_SHELVE_LAST; ++id)
    {
        am->RegisterActionHandler(id, [tbm, id] {
            tbm->ExecuteMacro(id - ID_TOOL_SHELVE_FIRST, false);
        });
    }

    for (int id = CEditorCommandManager::CUSTOM_COMMAND_ID_FIRST; id <= CEditorCommandManager::CUSTOM_COMMAND_ID_LAST; ++id)
    {
        am->RegisterActionHandler(id, [id] {
            GetIEditor()->GetCommandManager()->Execute(id);
        });
    }
}

void MainWindow::OnEscapeAction()
{
    if (!CCryEditApp::instance()->IsInAutotestMode())
    {
        if (GetIEditor()->IsInGameMode())
        {
            GetIEditor()->SetInGameMode(false);
        }
        else
        {
            AzToolsFramework::EditorEvents::Bus::Broadcast(
                &AzToolsFramework::EditorEvents::OnEscape);
        }
    }
}

void MainWindow::InitToolBars()
{
    m_toolbarManager->LoadToolbars();
    AdjustToolBarIconSize(static_cast<AzQtComponents::ToolBar::ToolBarIconSize>(gSettings.gui.nToolbarIconSize));
}

QToolButton* MainWindow::CreateUndoRedoButton(int command)
{
    // We do either undo or redo below, sort that out here
    UndoRedoDirection direction = UndoRedoDirection::Undo;
    auto stateSignal = &UndoStackStateAdapter::UndoAvailable;
    if (ID_REDO == command)
    {
        direction = UndoRedoDirection::Redo;
        stateSignal = &UndoStackStateAdapter::RedoAvailable;
    }

    auto button = new UndoRedoToolButton(this);
    button->setAutoRaise(true);
    button->setPopupMode(QToolButton::MenuButtonPopup);
    button->setDefaultAction(m_actionManager->GetAction(command));

    QMenu* menu = new QMenu(button);
    auto action = new QWidgetAction(button);
    auto undoRedo = new CUndoDropDown(direction, button);
    action->setDefaultWidget(undoRedo);
    menu->addAction(action);
    button->setMenu(menu);

    connect(menu, &QMenu::aboutToShow, undoRedo, &CUndoDropDown::Prepare);
    connect(undoRedo, &CUndoDropDown::accepted, menu, &QMenu::hide);
    connect(m_undoStateAdapter, stateSignal, button, &UndoRedoToolButton::Update);

    button->setEnabled(false);

    return button;
}

QWidget* MainWindow::CreateSpacerRightWidget()
{
    QWidget* spacer = new QWidget(this);
    spacer->setSizePolicy(QSizePolicy::Expanding, QSizePolicy::Preferred);
    spacer->setVisible(true);
    return spacer;
}

UndoRedoToolButton::UndoRedoToolButton(QWidget* parent)
    : QToolButton(parent)
{
}

void UndoRedoToolButton::Update(int count)
{
    setEnabled(count > 0);
}

QWidget* MainWindow::CreateSnapToGridWidget()
{
    SnapToWidget::SetValueCallback setCallback = [](double snapStep)
    {
        SandboxEditor::SetGridSnappingSize(snapStep);
    };

    SnapToWidget::GetValueCallback getCallback = []()
    {
        return SandboxEditor::GridSnappingSize();
    };

    return new SnapToWidget(m_actionManager->GetAction(ID_SNAP_TO_GRID), setCallback, getCallback);
}

QWidget* MainWindow::CreateSnapToAngleWidget()
{
    SnapToWidget::SetValueCallback setCallback = [](double snapAngle)
    {
        SandboxEditor::SetAngleSnappingSize(snapAngle);
    };

    SnapToWidget::GetValueCallback getCallback = []()
    {
        return SandboxEditor::AngleSnappingSize();
    };

    return new SnapToWidget(m_actionManager->GetAction(ID_SNAPANGLE), setCallback, getCallback);
}

bool MainWindow::IsPreview() const
{
    return GetIEditor()->IsInPreviewMode();
}

MainStatusBar* MainWindow::StatusBar() const
{
    assert(statusBar()->inherits("MainStatusBar"));
    return static_cast<MainStatusBar*>(statusBar());
}

KeyboardCustomizationSettings* MainWindow::GetShortcutManager() const
{
    return m_keyboardCustomization;
}

ActionManager* MainWindow::GetActionManager() const
{
    return m_actionManager;
}

void MainWindow::OpenViewPane(int paneId)
{
    OpenViewPane(QtViewPaneManager::instance()->GetPane(paneId));
}

void MainWindow::OpenViewPane(QtViewPane* pane)
{
    if (pane && pane->IsValid())
    {
        QtViewPaneManager::instance()->OpenPane(pane->m_name);
    }
    else
    {
        if (pane)
        {
            qWarning() << Q_FUNC_INFO << "Invalid pane" << pane->m_id << pane->m_category << pane->m_name;
        }
        else
        {
            qWarning() << Q_FUNC_INFO << "Invalid pane";
        }
    }
}

void MainWindow::AdjustToolBarIconSize(AzQtComponents::ToolBar::ToolBarIconSize size)
{
    const QList<QToolBar*> toolbars = findChildren<QToolBar*>();

    // make sure to set this back, so that the general settings page matches up with what the size is too
    if (gSettings.gui.nToolbarIconSize != static_cast<int>(size))
    {
        gSettings.gui.nToolbarIconSize = static_cast<int>(size);
    }

    for (auto toolbar : toolbars)
    {
        AzQtComponents::ToolBar::setToolBarIconSize(toolbar, size);
    }
}

void MainWindow::OnGameModeChanged(bool inGameMode)
{
    menuBar()->setDisabled(inGameMode);
    m_toolbarManager->SetEnabled(!inGameMode);
    QAction* action = m_actionManager->GetAction(ID_VIEW_SWITCHTOGAME);
    action->blockSignals(true); // avoid a loop
    action->setChecked(inGameMode);
    action->blockSignals(false);
}

void MainWindow::OnEditorNotifyEvent(EEditorNotifyEvent ev)
{
    switch (ev)
    {
    case eNotify_OnEndSceneOpen:
    case eNotify_OnEndSceneSave:
    {
        auto cryEdit = CCryEditApp::instance();
        if (cryEdit)
        {
            cryEdit->SetEditorWindowTitle(0, 0, GetIEditor()->GetGameEngine()->GetLevelName());
        }
    }
    break;
    case eNotify_OnCloseScene:
    {
        auto cryEdit = CCryEditApp::instance();
        if (cryEdit)
        {
            cryEdit->SetEditorWindowTitle();
        }
    }
    break;
    case eNotify_OnRefCoordSysChange:
        emit UpdateRefCoordSys();
        break;
    case eNotify_OnInvalidateControls:
        InvalidateControls();
        break;
    case eNotify_OnBeginGameMode:
        OnGameModeChanged(true);
        break;
    case eNotify_OnEndGameMode:
        OnGameModeChanged(false);
        break;
    // Remove track view option to avoid starting in bad state
    case eNotify_OnBeginSimulationMode:
        if (m_actionManager->HasAction(ID_OPEN_TRACKVIEW))
        {
            QAction* tvAction = m_actionManager->GetAction(ID_OPEN_TRACKVIEW);
            if (tvAction)
            {
                tvAction->setVisible(false);
            }
        }
        break;
    case eNotify_OnEndSimulationMode:
        if (m_actionManager->HasAction(ID_OPEN_TRACKVIEW))
        {
            QAction* tvAction = m_actionManager->GetAction(ID_OPEN_TRACKVIEW);
            if (tvAction)
            {
                tvAction->setVisible(true);
            }
        }
        break;
    }

    switch (ev)
    {
    case eNotify_OnBeginSceneOpen:
    case eNotify_OnBeginNewScene:
    case eNotify_OnCloseScene:
        ResetAutoSaveTimers();
        break;
    case eNotify_OnEndSceneOpen:
    case eNotify_OnEndNewScene:
        ResetAutoSaveTimers(true);
        break;
    }
}

void MainWindow::InvalidateControls()
{
    emit UpdateRefCoordSys();
}

void MainWindow::RegisterStdViewClasses()
{
    AzAssetBrowserWindow::createListenerForShowAssetEditorEvent(this);

    CTrackViewDialog::RegisterViewClass();
    CErrorReportDialog::RegisterViewClass();
    CPythonScriptsDialog::RegisterViewClass();

    AzToolsFramework::CScriptTermDialog::RegisterViewClass();
    CConsoleSCB::RegisterViewClass();
    ConsoleVariableEditor::RegisterViewClass();
    CSettingsManagerDialog::RegisterViewClass();
    AzAssetBrowserWindow::RegisterViewClass();
    AssetEditorWindow::RegisterViewClass();

#ifdef ThumbnailDemo
    ThumbnailsSampleWidget::RegisterViewClass();
#endif

    //These view dialogs aren't used anymore so they became disabled.
    //CLightmapCompilerDialog::RegisterViewClass();
    //CLightmapCompilerDialog::RegisterViewClass();

    // Notify that views can now be registered
    AzToolsFramework::EditorEvents::Bus::Broadcast(
        &AzToolsFramework::EditorEvents::Bus::Events::NotifyRegisterViews);
}

void MainWindow::OnCustomizeToolbar()
{
    /* TODO_KDAB, rest of CMainFrm::OnCustomize() goes here*/
    SaveConfig();
}

void MainWindow::RefreshStyle()
{
    GetIEditor()->Notify(eNotify_OnStyleChanged);
}

void MainWindow::ResetAutoSaveTimers(bool bForceInit)
{
    if (m_autoSaveTimer)
    {
        delete m_autoSaveTimer;
    }
    if (m_autoRemindTimer)
    {
        delete m_autoRemindTimer;
    }
    m_autoSaveTimer = 0;
    m_autoRemindTimer = 0;

    if (bForceInit)
    {
        if (gSettings.autoBackupTime > 0 && gSettings.autoBackupEnabled)
        {
            m_autoSaveTimer = new QTimer(this);
            m_autoSaveTimer->start(gSettings.autoBackupTime * 1000 * 60);
            connect(m_autoSaveTimer, &QTimer::timeout, this, [&]() {
                if (gSettings.autoBackupEnabled)
                {
                    // Call autosave function of CryEditApp
                    GetIEditor()->GetDocument()->SaveAutoBackup();
                }
            });
        }
        if (gSettings.autoRemindTime > 0)
        {
            m_autoRemindTimer = new QTimer(this);
            m_autoRemindTimer->start(gSettings.autoRemindTime * 1000 * 60);
            connect(m_autoRemindTimer, &QTimer::timeout, this, [&]() {
                if (gSettings.autoRemindTime > 0)
                {
                    // Remind to save.
                    CCryEditApp::instance()->SaveAutoRemind();
                }
            });
        }
    }

}

void MainWindow::ResetBackgroundUpdateTimer()
{
    if (m_backgroundUpdateTimer)
    {
        delete m_backgroundUpdateTimer;
        m_backgroundUpdateTimer = 0;
    }

    ICVar* pBackgroundUpdatePeriod = gEnv->pConsole->GetCVar("ed_backgroundUpdatePeriod");
    if (pBackgroundUpdatePeriod && pBackgroundUpdatePeriod->GetIVal() > 0)
    {
        m_backgroundUpdateTimer = new QTimer(this);
        m_backgroundUpdateTimer->start(pBackgroundUpdatePeriod->GetIVal());
        connect(m_backgroundUpdateTimer, &QTimer::timeout, this, [&]() {
            // Make sure that visible editor window get low-fps updates while in the background

            CCryEditApp* pApp = CCryEditApp::instance();
            if (!isMinimized() && !pApp->IsWindowInForeground())
            {
                pApp->IdleProcessing(true);
            }
        });
    }
}

void MainWindow::UpdateToolsMenu()
{
     m_levelEditorMenuHandler->UpdateMacrosMenu();
}

int MainWindow::ViewPaneVersion() const
{
    return m_levelEditorMenuHandler->GetViewPaneVersion();
}

void MainWindow::OnStopAllSounds()
{
    Audio::SAudioRequest oStopAllSoundsRequest;
    Audio::SAudioManagerRequestData<Audio::eAMRT_STOP_ALL_SOUNDS>   oStopAllSoundsRequestData;
    oStopAllSoundsRequest.pData = &oStopAllSoundsRequestData;

    CryLogAlways("<Audio> Executed \"Stop All Sounds\" command.");
    Audio::AudioSystemRequestBus::Broadcast(&Audio::AudioSystemRequestBus::Events::PushRequest, oStopAllSoundsRequest);
}

void MainWindow::OnRefreshAudioSystem()
{
    QString sLevelName = GetIEditor()->GetGameEngine()->GetLevelName();

    if (QString::compare(sLevelName, "Untitled", Qt::CaseInsensitive) == 0)
    {
        // Rather pass NULL to indicate that no level is loaded!
        sLevelName = QString();
    }

    Audio::AudioSystemRequestBus::Broadcast(&Audio::AudioSystemRequestBus::Events::RefreshAudioSystem, sLevelName.toUtf8().data());
}

void MainWindow::SaveLayout()
{
    const int MAX_LAYOUTS = ID_VIEW_LAYOUT_LAST - ID_VIEW_LAYOUT_FIRST + 1;

    if (m_viewPaneManager->LayoutNames(true).count() >= MAX_LAYOUTS)
    {
        QMessageBox::critical(this, tr("Maximum number of layouts reached"), tr("Please delete a saved layout before creating another."));
        return;
    }

    QString layoutName = QInputDialog::getText(this, tr("Layout Name"), QString()).toLower();
    if (layoutName.isEmpty())
    {
        return;
    }

    if (m_viewPaneManager->HasLayout(layoutName))
    {
        QMessageBox box(this); // Not static so we can remove help button
        box.setStandardButtons(QMessageBox::Yes | QMessageBox::No);
        box.setText(tr("Overwrite Layout?"));
        box.setIcon(QMessageBox::Warning);
        box.setWindowFlags(box.windowFlags() & ~Qt::WindowContextHelpButtonHint);
        box.setInformativeText(tr("The chosen layout name already exists. Do you want to overwrite it?"));
        if (box.exec() != QMessageBox::Yes)
        {
            SaveLayout();
            return;
        }
    }

    m_viewPaneManager->SaveLayout(layoutName);
}

void MainWindow::ViewDeletePaneLayout(const QString& layoutName)
{
    if (layoutName.isEmpty())
    {
        return;
    }

    QMessageBox box(this); // Not static so we can remove help button
    box.setText(tr("Delete Layout?"));
    box.setStandardButtons(QMessageBox::Yes | QMessageBox::No);
    box.setIcon(QMessageBox::Warning);
    box.setWindowFlags(box.windowFlags() & ~Qt::WindowContextHelpButtonHint);
    box.setInformativeText(tr("Are you sure you want to delete the layout '%1'?").arg(layoutName));
    if (box.exec() == QMessageBox::Yes)
    {
        m_viewPaneManager->RemoveLayout(layoutName);
    }
}

void MainWindow::ViewRenamePaneLayout(const QString& layoutName)
{
    if (layoutName.isEmpty())
    {
        return;
    }

    QString newLayoutName;
    bool validName = false;
    while (!validName)
    {
        newLayoutName = QInputDialog::getText(this, tr("Rename layout '%1'").arg(layoutName), QString());
        if (newLayoutName.isEmpty())
        {
            return;
        }

        if (m_viewPaneManager->HasLayout(newLayoutName))
        {
            QMessageBox box(this); // Not static so we can remove help button
            box.setText(tr("Layout name already exists"));
            box.setStandardButtons(QMessageBox::Yes | QMessageBox::No);
            box.setIcon(QMessageBox::Warning);
            box.setWindowFlags(box.windowFlags() & ~Qt::WindowContextHelpButtonHint);
            box.setInformativeText(tr("The layout name '%1' already exists, please choose a different name").arg(newLayoutName));
            if (box.exec() == QMessageBox::No)
            {
                return;
            }
        }
        else
        {
            validName = true;
        }
    }

    m_viewPaneManager->RenameLayout(layoutName, newLayoutName);
}

void MainWindow::ViewLoadPaneLayout(const QString& layoutName)
{
    if (!layoutName.isEmpty())
    {
        m_viewPaneManager->RestoreLayout(layoutName);
    }
}

void MainWindow::ViewSavePaneLayout(const QString& layoutName)
{
    if (layoutName.isEmpty())
    {
        return;
    }

    QMessageBox box(this); // Not static so we can remove help button
    box.setText(tr("Overwrite Layout?"));
    box.setStandardButtons(QMessageBox::Yes | QMessageBox::No);
    box.setIcon(QMessageBox::Warning);
    box.setWindowFlags(box.windowFlags() & ~Qt::WindowContextHelpButtonHint);
    box.setInformativeText(tr("Do you want to overwrite the layout '%1' with the current one?").arg(layoutName));
    if (box.exec() == QMessageBox::Yes)
    {
        m_viewPaneManager->SaveLayout(layoutName);
    }
}

void MainWindow::OnUpdateConnectionStatus()
{
    auto* statusBar = StatusBar();

    if (!m_connectionListener)
    {
        statusBar->SetItem("connection", tr("Disconnected"), tr("Disconnected"), IDI_BALL_DISABLED);
        //TODO: disable clicking
    }
    else
    {
        using EConnectionState = EngineConnectionListener::EConnectionState;
        int icon = IDI_BALL_OFFLINE;
        QString tooltip, status;
        switch (m_connectionListener->GetState())
        {
        case EConnectionState::Connecting:
            // Checking whether we are not connected here instead of disconnect state because this function is called on a timer
            // and therefore we may not receive the disconnect state.
            if (m_connectedToAssetProcessor)
            {
                m_connectedToAssetProcessor = false;
                m_showAPDisconnectDialog = true;
            }
            tooltip = tr("Connecting to Asset Processor");
            icon = IDI_BALL_PENDING;
            break;
        case EConnectionState::Disconnecting:
            tooltip = tr("Disconnecting from Asset Processor");
            icon = IDI_BALL_PENDING;
            break;
        case EConnectionState::Listening:
            if (m_connectedToAssetProcessor)
            {
                m_connectedToAssetProcessor = false;
                m_showAPDisconnectDialog = true;
            }
            tooltip = tr("Listening for incoming connections");
            icon = IDI_BALL_PENDING;
            break;
        case EConnectionState::Connected:
            m_connectedToAssetProcessor = true;
            tooltip = tr("Connected to Asset Processor");
            icon = IDI_BALL_ONLINE;
            break;
        case EConnectionState::Disconnected:
            icon = IDI_BALL_OFFLINE;
            tooltip = tr("Disconnected from Asset Processor");
            break;
        }

        if (m_connectedToAssetProcessor)
        {
            m_connectionLostTimer->stop();
        }

        tooltip += "\n Last Asset Processor Task: ";
        tooltip += m_connectionListener->LastAssetProcessorTask().c_str();
        tooltip += "\n";
        AZStd::set<AZStd::string> failedJobs = m_connectionListener->FailedJobsList();
        int failureCount = failedJobs.size();
        if (failureCount)
        {
            tooltip += "\n Failed Jobs\n";
            for (auto failedJob : failedJobs)
            {
                tooltip += failedJob.c_str();
                tooltip += "\n";
            }
        }

        status = tr("Pending Jobs : %1  Failed Jobs : %2").arg(m_connectionListener->GetJobsCount()).arg(failureCount);

        statusBar->SetItem(QtUtil::ToQString("connection"), status, tooltip, icon);

        if (m_showAPDisconnectDialog && m_connectionListener->GetState() != EConnectionState::Connected)
        {
            m_showAPDisconnectDialog = false;// Just show the dialog only once if connection is lost
            m_connectionLostTimer->setSingleShot(true);
            m_connectionLostTimer->start(15000);
        }
    }
}

void MainWindow::ShowConnectionDisconnectedDialog()
{
    // when REMOTE_ASSET_PROCESSOR is undef'd it means behave as if there is no such thing as the remote asset processor.
#ifdef REMOTE_ASSET_PROCESSOR
    if (gEnv && gEnv->pSystem)
    {
        QMessageBox messageBox(this);
        messageBox.setWindowTitle(tr("Asset Processor has disconnected."));
        messageBox.setText(
            tr("Asset Processor is not connected. Please try (re)starting the Asset Processor or restarting the Editor.<br><br>"
                "Data may be lost while the Asset Processor is not running!<br>"
                "The status of the Asset Processor can be monitored from the editor in the bottom-right corner of the status bar.<br><br>"
                "Would you like to start the asset processor?<br>"));
        messageBox.setStandardButtons(QMessageBox::Yes | QMessageBox::Ignore);
        messageBox.setDefaultButton(QMessageBox::Yes);
        messageBox.setIcon(QMessageBox::Critical);
        if (messageBox.exec() == QMessageBox::Yes)
        {
            AzFramework::AssetSystem::LaunchAssetProcessor();
        }
    }
    else
    {
        QMessageBox::critical(this, tr("Asset Processor has disconnected."),
            tr("Asset Processor is not connected. Please try (re)starting the asset processor or restarting the Editor.<br><br>"
                "Data may be lost while the asset processor is not running!<br>"
                "The status of the asset processor can be monitored from the editor in the bottom-right corner of the status bar."));
    }
#endif
}

void MainWindow::OnConnectionStatusClicked()
{
    AzFramework::AssetSystemRequestBus::Broadcast(&AzFramework::AssetSystemRequestBus::Events::ShowAssetProcessor);
}

static bool paneLessThan(const QtViewPane& v1, const QtViewPane& v2)
{
    return v1.m_name.compare(v2.m_name, Qt::CaseInsensitive) < 0;
}

void MainWindow::RegisterOpenWndCommands()
{
    s_openViewCmds.clear();

    auto panes = m_viewPaneManager->GetRegisteredPanes(/* viewPaneMenuOnly=*/ false);
    std::sort(panes.begin(), panes.end(), paneLessThan);

    for (auto viewPane : panes)
    {
        if (viewPane.m_category.isEmpty())
        {
            continue;
        }

        const QString className = viewPane.m_name;

        // Make a open-view command for the class.
        QString classNameLowered = viewPane.m_name.toLower();
        classNameLowered.replace(' ', '_');
        QString openCommandName = "open_";
        openCommandName += classNameLowered;

        CEditorOpenViewCommand* pCmd = new CEditorOpenViewCommand(GetIEditor(), viewPane.m_name);
        s_openViewCmds.push_back(pCmd);

        CCommand0::SUIInfo cmdUI;
        cmdUI.caption = className.toUtf8().data();
        cmdUI.tooltip = (QString("Open ") + className).toUtf8().data();
        cmdUI.iconFilename = className.toUtf8().data();
        GetIEditor()->GetCommandManager()->RegisterUICommand("editor", openCommandName.toUtf8().data(),
            "", "", AZStd::bind(&CEditorOpenViewCommand::Execute, pCmd), cmdUI);
        GetIEditor()->GetCommandManager()->GetUIInfo("editor", openCommandName.toUtf8().data(), cmdUI);
    }
}

bool MainWindow::event(QEvent* event)
{
#ifdef Q_OS_MAC
    if (event->type() == QEvent::HoverMove)
    {
        // this fixes a problem on macOS where the mouse cursor was not
        // set when hovering over the splitter handles between dock widgets
        // it might be fixed in future Qt versions
        auto mouse = static_cast<QHoverEvent*>(event);
        bool result = QMainWindow::event(event);
        void setCocoaMouseCursor(QWidget*);
        setCocoaMouseCursor(childAt(mouse->pos()));
        return result;
    }
#endif
    return QMainWindow::event(event);
}

void MainWindow::ToggleConsole()
{
    m_viewPaneManager->TogglePane(LyViewPane::Console);

    QtViewPane* pane = m_viewPaneManager->GetPane(LyViewPane::Console);
    if (!pane)
    {
        return;
    }

    // If we toggled the console on, we want to focus its input text field
    if (pane->IsVisible())
    {
        CConsoleSCB* console = qobject_cast<CConsoleSCB*>(pane->Widget());
        if (!console)
        {
            return;
        }

        console->SetInputFocus();
    }
}

void MainWindow::OnViewPaneCreated(const QtViewPane* pane)
{
    QAction* action = nullptr;
    int id = pane->m_id;

    // Use built-in action id if available
    if (pane->m_options.builtInActionId != -1)
    {
        id = pane->m_options.builtInActionId;
    }

    if (m_actionManager->HasAction(id))
    {
        action = m_actionManager->GetAction(id);
        action->setChecked(true);

        connect(pane->m_dockWidget->toggleViewAction(), &QAction::toggled,
            action, &QAction::setChecked, Qt::UniqueConnection);
    }
}

void MainWindow::ConnectivityStateChanged(const AzToolsFramework::SourceControlState state)
{
    bool connected = false;
    ISourceControl* pSourceControl = GetIEditor() ? GetIEditor()->GetSourceControl() : nullptr;
    if (pSourceControl)
    {
        pSourceControl->SetSourceControlState(state);
        if (state == AzToolsFramework::SourceControlState::Active || state == AzToolsFramework::SourceControlState::ConfigurationInvalid)
        {
            connected = true;
        }
    }

    gSettings.enableSourceControl = connected;
    gSettings.SaveEnableSourceControlFlag(false);
}

void MainWindow::OnGotoSelected()
{
    AzToolsFramework::EditorRequestBus::Broadcast(&AzToolsFramework::EditorRequestBus::Events::GoToSelectedEntitiesInViewports);
}

void MainWindow::OnGotoSliceRoot()
{
    int numViews = GetIEditor()->GetViewManager()->GetViewCount();
    for (int i = 0; i < numViews; ++i)
    {
        CViewport* viewport = GetIEditor()->GetViewManager()->GetView(i);
        if (viewport)
        {
            viewport->CenterOnSliceInstance();
        }
    }
}

void MainWindow::ShowCustomizeToolbarDialog()
{
    if (m_toolbarCustomizationDialog)
    {
        return;
    }

    m_toolbarCustomizationDialog = new ToolbarCustomizationDialog(this);
    m_toolbarCustomizationDialog->show();
}

QMenu* MainWindow::createPopupMenu()
{
    QMenu* menu = QMainWindow::createPopupMenu();
    menu->addSeparator();
    QAction* action = menu->addAction(QStringLiteral("Customize..."));
    connect(action, &QAction::triggered, this, &MainWindow::ShowCustomizeToolbarDialog);
    return menu;
}

ToolbarManager* MainWindow::GetToolbarManager() const
{
    return m_toolbarManager;
}

bool MainWindow::IsCustomizingToolbars() const
{
    return m_toolbarCustomizationDialog != nullptr;
}

QWidget* MainWindow::CreateToolbarWidget(int actionId)
{
    QWidgetAction* action = qobject_cast<QWidgetAction*>(m_actionManager->GetAction(actionId));
    if (!action)
    {
        qWarning() << Q_FUNC_INFO << "No QWidgetAction for actionId = " << actionId;
        return nullptr;
    }

    QWidget* w = nullptr;
    switch (actionId)
    {
    case ID_TOOLBAR_WIDGET_UNDO:
        w = CreateUndoRedoButton(ID_UNDO);
        break;
    case ID_TOOLBAR_WIDGET_REDO:
        w = CreateUndoRedoButton(ID_REDO);
        break;
    case ID_TOOLBAR_WIDGET_SNAP_GRID:
        w = CreateSnapToGridWidget();
        break;
    case ID_TOOLBAR_WIDGET_SNAP_ANGLE:
        w = CreateSnapToAngleWidget();
        break;
    case ID_TOOLBAR_WIDGET_SPACER_RIGHT:
        w = CreateSpacerRightWidget();
        break; 
    default:
        qWarning() << Q_FUNC_INFO << "Unknown id " << actionId;
        return nullptr;
    }

    return w;
}


// don't want to eat escape as if it were a shortcut, as it would eat it for other windows that also care about escape
// and are reading it as an event rather.
void MainWindow::keyPressEvent(QKeyEvent* e)
{
    // We shouldn't need to do this, as there's already an escape key shortcut set on an action
    // attached to the MainWindow. We need to explicitly trap the escape key here because when in
    // Game Mode, all of the actions attached to the MainWindow are disabled.
    if (e->key() == Qt::Key_Escape)
    {
       MainWindow::OnEscapeAction();
       return;
    }
    return QMainWindow::keyPressEvent(e);
}

void MainWindow::dragEnterEvent(QDragEnterEvent *event)
{
    using namespace AzQtComponents;
    DragAndDropContextBase context;
    DragAndDropEventsBus::Event(DragAndDropContexts::EditorMainWindow, &DragAndDropEvents::DragEnter, event, context);
}

void MainWindow::dragMoveEvent(QDragMoveEvent* event)
{
    using namespace AzQtComponents;
    DragAndDropContextBase context;
    DragAndDropEventsBus::Event(DragAndDropContexts::EditorMainWindow, &DragAndDropEvents::DragMove, event, context);
}

void MainWindow::dragLeaveEvent(QDragLeaveEvent* event)
{
    using namespace AzQtComponents;
    DragAndDropEventsBus::Event(DragAndDropContexts::EditorMainWindow, &DragAndDropEvents::DragLeave, event);
}

void MainWindow::dropEvent(QDropEvent *event)
{
    using namespace AzQtComponents;
    DragAndDropContextBase context;
    DragAndDropEventsBus::Event(DragAndDropContexts::EditorMainWindow, &DragAndDropEvents::Drop, event, context);
}

bool MainWindow::focusNextPrevChild(bool next)
{
    // Don't change the focus when we're in game mode or else the viewport could
    // stop receiving input events
    if (GetIEditor()->IsInGameMode())
    {
        return false;
    }

    return QMainWindow::focusNextPrevChild(next);
}

namespace AzToolsFramework
{
    void MainWindowEditorFuncsHandler::Reflect(AZ::ReflectContext* context)
    {
        if (auto behaviorContext = azrtti_cast<AZ::BehaviorContext*>(context))
        {
            // this will put these methods into the 'azlmbr.legacy.general' module
            auto addLegacyGeneral = [](AZ::BehaviorContext::GlobalMethodBuilder methodBuilder)
            {
                methodBuilder->Attribute(AZ::Script::Attributes::Scope, AZ::Script::Attributes::ScopeFlags::Automation)
                    ->Attribute(AZ::Script::Attributes::Category, "Legacy/Editor")
                    ->Attribute(AZ::Script::Attributes::Module, "legacy.general");
            };
            addLegacyGeneral(behaviorContext->Method("open_pane", PyOpenViewPane, nullptr, "Opens a view pane specified by the pane class name."));
            addLegacyGeneral(behaviorContext->Method("close_pane", PyCloseViewPane, nullptr, "Closes a view pane specified by the pane class name."));
            addLegacyGeneral(behaviorContext->Method("is_pane_visible", PyIsViewPaneVisible, nullptr, "Returns true if pane specified by the pane class name is visible."));
            addLegacyGeneral(behaviorContext->Method("get_pane_class_names", PyGetViewPaneNames, nullptr, "Get all available class names for use with open_pane & close_pane."));
            addLegacyGeneral(behaviorContext->Method("exit", PyExit, nullptr, "Exits the editor."));
            addLegacyGeneral(behaviorContext->Method("exit_no_prompt", PyExitNoPrompt, nullptr, "Exits the editor without prompting to save first."));
            addLegacyGeneral(behaviorContext->Method("report_test_result", PyReportTest, nullptr, "Report test information."));
        }
    }
}

#include <moc_MainWindow.cpp><|MERGE_RESOLUTION|>--- conflicted
+++ resolved
@@ -773,7 +773,6 @@
     }
 
     am->AddAction(ID_FILE_EXPORT_SELECTEDOBJECTS, tr("Export Selected &Objects"))
-<<<<<<< HEAD
         .RegisterUpdateCallback(cryEdit, &CCryEditApp::OnUpdateSelected)
         .SetParent(this);
     am->AddAction(ID_FILE_EXPORTOCCLUSIONMESH, tr("Export Occlusion Mesh"))
@@ -781,7 +780,11 @@
     am->AddAction(ID_FILE_EDITLOGFILE, tr("Show Log File"))
         .SetParent(this);
     am->AddAction(ID_FILE_RESAVESLICES, tr("Resave All Slices"))
-        .SetParent(this);
+		.SetParent(this);
+    am->AddAction(ID_FILE_PROJECT_MANAGER_NEW, tr("New Project..."))
+		.SetParent(this);
+    am->AddAction(ID_FILE_PROJECT_MANAGER_OPEN, tr("Open Project..."))
+		.SetParent(this);
     am->AddAction(ID_GAME_PC_ENABLEVERYHIGHSPEC, tr("Very High"))
         .SetCheckable(true)
         .RegisterUpdateCallback(cryEdit, &CCryEditApp::OnUpdateGameSpec)
@@ -846,47 +849,6 @@
         .SetCheckable(true)
         .RegisterUpdateCallback(cryEdit, &CCryEditApp::OnUpdateGameSpec)
         .SetParent(this);
-=======
-        .RegisterUpdateCallback(cryEdit, &CCryEditApp::OnUpdateSelected);
-    am->AddAction(ID_FILE_EXPORTOCCLUSIONMESH, tr("Export Occlusion Mesh"));
-    am->AddAction(ID_FILE_EDITLOGFILE, tr("Show Log File"));
-    am->AddAction(ID_FILE_RESAVESLICES, tr("Resave All Slices"));
-    am->AddAction(ID_FILE_PROJECT_MANAGER_SETTINGS, tr("Edit Project Settings..."));
-    am->AddAction(ID_FILE_PROJECT_MANAGER_NEW, tr("New Project..."));
-    am->AddAction(ID_FILE_PROJECT_MANAGER_OPEN, tr("Open Project..."));
-    am->AddAction(ID_GAME_PC_ENABLEVERYHIGHSPEC, tr("Very High")).SetCheckable(true)
-        .RegisterUpdateCallback(cryEdit, &CCryEditApp::OnUpdateGameSpec);
-    am->AddAction(ID_GAME_PC_ENABLEHIGHSPEC, tr("High")).SetCheckable(true)
-        .RegisterUpdateCallback(cryEdit, &CCryEditApp::OnUpdateGameSpec);
-    am->AddAction(ID_GAME_PC_ENABLEMEDIUMSPEC, tr("Medium")).SetCheckable(true)
-        .RegisterUpdateCallback(cryEdit, &CCryEditApp::OnUpdateGameSpec);
-    am->AddAction(ID_GAME_PC_ENABLELOWSPEC, tr("Low")).SetCheckable(true)
-        .RegisterUpdateCallback(cryEdit, &CCryEditApp::OnUpdateGameSpec);
-    am->AddAction(ID_GAME_OSXMETAL_ENABLEVERYHIGHSPEC, tr("Very High")).SetCheckable(true)
-        .RegisterUpdateCallback(cryEdit, &CCryEditApp::OnUpdateGameSpec);
-    am->AddAction(ID_GAME_OSXMETAL_ENABLEHIGHSPEC, tr("High")).SetCheckable(true)
-        .RegisterUpdateCallback(cryEdit, &CCryEditApp::OnUpdateGameSpec);
-    am->AddAction(ID_GAME_OSXMETAL_ENABLEMEDIUMSPEC, tr("Medium")).SetCheckable(true)
-        .RegisterUpdateCallback(cryEdit, &CCryEditApp::OnUpdateGameSpec);
-    am->AddAction(ID_GAME_OSXMETAL_ENABLELOWSPEC, tr("Low")).SetCheckable(true)
-        .RegisterUpdateCallback(cryEdit, &CCryEditApp::OnUpdateGameSpec);
-    am->AddAction(ID_GAME_ANDROID_ENABLEVERYHIGHSPEC, tr("Very High")).SetCheckable(true)
-        .RegisterUpdateCallback(cryEdit, &CCryEditApp::OnUpdateGameSpec);
-    am->AddAction(ID_GAME_ANDROID_ENABLEHIGHSPEC, tr("High")).SetCheckable(true)
-        .RegisterUpdateCallback(cryEdit, &CCryEditApp::OnUpdateGameSpec);
-    am->AddAction(ID_GAME_ANDROID_ENABLEMEDIUMSPEC, tr("Medium")).SetCheckable(true)
-        .RegisterUpdateCallback(cryEdit, &CCryEditApp::OnUpdateGameSpec);
-    am->AddAction(ID_GAME_ANDROID_ENABLELOWSPEC, tr("Low")).SetCheckable(true)
-        .RegisterUpdateCallback(cryEdit, &CCryEditApp::OnUpdateGameSpec);
-    am->AddAction(ID_GAME_IOS_ENABLEVERYHIGHSPEC, tr("Very High")).SetCheckable(true)
-        .RegisterUpdateCallback(cryEdit, &CCryEditApp::OnUpdateGameSpec);
-    am->AddAction(ID_GAME_IOS_ENABLEHIGHSPEC, tr("High")).SetCheckable(true)
-        .RegisterUpdateCallback(cryEdit, &CCryEditApp::OnUpdateGameSpec);
-    am->AddAction(ID_GAME_IOS_ENABLEMEDIUMSPEC, tr("Medium")).SetCheckable(true)
-        .RegisterUpdateCallback(cryEdit, &CCryEditApp::OnUpdateGameSpec);
-    am->AddAction(ID_GAME_IOS_ENABLELOWSPEC, tr("Low")).SetCheckable(true)
-        .RegisterUpdateCallback(cryEdit, &CCryEditApp::OnUpdateGameSpec);
->>>>>>> f20ae834
 #if defined(AZ_TOOLS_EXPAND_FOR_RESTRICTED_PLATFORMS)
 #if defined(TOOLS_SUPPORT_JASPER)
 #include AZ_RESTRICTED_FILE_EXPLICIT(MainWindow_cpp, jasper)
