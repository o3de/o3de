/*
* All or portions of this file Copyright (c) Amazon.com, Inc. or its affiliates or
* its licensors.
*
* For complete copyright and license terms please see the LICENSE at the root of this
* distribution (the "License"). All use of this software is governed by the License,
* or, if provided, by the license below or the license accompanying this file. Do not
* remove or modify any license notices. This file is distributed on an "AS IS" BASIS,
* WITHOUT WARRANTIES OR CONDITIONS OF ANY KIND, either express or implied.
*
*/
// Original file Copyright Crytek GMBH or its affiliates, used under license.

// Description : StaticObject implementation.


#include "EditorDefs.h"

#include "EntityObject.h"

// AzToolsFramework
#include <AzToolsFramework/API/ComponentEntityObjectBus.h>

// Editor
#include "Settings.h"
#include "Viewport.h"
#include "LineGizmo.h"
#include "Include/IObjectManager.h"
#include "Objects/ObjectManager.h"
#include "ViewManager.h"
#include "AnimationContext.h"
#include "HitContext.h"
#include "Objects/SelectionGroup.h"


//////////////////////////////////////////////////////////////////////////
//! Undo Entity Link
class CUndoEntityLink
    : public IUndoObject
{
public:
    CUndoEntityLink(CSelectionGroup* pSelection)
    {
        int nObjectSize = pSelection->GetCount();
        m_Links.reserve(nObjectSize);
        for (int i = 0; i < nObjectSize; ++i)
        {
            CBaseObject* pObj = pSelection->GetObject(i);
            if (qobject_cast<CEntityObject*>(pObj))
            {
                SLink link;
                link.entityID = pObj->GetId();
                link.linkXmlNode = XmlHelpers::CreateXmlNode("undo");
                ((CEntityObject*)pObj)->SaveLink(link.linkXmlNode);
                m_Links.push_back(link);
            }
        }
    }

protected:
    virtual void Release() { delete this; };
    virtual int GetSize() { return sizeof(*this); }; // Return size of xml state.
    virtual QString GetDescription() { return "Entity Link"; };
    virtual QString GetObjectName(){ return ""; };

    virtual void Undo([[maybe_unused]] bool bUndo)
    {
        for (int i = 0, iLinkSize(m_Links.size()); i < iLinkSize; ++i)
        {
            SLink& link = m_Links[i];
            CBaseObject* pObj = GetIEditor()->GetObjectManager()->FindObject(link.entityID);
            if (pObj == NULL)
            {
                continue;
            }
            if (!qobject_cast<CEntityObject*>(pObj))
            {
                continue;
            }
            CEntityObject* pEntity = (CEntityObject*)pObj;
            if (link.linkXmlNode->getChildCount() == 0)
            {
                continue;
            }
            pEntity->LoadLink(link.linkXmlNode->getChild(0));
        }
    }
    virtual void Redo(){}

private:

    struct SLink
    {
        GUID entityID;
        XmlNodeRef linkXmlNode;
    };

    std::vector<SLink> m_Links;
};

//////////////////////////////////////////////////////////////////////////
//! Undo object for attach/detach changes
class CUndoAttachEntity
    : public IUndoObject
{
public:
    CUndoAttachEntity(CEntityObject* pAttachedObject, bool bAttach)
        : m_attachedEntityGUID(pAttachedObject->GetId())
        , m_attachmentTarget(pAttachedObject->GetAttachTarget())
        , m_attachmentType(pAttachedObject->GetAttachType())
        , m_bAttach(bAttach)
    {}

    virtual void Undo([[maybe_unused]] bool bUndo) override
    {
        if (!m_bAttach)
        {
            SetAttachmentTypeAndTarget();
        }
    }

    virtual void Redo() override
    {
        if (m_bAttach)
        {
            SetAttachmentTypeAndTarget();
        }
    }

private:
    void SetAttachmentTypeAndTarget()
    {
        CObjectManager* pObjectManager = static_cast<CObjectManager*>(GetIEditor()->GetObjectManager());
        CEntityObject* pEntity = static_cast<CEntityObject*>(pObjectManager->FindObject(m_attachedEntityGUID));

        if (pEntity)
        {
            pEntity->SetAttachType(m_attachmentType);
            pEntity->SetAttachTarget(m_attachmentTarget.toUtf8().data());
        }
    }

    virtual int GetSize() { return sizeof(CUndoAttachEntity); }
    virtual QString GetDescription() { return "Attachment Changed"; }

    GUID m_attachedEntityGUID;
    CEntityObject::EAttachmentType m_attachmentType;
    QString m_attachmentTarget;
    bool m_bAttach;
};

//////////////////////////////////////////////////////////////////////////
// CBase implementation.
//////////////////////////////////////////////////////////////////////////

float CEntityObject::m_helperScale = 1;

namespace
{
    CEntityObject* s_pPropertyPanelEntityObject = nullptr;

    // Prevent OnPropertyChange to be executed when loading many properties at one time.
    static bool s_ignorePropertiesUpdate = false;
};

//////////////////////////////////////////////////////////////////////////
CEntityObject::CEntityObject()
    : m_listeners(1)
{
    m_bLoadFailed = false;

    m_visualObject = 0;

    m_box.min.Set(0, 0, 0);
    m_box.max.Set(0, 0, 0);

    m_proximityRadius = 0;
    m_innerRadius = 0;
    m_outerRadius = 0;
    m_boxSizeX = 1;
    m_boxSizeY = 1;
    m_boxSizeZ = 1;
    m_bProjectInAllDirs = false;
    m_bProjectorHasTexture = false;

    m_bDisplayBBox = true;
    m_bBBoxSelection = false;
    m_bDisplaySolidBBox = false;
    m_bDisplayAbsoluteRadius = false;
    m_bIconOnTop = false;
    m_bDisplayArrow = false;
    m_entityId = 0;
    m_bVisible = true;
    m_bCalcPhysics = true;
    m_bLight = false;
    m_bAreaLight = false;
    m_fAreaWidth = 1;
    m_fAreaHeight = 1;
    m_fAreaLightSize = 0.05f;
    m_bBoxProjectedCM = false;
    m_fBoxWidth = 1;
    m_fBoxHeight = 1;
    m_fBoxLength = 1;

    m_bEnableReload = true;

    m_lightColor = Vec3(1, 1, 1);

    SetColor(QColor(255, 255, 0));

    // Init Variables.
    mv_castShadow = true;
    mv_castShadowMinSpec = CONFIG_LOW_SPEC;
    mv_outdoor          =   false;
    mv_recvWind = false;
    mv_renderNearest = false;
    mv_noDecals = false;

    mv_createdThroughPool = false;

    mv_obstructionMultiplier = 1.f;
    mv_obstructionMultiplier.SetLimits(0.f, 1.f, 0.01f);

    mv_hiddenInGame = false;
    mv_ratioLOD = 100;
    mv_viewDistanceMultiplier = 1.0f;
    mv_ratioLOD.SetLimits(0, 255);
    mv_viewDistanceMultiplier.SetLimits(0.0f, IRenderNode::VIEW_DISTANCE_MULTIPLIER_MAX);

    m_physicsState = 0;

    m_attachmentType = eAT_Pivot;

    // cache all the variable callbacks, must match order of enum defined in header
    m_onSetCallbacksCache.push_back(AZStd::bind(&CEntityObject::OnAreaHeightChange, this, AZStd::placeholders::_1));
    m_onSetCallbacksCache.push_back(AZStd::bind(&CEntityObject::OnAreaLightChange, this, AZStd::placeholders::_1));
    m_onSetCallbacksCache.push_back(AZStd::bind(&CEntityObject::OnAreaLightSizeChange, this, AZStd::placeholders::_1));
    m_onSetCallbacksCache.push_back(AZStd::bind(&CEntityObject::OnAreaWidthChange, this, AZStd::placeholders::_1));
    m_onSetCallbacksCache.push_back(AZStd::bind(&CEntityObject::OnBoxHeightChange, this, AZStd::placeholders::_1));
    m_onSetCallbacksCache.push_back(AZStd::bind(&CEntityObject::OnBoxLengthChange, this, AZStd::placeholders::_1));
    m_onSetCallbacksCache.push_back(AZStd::bind(&CEntityObject::OnBoxProjectionChange, this, AZStd::placeholders::_1));
    m_onSetCallbacksCache.push_back(AZStd::bind(&CEntityObject::OnBoxSizeXChange, this, AZStd::placeholders::_1));
    m_onSetCallbacksCache.push_back(AZStd::bind(&CEntityObject::OnBoxSizeYChange, this, AZStd::placeholders::_1));
    m_onSetCallbacksCache.push_back(AZStd::bind(&CEntityObject::OnBoxSizeZChange, this, AZStd::placeholders::_1));
    m_onSetCallbacksCache.push_back(AZStd::bind(&CEntityObject::OnBoxWidthChange, this, AZStd::placeholders::_1));
    m_onSetCallbacksCache.push_back(AZStd::bind(&CEntityObject::OnColorChange, this, AZStd::placeholders::_1));
    m_onSetCallbacksCache.push_back(AZStd::bind(&CEntityObject::OnInnerRadiusChange, this, AZStd::placeholders::_1));
    m_onSetCallbacksCache.push_back(AZStd::bind(&CEntityObject::OnOuterRadiusChange, this, AZStd::placeholders::_1));
    m_onSetCallbacksCache.push_back(AZStd::bind(&CEntityObject::OnProjectInAllDirsChange, this, AZStd::placeholders::_1));
    m_onSetCallbacksCache.push_back(AZStd::bind(&CEntityObject::OnProjectorFOVChange, this, AZStd::placeholders::_1));
    m_onSetCallbacksCache.push_back(AZStd::bind(&CEntityObject::OnProjectorTextureChange, this, AZStd::placeholders::_1));
    m_onSetCallbacksCache.push_back(AZStd::bind(&CEntityObject::OnPropertyChange, this, AZStd::placeholders::_1));
    m_onSetCallbacksCache.push_back(AZStd::bind(&CEntityObject::OnRadiusChange, this, AZStd::placeholders::_1));
}

CEntityObject::~CEntityObject()
{
}

//////////////////////////////////////////////////////////////////////////
void CEntityObject::InitVariables()
{
    mv_castShadowMinSpec.AddEnumItem("Never",          END_CONFIG_SPEC_ENUM);
    mv_castShadowMinSpec.AddEnumItem("Low",                CONFIG_LOW_SPEC);
    mv_castShadowMinSpec.AddEnumItem("Medium",     CONFIG_MEDIUM_SPEC);
    mv_castShadowMinSpec.AddEnumItem("High",               CONFIG_HIGH_SPEC);
    mv_castShadowMinSpec.AddEnumItem("VeryHigh",       CONFIG_VERYHIGH_SPEC);

    mv_castShadow.SetFlags(mv_castShadow.GetFlags() | IVariable::UI_INVISIBLE);
    mv_castShadowMinSpec->SetFlags(mv_castShadowMinSpec->GetFlags() | IVariable::UI_UNSORTED);

    AddVariable(mv_outdoor, "OutdoorOnly", tr("Outdoor Only"));
    AddVariable(mv_castShadow, "CastShadow", tr("Cast Shadow"));
    AddVariable(mv_castShadowMinSpec, "CastShadowMinspec", tr("Cast Shadow MinSpec"));

    AddVariable(mv_ratioLOD, "LodRatio");
    AddVariable(mv_viewDistanceMultiplier, "ViewDistanceMultiplier");
    AddVariable(mv_hiddenInGame, "HiddenInGame");
    AddVariable(mv_recvWind, "RecvWind", tr("Receive Wind"));

    // [artemk]: Add RenderNearest entity param because of animator request.
    // This will cause that slot zero is rendered with ENTITY_SLOT_RENDER_NEAREST flag raised.
    AddVariable(mv_renderNearest, "RenderNearest");
    mv_renderNearest.SetDescription("Used to eliminate z-buffer artifacts when rendering from first person view");
    AddVariable(mv_noDecals, "NoStaticDecals");

    AddVariable(mv_createdThroughPool, "CreatedThroughPool", tr("Created Through Pool"));

    AddVariable(mv_obstructionMultiplier, "ObstructionMultiplier", tr("Obstruction Multiplier"));
}

//////////////////////////////////////////////////////////////////////////&
void CEntityObject::Done()
{
    DeleteEntity();

    ReleaseEventTargets();
    RemoveAllEntityLinks();

    for (CListenerSet<IEntityObjectListener*>::Notifier notifier(m_listeners); notifier.IsValid(); notifier.Next())
    {
        notifier->OnDone();
    }

    CBaseObject::Done();
}

//////////////////////////////////////////////////////////////////////////
void CEntityObject::FreeGameData()
{
    DeleteEntity();
}

//////////////////////////////////////////////////////////////////////////
bool CEntityObject::Init(IEditor* pEditor, CBaseObject* pPrev, const QString& file)
{
    CBaseObject::Init(pEditor, pPrev, file);

    if (pPrev)
    {
        CEntityObject* pPreviousEntity = ( CEntityObject* )pPrev;

        // Clone Properties.
        if (pPreviousEntity->m_pProperties)
        {
            m_pProperties = CloneProperties(pPreviousEntity->m_pProperties);
        }
        if (pPreviousEntity->m_pProperties2)
        {
            m_pProperties2 = CloneProperties(pPreviousEntity->m_pProperties2);
        }

        mv_createdThroughPool = pPreviousEntity->mv_createdThroughPool;
    }
    else if (!file.isEmpty())
    {
        SetUniqueName(file);
        m_entityClass = file;
    }

    ResetCallbacks();

    return true;
}

//////////////////////////////////////////////////////////////////////////
/*static*/ CEntityObject* CEntityObject::FindFromEntityId(const AZ::EntityId& id)
{
    CEntityObject* retEntity = nullptr;
    AzToolsFramework::ComponentEntityEditorRequestBus::EventResult(retEntity, id, &AzToolsFramework::ComponentEntityEditorRequestBus::Events::GetSandboxObject);
    return retEntity;
}

//////////////////////////////////////////////////////////////////////////
void CEntityObject::SetTransformDelegate(ITransformDelegate* pTransformDelegate)
{
    CBaseObject::SetTransformDelegate(pTransformDelegate);

    if (this == s_pPropertyPanelEntityObject)
    {
        return;
    }

    s_ignorePropertiesUpdate = true;
    ForceVariableUpdate();
    s_ignorePropertiesUpdate = false;
    ResetCallbacks();
}

//////////////////////////////////////////////////////////////////////////
bool CEntityObject::IsSameClass(CBaseObject* obj)
{
    return (GetClassDesc() == obj->GetClassDesc());
}

//////////////////////////////////////////////////////////////////////////
bool CEntityObject::ConvertFromObject(CBaseObject* object)
{
    CBaseObject::ConvertFromObject(object);

    if (qobject_cast<CEntityObject*>(object))
    {
        CEntityObject* pObject = ( CEntityObject* )object;

        mv_outdoor = pObject->mv_outdoor;
        mv_castShadowMinSpec = pObject->mv_castShadowMinSpec;
        mv_ratioLOD = pObject->mv_ratioLOD;
        mv_viewDistanceMultiplier = pObject->mv_viewDistanceMultiplier;
        mv_hiddenInGame = pObject->mv_hiddenInGame;
        mv_recvWind = pObject->mv_recvWind;
        mv_renderNearest = pObject->mv_renderNearest;
        mv_noDecals = pObject->mv_noDecals;

        mv_createdThroughPool = pObject->mv_createdThroughPool;

        mv_obstructionMultiplier = pObject->mv_obstructionMultiplier;
        return true;
    }

    return false;
}

//////////////////////////////////////////////////////////////////////////
void CEntityObject::GetLocalBounds(AABB& box)
{
    box = m_box;
}

//////////////////////////////////////////////////////////////////////////
bool CEntityObject::HitTest(HitContext& hc)
{
    if (!hc.b2DViewport)
    {
        // Test 3D viewport.
    }

    //////////////////////////////////////////////////////////////////////////
    if ((m_bDisplayBBox && gSettings.viewports.bShowTriggerBounds) || hc.b2DViewport || (m_bDisplayBBox && m_bBBoxSelection))
    {
        float hitEpsilon = hc.view->GetScreenScaleFactor(GetWorldPos()) * 0.01f;
        float hitDist;

        float fScale = GetScale().x;
        AABB boxScaled;
        boxScaled.min = m_box.min * fScale;
        boxScaled.max = m_box.max * fScale;

        Matrix34 invertWTM = GetWorldTM();
        invertWTM.Invert();

        Vec3 xformedRaySrc = invertWTM.TransformPoint(hc.raySrc);
        Vec3 xformedRayDir = invertWTM.TransformVector(hc.rayDir);
        xformedRayDir.Normalize();

        {
            Vec3 intPnt;
            if (m_bBBoxSelection)
            {
                // Check intersection with bbox.
                if (Intersect::Ray_AABB(xformedRaySrc, xformedRayDir, boxScaled, intPnt))
                {
                    hc.dist = xformedRaySrc.GetDistance(intPnt);
                    hc.object = this;
                    return true;
                }
            }
            else
            {
                // Check intersection with bbox edges.
                if (Intersect::Ray_AABBEdge(xformedRaySrc, xformedRayDir, boxScaled, hitEpsilon, hitDist, intPnt))
                {
                    hc.dist = xformedRaySrc.GetDistance(intPnt);
                    hc.object = this;
                    return true;
                }
            }
        }
    }

    return false;
}

//////////////////////////////////////////////////////////////////////////
bool CEntityObject::HitHelperTest(HitContext& hc)
{
    bool bResult = CBaseObject::HitHelperTest(hc);
    if (bResult)
    {
        hc.object = this;
    }

    return bResult;
}

//////////////////////////////////////////////////////////////////////////
bool CEntityObject::HitTestRect(HitContext& hc)
{
    bool bResult = false;

    if (m_visualObject && !gSettings.viewports.bShowIcons && !gSettings.viewports.bShowSizeBasedIcons)
    {
        AABB box;
        box.SetTransformedAABB(GetWorldTM(), m_visualObject->GetAABB());
        bResult = HitTestRectBounds(hc, box);
    }
    else
    {
        bResult = CBaseObject::HitTestRect(hc);
    }

    if (bResult)
    {
        hc.object = this;
    }

    return bResult;
}

//////////////////////////////////////////////////////////////////////////
int CEntityObject::MouseCreateCallback(CViewport* view, EMouseEvent event, QPoint& point, int flags)
{
    AZ_PROFILE_FUNCTION(AZ::Debug::ProfileCategory::Editor);

    if (event == eMouseMove || event == eMouseLDown)
    {
        Vec3 pos;
        // Rise Entity above ground on Bounding box amount.
        if (GetIEditor()->GetAxisConstrains() != AXIS_TERRAIN)
        {
            pos = view->MapViewToCP(point);
        }
        else
        {
            // Snap to terrain.
            bool hitTerrain;
            pos = view->ViewToWorld(point, &hitTerrain);
            if (hitTerrain)
            {
                pos.z = GetIEditor()->GetTerrainElevation(pos.x, pos.y);
                pos.z = pos.z - m_box.min.z;
            }
            pos = view->SnapToGrid(pos);
        }
        SetPos(pos);

        if (event == eMouseLDown)
        {
            return MOUSECREATE_OK;
        }
        return MOUSECREATE_CONTINUE;
    }
    return CBaseObject::MouseCreateCallback(view, event, point, flags);
}

//////////////////////////////////////////////////////////////////////////
IVariable* CEntityObject::FindVariableInSubBlock(CVarBlockPtr& properties, IVariable* pSubBlockVar, const char* pVarName)
{
    IVariable* pVar = pSubBlockVar ? pSubBlockVar->FindVariable(pVarName) : properties->FindVariable(pVarName);
    return pVar;
}

//////////////////////////////////////////////////////////////////////////
void CEntityObject::AdjustLightProperties(CVarBlockPtr& properties, const char* pSubBlock)
{
    IVariable* pSubBlockVar = pSubBlock ? properties->FindVariable(pSubBlock) : NULL;

    if (IVariable* pRadius = FindVariableInSubBlock(properties, pSubBlockVar, "Radius"))
    {
        // The value of 0.01 was found through asking Crysis 2 designer
        // team.
        pRadius->SetLimits(0.01f, 100.0f, 0.0f, true, false);
    }

    if (IVariable* pBoxSizeX = FindVariableInSubBlock(properties, pSubBlockVar, "BoxSizeX"))
    {
        pBoxSizeX->SetLimits(0.01f, 100.0f, 0.0f, true, false);
    }

    if (IVariable* pBoxSizeY = FindVariableInSubBlock(properties, pSubBlockVar, "BoxSizeY"))
    {
        pBoxSizeY->SetLimits(0.01f, 100.0f, 0.0f, true, false);
    }

    if (IVariable* pBoxSizeZ = FindVariableInSubBlock(properties, pSubBlockVar, "BoxSizeZ"))
    {
        pBoxSizeZ->SetLimits(0.01f, 100.0f, 0.0f, true, false);
    }

    if (IVariable* pProjectorFov = FindVariableInSubBlock(properties, pSubBlockVar, "fProjectorFov"))
    {
        pProjectorFov->SetLimits(0.01f, 180.0f, 0.0f, true, true);
    }

    if (IVariable* pPlaneWidth = FindVariableInSubBlock(properties, pSubBlockVar, "fPlaneWidth"))
    {
        pPlaneWidth->SetLimits(0.01f, 10.0f, 0.0f, true, false);
        pPlaneWidth->SetHumanName("SourceWidth");
    }

    if (IVariable* pPlaneHeight = FindVariableInSubBlock(properties, pSubBlockVar, "fPlaneHeight"))
    {
        pPlaneHeight->SetLimits(0.01f, 10.0f, 0.0f, true, false);
        pPlaneHeight->SetHumanName("SourceDiameter");
    }

    // For backwards compatibility with old lights (avoids changing settings in Lua which will break loading compatibility).
    // Todo: Change the Lua property names on the next big light refactor.
    if (IVariable* pAreaLight = FindVariableInSubBlock(properties, pSubBlockVar, "bAreaLight"))
    {
        pAreaLight->SetHumanName("PlanarLight");
    }

    bool bCastShadowLegacy = false;  // Backward compatibility for existing shadow casting lights
    if (IVariable* pCastShadowVarLegacy = FindVariableInSubBlock(properties, pSubBlockVar, "bCastShadow"))
    {
        pCastShadowVarLegacy->SetFlags(pCastShadowVarLegacy->GetFlags() | IVariable::UI_INVISIBLE);

        if (pCastShadowVarLegacy->GetDisplayValue()[0] != '0')
        {
            bCastShadowLegacy = true;
            pCastShadowVarLegacy->SetDisplayValue("0");
        }
    }

    if (IVariable* pCastShadowVar = FindVariableInSubBlock(properties, pSubBlockVar, "nCastShadows"))
    {
        if (bCastShadowLegacy)
        {
            pCastShadowVar->SetDisplayValue("1");
        }
        pCastShadowVar->SetDataType(IVariable::DT_UIENUM);
        pCastShadowVar->SetFlags(pCastShadowVar->GetFlags() | IVariable::UI_UNSORTED);
    }

    if (IVariable* pShadowMinRes = FindVariableInSubBlock(properties, pSubBlockVar, "nShadowMinResPercent"))
    {
        pShadowMinRes->SetDataType(IVariable::DT_UIENUM);
        pShadowMinRes->SetFlags(pShadowMinRes->GetFlags() | IVariable::UI_UNSORTED);
    }

    if (IVariable* pFade = FindVariableInSubBlock(properties, pSubBlockVar, "vFadeDimensionsLeft"))
    {
        pFade->SetFlags(pFade->GetFlags() | IVariable::UI_INVISIBLE);
    }

    if (IVariable* pFade = FindVariableInSubBlock(properties, pSubBlockVar, "vFadeDimensionsRight"))
    {
        pFade->SetFlags(pFade->GetFlags() | IVariable::UI_INVISIBLE);
    }

    if (IVariable* pFade = FindVariableInSubBlock(properties, pSubBlockVar, "vFadeDimensionsNear"))
    {
        pFade->SetFlags(pFade->GetFlags() | IVariable::UI_INVISIBLE);
    }

    if (IVariable* pFade = FindVariableInSubBlock(properties, pSubBlockVar, "vFadeDimensionsFar"))
    {
        pFade->SetFlags(pFade->GetFlags() | IVariable::UI_INVISIBLE);
    }

    if (IVariable* pFade = FindVariableInSubBlock(properties, pSubBlockVar, "vFadeDimensionsTop"))
    {
        pFade->SetFlags(pFade->GetFlags() | IVariable::UI_INVISIBLE);
    }

    if (IVariable* pFade = FindVariableInSubBlock(properties, pSubBlockVar, "vFadeDimensionsBottom"))
    {
        pFade->SetFlags(pFade->GetFlags() | IVariable::UI_INVISIBLE);
    }

    if (IVariable* pSortPriority = FindVariableInSubBlock(properties, pSubBlockVar, "SortPriority"))
    {
        pSortPriority->SetLimits(0, 255, 1, true, true);
    }

    if (IVariable* pAttenFalloffMax = FindVariableInSubBlock(properties, pSubBlockVar, "fAttenuationFalloffMax"))
    {
        pAttenFalloffMax->SetLimits(0.0f, 1.0f, 1.0f / 255.0f, true, true);
    }

    if (IVariable* pVer = FindVariableInSubBlock(properties, pSubBlockVar, "_nVersion"))
    {
        int version = -1;
        pVer->Get(version);
        if (version == -1)
        {
            version++;
            pVer->Set(version);
        }
    }
}

//////////////////////////////////////////////////////////////////////////
void CEntityObject::SetName(const QString& name)
{
    if (name == GetName())
    {
        return;
    }

    const QString oldName = GetName();

    CBaseObject::SetName(name);

    CListenerSet<IEntityObjectListener*> listeners = m_listeners;
    for (CListenerSet<IEntityObjectListener*>::Notifier notifier(listeners); notifier.IsValid(); notifier.Next())
    {
        notifier->OnNameChanged(name.toUtf8().data());
    }
}

//////////////////////////////////////////////////////////////////////////
void CEntityObject::SetSelected(bool bSelect)
{
    CBaseObject::SetSelected(bSelect);

    if (bSelect)
    {
        UpdateLightProperty();
    }

    for (CListenerSet<IEntityObjectListener*>::Notifier notifier(m_listeners); notifier.IsValid(); notifier.Next())
    {
        notifier->OnSelectionChanged(bSelect);
    }
}

//////////////////////////////////////////////////////////////////////////
void CEntityObject::OnPropertyChange([[maybe_unused]] IVariable* var)
{
    if (s_ignorePropertiesUpdate)
    {
        return;
    }
}

template <typename T>
struct IVariableType {};
template <>
struct IVariableType<bool>
{
    enum
    {
        value = IVariable::BOOL
    };
};
template <>
struct IVariableType<int>
{
    enum
    {
        value = IVariable::INT
    };
};
template <>
struct IVariableType<float>
{
    enum
    {
        value = IVariable::FLOAT
    };
};
template <>
struct IVariableType<QString>
{
    enum
    {
        value = IVariable::STRING
    };
};
template <>
struct IVariableType<Vec3>
{
    enum
    {
        value = IVariable::VECTOR
    };
};

void CEntityObject::DrawExtraLightInfo(DisplayContext& dc)
{
    IObjectManager* objMan = GetIEditor()->GetObjectManager();

    if (objMan)
    {
        if (objMan->IsLightClass(this) && GetProperties())
        {
            QString csText("");

            if (GetEntityPropertyBool("bAmbient"))
            {
                csText += "A";
            }

            if (!GetEntityPropertyString("texture_Texture").isEmpty())
            {
                csText += "P";
            }

            int nLightType = GetEntityPropertyInteger("nCastShadows");
            if (nLightType > 0)
            {
                csText += "S";
            }

            float fScale = GetIEditor()->GetViewManager()->GetView(ET_ViewportUnknown)->GetScreenScaleFactor(GetWorldPos());
            Vec3 vDrawPos(GetWorldPos());
            vDrawPos.z += fScale / 25;

            ColorB col(255, 255, 255);
            dc.SetColor(col);
            dc.DrawTextLabel(vDrawPos, 1.3f, csText.toUtf8().data());
        }
    }
}


//////////////////////////////////////////////////////////////////////////
void CEntityObject::DrawProjectorPyramid(DisplayContext& dc, float dist)
{
    const int numPoints = 16; // per one arc
    const int numArcs = 6;

    if (m_projectorFOV < FLT_EPSILON)
    {
        return;
    }

    Vec3 points[numPoints * numArcs];
    {
        // generate 4 arcs on intersection of sphere with pyramid
        const float fov = DEG2RAD(m_projectorFOV);

        const Vec3 lightAxis(dist, 0.0f, 0.0f);
        const float tanA = tan(fov * 0.5f);
        const float fovProj = asinf(1.0f / sqrtf(2.0f + 1.0f / (tanA * tanA))) * 2.0f;

        const float halfFov = 0.5f * fov;
        const float halfFovProj = fovProj * 0.5f;
        const float anglePerSegmentOfFovProj = 1.0f / (numPoints - 1) * fovProj;

        const Quat yRot = Quat::CreateRotationY(halfFov);
        Vec3* arcPoints = points;
        for (int i = 0; i < numPoints; ++i)
        {
            float angle = i * anglePerSegmentOfFovProj - halfFovProj;
            arcPoints[i] = lightAxis * Quat::CreateRotationZ(angle) * yRot;
        }

        const Quat zRot = Quat::CreateRotationZ(halfFov);
        arcPoints += numPoints;
        for (int i = 0; i < numPoints; ++i)
        {
            float angle = (numPoints - i - 1) * anglePerSegmentOfFovProj - halfFovProj;
            arcPoints[i] = lightAxis * Quat::CreateRotationY(angle) * zRot;
        }

        const Quat nyRot = Quat::CreateRotationY(-halfFov);
        arcPoints += numPoints;
        for (int i = 0; i < numPoints; ++i)
        {
            float angle = (numPoints - i - 1) * anglePerSegmentOfFovProj - halfFovProj;
            arcPoints[i] = lightAxis * Quat::CreateRotationZ(angle) * nyRot;
        }

        const Quat nzRot = Quat::CreateRotationZ(-halfFov);
        arcPoints += numPoints;
        for (int i = 0; i < numPoints; ++i)
        {
            float angle = i * anglePerSegmentOfFovProj - halfFovProj;
            arcPoints[i] = lightAxis * Quat::CreateRotationY(angle) * nzRot;
        }

        // generate cross
        arcPoints += numPoints;
        const float anglePerSegmentOfFov = 1.0f / (numPoints - 1) * fov;
        for (int i = 0; i < numPoints; ++i)
        {
            float angle = i * anglePerSegmentOfFov - halfFov;
            arcPoints[i] = lightAxis * Quat::CreateRotationY(angle);
        }

        arcPoints += numPoints;
        for (int i = 0; i < numPoints; ++i)
        {
            float angle = i * anglePerSegmentOfFov - halfFov;
            arcPoints[i] = lightAxis * Quat::CreateRotationZ(angle);
        }
    }
    // draw pyramid and sphere intersection
    dc.DrawPolyLine(points, numPoints * 4, false);

    // draw cross
    dc.DrawPolyLine(points + numPoints * 4, numPoints, false);
    dc.DrawPolyLine(points + numPoints * 5, numPoints, false);

    Vec3 org(0.0f, 0.0f, 0.0f);
    dc.DrawLine(org, points[numPoints * 0]);
    dc.DrawLine(org, points[numPoints * 1]);
    dc.DrawLine(org, points[numPoints * 2]);
    dc.DrawLine(org, points[numPoints * 3]);
}

//////////////////////////////////////////////////////////////////////////
void CEntityObject::DrawProjectorFrustum(DisplayContext& dc, Vec2 size, float dist)
{
    static const Vec3 org(0.0f, 0.0f, 0.0f);
    const Vec3 corners[4] =
    {
        Vec3(dist, -size.x, -size.y),
        Vec3(dist, size.x, -size.y),
        Vec3(dist, -size.x, size.y),
        Vec3(dist, size.x, size.y)
    };

    dc.DrawLine(org, corners[0]);
    dc.DrawLine(org, corners[1]);
    dc.DrawLine(org, corners[2]);
    dc.DrawLine(org, corners[3]);

    dc.DrawWireBox(Vec3(dist, -size.x, -size.y), Vec3(dist, size.x, size.y));
}

//////////////////////////////////////////////////////////////////////////
void CEntityObject::Serialize(CObjectArchive& ar)
{
    CBaseObject::Serialize(ar);
    XmlNodeRef xmlNode = ar.node;
    if (ar.bLoading)
    {
        // Load
        QString entityClass = m_entityClass;
        m_bLoadFailed = false;

        xmlNode->getAttr("EntityClass", entityClass);
        m_physicsState = xmlNode->findChild("PhysicsState");

        Vec3 angles;
        // Backward compatibility, with FarCry levels.
        if (xmlNode->getAttr("Angles", angles))
        {
            angles = DEG2RAD(angles);
            angles.z += gf_PI / 2;
            Quat quat;
            quat.SetRotationXYZ(Ang3(angles));
            SetRotation(quat);
        }

        // Load Event Targets.
        ReleaseEventTargets();
        XmlNodeRef eventTargets = xmlNode->findChild("EventTargets");
        if (eventTargets)
        {
            for (int i = 0; i < eventTargets->getChildCount(); i++)
            {
                XmlNodeRef eventTarget = eventTargets->getChild(i);
                CEntityEventTarget et;
                et.target = 0;
                GUID targetId = GUID_NULL;
                eventTarget->getAttr("TargetId", targetId);
                eventTarget->getAttr("Event", et.event);
                eventTarget->getAttr("SourceEvent", et.sourceEvent);
                m_eventTargets.push_back(et);
                if (targetId != GUID_NULL)
                {
                    using namespace AZStd::placeholders;
                    ar.SetResolveCallback(this, targetId, AZStd::bind(&CEntityObject::ResolveEventTarget, this, _1, _2), i);
                }
            }
        }

        XmlNodeRef propsNode = xmlNode->findChild("Properties");
        XmlNodeRef props2Node = xmlNode->findChild("Properties2");

        QString attachmentType;
        xmlNode->getAttr("AttachmentType", attachmentType);

        if (attachmentType == "GeomCacheNode")
        {
            m_attachmentType = eAT_GeomCacheNode;
        }
        else if (attachmentType == "CharacterBone")
        {
            m_attachmentType = eAT_CharacterBone;
        }
        else
        {
            m_attachmentType = eAT_Pivot;
        }

        xmlNode->getAttr("AttachmentTarget", m_attachmentTarget);

        if (ar.bUndo)
        {
            RemoveAllEntityLinks();
            PostLoad(ar);
        }

        if ((mv_castShadowMinSpec == CONFIG_LOW_SPEC) && !mv_castShadow) // backwards compatibility check
        {
            mv_castShadowMinSpec = END_CONFIG_SPEC_ENUM;
            mv_castShadow = true;
        }
    }
    else
    {
        if (m_attachmentType != eAT_Pivot)
        {
            if (m_attachmentType == eAT_GeomCacheNode)
            {
                xmlNode->setAttr("AttachmentType", "GeomCacheNode");
            }
            else if (m_attachmentType == eAT_CharacterBone)
            {
                xmlNode->setAttr("AttachmentType", "CharacterBone");
            }

            xmlNode->setAttr("AttachmentTarget", m_attachmentTarget.toUtf8().data());
        }

        // Saving.
        if (!m_entityClass.isEmpty())
        {
            xmlNode->setAttr("EntityClass", m_entityClass.toUtf8().data());
        }

        if (m_physicsState)
        {
            xmlNode->addChild(m_physicsState);
        }

        //! Save properties.
        if (m_pProperties)
        {
            XmlNodeRef propsNode = xmlNode->newChild("Properties");
            m_pProperties->Serialize(propsNode, ar.bLoading);
        }

        //! Save properties.
        if (m_pProperties2)
        {
            XmlNodeRef propsNode = xmlNode->newChild("Properties2");
            m_pProperties2->Serialize(propsNode, ar.bLoading);
        }

        // Save Event Targets.
        if (!m_eventTargets.empty())
        {
            XmlNodeRef eventTargets = xmlNode->newChild("EventTargets");
            for (int i = 0; i < m_eventTargets.size(); i++)
            {
                CEntityEventTarget& et = m_eventTargets[i];
                GUID targetId = GUID_NULL;
                if (et.target != 0)
                {
                    targetId = et.target->GetId();
                }

                XmlNodeRef eventTarget = eventTargets->newChild("EventTarget");
                eventTarget->setAttr("TargetId", targetId);
                eventTarget->setAttr("Event", et.event.toUtf8().data());
                eventTarget->setAttr("SourceEvent", et.sourceEvent.toUtf8().data());
            }
        }

        // Save Entity Links.
        SaveLink(xmlNode);
    }
}

//////////////////////////////////////////////////////////////////////////
void CEntityObject::PostLoad(CObjectArchive& ar)
{
    //////////////////////////////////////////////////////////////////////////
    // Load Links.
    XmlNodeRef linksNode = ar.node->findChild("EntityLinks");
    LoadLink(linksNode, &ar);
}

//////////////////////////////////////////////////////////////////////////
XmlNodeRef CEntityObject::Export([[maybe_unused]] const QString& levelPath, XmlNodeRef& xmlExportNode)
{
    if (m_bLoadFailed)
    {
        return 0;
    }

    // Do not export entity with bad id.
    if (!m_entityId)
    {
        return XmlHelpers::CreateXmlNode("Temp");
    }

    // Export entities to entities.ini
    XmlNodeRef objNode = xmlExportNode->newChild("Entity");

    objNode->setAttr("Name", GetName().toUtf8().data());

    Vec3 pos = GetPos(), scale = GetScale();
    Quat rotate = GetRotation();

    if (GetParent())
    {
        if (qobject_cast<CEntityObject*>(GetParent()))
        {
            // Store parent entity id.
            CEntityObject* parentEntity = ( CEntityObject* )GetParent();
            if (parentEntity)
            {
                objNode->setAttr("ParentId", parentEntity->GetEntityId());
                if (m_attachmentType != eAT_Pivot)
                {
                    if (m_attachmentType == eAT_GeomCacheNode)
                    {
                        objNode->setAttr("AttachmentType", "GeomCacheNode");
                    }
                    else if (m_attachmentType == eAT_CharacterBone)
                    {
                        objNode->setAttr("AttachmentType", "CharacterBone");
                    }

                    objNode->setAttr("AttachmentTarget", m_attachmentTarget.toUtf8().data());
                }
            }
        }
        else
        {
            // Export world coordinates.
            AffineParts ap;
            ap.SpectralDecompose(GetWorldTM());
            pos = ap.pos;
            rotate = ap.rot;
            scale = ap.scale;
        }
    }

    if (!IsEquivalent(pos, Vec3(0, 0, 0), 0))
    {
        objNode->setAttr("Pos", pos);
    }

    if (!rotate.IsIdentity())
    {
        objNode->setAttr("Rotate", rotate);
    }

    if (!IsEquivalent(scale, Vec3(1, 1, 1), 0))
    {
        objNode->setAttr("Scale", scale);
    }

    objNode->setTag("Entity");
    objNode->setAttr("EntityClass", m_entityClass.toUtf8().data());
    objNode->setAttr("EntityId", m_entityId);

    if (mv_ratioLOD != 100)
    {
        objNode->setAttr("LodRatio", ( int )mv_ratioLOD);
    }

    if (fabs(mv_viewDistanceMultiplier - 1.f) > FLT_EPSILON)
    {
        objNode->setAttr("ViewDistanceMultiplier", mv_viewDistanceMultiplier);
    }

    objNode->setAttr("CastShadowMinSpec", mv_castShadowMinSpec);

    if (mv_recvWind)
    {
        objNode->setAttr("RecvWind", true);
    }

    if (mv_noDecals)
    {
        objNode->setAttr("NoDecals", true);
    }

    if (mv_outdoor)
    {
        objNode->setAttr("OutdoorOnly", true);
    }

    if (GetMinSpec() != 0)
    {
        objNode->setAttr("MinSpec", ( uint32 )GetMinSpec());
    }

    uint32 nMtlLayersMask = GetMaterialLayersMask();
    if (nMtlLayersMask != 0)
    {
        objNode->setAttr("MatLayersMask", nMtlLayersMask);
    }

    if (mv_hiddenInGame)
    {
        objNode->setAttr("HiddenInGame", true);
    }

    if (mv_createdThroughPool)
    {
        objNode->setAttr("CreatedThroughPool", true);
    }

    if (mv_obstructionMultiplier != 1.f)
    {
        objNode->setAttr("ObstructionMultiplier", (float)mv_obstructionMultiplier);
    }

    if (m_physicsState)
    {
        objNode->addChild(m_physicsState);
    }

    // Export Event Targets.
    if (!m_eventTargets.empty())
    {
        XmlNodeRef eventTargets = objNode->newChild("EventTargets");
        for (int i = 0; i < m_eventTargets.size(); i++)
        {
            CEntityEventTarget& et = m_eventTargets[i];

            int entityId = 0;
            if (et.target)
            {
                if (qobject_cast<CEntityObject*>(et.target))
                {
                    entityId = (( CEntityObject* )et.target)->GetEntityId();
                }
            }

            XmlNodeRef eventTarget = eventTargets->newChild("EventTarget");
            eventTarget->setAttr("Target", entityId);
            eventTarget->setAttr("Event", et.event.toUtf8().data());
            eventTarget->setAttr("SourceEvent", et.sourceEvent.toUtf8().data());
        }
    }

    // Save Entity Links.
    if (!m_links.empty())
    {
        XmlNodeRef linksNode = objNode->newChild("EntityLinks");
        for (int i = 0, num = m_links.size(); i < num; i++)
        {
            if (m_links[i].target)
            {
                XmlNodeRef linkNode = linksNode->newChild("Link");
                linkNode->setAttr("TargetId", m_links[i].target->GetEntityId());
                linkNode->setAttr("Name", m_links[i].name.toUtf8().data());
            }
        }
    }

    //! Export properties.
    if (m_pProperties)
    {
        XmlNodeRef propsNode = objNode->newChild("Properties");
        m_pProperties->Serialize(propsNode, false);
    }
    //! Export properties.
    if (m_pProperties2)
    {
        XmlNodeRef propsNode = objNode->newChild("Properties2");
        m_pProperties2->Serialize(propsNode, false);
    }

    return objNode;
}

//////////////////////////////////////////////////////////////////////////
void CEntityObject::OnEvent(ObjectEvent event)
{
    CBaseObject::OnEvent(event);

    switch (event)
    {
    case EVENT_RELOAD_ENTITY:
        GetIEditor()->GetErrorReport()->SetCurrentValidatorObject(this);
        break;

    case EVENT_RELOAD_GEOM:
        GetIEditor()->GetErrorReport()->SetCurrentValidatorObject(this);
        break;

    case EVENT_FREE_GAME_DATA:
        FreeGameData();
        break;

    case EVENT_CONFIG_SPEC_CHANGE:
    {
        IObjectManager* objMan = GetIEditor()->GetObjectManager();
        if (objMan && objMan->IsLightClass(this))
        {
            OnPropertyChange(NULL);
        }
        break;
    }
    default:
        AZ_TracePrintf("CEntityObject", "Unhandled object event: %d", event);
        break;
    }
}

//////////////////////////////////////////////////////////////////////////
void CEntityObject::UpdateVisibility(bool bVisible)
{
    CBaseObject::UpdateVisibility(bVisible);

    bool bVisibleWithSpec = bVisible && !IsHiddenBySpec();
    if (bVisibleWithSpec != m_bVisible)
    {
        m_bVisible = bVisibleWithSpec;
    }

    size_t const numChildren = GetChildCount();
    for (size_t i = 0; i < numChildren; ++i)
    {
        CBaseObject* const pChildObject = GetChild(i);
        pChildObject->SetHidden(!m_bVisible);

        if (qobject_cast<CEntityObject*>(pChildObject))
        {
            pChildObject->UpdateVisibility(m_bVisible);
        }
    }
};

//////////////////////////////////////////////////////////////////////////
IVariable* CEntityObject::GetLightVariable(const char* name0) const
{
    if (m_pProperties2)
    {
        IVariable* pLightProperties = m_pProperties2->FindVariable("LightProperties_Base");

        if (pLightProperties)
        {
            for (int i = 0; i < pLightProperties->GetNumVariables(); ++i)
            {
                IVariable* pChild = pLightProperties->GetVariable(i);

                if (pChild == NULL)
                {
                    continue;
                }

                QString name(pChild->GetName());
                if (name == name0)
                {
                    return pChild;
                }
            }
        }
    }

    return m_pProperties ? m_pProperties->FindVariable(name0) : nullptr;
}

//////////////////////////////////////////////////////////////////////////
QString CEntityObject::GetLightAnimation() const
{
    IVariable* pStyleGroup = GetLightVariable("Style");
    if (pStyleGroup)
    {
        for (int i = 0; i < pStyleGroup->GetNumVariables(); ++i)
        {
            IVariable* pChild = pStyleGroup->GetVariable(i);

            if (pChild == NULL)
            {
                continue;
            }

            QString name(pChild->GetName());
            if (name == "lightanimation_LightAnimation")
            {
                QString lightAnimationName;
                pChild->Get(lightAnimationName);
                return lightAnimationName;
            }
        }
    }

    return "";
}

//////////////////////////////////////////////////////////////////////////
void CEntityObject::PostClone(CBaseObject* pFromObject, CObjectCloneContext& ctx)
{
    CBaseObject::PostClone(pFromObject, ctx);

    CEntityObject* pFromEntity = ( CEntityObject* )pFromObject;
    // Clone event targets.
    if (!pFromEntity->m_eventTargets.empty())
    {
        int numTargets = pFromEntity->m_eventTargets.size();
        for (int i = 0; i < numTargets; i++)
        {
            CEntityEventTarget& et = pFromEntity->m_eventTargets[i];
            CBaseObject* pClonedTarget = ctx.FindClone(et.target);
            if (!pClonedTarget)
            {
                pClonedTarget = et.target;  // If target not cloned, link to original target.
            }

            // Add cloned event.
            AddEventTarget(pClonedTarget, et.event, et.sourceEvent, true);
        }
    }

    // Clone links.
    if (!pFromEntity->m_links.empty())
    {
        int numTargets = pFromEntity->m_links.size();
        for (int i = 0; i < numTargets; i++)
        {
            CEntityLink& et = pFromEntity->m_links[i];
            CBaseObject* pClonedTarget = ctx.FindClone(et.target);
            if (!pClonedTarget)
            {
                pClonedTarget = et.target;  // If target not cloned, link to original target.
            }

            // Add cloned event.
            if (pClonedTarget)
            {
                AddEntityLink(et.name, pClonedTarget->GetId());
            }
            else
            {
                AddEntityLink(et.name, GUID_NULL);
            }
        }
    }
}

//////////////////////////////////////////////////////////////////////////
void CEntityObject::ResolveEventTarget(CBaseObject* object, unsigned int index)
{
    // Find target id.
    assert(index >= 0 && index < m_eventTargets.size());
    if (object)
    {
        object->AddEventListener(this);
    }
    m_eventTargets[index].target = object;

    // Make line gizmo.
    if (!m_eventTargets[index].pLineGizmo && object)
    {
        CLineGizmo* pLineGizmo = new CLineGizmo;
        pLineGizmo->SetObjects(this, object);
        pLineGizmo->SetColor(Vec3(0.8f, 0.4f, 0.4f), Vec3(0.8f, 0.4f, 0.4f));
        pLineGizmo->SetName(m_eventTargets[index].event.toUtf8().data());
        AddGizmo(pLineGizmo);
        m_eventTargets[index].pLineGizmo = pLineGizmo;
    }
}

//////////////////////////////////////////////////////////////////////////
void CEntityObject::RemoveAllEntityLinks()
{
    while (!m_links.empty())
    {
        RemoveEntityLink(m_links.size() - 1);
    }
    m_links.clear();
    SetModified(false);
}

//////////////////////////////////////////////////////////////////////////
void CEntityObject::ReleaseEventTargets()
{
    while (!m_eventTargets.empty())
    {
        RemoveEventTarget(m_eventTargets.size() - 1, false);
    }
    m_eventTargets.clear();
    SetModified(false);
}

//////////////////////////////////////////////////////////////////////////
void CEntityObject::LoadLink(XmlNodeRef xmlNode, CObjectArchive* pArchive)
{
    RemoveAllEntityLinks();

    if (!xmlNode)
    {
        return;
    }

    QString name;
    GUID targetId;

    for (int i = 0; i < xmlNode->getChildCount(); i++)
    {
        XmlNodeRef linkNode = xmlNode->getChild(i);
        linkNode->getAttr("Name", name);

        if (linkNode->getAttr("TargetId", targetId))
        {
            int version = 0;
            linkNode->getAttr("Version", version);

            GUID newTargetId = pArchive ? pArchive->ResolveID(targetId) : targetId;

            // Backwards compatibility with old bone attachment system
            const char kOldBoneLinkPrefix = '@';
            if (version == 0 && !name.isEmpty() && name[0] == kOldBoneLinkPrefix)
            {
                CBaseObject* pObject = FindObject(newTargetId);
                if (qobject_cast<CEntityObject*>(pObject))
                {
                    CEntityObject* pTargetEntity = static_cast<CEntityObject*>(pObject);

                    Quat relRot(IDENTITY);
                    linkNode->getAttr("RelRot", relRot);
                    Vec3 relPos(IDENTITY);
                    linkNode->getAttr("RelPos", relPos);

                    SetAttachType(eAT_CharacterBone);
                    SetAttachTarget(name.mid(1).toUtf8().data());
                    pTargetEntity->AttachChild(this);

                    SetPos(relPos);
                    SetRotation(relRot);
                }
            }
            else
            {
                AddEntityLink(name, newTargetId);
            }
        }
    }
}

//////////////////////////////////////////////////////////////////////////
void CEntityObject::SaveLink(XmlNodeRef xmlNode)
{
    if (m_links.empty())
    {
        return;
    }

    XmlNodeRef linksNode = xmlNode->newChild("EntityLinks");
    for (int i = 0, num = m_links.size(); i < num; i++)
    {
        XmlNodeRef linkNode = linksNode->newChild("Link");
        linkNode->setAttr("TargetId", m_links[i].targetId);
        linkNode->setAttr("Name", m_links[i].name.toUtf8().data());
        linkNode->setAttr("Version", 1);
    }
}

//////////////////////////////////////////////////////////////////////////
void CEntityObject::OnObjectEvent(CBaseObject* target, int event)
{
    // When event target is deleted.
    if (event == CBaseObject::ON_DELETE)
    {
        // Find this target in events list and remove.
        int numTargets = m_eventTargets.size();
        for (int i = 0; i < numTargets; i++)
        {
            if (m_eventTargets[i].target == target)
            {
                RemoveEventTarget(i);
                numTargets = m_eventTargets.size();
                i--;
            }
        }
    }
    else if (event == CBaseObject::ON_PREDELETE)
    {
        int numTargets = m_links.size();
        for (int i = 0; i < numTargets; i++)
        {
            if (m_links[i].target == target)
            {
                RemoveEntityLink(i);
                numTargets = m_eventTargets.size();
                i--;
            }
        }
    }
}

//////////////////////////////////////////////////////////////////////////
int CEntityObject::AddEventTarget(CBaseObject* target, const QString& event, const QString& sourceEvent, [[maybe_unused]] bool bUpdateScript)
{
    StoreUndo("Add EventTarget");
    CEntityEventTarget et;
    et.target = target;
    et.event = event;
    et.sourceEvent = sourceEvent;

    // Assign event target.
    if (et.target)
    {
        et.target->AddEventListener(this);
    }

    if (target)
    {
        // Make line gizmo.
        CLineGizmo* pLineGizmo = new CLineGizmo;
        pLineGizmo->SetObjects(this, target);
        pLineGizmo->SetColor(Vec3(0.8f, 0.4f, 0.4f), Vec3(0.8f, 0.4f, 0.4f));
        pLineGizmo->SetName(event.toUtf8().data());
        AddGizmo(pLineGizmo);
        et.pLineGizmo = pLineGizmo;
    }

    m_eventTargets.push_back(et);

    SetModified(false);
    return m_eventTargets.size() - 1;
}

//////////////////////////////////////////////////////////////////////////
void CEntityObject::RemoveEventTarget(int index, [[maybe_unused]] bool bUpdateScript)
{
    if (index >= 0 && index < m_eventTargets.size())
    {
        StoreUndo("Remove EventTarget");

        if (m_eventTargets[index].pLineGizmo)
        {
            RemoveGizmo(m_eventTargets[index].pLineGizmo);
        }

        if (m_eventTargets[index].target)
        {
            m_eventTargets[index].target->RemoveEventListener(this);
        }
        m_eventTargets.erase(m_eventTargets.begin() + index);

        SetModified(false);
    }
}

//////////////////////////////////////////////////////////////////////////
int CEntityObject::AddEntityLink(const QString& name, GUID targetEntityId)
{
    CEntityObject* target = 0;
    if (targetEntityId != GUID_NULL)
    {
        CBaseObject* pObject = FindObject(targetEntityId);
        if (qobject_cast<CEntityObject*>(pObject))
        {
            target = ( CEntityObject* )pObject;

            // Legacy entities and AZ entities shouldn't be linked.
            if (target->GetType() == OBJTYPE_AZENTITY || GetType() == OBJTYPE_AZENTITY)
            {
                return -1;
            }
        }
    }

    StoreUndo("Add EntityLink");

    CLineGizmo* pLineGizmo = 0;

    // Assign event target.
    if (target)
    {
        target->AddEventListener(this);

        // Make line gizmo.
        pLineGizmo = new CLineGizmo;
        pLineGizmo->SetObjects(this, target);
        pLineGizmo->SetColor(Vec3(0.4f, 1.0f, 0.0f), Vec3(0.0f, 1.0f, 0.0f));
        pLineGizmo->SetName(name.toUtf8().data());
        AddGizmo(pLineGizmo);
    }

    CEntityLink lnk;
    lnk.targetId = targetEntityId;
    lnk.target = target;
    lnk.name = name;
    lnk.pLineGizmo = pLineGizmo;
    m_links.push_back(lnk);

    SetModified(false);

    return m_links.size() - 1;
}

//////////////////////////////////////////////////////////////////////////
bool CEntityObject::EntityLinkExists(const QString& name, GUID targetEntityId)
{
    for (int i = 0, num = m_links.size(); i < num; ++i)
    {
        if (m_links[i].targetId == targetEntityId && name.compare(m_links[i].name, Qt::CaseInsensitive) == 0)
        {
            return true;
        }
    }
    return false;
}

//////////////////////////////////////////////////////////////////////////
void CEntityObject::RemoveEntityLink(int index)
{
    if (index >= 0 && index < m_links.size())
    {
        CEntityLink& link = m_links[index];
        StoreUndo("Remove EntityLink");

        if (link.pLineGizmo)
        {
            RemoveGizmo(link.pLineGizmo);
        }

        if (link.target)
        {
            link.target->RemoveEventListener(this);
            link.target->EntityUnlinked(link.name, GetId());
        }
        m_links.erase(m_links.begin() + index);

        SetModified(false);
    }
}

//////////////////////////////////////////////////////////////////////////
void CEntityObject::RenameEntityLink(int index, const QString& newName)
{
    if (index >= 0 && index < m_links.size())
    {
        StoreUndo("Rename EntityLink");

        if (m_links[index].pLineGizmo)
        {
            m_links[index].pLineGizmo->SetName(newName.toUtf8().data());
        }

        m_links[index].name = newName;

        SetModified(false);
    }
}

//////////////////////////////////////////////////////////////////////////
void CEntityObject::OnRadiusChange(IVariable* var)
{
    var->Get(m_proximityRadius);
}

//////////////////////////////////////////////////////////////////////////
void CEntityObject::OnInnerRadiusChange(IVariable* var)
{
    var->Get(m_innerRadius);
}

//////////////////////////////////////////////////////////////////////////
void CEntityObject::OnOuterRadiusChange(IVariable* var)
{
    var->Get(m_outerRadius);
}

//////////////////////////////////////////////////////////////////////////
void CEntityObject::OnBoxSizeXChange(IVariable* var)
{
    var->Get(m_boxSizeX);
}

//////////////////////////////////////////////////////////////////////////
void CEntityObject::OnBoxSizeYChange(IVariable* var)
{
    var->Get(m_boxSizeY);
}

//////////////////////////////////////////////////////////////////////////
void CEntityObject::OnBoxSizeZChange(IVariable* var)
{
    var->Get(m_boxSizeZ);
}

//////////////////////////////////////////////////////////////////////////
void CEntityObject::OnProjectorFOVChange(IVariable* var)
{
    var->Get(m_projectorFOV);
}

//////////////////////////////////////////////////////////////////////////
void CEntityObject::OnProjectInAllDirsChange(IVariable* var)
{
    int value;
    var->Get(value);
    m_bProjectInAllDirs = value;
}

//////////////////////////////////////////////////////////////////////////
void CEntityObject::OnProjectorTextureChange(IVariable* var)
{
    QString texture;
    var->Get(texture);
    m_bProjectorHasTexture = !texture.isEmpty();
}

//////////////////////////////////////////////////////////////////////////
void CEntityObject::OnAreaLightChange(IVariable* var)
{
    int value;
    var->Get(value);
    m_bAreaLight = value;
}

//////////////////////////////////////////////////////////////////////////
void CEntityObject::OnAreaWidthChange(IVariable* var)
{
    var->Get(m_fAreaWidth);
}

//////////////////////////////////////////////////////////////////////////
void CEntityObject::OnAreaHeightChange(IVariable* var)
{
    var->Get(m_fAreaHeight);
}

//////////////////////////////////////////////////////////////////////////
void CEntityObject::OnAreaLightSizeChange(IVariable* var)
{
    var->Get(m_fAreaLightSize);
}

//////////////////////////////////////////////////////////////////////////
void CEntityObject::OnColorChange(IVariable* var)
{
    var->Get(m_lightColor);
}

//////////////////////////////////////////////////////////////////////////
void CEntityObject::OnBoxProjectionChange(IVariable* var)
{
    int value;
    var->Get(value);
    m_bBoxProjectedCM = value;
}

//////////////////////////////////////////////////////////////////////////
void CEntityObject::OnBoxWidthChange(IVariable* var)
{
    var->Get(m_fBoxWidth);
}

//////////////////////////////////////////////////////////////////////////
void CEntityObject::OnBoxHeightChange(IVariable* var)
{
    var->Get(m_fBoxHeight);
}

//////////////////////////////////////////////////////////////////////////
void CEntityObject::OnBoxLengthChange(IVariable* var)
{
    var->Get(m_fBoxLength);
}

//////////////////////////////////////////////////////////////////////////
CVarBlock* CEntityObject::CloneProperties(CVarBlock* srcProperties)
{
    assert(srcProperties);
    return srcProperties->Clone(true);
}

//////////////////////////////////////////////////////////////////////////
void CEntityObject::OnLoadFailed()
{
    m_bLoadFailed = true;

    CErrorRecord err;
    err.error = tr("Entity %1 Failed to Spawn (Script: %2)").arg(GetName(), m_entityClass);
    err.pObject = this;
    GetIEditor()->GetErrorReport()->ReportError(err);
}

//////////////////////////////////////////////////////////////////////////
void CEntityObject::SetHelperScale(float scale)
{
    m_helperScale = scale;
}

//////////////////////////////////////////////////////////////////////////
float CEntityObject::GetHelperScale()
{
    return m_helperScale;
}

//////////////////////////////////////////////////////////////////////////
//! Analyze errors for this object.
void CEntityObject::Validate(IErrorReport* report)
{
    CBaseObject::Validate(report);

    if (!m_entityClass.isEmpty())
    {
        CErrorRecord err;
        err.error = tr("Entity %1 Failed to Spawn (Script: %2)").arg(GetName(), m_entityClass);
        err.pObject = this;
        report->ReportError(err);
        return;
    }
}

//////////////////////////////////////////////////////////////////////////
void CEntityObject::GatherUsedResources(CUsedResources& resources)
{
    CBaseObject::GatherUsedResources(resources);
    if (m_pProperties)
    {
        m_pProperties->GatherUsedResources(resources);
    }
    if (m_pProperties2)
    {
        m_pProperties2->GatherUsedResources(resources);
    }
}

//////////////////////////////////////////////////////////////////////////
bool CEntityObject::IsSimilarObject(CBaseObject* pObject)
{
    if (pObject->GetClassDesc() == GetClassDesc() && pObject->metaObject() == metaObject())
    {
        CEntityObject* pEntity = ( CEntityObject* )pObject;
        if (m_entityClass == pEntity->m_entityClass &&
            m_proximityRadius == pEntity->m_proximityRadius &&
            m_innerRadius == pEntity->m_innerRadius &&
            m_outerRadius == pEntity->m_outerRadius)
        {
            return true;
        }
    }
    return false;
}

//////////////////////////////////////////////////////////////////////////
void CEntityObject::OnContextMenu(QMenu* pMenu)
{
    if (!pMenu->isEmpty())
    {
        pMenu->addSeparator();
    }

    // Events

    CBaseObject::OnContextMenu(pMenu);
}

//////////////////////////////////////////////////////////////////////////
<<<<<<< HEAD
void CEntityObject::OnMaterialChanged(MaterialChangeFlags change)
{
    if (change & MATERIALCHANGE_SURFACETYPE)
    {
        m_statObjValidator.Validate(0, GetRenderMaterial());
    }
}

//////////////////////////////////////////////////////////////////////////
QString CEntityObject::GetTooltip() const
{
    return m_statObjValidator.GetDescription();
=======
IOpticsElementBasePtr CEntityObject::GetOpticsElement()
{
    CDLight* pLight = GetLightProperty();
    if (pLight == NULL)
    {
        return NULL;
    }
    return pLight->GetLensOpticsElement();
}

//////////////////////////////////////////////////////////////////////////
void CEntityObject::SetOpticsName(const QString& opticsFullName)
{
    if (opticsFullName.isEmpty())
    {
        CDLight* pLight = GetLightProperty();
        if (pLight)
        {
            pLight->SetLensOpticsElement(NULL);
        }
    }
}

//////////////////////////////////////////////////////////////////////////
CDLight* CEntityObject::GetLightProperty() const
{
    const PodArray<ILightSource*>* pLightEntities = GetIEditor()->Get3DEngine()->GetLightEntities();
    if (pLightEntities == NULL)
    {
        return NULL;
    }
    for (int i = 0, iLightSize(pLightEntities->Count()); i < iLightSize; ++i)
    {
        ILightSource* pLightSource = pLightEntities->GetAt(i);
        if (pLightSource == NULL)
        {
            continue;
        }
        CDLight& lightProperty = pLightSource->GetLightProperties();
        if (GetName() != lightProperty.m_sName)
        {
            continue;
        }
        return &lightProperty;
    }
    return NULL;
>>>>>>> 15c2203e
}

//////////////////////////////////////////////////////////////////////////
void CEntityObject::PreInitLightProperty()
{
    if (!IsLight() || !m_pProperties)
    {
        return;
    }
}

//////////////////////////////////////////////////////////////////////////
void CEntityObject::UpdateLightProperty()
{
    if (!IsLight() || !m_pProperties)
    {
        return;
    }
}

//////////////////////////////////////////////////////////////////////////
void CEntityObject::ForceVariableUpdate()
{
    if (m_pProperties)
    {
        m_pProperties->OnSetValues();
    }
    if (m_pProperties2)
    {
        m_pProperties2->OnSetValues();
    }
}

//////////////////////////////////////////////////////////////////////////
void CEntityObject::ResetCallbacks()
{
    ClearCallbacks();

    CVarBlock* pProperties = m_pProperties;
    CVarBlock* pProperties2 = m_pProperties2;

    if (pProperties)
    {
        m_callbacks.reserve(6);

        //@FIXME Hack to display radii of properties.
        // wires properties from param block, to this entity internal variables.
        IVariable* var = 0;
        var = pProperties->FindVariable("Radius", false);
        if (var && (var->GetType() == IVariable::FLOAT || var->GetType() == IVariable::INT))
        {
            var->Get(m_proximityRadius);
            SetVariableCallback(var, &m_onSetCallbacksCache[VariableCallbackIndex::OnRadiusChange]);
        }
        else
        {
            var = pProperties->FindVariable("radius", false);
            if (var && (var->GetType() == IVariable::FLOAT || var->GetType() == IVariable::INT))
            {
                var->Get(m_proximityRadius);
                SetVariableCallback(var, &m_onSetCallbacksCache[VariableCallbackIndex::OnRadiusChange]);
            }
        }

        var = pProperties->FindVariable("InnerRadius", false);
        if (var && (var->GetType() == IVariable::FLOAT || var->GetType() == IVariable::INT))
        {
            var->Get(m_innerRadius);
            SetVariableCallback(var, &m_onSetCallbacksCache[VariableCallbackIndex::OnInnerRadiusChange]);
        }
        var = pProperties->FindVariable("OuterRadius", false);
        if (var && (var->GetType() == IVariable::FLOAT || var->GetType() == IVariable::INT))
        {
            var->Get(m_outerRadius);
            SetVariableCallback(var, &m_onSetCallbacksCache[VariableCallbackIndex::OnOuterRadiusChange]);
        }

        var = pProperties->FindVariable("BoxSizeX", false);
        if (var && (var->GetType() == IVariable::FLOAT || var->GetType() == IVariable::INT))
        {
            var->Get(m_boxSizeX);
            SetVariableCallback(var, &m_onSetCallbacksCache[VariableCallbackIndex::OnBoxSizeXChange]);
        }
        var = pProperties->FindVariable("BoxSizeY", false);
        if (var && (var->GetType() == IVariable::FLOAT || var->GetType() == IVariable::INT))
        {
            var->Get(m_boxSizeY);
            SetVariableCallback(var, &m_onSetCallbacksCache[VariableCallbackIndex::OnBoxSizeYChange]);
        }
        var = pProperties->FindVariable("BoxSizeZ", false);
        if (var && (var->GetType() == IVariable::FLOAT || var->GetType() == IVariable::INT))
        {
            var->Get(m_boxSizeZ);
            SetVariableCallback(var, &m_onSetCallbacksCache[VariableCallbackIndex::OnBoxSizeZChange]);
        }

        var = pProperties->FindVariable("fAttenuationBulbSize");
        if (var && (var->GetType() == IVariable::FLOAT || var->GetType() == IVariable::INT))
        {
            var->Get(m_fAreaLightSize);
            SetVariableCallback(var, &m_onSetCallbacksCache[VariableCallbackIndex::OnAreaLightSizeChange]);
        }

        IVariable* pProjector = pProperties->FindVariable("Projector");
        if (pProjector)
        {
            var = pProjector->FindVariable("fProjectorFov");
            if (var && (var->GetType() == IVariable::FLOAT || var->GetType() == IVariable::INT))
            {
                var->Get(m_projectorFOV);
                SetVariableCallback(var, &m_onSetCallbacksCache[VariableCallbackIndex::OnProjectorFOVChange]);
            }
            var = pProjector->FindVariable("bProjectInAllDirs");
            if (var && var->GetType() == IVariable::BOOL)
            {
                int value;
                var->Get(value);
                m_bProjectInAllDirs = value;
                SetVariableCallback(var, &m_onSetCallbacksCache[VariableCallbackIndex::OnProjectInAllDirsChange]);
            }
            var = pProjector->FindVariable("texture_Texture");
            if (var && var->GetType() == IVariable::STRING)
            {
                QString projectorTexture;
                var->Get(projectorTexture);
                m_bProjectorHasTexture = !projectorTexture.isEmpty();
                SetVariableCallback(var, &m_onSetCallbacksCache[VariableCallbackIndex::OnProjectorTextureChange]);
            }
        }

        IVariable* pColorGroup = pProperties->FindVariable("Color", false);
        if (pColorGroup)
        {
            const int nChildCount = pColorGroup->GetNumVariables();
            for (int i = 0; i < nChildCount; ++i)
            {
                IVariable* pChild = pColorGroup->GetVariable(i);
                if (!pChild)
                {
                    continue;
                }

                QString name(pChild->GetName());
                if (name == "clrDiffuse")
                {
                    pChild->Get(m_lightColor);
                    SetVariableCallback(pChild, &m_onSetCallbacksCache[VariableCallbackIndex::OnColorChange]);
                    break;
                }
            }
        }

        IVariable* pType = pProperties->FindVariable("Shape");
        if (pType)
        {
            var = pType->FindVariable("bAreaLight");
            if (var && var->GetType() == IVariable::BOOL)
            {
                int value;
                var->Get(value);
                m_bAreaLight = value;
                SetVariableCallback(var, &m_onSetCallbacksCache[VariableCallbackIndex::OnAreaLightChange]);
            }
            var = pType->FindVariable("fPlaneWidth");
            if (var && (var->GetType() == IVariable::FLOAT || var->GetType() == IVariable::INT))
            {
                var->Get(m_fAreaWidth);
                SetVariableCallback(var, &m_onSetCallbacksCache[VariableCallbackIndex::OnAreaWidthChange]);
            }
            var = pType->FindVariable("fPlaneHeight");
            if (var && (var->GetType() == IVariable::FLOAT || var->GetType() == IVariable::INT))
            {
                var->Get(m_fAreaHeight);
                SetVariableCallback(var, &m_onSetCallbacksCache[VariableCallbackIndex::OnAreaHeightChange]);
            }
        }

        IVariable* pProjection = pProperties->FindVariable("Projection");
        if (pProjection)
        {
            var = pProjection->FindVariable("bBoxProject");
            if (var && var->GetType() == IVariable::BOOL)
            {
                int value;
                var->Get(value);
                m_bBoxProjectedCM = value;
                SetVariableCallback(var, &m_onSetCallbacksCache[VariableCallbackIndex::OnBoxProjectionChange]);
            }
            var = pProjection->FindVariable("fBoxWidth");
            if (var && (var->GetType() == IVariable::FLOAT || var->GetType() == IVariable::INT))
            {
                var->Get(m_fBoxWidth);
                SetVariableCallback(var, &m_onSetCallbacksCache[VariableCallbackIndex::OnBoxWidthChange]);
            }
            var = pProjection->FindVariable("fBoxHeight");
            if (var && (var->GetType() == IVariable::FLOAT || var->GetType() == IVariable::INT))
            {
                var->Get(m_fBoxHeight);
                SetVariableCallback(var, &m_onSetCallbacksCache[VariableCallbackIndex::OnBoxHeightChange]);
            }
            var = pProjection->FindVariable("fBoxLength");
            if (var && (var->GetType() == IVariable::FLOAT || var->GetType() == IVariable::INT))
            {
                var->Get(m_fBoxLength);
                SetVariableCallback(var, &m_onSetCallbacksCache[VariableCallbackIndex::OnBoxLengthChange]);
            }
        }

        // Each property must have callback to our OnPropertyChange.
        pProperties->AddOnSetCallback(&m_onSetCallbacksCache[VariableCallbackIndex::OnPropertyChange]);
    }

    if (pProperties2)
    {
        pProperties2->AddOnSetCallback(&m_onSetCallbacksCache[VariableCallbackIndex::OnPropertyChange]);
    }
}

//////////////////////////////////////////////////////////////////////////
void CEntityObject::SetVariableCallback(IVariable* pVar, IVariable::OnSetCallback* func)
{
    pVar->AddOnSetCallback(func);
    m_callbacks.push_back(std::make_pair(pVar, func));
}

//////////////////////////////////////////////////////////////////////////
void CEntityObject::ClearCallbacks()
{
    if (m_pProperties)
    {
        m_pProperties->RemoveOnSetCallback(&m_onSetCallbacksCache[VariableCallbackIndex::OnPropertyChange]);
    }

    if (m_pProperties2)
    {
        m_pProperties2->RemoveOnSetCallback(&m_onSetCallbacksCache[VariableCallbackIndex::OnPropertyChange]);
    }

    for (auto iter = m_callbacks.begin(); iter != m_callbacks.end(); ++iter)
    {
        iter->first->RemoveOnSetCallback(iter->second);
    }

    m_callbacks.clear();
}

void CEntityObject::StoreUndoEntityLink(CSelectionGroup* pGroup)
{
    if (!pGroup)
    {
        return;
    }

    if (CUndo::IsRecording())
    {
        CUndo::Record(new CUndoEntityLink(pGroup));
    }
}

void CEntityObject::RegisterListener(IEntityObjectListener* pListener)
{
    m_listeners.Add(pListener);
}

void CEntityObject::UnregisterListener(IEntityObjectListener* pListener)
{
    m_listeners.Remove(pListener);
}

template <typename T>
T CEntityObject::GetEntityProperty(const char* pName, T defaultvalue) const
{
    CVarBlock* pProperties = GetProperties2();
    IVariable* pVariable = NULL;
    if (pProperties)
    {
        pVariable = pProperties->FindVariable(pName);
    }

    if (!pVariable)
    {
        pProperties = GetProperties();
        if (pProperties)
        {
            pVariable = pProperties->FindVariable(pName);
        }

        if (!pVariable)
        {
            return defaultvalue;
        }
    }

    if (pVariable->GetType() != IVariableType<T>::value)
    {
        return defaultvalue;
    }

    T value;
    pVariable->Get(value);
    return value;
}

template <typename T>
void CEntityObject::SetEntityProperty(const char* pName, T value)
{
    CVarBlock* pProperties = GetProperties2();
    IVariable* pVariable = NULL;
    if (pProperties)
    {
        pVariable = pProperties->FindVariable(pName);
    }

    if (!pVariable)
    {
        pProperties = GetProperties();
        if (pProperties)
        {
            pVariable = pProperties->FindVariable(pName);
        }

        if (!pVariable)
        {
            throw std::runtime_error((QString("\"") + pName + "\" is an invalid property.").toUtf8().data());
        }
    }

    if (pVariable->GetType() != IVariableType<T>::value)
    {
        throw std::logic_error("Data type is invalid.");
    }
    pVariable->Set(value);
}

bool CEntityObject::GetEntityPropertyBool(const char* name) const
{
    return GetEntityProperty<bool>(name, false);
}

int CEntityObject::GetEntityPropertyInteger(const char* name) const
{
    return GetEntityProperty<int>(name, 0);
}

float CEntityObject::GetEntityPropertyFloat(const char* name) const
{
    return GetEntityProperty<float>(name, 0.0f);
}

QString CEntityObject::GetEntityPropertyString(const char* name) const
{
    return GetEntityProperty<QString>(name, "");
}

void CEntityObject::SetEntityPropertyBool(const char* name, bool value)
{
    SetEntityProperty<bool>(name, value);
}

void CEntityObject::SetEntityPropertyInteger(const char* name, int value)
{
    SetEntityProperty<int>(name, value);
}

void CEntityObject::SetEntityPropertyFloat(const char* name, float value)
{
    SetEntityProperty<float>(name, value);
}

void CEntityObject::SetEntityPropertyString(const char* name, const QString& value)
{
    SetEntityProperty<QString>(name, value);
}

#include <Objects/moc_EntityObject.cpp><|MERGE_RESOLUTION|>--- conflicted
+++ resolved
@@ -1927,70 +1927,6 @@
 }
 
 //////////////////////////////////////////////////////////////////////////
-<<<<<<< HEAD
-void CEntityObject::OnMaterialChanged(MaterialChangeFlags change)
-{
-    if (change & MATERIALCHANGE_SURFACETYPE)
-    {
-        m_statObjValidator.Validate(0, GetRenderMaterial());
-    }
-}
-
-//////////////////////////////////////////////////////////////////////////
-QString CEntityObject::GetTooltip() const
-{
-    return m_statObjValidator.GetDescription();
-=======
-IOpticsElementBasePtr CEntityObject::GetOpticsElement()
-{
-    CDLight* pLight = GetLightProperty();
-    if (pLight == NULL)
-    {
-        return NULL;
-    }
-    return pLight->GetLensOpticsElement();
-}
-
-//////////////////////////////////////////////////////////////////////////
-void CEntityObject::SetOpticsName(const QString& opticsFullName)
-{
-    if (opticsFullName.isEmpty())
-    {
-        CDLight* pLight = GetLightProperty();
-        if (pLight)
-        {
-            pLight->SetLensOpticsElement(NULL);
-        }
-    }
-}
-
-//////////////////////////////////////////////////////////////////////////
-CDLight* CEntityObject::GetLightProperty() const
-{
-    const PodArray<ILightSource*>* pLightEntities = GetIEditor()->Get3DEngine()->GetLightEntities();
-    if (pLightEntities == NULL)
-    {
-        return NULL;
-    }
-    for (int i = 0, iLightSize(pLightEntities->Count()); i < iLightSize; ++i)
-    {
-        ILightSource* pLightSource = pLightEntities->GetAt(i);
-        if (pLightSource == NULL)
-        {
-            continue;
-        }
-        CDLight& lightProperty = pLightSource->GetLightProperties();
-        if (GetName() != lightProperty.m_sName)
-        {
-            continue;
-        }
-        return &lightProperty;
-    }
-    return NULL;
->>>>>>> 15c2203e
-}
-
-//////////////////////////////////////////////////////////////////////////
 void CEntityObject::PreInitLightProperty()
 {
     if (!IsLight() || !m_pProperties)
