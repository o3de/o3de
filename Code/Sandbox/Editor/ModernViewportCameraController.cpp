--- conflicted
+++ resolved
@@ -23,18 +23,6 @@
 #include <AzFramework/Windowing/WindowBus.h>
 #include <AzToolsFramework/Viewport/ViewportMessages.h>
 
-<<<<<<< HEAD
-namespace AzFramework
-{
-    extern InputChannelId CameraFreeLookButton;
-    extern InputChannelId CameraFreePanButton;
-    extern InputChannelId CameraOrbitLookButton;
-    extern InputChannelId CameraOrbitDollyButton;
-    extern InputChannelId CameraOrbitPanButton;
-} // namespace AzFramework
-
-=======
->>>>>>> 727bedf1
 namespace SandboxEditor
 {
     static void DrawPreviewAxis(AzFramework::DebugDisplayRequests& display, const AZ::Transform& transform, const float axisLength)
@@ -80,34 +68,7 @@
     ModernViewportCameraControllerInstance::ModernViewportCameraControllerInstance(const AzFramework::ViewportId viewportId, ModernViewportCameraController* controller)
         : MultiViewportControllerInstanceInterface<ModernViewportCameraController>(viewportId, controller)
     {
-<<<<<<< HEAD
-        // LYN-2315 TODO - move setup out of constructor, pass cameras in
-        auto firstPersonRotateCamera = AZStd::make_shared<AzFramework::RotateCameraInput>(AzFramework::CameraFreeLookButton);
-        auto firstPersonPanCamera = AZStd::make_shared<AzFramework::PanCameraInput>(AzFramework::CameraFreePanButton, AzFramework::LookPan);
-        auto firstPersonTranslateCamera = AZStd::make_shared<AzFramework::TranslateCameraInput>(AzFramework::LookTranslation);
-        auto firstPersonWheelCamera = AZStd::make_shared<AzFramework::ScrollTranslationCameraInput>();
-
-        auto orbitCamera = AZStd::make_shared<AzFramework::OrbitCameraInput>();
-        auto orbitRotateCamera = AZStd::make_shared<AzFramework::RotateCameraInput>(AzFramework::CameraOrbitLookButton);
-        auto orbitTranslateCamera = AZStd::make_shared<AzFramework::TranslateCameraInput>(AzFramework::OrbitTranslation);
-        auto orbitDollyWheelCamera = AZStd::make_shared<AzFramework::OrbitDollyScrollCameraInput>();
-        auto orbitDollyMoveCamera = AZStd::make_shared<AzFramework::OrbitDollyCursorMoveCameraInput>(AzFramework::CameraOrbitDollyButton);
-        auto orbitPanCamera = AZStd::make_shared<AzFramework::PanCameraInput>(AzFramework::CameraOrbitPanButton, AzFramework::OrbitPan);
-
-        orbitCamera->m_orbitCameras.AddCamera(orbitRotateCamera);
-        orbitCamera->m_orbitCameras.AddCamera(orbitTranslateCamera);
-        orbitCamera->m_orbitCameras.AddCamera(orbitDollyWheelCamera);
-        orbitCamera->m_orbitCameras.AddCamera(orbitDollyMoveCamera);
-        orbitCamera->m_orbitCameras.AddCamera(orbitPanCamera);
-
-        m_cameraSystem.m_cameras.AddCamera(firstPersonRotateCamera);
-        m_cameraSystem.m_cameras.AddCamera(firstPersonPanCamera);
-        m_cameraSystem.m_cameras.AddCamera(firstPersonTranslateCamera);
-        m_cameraSystem.m_cameras.AddCamera(firstPersonWheelCamera);
-        m_cameraSystem.m_cameras.AddCamera(orbitCamera);
-=======
         controller->SetupCameras(m_cameraSystem.m_cameras);
->>>>>>> 727bedf1
 
         if (auto viewportContext = RetrieveViewportContext(GetViewportId()))
         {
