/*
* All or portions of this file Copyright (c) Amazon.com, Inc. or its affiliates or
* its licensors.
*
* For complete copyright and license terms please see the LICENSE at the root of this
* distribution (the "License"). All use of this software is governed by the License,
* or, if provided, by the license below or the license accompanying this file. Do not
* remove or modify any license notices. This file is distributed on an "AS IS" BASIS,
* WITHOUT WARRANTIES OR CONDITIONS OF ANY KIND, either express or implied.
*
*/
// Original file Copyright Crytek GMBH or its affiliates, used under license.

#include "EditorDefs.h"

#include "CryEditDoc.h"

// Qt
#include <QDateTime>

// AzCore
#include <AzCore/Component/TransformBus.h>
#include <AzCore/Asset/AssetManager.h>
#include <AzCore/Interface/Interface.h>
#include <AzCore/Utils/Utils.h>

// AzFramework
#include <AzFramework/Archive/IArchive.h>
#include <AzFramework/API/ApplicationAPI.h>
#include <AzFramework/API/AtomActiveInterface.h>

// AzToolsFramework
#include <AzToolsFramework/Slice/SliceUtilities.h>
#include <AzToolsFramework/UI/UICore/WidgetHelpers.h>
#include <AzToolsFramework/UI/Layer/NameConflictWarning.hxx>
#include <AzToolsFramework/API/EditorLevelNotificationBus.h>
#include <AzToolsFramework/Entity/PrefabEditorEntityOwnershipInterface.h>

// CryCommon
#include <CryCommon/IAudioSystem.h>

// Editor
#include "Settings.h"

#include "PluginManager.h"
#include "ViewManager.h"
#include "DisplaySettings.h"
#include "GameEngine.h"

#include "CryEdit.h"
#include "ActionManager.h"
#include "Include/IObjectManager.h"
#include "ErrorReportDialog.h"
#include "SurfaceTypeValidator.h"
#include "ShaderCache.h"
#include "Util/AutoLogTime.h"
#include "CheckOutDialog.h"
#include "GameExporter.h"
#include "MainWindow.h"
#include "LevelFileDialog.h"
#include "StatObjBus.h"

// LmbrCentral
#include <LmbrCentral/Rendering/EditorLightComponentBus.h>              // for LmbrCentral::EditorLightComponentRequestBus



//#define PROFILE_LOADING_WITH_VTUNE

// profilers api.
//#include "pure.h"
#ifdef PROFILE_LOADING_WITH_VTUNE
#include "C:\Program Files\Intel\Vtune\Analyzer\Include\VTuneApi.h"
#pragma comment(lib,"C:\\Program Files\\Intel\\Vtune\\Analyzer\\Lib\\VTuneApi.lib")
#endif

static const char* kAutoBackupFolder = "_autobackup";
static const char* kHoldFolder = "$tmp_hold"; // conform to the ignored file types $tmp[0-9]*_ regex
static const char* kSaveBackupFolder = "_savebackup";
static const char* kResizeTempFolder = "$tmp_resize"; // conform to the ignored file types $tmp[0-9]*_ regex

static const char* kBackupOrTempFolders[] =
{
    kAutoBackupFolder,
    kHoldFolder,
    kSaveBackupFolder,
    kResizeTempFolder,
    "_hold", // legacy name
    "_tmpresize", // legacy name
};

static const char* kLevelPathForSliceEditing = "EngineAssets/LevelForSliceEditing/LevelForSliceEditing.ly";

static bool IsSliceFile(const QString& filePath)
{
    return filePath.endsWith(AzToolsFramework::SliceUtilities::GetSliceFileExtension().c_str(), Qt::CaseInsensitive);
}

namespace Internal
{
    bool SaveLevel()
    {
        if (!GetIEditor()->GetDocument()->DoSave(GetIEditor()->GetDocument()->GetActivePathName(), TRUE))
        {
            return false;
        }

        return true;
    }
}

/////////////////////////////////////////////////////////////////////////////
// CCryEditDoc construction/destruction

CCryEditDoc::CCryEditDoc()
    : doc_validate_surface_types(0)
    , m_modifiedModuleFlags(eModifiedNothing)
    // It assumes loaded levels have already been exported. Can be a big fat lie, though.
    // The right way would require us to save to the level folder the export status of the
    // level.
    , m_boLevelExported(true)
    , m_modified(false)
    , m_envProbeHeight(200.0f)
    , m_envProbeSliceRelativePath("EngineAssets/Slices/DefaultLevelSetup.slice")
{
    ////////////////////////////////////////////////////////////////////////
    // Set member variables to initial values
    ////////////////////////////////////////////////////////////////////////
    m_bLoadFailed = false;
    m_waterColor = QColor(0, 0, 255);

    m_fogTemplate = GetIEditor()->FindTemplate("Fog");
    m_environmentTemplate = GetIEditor()->FindTemplate("Environment");

    if (m_environmentTemplate)
    {
        m_fogTemplate = m_environmentTemplate->findChild("Fog");
    }
    else
    {
        m_environmentTemplate = XmlHelpers::CreateXmlNode("Environment");
    }

    m_pLevelShaderCache = new CLevelShaderCache;
    m_bDocumentReady = false;
    GetIEditor()->SetDocument(this);
    CLogFile::WriteLine("Document created");
    RegisterConsoleVariables();

    MainWindow::instance()->GetActionManager()->RegisterActionHandler(ID_FILE_SAVE_AS, this, &CCryEditDoc::OnFileSaveAs);
}

CCryEditDoc::~CCryEditDoc()
{
    GetIEditor()->SetDocument(nullptr);

    delete m_pLevelShaderCache;

    CLogFile::WriteLine("Document destroyed");

    AzToolsFramework::SliceEditorEntityOwnershipServiceNotificationBus::Handler::BusDisconnect();
}

bool CCryEditDoc::IsModified() const
{
    return m_modified;
}

void CCryEditDoc::SetModifiedFlag(bool modified)
{
    m_modified = modified;
}

QString CCryEditDoc::GetLevelPathName() const
{
    return m_pathName;
}

void CCryEditDoc::SetPathName(const QString& pathName)
{
    if (IsSliceFile(pathName))
    {
        m_pathName = kLevelPathForSliceEditing;
        m_slicePathName = pathName;
    }
    else
    {
        m_pathName = pathName;
        m_slicePathName.clear();
    }
    SetTitle(pathName.isEmpty() ? tr("Untitled") : PathUtil::GetFileName(pathName.toUtf8().data()).c_str());
}

QString CCryEditDoc::GetSlicePathName() const
{
    return m_slicePathName;
}

CCryEditDoc::DocumentEditingMode CCryEditDoc::GetEditMode() const
{
    return m_slicePathName.isEmpty() ? CCryEditDoc::DocumentEditingMode::LevelEdit : CCryEditDoc::DocumentEditingMode::SliceEdit;
}

QString CCryEditDoc::GetActivePathName() const
{
    return DocumentEditingMode() == CCryEditDoc::DocumentEditingMode::SliceEdit ? GetSlicePathName() : GetLevelPathName();
}

QString CCryEditDoc::GetTitle() const
{
    return m_title;
}

void CCryEditDoc::SetTitle(const QString& title)
{
    m_title = title;
}

bool CCryEditDoc::IsBackupOrTempLevelSubdirectory(const QString& folderName)
{
    for (const char* backupOrTempFolderName : kBackupOrTempFolders)
    {
        if (!folderName.compare(backupOrTempFolderName, Qt::CaseInsensitive))
        {
            return true;
        }
    }

    return false;
}

bool CCryEditDoc::DoSave(const QString& pathName, bool replace)
{
    if (!OnSaveDocument(pathName.isEmpty() ? GetActivePathName() : pathName))
    {
        return false;
    }

    if (replace)
    {
        SetPathName(pathName);
    }

    return true;
}

bool CCryEditDoc::Save()
{
    return OnSaveDocument(GetActivePathName());
}

void CCryEditDoc::DeleteContents()
{
    m_hasErrors = false;
    SetDocumentReady(false);

    GetIEditor()->Notify(eNotify_OnCloseScene);
    CrySystemEventBus::Broadcast(&CrySystemEventBus::Events::OnCryEditorCloseScene);

    EBUS_EVENT(AzToolsFramework::EditorEntityContextRequestBus, ResetEditorContext);

    // [LY-90904] move this to the EditorVegetationManager component
    InstanceStatObjEventBus::Broadcast(&InstanceStatObjEventBus::Events::ReleaseData);

    //////////////////////////////////////////////////////////////////////////
    // Clear all undo info.
    //////////////////////////////////////////////////////////////////////////
    GetIEditor()->FlushUndo();

    // Notify listeners.
    for (std::list<IDocListener*>::iterator it = m_listeners.begin(); it != m_listeners.end(); ++it)
    {
        (*it)->OnCloseDocument();
    }

    GetIEditor()->ResetViews();

    // Delete all objects from Object Manager.
    GetIEditor()->GetObjectManager()->DeleteAllObjects();

    // Load scripts data
    SetModifiedFlag(FALSE);
    SetModifiedModules(eModifiedNothing);
    // Clear error reports if open.
    CErrorReportDialog::Clear();

    // Unload level specific audio binary data.
    Audio::SAudioManagerRequestData<Audio::eAMRT_UNLOAD_AFCM_DATA_BY_SCOPE> oAMData(Audio::eADS_LEVEL_SPECIFIC);
    Audio::SAudioRequest oAudioRequestData;
    oAudioRequestData.nFlags = (Audio::eARF_PRIORITY_HIGH | Audio::eARF_EXECUTE_BLOCKING);
    oAudioRequestData.pData = &oAMData;
    Audio::AudioSystemRequestBus::Broadcast(&Audio::AudioSystemRequestBus::Events::PushRequestBlocking, oAudioRequestData);

    // Now unload level specific audio config data.
    Audio::SAudioManagerRequestData<Audio::eAMRT_CLEAR_CONTROLS_DATA> oAMData2(Audio::eADS_LEVEL_SPECIFIC);
    oAudioRequestData.pData = &oAMData2;
    Audio::AudioSystemRequestBus::Broadcast(&Audio::AudioSystemRequestBus::Events::PushRequestBlocking, oAudioRequestData);

    Audio::SAudioManagerRequestData<Audio::eAMRT_CLEAR_PRELOADS_DATA> oAMData3(Audio::eADS_LEVEL_SPECIFIC);
    oAudioRequestData.pData = &oAMData3;
    Audio::AudioSystemRequestBus::Broadcast(&Audio::AudioSystemRequestBus::Events::PushRequestBlocking, oAudioRequestData);

    GetIEditor()->Notify(eNotify_OnSceneClosed);
    CrySystemEventBus::Broadcast(&CrySystemEventBus::Events::OnCryEditorSceneClosed);
}


void CCryEditDoc::Save(CXmlArchive& xmlAr)
{
    TDocMultiArchive arrXmlAr;
    FillXmlArArray(arrXmlAr, &xmlAr);
    Save(arrXmlAr);
}

void CCryEditDoc::Save(TDocMultiArchive& arrXmlAr)
{
    bool isPrefabEnabled = false;
    AzFramework::ApplicationRequests::Bus::BroadcastResult(isPrefabEnabled, &AzFramework::ApplicationRequests::IsPrefabSystemEnabled);

    if (!isPrefabEnabled)
    {
        CAutoDocNotReady autoDocNotReady;

        if (arrXmlAr[DMAS_GENERAL] != NULL)
        {
            (*arrXmlAr[DMAS_GENERAL]).root = XmlHelpers::CreateXmlNode("Level");
            (*arrXmlAr[DMAS_GENERAL]).root->setAttr("WaterColor", m_waterColor);

            char version[50];
            GetIEditor()->GetFileVersion().ToString(version, AZ_ARRAY_SIZE(version));
            (*arrXmlAr[DMAS_GENERAL]).root->setAttr("SandboxVersion", version);

            SerializeViewSettings((*arrXmlAr[DMAS_GENERAL]));

            // Fog settings  ///////////////////////////////////////////////////////
            SerializeFogSettings((*arrXmlAr[DMAS_GENERAL]));
<<<<<<< HEAD
            //! Serialize material manager.
            GetIEditor()->GetMaterialManager()->Serialize((*arrXmlAr[DMAS_GENERAL]).root, (*arrXmlAr[DMAS_GENERAL]).bLoading);
=======
            // Serialize Missions //////////////////////////////////////////////////
            SerializeMissions(arrXmlAr, currentMissionName, false);
>>>>>>> 15c2203e

            SerializeShaderCache((*arrXmlAr[DMAS_GENERAL_NAMED_DATA]));
            SerializeNameSelection((*arrXmlAr[DMAS_GENERAL]));
        }
    }
    AfterSave();
}


void CCryEditDoc::Load(CXmlArchive& xmlAr, const QString& szFilename)
{
    TDocMultiArchive arrXmlAr;
    FillXmlArArray(arrXmlAr, &xmlAr);
    CCryEditDoc::Load(arrXmlAr, szFilename);
}

//////////////////////////////////////////////////////////////////////////
void CCryEditDoc::Load(TDocMultiArchive& arrXmlAr, const QString& szFilename)
{
    bool isPrefabEnabled = false;
    AzFramework::ApplicationRequests::Bus::BroadcastResult(isPrefabEnabled, &AzFramework::ApplicationRequests::IsPrefabSystemEnabled);

    m_hasErrors = false;

    // Register a unique load event
    QString fileName = Path::GetFileName(szFilename);
    QString levelHash;
    if (!isPrefabEnabled)
    {
        levelHash = GetIEditor()->GetSettingsManager()->GenerateContentHash(arrXmlAr[DMAS_GENERAL]->root, fileName);
    }
    else
    {
        levelHash = szFilename;
    }
    SEventLog loadEvent("Level_" + Path::GetFileName(fileName), "", levelHash);

    // Register this level and its content hash as version
    GetIEditor()->GetSettingsManager()->AddToolVersion(fileName, levelHash);
    GetIEditor()->GetSettingsManager()->RegisterEvent(loadEvent);
    LOADING_TIME_PROFILE_SECTION(gEnv->pSystem);
    CAutoDocNotReady autoDocNotReady;

    HEAP_CHECK

    CLogFile::FormatLine("Loading from %s...", szFilename.toUtf8().data());
    QString szLevelPath = Path::GetPath(szFilename);

    {
        // Set game g_levelname variable to the name of current level.
        QString szGameLevelName = Path::GetFileName(szFilename);
        ICVar* sv_map = gEnv->pConsole->GetCVar("sv_map");
        if (sv_map)
        {
            sv_map->Set(szGameLevelName.toUtf8().data());
        }
    }

    // Starts recording the opening of files using the level category
    if (auto archive = AZ::Interface<AZ::IO::IArchive>::Get(); archive && archive->GetRecordFileOpenList() == AZ::IO::IArchive::RFOM_EngineStartup)
    {
        archive->RecordFileOpen(AZ::IO::IArchive::RFOM_Level);
    }

    GetIEditor()->Notify(eNotify_OnBeginSceneOpen);
    GetIEditor()->GetMovieSystem()->RemoveAllSequences();

    {
        // Start recording errors
        const ICVar* pShowErrorDialogOnLoad = gEnv->pConsole->GetCVar("ed_showErrorDialogOnLoad");
        CErrorsRecorder errorsRecorder(pShowErrorDialogOnLoad && (pShowErrorDialogOnLoad->GetIVal() != 0));

        bool usePrefabSystemForLevels = false;
        AzFramework::ApplicationRequests::Bus::BroadcastResult(
            usePrefabSystemForLevels, &AzFramework::ApplicationRequests::IsPrefabSystemForLevelsEnabled);

        if (!usePrefabSystemForLevels)
        {
            AZStd::string levelPakPath;
            if (AzFramework::StringFunc::Path::ConstructFull(szLevelPath.toUtf8().data(), "level", "pak", levelPakPath, true))
            {
                // Check whether level.pak is present
                if (!gEnv->pFileIO->Exists(levelPakPath.c_str()))
                {
                    CryWarning(
                        VALIDATOR_MODULE_EDITOR, VALIDATOR_WARNING,
                        "level.pak is missing.  This will cause other errors.  To fix this, re-export the level.");
                }
            }
        }

        int t0 = GetTickCount();

#ifdef PROFILE_LOADING_WITH_VTUNE
        VTResume();
#endif
        // Parse level specific config data.
        const char* controlsPath = nullptr;
        Audio::AudioSystemRequestBus::BroadcastResult(controlsPath, &Audio::AudioSystemRequestBus::Events::GetControlsPath);
        QString sAudioLevelPath(controlsPath);
        sAudioLevelPath += "levels/";
        string const sLevelNameOnly = PathUtil::GetFileName(fileName.toUtf8().data());
        sAudioLevelPath += sLevelNameOnly;
        QByteArray path = sAudioLevelPath.toUtf8();
        Audio::SAudioManagerRequestData<Audio::eAMRT_PARSE_CONTROLS_DATA> oAMData(path, Audio::eADS_LEVEL_SPECIFIC);
        Audio::SAudioRequest oAudioRequestData;
        oAudioRequestData.nFlags = (Audio::eARF_PRIORITY_HIGH | Audio::eARF_EXECUTE_BLOCKING); // Needs to be blocking so data is available for next preloading request!
        oAudioRequestData.pData = &oAMData;
        Audio::AudioSystemRequestBus::Broadcast(&Audio::AudioSystemRequestBus::Events::PushRequestBlocking, oAudioRequestData);

        Audio::SAudioManagerRequestData<Audio::eAMRT_PARSE_PRELOADS_DATA> oAMData2(path, Audio::eADS_LEVEL_SPECIFIC);
        oAudioRequestData.pData = &oAMData2;
        Audio::AudioSystemRequestBus::Broadcast(&Audio::AudioSystemRequestBus::Events::PushRequestBlocking, oAudioRequestData);

        Audio::TAudioPreloadRequestID nPreloadRequestID = INVALID_AUDIO_PRELOAD_REQUEST_ID;
        Audio::AudioSystemRequestBus::BroadcastResult(nPreloadRequestID, &Audio::AudioSystemRequestBus::Events::GetAudioPreloadRequestID, sLevelNameOnly.c_str());
        if (nPreloadRequestID != INVALID_AUDIO_PRELOAD_REQUEST_ID)
        {
            Audio::SAudioManagerRequestData<Audio::eAMRT_PRELOAD_SINGLE_REQUEST> oAMData3(nPreloadRequestID);
            oAudioRequestData.pData = &oAMData3;
            Audio::AudioSystemRequestBus::Broadcast(&Audio::AudioSystemRequestBus::Events::PushRequestBlocking, oAudioRequestData);
        }

        if (!isPrefabEnabled)
        {
            //////////////////////////////////////////////////////////////////////////
            // Load water color.
            //////////////////////////////////////////////////////////////////////////
                (*arrXmlAr[DMAS_GENERAL]).root->getAttr("WaterColor", m_waterColor);

            //////////////////////////////////////////////////////////////////////////
            // Load View Settings
            //////////////////////////////////////////////////////////////////////////
            SerializeViewSettings((*arrXmlAr[DMAS_GENERAL]));

            //////////////////////////////////////////////////////////////////////////
            // Fog settings
            //////////////////////////////////////////////////////////////////////////
            SerializeFogSettings((*arrXmlAr[DMAS_GENERAL]));
        }

        if (!isPrefabEnabled)
        {
            // Serialize Shader Cache.
            CAutoLogTime logtime("Load Level Shader Cache");
            SerializeShaderCache((*arrXmlAr[DMAS_GENERAL_NAMED_DATA]));
        }

        {
            // support old version of sequences
            IMovieSystem* pMs = GetIEditor()->GetMovieSystem();

            if (pMs)
            {
                for (int k = 0; k < pMs->GetNumSequences(); ++k)
                {
                    IAnimSequence* seq = pMs->GetSequence(k);
                    QString fullname = seq->GetName();
                    CBaseObject* pObj = GetIEditor()->GetObjectManager()->FindObject(fullname);

                    if (!pObj)
                    {
                        pObj = GetIEditor()->GetObjectManager()->NewObject("SequenceObject", 0, fullname);
                    }
                }
            }
        }

        if (!isPrefabEnabled)
        {
            // Name Selection groups
            SerializeNameSelection((*arrXmlAr[DMAS_GENERAL]));
        }

        {
            CAutoLogTime logtime("Post Load");

            // Notify listeners.
            for (std::list<IDocListener*>::iterator it = m_listeners.begin(); it != m_listeners.end(); ++it)
            {
                (*it)->OnLoadDocument();
            }
        }

        CSurfaceTypeValidator().Validate();

#ifdef PROFILE_LOADING_WITH_VTUNE
        VTPause();
#endif

        LogLoadTime(GetTickCount() - t0);
        // Loaded with success, remove event from log file
        GetIEditor()->GetSettingsManager()->UnregisterEvent(loadEvent);
    }

    GetIEditor()->Notify(eNotify_OnEndSceneOpen);
}

void CCryEditDoc::AfterSave()
{
    // When saving level also save editor settings
    // Save settings
    gSettings.Save();
    GetIEditor()->GetDisplaySettings()->SaveRegistry();
    MainWindow::instance()->SaveConfig();
}

void CCryEditDoc::SerializeViewSettings(CXmlArchive& xmlAr)
{
    // Load or restore the viewer settings from an XML
    if (xmlAr.bLoading)
    {
        bool useOldViewFormat = false;
        // Loading
        CLogFile::WriteLine("Loading View settings...");

        int numberOfGameViewports = GetIEditor()->GetViewManager()->GetNumberOfGameViewports();

        for (int i = 0; i < numberOfGameViewports; i++)
        {
            XmlNodeRef view;
            Vec3 vp(0.0f, 0.0f, 256.0f);
            Ang3 va(ZERO);

            auto viewName = QString("View%1").arg(i);
            view = xmlAr.root->findChild(viewName.toUtf8().constData());

            if (!view)
            {
                view = xmlAr.root->findChild("View");
                if (view)
                {
                    useOldViewFormat = true;
                }
            }

            if (view)
            {
                auto viewerPosName = QString("ViewerPos%1").arg(useOldViewFormat ? "" : QString::number(i));
                view->getAttr(viewerPosName.toUtf8().constData(), vp);
                auto viewerAnglesName = QString("ViewerAngles%1").arg(useOldViewFormat ? "" : QString::number(i));
                view->getAttr(viewerAnglesName.toUtf8().constData(), va);
            }

            CViewport* pVP = GetIEditor()->GetViewManager()->GetView(i);

            if (pVP)
            {
                Matrix34 tm = Matrix34::CreateRotationXYZ(va);
                tm.SetTranslation(vp);
                pVP->SetViewTM(tm);
            }

            // Load grid.
            auto gridName = QString("Grid%1").arg(useOldViewFormat ? "" : QString::number(i));
            XmlNodeRef gridNode = xmlAr.root->newChild(gridName.toUtf8().constData());

            if (gridNode)
            {
                GetIEditor()->GetViewManager()->GetGrid()->Serialize(gridNode, xmlAr.bLoading);
            }
        }
    }
    else
    {
        // Storing
        CLogFile::WriteLine("Storing View settings...");

        int numberOfGameViewports = GetIEditor()->GetViewManager()->GetNumberOfGameViewports();

        for (int i = 0; i < numberOfGameViewports; i++)
        {
            auto viewName = QString("View%1").arg(i);
            XmlNodeRef view = xmlAr.root->newChild(viewName.toUtf8().constData());

            CViewport* pVP = GetIEditor()->GetViewManager()->GetView(i);

            if (pVP)
            {
                Vec3 pos = pVP->GetViewTM().GetTranslation();
                Ang3 angles = Ang3::GetAnglesXYZ(Matrix33(pVP->GetViewTM()));
                auto viewerPosName = QString("ViewerPos%1").arg(i);
                view->setAttr(viewerPosName.toUtf8().constData(), pos);
                auto viewerAnglesName = QString("ViewerAngles%1").arg(i);
                view->setAttr(viewerAnglesName.toUtf8().constData(), angles);
            }

            // Save grid.
            auto gridName = QString("Grid%1").arg(i);
            XmlNodeRef gridNode = xmlAr.root->newChild(gridName.toUtf8().constData());
            GetIEditor()->GetViewManager()->GetGrid()->Serialize(gridNode, xmlAr.bLoading);
        }
    }
}

void CCryEditDoc::SerializeFogSettings(CXmlArchive& xmlAr)
{
    if (xmlAr.bLoading)
    {
        CLogFile::WriteLine("Loading Fog settings...");

        XmlNodeRef fog = xmlAr.root->findChild("Fog");

        if (!fog)
        {
            return;
        }

        if (m_fogTemplate)
        {
            CXmlTemplate::GetValues(m_fogTemplate, fog);
        }
    }
    else
    {
        CLogFile::WriteLine("Storing Fog settings...");

        XmlNodeRef fog = xmlAr.root->newChild("Fog");

        if (m_fogTemplate)
        {
            CXmlTemplate::SetValues(m_fogTemplate, fog);
        }
    }
}

void CCryEditDoc::SerializeShaderCache(CXmlArchive& xmlAr)
{
    if (xmlAr.bLoading)
    {
        void* pData = 0;
        int nSize = 0;

        if (xmlAr.pNamedData->GetDataBlock("ShaderCache", pData, nSize))
        {
            if (nSize <= 0)
            {
                return;
            }

            QByteArray str(nSize + 1, 0);
            memcpy(str.data(), pData, nSize);
            str[nSize] = 0;
            m_pLevelShaderCache->LoadBuffer(str);
        }
    }
    else
    {
        QString buf;

        m_pLevelShaderCache->SaveBuffer(buf);

        if (!buf.isEmpty())
        {
            xmlAr.pNamedData->AddDataBlock("ShaderCache", buf.toUtf8().data(), buf.toUtf8().count());
        }
    }
}

void CCryEditDoc::SerializeNameSelection(CXmlArchive& xmlAr)
{
    IObjectManager* pObjManager = GetIEditor()->GetObjectManager();

    if (pObjManager)
    {
        pObjManager->SerializeNameSelection(xmlAr.root, xmlAr.bLoading);
    }
}

void CCryEditDoc::SetModifiedModules(EModifiedModule eModifiedModule, bool boSet)
{
    if (!boSet)
    {
        m_modifiedModuleFlags &= ~eModifiedModule;
    }
    else
    {
        if (eModifiedModule == eModifiedNothing)
        {
            m_modifiedModuleFlags = eModifiedNothing;
        }
        else
        {
            m_modifiedModuleFlags |= eModifiedModule;
        }
    }
}

int CCryEditDoc::GetModifiedModule()
{
    return m_modifiedModuleFlags;
}

BOOL CCryEditDoc::CanCloseFrame()
{
    // Ask the base class to ask for saving, which also includes the save
    // status of the plugins. Additionaly we query if all the plugins can exit
    // now. A reason for a failure might be that one of the plugins isn't
    // currently processing data or has other unsaved information which
    // are not serialized in the project file
    if (!SaveModified())
    {
        return FALSE;
    }

    if (!GetIEditor()->GetPluginManager()->CanAllPluginsExitNow())
    {
        return FALSE;
    }

    // If there is an export in process, exiting will corrupt it
    if (CGameExporter::GetCurrentExporter() != nullptr)
    {
        return FALSE;
    }

    return TRUE;
}

bool CCryEditDoc::SaveModified()
{
    if (!IsModified())
    {
        return true;
    }

    auto button = QMessageBox::question(AzToolsFramework::GetActiveWindow(), QString(), tr("Save changes to %1?").arg(GetTitle()), QMessageBox::Yes | QMessageBox::No | QMessageBox::Cancel);
    switch (button)
    {
    case QMessageBox::Cancel:
        return false;
    case QMessageBox::Yes:
        return DoFileSave();
    case QMessageBox::No:
        SetModifiedFlag(false);
        return true;
    }
    Q_UNREACHABLE();
}

void CCryEditDoc::OnFileSaveAs()
{
    CLevelFileDialog levelFileDialog(false);
    if (levelFileDialog.exec() == QDialog::Accepted)
    {
        if (OnSaveDocument(levelFileDialog.GetFileName()))
        {
            CCryEditApp::instance()->AddToRecentFileList(levelFileDialog.GetFileName());
        }
    }
}

bool CCryEditDoc::OnOpenDocument(const QString& lpszPathName)
{
    TOpenDocContext context;
    if (!BeforeOpenDocument(lpszPathName, context))
    {
        return FALSE;
    }
    return DoOpenDocument(context);
}

bool CCryEditDoc::BeforeOpenDocument(const QString& lpszPathName, TOpenDocContext& context)
{
    CTimeValue loading_start_time = gEnv->pTimer->GetAsyncTime();

    bool usePrefabSystemForLevels = false;
    AzFramework::ApplicationRequests::Bus::BroadcastResult(
        usePrefabSystemForLevels, &AzFramework::ApplicationRequests::IsPrefabSystemForLevelsEnabled);

    if (!usePrefabSystemForLevels)
    {
        // ensure we close any open packs
        if (!GetIEditor()->GetLevelFolder().isEmpty())
        {
            GetIEditor()->GetSystem()->GetIPak()->ClosePack((GetIEditor()->GetLevelFolder() + "\\level.pak").toUtf8().data());
        }
    }

    // restore directory to root.
    QDir::setCurrent(GetIEditor()->GetPrimaryCDFolder());

    QString absolutePath = lpszPathName;
    QFileInfo fileInfo(absolutePath);
    QString friendlyDisplayName = Path::GetRelativePath(absolutePath, true);
    CLogFile::FormatLine("Opening level %s", friendlyDisplayName.toUtf8().data());

    // normalize the file path.
    absolutePath = Path::ToUnixPath(QFileInfo(absolutePath).canonicalFilePath());
    context.loading_start_time = loading_start_time;
    if (IsSliceFile(absolutePath))
    {
        context.absoluteLevelPath = Path::GamePathToFullPath(kLevelPathForSliceEditing);
        context.absoluteSlicePath = absolutePath;
    }
    else
    {
        context.absoluteLevelPath = absolutePath;
        context.absoluteSlicePath = "";
    }
    return TRUE;
}

bool CCryEditDoc::DoOpenDocument(TOpenDocContext& context)
{
    CTimeValue& loading_start_time = context.loading_start_time;

    bool isPrefabEnabled = false;
    AzFramework::ApplicationRequests::Bus::BroadcastResult(isPrefabEnabled, &AzFramework::ApplicationRequests::IsPrefabSystemEnabled);

    // normalize the path so that its the same in all following calls:
    QString levelFilePath = QFileInfo(context.absoluteLevelPath).absoluteFilePath();
    context.absoluteLevelPath = levelFilePath;

    m_bLoadFailed = false;

    auto pIPak = GetIEditor()->GetSystem()->GetIPak();

    QString levelFolderAbsolutePath = QFileInfo(context.absoluteLevelPath).absolutePath();


    if (!isPrefabEnabled)
    {
        // if the level pack exists, open that, too:
        QString levelPackFileAbsolutePath = QDir(levelFolderAbsolutePath).absoluteFilePath("level.pak");

        // we mount the pack (level.pak) using the folder its sitting in as the mountpoint (first parameter)
        pIPak->OpenPack(levelFolderAbsolutePath.toUtf8().constData(), levelPackFileAbsolutePath.toUtf8().constData());
    }

    TDocMultiArchive arrXmlAr = {};

    if (!isPrefabEnabled)
    {
        if (!LoadXmlArchiveArray(arrXmlAr, levelFilePath, levelFolderAbsolutePath))
        {
            m_bLoadFailed = true;
            return FALSE;
        }
    }
    if (!LoadLevel(arrXmlAr, context.absoluteLevelPath))
    {
        m_bLoadFailed = true;
    }

    ReleaseXmlArchiveArray(arrXmlAr);

    if (m_bLoadFailed)
    {
        return FALSE;
    }

    // Load AZ entities for the editor.
    if (context.absoluteSlicePath.isEmpty())
    {
        if (!LoadEntitiesFromLevel(context.absoluteLevelPath))
        {
            m_bLoadFailed = true;
        }
    }
    else
    {
        if (!LoadEntitiesFromSlice(context.absoluteSlicePath))
        {
            m_bLoadFailed = true;
        }
    }

    if (m_bLoadFailed)
    {
        return FALSE;
    }

    StartStreamingLoad();

    CTimeValue loading_end_time = gEnv->pTimer->GetAsyncTime();

    CLogFile::FormatLine("-----------------------------------------------------------");
    CLogFile::FormatLine("Successfully opened document %s", context.absoluteLevelPath.toUtf8().data());
    CLogFile::FormatLine("Level loading time: %.2f seconds", (loading_end_time - loading_start_time).GetSeconds());
    CLogFile::FormatLine("-----------------------------------------------------------");

    // It assumes loaded levels have already been exported. Can be a big fat lie, though.
    // The right way would require us to save to the level folder the export status of the
    // level.
    SetLevelExported(true);

    return TRUE;
}

bool CCryEditDoc::OnNewDocument()
{
    DeleteContents();
    m_pathName.clear();
    m_slicePathName.clear();
    SetModifiedFlag(false);
    return true;
}

bool CCryEditDoc::OnSaveDocument(const QString& lpszPathName)
{
    bool saveSuccess = false;
    bool shouldSaveLevel = true;
    if (gEnv->IsEditorSimulationMode())
    {
        // Don't allow saving in AI/Physics mode.
        // Prompt the user to exit Simulation Mode (aka AI/Phyics mode) before saving.
        QWidget* mainWindow = nullptr;
        EBUS_EVENT_RESULT(mainWindow, AzToolsFramework::EditorRequests::Bus, GetMainWindow);

        QMessageBox msgBox(mainWindow);
        msgBox.setText(tr("You must exit AI/Physics mode before saving."));
        msgBox.setInformativeText(tr("The level will not be saved."));
        msgBox.setIcon(QMessageBox::Warning);
        msgBox.exec();
    }
    else
    {
        if (m_hasErrors || m_bLoadFailed)
        {
            QWidget* mainWindow = nullptr;
            AzToolsFramework::EditorRequests::Bus::BroadcastResult(
                mainWindow,
                &AzToolsFramework::EditorRequests::Bus::Events::GetMainWindow);

            // Prompt the user that saving may result in data loss. Most of the time this is not desired
            // (which is why 'cancel' is the default interaction), but this does provide users a way to still
            // save their level if this is the only way they can solve the erroneous data.
            QMessageBox msgBox(mainWindow);
            msgBox.setText(tr("Your level loaded with errors, you may lose work if you save."));
            msgBox.setInformativeText(tr("Do you want to save your changes?"));
            msgBox.setIcon(QMessageBox::Warning);
            msgBox.setStandardButtons(QMessageBox::Save | QMessageBox::Cancel);
            msgBox.setDefaultButton(QMessageBox::Cancel);
            int result = msgBox.exec();
            switch (result)
            {
            case QMessageBox::Save:
                // The user wishes to save, so don't bail.
                break;
            case QMessageBox::Cancel:
                // The user is canceling the save operation, so stop any saving from occuring.
                shouldSaveLevel = false;
                break;
            }
        }

        TSaveDocContext context;
        if (shouldSaveLevel &&
            BeforeSaveDocument(lpszPathName, context))
        {
            DoSaveDocument(lpszPathName, context);
            saveSuccess = AfterSaveDocument(lpszPathName, context);
        }
    }

    return saveSuccess;
}

bool CCryEditDoc::BeforeSaveDocument(const QString& lpszPathName, TSaveDocContext& context)
{
    // Don't save level data if any conflict exists
    if (HasLayerNameConflicts())
    {
        return false;
    }

    // Restore directory to root.
    QDir::setCurrent(GetIEditor()->GetPrimaryCDFolder());

    // If we do not have a level loaded, we will also have an empty path, and that will
    // cause problems later in the save process.  Early out here if that's the case
    QString levelFriendlyName = QFileInfo(lpszPathName).fileName();
    if (levelFriendlyName.isEmpty())
    {
        return false;
    }

    CryLog("Saving to %s...", levelFriendlyName.toUtf8().data());
    GetIEditor()->Notify(eNotify_OnBeginSceneSave);

    bool bSaved(true);

    context.bSaved = bSaved;
    return TRUE;
}

bool CCryEditDoc::HasLayerNameConflicts()
{
    AZStd::vector<AZ::Entity*> editorEntities;
    AzToolsFramework::EditorEntityContextRequestBus::Broadcast(
        &AzToolsFramework::EditorEntityContextRequestBus::Events::GetLooseEditorEntities,
        editorEntities);

    AZStd::unordered_map<AZStd::string, int> nameConflictMapping;
    for (AZ::Entity* entity : editorEntities)
    {
        AzToolsFramework::Layers::EditorLayerComponentRequestBus::Event(
            entity->GetId(),
            &AzToolsFramework::Layers::EditorLayerComponentRequestBus::Events::UpdateLayerNameConflictMapping,
            nameConflictMapping);
    }

    if (!nameConflictMapping.empty())
    {
        AzToolsFramework::Layers::NameConflictWarning* nameConflictWarning = new AzToolsFramework::Layers::NameConflictWarning(
            MainWindow::instance(),
            nameConflictMapping);
        nameConflictWarning->exec();

        return true;
    }

    return false;
}

bool CCryEditDoc::DoSaveDocument(const QString& filename, TSaveDocContext& context)
{
    bool& bSaved = context.bSaved;
    if (bSaved)
    {
        // Paranoia - we shouldn't get this far into the save routine without a level loaded (empty levelPath)
        // If nothing is loaded, we don't need to save anything
        if (filename.isEmpty())
        {
            bSaved = false;
        }
        else
        {
            // Save Tag Point locations to file if auto save of tag points disabled
            if (!gSettings.bAutoSaveTagPoints)
            {
                CCryEditApp::instance()->SaveTagLocations();
            }

            QString normalizedPath = Path::ToUnixPath(filename);
            if (IsSliceFile(normalizedPath))
            {
                bSaved = SaveSlice(normalizedPath);
            }
            else
            {
                bSaved = SaveLevel(normalizedPath);
            }

            // Changes filename for this document.
            SetPathName(normalizedPath);
        }
    }

    return bSaved;
}

bool CCryEditDoc::AfterSaveDocument([[maybe_unused]] const QString& lpszPathName, TSaveDocContext& context, bool bShowPrompt)
{
    bool& bSaved = context.bSaved;

    GetIEditor()->Notify(eNotify_OnEndSceneSave);

    if (!bSaved)
    {
        if (bShowPrompt)
        {
            QMessageBox::warning(QApplication::activeWindow(), QString(), QObject::tr("Save Failed"), QMessageBox::Ok);
        }
        CLogFile::WriteLine("$4Document saving has failed.");
    }
    else
    {
        CLogFile::WriteLine("$3Document successfully saved");
        SetModifiedFlag(FALSE);
        SetModifiedModules(eModifiedNothing);
        MainWindow::instance()->ResetAutoSaveTimers();
    }

    return bSaved;
}


static void GetUserSettingsFile(const QString& levelFolder, QString& userSettings)
{
    const char* pUserName = GetISystem()->GetUserName();
    QString fileName;
    fileName = QStringLiteral("%1_usersettings.editor_xml").arg(pUserName);
    userSettings = Path::Make(levelFolder, fileName);
}

static bool TryRenameFile(const QString& oldPath, const QString& newPath, int retryAttempts=10)
{
    QFile(newPath).setPermissions(QFile::ReadOther | QFile::WriteOther);
    QFile::remove(newPath);

    // try a few times, something can lock the file (such as virus scanner, etc).
    for (int attempts = 0; attempts < retryAttempts; ++attempts)
    {
        if (QFile::rename(oldPath, newPath))
        {
            return true;
        }

        AZStd::this_thread::sleep_for(AZStd::chrono::milliseconds(100));
    }

    return false;
}

bool CCryEditDoc::SaveLevel(const QString& filename)
{
    AZ_PROFILE_FUNCTION(AZ::Debug::ProfileCategory::AzToolsFramework);
    QWaitCursor wait;

    CAutoCheckOutDialogEnableForAll enableForAll;

    QString fullPathName = Path::ToUnixPath(filename);
    QString originaLevelFilename = Path::GetFile(m_pathName);
    if (QFileInfo(filename).isRelative())
    {
        // Resolving the path through resolvepath would normalize and lowcase it, and in this case, we don't want that.
        fullPathName = Path::ToUnixPath(QDir(QString::fromUtf8(gEnv->pFileIO->GetAlias("@devassets@"))).absoluteFilePath(fullPathName));
    }

    if (!CFileUtil::OverwriteFile(fullPathName))
    {
        return false;
    }

    {

        AZ_PROFILE_SCOPE(AZ::Debug::ProfileCategory::AzToolsFramework, "CCryEditDoc::SaveLevel BackupBeforeSave");
        BackupBeforeSave();
    }

    // need to copy existing level data before saving to different folder
    const QString oldLevelFolder = Path::GetPath(GetLevelPathName()); // get just the folder name
    QString newLevelFolder = Path::GetPath(fullPathName);

    CFileUtil::CreateDirectory(newLevelFolder.toUtf8().data());
    GetIEditor()->GetGameEngine()->SetLevelPath(newLevelFolder);

    // QFileInfo operator== takes care of many side cases and will return true
    // if the folder is the same folder, even if other things (like slashes, etc) are wrong
    if (QFileInfo(oldLevelFolder) != QFileInfo(newLevelFolder))
    {
        // if we're saving to a new folder, we need to copy the old folder tree.
        auto pIPak = GetIEditor()->GetSystem()->GetIPak();
        pIPak->Lock();

        const QString oldLevelPattern = QDir(oldLevelFolder).absoluteFilePath("*.*");
        const QString oldLevelName = Path::GetFile(GetLevelPathName());
        const QString oldLevelXml = Path::ReplaceExtension(oldLevelName, "xml");
        AZ::IO::ArchiveFileIterator findHandle = pIPak->FindFirst(oldLevelPattern.toUtf8().data(), 0, true);
        if (findHandle)
        {
            do
            {
                const QString sourceName{ QString::fromUtf8(findHandle.m_filename.data(), aznumeric_cast<int>(findHandle.m_filename.size())) };
                if ((findHandle.m_fileDesc.nAttrib & AZ::IO::FileDesc::Attribute::Subdirectory) == AZ::IO::FileDesc::Attribute::Subdirectory)
                {
                    // we only end up here if sourceName is a folder name.
                    bool skipDir = sourceName == "." || sourceName == "..";
                    skipDir |= IsBackupOrTempLevelSubdirectory(sourceName);
                    skipDir |= sourceName == "Layers"; // layers folder will be created and written out as part of saving
                    if (!skipDir)
                    {
                        QString oldFolderName = QDir(oldLevelFolder).absoluteFilePath(sourceName);
                        QString newFolderName = QDir(newLevelFolder).absoluteFilePath(sourceName);

                        CFileUtil::CreateDirectory(newFolderName.toUtf8().data());
                        CFileUtil::CopyTree(oldFolderName, newFolderName);
                    }
                    continue;
                }

                bool skipFile = sourceName.endsWith(".cry", Qt::CaseInsensitive) ||
                                sourceName.endsWith(".ly", Qt::CaseInsensitive) ||
                                sourceName == originaLevelFilename; // level file will be written out by saving, ignore the source one
                if (skipFile)
                {
                    continue;
                }

                // close any paks in the source folder so that when the paks are re-opened there is
                // no stale cached metadata in the pak system
                if (sourceName.endsWith(".pak", Qt::CaseInsensitive))
                {
                    QString oldPackName = QDir(oldLevelFolder).absoluteFilePath(sourceName);
                    pIPak->ClosePack(oldPackName.toUtf8().constData());
                }

                QString destName = sourceName;
                // copy oldLevel.xml -> newLevel.xml
                if (sourceName.compare(oldLevelXml, Qt::CaseInsensitive) == 0)
                {
                    destName = Path::ReplaceExtension(Path::GetFile(fullPathName), "xml");
                }

                QString oldFilePath = QDir(oldLevelFolder).absoluteFilePath(sourceName);
                QString newFilePath = QDir(newLevelFolder).absoluteFilePath(sourceName);
                CFileUtil::CopyFile(oldFilePath, newFilePath);
            } while (findHandle = pIPak->FindNext(findHandle));
            pIPak->FindClose(findHandle);
        }

        // ensure that copied files are not read-only
        CFileUtil::ForEach(newLevelFolder, [](const QString& filePath)
        {
            QFile(filePath).setPermissions(QFile::ReadOther | QFile::WriteOther);
        });

        pIPak->Unlock();
    }

    // Save level to XML archive.
    CXmlArchive xmlAr;
    Save(xmlAr);

    // temp files (to be ignored by AssetProcessor take the form $tmp[0-9]*_...).  we will conform
    // to that to make this file invisible to AP until it has been written completely.
    QString tempSaveFile = QDir(newLevelFolder).absoluteFilePath("$tmp_levelSave.tmp");
    QFile(tempSaveFile).setPermissions(QFile::ReadOther | QFile::WriteOther);
    QFile::remove(tempSaveFile);

    // Save AZ entities to the editor level.

    bool contentsAllSaved = false; // abort level save if anything within it fails

    auto tempFilenameStrData = tempSaveFile.toStdString();
    auto filenameStrData = fullPathName.toStdString();

    bool isPrefabEnabled = false;
    AzFramework::ApplicationRequests::Bus::BroadcastResult(isPrefabEnabled, &AzFramework::ApplicationRequests::IsPrefabSystemEnabled);

    if (!isPrefabEnabled)
    {
        AZStd::vector<char> entitySaveBuffer;
        bool savedEntities = false;
        CPakFile pakFile;

        {
            AZ_PROFILE_SCOPE(AZ::Debug::ProfileCategory::AzToolsFramework, "CCryEditDoc::SaveLevel Open PakFile");
            if (!pakFile.Open(tempSaveFile.toUtf8().data(), false))
            {
                gEnv->pLog->LogWarning("Unable to open pack file %s for writing", tempSaveFile.toUtf8().data());
                return false;
            }
        }


        AZStd::vector<AZ::Entity*> editorEntities;
        AzToolsFramework::EditorEntityContextRequestBus::Broadcast(
            &AzToolsFramework::EditorEntityContextRequestBus::Events::GetLooseEditorEntities,
            editorEntities);

        AZStd::vector<AZ::Entity*> layerEntities;
        AZ::SliceComponent::SliceReferenceToInstancePtrs instancesInLayers;
        for (AZ::Entity* entity : editorEntities)
        {
            AzToolsFramework::Layers::LayerResult layerSaveResult(AzToolsFramework::Layers::LayerResult::CreateSuccess());
            AzToolsFramework::Layers::EditorLayerComponentRequestBus::EventResult(
                layerSaveResult,
                entity->GetId(),
                &AzToolsFramework::Layers::EditorLayerComponentRequestBus::Events::WriteLayerAndGetEntities,
                newLevelFolder,
                layerEntities,
                instancesInLayers);
            layerSaveResult.MessageResult();
        }

        AZ::IO::ByteContainerStream<AZStd::vector<char>> entitySaveStream(&entitySaveBuffer);
        {
            AZ_PROFILE_SCOPE(AZ::Debug::ProfileCategory::AzToolsFramework, "CCryEditDoc::SaveLevel Save Entities To Stream");
            EBUS_EVENT_RESULT(
                savedEntities, AzToolsFramework::EditorEntityContextRequestBus, SaveToStreamForEditor, entitySaveStream, layerEntities,
                instancesInLayers);
        }

        for (AZ::Entity* entity : editorEntities)
        {
            AzToolsFramework::Layers::EditorLayerComponentRequestBus::Event(
                entity->GetId(), &AzToolsFramework::Layers::EditorLayerComponentRequestBus::Events::RestoreEditorData);
        }

        if (savedEntities)
        {
            AZ_PROFILE_SCOPE(AZ::Debug::ProfileCategory::AzToolsFramework, "CCryEditDoc::SaveLevel Updated PakFile levelEntities.editor_xml");
            pakFile.UpdateFile("LevelEntities.editor_xml", entitySaveBuffer.begin(), entitySaveBuffer.size());

            // Save XML archive to pak file.
            bool bSaved = xmlAr.SaveToPak(Path::GetPath(tempSaveFile), pakFile);
            if (bSaved)
            {
                contentsAllSaved = true;
            }
            else
            {
                gEnv->pLog->LogWarning("Unable to write the level data to file %s", tempSaveFile.toUtf8().data());
            }
        }
        else
        {
            gEnv->pLog->LogWarning("Unable to generate entity data for level save %s", tempSaveFile.toUtf8().data());
        }

        pakFile.Close();
    }
    else
    {
        auto prefabEditorEntityOwnershipInterface = AZ::Interface<AzToolsFramework::PrefabEditorEntityOwnershipInterface>::Get();
        if (prefabEditorEntityOwnershipInterface)
        {
            AZ::IO::FileIOBase* fileIO = AZ::IO::FileIOBase::GetInstance();
            AZ_Assert(fileIO, "No File IO implementation available");

            AZ::IO::HandleType tempSaveFileHandle;
            AZ::IO::Result openResult = fileIO->Open(tempFilenameStrData.c_str(), AZ::IO::OpenMode::ModeWrite | AZ::IO::OpenMode::ModeBinary, tempSaveFileHandle);
            contentsAllSaved = openResult;
            if (openResult)
            {
                AZ::IO::FileIOStream stream(tempSaveFileHandle, AZ::IO::OpenMode::ModeWrite | AZ::IO::OpenMode::ModeBinary, false);
                contentsAllSaved = prefabEditorEntityOwnershipInterface->SaveToStream(stream, AZStd::string_view(filenameStrData.data(), filenameStrData.size()));
                stream.Close();
            }
        }
    }

    if (!contentsAllSaved)
    {
        AZ_Error("Editor", false, "Error when writing level '%s' into tmpfile '%s'", filenameStrData.c_str(), tempFilenameStrData.c_str());
        QFile::remove(tempSaveFile);
        return false;
    }

    if (!TryRenameFile(tempSaveFile, fullPathName))
    {
        gEnv->pLog->LogWarning("Unable to move file %s to %s when saving", tempSaveFile.toUtf8().data(), fullPathName.toUtf8().data());
        return false;
    }

    // Commit changes to the disk.
    _flushall();

    AzToolsFramework::ToolsApplicationEvents::Bus::Broadcast(&AzToolsFramework::ToolsApplicationEvents::OnSaveLevel);

    return true;
}

bool CCryEditDoc::SaveSlice(const QString& filename)
{
    using namespace AzToolsFramework::SliceUtilities;

    // Gather entities from live slice in memory
    AZ::SliceComponent* liveSlice = nullptr;
    AzToolsFramework::SliceEditorEntityOwnershipServiceRequestBus::BroadcastResult(liveSlice,
        &AzToolsFramework::SliceEditorEntityOwnershipServiceRequestBus::Events::GetEditorRootSlice);
    if (!liveSlice)
    {
        gEnv->pLog->LogWarning("Slice data not found.");
        return false;
    }

    AZStd::unordered_set<AZ::EntityId> liveEntityIds;
    if (!liveSlice->GetEntityIds(liveEntityIds))
    {
        gEnv->pLog->LogWarning("Error getting entities from slice.");
        return false;
    }


    // Prevent save when there are multiple root entities.
    bool foundRootEntity = false;
    for (AZ::EntityId entityId : liveEntityIds)
    {
        AZ::EntityId parentId;
        AZ::TransformBus::EventResult(parentId, entityId, &AZ::TransformBus::Events::GetParentId);
        if (!parentId.IsValid())
        {
            if (foundRootEntity)
            {
                gEnv->pLog->LogWarning("Cannot save a slice with multiple root entities.");
                return false;
            }

            foundRootEntity = true;
        }
    }

    // Find target slice asset, and check if it's the same asset we opened
    AZ::Data::AssetId targetAssetId;
    AZ::Data::AssetCatalogRequestBus::BroadcastResult(targetAssetId, &AZ::Data::AssetCatalogRequestBus::Events::GetAssetIdByPath, filename.toUtf8().data(), azrtti_typeid<AZ::SliceAsset>(), false);

    QString openedFilepath = Path::ToUnixPath(Path::GetRelativePath(m_slicePathName, true));
    AZ::Data::AssetId openedAssetId;
    AZ::Data::AssetCatalogRequestBus::BroadcastResult(openedAssetId, &AZ::Data::AssetCatalogRequestBus::Events::GetAssetIdByPath, openedFilepath.toUtf8().data(), azrtti_typeid<AZ::SliceAsset>(), false);

    if (!targetAssetId.IsValid() || openedAssetId != targetAssetId)
    {
        gEnv->pLog->LogWarning("Slice editor can only modify existing slices. 'New Slice' and 'Save As' are not currently supported.");
        return false;
    }

    AZ::Data::Asset<AZ::SliceAsset> sliceAssetRef = AZ::Data::AssetManager::Instance().GetAsset<AZ::SliceAsset>(targetAssetId, AZ::Data::AssetLoadBehavior::Default);

    sliceAssetRef.BlockUntilLoadComplete();

    if (!sliceAssetRef)
    {
        gEnv->pLog->LogWarning("Error loading slice: %s", filename.toUtf8().data());
        return false;
    }

    // Get entities from target slice asset.
    AZ::SliceComponent* assetSlice = sliceAssetRef.Get()->GetComponent();
    if (!assetSlice)
    {
        gEnv->pLog->LogWarning("Error reading slice: %s", filename.toUtf8().data());
        return false;
    }

    AZStd::unordered_set<AZ::EntityId> assetEntityIds;
    if (!assetSlice->GetEntityIds(assetEntityIds))
    {
        gEnv->pLog->LogWarning("Error getting entities from slice: %s", filename.toUtf8().data());
        return false;
    }

    AZStd::unordered_set<AZ::EntityId> entityAdds;
    AZStd::unordered_set<AZ::EntityId> entityUpdates;
    AZStd::unordered_set<AZ::EntityId> entityRemovals = assetEntityIds;

    for (AZ::EntityId liveEntityId : liveEntityIds)
    {
        entityRemovals.erase(liveEntityId);
        if (assetEntityIds.find(liveEntityId) != assetEntityIds.end())
        {
            entityUpdates.insert(liveEntityId);
        }
        else
        {
            entityAdds.insert(liveEntityId);
        }
    }

    // Make a transaction targeting the specified slice
    SliceTransaction::TransactionPtr transaction = SliceTransaction::BeginSlicePush(sliceAssetRef);
    if (!transaction)
    {
        gEnv->pLog->LogWarning("Unable to update slice: %s", filename.toUtf8().data());
        return false;
    }

    // Tell the transaction about all adds/updates/removals
    for (AZ::EntityId id : entityAdds)
    {
        SliceTransaction::Result result = transaction->AddEntity(id);
        if (!result)
        {
            gEnv->pLog->LogWarning("Error adding entity with ID %s to slice: %s\n\n%s",
                id.ToString().c_str(), filename.toUtf8().data(), result.GetError().c_str());
            return false;
        }
    }

    for (AZ::EntityId id : entityRemovals)
    {
        SliceTransaction::Result result = transaction->RemoveEntity(id);
        if (!result)
        {
            gEnv->pLog->LogWarning("Error removing entity with ID %s from slice: %s\n\n%s",
                id.ToString().c_str(), filename.toUtf8().data(), result.GetError().c_str());
            return false;
        }
    }

    for (AZ::EntityId id : entityUpdates)
    {
        SliceTransaction::Result result = transaction->UpdateEntity(id);
        if (!result)
        {
            gEnv->pLog->LogWarning("Error updating entity with ID %s in slice: %s\n\n%s",
                id.ToString().c_str(), filename.toUtf8().data(), result.GetError().c_str());
            return false;
        }
    }

    // Commit
    SliceTransaction::Result commitResult = transaction->Commit(
        targetAssetId,
        SlicePreSaveCallbackForWorldEntities,
        nullptr,
        SliceTransaction::SliceCommitFlags::DisableUndoCapture);

    if (!commitResult)
    {
        gEnv->pLog->LogWarning("Failed to to save slice \"%s\".\n\nError:\n%s",
            filename.toUtf8().data(), commitResult.GetError().c_str());
        return false;
    }

    return true;
}

bool CCryEditDoc::LoadEntitiesFromLevel(const QString& levelPakFile)
{
    bool isPrefabEnabled = false;
    AzFramework::ApplicationRequests::Bus::BroadcastResult(isPrefabEnabled, &AzFramework::ApplicationRequests::IsPrefabSystemEnabled);

    bool loadedSuccessfully = false;

    if (!isPrefabEnabled)
    {
        auto pakSystem = GetIEditor()->GetSystem()->GetIPak();
        bool pakOpened = pakSystem->OpenPack(levelPakFile.toUtf8().data());
        if (pakOpened)
        {
            const QString entityFilename = Path::GetPath(levelPakFile) + "LevelEntities.editor_xml";

            CCryFile entitiesFile;
            if (entitiesFile.Open(entityFilename.toUtf8().data(), "rt"))
            {
                AZStd::vector<char> fileBuffer;
                fileBuffer.resize(entitiesFile.GetLength());
                if (fileBuffer.size() > 0)
                {
                    if (fileBuffer.size() == entitiesFile.ReadRaw(fileBuffer.begin(), fileBuffer.size()))
                    {
                        AZ::IO::ByteContainerStream<AZStd::vector<char>> fileStream(&fileBuffer);

                        EBUS_EVENT_RESULT(
                            loadedSuccessfully, AzToolsFramework::EditorEntityContextRequestBus, LoadFromStreamWithLayers, fileStream,
                            levelPakFile);
                    }
                    else
                    {
                        AZ_Error(
                            "Editor", false, "Failed to load level entities because the file \"%s\" could not be read.",
                            entityFilename.toUtf8().data());
                    }
                }
                else
                {
                    AZ_Error(
                        "Editor", false, "Failed to load level entities because the file \"%s\" is empty.", entityFilename.toUtf8().data());
                }

                entitiesFile.Close();
            }
            else
            {
                AZ_Error(
                    "Editor", false, "Failed to load level entities because the file \"%s\" was not found.",
                    entityFilename.toUtf8().data());
            }

            pakSystem->ClosePack(levelPakFile.toUtf8().data());
        }
    }
    else
    {
        AZ::IO::FileIOBase* fileIO = AZ::IO::FileIOBase::GetInstance();
        AZ_Assert(fileIO, "No File IO implementation available");

        AZ::IO::HandleType fileHandle;
        AZ::IO::Result openResult = fileIO->Open(levelPakFile.toUtf8().data(), AZ::IO::OpenMode::ModeRead | AZ::IO::OpenMode::ModeBinary, fileHandle);
        if (openResult)
        {
            AZ::IO::FileIOStream stream(fileHandle, AZ::IO::OpenMode::ModeRead | AZ::IO::OpenMode::ModeBinary, false);
            AzToolsFramework::EditorEntityContextRequestBus::BroadcastResult(
                loadedSuccessfully, &AzToolsFramework::EditorEntityContextRequests::LoadFromStreamWithLayers, stream, levelPakFile);
            stream.Close();
        }
    }

    return loadedSuccessfully;
}

bool CCryEditDoc::LoadEntitiesFromSlice(const QString& sliceFile)
{
    bool sliceLoaded = false;
    {
        AZ::IO::FileIOStream sliceFileStream(sliceFile.toUtf8().data(), AZ::IO::OpenMode::ModeRead);
        if (!sliceFileStream.IsOpen())
        {
            AZ_Error("Editor", false, "Failed to load entities because the file \"%s\" could not be read.", sliceFile.toUtf8().data());
            return false;
        }

        AzToolsFramework::EditorEntityContextRequestBus::BroadcastResult(sliceLoaded, &AzToolsFramework::EditorEntityContextRequestBus::Events::LoadFromStream, sliceFileStream);
    }

    if (!sliceLoaded)
    {
        AZ_Error("Editor", false, "Failed to load entities from slice file \"%s\"", sliceFile.toUtf8().data());
        return false;
    }

    return true;
}

bool CCryEditDoc::LoadLevel(TDocMultiArchive& arrXmlAr, const QString& absoluteCryFilePath)
{
    bool isPrefabEnabled = false;
    AzFramework::ApplicationRequests::Bus::BroadcastResult(isPrefabEnabled, &AzFramework::ApplicationRequests::IsPrefabSystemEnabled);

    auto pIPak = GetIEditor()->GetSystem()->GetIPak();

    QString folderPath = QFileInfo(absoluteCryFilePath).absolutePath();

    OnStartLevelResourceList();

    // Load next level resource list.
    if (!isPrefabEnabled)
    {
        pIPak->GetResourceList(AZ::IO::IArchive::RFOM_NextLevel)->Load(Path::Make(folderPath, "resourcelist.txt").toUtf8().data());
    }

    GetIEditor()->Notify(eNotify_OnBeginLoad);
    CrySystemEventBus::Broadcast(&CrySystemEventBus::Events::OnCryEditorBeginLoad);
    //GetISystem()->GetISystemEventDispatcher()->OnSystemEvent( ESYSTEM_EVENT_LEVEL_LOAD_START,0,0 );
    DeleteContents();

    // Set level path directly *after* DeleteContents(), since that will unload the previous level and clear the level path.
    GetIEditor()->GetGameEngine()->SetLevelPath(folderPath);

    SetModifiedFlag(TRUE);  // dirty during de-serialize
    SetModifiedModules(eModifiedAll);
    Load(arrXmlAr, absoluteCryFilePath);

    GetISystem()->GetISystemEventDispatcher()->OnSystemEvent(ESYSTEM_EVENT_LEVEL_LOAD_END, 0, 0);
    // We don't need next level resource list anymore.
    if (!isPrefabEnabled)
    {
        pIPak->GetResourceList(AZ::IO::IArchive::RFOM_NextLevel)->Clear();
    }
    SetModifiedFlag(FALSE); // start off with unmodified
    SetModifiedModules(eModifiedNothing);
    SetDocumentReady(true);
    GetIEditor()->Notify(eNotify_OnEndLoad);
    CrySystemEventBus::Broadcast(&CrySystemEventBus::Events::OnCryEditorEndLoad);

    GetIEditor()->SetStatusText("Ready");

    return true;
}

void CCryEditDoc::Hold(const QString& holdName)
{
    Hold(holdName, holdName);
}

void CCryEditDoc::Hold(const QString& holdName, const QString& relativeHoldPath)
{
    if (!IsDocumentReady() || GetEditMode() == CCryEditDoc::DocumentEditingMode::SliceEdit)
    {
        return;
    }

    QString levelPath = GetIEditor()->GetGameEngine()->GetLevelPath();
    char resolvedLevelPath[AZ_MAX_PATH_LEN] = { 0 };
    AZ::IO::FileIOBase::GetDirectInstance()->ResolvePath(levelPath.toUtf8().data(), resolvedLevelPath, AZ_MAX_PATH_LEN);

    QString holdPath = QString::fromUtf8(resolvedLevelPath) + "/" + relativeHoldPath + "/";
    QString holdFilename = holdPath + holdName + GetIEditor()->GetGameEngine()->GetLevelExtension();

    // never auto-backup while we're trying to hold.
    bool oldBackup = gSettings.bBackupOnSave;
    gSettings.bBackupOnSave = false;
    SaveLevel(holdFilename);
    gSettings.bBackupOnSave = oldBackup;

    GetIEditor()->GetGameEngine()->SetLevelPath(levelPath);
}

void CCryEditDoc::Fetch(const QString& relativeHoldPath, bool bShowMessages, bool bDelHoldFolder)
{
    Fetch(relativeHoldPath, relativeHoldPath, bShowMessages, bDelHoldFolder ? FetchPolicy::DELETE_FOLDER : FetchPolicy::PRESERVE);
}

void CCryEditDoc::Fetch(const QString& holdName, const QString& relativeHoldPath, bool bShowMessages, FetchPolicy policy)
{
    if (!IsDocumentReady() || GetEditMode() == CCryEditDoc::DocumentEditingMode::SliceEdit)
    {
        return;
    }

    QString levelPath = GetIEditor()->GetGameEngine()->GetLevelPath();
    char resolvedLevelPath[AZ_MAX_PATH_LEN] = { 0 };
    AZ::IO::FileIOBase::GetDirectInstance()->ResolvePath(levelPath.toUtf8().data(), resolvedLevelPath, AZ_MAX_PATH_LEN);

    QString holdPath = QString::fromUtf8(resolvedLevelPath) + "/" + relativeHoldPath + "/";
    QString holdFilename = holdPath + holdName + GetIEditor()->GetGameEngine()->GetLevelExtension();

    {
        QFile cFile(holdFilename);
        // Open the file for writing, create it if needed
        if (!cFile.open(QFile::ReadOnly))
        {
            if (bShowMessages)
            {
                QMessageBox::information(QApplication::activeWindow(), QString(), QObject::tr("You have to use 'Hold' before you can fetch!"));
            }
            return;
        }
    }

    // Does the document contain unsaved data ?
    if (bShowMessages && IsModified() &&
        QMessageBox::question(QApplication::activeWindow(), QString(), QObject::tr("The document contains unsaved data, it will be lost if fetched.\r\nReally fetch old state?")) != QMessageBox::Yes)
    {
        return;
    }

    GetIEditor()->FlushUndo();

    TDocMultiArchive arrXmlAr = {};
    if (!LoadXmlArchiveArray(arrXmlAr, holdFilename, holdPath))
    {
        QMessageBox::critical(QApplication::activeWindow(), "Error", "The temporary 'Hold' level failed to load successfully.  Your level might be corrupted, you should restart the Editor.", QMessageBox::Ok);
        AZ_Error("EditDoc", false, "Fetch failed to load the Xml Archive");
        return;
    }

    // Load the state
    LoadLevel(arrXmlAr, holdFilename);

    // Load AZ entities for the editor.
    LoadEntitiesFromLevel(holdFilename);

    GetIEditor()->GetGameEngine()->SetLevelPath(levelPath);

    GetIEditor()->FlushUndo();

    switch (policy)
    {
    case FetchPolicy::DELETE_FOLDER:
        CFileUtil::Deltree(holdPath.toUtf8().data(), true);
        break;

    case FetchPolicy::DELETE_LY_FILE:
        CFileUtil::DeleteFile(holdFilename);
        break;

    default:
        break;
    }
}



//////////////////////////////////////////////////////////////////////////
namespace {
    struct SFolderTime
    {
        QString folder;
        time_t creationTime;
    };

    bool SortByCreationTime(SFolderTime& a, SFolderTime& b)
    {
        return a.creationTime < b.creationTime;
    }

    // This function, given a source folder to scan, returns all folders within that folder
    // non-recursively.  They will be sorted by time, with most recent first, and oldest last.
    void CollectAllFoldersByTime(const char* sourceFolder, std::vector<SFolderTime>& outputFolders)
    {
        QString folderMask(sourceFolder);
        AZ::IO::ArchiveFileIterator handle = gEnv->pCryPak->FindFirst((folderMask + "/*").toUtf8().data());
        if (handle)
        {
            do
            {
                if (handle.m_filename.front() == '.')
                {
                    continue;
                }

                if ((handle.m_fileDesc.nAttrib & AZ::IO::FileDesc::Attribute::Subdirectory) == AZ::IO::FileDesc::Attribute::Subdirectory)
                {
                    SFolderTime ft;
                    ft.folder = QString::fromUtf8(handle.m_filename.data(), aznumeric_cast<int>(handle.m_filename.size()));
                    ft.creationTime = handle.m_fileDesc.tCreate;
                    outputFolders.push_back(ft);
                }
            } while (handle = gEnv->pCryPak->FindNext(handle));

            gEnv->pCryPak->FindClose(handle);
        }
        std::sort(outputFolders.begin(), outputFolders.end(), SortByCreationTime);
    }
}

bool CCryEditDoc::BackupBeforeSave(bool force)
{
    // This function will copy the contents of an entire level folder to a backup folder
    // and delete older ones based on user preferences.
    if (!force && !gSettings.bBackupOnSave)
    {
        return true; // not an error
    }

    QString levelPath = GetIEditor()->GetGameEngine()->GetLevelPath();
    if (levelPath.isEmpty())
    {
        return false;
    }

    char resolvedLevelPath[AZ_MAX_PATH_LEN] = { 0 };
    AZ::IO::FileIOBase::GetDirectInstance()->ResolvePath(levelPath.toUtf8().data(), resolvedLevelPath, AZ_MAX_PATH_LEN);
    QWaitCursor wait;

    QString saveBackupPath = QString::fromUtf8(resolvedLevelPath) + "/" + kSaveBackupFolder;

    std::vector<SFolderTime> folders;
    CollectAllFoldersByTime(saveBackupPath.toUtf8().data(), folders);

    for (int i = int(folders.size()) - gSettings.backupOnSaveMaxCount; i >= 0; --i)
    {
        CFileUtil::Deltree(QStringLiteral("%1/%2/").arg(saveBackupPath, folders[i].folder).toUtf8().data(), true);
    }

    QDateTime theTime = QDateTime::currentDateTime();
    QString subFolder = theTime.toString("yyyy-MM-dd [HH.mm.ss]");

    QString levelName = GetIEditor()->GetGameEngine()->GetLevelName();
    QString backupPath = saveBackupPath + "/" + subFolder + "/";
    gEnv->pCryPak->MakeDir(backupPath.toUtf8().data());

    QString sourcePath = QString::fromUtf8(resolvedLevelPath) + "/";

    QString ignoredFiles;

    for (const char* backupOrTempFolderName : kBackupOrTempFolders)
    {
        if (!ignoredFiles.isEmpty())
        {
            ignoredFiles += "|";
        }
        ignoredFiles += QString::fromUtf8(backupOrTempFolderName);
    }

    // copy that whole tree:
    AZ_TracePrintf("Editor", "Saving level backup to '%s'...\n", backupPath.toUtf8().data());
    if (IFileUtil::ETREECOPYOK != CFileUtil::CopyTree(sourcePath, backupPath, true, false, ignoredFiles.toUtf8().data()))
    {
        gEnv->pLog->LogWarning("Attempting to save backup to %s before saving, but could not write all files.", backupPath.toUtf8().data());
        return false;
    }
    return true;
}

void CCryEditDoc::SaveAutoBackup(bool bForce)
{
    if (!bForce && (!gSettings.autoBackupEnabled || GetIEditor()->IsInGameMode()))
    {
        return;
    }

    QString levelPath = GetIEditor()->GetGameEngine()->GetLevelPath();
    if (levelPath.isEmpty())
    {
        return;
    }

    static bool isInProgress = false;
    if (isInProgress)
    {
        return;
    }

    isInProgress = true;

    QWaitCursor wait;

    QString autoBackupPath = levelPath + "/" + kAutoBackupFolder;

    // collect all subfolders
    std::vector<SFolderTime> folders;

    CollectAllFoldersByTime(autoBackupPath.toUtf8().data(), folders);

    for (int i = int(folders.size()) - gSettings.autoBackupMaxCount; i >= 0; --i)
    {
        CFileUtil::Deltree(QStringLiteral("%1/%2/").arg(autoBackupPath, folders[i].folder).toUtf8().data(), true);
    }

    // save new backup
    QDateTime theTime = QDateTime::currentDateTime();
    QString subFolder = theTime.toString(QStringLiteral("yyyy-MM-dd [HH.mm.ss]"));

    QString levelName = GetIEditor()->GetGameEngine()->GetLevelName();
    QString filename = autoBackupPath + "/" + subFolder + "/" + levelName + "/" + levelName + GetIEditor()->GetGameEngine()->GetLevelExtension();
    SaveLevel(filename);
    GetIEditor()->GetGameEngine()->SetLevelPath(levelPath);

    isInProgress = false;
}

bool CCryEditDoc::IsLevelExported() const
{
    return m_boLevelExported;
}

void CCryEditDoc::SetLevelExported(bool boExported)
{
    m_boLevelExported = boExported;
}

void CCryEditDoc::RegisterListener(IDocListener* listener)
{
    if (listener == nullptr)
    {
        return;
    }

    if (std::find(m_listeners.begin(), m_listeners.end(), listener) == m_listeners.end())
    {
        m_listeners.push_back(listener);
    }
}

void CCryEditDoc::UnregisterListener(IDocListener* listener)
{
    m_listeners.remove(listener);
}

void CCryEditDoc::LogLoadTime(int time)
{
    QString appFilePath = QDir::toNativeSeparators(QCoreApplication::applicationFilePath());
    QString exePath = Path::GetPath(appFilePath);
    QString filename = Path::Make(exePath, "LevelLoadTime.log");
    QString level = GetIEditor()->GetGameEngine()->GetLevelPath();

    CLogFile::FormatLine("[LevelLoadTime] Level %s loaded in %d seconds", level.toUtf8().data(), time / 1000);
#if defined(AZ_PLATFORM_WINDOWS)
    SetFileAttributes(filename.toUtf8().data(), FILE_ATTRIBUTE_ARCHIVE);
#endif

    FILE* file = nullptr;
    azfopen(&file, filename.toUtf8().data(), "at");

    if (file)
    {
        char version[50];
        GetIEditor()->GetFileVersion().ToShortString(version, AZ_ARRAY_SIZE(version));

        QString text;

        time = time / 1000;
        text = QStringLiteral("\n[%1] Level %2 loaded in %3 seconds").arg(version, level).arg(time);
        fwrite(text.toUtf8().data(), text.toUtf8().length(), 1, file);
        fclose(file);
    }
}

void CCryEditDoc::SetDocumentReady(bool bReady)
{
    m_bDocumentReady = bReady;
}

void CCryEditDoc::GetMemoryUsage(ICrySizer* pSizer)
{
    {
        SIZER_COMPONENT_NAME(pSizer, "UndoManager(estimate)");
        GetIEditor()->GetUndoManager()->GetMemoryUsage(pSizer);
    }

    pSizer->Add(*this);
}

void CCryEditDoc::RegisterConsoleVariables()
{
    doc_validate_surface_types = gEnv->pConsole->GetCVar("doc_validate_surface_types");

    if (!doc_validate_surface_types)
    {
        doc_validate_surface_types = REGISTER_INT_CB("doc_validate_surface_types", 0, 0,
            "Flag indicating whether icons are displayed on the animation graph.\n"
            "Default is 1.\n",
            OnValidateSurfaceTypesChanged);
    }
}

void CCryEditDoc::OnValidateSurfaceTypesChanged(ICVar*)
{
    CErrorsRecorder errorsRecorder(GetIEditor());
    CSurfaceTypeValidator().Validate();
}

void CCryEditDoc::OnStartLevelResourceList()
{
    // after loading another level we clear the RFOM_Level list, the first time the list should be empty
    static bool bFirstTime = true;

    if (bFirstTime)
    {
        const char* pResFilename = gEnv->pCryPak->GetResourceList(AZ::IO::IArchive::RFOM_Level)->GetFirst();

        while (pResFilename)
        {
            // This should be fixed because ExecuteCommandLine is executed right after engine init as we assume the
            // engine already has all data loaded an is initialized to process commands. Loading data afterwards means
            // some init was done later which can cause problems when running in the engine batch mode (executing console commands).
            gEnv->pLog->LogError("'%s' was loaded after engine init but before level load/new (should be fixed)", pResFilename);
            pResFilename = gEnv->pCryPak->GetResourceList(AZ::IO::IArchive::RFOM_Level)->GetNext();
        }

        bFirstTime = false;
    }

    gEnv->pCryPak->GetResourceList(AZ::IO::IArchive::RFOM_Level)->Clear();
}

BOOL CCryEditDoc::DoFileSave()
{
    if (GetEditMode() == CCryEditDoc::DocumentEditingMode::LevelEdit)
    {
        // If the file to save is the temporary level it should 'save as' since temporary levels will get deleted
        const char* temporaryLevelName = GetTemporaryLevelName();
        if (QString::compare(GetIEditor()->GetLevelName(), temporaryLevelName) == 0)
        {
            QString filename;
            if (CCryEditApp::instance()->GetDocManager()->DoPromptFileName(filename, ID_FILE_SAVE_AS, 0, false, nullptr)
                && !filename.isEmpty() && !QFileInfo(filename).exists())
            {
                if (SaveLevel(filename))
                {
                    DeleteTemporaryLevel();
                    QString newLevelPath = filename.left(filename.lastIndexOf('/') + 1);
                    GetIEditor()->GetDocument()->SetPathName(filename);
                    GetIEditor()->GetGameEngine()->SetLevelPath(newLevelPath);
                    return TRUE;
                }
            }
            return FALSE;
        }
    }
    if (!IsDocumentReady())
    {
        return FALSE;
    }

    return Internal::SaveLevel();
}

const char* CCryEditDoc::GetTemporaryLevelName() const
{
    return gEnv->pConsole->GetCVar("g_TemporaryLevelName")->GetString();
}

void CCryEditDoc::DeleteTemporaryLevel()
{
    QString tempLevelPath = (Path::GetEditingGameDataFolder() + "/Levels/" + GetTemporaryLevelName()).c_str();
    GetIEditor()->GetSystem()->GetIPak()->ClosePacks(tempLevelPath.toUtf8().data(), AZ::IO::IArchive::EPathResolutionRules::FLAGS_ADD_TRAILING_SLASH);
    CFileUtil::Deltree(tempLevelPath.toUtf8().data(), true);
}

void CCryEditDoc::InitEmptyLevel(int /*resolution*/, int /*unitSize*/, bool /*bUseTerrain*/)
{
    GetIEditor()->SetStatusText("Initializing Level...");

    OnStartLevelResourceList();

    GetIEditor()->Notify(eNotify_OnBeginNewScene);
    CLogFile::WriteLine("Preparing new document...");

    //cleanup resources!
    GetISystem()->GetISystemEventDispatcher()->OnSystemEvent(ESYSTEM_EVENT_LEVEL_POST_UNLOAD, 0, 0);

    //////////////////////////////////////////////////////////////////////////
    // Initialize defaults.
    //////////////////////////////////////////////////////////////////////////
    if (!GetIEditor()->IsInPreviewMode())
    {
        GetIEditor()->ReloadTemplates();
        m_environmentTemplate = GetIEditor()->FindTemplate("Environment");

        GetIEditor()->GetGameEngine()->SetLevelCreated(true);
        GetIEditor()->GetGameEngine()->SetLevelCreated(false);
    }

    {
        // Notify listeners.
        std::list<IDocListener*> listeners = m_listeners;
        std::list<IDocListener*>::iterator it, next;
        for (it = listeners.begin(); it != listeners.end(); it = next)
        {
            next = it;
            next++;
            (*it)->OnNewDocument();
        }
    }

    // Tell the system that the level has been created/loaded.
    GetISystem()->GetISystemEventDispatcher()->OnSystemEvent(ESYSTEM_EVENT_LEVEL_LOAD_END, 0, 0);

    GetIEditor()->Notify(eNotify_OnEndNewScene);
    SetModifiedFlag(FALSE);
    SetLevelExported(false);
    SetModifiedModules(eModifiedNothing);

    GetIEditor()->SetStatusText("Ready");
}

void CCryEditDoc::CreateDefaultLevelAssets(int resolution, int unitSize)
{
    if (AZ::Interface<AzFramework::AtomActiveInterface>::Get())
    {
        AzToolsFramework::EditorLevelNotificationBus::Broadcast(&AzToolsFramework::EditorLevelNotificationBus::Events::OnNewLevelCreated);
    }
    else
    {
        bool isPrefabSystemEnabled = false;
        AzFramework::ApplicationRequests::Bus::BroadcastResult(
            isPrefabSystemEnabled, &AzFramework::ApplicationRequests::IsPrefabSystemEnabled);

        if (!isPrefabSystemEnabled)
        {
            AZ::Data::AssetCatalogRequestBus::BroadcastResult(
                m_envProbeSliceAssetId, &AZ::Data::AssetCatalogRequests::GetAssetIdByPath, m_envProbeSliceRelativePath,
                azrtti_typeid<AZ::SliceAsset>(), false);

            if (m_envProbeSliceAssetId.IsValid())
            {
                AZ::Data::Asset<AZ::Data::AssetData> asset = AZ::Data::AssetManager::Instance().FindOrCreateAsset<AZ::SliceAsset>(
                    m_envProbeSliceAssetId, AZ::Data::AssetLoadBehavior::Default);
                if (asset)
                {
                    m_terrainSize = resolution * unitSize;
                    const float halfTerrainSize = m_terrainSize / 2.0f;

                    AZ::Transform worldTransform = AZ::Transform::CreateIdentity();
                    worldTransform = AZ::Transform::CreateTranslation(AZ::Vector3(halfTerrainSize, halfTerrainSize, m_envProbeHeight / 2));

                    AzToolsFramework::SliceEditorEntityOwnershipServiceNotificationBus::Handler::BusConnect();
                    GetIEditor()->SuspendUndo();
                    AzToolsFramework::SliceEditorEntityOwnershipServiceRequestBus::Broadcast(
                        &AzToolsFramework::SliceEditorEntityOwnershipServiceRequests::InstantiateEditorSlice, asset, worldTransform);
                }
            }
        }
    }
}

void CCryEditDoc::OnEnvironmentPropertyChanged(IVariable* pVar)
{
    if (pVar == NULL)
    {
        return;
    }

    XmlNodeRef node = GetEnvironmentTemplate();
    if (node == NULL)
    {
        return;
    }

    // QVariant will not convert a void * to int, so do it manually.
    int nKey = reinterpret_cast<intptr_t>(pVar->GetUserData().value<void*>());

    int nGroup = (nKey & 0xFFFF0000) >> 16;
    int nChild = (nKey & 0x0000FFFF);

    if (nGroup < 0 || nGroup >= node->getChildCount())
    {
        return;
    }

    XmlNodeRef groupNode = node->getChild(nGroup);

    if (groupNode == NULL)
    {
        return;
    }

    if (nChild < 0 || nChild >= groupNode->getChildCount())
    {
        return;
    }

    XmlNodeRef childNode = groupNode->getChild(nChild);
    if (childNode == NULL)
    {
        return;
    }

    if (pVar->GetDataType() == IVariable::DT_COLOR)
    {
        Vec3 value;
        pVar->Get(value);
        QString buff;
        QColor gammaColor = ColorLinearToGamma(ColorF(value.x, value.y, value.z));
        buff = QStringLiteral("%1,%2,%3").arg(gammaColor.red()).arg(gammaColor.green()).arg(gammaColor.blue());
        childNode->setAttr("value", buff.toUtf8().data());
    }
    else
    {
        QString value;
        pVar->Get(value);
        childNode->setAttr("value", value.toUtf8().data());
    }
}

QString CCryEditDoc::GetCryIndexPath(const LPCTSTR levelFilePath)
{
    QString levelPath = Path::GetPath(levelFilePath);
    QString levelName = Path::GetFileName(levelFilePath);
    return Path::AddPathSlash(levelPath + levelName + "_editor");
}

BOOL CCryEditDoc::LoadXmlArchiveArray(TDocMultiArchive& arrXmlAr, const QString& absoluteLevelPath, const QString& levelPath)
{
    auto pIPak = GetIEditor()->GetSystem()->GetIPak();

    //if (m_pSWDoc->IsNull())
    {
        CXmlArchive* pXmlAr = new CXmlArchive();
        if (!pXmlAr)
        {
            return FALSE;
        }

        CXmlArchive& xmlAr = *pXmlAr;
        xmlAr.bLoading = true;

        // bound to the level folder, as if it were the assets folder.
        // this mounts (whateverlevelname.ly) as @assets@/Levels/whateverlevelname/ and thus it works...
        bool openLevelPakFileSuccess = pIPak->OpenPack(levelPath.toUtf8().data(), absoluteLevelPath.toUtf8().data());
        if (!openLevelPakFileSuccess)
        {
            return FALSE;
        }

        CPakFile pakFile;
        bool loadFromPakSuccess;
        loadFromPakSuccess = xmlAr.LoadFromPak(levelPath, pakFile);
        pIPak->ClosePack(absoluteLevelPath.toUtf8().data());
        if (!loadFromPakSuccess)
        {
            return FALSE;
        }

        FillXmlArArray(arrXmlAr, &xmlAr);
    }

    return TRUE;
}

void CCryEditDoc::ReleaseXmlArchiveArray(TDocMultiArchive& arrXmlAr)
{
    SAFE_DELETE(arrXmlAr[0]);
}

//////////////////////////////////////////////////////////////////////////
// AzToolsFramework::EditorEntityContextNotificationBus interface implementation
void CCryEditDoc::OnSliceInstantiated(const AZ::Data::AssetId& sliceAssetId, AZ::SliceComponent::SliceInstanceAddress& sliceAddress, const AzFramework::SliceInstantiationTicket& /*ticket*/)
{
    if (m_envProbeSliceAssetId == sliceAssetId)
    {
        const AZ::SliceComponent::EntityList& entities = sliceAddress.GetInstance()->GetInstantiated()->m_entities;
        const AZ::Uuid editorEnvProbeComponentId("{8DBD6035-583E-409F-AFD9-F36829A0655D}");
        AzToolsFramework::EntityIdList entityIds;
        entityIds.reserve(entities.size());
        for (const AZ::Entity* entity : entities)
        {
            if (entity->FindComponent(editorEnvProbeComponentId))
            {
                // Update Probe Area size to cover the whole terrain
                LmbrCentral::EditorLightComponentRequestBus::Event(entity->GetId(), &LmbrCentral::EditorLightComponentRequests::SetProbeAreaDimensions, AZ::Vector3(m_terrainSize, m_terrainSize, m_envProbeHeight));

                // Force update the light to apply cubemap
                LmbrCentral::EditorLightComponentRequestBus::Event(entity->GetId(), &LmbrCentral::EditorLightComponentRequests::RefreshLight);
            }
            entityIds.push_back(entity->GetId());
        }

        //Detach instantiated env probe entities from engine slice
        AzToolsFramework::SliceEditorEntityOwnershipServiceRequestBus::Broadcast(
            &AzToolsFramework::SliceEditorEntityOwnershipServiceRequests::DetachSliceEntities, entityIds);

        sliceAddress.SetInstance(nullptr);
        sliceAddress.SetReference(nullptr);
        SetModifiedFlag(true);
        SetModifiedModules(eModifiedEntities);

        AzToolsFramework::SliceEditorEntityOwnershipServiceNotificationBus::Handler::BusDisconnect();

        //save after level default slice fully instantiated
        Save();
    }
    GetIEditor()->ResumeUndo();
}


void CCryEditDoc::OnSliceInstantiationFailed(const AZ::Data::AssetId& sliceAssetId, const AzFramework::SliceInstantiationTicket& /*ticket*/)
{
    if (m_envProbeSliceAssetId == sliceAssetId)
    {
        AzToolsFramework::SliceEditorEntityOwnershipServiceNotificationBus::Handler::BusDisconnect();
        AZ_Warning("Editor", false, "Failed to instantiate default environment probe slice.");
    }
    GetIEditor()->ResumeUndo();
}
//////////////////////////////////////////////////////////////////////////

namespace AzToolsFramework
{
    void CryEditDocFuncsHandler::Reflect(AZ::ReflectContext* context)
    {
        if (auto behaviorContext = azrtti_cast<AZ::BehaviorContext*>(context))
        {
            // this will put these methods into the 'azlmbr.legacy.general' module
            auto addLegacyGeneral = [](AZ::BehaviorContext::GlobalMethodBuilder methodBuilder)
            {
                methodBuilder->Attribute(AZ::Script::Attributes::Scope, AZ::Script::Attributes::ScopeFlags::Automation)
                    ->Attribute(AZ::Script::Attributes::Category, "Legacy/Editor")
                    ->Attribute(AZ::Script::Attributes::Module, "legacy.general");
            };
            addLegacyGeneral(behaviorContext->Method("save_level", ::Internal::SaveLevel, nullptr, "Saves the current level."));
        }
    }
}

#include <moc_CryEditDoc.cpp><|MERGE_RESOLUTION|>--- conflicted
+++ resolved
@@ -334,13 +334,6 @@
 
             // Fog settings  ///////////////////////////////////////////////////////
             SerializeFogSettings((*arrXmlAr[DMAS_GENERAL]));
-<<<<<<< HEAD
-            //! Serialize material manager.
-            GetIEditor()->GetMaterialManager()->Serialize((*arrXmlAr[DMAS_GENERAL]).root, (*arrXmlAr[DMAS_GENERAL]).bLoading);
-=======
-            // Serialize Missions //////////////////////////////////////////////////
-            SerializeMissions(arrXmlAr, currentMissionName, false);
->>>>>>> 15c2203e
 
             SerializeShaderCache((*arrXmlAr[DMAS_GENERAL_NAMED_DATA]));
             SerializeNameSelection((*arrXmlAr[DMAS_GENERAL]));
