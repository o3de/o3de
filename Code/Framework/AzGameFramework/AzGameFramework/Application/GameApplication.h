--- conflicted
+++ resolved
@@ -30,14 +30,6 @@
         //////////////////////////////////////////////////////////////////////////
         // AZ::ComponentApplication
         AZ::ComponentTypeList GetRequiredSystemComponents() const override;
-<<<<<<< HEAD
-        //////////////////////////////////////////////////////////////////////////
-
-
-        void SetHeadless(bool headless);
-
-=======
->>>>>>> 5295397a
         void CreateStaticModules(AZStd::vector<AZ::Module*>& outModules) override;
         //////////////////////////////////////////////////////////////////////////
 
@@ -64,12 +56,9 @@
         //////////////////////////////////////////////////////////////////////////
 
         bool m_headless{ false };
-<<<<<<< HEAD
-=======
 
         bool m_consoleModeSupported{ true };
 
         bool m_consoleMode{ false };
->>>>>>> 5295397a
     };
 } // namespace AzGameFramework
