--- conflicted
+++ resolved
@@ -11,14 +11,11 @@
 #include <AzCore/std/string/string.h>
 #include <AzCore/Outcome/Outcome.h>
 #include <AzTest/Printers.h>
-<<<<<<< HEAD
-=======
 
 namespace AZ::IO
 {
     class FileIOBase;
 }
->>>>>>> b4b7e5a0
 namespace AZ
 {
     class SettingsRegistryInterface;
