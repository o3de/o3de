#
# Copyright (c) Contributors to the Open 3D Engine Project.
# For complete copyright and license terms please see the LICENSE at the root of this distribution.
#
# SPDX-License-Identifier: Apache-2.0 OR MIT
#
#

# Based on the linux window manager trait, perform the appropriate additional build configurations
# Only 'xcb' and 'wayland' are recognized
if (${PAL_TRAIT_LINUX_WINDOW_MANAGER} STREQUAL "xcb")

    set(LY_COMPILE_DEFINITIONS PUBLIC PAL_TRAIT_LINUX_WINDOW_MANAGER_XCB)
    set(LY_INCLUDE_DIRECTORIES
        PUBLIC
            Platform/Common/Xcb
    )
    set(LY_FILES_CMAKE
        Platform/Common/Xcb/azframework_xcb_files.cmake
    )
    set(LY_BUILD_DEPENDENCIES
        PRIVATE
            3rdParty::X11::xcb
            3rdParty::X11::xcb_xkb
            3rdParty::X11::xcb_xfixes
            3rdParty::X11::xcb_randr
            3rdParty::X11::xkbcommon
            3rdParty::X11::xkbcommon_X11
<<<<<<< HEAD
            3rdParty::X11::xcb_randr
            3rdParty::X11::xcb_xinput
=======
            xcb-xinput
            xcb-keysyms
>>>>>>> 3e0b2ccb
    )

elseif(PAL_TRAIT_LINUX_WINDOW_MANAGER STREQUAL "wayland")

    set(LY_COMPILE_DEFINITIONS PUBLIC PAL_TRAIT_LINUX_WINDOW_MANAGER_WAYLAND)

else()

    message(FATAL_ERROR, "Linux Window Manager ${PAL_TRAIT_LINUX_WINDOW_MANAGER} is not recognized")

endif()<|MERGE_RESOLUTION|>--- conflicted
+++ resolved
@@ -26,13 +26,8 @@
             3rdParty::X11::xcb_randr
             3rdParty::X11::xkbcommon
             3rdParty::X11::xkbcommon_X11
-<<<<<<< HEAD
-            3rdParty::X11::xcb_randr
-            3rdParty::X11::xcb_xinput
-=======
             xcb-xinput
             xcb-keysyms
->>>>>>> 3e0b2ccb
     )
 
 elseif(PAL_TRAIT_LINUX_WINDOW_MANAGER STREQUAL "wayland")
