--- conflicted
+++ resolved
@@ -78,11 +78,7 @@
             FD_ZERO(&set);
             FD_SET(handle->GetHandle(), &set);
 
-<<<<<<< HEAD
-            int numReady = select(handle->GetHandle() + 1, &set, nullptr, nullptr, nullptr);
-=======
-            [[maybe_unused]] int numReady = select(handle->GetHandle() + 1, &set, NULL, NULL, NULL);
->>>>>>> 9a0ea2c4
+            [[maybe_unused]] int numReady = select(handle->GetHandle() + 1, &set, nullptr, nullptr, nullptr);
 
             // if numReady == -1 and errno == EINTR then the child process died unexpectedly and
             // the handle was closed. Not something to assert about in regards to trying to read
