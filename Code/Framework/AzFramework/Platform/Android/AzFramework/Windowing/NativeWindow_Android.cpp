/*
 * Copyright (c) Contributors to the Open 3D Engine Project.
 * For complete copyright and license terms please see the LICENSE at the root of this distribution.
 *
 * SPDX-License-Identifier: Apache-2.0 OR MIT
 *
 */

#include <AzFramework/Components/NativeUISystemComponent.h>
#include <AzFramework/Windowing/NativeWindow.h>
#include <AzCore/Android/Utils.h>
#include <android/native_window.h>

namespace AzFramework
{
    class NativeWindowImpl_Android final
        : public NativeWindow::Implementation
    {
    public:
        AZ_CLASS_ALLOCATOR(NativeWindowImpl_Android, AZ::SystemAllocator);
        NativeWindowImpl_Android() = default;
        ~NativeWindowImpl_Android() override = default;

        // NativeWindow::Implementation overrides...
        void InitWindowInternal(const AZStd::string& title,
                        const WindowGeometry& geometry,
                        const WindowStyleMasks& styleMasks) override;
        NativeWindowHandle GetWindowHandle() const override;
        uint32_t GetDisplayRefreshRate() const override;
        void SetRenderResolution(WindowSize resolution) override;


    private:
        ANativeWindow* m_nativeWindow = nullptr;
    };

    void NativeWindowImpl_Android::InitWindowInternal(
        [[maybe_unused]] const AZStd::string& title,
        const WindowGeometry& geometry,
        [[maybe_unused]]const WindowStyleMasks& styleMasks)
    {
        m_nativeWindow = AZ::Android::Utils::GetWindow();

        int windowWidth = 0;
        int windowHeight = 0;
        // Window size is determinate by the OS. We cannot set it like in other systems.
        if (AZ::Android::Utils::GetWindowSize(windowWidth, windowHeight))
        {
            // Use the size returned by the OS (most likely the fullscreen size).
            m_width = static_cast<uint32_t>(windowWidth);
            m_height = static_cast<uint32_t>(windowHeight);
        }
        else
        {
            AZ_Error("NativeWindow", false, "Failed to get native window size");
            m_width = geometry.m_width;
            m_height = geometry.m_height;
        }

        if (m_nativeWindow)
        {
            // Set the resolution to the same size of the window.
            ANativeWindow_setBuffersGeometry(m_nativeWindow, m_width, m_height, ANativeWindow_getFormat(m_nativeWindow));
        }
    }

    NativeWindowHandle NativeWindowImpl_Android::GetWindowHandle() const
    {
        return reinterpret_cast<NativeWindowHandle>(m_nativeWindow);
    }

    uint32_t NativeWindowImpl_Android::GetDisplayRefreshRate() const
    {
        // [GFX TODO][GHI - 2678]
        // Using 60 for now until proper support is added
        return 60;
    }

    void NativeWindowImpl_Android::SetRenderResolution(WindowSize resolution)
    {
        WindowSize newResolution = resolution;
        if (m_nativeWindow)
        {
            // Fit the aspect ratio of the resolution so it matches the aspect ratio of the window
            // so when the window image is scaled by the OS compositor, it doesn't look stretched in any direction.
            float aspectRatio = static_cast<float>(m_width) / m_height;
            if (aspectRatio > 1.0f)
            {
                newResolution.m_width = AZStd::max(resolution.m_width, resolution.m_height);
                newResolution.m_height = newResolution.m_width / aspectRatio;
            }
            else
            {
                newResolution.m_height = AZStd::max(resolution.m_width, resolution.m_height);
<<<<<<< HEAD
                newResolution.m_width *= newResolution.m_height * aspectRatio;
=======
                newResolution.m_width = newResolution.m_height * aspectRatio;
>>>>>>> 5295397a
            }
            ANativeWindow_setBuffersGeometry(
                m_nativeWindow, newResolution.m_width, newResolution.m_height, ANativeWindow_getFormat(m_nativeWindow));
        }
        NativeWindow::Implementation::SetRenderResolution(newResolution);
    }
<<<<<<< HEAD
    
=======

>>>>>>> 5295397a
    ////////////////////////////////////////////////////////////////////////////////////////////////
    class AndroidNativeWindowFactory 
        : public NativeWindow::ImplementationFactory
    {
    public:
        AZStd::unique_ptr<NativeWindow::Implementation> Create() override
        {
            return AZStd::make_unique<NativeWindowImpl_Android>();
        }
    };

    ////////////////////////////////////////////////////////////////////////////////////////////////
    void NativeUISystemComponent::InitializeNativeWindowImplementationFactory()
    {
        m_nativeWindowImplFactory = AZStd::make_unique<AndroidNativeWindowFactory>();
        AZ::Interface<NativeWindow::ImplementationFactory>::Register(m_nativeWindowImplFactory.get());
    }
} // namespace AzFramework<|MERGE_RESOLUTION|>--- conflicted
+++ resolved
@@ -92,22 +92,14 @@
             else
             {
                 newResolution.m_height = AZStd::max(resolution.m_width, resolution.m_height);
-<<<<<<< HEAD
-                newResolution.m_width *= newResolution.m_height * aspectRatio;
-=======
                 newResolution.m_width = newResolution.m_height * aspectRatio;
->>>>>>> 5295397a
             }
             ANativeWindow_setBuffersGeometry(
                 m_nativeWindow, newResolution.m_width, newResolution.m_height, ANativeWindow_getFormat(m_nativeWindow));
         }
         NativeWindow::Implementation::SetRenderResolution(newResolution);
     }
-<<<<<<< HEAD
-    
-=======
 
->>>>>>> 5295397a
     ////////////////////////////////////////////////////////////////////////////////////////////////
     class AndroidNativeWindowFactory 
         : public NativeWindow::ImplementationFactory
