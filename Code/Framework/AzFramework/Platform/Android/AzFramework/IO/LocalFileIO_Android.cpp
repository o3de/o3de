--- conflicted
+++ resolved
@@ -39,29 +39,6 @@
 {
     namespace IO
     {
-<<<<<<< HEAD
-        bool LocalFileIO::IsDirectory(const char* filePath)
-        {
-            ANDROID_IO_PROFILE_SECTION_ARGS("IsDir:%s", filePath);
-
-            char resolvedPath[AZ::IO::MaxPathLength];
-            ResolvePath(filePath, resolvedPath, AZ::IO::MaxPathLength);
-
-            if (AZ::Android::Utils::IsApkPath(resolvedPath))
-            {
-                return AZ::Android::APKFileHandler::IsDirectory(AZ::Android::Utils::StripApkPrefix(resolvedPath).c_str());
-            }
-
-            struct stat result;
-            if (stat(resolvedPath, &result) == 0)
-            {
-                return S_ISDIR(result.st_mode);
-            }
-            return false;
-        }
-
-=======
->>>>>>> 7f75dc6d
         Result LocalFileIO::Copy(const char* sourceFilePath, const char* destinationFilePath)
         {
             char resolvedSourcePath[AZ::IO::MaxPathLength];
