--- conflicted
+++ resolved
@@ -9,10 +9,7 @@
 #include <AzFramework/Input/Buses/Notifications/RawInputNotificationBus_Windows.h>
 #include <AzFramework/Windowing/NativeWindow.h>
 #include <AzFramework/Windowing/NativeWindow_Windows.h>
-<<<<<<< HEAD
-=======
 #include <AzFramework/Windowing/Resources.h>
->>>>>>> 5295397a
 
 #include <AzCore/Module/DynamicModuleHandle.h>
 #include <AzCore/PlatformIncl.h>
@@ -46,8 +43,6 @@
         m_win32Handle = nullptr;
     }
 
-<<<<<<< HEAD
-=======
     void DrawSplash(HWND hWnd)
     {
         const HINSTANCE hInstance = GetModuleHandle(0);
@@ -73,7 +68,6 @@
         }
     }
 
->>>>>>> 5295397a
     void NativeWindowImpl_Win32::InitWindowInternal(
         const AZStd::string& title,
         const WindowGeometry& geometry,
