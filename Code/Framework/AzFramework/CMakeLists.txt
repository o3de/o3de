--- conflicted
+++ resolved
@@ -86,11 +86,7 @@
             NAMESPACE AZ
             FILES_CMAKE
                 Tests/frameworktests_files.cmake
-<<<<<<< HEAD
-                ${pal_dir}/platform_${PAL_PLATFORM_NAME_LOWERCASE}_files.cmake
-=======
                 ${test_pal_dir}/platform_${PAL_PLATFORM_NAME_LOWERCASE}_files.cmake
->>>>>>> b4b7e5a0
             INCLUDE_DIRECTORIES
                 PRIVATE
                     Tests
@@ -108,11 +104,7 @@
             NAME AZ::AzFramework.Tests
         )
 
-<<<<<<< HEAD
-        include(${pal_dir}/platform_specific_test_targets.cmake)
-=======
         include(${test_pal_dir}/platform_specific_test_targets.cmake)
->>>>>>> b4b7e5a0
 
     endif()
 
