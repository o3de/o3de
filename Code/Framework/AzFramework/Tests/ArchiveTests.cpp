/*
 * Copyright (c) Contributors to the Open 3D Engine Project.
 * For complete copyright and license terms please see the LICENSE at the root of this distribution.
 *
 * SPDX-License-Identifier: Apache-2.0 OR MIT
 *
 */

#include <AzTest/AzTest.h>
#include <AzCore/Console/IConsole.h>
#include <AzCore/UnitTest/TestTypes.h>
#include <AzCore/UnitTest/UnitTest.h>

#include <AzCore/IO/SystemFile.h> // for max path decl
#include <AzCore/Settings/SettingsRegistryMergeUtils.h>
#include <AzCore/std/parallel/thread.h>
#include <AzCore/std/parallel/semaphore.h>
#include <AzCore/std/functional.h> // for function<> in the find files callback.
#include <AzCore/UserSettings/UserSettingsComponent.h>
#include <AzFramework/Application/Application.h>
#include <AzFramework/IO/LocalFileIO.h>
#include <AzFramework/Archive/ArchiveFileIO.h>
#include <AzFramework/Archive/Archive.h>
#include <AzFramework/Archive/ArchiveVars.h>
#include <AzFramework/Archive/INestedArchive.h>

namespace UnitTest
{
    class ArchiveTestFixture
        : public ScopedAllocatorSetupFixture
    {
    public:
        // Use an Immediately invoked function to initlaize the m_stackRecordLevels value of the AZ::SystemAllocator::Descriptor class
        ArchiveTestFixture()
            : ScopedAllocatorSetupFixture(
                []() { AZ::SystemAllocator::Descriptor desc; desc.m_stackRecordLevels = 30; return desc; }()
            )
            , m_application{ AZStd::make_unique<AzFramework::Application>() }
        {
        }

        void SetUp() override
        {
            AZ::SettingsRegistryInterface* registry = AZ::SettingsRegistry::Get();

            auto projectPathKey =
                AZ::SettingsRegistryInterface::FixedValueString(AZ::SettingsRegistryMergeUtils::BootstrapSettingsRootKey) + "/project_path";
            registry->Set(projectPathKey, "AutomatedTesting");
            AZ::SettingsRegistryMergeUtils::MergeSettingsToRegistry_AddRuntimeFilePaths(*registry);

            m_application->Start({});
            // Without this, the user settings component would attempt to save on finalize/shutdown. Since the file is
            // shared across the whole engine, if multiple tests are run in parallel, the saving could cause a crash 
            // in the unit tests.
            AZ::UserSettingsComponentRequestBus::Broadcast(&AZ::UserSettingsComponentRequests::DisableSaveOnFinalize);
        }

        void TearDown() override
        {
            m_application->Stop();
        }

    protected:
        bool IsPackValid(const char* path)
        {
            AZ::IO::IArchive* archive = AZ::Interface<AZ::IO::IArchive>::Get();
            if (!archive)
            {
                return false;
            }

            return archive->OpenPack(path) && archive->ClosePack(path);
        }

        template <class Function>
        void RunConcurrentUnitTest(AZ::u32 numIterations, AZ::u32 numThreads, Function testFunction)
        {
            AZStd::atomic_int successCount{};
            constexpr size_t maxTestThreads = 16;

            for (AZ::u32 testIteration = 0; testIteration < numIterations; ++testIteration)
            {
                AZStd::fixed_vector<AZStd::thread, maxTestThreads> testThreads;
                successCount = 0;

                for (AZ::u32 threadIdx = 0; threadIdx < numThreads; ++threadIdx)
                {
                    auto threadFunctor = [&testFunction, &successCount]()
                    {
                        // Add some variability to thread timing by yielding each thread
                        AZStd::this_thread::yield();

                        if (testFunction())
                        {
                            ++successCount;
                        }
                    };
                    testThreads.emplace_back(threadFunctor);
                }

                for (AZStd::thread& testThread : testThreads)
                {
                    testThread.join();
                }

                EXPECT_EQ(numThreads, successCount);
            }
        }

        void TestFGetCachedFileData(const char* testFilePath, size_t dataLen, const char* testData)
        {
            AZ::IO::IArchive* archive = AZ::Interface<AZ::IO::IArchive>::Get();
            ASSERT_NE(nullptr, archive);

            constexpr uint32_t numThreadedIterations = 1;
            constexpr uint32_t numTestThreads = 5;

            {
                // Canary tests first
                AZ::IO::HandleType fileHandle = archive->FOpen(testFilePath, "rb");

                ASSERT_NE(AZ::IO::InvalidHandle, fileHandle);

                size_t fileSize = 0;
                char* pFileBuffer = (char*)archive->FGetCachedFileData(fileHandle, fileSize);
                ASSERT_NE(nullptr, pFileBuffer);
                EXPECT_EQ(dataLen, fileSize);
                EXPECT_EQ(0, memcmp(pFileBuffer, testData, dataLen));

                // 2nd call to FGetCachedFileData, same file handle
                fileSize = 0;
                char* pFileBuffer2 = (char*)archive->FGetCachedFileData(fileHandle, fileSize);
                EXPECT_NE(nullptr, pFileBuffer2);
                EXPECT_EQ(pFileBuffer, pFileBuffer2);
                EXPECT_EQ(dataLen, fileSize);

                // open already open file and call FGetCachedFileData
                fileSize = 0;
                {
                    AZ::IO::HandleType fileHandle2 = archive->FOpen(testFilePath, "rb");
                    char* pFileBuffer3 = (char*)archive->FGetCachedFileData(fileHandle2, fileSize);
                    ASSERT_NE(nullptr, pFileBuffer3);
                    EXPECT_EQ(dataLen, fileSize);
                    EXPECT_EQ(0, memcmp(pFileBuffer3, testData, dataLen));
                    archive->FClose(fileHandle2);
                }

                // Multithreaded test #1 reading from the same file handle in parallel
                auto parallelArchiveFileReadFunc = [archive, fileHandle, pFileBuffer, dataLen, testFilePath]()
                {
                    size_t fileSize = 0;
                    auto pFileBufferThread = reinterpret_cast<const char*>(archive->FGetCachedFileData(fileHandle, fileSize));
                    if (pFileBufferThread == nullptr)
                    {
                        EXPECT_NE(nullptr, pFileBufferThread) << "FGetCachedFileData returned nullptr for file " << testFilePath;
                        return false;
                    }
                    if (pFileBuffer != pFileBufferThread)
                    {
                        EXPECT_EQ(pFileBufferThread, pFileBuffer) << "Read file data for file " << testFilePath << "Does not match expected file data";
                        return false;
                    }
                    if (fileSize != dataLen)
                    {
                        EXPECT_EQ(dataLen, fileSize) << "Read filesize does not match expected filesize for file " << testFilePath;
                        return false;
                    }
                    return true;
                };
                RunConcurrentUnitTest(numThreadedIterations, numTestThreads, parallelArchiveFileReadFunc);

                archive->FClose(fileHandle);
            }

            // Multithreaded Test #2 reading from the same file concurrently
            auto concurrentArchiveFileReadFunc = [archive, testFilePath, dataLen, testData]()
            {
                AZ::IO::HandleType threadFileHandle = archive->FOpen(testFilePath, "rb");

                if (threadFileHandle == AZ::IO::InvalidHandle)
                {
                    EXPECT_NE(AZ::IO::InvalidHandle, threadFileHandle) << "Failed to open file handle " << testFilePath;
                    return false;
                }
                size_t fileSize = 0;
                auto pFileBufferThread = reinterpret_cast<const char*>(archive->FGetCachedFileData(threadFileHandle, fileSize));
                if (pFileBufferThread == nullptr)
                {
                    EXPECT_NE(nullptr, pFileBufferThread) << "FGetCachedFileData returned nullptr for file " << testFilePath;
                    return false;
                }
                if (fileSize != dataLen)
                {
                    EXPECT_EQ(dataLen, fileSize) << "Read filesize does not match expected filesize for file " << testFilePath;
                    return false;
                }
                if (memcmp(pFileBufferThread, testData, dataLen) != 0)
                {
                    ADD_FAILURE() << "Read file data for file " << testFilePath << "Does not match expected file data";
                }
                archive->FClose(threadFileHandle);
                return true;
            };
            RunConcurrentUnitTest(numThreadedIterations, numTestThreads, concurrentArchiveFileReadFunc);
        }

        AZStd::unique_ptr<AzFramework::Application> m_application;
    };

    struct CVarIntValueScope
    {
        CVarIntValueScope(AZ::IConsole& console, const char* cvarName)
            : m_console{ console }
            , m_cvarName{ cvarName }
        {
            // Store current CVar value
            m_valueStored = m_cvarName != nullptr && m_console.GetCvarValue(cvarName, m_oldValue) == AZ::GetValueResult::Success;
        }
        ~CVarIntValueScope()
        {
            // Restore the old value if it was successfully stored
            if (m_valueStored)
            {
                m_console.PerformCommand(m_cvarName, { AZ::CVarFixedString::format("%d", m_oldValue) });
            }
        }
        AZ::IConsole& m_console;
        const char* m_cvarName{};
        int32_t m_oldValue{};
        bool m_valueStored{};
    };

    TEST_F(ArchiveTestFixture, TestArchiveFGetCachedFileData_PakFile)
    {
        // Test setup - from Archive
        constexpr const char* fileInArchiveFile = "levels\\mylevel\\levelinfo.xml";
        constexpr AZStd::string_view dataString = "HELLO WORLD"; // other unit tests make sure writing and reading is working, so don't test that here

        AZ::IO::IArchive* archive = AZ::Interface<AZ::IO::IArchive>::Get();
        ASSERT_NE(nullptr, archive);

        AZ::IO::FileIOBase* fileIo = AZ::IO::FileIOBase::GetInstance();
        ASSERT_NE(nullptr, fileIo);

        auto console = AZ::Interface<AZ::IConsole>::Get();
        ASSERT_NE(nullptr, console);

        {
            AZStd::string testArchivePath_withSubfolders = "@usercache@/immediate.pak";
            AZStd::string testArchivePath_withMountPoint = "@usercache@/levels/test/flatarchive.pak";

            // delete test files in case they already exist
            archive->ClosePack(testArchivePath_withSubfolders.c_str());
            fileIo->Remove(testArchivePath_withSubfolders.c_str());
            fileIo->Remove(testArchivePath_withMountPoint.c_str());
            fileIo->CreatePath("@usercache@/levels/test");

            // setup test archive and file
            AZStd::intrusive_ptr<AZ::IO::INestedArchive> pArchive = archive->OpenArchive(testArchivePath_withSubfolders.c_str(), {}, AZ::IO::INestedArchive::FLAGS_CREATE_NEW);
            EXPECT_NE(nullptr, pArchive);
            EXPECT_EQ(0, pArchive->UpdateFile(fileInArchiveFile, dataString.data(), dataString.size(), AZ::IO::INestedArchive::METHOD_COMPRESS, AZ::IO::INestedArchive::LEVEL_FASTEST));
            pArchive.reset();
            EXPECT_TRUE(IsPackValid(testArchivePath_withSubfolders.c_str()));

            EXPECT_TRUE(archive->OpenPack("@assets@", testArchivePath_withSubfolders.c_str()));

            EXPECT_TRUE(archive->IsFileExist(fileInArchiveFile));
        }

        // Prevent Archive file searches from using the OS filesystem
        // Also enable extra verbosity in the AZ::IO::Archive code
        CVarIntValueScope previousLocationPriority{ *console, "sys_pakPriority" };
        CVarIntValueScope oldArchiveVerbosity{ *console, "az_archive_verbosity" };
        console->PerformCommand("sys_PakPriority", { AZ::CVarFixedString::format("%d", aznumeric_cast<int>(AZ::IO::ArchiveLocationPriority::ePakPriorityPakOnly)) });
        console->PerformCommand("az_archive_verbosity", { "1" });

        // ---- Archive FGetCachedFileDataTests (these leverage Archive CachedFile mechanism for caching data ---
        TestFGetCachedFileData(fileInArchiveFile, dataString.size(), dataString.data());
    }

    TEST_F(ArchiveTestFixture, TestArchiveOpenPacks_FindsMultiplePaks_Works)
    {
        AZ::IO::IArchive* archive = AZ::Interface<AZ::IO::IArchive>::Get();
        ASSERT_NE(nullptr, archive);

        AZ::IO::FileIOBase* fileIo = AZ::IO::FileIOBase::GetInstance();
        ASSERT_NE(nullptr, fileIo);

        auto resetArchiveFile = [archive, fileIo](const AZStd::string& filePath)
        {
            archive->ClosePack(filePath.c_str());
            fileIo->Remove(filePath.c_str());

            auto pArchive = archive->OpenArchive(filePath.c_str(), {}, AZ::IO::INestedArchive::FLAGS_CREATE_NEW);
            EXPECT_NE(nullptr, pArchive);
            pArchive.reset();
            archive->ClosePack(filePath.c_str());
        };

        AZStd::string testArchivePath_pakOne = "@usercache@/one.pak";
        AZStd::string testArchivePath_pakTwo = "@usercache@/two.pak";

        // reset test files in case they already exist
        resetArchiveFile(testArchivePath_pakOne);
        resetArchiveFile(testArchivePath_pakTwo);

        // open and fetch the opened pak file using a *.pak
        AZStd::vector<AZ::IO::FixedMaxPathString> fullPaths;
        archive->OpenPacks("@usercache@/*.pak", &fullPaths);
        EXPECT_TRUE(AZStd::any_of(fullPaths.cbegin(), fullPaths.cend(), [](auto& path) { return path.ends_with("one.pak"); }));
        EXPECT_TRUE(AZStd::any_of(fullPaths.cbegin(), fullPaths.cend(), [](auto& path) { return path.ends_with("two.pak"); }));
    }

    TEST_F(ArchiveTestFixture, TestArchiveFGetCachedFileData_LooseFile)
    {
        // ------setup loose file FGetCachedFileData tests -------------------------

        constexpr AZStd::string_view dataString = "HELLO WORLD";

        AZ::IO::IArchive* archive = AZ::Interface<AZ::IO::IArchive>::Get();
        ASSERT_NE(nullptr, archive);
        const char* testRootPath = "@log@/unittesttemp";
        const char* looseTestFilePath = "@log@/unittesttemp/realfileforunittest.txt";
        AZ::IO::ArchiveFileIO cpfio(archive);

        // remove existing
        EXPECT_EQ(AZ::IO::ResultCode::Success, cpfio.DestroyPath(testRootPath));

        // create test file
        EXPECT_EQ(AZ::IO::ResultCode::Success, cpfio.CreatePath(testRootPath));

        AZ::IO::HandleType normalFileHandle;
        EXPECT_EQ(AZ::IO::ResultCode::Success, cpfio.Open(looseTestFilePath, AZ::IO::OpenMode::ModeWrite | AZ::IO::OpenMode::ModeBinary, normalFileHandle));

        AZ::u64 bytesWritten = 0;
        EXPECT_EQ(AZ::IO::ResultCode::Success, cpfio.Write(normalFileHandle, dataString.data(), dataString.size(), &bytesWritten));
        EXPECT_EQ(dataString.size(), bytesWritten);

        EXPECT_EQ(AZ::IO::ResultCode::Success, cpfio.Close(normalFileHandle));
        EXPECT_TRUE(cpfio.Exists(looseTestFilePath));

        TestFGetCachedFileData(looseTestFilePath, dataString.size(), dataString.data());
    }

    // a bug was found that causes problems reading data from packs if they are immediately mounted after writing.
    // this unit test adjusts for that.
    TEST_F(ArchiveTestFixture, TestArchivePackImmediateReading)
    {
        // the strategy is to create a archive file similar to how the level system does
        // one which contains subfolders
        // and a file inside that subfolder
        // to be successful, it must be possible to write that pack, close it, then open it via Archive
        // and be able to IMMEDIATELY
        // * read the file in the subfolder
        // * enumerate the folders (including that subfolder) even though they are 'virtual', not real folders on physical media
        // * all of the above even though the mount point for the archive is @assets@ wheras the physical pack lives in @usercache@
        // finally, we're going to repeat the above test but with files mounted with subfolders
        // so for example, the pack will contain levelinfo.xml at the root of it
        // but it will be mounted at a subfolder (levels/mylevel).
        // this must cause FindNext and Open to work for levels/mylevel/levelinfo.xml.

        constexpr const char* testArchivePath_withSubfolders = "@usercache@/immediate.pak";
        constexpr const char* testArchivePath_withMountPoint = "@usercache@/levels/test/flatarchive.pak";

        AZ::IO::FileIOBase* fileIo = AZ::IO::FileIOBase::GetInstance();
        ASSERT_NE(nullptr, fileIo);

        AZ::IO::IArchive* archive = AZ::Interface<AZ::IO::IArchive>::Get();
        ASSERT_NE(nullptr, archive);

        auto console = AZ::Interface<AZ::IConsole>::Get();
        ASSERT_NE(nullptr, console);

        constexpr AZStd::string_view dataString = "HELLO WORLD"; // other unit tests make sure writing and reading is working, so don't test that here


        // delete test files in case they already exist
        archive->ClosePack(testArchivePath_withSubfolders);
        archive->ClosePack(testArchivePath_withMountPoint);
        fileIo->Remove(testArchivePath_withSubfolders);
        fileIo->Remove(testArchivePath_withMountPoint);
        fileIo->CreatePath("@usercache@/levels/test");


        AZStd::intrusive_ptr<AZ::IO::INestedArchive> pArchive = archive->OpenArchive(testArchivePath_withSubfolders, {}, AZ::IO::INestedArchive::FLAGS_CREATE_NEW);
        EXPECT_NE(nullptr, pArchive);
        EXPECT_EQ(0, pArchive->UpdateFile("levels\\mylevel\\levelinfo.xml", dataString.data(), dataString.size(), AZ::IO::INestedArchive::METHOD_COMPRESS, AZ::IO::INestedArchive::LEVEL_FASTEST));
        pArchive.reset();
        EXPECT_TRUE(IsPackValid(testArchivePath_withSubfolders));

        EXPECT_TRUE(archive->OpenPack("@assets@", testArchivePath_withSubfolders));
        // ---- BARRAGE OF TESTS
        EXPECT_TRUE(archive->IsFileExist("levels\\mylevel\\levelinfo.xml"));
        EXPECT_TRUE(archive->IsFileExist("levels//mylevel//levelinfo.xml"));

        bool found_mylevel_folder = false;
        AZ::IO::ArchiveFileIterator handle = archive->FindFirst("levels\\*");

        EXPECT_TRUE(static_cast<bool>(handle));
        if (handle)
        {
            do
            {
                if ((handle.m_fileDesc.nAttrib & AZ::IO::FileDesc::Attribute::Subdirectory) == AZ::IO::FileDesc::Attribute::Subdirectory)
                {
                    if (azstricmp(handle.m_filename.data(), "mylevel") == 0)
                    {
                        found_mylevel_folder = true;
                    }
                }
                else
                {
                    EXPECT_STRCASENE("levelinfo.xml", handle.m_filename.data()); // you may not find files inside the archive in this folder.
                }
            } while (handle = archive->FindNext(handle));

            archive->FindClose(handle);
        }

        EXPECT_TRUE(found_mylevel_folder);

        bool found_mylevel_file = false;

        handle = archive->FindFirst("levels\\mylevel\\*");

        EXPECT_TRUE(static_cast<bool>(handle));
        if (handle)
        {
            do
            {
                if ((handle.m_fileDesc.nAttrib & AZ::IO::FileDesc::Attribute::Subdirectory) != AZ::IO::FileDesc::Attribute::Subdirectory)
                {
                    if (azstricmp(handle.m_filename.data(), "levelinfo.xml") == 0)
                    {
                        found_mylevel_file = true;
                    }
                }
                else
                {
                    EXPECT_STRCASENE("mylevel", handle.m_filename.data()); // you may not find the level subfolder here since we're in the subfolder already
                    EXPECT_STRCASENE("levels\\mylevel", handle.m_filename.data());
                    EXPECT_STRCASENE("levels//mylevel", handle.m_filename.data());
                }
            } while (handle = archive->FindNext(handle));

            archive->FindClose(handle);
        }

        EXPECT_TRUE(found_mylevel_file);

        // now test clean-up
        archive->ClosePack(testArchivePath_withSubfolders);
        fileIo->Remove(testArchivePath_withSubfolders);

        EXPECT_FALSE(archive->IsFileExist("levels\\mylevel\\levelinfo.xml"));
        EXPECT_FALSE(archive->IsFileExist("levels//mylevel//levelinfo.xml"));

        // Once the archive has been deleted it should no longer be searched
        CVarIntValueScope previousLocationPriority{ *console, "sys_pakPriority" };
        console->PerformCommand("sys_PakPriority", { AZ::CVarFixedString::format("%d", aznumeric_cast<int>(AZ::IO::ArchiveLocationPriority::ePakPriorityPakOnly)) });

        handle = archive->FindFirst("levels\\*");
        EXPECT_FALSE(static_cast<bool>(handle));
    }
    TEST_F(ArchiveTestFixture, FilesInArchive_AreSearchable)
    {
        // ----------- SECOND TEST.  File in levels/mylevel/ showing up as searchable.
        // note that the actual file's folder has nothing to do with the mount point.

        AZ::IO::FileIOBase* fileIo = AZ::IO::FileIOBase::GetInstance();
        ASSERT_NE(nullptr, fileIo);

        AZ::IO::IArchive* archive = AZ::Interface<AZ::IO::IArchive>::Get();
        ASSERT_NE(nullptr, archive);

        constexpr AZStd::string_view dataString = "HELLO WORLD";
        constexpr const char* testArchivePath_withMountPoint = "@usercache@/levels/test/flatarchive.pak";
        bool found_mylevel_file{};
        bool found_mylevel_folder{};

        AZStd::intrusive_ptr<AZ::IO::INestedArchive> pArchive = archive->OpenArchive(testArchivePath_withMountPoint, {}, AZ::IO::INestedArchive::FLAGS_CREATE_NEW);
        EXPECT_NE(nullptr, pArchive);
        EXPECT_EQ(0, pArchive->UpdateFile("levelinfo.xml", dataString.data(), dataString.size(), AZ::IO::INestedArchive::METHOD_COMPRESS, AZ::IO::INestedArchive::LEVEL_FASTEST));
        pArchive.reset();
        EXPECT_TRUE(IsPackValid(testArchivePath_withMountPoint));

        EXPECT_TRUE(archive->OpenPack("@assets@\\uniquename\\mylevel2", testArchivePath_withMountPoint));

        // ---- BARRAGE OF TESTS
        EXPECT_TRUE(archive->IsFileExist("uniquename\\mylevel2\\levelinfo.xml"));
        EXPECT_TRUE(archive->IsFileExist("uniquename//mylevel2//levelinfo.xml"));

        EXPECT_TRUE(!archive->IsFileExist("uniquename\\mylevel\\levelinfo.xml"));
        EXPECT_TRUE(!archive->IsFileExist("uniquename//mylevel//levelinfo.xml"));
        EXPECT_TRUE(!archive->IsFileExist("uniquename\\test\\levelinfo.xml"));
        EXPECT_TRUE(!archive->IsFileExist("uniquename//test//levelinfo.xml"));

        found_mylevel_folder = false;
        AZ::IO::ArchiveFileIterator handle = archive->FindFirst("uniquename\\*");

        EXPECT_TRUE(static_cast<bool>(handle));
        if (handle)
        {
            do
            {
                if ((handle.m_fileDesc.nAttrib & AZ::IO::FileDesc::Attribute::Subdirectory) == AZ::IO::FileDesc::Attribute::Subdirectory)
                {
                    if (azstricmp(handle.m_filename.data(), "mylevel2") == 0)
                    {
                        found_mylevel_folder = true;
                    }
                }
            } while (handle = archive->FindNext(handle));

            archive->FindClose(handle);
        }

        EXPECT_TRUE(found_mylevel_folder);

        found_mylevel_file = false;

        handle = archive->FindFirst("uniquename\\mylevel2\\*");

        EXPECT_TRUE(static_cast<bool>(handle));
        if (handle)
        {
            do
            {
                if ((handle.m_fileDesc.nAttrib & AZ::IO::FileDesc::Attribute::Subdirectory) != AZ::IO::FileDesc::Attribute::Subdirectory)
                {
                    if (azstricmp(handle.m_filename.data(), "levelinfo.xml") == 0)
                    {
                        found_mylevel_file = true;
                    }
                }
            } while (handle = archive->FindNext(handle));

            archive->FindClose(handle);
        }

        EXPECT_TRUE(found_mylevel_file);

        archive->ClosePack(testArchivePath_withMountPoint);

        // --- test to make sure that when you iterate only the first component is found, so bury it deep and ask for the root
        EXPECT_TRUE(archive->OpenPack("@assets@\\uniquename\\mylevel2\\mylevel3\\mylevel4", testArchivePath_withMountPoint));

        found_mylevel_folder = false;
        handle = archive->FindFirst("uniquename\\*");

        int numFound = 0;
        EXPECT_TRUE(static_cast<bool>(handle));
        if (handle)
        {
            do
            {
                if ((handle.m_fileDesc.nAttrib & AZ::IO::FileDesc::Attribute::Subdirectory) == AZ::IO::FileDesc::Attribute::Subdirectory)
                {
                    ++numFound;
                    if (azstricmp(handle.m_filename.data(), "mylevel2") == 0)
                    {
                        found_mylevel_folder = true;
                    }
                }
            } while (handle = archive->FindNext(handle));

            archive->FindClose(handle);
        }

        EXPECT_EQ(1, numFound);
        EXPECT_TRUE(found_mylevel_folder);

        numFound = 0;
        found_mylevel_folder = false;

        // now make sure no red herrings appear
        // for example, if a file is mounted at "@assets@\\uniquename\\mylevel2\\mylevel3\\mylevel4"
        // and the file "@assets@\\somethingelse" is requested it should not be found
        // in addition if the file "@assets@\\uniquename\\mylevel3" is requested it should not be found
        handle = archive->FindFirst("somethingelse\\*");
        EXPECT_FALSE(static_cast<bool>(handle));

        handle = archive->FindFirst("uniquename\\mylevel3*");
        EXPECT_FALSE(static_cast<bool>(handle));

        archive->ClosePack(testArchivePath_withMountPoint);
        fileIo->Remove(testArchivePath_withMountPoint);
    }

    // test that ArchiveFileIO class works as expected
    TEST_F(ArchiveTestFixture, TestArchiveViaFileIO)
    {
        // strategy:
        // create a loose file and a packed file
        // mount the pack
        // make sure that the pack and loose file both appear when the PaKFileIO interface is used.
        using namespace AZ::IO;
        AZ::IO::IArchive* archive = AZ::Interface<AZ::IO::IArchive>::Get();
        AZ::IO::ArchiveFileIO cpfio(archive);

        constexpr const char* genericArchiveFileName = "@usercache@/testarchiveio.pak";
        ASSERT_NE(nullptr, archive);
        const char* dataString = "HELLO WORLD"; // other unit tests make sure writing and reading is working, so don't test that here
        size_t dataLen = strlen(dataString);
        AZStd::vector<char> dataBuffer;
        dataBuffer.resize(dataLen);

        // delete test files in case they already exist
        archive->ClosePack(genericArchiveFileName);
        cpfio.Remove(genericArchiveFileName);

        // create the asset alias directory
        cpfio.CreatePath("@assets@");

        // create generic file

        HandleType normalFileHandle;
        AZ::u64 bytesWritten = 0;
        EXPECT_EQ(ResultCode::Success, cpfio.DestroyPath("@log@/unittesttemp"));
        EXPECT_TRUE(!cpfio.Exists("@log@/unittesttemp"));
        EXPECT_TRUE(!cpfio.IsDirectory("@log@/unittesttemp"));
        EXPECT_EQ(ResultCode::Success, cpfio.CreatePath("@log@/unittesttemp"));
        EXPECT_TRUE(cpfio.Exists("@log@/unittesttemp"));
        EXPECT_TRUE(cpfio.IsDirectory("@log@/unittesttemp"));
        EXPECT_EQ(ResultCode::Success, cpfio.Open("@log@/unittesttemp/realfileforunittest.xml", OpenMode::ModeWrite | OpenMode::ModeBinary, normalFileHandle));
        EXPECT_EQ(ResultCode::Success, cpfio.Write(normalFileHandle, dataString, dataLen, &bytesWritten));
        EXPECT_EQ(dataLen, bytesWritten);
        EXPECT_EQ(ResultCode::Success, cpfio.Close(normalFileHandle));
        normalFileHandle = InvalidHandle;
        EXPECT_TRUE(cpfio.Exists("@log@/unittesttemp/realfileforunittest.xml"));

        AZStd::intrusive_ptr<AZ::IO::INestedArchive> pArchive = archive->OpenArchive(genericArchiveFileName, {}, AZ::IO::INestedArchive::FLAGS_CREATE_NEW);
        EXPECT_NE(nullptr, pArchive);
        EXPECT_EQ(0, pArchive->UpdateFile("testfile.xml", dataString, aznumeric_cast<uint32_t>(dataLen), AZ::IO::INestedArchive::METHOD_COMPRESS, AZ::IO::INestedArchive::LEVEL_FASTEST));
        pArchive.reset();
        EXPECT_TRUE(IsPackValid(genericArchiveFileName));

        EXPECT_TRUE(archive->OpenPack("@assets@", genericArchiveFileName));

        // ---- BARRAGE OF TESTS
        EXPECT_TRUE(cpfio.Exists("testfile.xml"));
        EXPECT_TRUE(cpfio.Exists("@assets@/testfile.xml"));  // this should be hte same file
        EXPECT_TRUE(!cpfio.Exists("@log@/testfile.xml"));
        EXPECT_TRUE(!cpfio.Exists("@usercache@/testfile.xml"));
        EXPECT_TRUE(cpfio.Exists("@log@/unittesttemp/realfileforunittest.xml"));

        // --- Coverage test ----
        AZ::u64 fileSize = 0;
        AZ::u64 bytesRead = 0;
        AZ::u64 currentOffset = 0;
        char fileNameBuffer[AZ_MAX_PATH_LEN] = { 0 };
        EXPECT_EQ(ResultCode::Success, cpfio.Size("testfile.xml", fileSize));
        EXPECT_EQ(dataLen, fileSize);
        EXPECT_EQ(ResultCode::Success, cpfio.Open("testfile.xml", OpenMode::ModeRead | OpenMode::ModeBinary, normalFileHandle));
        EXPECT_NE(InvalidHandle, normalFileHandle);
        EXPECT_EQ(ResultCode::Success, cpfio.Size(normalFileHandle, fileSize));
        EXPECT_EQ(dataLen, fileSize);
        EXPECT_EQ(ResultCode::Success, cpfio.Read(normalFileHandle, dataBuffer.data(), 2, true, &bytesRead));
        EXPECT_EQ(2, bytesRead);
        EXPECT_EQ('H', dataBuffer[0]);
        EXPECT_EQ('E', dataBuffer[1]);
        EXPECT_EQ(ResultCode::Success, cpfio.Tell(normalFileHandle, currentOffset));
        EXPECT_EQ(2, currentOffset);
        EXPECT_EQ(ResultCode::Success, cpfio.Seek(normalFileHandle, 2, SeekType::SeekFromCurrent));
        EXPECT_EQ(ResultCode::Success, cpfio.Tell(normalFileHandle, currentOffset));
        EXPECT_EQ(4, currentOffset);
        EXPECT_TRUE(!cpfio.Eof(normalFileHandle));
        EXPECT_EQ(ResultCode::Success, cpfio.Seek(normalFileHandle, 2, SeekType::SeekFromStart));
        EXPECT_EQ(ResultCode::Success, cpfio.Tell(normalFileHandle, currentOffset));
        EXPECT_EQ(2, currentOffset);
        EXPECT_EQ(ResultCode::Success, cpfio.Seek(normalFileHandle, -2, SeekType::SeekFromEnd));
        EXPECT_EQ(ResultCode::Success, cpfio.Tell(normalFileHandle, currentOffset));
        EXPECT_EQ(dataLen - 2, currentOffset);
        EXPECT_NE(ResultCode::Success, cpfio.Read(normalFileHandle, dataBuffer.data(), 4, true, &bytesRead));
        EXPECT_EQ(2, bytesRead);
        EXPECT_TRUE(cpfio.Eof(normalFileHandle));
        EXPECT_TRUE(cpfio.GetFilename(normalFileHandle, fileNameBuffer, AZ_MAX_PATH_LEN));
        EXPECT_NE(AZStd::string_view::npos, AZStd::string_view(fileNameBuffer).find("testfile.xml"));
        // just coverage-call this function:
        EXPECT_EQ(archive->GetModificationTime(normalFileHandle), cpfio.ModificationTime(normalFileHandle));
        EXPECT_EQ(archive->GetModificationTime(normalFileHandle), cpfio.ModificationTime("testfile.xml"));
        EXPECT_NE(0, cpfio.ModificationTime("testfile.xml"));
        EXPECT_NE(0, cpfio.ModificationTime("@log@/unittesttemp/realfileforunittest.xml"));

        EXPECT_EQ(ResultCode::Success, cpfio.Close(normalFileHandle));

        EXPECT_TRUE(!cpfio.IsDirectory("testfile.xml"));
        EXPECT_TRUE(cpfio.IsDirectory("@assets@"));
        EXPECT_TRUE(cpfio.IsReadOnly("testfile.xml"));
        EXPECT_TRUE(cpfio.IsReadOnly("@assets@/testfile.xml"));
        EXPECT_TRUE(!cpfio.IsReadOnly("@log@/unittesttemp/realfileforunittest.xml"));


        // copy file from inside archive:
        EXPECT_EQ(ResultCode::Success, cpfio.Copy("testfile.xml", "@log@/unittesttemp/copiedfile.xml"));
        EXPECT_TRUE(cpfio.Exists("@log@/unittesttemp/copiedfile.xml"));

        // make sure copy is ok

        EXPECT_EQ(ResultCode::Success, cpfio.Open("@log@/unittesttemp/copiedfile.xml", OpenMode::ModeRead | OpenMode::ModeBinary, normalFileHandle));
        EXPECT_EQ(ResultCode::Success, cpfio.Size(normalFileHandle, fileSize));
        EXPECT_EQ(dataLen, fileSize);
        EXPECT_EQ(ResultCode::Success, cpfio.Read(normalFileHandle, dataBuffer.data(), dataLen + 10, false, &bytesRead)); // allowed to read less
        EXPECT_EQ(dataLen, bytesRead);
        EXPECT_EQ(0, memcmp(dataBuffer.data(), dataString, dataLen));
        EXPECT_EQ(ResultCode::Success, cpfio.Close(normalFileHandle));

        // make sure file does not exist, since copy will NOT overwrite:
        cpfio.Remove("@log@/unittesttemp/copiedfile2.xml");

        EXPECT_EQ(ResultCode::Success, cpfio.Rename("@log@/unittesttemp/copiedfile.xml", "@log@/unittesttemp/copiedfile2.xml"));
        EXPECT_TRUE(!cpfio.Exists("@log@/unittesttemp/copiedfile.xml"));
        EXPECT_TRUE(cpfio.Exists("@log@/unittesttemp/copiedfile2.xml"));

        // find files test.
        AZ::IO::FixedMaxPath resolvedTestFilePath;
        EXPECT_TRUE(cpfio.ResolvePath(resolvedTestFilePath, AZ::IO::PathView("@assets@/testfile.xml")));
        bool foundIt = false;
        // note that this file exists only in the archive.
        cpfio.FindFiles("@assets@", "*.xml", [&foundIt, &cpfio, &resolvedTestFilePath](const char* foundName)
            {
                AZ::IO::FixedMaxPath resolvedFoundPath;
                EXPECT_TRUE(cpfio.ResolvePath(resolvedFoundPath, AZ::IO::PathView(foundName)));
                // according to the contract stated in the FileIO.h file, we expect full paths. (Aliases are full paths)
                if (resolvedTestFilePath == resolvedFoundPath)
                {
                    foundIt = true;
                    return false;
                }
                return true;
            });

        EXPECT_TRUE(foundIt);


        // The following test is disabled because it will trigger an AZ_ERROR which will affect the outcome of this entire test
        // EXPECT_NE(ResultCode::Success, cpfio.Remove("@assets@/testfile.xml")); // may not delete archive files

        // make sure it works with and without alias:
        EXPECT_TRUE(cpfio.Exists("@assets@/testfile.xml"));
        EXPECT_TRUE(cpfio.Exists("testfile.xml"));

        EXPECT_TRUE(cpfio.Exists("@log@/unittesttemp/realfileforunittest.xml"));
        EXPECT_EQ(ResultCode::Success, cpfio.Remove("@log@/unittesttemp/realfileforunittest.xml"));
        EXPECT_TRUE(!cpfio.Exists("@log@/unittesttemp/realfileforunittest.xml"));

        // now test clean-up
        archive->ClosePack(genericArchiveFileName);
        cpfio.Remove(genericArchiveFileName);

        EXPECT_EQ(ResultCode::Success, cpfio.DestroyPath("@log@/unittesttemp"));
        EXPECT_TRUE(!cpfio.Exists("@log@/unittesttemp/realfileforunittest.xml"));
        EXPECT_TRUE(!cpfio.Exists("@log@/unittesttemp"));
        EXPECT_TRUE(!archive->IsFileExist("testfile.xml"));
    }

    TEST_F(ArchiveTestFixture, TestArchiveFolderAliases)
    {
        AZ::IO::FileIOBase* fileIo = AZ::IO::FileIOBase::GetInstance();
        ASSERT_NE(nullptr, fileIo);

        // test whether aliasing works as expected.  We'll create a archive in the cache, but we'll map it to a bunch of folders
        constexpr const char* testArchivePath = "@usercache@/archivetest.pak";

        char realNameBuf[AZ_MAX_PATH_LEN] = { 0 };
        EXPECT_TRUE(fileIo->ResolvePath(testArchivePath, realNameBuf, AZ_MAX_PATH_LEN));

        AZ::IO::IArchive* archive = AZ::Interface<AZ::IO::IArchive>::Get();
        ASSERT_NE(nullptr, archive);

        // delete test files in case they already exist
        archive->ClosePack(testArchivePath);
        fileIo->Remove(testArchivePath);

        // ------------ BASIC TEST:  Create and read Empty Archive ------------
        AZStd::intrusive_ptr<AZ::IO::INestedArchive> pArchive = archive->OpenArchive(testArchivePath, {}, AZ::IO::INestedArchive::FLAGS_CREATE_NEW);
        EXPECT_NE(nullptr, pArchive);

        EXPECT_EQ(0, pArchive->UpdateFile("foundit.dat", const_cast<char*>("test"), 4, AZ::IO::INestedArchive::METHOD_COMPRESS, AZ::IO::INestedArchive::LEVEL_BEST));

        pArchive.reset();
        EXPECT_TRUE(IsPackValid(testArchivePath));

        EXPECT_TRUE(archive->OpenPack("@usercache@", realNameBuf));
        EXPECT_TRUE(archive->IsFileExist("@usercache@/foundit.dat"));
        EXPECT_FALSE(archive->IsFileExist("@usercache@/foundit.dat", AZ::IO::IArchive::eFileLocation_OnDisk));
        EXPECT_FALSE(archive->IsFileExist("@usercache@/notfoundit.dat"));
        EXPECT_TRUE(archive->ClosePack(realNameBuf));

        // change its actual location:
        EXPECT_TRUE(archive->OpenPack("@assets@", realNameBuf));
        EXPECT_TRUE(archive->IsFileExist("@assets@/foundit.dat"));
        EXPECT_FALSE(archive->IsFileExist("@usercache@/foundit.dat")); // do not find it in the previous location!
        EXPECT_FALSE(archive->IsFileExist("@assets@/foundit.dat", AZ::IO::IArchive::eFileLocation_OnDisk));
        EXPECT_FALSE(archive->IsFileExist("@assets@/notfoundit.dat"));
        EXPECT_TRUE(archive->ClosePack(realNameBuf));

        // try sub-folders
        EXPECT_TRUE(archive->OpenPack("@assets@/mystuff", realNameBuf));
        EXPECT_TRUE(archive->IsFileExist("@assets@/mystuff/foundit.dat"));
        EXPECT_FALSE(archive->IsFileExist("@assets@/foundit.dat")); // do not find it in the previous locations!
        EXPECT_FALSE(archive->IsFileExist("@usercache@/foundit.dat")); // do not find it in the previous locations!
        EXPECT_FALSE(archive->IsFileExist("@assets@/foundit.dat", AZ::IO::IArchive::eFileLocation_OnDisk));
        EXPECT_FALSE(archive->IsFileExist("@assets@/mystuff/foundit.dat", AZ::IO::IArchive::eFileLocation_OnDisk));
        EXPECT_FALSE(archive->IsFileExist("@assets@/notfoundit.dat")); // non-existent file
        EXPECT_FALSE(archive->IsFileExist("@assets@/mystuff/notfoundit.dat")); // non-existent file
        EXPECT_TRUE(archive->ClosePack(realNameBuf));
    }

    TEST_F(ArchiveTestFixture, IResourceList_Add_EmptyFileName_DoesNotInsert)
    {
        AZ::IO::IResourceList* reslist = AZ::Interface<AZ::IO::IArchive>::Get()->GetResourceList(AZ::IO::IArchive::RFOM_EngineStartup);
        ASSERT_NE(nullptr, reslist);

        reslist->Clear();
        reslist->Add("");
        EXPECT_EQ(nullptr, reslist->GetFirst());
    }

    TEST_F(ArchiveTestFixture, IResourceList_Add_RegularFileName_ResolvesAppropriately)
    {
        AZ::IO::IResourceList* reslist = AZ::Interface<AZ::IO::IArchive>::Get()->GetResourceList(AZ::IO::IArchive::RFOM_EngineStartup);
        ASSERT_NE(nullptr, reslist);

        AZ::IO::FileIOBase* ioBase = AZ::IO::FileIOBase::GetInstance();
        ASSERT_NE(nullptr, ioBase);
        AZ::IO::FixedMaxPath resolvedTestPath;
        EXPECT_TRUE(ioBase->ResolvePath(resolvedTestPath, "blah/blah/abcde"));

        reslist->Clear();
        reslist->Add("blah\\blah/AbCDE");
        AZ::IO::FixedMaxPath resolvedAddedPath;
        EXPECT_TRUE(ioBase->ResolvePath(resolvedAddedPath, reslist->GetFirst()));
        EXPECT_EQ(resolvedTestPath, resolvedAddedPath);
        reslist->Clear();
    }

    TEST_F(ArchiveTestFixture, IResourceList_Add_ReallyShortFileName_ResolvesAppropriately)
    {
        AZ::IO::IResourceList* reslist = AZ::Interface<AZ::IO::IArchive>::Get()->GetResourceList(AZ::IO::IArchive::RFOM_EngineStartup);
        ASSERT_NE(nullptr, reslist);

        AZ::IO::FileIOBase* ioBase = AZ::IO::FileIOBase::GetInstance();
        ASSERT_NE(nullptr, ioBase);
        AZ::IO::FixedMaxPath resolvedTestPath;
        EXPECT_TRUE(ioBase->ResolvePath(resolvedTestPath, "a"));

        reslist->Clear();
        reslist->Add("A");
        AZ::IO::FixedMaxPath resolvedAddedPath;
        EXPECT_TRUE(ioBase->ResolvePath(resolvedAddedPath, reslist->GetFirst()));
        EXPECT_EQ(resolvedTestPath, resolvedAddedPath);
        reslist->Clear();
    }

    TEST_F(ArchiveTestFixture, IResourceList_Add_AbsolutePath_RemovesAndReplacesWithAlias)
    {
        AZ::IO::IResourceList* reslist = AZ::Interface<AZ::IO::IArchive>::Get()->GetResourceList(AZ::IO::IArchive::RFOM_EngineStartup);
        ASSERT_NE(nullptr, reslist);

        AZ::IO::FileIOBase* ioBase = AZ::IO::FileIOBase::GetInstance();
        ASSERT_NE(nullptr, ioBase);

        const char* assetsPath = ioBase->GetAlias("@assets@");
        ASSERT_NE(nullptr, assetsPath);

        auto stringToAdd = AZ::IO::Path(assetsPath) / "textures" / "test.dds";

        reslist->Clear();
        reslist->Add(stringToAdd.Native());

        // it normalizes the string, so the slashes flip and everything is lowercased.
        AZ::IO::FixedMaxPath resolvedAddedPath;
        AZ::IO::FixedMaxPath resolvedResourcePath;
        EXPECT_TRUE(ioBase->ReplaceAlias(resolvedAddedPath, "@assets@/textures/test.dds"));
        EXPECT_TRUE(ioBase->ReplaceAlias(resolvedResourcePath, reslist->GetFirst()));
        EXPECT_EQ(resolvedAddedPath, resolvedResourcePath);
        reslist->Clear();
    }
<<<<<<< HEAD


    class ArchiveUnitTestsWithAllocators
        : public ScopedAllocatorSetupFixture
    {
    protected:

        void SetUp() override
        {
            m_localFileIO = aznew AZ::IO::LocalFileIO();
            AZ::IO::FileIOBase::SetDirectInstance(m_localFileIO);
            m_localFileIO->SetAlias(m_firstAlias.c_str(), m_firstAliasPath.c_str());
            m_localFileIO->SetAlias(m_secondAlias.c_str(), m_secondAliasPath.c_str());
        }

        void TearDown() override
        {
            AZ::IO::FileIOBase::SetDirectInstance(nullptr);
            delete m_localFileIO;
            m_localFileIO = nullptr;
        }

        AZ::IO::FileIOBase* m_localFileIO = nullptr;
        AZStd::string m_firstAlias = "@devassets@";
        AZStd::string m_firstAliasPath = "devassets_absolutepath";
        AZStd::string m_secondAlias = "@assets@";
        AZStd::string m_secondAliasPath = "assets_absolutepath";
    };

    // ConvertAbsolutePathToAliasedPath tests are built to verify existing behavior doesn't change.
    // It's a legacy function and the actual intended behavior is unknown, so these are black box unit tests.
    TEST_F(ArchiveUnitTestsWithAllocators, ConvertAbsolutePathToAliasedPath_NullString_ReturnsSuccess)
    {
        auto conversionResult = AZ::IO::ArchiveInternal::ConvertAbsolutePathToAliasedPath({});
        EXPECT_TRUE(conversionResult);
        EXPECT_TRUE(conversionResult->empty());
    }

    TEST_F(ArchiveUnitTestsWithAllocators, ConvertAbsolutePathToAliasedPath_NoAliasInSource_ReturnsSource)
    {
        AZStd::string sourceString("NoAlias");
        auto conversionResult = AZ::IO::ArchiveInternal::ConvertAbsolutePathToAliasedPath(sourceString.c_str());
        EXPECT_TRUE(conversionResult);
        // ConvertAbsolutePathToAliasedPath returns sourceString if there is no alias in the source.
        EXPECT_STREQ(sourceString.c_str(), conversionResult->c_str());
    }

    TEST_F(ArchiveUnitTestsWithAllocators, ConvertAbsolutePathToAliasedPath_NullAliasToLookFor_ReturnsSource)
    {
        AZStd::string sourceString("NoAlias");
        auto conversionResult = AZ::IO::ArchiveInternal::ConvertAbsolutePathToAliasedPath(sourceString.c_str(), {});
        EXPECT_TRUE(conversionResult);
        EXPECT_STREQ(sourceString.c_str(), conversionResult->c_str());
    }

    TEST_F(ArchiveUnitTestsWithAllocators, ConvertAbsolutePathToAliasedPath_NullAliasToReplaceWith_ReturnsSource)
    {
        AZStd::string sourceString("NoAlias");
        auto conversionResult = AZ::IO::ArchiveInternal::ConvertAbsolutePathToAliasedPath(sourceString.c_str(), "@SomeAlias", {});
        EXPECT_TRUE(conversionResult);
        EXPECT_STREQ(sourceString.c_str(), conversionResult->c_str());
    }

    TEST_F(ArchiveUnitTestsWithAllocators, ConvertAbsolutePathToAliasedPath_NullAliases_ReturnsSource)
    {
        AZStd::string sourceString("NoAlias");
        auto conversionResult = AZ::IO::ArchiveInternal::ConvertAbsolutePathToAliasedPath(sourceString.c_str(), {}, {});
        EXPECT_TRUE(conversionResult);
        EXPECT_STREQ(sourceString.c_str(), conversionResult->c_str());
    }

    TEST_F(ArchiveUnitTestsWithAllocators, ConvertAbsolutePathToAliasedPath_AbsPathInSource_ReturnsReplacedAlias)
    {
        // ConvertAbsolutePathToAliasedPath only replaces data if GetDirectInstance is valid.
        EXPECT_TRUE(AZ::IO::FileIOBase::GetDirectInstance() != nullptr);

        const char* fullPath = AZ::IO::FileIOBase::GetDirectInstance()->GetAlias(m_firstAlias.c_str());
        AZStd::string sourceString = AZStd::string::format("%s" AZ_CORRECT_FILESYSTEM_SEPARATOR_STRING "SomeStringWithAlias", fullPath);
        AZStd::string expectedResult = AZStd::string::format("%s" AZ_CORRECT_FILESYSTEM_SEPARATOR_STRING "somestringwithalias", m_secondAlias.c_str());

        auto conversionResult = AZ::IO::ArchiveInternal::ConvertAbsolutePathToAliasedPath(
            sourceString.c_str(),
            m_firstAlias.c_str(),  // find any instance of FirstAlias in sourceString
            m_secondAlias.c_str());  // replace it with SecondAlias
        EXPECT_TRUE(conversionResult);
        EXPECT_STREQ(conversionResult->c_str(), expectedResult.c_str());
    }

    TEST_F(ArchiveUnitTestsWithAllocators, ConvertAbsolutePathToAliasedPath_AliasInSource_ReturnsReplacedAlias)
    {
        // ConvertAbsolutePathToAliasedPath only replaces data if GetDirectInstance is valid.
        EXPECT_TRUE(AZ::IO::FileIOBase::GetDirectInstance() != nullptr);

        AZStd::string sourceString = AZStd::string::format("%s" AZ_CORRECT_FILESYSTEM_SEPARATOR_STRING "SomeStringWithAlias", m_firstAlias.c_str());
        AZStd::string expectedResult = AZStd::string::format("%s" AZ_CORRECT_FILESYSTEM_SEPARATOR_STRING "somestringwithalias", m_secondAlias.c_str());

        auto conversionResult = AZ::IO::ArchiveInternal::ConvertAbsolutePathToAliasedPath(
            sourceString.c_str(),
            m_firstAlias.c_str(),  // find any instance of FirstAlias in sourceString
            m_secondAlias.c_str());  // replace it with SecondAlias
        EXPECT_TRUE(conversionResult);
        EXPECT_STREQ(conversionResult->c_str(), expectedResult.c_str());
    }

#if AZ_TRAIT_OS_USE_WINDOWS_FILE_PATHS
    TEST_F(ArchiveUnitTestsWithAllocators, ConvertAbsolutePathToAliasedPath_AbsPathInSource_DOSSlashInSource_ReturnsReplacedAlias)
    {
        // ConvertAbsolutePathToAliasedPath only replaces data if GetDirectInstance is valid.
        EXPECT_TRUE(AZ::IO::FileIOBase::GetDirectInstance() != nullptr);

        const char* fullPath = AZ::IO::FileIOBase::GetDirectInstance()->GetAlias(m_firstAlias.c_str());
        AZStd::string sourceString = AZStd::string::format("%s" AZ_WRONG_DATABASE_SEPARATOR_STRING "SomeStringWithAlias", fullPath);
        AZStd::string expectedResult = AZStd::string::format("%s" AZ_CORRECT_FILESYSTEM_SEPARATOR_STRING "somestringwithalias", m_secondAlias.c_str());
        auto conversionResult = AZ::IO::ArchiveInternal::ConvertAbsolutePathToAliasedPath(
            sourceString.c_str(),
            m_firstAlias.c_str(),  // find any instance of FirstAlias in sourceString
            m_secondAlias.c_str());  // replace it with SecondAlias
        EXPECT_TRUE(conversionResult);
        EXPECT_STREQ(conversionResult->c_str(), expectedResult.c_str());
    }
#endif // AZ_TRAIT_OS_USE_WINDOWS_FILE_PATHS

    TEST_F(ArchiveUnitTestsWithAllocators, ConvertAbsolutePathToAliasedPath_AbsPathInSource_UNIXSlashInSource_ReturnsReplacedAlias)
    {
        // ConvertAbsolutePathToAliasedPath only replaces data if GetDirectInstance is valid.
        EXPECT_TRUE(AZ::IO::FileIOBase::GetDirectInstance() != nullptr);

        const char* fullPath = AZ::IO::FileIOBase::GetDirectInstance()->GetAlias(m_firstAlias.c_str());
        AZStd::string sourceString = AZStd::string::format("%s" AZ_CORRECT_DATABASE_SEPARATOR_STRING "SomeStringWithAlias", fullPath);
        AZStd::string expectedResult = AZStd::string::format("%s" AZ_CORRECT_DATABASE_SEPARATOR_STRING "somestringwithalias", m_secondAlias.c_str());
        auto conversionResult = AZ::IO::ArchiveInternal::ConvertAbsolutePathToAliasedPath(
            sourceString.c_str(),
            m_firstAlias.c_str(),  // find any instance of FirstAlias in sourceString
            m_secondAlias.c_str());  // replace it with SecondAlias
        EXPECT_TRUE(conversionResult);
        EXPECT_STREQ(conversionResult->c_str(), expectedResult.c_str());
    }

    TEST_F(ArchiveUnitTestsWithAllocators, ConvertAbsolutePathToAliasedPath_AliasInSource_DOSSlashInSource_ReturnsReplacedAlias)
    {
        // ConvertAbsolutePathToAliasedPath only replaces data if GetDirectInstance is valid.
        EXPECT_TRUE(AZ::IO::FileIOBase::GetDirectInstance() != nullptr);

        AZStd::string sourceString = AZStd::string::format("%s" AZ_WRONG_DATABASE_SEPARATOR_STRING "SomeStringWithAlias", m_firstAlias.c_str());
        AZStd::string expectedResult = AZStd::string::format("%s" AZ_WRONG_DATABASE_SEPARATOR_STRING "somestringwithalias", m_secondAlias.c_str());

        // sourceString is now (firstAlias)SomeStringWithAlias

        auto conversionResult = AZ::IO::ArchiveInternal::ConvertAbsolutePathToAliasedPath(
            sourceString.c_str(),
            m_firstAlias.c_str(),  // find any instance of FirstAlias in sourceString
            m_secondAlias.c_str());  // replace it with SecondAlias
        EXPECT_TRUE(conversionResult);
        EXPECT_STREQ(conversionResult->c_str(), expectedResult.c_str());
    }

    TEST_F(ArchiveUnitTestsWithAllocators, ConvertAbsolutePathToAliasedPath_AliasInSource_UNIXSlashInSource_ReturnsReplacedAlias)
    {
        // ConvertAbsolutePathToAliasedPath only replaces data if GetDirectInstance is valid.
        EXPECT_TRUE(AZ::IO::FileIOBase::GetDirectInstance() != nullptr);

        AZStd::string sourceString = AZStd::string::format("%s" AZ_CORRECT_DATABASE_SEPARATOR_STRING "SomeStringWithAlias", m_firstAlias.c_str());
        AZStd::string expectedResult = AZStd::string::format("%s" AZ_CORRECT_DATABASE_SEPARATOR_STRING "somestringwithalias", m_secondAlias.c_str());

        // sourceString is now (firstAlias)SomeStringWithAlias

        auto conversionResult = AZ::IO::ArchiveInternal::ConvertAbsolutePathToAliasedPath(
            sourceString.c_str(),
            m_firstAlias.c_str(),  // find any instance of FirstAlias in sourceString
            m_secondAlias.c_str());  // replace it with SecondAlias
        EXPECT_TRUE(conversionResult);
        EXPECT_STREQ(conversionResult->c_str(), expectedResult.c_str());
    }

    TEST_F(ArchiveUnitTestsWithAllocators, ConvertAbsolutePathToAliasedPath_SourceLongerThanMaxPath_ReturnsFailure)
    {
        const int longPathArraySize = AZ::IO::MaxPathLength + 2;
        char longPath[longPathArraySize];
        memset(longPath, 'a', sizeof(char) * longPathArraySize);
        longPath[longPathArraySize - 1] = '\0';
        AZ_TEST_START_TRACE_SUPPRESSION;
        auto conversionResult = AZ::IO::ArchiveInternal::ConvertAbsolutePathToAliasedPath(longPath);
        AZ_TEST_STOP_TRACE_SUPPRESSION(1);
        EXPECT_FALSE(conversionResult);
    }

    class ArchivePathCompareTestFixture
        : public ScopedAllocatorSetupFixture
        , public ::testing::WithParamInterface<AZStd::tuple<AZStd::string_view, AZStd::string_view>>
    {
    };
=======
>>>>>>> 447832dd
}<|MERGE_RESOLUTION|>--- conflicted
+++ resolved
@@ -877,198 +877,4 @@
         EXPECT_EQ(resolvedAddedPath, resolvedResourcePath);
         reslist->Clear();
     }
-<<<<<<< HEAD
-
-
-    class ArchiveUnitTestsWithAllocators
-        : public ScopedAllocatorSetupFixture
-    {
-    protected:
-
-        void SetUp() override
-        {
-            m_localFileIO = aznew AZ::IO::LocalFileIO();
-            AZ::IO::FileIOBase::SetDirectInstance(m_localFileIO);
-            m_localFileIO->SetAlias(m_firstAlias.c_str(), m_firstAliasPath.c_str());
-            m_localFileIO->SetAlias(m_secondAlias.c_str(), m_secondAliasPath.c_str());
-        }
-
-        void TearDown() override
-        {
-            AZ::IO::FileIOBase::SetDirectInstance(nullptr);
-            delete m_localFileIO;
-            m_localFileIO = nullptr;
-        }
-
-        AZ::IO::FileIOBase* m_localFileIO = nullptr;
-        AZStd::string m_firstAlias = "@devassets@";
-        AZStd::string m_firstAliasPath = "devassets_absolutepath";
-        AZStd::string m_secondAlias = "@assets@";
-        AZStd::string m_secondAliasPath = "assets_absolutepath";
-    };
-
-    // ConvertAbsolutePathToAliasedPath tests are built to verify existing behavior doesn't change.
-    // It's a legacy function and the actual intended behavior is unknown, so these are black box unit tests.
-    TEST_F(ArchiveUnitTestsWithAllocators, ConvertAbsolutePathToAliasedPath_NullString_ReturnsSuccess)
-    {
-        auto conversionResult = AZ::IO::ArchiveInternal::ConvertAbsolutePathToAliasedPath({});
-        EXPECT_TRUE(conversionResult);
-        EXPECT_TRUE(conversionResult->empty());
-    }
-
-    TEST_F(ArchiveUnitTestsWithAllocators, ConvertAbsolutePathToAliasedPath_NoAliasInSource_ReturnsSource)
-    {
-        AZStd::string sourceString("NoAlias");
-        auto conversionResult = AZ::IO::ArchiveInternal::ConvertAbsolutePathToAliasedPath(sourceString.c_str());
-        EXPECT_TRUE(conversionResult);
-        // ConvertAbsolutePathToAliasedPath returns sourceString if there is no alias in the source.
-        EXPECT_STREQ(sourceString.c_str(), conversionResult->c_str());
-    }
-
-    TEST_F(ArchiveUnitTestsWithAllocators, ConvertAbsolutePathToAliasedPath_NullAliasToLookFor_ReturnsSource)
-    {
-        AZStd::string sourceString("NoAlias");
-        auto conversionResult = AZ::IO::ArchiveInternal::ConvertAbsolutePathToAliasedPath(sourceString.c_str(), {});
-        EXPECT_TRUE(conversionResult);
-        EXPECT_STREQ(sourceString.c_str(), conversionResult->c_str());
-    }
-
-    TEST_F(ArchiveUnitTestsWithAllocators, ConvertAbsolutePathToAliasedPath_NullAliasToReplaceWith_ReturnsSource)
-    {
-        AZStd::string sourceString("NoAlias");
-        auto conversionResult = AZ::IO::ArchiveInternal::ConvertAbsolutePathToAliasedPath(sourceString.c_str(), "@SomeAlias", {});
-        EXPECT_TRUE(conversionResult);
-        EXPECT_STREQ(sourceString.c_str(), conversionResult->c_str());
-    }
-
-    TEST_F(ArchiveUnitTestsWithAllocators, ConvertAbsolutePathToAliasedPath_NullAliases_ReturnsSource)
-    {
-        AZStd::string sourceString("NoAlias");
-        auto conversionResult = AZ::IO::ArchiveInternal::ConvertAbsolutePathToAliasedPath(sourceString.c_str(), {}, {});
-        EXPECT_TRUE(conversionResult);
-        EXPECT_STREQ(sourceString.c_str(), conversionResult->c_str());
-    }
-
-    TEST_F(ArchiveUnitTestsWithAllocators, ConvertAbsolutePathToAliasedPath_AbsPathInSource_ReturnsReplacedAlias)
-    {
-        // ConvertAbsolutePathToAliasedPath only replaces data if GetDirectInstance is valid.
-        EXPECT_TRUE(AZ::IO::FileIOBase::GetDirectInstance() != nullptr);
-
-        const char* fullPath = AZ::IO::FileIOBase::GetDirectInstance()->GetAlias(m_firstAlias.c_str());
-        AZStd::string sourceString = AZStd::string::format("%s" AZ_CORRECT_FILESYSTEM_SEPARATOR_STRING "SomeStringWithAlias", fullPath);
-        AZStd::string expectedResult = AZStd::string::format("%s" AZ_CORRECT_FILESYSTEM_SEPARATOR_STRING "somestringwithalias", m_secondAlias.c_str());
-
-        auto conversionResult = AZ::IO::ArchiveInternal::ConvertAbsolutePathToAliasedPath(
-            sourceString.c_str(),
-            m_firstAlias.c_str(),  // find any instance of FirstAlias in sourceString
-            m_secondAlias.c_str());  // replace it with SecondAlias
-        EXPECT_TRUE(conversionResult);
-        EXPECT_STREQ(conversionResult->c_str(), expectedResult.c_str());
-    }
-
-    TEST_F(ArchiveUnitTestsWithAllocators, ConvertAbsolutePathToAliasedPath_AliasInSource_ReturnsReplacedAlias)
-    {
-        // ConvertAbsolutePathToAliasedPath only replaces data if GetDirectInstance is valid.
-        EXPECT_TRUE(AZ::IO::FileIOBase::GetDirectInstance() != nullptr);
-
-        AZStd::string sourceString = AZStd::string::format("%s" AZ_CORRECT_FILESYSTEM_SEPARATOR_STRING "SomeStringWithAlias", m_firstAlias.c_str());
-        AZStd::string expectedResult = AZStd::string::format("%s" AZ_CORRECT_FILESYSTEM_SEPARATOR_STRING "somestringwithalias", m_secondAlias.c_str());
-
-        auto conversionResult = AZ::IO::ArchiveInternal::ConvertAbsolutePathToAliasedPath(
-            sourceString.c_str(),
-            m_firstAlias.c_str(),  // find any instance of FirstAlias in sourceString
-            m_secondAlias.c_str());  // replace it with SecondAlias
-        EXPECT_TRUE(conversionResult);
-        EXPECT_STREQ(conversionResult->c_str(), expectedResult.c_str());
-    }
-
-#if AZ_TRAIT_OS_USE_WINDOWS_FILE_PATHS
-    TEST_F(ArchiveUnitTestsWithAllocators, ConvertAbsolutePathToAliasedPath_AbsPathInSource_DOSSlashInSource_ReturnsReplacedAlias)
-    {
-        // ConvertAbsolutePathToAliasedPath only replaces data if GetDirectInstance is valid.
-        EXPECT_TRUE(AZ::IO::FileIOBase::GetDirectInstance() != nullptr);
-
-        const char* fullPath = AZ::IO::FileIOBase::GetDirectInstance()->GetAlias(m_firstAlias.c_str());
-        AZStd::string sourceString = AZStd::string::format("%s" AZ_WRONG_DATABASE_SEPARATOR_STRING "SomeStringWithAlias", fullPath);
-        AZStd::string expectedResult = AZStd::string::format("%s" AZ_CORRECT_FILESYSTEM_SEPARATOR_STRING "somestringwithalias", m_secondAlias.c_str());
-        auto conversionResult = AZ::IO::ArchiveInternal::ConvertAbsolutePathToAliasedPath(
-            sourceString.c_str(),
-            m_firstAlias.c_str(),  // find any instance of FirstAlias in sourceString
-            m_secondAlias.c_str());  // replace it with SecondAlias
-        EXPECT_TRUE(conversionResult);
-        EXPECT_STREQ(conversionResult->c_str(), expectedResult.c_str());
-    }
-#endif // AZ_TRAIT_OS_USE_WINDOWS_FILE_PATHS
-
-    TEST_F(ArchiveUnitTestsWithAllocators, ConvertAbsolutePathToAliasedPath_AbsPathInSource_UNIXSlashInSource_ReturnsReplacedAlias)
-    {
-        // ConvertAbsolutePathToAliasedPath only replaces data if GetDirectInstance is valid.
-        EXPECT_TRUE(AZ::IO::FileIOBase::GetDirectInstance() != nullptr);
-
-        const char* fullPath = AZ::IO::FileIOBase::GetDirectInstance()->GetAlias(m_firstAlias.c_str());
-        AZStd::string sourceString = AZStd::string::format("%s" AZ_CORRECT_DATABASE_SEPARATOR_STRING "SomeStringWithAlias", fullPath);
-        AZStd::string expectedResult = AZStd::string::format("%s" AZ_CORRECT_DATABASE_SEPARATOR_STRING "somestringwithalias", m_secondAlias.c_str());
-        auto conversionResult = AZ::IO::ArchiveInternal::ConvertAbsolutePathToAliasedPath(
-            sourceString.c_str(),
-            m_firstAlias.c_str(),  // find any instance of FirstAlias in sourceString
-            m_secondAlias.c_str());  // replace it with SecondAlias
-        EXPECT_TRUE(conversionResult);
-        EXPECT_STREQ(conversionResult->c_str(), expectedResult.c_str());
-    }
-
-    TEST_F(ArchiveUnitTestsWithAllocators, ConvertAbsolutePathToAliasedPath_AliasInSource_DOSSlashInSource_ReturnsReplacedAlias)
-    {
-        // ConvertAbsolutePathToAliasedPath only replaces data if GetDirectInstance is valid.
-        EXPECT_TRUE(AZ::IO::FileIOBase::GetDirectInstance() != nullptr);
-
-        AZStd::string sourceString = AZStd::string::format("%s" AZ_WRONG_DATABASE_SEPARATOR_STRING "SomeStringWithAlias", m_firstAlias.c_str());
-        AZStd::string expectedResult = AZStd::string::format("%s" AZ_WRONG_DATABASE_SEPARATOR_STRING "somestringwithalias", m_secondAlias.c_str());
-
-        // sourceString is now (firstAlias)SomeStringWithAlias
-
-        auto conversionResult = AZ::IO::ArchiveInternal::ConvertAbsolutePathToAliasedPath(
-            sourceString.c_str(),
-            m_firstAlias.c_str(),  // find any instance of FirstAlias in sourceString
-            m_secondAlias.c_str());  // replace it with SecondAlias
-        EXPECT_TRUE(conversionResult);
-        EXPECT_STREQ(conversionResult->c_str(), expectedResult.c_str());
-    }
-
-    TEST_F(ArchiveUnitTestsWithAllocators, ConvertAbsolutePathToAliasedPath_AliasInSource_UNIXSlashInSource_ReturnsReplacedAlias)
-    {
-        // ConvertAbsolutePathToAliasedPath only replaces data if GetDirectInstance is valid.
-        EXPECT_TRUE(AZ::IO::FileIOBase::GetDirectInstance() != nullptr);
-
-        AZStd::string sourceString = AZStd::string::format("%s" AZ_CORRECT_DATABASE_SEPARATOR_STRING "SomeStringWithAlias", m_firstAlias.c_str());
-        AZStd::string expectedResult = AZStd::string::format("%s" AZ_CORRECT_DATABASE_SEPARATOR_STRING "somestringwithalias", m_secondAlias.c_str());
-
-        // sourceString is now (firstAlias)SomeStringWithAlias
-
-        auto conversionResult = AZ::IO::ArchiveInternal::ConvertAbsolutePathToAliasedPath(
-            sourceString.c_str(),
-            m_firstAlias.c_str(),  // find any instance of FirstAlias in sourceString
-            m_secondAlias.c_str());  // replace it with SecondAlias
-        EXPECT_TRUE(conversionResult);
-        EXPECT_STREQ(conversionResult->c_str(), expectedResult.c_str());
-    }
-
-    TEST_F(ArchiveUnitTestsWithAllocators, ConvertAbsolutePathToAliasedPath_SourceLongerThanMaxPath_ReturnsFailure)
-    {
-        const int longPathArraySize = AZ::IO::MaxPathLength + 2;
-        char longPath[longPathArraySize];
-        memset(longPath, 'a', sizeof(char) * longPathArraySize);
-        longPath[longPathArraySize - 1] = '\0';
-        AZ_TEST_START_TRACE_SUPPRESSION;
-        auto conversionResult = AZ::IO::ArchiveInternal::ConvertAbsolutePathToAliasedPath(longPath);
-        AZ_TEST_STOP_TRACE_SUPPRESSION(1);
-        EXPECT_FALSE(conversionResult);
-    }
-
-    class ArchivePathCompareTestFixture
-        : public ScopedAllocatorSetupFixture
-        , public ::testing::WithParamInterface<AZStd::tuple<AZStd::string_view, AZStd::string_view>>
-    {
-    };
-=======
->>>>>>> 447832dd
 }