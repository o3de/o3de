/*
 * Copyright (c) Contributors to the Open 3D Engine Project.
 * For complete copyright and license terms please see the LICENSE at the root of this distribution.
 *
 * SPDX-License-Identifier: Apache-2.0 OR MIT
 *
 */


#pragma once

#include <AzFramework/Archive/INestedArchive.h>
#include <AzFramework/Archive/IArchive.h>
#include <AzFramework/Archive/ZipDirCache.h>

namespace AZ::IO
{
    struct NestedArchiveSortByName
    {
        bool operator()(const INestedArchive* left, const INestedArchive* right) const
        {
            return left->GetFullPath() < right->GetFullPath();
        }
        bool operator()(AZStd::string_view left, const INestedArchive* right) const
        {
            return AZ::IO::PathView(left) < right->GetFullPath();
        }
        bool operator()(const INestedArchive* left, AZStd::string_view right) const
        {
            return left->GetFullPath() < AZ::IO::PathView(right);
        }
    };

    class NestedArchive
        : public INestedArchive
    {
    public:
        AZ_CLASS_ALLOCATOR(NestedArchive, AZ::SystemAllocator, 0);

        NestedArchive(IArchive* pArchive, AZStd::string_view strBindRoot, ZipDir::CachePtr pCache, uint32_t nFlags = 0);
        ~NestedArchive() override;
        
        auto GetRootFolderHandle() -> Handle override;

        // Adds a new file to the zip or update an existing one
        // adds a directory (creates several nested directories if needed)
        // compression methods supported are 0 (store) and 8 (deflate) , compression level is 0..9 or -1 for default (like in zlib)
        int UpdateFile(AZStd::string_view szRelativePath, const void* pUncompressed, uint64_t nSize, uint32_t nCompressionMethod = ZipFile::METHOD_STORE,
            int nCompressionLevel = -1, CompressionCodec::Codec codec = CompressionCodec::Codec::ZLIB) override;

        // Adds a new file to the zip or update an existing one if it is not compressed - just stored  - start a big file
        int StartContinuousFileUpdate(AZStd::string_view szRelativePath, uint64_t nSize) override;

        // Adds a new file to the zip or update an existing segment if it is not compressed - just stored
        // adds a directory (creates several nested directories if needed)
        // Arguments:
        // nOverwriteSeekPos - std::numeric_limits<uint64_t>::max(i.e uint64_t(-1)) means the seek pos should not be overwritten
        int UpdateFileContinuousSegment(AZStd::string_view szRelativePath, uint64_t nSize, const void* pUncompressed, uint64_t nSegmentSize, uint64_t nOverwriteSeekPos) override;

        int UpdateFileCRC(AZStd::string_view szRelativePath, AZ::Crc32 dwCRC) override;

        // deletes the file from the archive
        int RemoveFile(AZStd::string_view szRelativePath) override;

        // deletes the directory, with all its descendants (files and subdirectories)
        int RemoveDir(AZStd::string_view szRelativePath) override;
        
        // deletes all files from the archive
        int RemoveAll() override;

        // finds the file; you don't have to close the returned handle
        Handle FindFile(AZStd::string_view szRelativePath) override;

        // returns the size of the file (unpacked) by the handle
        uint64_t GetFileSize(Handle fileHandle) override;

        // reads the file into the preallocated buffer (must be at least the size of GetFileSize())
        int ReadFile(Handle fileHandle, void* pBuffer) override;

        // returns the full path to the archive file
<<<<<<< HEAD
        AZ::IO::PathView GetFullPath() const override;
=======
        const char* GetFullPath() const override;
>>>>>>> a8908a98
        ZipDir::Cache* GetCache();

        uint32_t GetFlags() const override;
        bool SetFlags(uint32_t nFlagsToSet) override;
        bool ResetFlags(uint32_t nFlagsToReset) override;

        bool SetPackAccessible(bool bAccessible) override;

    protected:
        // returns the pointer to the relative file path to be passed
        // to the underlying Cache pointer. Uses the given buffer to construct the path.
        // returns nullptr if the file path is invalid
        AZ::IO::FixedMaxPathString AdjustPath(AZStd::string_view szRelativePath);

        ZipDir::CachePtr m_pCache;
        // the binding root may be empty string - in this case, the absolute path binding won't work
        AZ::IO::Path m_strBindRoot;
        IArchive* m_archive{};
        uint32_t m_nFlags{};
    };

}<|MERGE_RESOLUTION|>--- conflicted
+++ resolved
@@ -78,11 +78,7 @@
         int ReadFile(Handle fileHandle, void* pBuffer) override;
 
         // returns the full path to the archive file
-<<<<<<< HEAD
         AZ::IO::PathView GetFullPath() const override;
-=======
-        const char* GetFullPath() const override;
->>>>>>> a8908a98
         ZipDir::Cache* GetCache();
 
         uint32_t GetFlags() const override;
