--- conflicted
+++ resolved
@@ -1654,11 +1654,7 @@
         AZStd::unique_lock lock(m_archiveMutex);
         if (pArchive)
         {
-<<<<<<< HEAD
-            AZ_TracePrintf("Archive", "Closing Archive file: %.*s", AZ_STRING_ARG(pArchive->GetFullPath().Native()));
-=======
-            AZ_TracePrintf("Archive", "Closing Archive file: %s\n", pArchive->GetFullPath());
->>>>>>> a8908a98
+            AZ_TracePrintf("Archive", "Closing Archive file: %.*s\n", AZ_STRING_ARG(pArchive->GetFullPath().Native()));
         }
         ArchiveArray::iterator it;
         if (m_arrArchives.size() < 16)
