/*
 * Copyright (c) Contributors to the Open 3D Engine Project.
 * For complete copyright and license terms please see the LICENSE at the root of this distribution.
 *
 * SPDX-License-Identifier: Apache-2.0 OR MIT
 *
 */

#include <AzCore/Component/ComponentApplicationBus.h>
#include <AzCore/Debug/Trace.h>
#include <AzCore/IO/Path/Path.h>
#include <AzCore/IO/FileIO.h>
#include <AzCore/std/ranges/ranges_algorithm.h>
#include <AzCore/Settings/SettingsRegistryMergeUtils.h>
#include <AzCore/Settings/SettingsRegistryVisitorUtils.h>
#include <AzCore/StringFunc/StringFunc.h>
#include <AzCore/Utils/Utils.h>
#include <AzFramework/Gem/GemInfo.h>

namespace AzFramework
{
    GemInfo::GemInfo(AZStd::string name)
        : m_gemName(AZStd::move(name))
    {
    }

    bool GetGemsInfo(AZStd::vector<GemInfo>& gemInfoList, AZ::SettingsRegistryInterface& settingsRegistry)
    {
        using FixedValueString = AZ::SettingsRegistryInterface::FixedValueString;
        using Type = AZ::SettingsRegistryInterface::Type;

        auto GemSettingsVisitor = [&settingsRegistry, &gemInfoList]
        (AZStd::string_view gemObjectKeyPath, AZStd::string_view gemName, AZ::SettingsRegistryInterface::Type)
        {
            auto FindGemInfoByName = [gemName](const GemInfo& gemInfo)
            {
                return gemName == gemInfo.m_gemName;
            };
            auto gemInfoFoundIter = AZStd::ranges::find_if(gemInfoList, FindGemInfoByName);
            GemInfo& gemInfo = gemInfoFoundIter != gemInfoList.end() ? *gemInfoFoundIter : gemInfoList.emplace_back(gemName);

            // Read the Gem Target Name into target Name field
            auto VisitGemTargets = [&gemInfo](AZStd::string_view, AZStd::string_view fieldName, Type)
            {
<<<<<<< HEAD
                AZStd::string_view jsonPointerPath{ path };
                // Remove the array index from the path and check if the JSON path ends with "/SourcePaths"
                AZ::StringFunc::TokenizeLast(jsonPointerPath, '/');
                if (jsonPointerPath.ends_with("/SourcePaths"))
                {
                    AZStd::string_view gemName;
                    // The parent key of the "SourcePaths" field is the gem name
                    AZ::StringFunc::TokenizeLast(jsonPointerPath, '/'); // Peel off "/SourcePaths"
                    // Retrieve Gem name
                    if (auto gemNameToken = AZ::StringFunc::TokenizeLast(jsonPointerPath, '/'); gemNameToken.has_value())
                    {
                        gemName = *gemNameToken;
                    }

                    auto FindGemInfoByName = [gemName](const GemInfo& gemInfo)
                    {
                        return gemName == gemInfo.m_gemName;
                    };
                    auto gemInfoFoundIter = AZStd::find_if(m_gemInfoList.begin(), m_gemInfoList.end(), FindGemInfoByName);
                    GemInfo& gemInfo = gemInfoFoundIter != m_gemInfoList.end() ? *gemInfoFoundIter : m_gemInfoList.emplace_back(gemName);

                    AZ::IO::Path& gemAbsPath = gemInfo.m_absoluteSourcePaths.emplace_back(value);
                    // Resolve any file aliases first - Do not use ResolvePath() as that assumes
                    // any relative path is underneath the @products@ alias
                    if (auto fileIoBase = AZ::IO::FileIOBase::GetInstance(); fileIoBase != nullptr)
                    {
                        AZ::IO::FixedMaxPath replacedAliasPath;
                        if (fileIoBase->ReplaceAlias(replacedAliasPath, value))
                        {
                            gemAbsPath = AZ::IO::PathView(replacedAliasPath);
                        }
                    }
=======
                // Assume the fieldName is the name of the target in this case
                gemInfo.m_gemTargetNames.emplace_back(fieldName);
            };
            AZ::SettingsRegistryVisitorUtils::VisitObject(settingsRegistry, VisitGemTargets,
                FixedValueString::format("%.*s/Targets", AZ_STRING_ARG(gemObjectKeyPath)));
>>>>>>> b4b7e5a0

            // Visit the "SourcePath" array fields of the gem to
            // populate the Gem Absolute Source Paths array
            const auto gemPathKey = FixedValueString::format("%s/%.*s/Path",
                AZ::SettingsRegistryMergeUtils::ManifestGemsRootKey, AZ_STRING_ARG(gemName));
            if (AZ::IO::Path gemRootPath; settingsRegistry.Get(gemRootPath.Native(), gemPathKey))
            {
                gemInfo.m_absoluteSourcePaths.emplace_back(gemRootPath);
            }
        };

        AZ::SettingsRegistryVisitorUtils::VisitObject(settingsRegistry, GemSettingsVisitor,
            AZ::SettingsRegistryMergeUtils::ActiveGemsRootKey);

        return true;
    }
}<|MERGE_RESOLUTION|>--- conflicted
+++ resolved
@@ -42,46 +42,11 @@
             // Read the Gem Target Name into target Name field
             auto VisitGemTargets = [&gemInfo](AZStd::string_view, AZStd::string_view fieldName, Type)
             {
-<<<<<<< HEAD
-                AZStd::string_view jsonPointerPath{ path };
-                // Remove the array index from the path and check if the JSON path ends with "/SourcePaths"
-                AZ::StringFunc::TokenizeLast(jsonPointerPath, '/');
-                if (jsonPointerPath.ends_with("/SourcePaths"))
-                {
-                    AZStd::string_view gemName;
-                    // The parent key of the "SourcePaths" field is the gem name
-                    AZ::StringFunc::TokenizeLast(jsonPointerPath, '/'); // Peel off "/SourcePaths"
-                    // Retrieve Gem name
-                    if (auto gemNameToken = AZ::StringFunc::TokenizeLast(jsonPointerPath, '/'); gemNameToken.has_value())
-                    {
-                        gemName = *gemNameToken;
-                    }
-
-                    auto FindGemInfoByName = [gemName](const GemInfo& gemInfo)
-                    {
-                        return gemName == gemInfo.m_gemName;
-                    };
-                    auto gemInfoFoundIter = AZStd::find_if(m_gemInfoList.begin(), m_gemInfoList.end(), FindGemInfoByName);
-                    GemInfo& gemInfo = gemInfoFoundIter != m_gemInfoList.end() ? *gemInfoFoundIter : m_gemInfoList.emplace_back(gemName);
-
-                    AZ::IO::Path& gemAbsPath = gemInfo.m_absoluteSourcePaths.emplace_back(value);
-                    // Resolve any file aliases first - Do not use ResolvePath() as that assumes
-                    // any relative path is underneath the @products@ alias
-                    if (auto fileIoBase = AZ::IO::FileIOBase::GetInstance(); fileIoBase != nullptr)
-                    {
-                        AZ::IO::FixedMaxPath replacedAliasPath;
-                        if (fileIoBase->ReplaceAlias(replacedAliasPath, value))
-                        {
-                            gemAbsPath = AZ::IO::PathView(replacedAliasPath);
-                        }
-                    }
-=======
                 // Assume the fieldName is the name of the target in this case
                 gemInfo.m_gemTargetNames.emplace_back(fieldName);
             };
             AZ::SettingsRegistryVisitorUtils::VisitObject(settingsRegistry, VisitGemTargets,
                 FixedValueString::format("%.*s/Targets", AZ_STRING_ARG(gemObjectKeyPath)));
->>>>>>> b4b7e5a0
 
             // Visit the "SourcePath" array fields of the gem to
             // populate the Gem Absolute Source Paths array
