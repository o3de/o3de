/*
 * Copyright (c) Contributors to the Open 3D Engine Project.
 * For complete copyright and license terms please see the LICENSE at the root of this distribution.
 *
 * SPDX-License-Identifier: Apache-2.0 OR MIT
 *
 */
#pragma once

#include <AzCore/Script/ScriptAsset.h>
#include <AzCore/Script/ScriptContext.h>
#include <AzCore/Component/Component.h>
#include <AzCore/Component/TickBus.h>
#include <AzCore/Serialization/DynamicSerializableField.h>
#include <AzCore/Math/Crc.h>
#include <AzCore/std/string/string.h>
#include <AzCore/std/smart_ptr/intrusive_ptr.h>

// carbonated begin (akostin/mp226-2): Add NetBindable to ScriptComponent
#if defined(CARBONATED)
#include <AzFramework/Network/NetBindable.h>
#endif
// carbonated end

namespace AZ
{
    class ScriptProperty;
}

namespace AzToolsFramework
{
    namespace Components
    {
        class ScriptEditorComponent;
    }
}

namespace AzFramework
{
    struct ScriptCompileRequest;

    // carbonated begin (akostin/mp226-2): Add NetBindable to ScriptComponent
#if defined(CARBONATED)
    class ScriptNetBindingTable;
#endif
    // carbonated end

    struct ScriptCompileRequest
    {
        AZStd::string_view m_errorWindow;
        AZStd::string_view m_sourceFile;
        AZStd::string_view m_fullPath;
        AZStd::string_view m_fileName;
        AZStd::string_view m_tempDirPath;        
        AZ::IO::GenericStream* m_input = nullptr;
        AZStd::string m_destFileName;
        AZStd::string m_destPath;
        AZ::LuaScriptData m_luaScriptDataOut;
    };

    void ConstructScriptAssetPaths(ScriptCompileRequest& request);
    AZ::Outcome<void, AZStd::string> CompileScript(ScriptCompileRequest& request);
    AZ::Outcome<void, AZStd::string> CompileScriptAndAsset(ScriptCompileRequest& request);
    AZ::Outcome<void, AZStd::string> CompileScript(ScriptCompileRequest& request, AZ::ScriptContext& context);
    AZ::Outcome<AZStd::string, AZStd::string> CompileScriptAndSaveAsset(ScriptCompileRequest& request);
    bool SaveLuaAssetData(const AZ::LuaScriptData& data, AZ::IO::GenericStream& stream);

    struct ScriptPropertyGroup
    {
        AZ_TYPE_INFO(ScriptPropertyGroup, "{79682522-2f81-4b36-9fc2-a091c7504f7f}");
        AZStd::string                       m_name;
        AZStd::vector<AZ::ScriptProperty*>  m_properties;
        AZStd::vector<ScriptPropertyGroup>  m_groups;

        // Get the pointer to the specified group in m_groups. Returns nullptr if not found.
        ScriptPropertyGroup* GetGroup(const char* groupName);
        // Get the pointer to the specified property in m_properties. Returns nullptr if not found.
        AZ::ScriptProperty* GetProperty(const char* propertyName);
        // Remove all properties and groups
        void Clear();

        ScriptPropertyGroup() = default;
        ~ScriptPropertyGroup();

        ScriptPropertyGroup(const ScriptPropertyGroup& rhs) = delete;
        ScriptPropertyGroup& operator=(ScriptPropertyGroup&) = delete;
    public:
        ScriptPropertyGroup(ScriptPropertyGroup&& rhs) { *this = AZStd::move(rhs); }
        ScriptPropertyGroup& operator=(ScriptPropertyGroup&& rhs);
    };

    class ScriptComponent
        : public AZ::Component
        , private AZ::Data::AssetBus::Handler
<<<<<<< HEAD
        // carbonated begin (akostin/mp226-2): Add NetBindable to ScriptComponent
#if defined(CARBONATED)
        , public AzFramework::NetBindable
#endif
        // carbonated end
=======
        , private AZ::TickBus::Handler
>>>>>>> 5295397a
    {
        friend class AzToolsFramework::Components::ScriptEditorComponent;        

    public:
        // carbonated begin (akostin/mp226-2): Add NetBindable to ScriptComponent
#if defined(CARBONATED)
        static const char* NetRPCFieldName;
#endif
        // carbonated end
        static const char* DefaultFieldName;

        // carbonated begin (akostin/mp226-2): Add NetBindable to ScriptComponent
#if defined(CARBONATED)
        AZ_COMPONENT(AzFramework::ScriptComponent, "{8D1BC97E-C55D-4D34-A460-E63C57CD0D4B}", NetBindable);
#else
        AZ_COMPONENT(AzFramework::ScriptComponent, "{8D1BC97E-C55D-4D34-A460-E63C57CD0D4B}", AZ::Component);
#endif
        // carbonated end

        /// \red ComponentDescriptor::Reflect
        static void Reflect(AZ::ReflectContext* reflection);        

        ScriptComponent();
        ~ScriptComponent();

        AZ::ScriptContext* GetScriptContext() const            { return m_context; }
        void                  SetScriptContext(AZ::ScriptContext* context);

        const AZ::Data::Asset<AZ::ScriptAsset>& GetScript() const       { return m_script; }
        void                                    SetScript(const AZ::Data::Asset<AZ::ScriptAsset>& script);

        // Methods used for unit tests
        AZ::ScriptProperty* GetScriptProperty(const char* propertyName);

    protected:
        ScriptComponent(const ScriptComponent&) = delete;

        void Init() override;
        void Activate() override;
        void Deactivate() override;

        // AssetBus
        void OnAssetReloaded(AZ::Data::Asset<AZ::Data::AssetData> asset) override;

<<<<<<< HEAD
        // carbonated begin (akostin/mp226-2): Add NetBindable to ScriptComponent
#if defined(CARBONATED)
        //////////////////////////////////////////////////////////////////////////
        // NetBindable
        GridMate::ReplicaChunkPtr GetNetworkBinding() override;
        void SetNetworkBinding(GridMate::ReplicaChunkPtr chunk) override;
        void UnbindFromNetwork() override;
        //////////////////////////////////////////////////////////////////////////
#endif
        // carbonated end
=======
        // TickBus
        void OnTick(float deltaTime, AZ::ScriptTimePoint time) override;
>>>>>>> 5295397a

        /// Loads the script into the context/VM, \returns true if the script is loaded
        bool LoadInContext();

        void CreateEntityTable();
        void DestroyEntityTable();

        // carbonated begin (akostin/mp226-2): Add NetBindable to ScriptComponent
#if defined(CARBONATED)
        void CreateNetworkBindingTable(int baseTableIndex, int entityTableIndex);
#endif
        // carbonated end
        
        void CreatePropertyGroup(const ScriptPropertyGroup& group, int propertyGroupTableIndex, int parentIndex, int metatableIndex, bool isRoot);

        AZ::ScriptContext*                  m_context;              ///< Context in which the script will be running
        AZ::ScriptContextId                 m_contextId;            ///< Id of the script context.
        AZ::Data::Asset<AZ::ScriptAsset>    m_script;               ///< Reference to the script asset used for this component.
        int                                 m_table;                ///< Cached table index
        ScriptPropertyGroup                 m_properties;           ///< List with all properties that were tweaked in the editor and should override values in the m_sourceScriptName class inside m_script.

        // carbonated begin (akostin/mp226-2): Add NetBindable to ScriptComponent
#if defined(CARBONATED)
        ScriptNetBindingTable* m_netBindingTable; ///< Table that will hold our networked script values, and manage callbacks
#endif
        // carbonated end

    };        
}   // namespace AZ<|MERGE_RESOLUTION|>--- conflicted
+++ resolved
@@ -92,15 +92,10 @@
     class ScriptComponent
         : public AZ::Component
         , private AZ::Data::AssetBus::Handler
-<<<<<<< HEAD
-        // carbonated begin (akostin/mp226-2): Add NetBindable to ScriptComponent
+        , private AZ::TickBus::Handler
 #if defined(CARBONATED)
         , public AzFramework::NetBindable
 #endif
-        // carbonated end
-=======
-        , private AZ::TickBus::Handler
->>>>>>> 5295397a
     {
         friend class AzToolsFramework::Components::ScriptEditorComponent;        
 
@@ -145,8 +140,10 @@
         // AssetBus
         void OnAssetReloaded(AZ::Data::Asset<AZ::Data::AssetData> asset) override;
 
-<<<<<<< HEAD
-        // carbonated begin (akostin/mp226-2): Add NetBindable to ScriptComponent
+        // TickBus
+        void OnTick(float deltaTime, AZ::ScriptTimePoint time) override;
+        //////////////////////////////////////////////////////////////////////////
+
 #if defined(CARBONATED)
         //////////////////////////////////////////////////////////////////////////
         // NetBindable
@@ -155,11 +152,6 @@
         void UnbindFromNetwork() override;
         //////////////////////////////////////////////////////////////////////////
 #endif
-        // carbonated end
-=======
-        // TickBus
-        void OnTick(float deltaTime, AZ::ScriptTimePoint time) override;
->>>>>>> 5295397a
 
         /// Loads the script into the context/VM, \returns true if the script is loaded
         bool LoadInContext();
