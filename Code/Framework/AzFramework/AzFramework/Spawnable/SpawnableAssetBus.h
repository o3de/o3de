--- conflicted
+++ resolved
@@ -31,21 +31,7 @@
         //!     loading and no job threads become free as they're all waiting for assets to complete. It is however safe to queue
         //!     an asset for loading.
         virtual void OnResolveAliases(
-<<<<<<< HEAD
-            [[maybe_unused]] Spawnable::EntityAliasVisitor& aliases,
-            [[maybe_unused]] const SpawnableMetaData& metadata,
-            [[maybe_unused]] const Spawnable::EntityList& entities)
-        {
-        }
-
-        //! Notification to allow systems to access a spawnable before it's been modified, for example, by aliasing
-        //! @param spawnable the spawnable that is being prepared
-        //! @param assetHint the spawnable asset name
-        virtual void OnPreparingSpawnable(
-            [[maybe_unused]] const Spawnable& spawnable, [[maybe_unused]] const AZStd::string& assetHint) {}
-=======
             Spawnable::EntityAliasVisitor& aliases, const SpawnableMetaData& metadata, const Spawnable::EntityList& entities) = 0;
->>>>>>> 46c623d7
     };
 
     using SpawnableAssetEventsBus = AZ::EBus<SpawnableAssetEvents>;
