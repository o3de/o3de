--- conflicted
+++ resolved
@@ -21,14 +21,10 @@
         {
             serializeContext
                 ->Class<SpawnableScriptAssetRef>()
-<<<<<<< HEAD
+                ->Version(0)
                 ->EventHandler<SerializationEvents>()
                 ->Field("asset", &SpawnableScriptAssetRef::m_asset)
             ;
-=======
-                ->Version(0)
-                ->Field("asset", &SpawnableScriptAssetRef::m_asset);
->>>>>>> ac7dd1bf
 
             serializeContext->RegisterGenericType<AZStd::vector<SpawnableScriptAssetRef>>();
             serializeContext->RegisterGenericType<AZStd::unordered_map<AZStd::string, SpawnableScriptAssetRef>>();
