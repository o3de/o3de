/*
* All or portions of this file Copyright (c) Amazon.com, Inc. or its affiliates, or
* a third party where indicated.
*
* For complete copyright and license terms please see the LICENSE at the root of this
* distribution (the "License"). All use of this software is governed by the License,
* or, if provided, by the license below or the license accompanying this file. Do not
* remove or modify any license notices. This file is distributed on an "AS IS" BASIS,
* WITHOUT WARRANTIES OR CONDITIONS OF ANY KIND, either express or implied.
*
*/
#pragma once

#include <AzCore/EBus/Event.h>
#include <AzCore/RTTI/RTTI.h>
#include <AzCore/std/containers/vector.h>
#include <AzCore/std/functional.h>
#include <AzFramework/Physics/Material.h>
#include <AzFramework/Physics/PhysicsScene.h>
#include <AzFramework/Physics/Common/PhysicsEvents.h>
#include <AzFramework/Physics/Common/PhysicsTypes.h>
#include <AzFramework/Physics/Configuration/SystemConfiguration.h>
#include <AzFramework/Physics/Configuration/SceneConfiguration.h>

namespace AzPhysics
{
    //!Interface to access the Physics System.
    //! 
    class SystemInterface
    {
    public:
        AZ_RTTI(SystemInterface, "{B6F4D92A-061B-4CB3-AAB5-984B599A53AE}");

        SystemInterface() = default;
        virtual ~SystemInterface() = default;
        AZ_DISABLE_COPY_MOVE(SystemInterface);

        static void Reflect(AZ::ReflectContext* context);

        //! Initialize the Physics system with the given configuration.
        //! @param config Contains the configuration options
        virtual void Initialize(const SystemConfiguration* config) = 0;
        //! Will re-initialize the physics backend.
        //! Will preserve Scene and Simulation Body data along with any existing Handles.
        virtual void Reinitialize() = 0;
        //! Teardown the whole Physics system.
        //! This removes all Scene and Simulation Body data, then physics will stop running.
        virtual void Shutdown() = 0;

        //! Advance the Physics state.
        //! This will iterate the Scene list, update All simulation bodies and advance the physics state by the given delta time.
        //! It is recommended to call this function to run the physics tick. Advanced users may manually update each scene, if required to have finer control.
        //! This function will also signal the OnPresimulateEvent and OnPostsimulateEvent. The OnPresimulateEvent will have a parameter that will be the total time executed by the simulation.
        //! When SystemConfiguration::m_fixedTimestep is greater than zero, the simulation will run at the fixed time step and may run multiple steps per frame.
        //! This time can range from 0.0f to SystemConfiguration::m_maxTimestep. Where 0.0 time indicates that the simulation did not execute any steps this frame.
        //! When SystemConfiguration::m_fixedTimestep equal to or less than zero, the simulation will step once with a time between deltaTime and SystemConfiguration::m_maxTimestep.
        //! Example Advanced users might do to self manage Advancing the physics state.
        //! @code{ .cpp }
        //! //The following would be somewhere in the client code game update loop.
        //! if (auto* system = AZ::Interface<AzPhysics::SystemInterface>::Get())
        //! {
        //!     SceneInterfaceList& sceneList = system->GetAllScenes();
        //!     //Here you may want to order the update of the scenes, or only update specific scenes.
        //!     for(auto scene : sceneList)
        //!     {
        //!         //StartSimulation + FinishSimulation must be called in order.
        //!         scene->StartSimulation(deltatime); //spawns physics jobs.
        //!
        //!         //here you can perform other actions that do not rely on up to date physics.
        //!
        //!         scene->FinishSimulation();  //blocks until jobs are complete and swap buffers.
        //!     }
        //! }
        //! @endcode
        //! @param deltaTime This is the time in seconds to simulate physics for this tick (60fps = 0.01666667). Typically the frame deltaTime of the game loop.
        virtual void Simulate(float deltaTime) = 0;

        //! Add a scene to the physics simulation.
        //! @param config This is the Configuration of the scene to add.
        //! @return Returns a SceneHandle of the Scene created or InvalidSceneHandle if it fails.
        virtual SceneHandle AddScene(const SceneConfiguration& config) = 0;

        //! Add multiple scenes to the physics simulation.
        //! @param configs This is the list of SceneConfiguration objects to add.
        //! @return Returns a list of SceneHandle objects for each created Scene. Order will be the same as the SceneConfigurationList provided.
        virtual SceneHandleList AddScenes(const SceneConfigurationList& configs) = 0;

        //! Returns a Scene Handle connected to the given scene name.
        //! @param sceneName The name of the scene to look up.
        //! @returns Will return a SceneHandle to a Scene connected with the given name, otherwise will return InvalidSceneHandle.
        virtual SceneHandle GetSceneHandle(const AZStd::string& sceneName) = 0;

        //! Get the Scene of the requested SceneHandle.
        //! @param handle The SceneHandle of the requested scene.
        //! @return Returns a SceneInterface pointer if found, otherwise nullptr.
        virtual Scene* GetScene(SceneHandle handle) = 0;

        //! Get multiple Scenes.
        //! @param handles A list of SceneHandle objects to retrieve.
        //! @returns Returns a list of SceneInterface pointers. The order is the same as supplied. Pointer may be null if not a valid SceneHandle.
        virtual SceneList GetScenes(const SceneHandleList& handles) = 0;

        //! Retrieve all current Scenes.
        //! @return Returns a list of SceneInterface pointers.
        virtual SceneList& GetAllScenes() = 0;

        //! Remove the requested Scene if it exists.
        //! @param handle The handle to the scene to remove.
        virtual void RemoveScene(SceneHandle handle) = 0;

        //! Remove many Scenes if they exist.
        //! @param handles A list of handles to each scene to remove.
        virtual void RemoveScenes(const SceneHandleList& handles) = 0;

        //! Removes All Scenes.
        virtual void RemoveAllScenes() = 0;

        //! Helper to find the SceneHandle and SimulatedBodyHandle of a body related to the requested EntityId.
        //! @note This will search all scenes and maybe slow if there are many Scenes.
        //! @param entityId The entity to search for.
        //! @return Will return a AZStd::pair of SceneHandle and SimulatedBodyHandle of the requested entityid, otherwise will return AzPhysics::InvalidSceneHandle, AzPhysics::SimulatedBodyHandle.
        virtual AZStd::pair<SceneHandle, SimulatedBodyHandle> FindAttachedBodyHandleFromEntityId(AZ::EntityId entityId) = 0;

        //! Get the current SystemConfiguration used to initialize the Physics system.
        virtual const SystemConfiguration* GetConfiguration() const = 0;

        //! Update the SystemConfiguration.
        //! This will apply the new configuration, some properties may require the reinitialization of the physics system and will tear down all Scenes and Simulation bodies.
        //! @param newConfig The new configuration to apply.
        //! @param forceReinitialization Flag to force a reinitialization of the physics system. Default false.
        virtual void UpdateConfiguration(const SystemConfiguration* newConfig, bool forceReinitialization = false) = 0;

        //! Update the current default scene configuration.
        //! This is the configuration used to to create scenes without a custom configuration.
        //! @param sceneConfiguration The new configuration to apply.
        virtual void UpdateDefaultSceneConfiguration(const SceneConfiguration& sceneConfiguration) = 0;

        //! Gets the current default scene configuration.
        virtual const SceneConfiguration& GetDefaultSceneConfiguration() const = 0;

        //! Register to receive notifications when the Physics System is Initialized.
        //! @param handler The handler to receive the event.
        void RegisterSystemInitializedEvent(SystemEvents::OnInitializedEvent::Handler& handler) { handler.Connect(m_initializeEvent); }
        //! Register to receive notifications when the Physics System is reinitialized.
        //! @param handler The handler to receive the event.
        void RegisterSystemReInitializedEvent(SystemEvents::OnReinitializedEvent::Handler& handler) { handler.Connect(m_reinitializeEvent); }
        //! Register to receive notifications when the Physics System shuts down.
        //! @param handler The handler to receive the event.
        void RegisterSystemShutdownEvent(SystemEvents::OnShutdownEvent::Handler& handler) { handler.Connect(m_shutdownEvent); }
        //! Register to receive notifications when the Physics System simulation begins.
        //! @param handler The handler to receive the event.
        void RegisterPreSimulateEvent(SystemEvents::OnPresimulateEvent::Handler& handler) { handler.Connect(m_preSimulateEvent); }
        //! Register to receive notifications when the Physics System simulation ends.
        //! @param handler The handler to receive the event.
        void RegisterPostSimulateEvent(SystemEvents::OnPostsimulateEvent::Handler& handler) { handler.Connect(m_postSimulateEvent); }
        //! Register to receive notifications when the a new Scene is added to the simulation.
        //! @param handler The handler to receive the event.
        void RegisterSceneAddedEvent(SystemEvents::OnSceneAddedEvent::Handler& handler) { handler.Connect(m_sceneAddedEvent); }
        //! Register to receive notifications when the a Scene is removed from the simulation.
        //! @param handler The handler to receive the event.
        void RegisterSceneRemovedEvent(SystemEvents::OnSceneAddedEvent::Handler& handler) { handler.Connect(m_sceneRemovedEvent); }
        //! Register to receive notifications when the SystemConfiguration changes.
        //! @param handler The handler to receive the event.
        void RegisterSystemConfigurationChangedEvent(SystemEvents::OnConfigurationChangedEvent::Handler& handler) { handler.Connect(m_configChangeEvent); }
        //! Register a handler to receive an event when the material library changes.
        //! @param handler The handler to receive the event.
<<<<<<< HEAD
        void RegisterOnDefaultMaterialLibraryChangedEventHandler(SystemEvents::OnDefaultMaterialLibraryChangedEvent::Handler& handler) { handler.Connect(m_onDefaultMaterialLibraryChangedEvent); }
        //! Register a handler to receive an event when the default material library fails to load.
        //! @param handler The handler to receive the event.
        void RegisterOnDefaultMaterialLibraryLoadErrorEventHandler(SystemEvents::OnDefaultMaterialLibraryLoadErrorEvent::Handler& handler) { handler.Connect(m_onDefaultMaterialLoadErrorEvent); }
=======
        void RegisterOnMaterialLibraryChangedEventHandler(SystemEvents::OnMaterialLibraryChangedEvent::Handler& handler) { handler.Connect(m_onMaterialLibraryChangedEvent); }
>>>>>>> b46c9b49
        //! Register a handler to receive an event when the default SceneConfiguration changes.
        //! @param handler The handler to receive the event.
        void RegisterOnDefaultSceneConfigurationChangedEventHandler(SystemEvents::OnDefaultSceneConfigurationChangedEvent::Handler& handler) { handler.Connect(m_onDefaultSceneConfigurationChangedEvent); }

    protected:
        SystemEvents::OnInitializedEvent m_initializeEvent;
        SystemEvents::OnReinitializedEvent m_reinitializeEvent;
        SystemEvents::OnShutdownEvent m_shutdownEvent;
        SystemEvents::OnPresimulateEvent m_preSimulateEvent;
        SystemEvents::OnPostsimulateEvent m_postSimulateEvent;
        SystemEvents::OnSceneAddedEvent m_sceneAddedEvent;
        SystemEvents::OnSceneRemovedEvent m_sceneRemovedEvent;
        SystemEvents::OnConfigurationChangedEvent m_configChangeEvent;
<<<<<<< HEAD
        SystemEvents::OnDefaultMaterialLibraryChangedEvent m_onDefaultMaterialLibraryChangedEvent;
        SystemEvents::OnDefaultMaterialLibraryLoadErrorEvent m_onDefaultMaterialLoadErrorEvent;
=======
        SystemEvents::OnMaterialLibraryChangedEvent m_onMaterialLibraryChangedEvent;
>>>>>>> b46c9b49
        SystemEvents::OnDefaultSceneConfigurationChangedEvent m_onDefaultSceneConfigurationChangedEvent;
    };
} // namespace AzPhysics<|MERGE_RESOLUTION|>--- conflicted
+++ resolved
@@ -164,14 +164,10 @@
         void RegisterSystemConfigurationChangedEvent(SystemEvents::OnConfigurationChangedEvent::Handler& handler) { handler.Connect(m_configChangeEvent); }
         //! Register a handler to receive an event when the material library changes.
         //! @param handler The handler to receive the event.
-<<<<<<< HEAD
-        void RegisterOnDefaultMaterialLibraryChangedEventHandler(SystemEvents::OnDefaultMaterialLibraryChangedEvent::Handler& handler) { handler.Connect(m_onDefaultMaterialLibraryChangedEvent); }
-        //! Register a handler to receive an event when the default material library fails to load.
+        void RegisterOnMaterialLibraryChangedEventHandler(SystemEvents::OnMaterialLibraryChangedEvent::Handler& handler) { handler.Connect(m_onMaterialLibraryChangedEvent); }
+        //! Register a handler to receive an event when the material library fails to load on startup.
         //! @param handler The handler to receive the event.
-        void RegisterOnDefaultMaterialLibraryLoadErrorEventHandler(SystemEvents::OnDefaultMaterialLibraryLoadErrorEvent::Handler& handler) { handler.Connect(m_onDefaultMaterialLoadErrorEvent); }
-=======
-        void RegisterOnMaterialLibraryChangedEventHandler(SystemEvents::OnMaterialLibraryChangedEvent::Handler& handler) { handler.Connect(m_onMaterialLibraryChangedEvent); }
->>>>>>> b46c9b49
+        void RegisterOnMaterialLibraryLoadErrorEventHandler(SystemEvents::OnMaterialLibraryLoadErrorEvent::Handler& handler) { handler.Connect(m_onMaterialLoadErrorEvent); }
         //! Register a handler to receive an event when the default SceneConfiguration changes.
         //! @param handler The handler to receive the event.
         void RegisterOnDefaultSceneConfigurationChangedEventHandler(SystemEvents::OnDefaultSceneConfigurationChangedEvent::Handler& handler) { handler.Connect(m_onDefaultSceneConfigurationChangedEvent); }
@@ -185,12 +181,8 @@
         SystemEvents::OnSceneAddedEvent m_sceneAddedEvent;
         SystemEvents::OnSceneRemovedEvent m_sceneRemovedEvent;
         SystemEvents::OnConfigurationChangedEvent m_configChangeEvent;
-<<<<<<< HEAD
-        SystemEvents::OnDefaultMaterialLibraryChangedEvent m_onDefaultMaterialLibraryChangedEvent;
-        SystemEvents::OnDefaultMaterialLibraryLoadErrorEvent m_onDefaultMaterialLoadErrorEvent;
-=======
         SystemEvents::OnMaterialLibraryChangedEvent m_onMaterialLibraryChangedEvent;
->>>>>>> b46c9b49
+        SystemEvents::OnMaterialLibraryLoadErrorEvent m_onMaterialLoadErrorEvent;
         SystemEvents::OnDefaultSceneConfigurationChangedEvent m_onDefaultSceneConfigurationChangedEvent;
     };
 } // namespace AzPhysics