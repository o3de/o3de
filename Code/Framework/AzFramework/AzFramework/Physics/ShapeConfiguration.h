/*
 * Copyright (c) Contributors to the Open 3D Engine Project.
 * For complete copyright and license terms please see the LICENSE at the root of this distribution.
 *
 * SPDX-License-Identifier: Apache-2.0 OR MIT
 *
 */

#pragma once

#include <AzCore/Math/Vector3.h>
#include <AzCore/Math/Quaternion.h>
#include <AzCore/Serialization/SerializeContext.h>

namespace Physics
{
    /// Used to identify shape configuration type from base class.
    enum class ShapeType : AZ::u8
    {
        Sphere,
        Box,
        Capsule,
        Cylinder,
        ConvexHull, ///< Not Supported in physx
        TriangleMesh, ///< Not Supported in physx
        Native, ///< Native shape configuration if user wishes to bypass generic shape configurations.
        PhysicsAsset, ///< Shapes configured in the asset.
        CookedMesh, ///< Stores a blob of mesh data cooked for the specific engine.
        Heightfield ///< Interacts with the physics system heightfield
    };

    class ShapeConfiguration
    {
    public:
        AZ_CLASS_ALLOCATOR(ShapeConfiguration, AZ::SystemAllocator, 0);
        AZ_RTTI(ShapeConfiguration, "{1FD56C72-6055-4B35-9253-07D432B94E91}");
        static void Reflect(AZ::ReflectContext* context);
        virtual ~ShapeConfiguration() = default;
        virtual ShapeType GetShapeType() const = 0;

        AZ::Vector3 m_scale = AZ::Vector3::CreateOne();
    };

    class SphereShapeConfiguration : public ShapeConfiguration
    {
    public:
        AZ_CLASS_ALLOCATOR(SphereShapeConfiguration, AZ::SystemAllocator, 0);
        AZ_RTTI(SphereShapeConfiguration, "{0B9F3D2E-0780-4B0B-BFEE-B41C5FDE774A}", ShapeConfiguration);
        static void Reflect(AZ::ReflectContext* context);
        explicit SphereShapeConfiguration(float radius = 0.5f);

        ShapeType GetShapeType() const override { return ShapeType::Sphere; }

        float m_radius = 0.5f;
    };

    class BoxShapeConfiguration : public ShapeConfiguration
    {
    public:
        AZ_CLASS_ALLOCATOR(BoxShapeConfiguration, AZ::SystemAllocator, 0);
        AZ_RTTI(BoxShapeConfiguration, "{E58040ED-3E50-4882-B0E9-525E7A548F8D}", ShapeConfiguration);
        static void Reflect(AZ::ReflectContext* context);
        explicit BoxShapeConfiguration(const AZ::Vector3& boxDimensions = AZ::Vector3::CreateOne());

        ShapeType GetShapeType() const override { return ShapeType::Box; }

        AZ::Vector3 m_dimensions = AZ::Vector3::CreateOne();
    };

    class CapsuleShapeConfiguration : public ShapeConfiguration
    {
    public:
        AZ_CLASS_ALLOCATOR(CapsuleShapeConfiguration, AZ::SystemAllocator, 0);
        AZ_RTTI(CapsuleShapeConfiguration, "{19C6A07E-5644-46B7-A49E-48703B56ED32}", ShapeConfiguration);
        static void Reflect(AZ::ReflectContext* context);
        explicit CapsuleShapeConfiguration(float height = 1.0f, float radius = 0.25f);

        ShapeType GetShapeType() const override { return ShapeType::Capsule; }

        float m_height = 1.0f;
        float m_radius = 0.25f;

    private:
        void OnHeightChanged();
        void OnRadiusChanged();
    };

    class ConvexHullShapeConfiguration : public ShapeConfiguration
    {
    public:
        AZ_CLASS_ALLOCATOR(ConvexHullShapeConfiguration, AZ::SystemAllocator, 0);

        ShapeType GetShapeType() const override { return ShapeType::ConvexHull; }

        const void* m_vertexData = nullptr;
        AZ::u32 m_vertexCount = 0;
        AZ::u32 m_vertexStride = 4;

        const void* m_planeData = nullptr;
        AZ::u32 m_planeCount = 0;
        AZ::u32 m_planeStride = 4;

        const void* m_adjacencyData = nullptr;
        AZ::u32 m_adjacencyCount = 0;
        AZ::u32 m_adjacencyStride = 4;

        bool m_copyData = true; ///< If set, vertex buffer will be copied in the native physics implementation,
    };

    class TriangleMeshShapeConfiguration : public ShapeConfiguration
    {
    public:
        AZ_CLASS_ALLOCATOR(TriangleMeshShapeConfiguration, AZ::SystemAllocator, 0);

        ShapeType GetShapeType() const override { return ShapeType::TriangleMesh; }

        const void* m_vertexData = nullptr;
        AZ::u32 m_vertexCount = 0;
        AZ::u32 m_vertexStride = 4; ///< Data size of a given vertex, e.g. float * 3 = 12.

        const void* m_indexData = nullptr;
        AZ::u32 m_indexCount = 0;
        AZ::u32 m_indexStride = 12; ///< Data size of indices for a given triangle, e.g. AZ::u32 * 3 = 12.

        bool m_copyData = true; ///< If set, vertex/index buffers will be copied in the native physics implementation,
                                ///< and don't need to be kept alive by the caller;
    };

    class PhysicsAssetShapeConfiguration 
        : public ShapeConfiguration
    {
    public:
        AZ_CLASS_ALLOCATOR(PhysicsAssetShapeConfiguration, AZ::SystemAllocator, 0);
        AZ_RTTI(PhysicsAssetShapeConfiguration, "{1C0046D9-BC9E-4F93-9F0E-D62654FB18EA}", ShapeConfiguration);
        static void Reflect(AZ::ReflectContext* context);
        ShapeType GetShapeType() const override;

        AZ::Data::Asset<AZ::Data::AssetData> m_asset{ AZ::Data::AssetLoadBehavior::PreLoad };
        AZ::Vector3 m_assetScale = AZ::Vector3::CreateOne();
        bool m_useMaterialsFromAsset = true;
        AZ::u8 m_subdivisionLevel = 4; ///< The level of subdivision if a primitive shape is replaced with a convex mesh due to scaling.
    };

    class NativeShapeConfiguration : public ShapeConfiguration
    {
    public:
        AZ_CLASS_ALLOCATOR(NativeShapeConfiguration, AZ::SystemAllocator, 0);
        AZ_RTTI(NativeShapeConfiguration, "{6CB8FE4A-A577-49AF-81F4-4F1AD245859A}", ShapeConfiguration);
        static void Reflect(AZ::ReflectContext* context);

        ShapeType GetShapeType() const override { return ShapeType::Native; }

        void* m_nativeShapePtr = nullptr; ///< Native shape ptr. This will not be serialised
        AZ::Vector3 m_nativeShapeScale = AZ::Vector3::CreateOne(); ///< Native shape scale. This will be serialised
    };

    class CookedMeshShapeConfiguration 
        : public ShapeConfiguration
    {
    public:
        AZ_CLASS_ALLOCATOR(CookedMeshShapeConfiguration, AZ::SystemAllocator, 0);
        AZ_RTTI(CookedMeshShapeConfiguration, "{D9E58241-36BB-4A4F-B50C-1736EB7E841F}", ShapeConfiguration);
        static void Reflect(AZ::ReflectContext* context);

        enum class MeshType : AZ::u8
        {
            TriangleMesh = 0,
            Convex
        };
        
        CookedMeshShapeConfiguration() = default;
        CookedMeshShapeConfiguration(const CookedMeshShapeConfiguration&);
        CookedMeshShapeConfiguration& operator=(const CookedMeshShapeConfiguration&);
        ~CookedMeshShapeConfiguration();

        ShapeType GetShapeType() const override;

        //! Sets the cooked data. This will release the cached mesh.
        //! Input data has to be in the physics engine specific format.
        //! (e.g. in PhysX: result of cookTriangleMesh or cookConvexMesh).
        void SetCookedMeshData(const AZ::u8* cookedData, size_t cookedDataSize, MeshType type);
        const AZStd::vector<AZ::u8>& GetCookedMeshData() const;
        
        MeshType GetMeshType() const;

        void* GetCachedNativeMesh() const;
        void SetCachedNativeMesh(void* cachedNativeMesh) const;

    private:
        void ReleaseCachedNativeMesh();

        AZStd::vector<AZ::u8> m_cookedData;
        MeshType m_type = MeshType::TriangleMesh;
        
        //! Cached native mesh object (e.g. PxConvexMesh or PxTriangleMesh). This data is not serialized.
        mutable void* m_cachedNativeMesh = nullptr;
    };

    class HeightfieldShapeConfiguration
        : public ShapeConfiguration
    {
    public:
        AZ_CLASS_ALLOCATOR(HeightfieldShapeConfiguration, AZ::SystemAllocator, 0);
        AZ_RTTI(HeightfieldShapeConfiguration, "{8DF47C83-D2A9-4E7C-8620-5E173E43C0B3}", ShapeConfiguration);
        static void Reflect(AZ::ReflectContext* context);
<<<<<<< HEAD
        explicit HeightfieldShapeConfiguration(
            AZ::EntityId entityId = AZ::EntityId());
=======
        explicit HeightfieldShapeConfiguration(AZ::EntityId entityId = AZ::EntityId());
>>>>>>> 405267c0
        HeightfieldShapeConfiguration(const HeightfieldShapeConfiguration&);
        HeightfieldShapeConfiguration& operator=(const HeightfieldShapeConfiguration&);
        ~HeightfieldShapeConfiguration();

        ShapeType GetShapeType() const override
        {
            return ShapeType::Heightfield;
        }

        void* GetCachedNativeHeightfield() const;
        void SetCachedNativeHeightfield(void* cachedNativeHeightfield) const;

        AZ::EntityId m_heightProvider;
        mutable void* m_cachedNativeHeightfield{ nullptr };
    };
} // namespace Physics<|MERGE_RESOLUTION|>--- conflicted
+++ resolved
@@ -203,12 +203,7 @@
         AZ_CLASS_ALLOCATOR(HeightfieldShapeConfiguration, AZ::SystemAllocator, 0);
         AZ_RTTI(HeightfieldShapeConfiguration, "{8DF47C83-D2A9-4E7C-8620-5E173E43C0B3}", ShapeConfiguration);
         static void Reflect(AZ::ReflectContext* context);
-<<<<<<< HEAD
-        explicit HeightfieldShapeConfiguration(
-            AZ::EntityId entityId = AZ::EntityId());
-=======
         explicit HeightfieldShapeConfiguration(AZ::EntityId entityId = AZ::EntityId());
->>>>>>> 405267c0
         HeightfieldShapeConfiguration(const HeightfieldShapeConfiguration&);
         HeightfieldShapeConfiguration& operator=(const HeightfieldShapeConfiguration&);
         ~HeightfieldShapeConfiguration();
