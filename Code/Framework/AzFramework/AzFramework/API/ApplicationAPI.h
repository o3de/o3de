/*
 * Copyright (c) Contributors to the Open 3D Engine Project.
 * For complete copyright and license terms please see the LICENSE at the root of this distribution.
 *
 * SPDX-License-Identifier: Apache-2.0 OR MIT
 *
 */

#pragma once

#include <AzCore/base.h>
#include <AzCore/EBus/EBus.h>
#include <AzCore/Component/Component.h>
#include <AzCore/std/chrono/chrono.h>
#include <AzCore/std/functional.h>
#include <AzCore/std/parallel/thread.h>
#include <AzCore/std/string/string.h>
#include <AzCore/PlatformIncl.h>

#include <AzFramework/CommandLine/CommandLine.h>

namespace AZ
{
    class Entity;
    class ComponentApplication;

    namespace Data
    {
        class AssetDatabase;
    }
}

namespace AzFramework
{
    class ApplicationRequests
        : public AZ::EBusTraits
    {
    public:

        //////////////////////////////////////////////////////////////////////////
        // EBusTraits overrides - Application is a singleton
        static const AZ::EBusHandlerPolicy HandlerPolicy = AZ::EBusHandlerPolicy::Single;
        //////////////////////////////////////////////////////////////////////////

        ApplicationRequests() = default;
        ~ApplicationRequests() = default;

        using Bus = AZ::EBus<ApplicationRequests>;

        typedef AZStd::recursive_mutex MutexType;

        /// Fixup slashes and lowercase path.
        virtual void NormalizePath(AZStd::string& /*path*/) = 0;

        /// Fixup slashes.
        virtual void NormalizePathKeepCase(AZStd::string& /*path*/) = 0;

        /// Make path relative, based on the application root.
        virtual void MakePathRootRelative(AZStd::string& /*fullPath*/) {}

        /// Make path relative, based on the asset root.
        virtual void MakePathAssetRootRelative(AZStd::string& /*fullPath*/) {}

        /// Make path relative to the provided root.
        virtual void MakePathRelative(AZStd::string& /*fullPath*/, const char* /*rootPath*/) {}

        /// Get the Command Line arguments passed in.
        virtual const CommandLine* GetCommandLine() { return nullptr; }

        /// Get the Command Line arguments passed in. (Avoids collisions with platform specific macros.)
        virtual const CommandLine* GetApplicationCommandLine() { return nullptr; }

        /// Pump the system event loop once, regardless of whether there are any events to process.
        virtual void PumpSystemEventLoopOnce() {}

        /// Pump the system event loop until there are no events left to process.
        virtual void PumpSystemEventLoopUntilEmpty() {}

        /// Execute a function in a new thread and pump the system event loop at the specified frequency until the thread returns.
        virtual void PumpSystemEventLoopWhileDoingWorkInNewThread(const AZStd::chrono::milliseconds& /*eventPumpFrequency*/,
            const AZStd::function<void()>& /*workForNewThread*/,
            const char* /*newThreadName*/) {}

        /// Run the main loop until ExitMainLoop is called.
        virtual void RunMainLoop() {}

        /// Request to exit the main loop.
        virtual void ExitMainLoop() {}

        /// Returns true is ExitMainLoop has been called, false otherwise.
        virtual bool WasExitMainLoopRequested() { return false; }

        /// Terminate the application due to an error
        virtual void TerminateOnError(int errorCode) { exit(errorCode); }

        /// Resolve a path thats relative to the engine folder to an absolute path
        virtual void ResolveEnginePath(AZStd::string& /*engineRelativePath*/) const {}

        /// Calculate the branch token from the current application's engine root
        virtual void CalculateBranchTokenForEngineRoot(AZStd::string& token) const = 0;

        /// Returns true if Editor Mode Feedback is enabled
        virtual bool IsEditorModeFeedbackEnabled() const { return false; }

<<<<<<< HEAD
=======
        /// Returns true if Prefab System is enabled, false if Legacy Slice System is enabled
        /// @deprecated the Legacy Slice System for level editing has been deprecated.
        virtual bool IsPrefabSystemEnabled() const { return true; }

>>>>>>> d700cb56
        /// Returns true if the additional work in progress Prefab features are enabled, false otherwise
        virtual bool ArePrefabWipFeaturesEnabled() const { return false; }

        /// Returns true if code should assert when the Legacy Slice System is used
        virtual bool ShouldAssertForLegacySlicesUsage() const { return false; }

        /*!
        * Returns a Type Uuid of the component for the given componentId and entityId.
        * if no component matches the entity and component Id pair, a Null Uuid is returned
        * \param entityId - the Id of the entity containing the component
        * \param componentId - the Id of the component whose TypeId you wish to get
        */
        virtual AZ::Uuid GetComponentTypeId(const AZ::EntityId& entityId, const AZ::ComponentId& componentId) { (void)entityId; (void)componentId; return AZ::Uuid::CreateNull(); };

        template<typename ComponentFactoryType>
        void RegisterComponentType()
        {
            RegisterComponent(new ComponentFactoryType());
        }
    };


    class ApplicationLifecycleEvents
        : public AZ::EBusTraits
    {
    public:
        enum class Event
        {
            None = 0,
            Unconstrain,
            Constrain,
            Suspend,
            Resume
        };

        // Bus Configuration
        static const AZ::EBusHandlerPolicy HandlerPolicy = AZ::EBusHandlerPolicy::Multiple;
        static const AZ::EBusAddressPolicy AddressPolicy = AZ::EBusAddressPolicy::Single;

        virtual ~ApplicationLifecycleEvents() {}

        using Bus = AZ::EBus<ApplicationLifecycleEvents>;

        // AzFramework::Application listens for all the system specific
        // events, and translates them into the system independent ones
        // defined here. Applications are free to listen to one or both
        // sets of events but responding just to the system independent
        // ones should be sufficient for most applications.
        virtual void OnApplicationConstrained(Event /*lastEvent*/) {}
        virtual void OnApplicationUnconstrained(Event /*lastEvent*/) {}

        virtual void OnApplicationSuspended(Event /*lastEvent*/) {}
        virtual void OnApplicationResumed(Event /*lastEvent*/) {}

        virtual void OnMobileApplicationWillTerminate() {}
        virtual void OnMobileApplicationLowMemoryWarning() {}

        // Events triggered when the application window has been
        // created/destoryed.  This is currently only supported 
        // on Android so the renderer can correctly manage the 
        // rendering context.
        virtual void OnApplicationWindowCreated() {}
        virtual void OnApplicationWindowDestroy() {}

        // Event triggered when an orientation change occurs.
        // This is currently only supported on Android so the 
        // renderer can handle orientation changes.
        virtual void OnApplicationWindowRedrawNeeded() {}

        // Event triggered when the application is about to stop.
        // This is useful to unload certain resources before any entities are destroyed.
        virtual void OnApplicationAboutToStop() {}
    };

    class LevelLoadBlockerRequests
        : public AZ::EBusTraits
    {
    public:
        static const AZ::EBusHandlerPolicy HandlerPolicy = AZ::EBusHandlerPolicy::Multiple;
        static const AZ::EBusAddressPolicy AddressPolicy = AZ::EBusAddressPolicy::Single;

        //! Gives handlers the opportunity to block the loadlevel command.
        //! There can be multiple handlers for this bus; if any one of them return true the loadlevel command will be stopped.
        //! @return Return true to stop loading.
        virtual bool ShouldBlockLevelLoading([[maybe_unused]]const char* levelName) { return false; }
    };
    using LevelLoadBlockerBus = AZ::EBus<LevelLoadBlockerRequests>;

    class ILevelSystemLifecycle
    {
    public:
        AZ_TYPE_INFO(ILevelSystemLifecycle, "{BDF3616A-4725-4B5D-AB71-34DFCDF9C5B0}");
        virtual ~ILevelSystemLifecycle() = default;

        //! Returns the name of the currently loaded level.
        //! Note: for spawnable level system, this is the cache folder path to the level asset. Example: levels/mylevel/mylevel.spawnable
        //! @return Level name or empty string if no level loaded.
        virtual const char* GetCurrentLevelName() const = 0;

        //! Checks if a level is loaded
        //! @return true if a level is loaded; otherwise false.
        virtual bool IsLevelLoaded() const = 0;
    };
    using LevelSystemLifecycleInterface = AZ::Interface<ILevelSystemLifecycle>;

    class LevelSystemLifecycleNotifications
        : public AZ::EBusTraits
    {
    public:
        // Bus Configuration
        static const AZ::EBusHandlerPolicy HandlerPolicy = AZ::EBusHandlerPolicy::Multiple;
        static const AZ::EBusAddressPolicy AddressPolicy = AZ::EBusAddressPolicy::Single;

        // Called when loading a level fails due to it not being found.
        virtual void OnLevelNotFound([[maybe_unused]] const char* levelName) {}

        // Called after ILevelSystem::PrepareNextLevel() completes.
        virtual void OnPrepareNextLevel([[maybe_unused]] const char* levelName) {}

        // Called after ILevelSystem::OnLoadingStart() completes, before the level actually starts loading.
        virtual void OnLoadingStart([[maybe_unused]] const char* levelName) {}

        // Called after the level finished
        virtual void OnLoadingComplete([[maybe_unused]] const char* levelName) {}

        // Called when there's an error loading a level, with the level info and a description of the error.
        virtual void OnLoadingError([[maybe_unused]] const char* levelName, [[maybe_unused]] const char* error) {}

        // Called whenever the loading status of a level changes. progressAmount goes from 0->100.
        virtual void OnLoadingProgress([[maybe_unused]] const char* levelName, [[maybe_unused]] int progressAmount) {}

        // Called after a level is unloaded, before the data is freed.
        virtual void OnUnloadComplete([[maybe_unused]] const char* levelName) {}
    };
    using LevelSystemLifecycleNotificationBus = AZ::EBus<LevelSystemLifecycleNotifications>;
} // namespace AzFramework

DECLARE_EBUS_EXTERN(AzFramework::ApplicationRequests);<|MERGE_RESOLUTION|>--- conflicted
+++ resolved
@@ -102,13 +102,10 @@
         /// Returns true if Editor Mode Feedback is enabled
         virtual bool IsEditorModeFeedbackEnabled() const { return false; }
 
-<<<<<<< HEAD
-=======
         /// Returns true if Prefab System is enabled, false if Legacy Slice System is enabled
         /// @deprecated the Legacy Slice System for level editing has been deprecated.
         virtual bool IsPrefabSystemEnabled() const { return true; }
 
->>>>>>> d700cb56
         /// Returns true if the additional work in progress Prefab features are enabled, false otherwise
         virtual bool ArePrefabWipFeaturesEnabled() const { return false; }
 
