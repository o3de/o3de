--- conflicted
+++ resolved
@@ -51,12 +51,6 @@
         // @return True if OnDestroySessionBegin succeeds, false otherwise
         virtual bool OnDestroySessionBegin() = 0;
 
-<<<<<<< HEAD
-        // OnUpdateSessionBegin is fired at the beginning of session update
-        // @param sessionConfig The properties to describe a session
-        // @param updateReason The reason for session update
-        virtual void OnUpdateSessionBegin(const SessionConfig& sessionConfig, const AZStd::string& updateReason) = 0;
-=======
         // OnDestroySessionEnd is fired at the end of session termination process
         // Use this notification to perform any follow-up operation after session is destroyed,
         // like shutdown application process, etc.
@@ -72,7 +66,6 @@
         // OnUpdateSessionBegin is fired at the end of session update process
         // Use this notification to perform any follow-up operations after session is updated
         virtual void OnUpdateSessionEnd() = 0;
->>>>>>> cd1b08ce
     };
     using SessionNotificationBus = AZ::EBus<SessionNotifications>;
 } // namespace AzFramework