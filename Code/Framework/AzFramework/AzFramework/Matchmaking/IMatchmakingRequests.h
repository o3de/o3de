/*
 * Copyright (c) Contributors to the Open 3D Engine Project.
 * For complete copyright and license terms please see the LICENSE at the root of this distribution.
 *
 * SPDX-License-Identifier: Apache-2.0 OR MIT
 *
 */

#pragma once

#include <AzCore/RTTI/ReflectContext.h>
#include <AzCore/std/string/string.h>
#include <AzFramework/Matchmaking/MatchmakingRequests.h>

namespace AzFramework
{
    //! IMatchmakingRequests
    //! Pure virtual session interface class to abstract the details of session handling from application code.
    class IMatchmakingRequests
    {
    public:
        AZ_RTTI(IMatchmakingRequests, "{BC0B74DA-A448-4F40-9B50-9D73142829D5}");

        IMatchmakingRequests() = default;
        virtual ~IMatchmakingRequests() = default;

        //! Registers a player's acceptance or rejection of a proposed matchmaking.
        //! @param  acceptMatchRequest The request of AcceptMatch operation
        virtual void AcceptMatch(const AcceptMatchRequest& acceptMatchRequest) = 0;

        //! Create a game match for a group of players.
        //! @param  startMatchmakingRequest The request of StartMatchmaking operation
        //! @return A unique identifier for a matchmaking ticket
        virtual AZStd::string StartMatchmaking(const StartMatchmakingRequest& startMatchmakingRequest) = 0;

        //! Cancels a matchmaking ticket that is currently being processed.
        //! @param  stopMatchmakingRequest The request of StopMatchmaking operation
        virtual void StopMatchmaking(const StopMatchmakingRequest& stopMatchmakingRequest) = 0;
    };

    //! IMatchmakingAsyncRequests
    //! Async version of IMatchmakingRequests
    class IMatchmakingAsyncRequests
    {
    public:
        AZ_RTTI(IMatchmakingAsyncRequests, "{53513480-2D02-493C-B44E-96AA27F42429}");

        IMatchmakingAsyncRequests() = default;
        virtual ~IMatchmakingAsyncRequests() = default;

        //! AcceptMatch Async
        //! @param  acceptMatchRequest The request of AcceptMatch operation
        virtual void AcceptMatchAsync(const AcceptMatchRequest& acceptMatchRequest) = 0;

        //! StartMatchmaking Async
        //! @param  startMatchmakingRequest The request of StartMatchmaking operation
        virtual void StartMatchmakingAsync(const StartMatchmakingRequest& startMatchmakingRequest) = 0;

        //! StopMatchmaking Async
        //! @param  stopMatchmakingRequest The request of StopMatchmaking operation
        virtual void StopMatchmakingAsync(const StopMatchmakingRequest& stopMatchmakingRequest) = 0;
    };

    //! MatchmakingAsyncRequestNotifications
    //! The notifications correspond to matchmaking async requests
    class MatchmakingAsyncRequestNotifications
        : public AZ::EBusTraits
    {
    public:
        // Safeguard handler for multi-threaded use case
        using MutexType = AZStd::recursive_mutex;

        //////////////////////////////////////////////////////////////////////////
        // EBusTraits overrides
        static const AZ::EBusHandlerPolicy HandlerPolicy = AZ::EBusHandlerPolicy::Multiple;
        static const AZ::EBusAddressPolicy AddressPolicy = AZ::EBusAddressPolicy::Single;
        //////////////////////////////////////////////////////////////////////////

<<<<<<< HEAD
        // OnAcceptMatchAsyncComplete is fired once AcceptMatchAsync completes
        virtual void OnAcceptMatchAsyncComplete() = 0;

        // OnStartMatchmakingAsyncComplete is fired once StartMatchmakingAsync completes
        // @param matchmakingTicketId The unique identifier for the matchmaking ticket
        virtual void OnStartMatchmakingAsyncComplete(const AZStd::string& matchmakingTicketId) = 0;

        // OnStopMatchmakingAsyncComplete is fired once StopMatchmakingAsync completes
=======
        //! OnAcceptMatchAsyncComplete is fired once AcceptMatchAsync completes
        virtual void OnAcceptMatchAsyncComplete() = 0;

        //! OnStartMatchmakingAsyncComplete is fired once StartMatchmakingAsync completes
        //! @param matchmakingTicketId The unique identifier for the matchmaking ticket
        virtual void OnStartMatchmakingAsyncComplete(const AZStd::string& matchmakingTicketId) = 0;

        //! OnStopMatchmakingAsyncComplete is fired once StopMatchmakingAsync completes
>>>>>>> 363a778c
        virtual void OnStopMatchmakingAsyncComplete() = 0;
    };
    using MatchmakingAsyncRequestNotificationBus = AZ::EBus<MatchmakingAsyncRequestNotifications>;
} // namespace AzFramework<|MERGE_RESOLUTION|>--- conflicted
+++ resolved
@@ -76,16 +76,6 @@
         static const AZ::EBusAddressPolicy AddressPolicy = AZ::EBusAddressPolicy::Single;
         //////////////////////////////////////////////////////////////////////////
 
-<<<<<<< HEAD
-        // OnAcceptMatchAsyncComplete is fired once AcceptMatchAsync completes
-        virtual void OnAcceptMatchAsyncComplete() = 0;
-
-        // OnStartMatchmakingAsyncComplete is fired once StartMatchmakingAsync completes
-        // @param matchmakingTicketId The unique identifier for the matchmaking ticket
-        virtual void OnStartMatchmakingAsyncComplete(const AZStd::string& matchmakingTicketId) = 0;
-
-        // OnStopMatchmakingAsyncComplete is fired once StopMatchmakingAsync completes
-=======
         //! OnAcceptMatchAsyncComplete is fired once AcceptMatchAsync completes
         virtual void OnAcceptMatchAsyncComplete() = 0;
 
@@ -94,7 +84,6 @@
         virtual void OnStartMatchmakingAsyncComplete(const AZStd::string& matchmakingTicketId) = 0;
 
         //! OnStopMatchmakingAsyncComplete is fired once StopMatchmakingAsync completes
->>>>>>> 363a778c
         virtual void OnStopMatchmakingAsyncComplete() = 0;
     };
     using MatchmakingAsyncRequestNotificationBus = AZ::EBus<MatchmakingAsyncRequestNotifications>;
