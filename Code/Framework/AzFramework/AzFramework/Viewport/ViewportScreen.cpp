/*
 * Copyright (c) Contributors to the Open 3D Engine Project.
 * For complete copyright and license terms please see the LICENSE at the root of this distribution.
 *
 * SPDX-License-Identifier: Apache-2.0 OR MIT
 *
 */

#include "ViewportScreen.h"

#include <AzCore/Math/Frustum.h>
#include <AzCore/Math/Matrix4x4.h>
#include <AzCore/Math/MatrixUtils.h>
#include <AzCore/Math/Vector4.h>
#include <AzCore/Math/VectorConversions.h>
#include <AzFramework/Entity/EntityDebugDisplayBus.h>
#include <AzFramework/Viewport/CameraState.h>
#include <AzFramework/Viewport/ScreenGeometry.h>

namespace AzFramework
{
    // a transform that maps from:
    // z-up, y into the screen, x-right
    // y-up, z into the screen, x-left
    //
    // x -> -x
    // y ->  z
    // z ->  y
    //
    // the same transform can be used to go to/from z-up - the only difference is the order of
    // multiplication which must be used (see CameraTransformFromCameraView and CameraViewFromCameraTransform)
    // note: coordinate system convention is right handed
    //       see Matrix4x4::CreateProjection for more details
    static AZ::Matrix4x4 ZYCoordinateSystemConversion()
    {
        // note: the below matrix is the result of these combined transformations
        //      pitch = AZ::Matrix4x4::CreateRotationX(AZ::DegToRad(-90.0f));
        //      yaw = AZ::Matrix4x4::CreateRotationZ(AZ::DegToRad(180.0f));
        //      conversion = pitch * yaw
        return AZ::Matrix4x4::CreateFromColumns(
            AZ::Vector4(-1.0f, 0.0f, 0.0f, 0.0f), AZ::Vector4(0.0f, 0.0f, 1.0f, 0.0f), AZ::Vector4(0.0f, 1.0f, 0.0f, 0.0f),
            AZ::Vector4(0.0f, 0.0f, 0.0f, 1.0f));
    }

    AZ::Matrix4x4 CameraTransform(const CameraState& cameraState)
    {
        return AZ::Matrix4x4::CreateFromColumns(
            AZ::Vector3ToVector4(cameraState.m_side), AZ::Vector3ToVector4(cameraState.m_forward), AZ::Vector3ToVector4(cameraState.m_up),
            AZ::Vector3ToVector4(cameraState.m_position, 1.0f));
    }

    AZ::Matrix4x4 CameraView(const CameraState& cameraState)
    {
        // ensure the camera is looking down positive z with the x axis pointing left
        return ZYCoordinateSystemConversion() * CameraTransform(cameraState).GetInverseTransform();
    }

    AZ::Matrix4x4 InverseCameraView(const CameraState& cameraState)
    {
        // ensure the camera is looking down positive z with the x axis pointing left
        return CameraView(cameraState).GetInverseTransform();
    }

    AZ::Matrix4x4 CameraProjection(const CameraState& cameraState)
    {
        return AZ::Matrix4x4::CreateProjection(
            cameraState.VerticalFovRadian(), AspectRatio(cameraState.m_viewportSize), cameraState.m_nearClip, cameraState.m_farClip);
    }

    AZ::Matrix4x4 InverseCameraProjection(const CameraState& cameraState)
    {
        return CameraProjection(cameraState).GetInverseFull();
    }

    AZ::Matrix4x4 CameraTransformFromCameraView(const AZ::Matrix4x4& cameraView)
    {
        return (ZYCoordinateSystemConversion() * cameraView).GetInverseTransform();
    }

    AZ::Matrix4x4 CameraViewFromCameraTransform(const AZ::Matrix4x4& cameraTransform)
    {
        return ZYCoordinateSystemConversion() * cameraTransform.GetInverseTransform();
    }

    AZ::Frustum FrustumFromCameraState(const CameraState& cameraState)
    {
        return AZ::Frustum(ViewFrustumAttributesFromCameraState(cameraState));
    }

    AZ::ViewFrustumAttributes ViewFrustumAttributesFromCameraState(const CameraState& cameraState)
    {
        const auto worldFromView = AzFramework::CameraTransform(cameraState);
        const auto cameraWorldTransform = AZ::Transform::CreateFromMatrix3x3AndTranslation(
            AZ::Matrix3x3::CreateFromMatrix4x4(worldFromView), worldFromView.GetTranslation());
        return AZ::ViewFrustumAttributes(
            cameraWorldTransform, AspectRatio(cameraState.m_viewportSize), cameraState.m_fovOrZoom, cameraState.m_nearClip,
            cameraState.m_farClip);
    }

    AZ::Vector3 WorldToScreenNdc(const AZ::Vector3& worldPosition, const AZ::Matrix4x4& cameraView, const AZ::Matrix4x4& cameraProjection)
    {
        // transform the world space position to clip space
        const auto clipSpacePosition = cameraProjection * cameraView * AZ::Vector3ToVector4(worldPosition, 1.0f);
        // transform the clip space position to ndc space (perspective divide)
        const auto ndcPosition = clipSpacePosition / clipSpacePosition.GetW();
        // transform ndc space from <-1,1> to <0, 1> range
        return (AZ::Vector4ToVector3(ndcPosition) + AZ::Vector3::CreateOne()) * 0.5f;
    }

    ScreenPoint WorldToScreen(
        const AZ::Vector3& worldPosition,
        const AZ::Matrix4x4& cameraView,
        const AZ::Matrix4x4& cameraProjection,
        const AZ::Vector2& viewportSize)
    {
<<<<<<< HEAD
        const auto ndcNormalizedPosition = WorldToScreenNdc(worldPosition, cameraView, cameraProjection);
        // scale ndc position by screen dimensions to return screen position
        return ScreenPointFromNdc(AZ::Vector3ToVector2(ndcNormalizedPosition), viewportSize);
=======
        // scale ndc position by screen dimensions to return screen position
        return ScreenPointFromNdc(AZ::Vector3ToVector2(WorldToScreenNdc(worldPosition, cameraView, cameraProjection)), viewportSize);
>>>>>>> 7100d48e
    }

    ScreenPoint WorldToScreen(const AZ::Vector3& worldPosition, const CameraState& cameraState)
    {
        return WorldToScreen(worldPosition, CameraView(cameraState), CameraProjection(cameraState), cameraState.m_viewportSize);
    }

    AZ::Vector3 ScreenNdcToWorld(
        const AZ::Vector2& normalizedScreenPosition, const AZ::Matrix4x4& inverseCameraView, const AZ::Matrix4x4& inverseCameraProjection)
    {
        // convert screen space coordinates from <0, 1> to <-1,1> range
        const auto ndcPosition = normalizedScreenPosition * 2.0f - AZ::Vector2::CreateOne();

        // transform ndc space position to clip space
        const auto clipSpacePosition = inverseCameraProjection * Vector2ToVector4(ndcPosition, -1.0f, 1.0f);
        // transform clip space to camera space
        const auto cameraSpacePosition = AZ::Vector4ToVector3(clipSpacePosition) / clipSpacePosition.GetW();
        // transform camera space to world space
        const auto worldPosition = inverseCameraView * cameraSpacePosition;

        return worldPosition;
    }

    AZ::Vector3 ScreenToWorld(
        const ScreenPoint& screenPosition,
        const AZ::Matrix4x4& inverseCameraView,
        const AZ::Matrix4x4& inverseCameraProjection,
        const AZ::Vector2& viewportSize)
    {
<<<<<<< HEAD
        const auto normalizedScreenPosition = NdcFromScreenPoint(screenPosition, viewportSize);

        return ScreenNdcToWorld(normalizedScreenPosition, inverseCameraView, inverseCameraProjection);
=======
        return ScreenNdcToWorld(NdcFromScreenPoint(screenPosition, viewportSize), inverseCameraView, inverseCameraProjection);
>>>>>>> 7100d48e
    }

    AZ::Vector3 ScreenToWorld(const ScreenPoint& screenPosition, const CameraState& cameraState)
    {
        return ScreenToWorld(
            screenPosition, InverseCameraView(cameraState), InverseCameraProjection(cameraState), cameraState.m_viewportSize);
    }
} // namespace AzFramework<|MERGE_RESOLUTION|>--- conflicted
+++ resolved
@@ -113,14 +113,8 @@
         const AZ::Matrix4x4& cameraProjection,
         const AZ::Vector2& viewportSize)
     {
-<<<<<<< HEAD
-        const auto ndcNormalizedPosition = WorldToScreenNdc(worldPosition, cameraView, cameraProjection);
-        // scale ndc position by screen dimensions to return screen position
-        return ScreenPointFromNdc(AZ::Vector3ToVector2(ndcNormalizedPosition), viewportSize);
-=======
         // scale ndc position by screen dimensions to return screen position
         return ScreenPointFromNdc(AZ::Vector3ToVector2(WorldToScreenNdc(worldPosition, cameraView, cameraProjection)), viewportSize);
->>>>>>> 7100d48e
     }
 
     ScreenPoint WorldToScreen(const AZ::Vector3& worldPosition, const CameraState& cameraState)
@@ -150,13 +144,7 @@
         const AZ::Matrix4x4& inverseCameraProjection,
         const AZ::Vector2& viewportSize)
     {
-<<<<<<< HEAD
-        const auto normalizedScreenPosition = NdcFromScreenPoint(screenPosition, viewportSize);
-
-        return ScreenNdcToWorld(normalizedScreenPosition, inverseCameraView, inverseCameraProjection);
-=======
         return ScreenNdcToWorld(NdcFromScreenPoint(screenPosition, viewportSize), inverseCameraView, inverseCameraProjection);
->>>>>>> 7100d48e
     }
 
     AZ::Vector3 ScreenToWorld(const ScreenPoint& screenPosition, const CameraState& cameraState)
