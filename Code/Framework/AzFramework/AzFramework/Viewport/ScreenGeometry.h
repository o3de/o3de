--- conflicted
+++ resolved
@@ -26,11 +26,7 @@
         AZ_TYPE_INFO(ScreenPoint, "{8472B6C2-527F-44FC-87F8-C226B1A57A97}");
         ScreenPoint() = default;
 
-<<<<<<< HEAD
-        ScreenPoint(int x, int y)
-=======
         constexpr ScreenPoint(int x, int y)
->>>>>>> 7100d48e
             : m_x(x)
             , m_y(y)
         {
@@ -49,11 +45,7 @@
         AZ_TYPE_INFO(ScreenVector, "{1EAA2C62-8FDB-4A28-9FE3-1FA4F1418894}");
         ScreenVector() = default;
 
-<<<<<<< HEAD
-        ScreenVector(int x, int y)
-=======
         constexpr ScreenVector(int x, int y)
->>>>>>> 7100d48e
             : m_x(x)
             , m_y(y)
         {
@@ -162,7 +154,16 @@
         return !operator==(lhs, rhs);
     }
 
-<<<<<<< HEAD
+    inline const bool operator==(const ScreenSize& lhs, const ScreenSize& rhs)
+    {
+        return lhs.m_width == rhs.m_width && lhs.m_height == rhs.m_height;
+    }
+
+    inline const bool operator!=(const ScreenSize& lhs, const ScreenSize& rhs)
+    {
+        return !operator==(lhs, rhs);
+    }
+
     inline ScreenVector& operator*=(ScreenVector& lhs, const float rhs)
     {
         lhs.m_x = aznumeric_cast<int>(AZStd::lround(aznumeric_cast<float>(lhs.m_x) * rhs));
@@ -177,33 +178,6 @@
         return result;
     }
 
-    inline float ScreenVectorLength(const ScreenVector& screenVector)
-    {
-=======
-    inline const bool operator==(const ScreenSize& lhs, const ScreenSize& rhs)
-    {
-        return lhs.m_width == rhs.m_width && lhs.m_height == rhs.m_height;
-    }
-
-    inline const bool operator!=(const ScreenSize& lhs, const ScreenSize& rhs)
-    {
-        return !operator==(lhs, rhs);
-    }
-
-    inline ScreenVector& operator*=(ScreenVector& lhs, const float rhs)
-    {
-        lhs.m_x = aznumeric_cast<int>(AZStd::lround(aznumeric_cast<float>(lhs.m_x) * rhs));
-        lhs.m_y = aznumeric_cast<int>(AZStd::lround(aznumeric_cast<float>(lhs.m_y) * rhs));
-        return lhs;
-    }
-
-    inline const ScreenVector operator*(const ScreenVector& lhs, const float rhs)
-    {
-        ScreenVector result{ lhs };
-        result *= rhs;
-        return result;
-    }
-
     inline ScreenSize& operator*=(ScreenSize& lhs, const float rhs)
     {
         lhs.m_width = aznumeric_cast<int>(AZStd::lround(aznumeric_cast<float>(lhs.m_width) * rhs));
@@ -220,7 +194,6 @@
 
     inline float ScreenVectorLength(const ScreenVector& screenVector)
     {
->>>>>>> 7100d48e
         return aznumeric_cast<float>(AZStd::sqrt(screenVector.m_x * screenVector.m_x + screenVector.m_y * screenVector.m_y));
     }
 
