--- conflicted
+++ resolved
@@ -30,11 +30,7 @@
     AZ::Vector3 EulerAngles(const AZ::Matrix3x3& orientation);
 
     //! A simple camera representation using spherical coordinates as input (pitch, yaw, pivot and offset).
-<<<<<<< HEAD
-    //! The cameras transform and view can be obtained through accessor functions that use the internal
-=======
     //! The camera's transform and view can be obtained through accessor functions that use the internal
->>>>>>> 7100d48e
     //! spherical coordinates to calculate the position and orientation.
     //! @note Modifying m_pivot directly and leaving m_offset as zero will produce a free look camera effect, giving
     //! m_offset a value (e.g. in negative Y only) will produce an orbit camera effect, modifying X and Z of m_offset
@@ -311,7 +307,7 @@
         Cameras m_cameras; //!< Represents a collection of camera inputs that together provide a camera controller.
 
     private:
-        ScreenVector m_motionDelta; //!< The delta used for look/pivot/pan (rotation + translation) - two dimensional.
+        ScreenVector m_motionDelta; //!< The delta used for look/orbit/pan (rotation + translation) - two dimensional.
         CursorState m_cursorState; //!< The current and previous position of the cursor (used to calculate movement delta).
         float m_scrollDelta = 0.0f; //!< The delta used for dolly/movement (translation) - one dimensional.
         bool m_handlingEvents = false; //!< Is the camera system currently handling events (events are consumed and not propagated).
@@ -336,11 +332,7 @@
         return AZStd::fmod(yaw + AZ::Constants::TwoPi, AZ::Constants::TwoPi);
     }
 
-<<<<<<< HEAD
-    //! A camera input to handle motion deltas that can rotate or pivot the camera.
-=======
     //! A camera input to handle motion deltas that can change the orientation of the camera (update pitch and yaw).
->>>>>>> 7100d48e
     class RotateCameraInput : public CameraInput
     {
     public:
@@ -380,14 +372,9 @@
         return { orientation.GetBasisX(), orientation.GetBasisZ() };
     }
 
-<<<<<<< HEAD
-    //! PanAxes to use while in 'pivot' camera behavior.
-    inline PanAxes PivotPan(const Camera& camera)
-=======
     //! Optional PanAxes to use while in 'orbit' camera behavior.
     //! @note This will move the camera in the local X/Y plane instead of usual X/Z plane.
     inline PanAxes OrbitPan(const Camera& camera)
->>>>>>> 7100d48e
     {
         const AZ::Matrix3x3 orientation = camera.Rotation();
 
@@ -401,11 +388,6 @@
         return { basisX, basisY };
     }
 
-<<<<<<< HEAD
-    using TranslationDeltaFn = AZStd::function<void(Camera& camera, const AZ::Vector3& delta)>;
-
-    inline void TranslatePivot(Camera& camera, const AZ::Vector3& delta)
-=======
     //! TranslationDeltaFn is used by PanCameraInput and TranslateCameraInput
     //! @note Choose the appropriate function if the behavior should be operating as a free look camera (TranslatePivotLook)
     //! or an orbit camera (TranslateOffsetOrbit).
@@ -415,19 +397,14 @@
     //! @note delta will need to have been transformed to world space, e.g. To move the camera right, (1, 0, 0) must
     //! first be transformed by the orientation of the camera before being applied to m_pivot.
     inline void TranslatePivotLook(Camera& camera, const AZ::Vector3& delta)
->>>>>>> 7100d48e
     {
         camera.m_pivot += delta;
     }
 
-<<<<<<< HEAD
-    inline void TranslateOffset(Camera& camera, const AZ::Vector3& delta)
-=======
     //! Update the offset camera position.
     //! @note delta still needs to be transformed to world space (as with TranslatePivotLook) but internally this is undone
     //! to be performed in local space when being applied to m_offset.
     inline void TranslateOffsetOrbit(Camera& camera, const AZ::Vector3& delta)
->>>>>>> 7100d48e
     {
         camera.m_offset += camera.View().TransformVector(delta);
     }
@@ -471,13 +448,8 @@
         return AZ::Matrix3x3::CreateFromColumns(basisX, basisY, basisZ);
     }
 
-<<<<<<< HEAD
-    //! TranslationAxes to use while in 'pivot' camera behavior.
-    inline AZ::Matrix3x3 PivotTranslation(const Camera& camera)
-=======
     //! Optional TranslationAxes to use while in 'orbit' camera behavior.
     inline AZ::Matrix3x3 OrbitTranslation(const Camera& camera)
->>>>>>> 7100d48e
     {
         const AZ::Matrix3x3 orientation = camera.Rotation();
 
@@ -590,16 +562,11 @@
         bool m_boost = false; //!< Is the translation speed currently being multiplied/scaled upwards.
     };
 
-<<<<<<< HEAD
-    //! A camera input to handle discrete scroll events that can modify the camera pivot distance.
-    class PivotDollyScrollCameraInput : public CameraInput
-=======
     //! A camera input to handle discrete scroll events that can modify the camera offset.
     class OrbitDollyScrollCameraInput : public CameraInput
->>>>>>> 7100d48e
-    {
-    public:
-        PivotDollyScrollCameraInput();
+    {
+    public:
+        OrbitDollyScrollCameraInput();
 
         // CameraInput overrides ...
         bool HandleEvents(const InputEvent& event, const ScreenVector& cursorDelta, float scrollDelta) override;
@@ -608,19 +575,11 @@
         AZStd::function<float()> m_scrollSpeedFn;
     };
 
-<<<<<<< HEAD
-    //! A camera input to handle motion deltas that can modify the camera pivot distance.
-    class PivotDollyMotionCameraInput : public CameraInput
-    {
-    public:
-        explicit PivotDollyMotionCameraInput(const InputChannelId& dollyChannelId);
-=======
     //! A camera input to handle motion deltas that can modify the camera offset.
     class OrbitDollyMotionCameraInput : public CameraInput
     {
     public:
         explicit OrbitDollyMotionCameraInput(const InputChannelId& dollyChannelId);
->>>>>>> 7100d48e
 
         // CameraInput overrides ...
         bool HandleEvents(const InputEvent& event, const ScreenVector& cursorDelta, float scrollDelta) override;
@@ -651,44 +610,36 @@
 
     //! A camera input that doubles as its own set of camera inputs.
     //! It is 'exclusive', so does not overlap with other sibling camera inputs - it runs its own set of camera inputs as 'children'.
-    class PivotCameraInput : public CameraInput
+    class OrbitCameraInput : public CameraInput
     {
     public:
         using PivotFn = AZStd::function<AZ::Vector3(const AZ::Vector3& position, const AZ::Vector3& direction)>;
 
-        explicit PivotCameraInput(const InputChannelId& pivotChannelId);
+        explicit OrbitCameraInput(const InputChannelId& orbitChannelId);
 
         // CameraInput overrides ...
         bool HandleEvents(const InputEvent& event, const ScreenVector& cursorDelta, float scrollDelta) override;
         Camera StepCamera(const Camera& targetCamera, const ScreenVector& cursorDelta, float scrollDelta, float deltaTime) override;
         bool Exclusive() const override;
 
-        void SetPivotInputChannelId(const InputChannelId& pivotChanneId);
-
-        Cameras m_pivotCameras; //!< The camera inputs to run when this camera input is active (only these will run as it is exclusive).
+        void SetOrbitInputChannelId(const InputChannelId& orbitChanneId);
+
+        Cameras m_orbitCameras; //!< The camera inputs to run when this camera input is active (only these will run as it is exclusive).
 
         //! Override the default behavior for how a pivot point is calculated.
         void SetPivotFn(PivotFn pivotFn);
 
     private:
-<<<<<<< HEAD
-        InputChannelId m_pivotChannelId; //!< Input channel to begin the pivot camera input.
-        PivotFn m_pivotFn; //!< The pivot position to use for this pivot camera (how is the pivot point calculated/retrieved).
-    };
-
-    inline void PivotCameraInput::SetPivotFn(PivotFn pivotFn)
-=======
         InputChannelId m_orbitChannelId; //!< Input channel to begin the orbit camera input.
         PivotFn m_pivotFn; //!< The pivot position to use for this orbit camera (how is the pivot point calculated/retrieved).
     };
 
     inline void OrbitCameraInput::SetPivotFn(PivotFn pivotFn)
->>>>>>> 7100d48e
     {
         m_pivotFn = AZStd::move(pivotFn);
     }
 
-    inline bool PivotCameraInput::Exclusive() const
+    inline bool OrbitCameraInput::Exclusive() const
     {
         return true;
     }
