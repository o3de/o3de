--- conflicted
+++ resolved
@@ -8,11 +8,7 @@
 #pragma once
 
 #include <AzCore/EBus/EBus.h>
-<<<<<<< HEAD
-#include <AzCore/std/containers/set.h>
-=======
 #include <AzCore/Jobs/JobContext.h>
->>>>>>> b4b7e5a0
 #include <AzCore/Math/Vector2.h>
 #include <AzCore/Math/Vector3.h>
 #include <AzCore/Math/Aabb.h>
@@ -24,45 +20,6 @@
 
 namespace AzFramework
 {
-<<<<<<< HEAD
-    namespace SurfaceData
-    {
-        namespace Constants
-        {
-            static const char* s_unassignedTagName = "(unassigned)";
-        }
-
-        struct SurfaceTagWeight
-        {
-            AZ_TYPE_INFO(SurfaceTagWeight, "{EA14018E-E853-4BF5-8E13-D83BB99A54CC}");
-
-            AZ::Crc32 m_surfaceType = AZ::Crc32(Constants::s_unassignedTagName);
-            float m_weight = 0.0f; //! A Value in the range [0.0f .. 1.0f]
-
-            //! Don't call this directly. TerrainDataRequests::Reflect is doing it already.
-            static void Reflect(AZ::ReflectContext* context);
-        };
-
-        struct SurfaceTagWeightComparator
-        {
-            bool operator()(const SurfaceTagWeight& tagWeight1, const SurfaceTagWeight& tagWeight2) const
-            {
-                if (!AZ::IsClose(tagWeight1.m_weight, tagWeight2.m_weight))
-                {
-                    return tagWeight1.m_weight > tagWeight2.m_weight;
-                }
-                else
-                {
-                    return tagWeight1.m_surfaceType > tagWeight2.m_surfaceType;
-                }
-            }
-        };
-
-         using OrderedSurfaceTagWeightSet = AZStd::set<SurfaceTagWeight, SurfaceTagWeightComparator>;
-    } //namespace SurfaceData
-
-=======
->>>>>>> b4b7e5a0
     namespace Terrain
     {
         typedef AZStd::function<void(size_t xIndex, size_t yIndex, const SurfaceData::SurfacePoint& surfacePoint, bool terrainExists)> SurfacePointRegionFillCallback;
@@ -129,34 +86,6 @@
                 float x, float y, Sampler sampleFilter = Sampler::BILINEAR, bool* terrainExistsPtr = nullptr) const = 0;
 
             //! Given an XY coordinate, return the max surface type and weight.
-<<<<<<< HEAD
-            //! @terrainExists: Can be nullptr. If != nullptr then, if there's no terrain at location x,y or location x,y is inside a terrain HOLE then *terrainExistsPtr will be set to false,
-            //!                  otherwise *terrainExistsPtr will be set to true.
-            virtual SurfaceData::SurfaceTagWeight GetMaxSurfaceWeight(AZ::Vector3 position, Sampler sampleFilter = Sampler::BILINEAR, bool* terrainExistsPtr = nullptr) const = 0;
-            virtual SurfaceData::SurfaceTagWeight GetMaxSurfaceWeightFromVector2(const AZ::Vector2& inPosition, Sampler sampleFilter = Sampler::DEFAULT, bool* terrainExistsPtr = nullptr) const = 0;
-            virtual SurfaceData::SurfaceTagWeight GetMaxSurfaceWeightFromFloats(float x, float y, Sampler sampleFilter = Sampler::BILINEAR, bool* terrainExistsPtr = nullptr) const = 0;
-
-            //! Given an XY coordinate, return the set of surface types and weights.  The Vector3 input position version is defined to ignore
-            //! the input Z value.
-            virtual void GetSurfaceWeights(
-                const AZ::Vector3& inPosition,
-                SurfaceData::OrderedSurfaceTagWeightSet& outSurfaceWeights,
-                Sampler sampleFilter = Sampler::DEFAULT,
-                bool* terrainExistsPtr = nullptr) const = 0;
-            virtual void GetSurfaceWeightsFromVector2(
-                const AZ::Vector2& inPosition,
-                SurfaceData::OrderedSurfaceTagWeightSet& outSurfaceWeights,
-                Sampler sampleFilter = Sampler::DEFAULT,
-                bool* terrainExistsPtr = nullptr) const = 0;
-            virtual void GetSurfaceWeightsFromFloats(
-                float x,
-                float y,
-                SurfaceData::OrderedSurfaceTagWeightSet& outSurfaceWeights,
-                Sampler sampleFilter = Sampler::DEFAULT,
-                bool* terrainExistsPtr = nullptr) const = 0;
-
-            //! Convenience function for  low level systems that can't do a reverse lookup from Crc to string. Everyone else should use GetMaxSurfaceWeight or GetMaxSurfaceWeightFromFloats.
-=======
             //! @terrainExists: Can be nullptr. If != nullptr then, if there's no terrain at location x,y or location x,y is inside
             //! a terrain HOLE then *terrainExistsPtr will be set to false, otherwise *terrainExistsPtr will be set to true.
             virtual SurfaceData::SurfaceTagWeight GetMaxSurfaceWeight(
@@ -187,7 +116,6 @@
 
             //! Convenience function for  low level systems that can't do a reverse lookup from Crc to string. Everyone else should use
             //! GetMaxSurfaceWeight or GetMaxSurfaceWeightFromFloats.
->>>>>>> b4b7e5a0
             //! Not available in the behavior context.
             //! Returns nullptr if the position is inside a hole or outside of the terrain boundaries.
             virtual const char* GetMaxSurfaceName(
