--- conflicted
+++ resolved
@@ -185,16 +185,6 @@
             return foundIter->second.m_relativePath;
         }
 
-<<<<<<< HEAD
-        // we did not find it - try the backup mapping!
-        AZ::Data::AssetId legacyMapping = m_registry->GetAssetIdByLegacyAssetId(id);
-        if (legacyMapping.IsValid())
-        {
-            return GetAssetPathByIdInternal(legacyMapping);
-        }
-
-=======
->>>>>>> a95c5e18
         return AZStd::string();
     }
 
@@ -224,16 +214,6 @@
             return foundIter->second;
         }
 
-<<<<<<< HEAD
-        // we did not find it - try the backup mapping!
-        AZ::Data::AssetId legacyMapping = m_registry->GetAssetIdByLegacyAssetId(id);
-        if (legacyMapping.IsValid())
-        {
-            return GetAssetInfoByIdInternal(legacyMapping);
-        }
-
-=======
->>>>>>> a95c5e18
         return AZ::Data::AssetInfo();
     }
 
