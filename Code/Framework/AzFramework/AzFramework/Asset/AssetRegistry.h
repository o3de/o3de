--- conflicted
+++ resolved
@@ -37,15 +37,12 @@
         void RegisterAsset(AZ::Data::AssetId id, const AZ::Data::AssetInfo& assetInfo);
         void UnregisterAsset(AZ::Data::AssetId id);
 
-<<<<<<< HEAD
-=======
         // O3DE_DEPRECATION_NOTICE(GHI-17861)
         void RegisterLegacyAssetMapping(const AZ::Data::AssetId& legacyId, const AZ::Data::AssetId& newId);
 
         // O3DE_DEPRECATION_NOTICE(GHI-17861)
         void UnregisterLegacyAssetMappingsForAsset(const AZ::Data::AssetId& id);
 
->>>>>>> 5295397a
         void SetAssetDependencies(const AZ::Data::AssetId& id, const AZStd::vector<AZ::Data::ProductDependency>& dependencies);
         void RegisterAssetDependency(const AZ::Data::AssetId& id, const AZ::Data::ProductDependency& dependency);
         AZStd::vector<AZ::Data::ProductDependency> GetAssetDependencies(const AZ::Data::AssetId& id) const;
@@ -61,8 +58,6 @@
 
         void Clear();
 
-<<<<<<< HEAD
-=======
         // O3DE_DEPRECATION_NOTICE(GHI-17861)
         // see if the asset ID has been remapped to a new Id:
         AZ::Data::AssetId GetAssetIdByLegacyAssetId(const AZ::Data::AssetId& legacyAssetId) const;
@@ -71,7 +66,6 @@
         using LegacyAssetIdToRealAssetIdMap = AZStd::unordered_map<AZ::Data::AssetId, AZ::Data::AssetId>;
         LegacyAssetIdToRealAssetIdMap GetLegacyMappingSubsetFromRealIds(const AZStd::vector<AZ::Data::AssetId>& realIds) const;
 
->>>>>>> 5295397a
         static void ReflectSerialize(AZ::SerializeContext* serializeContext);
 
     private:
