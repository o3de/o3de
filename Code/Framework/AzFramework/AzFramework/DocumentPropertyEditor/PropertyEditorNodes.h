--- conflicted
+++ resolved
@@ -98,31 +98,15 @@
         static constexpr auto Value = AttributeDefinition<AZ::Dom::Value>("Value");
         static constexpr auto ValueType = TypeIdAttributeDefinition("ValueType");
 
-<<<<<<< HEAD
-=======
         //! If set to true, specifies that this PropertyEditor shouldn't be allocated its own column, but instead append
         //! to the last column in the layout. Useful for things like the "add container entry" button.
         static constexpr auto SharePriorColumn = AttributeDefinition<bool>("SharePriorColumn");
 
->>>>>>> c4a317d1
         static constexpr auto EnumType = TypeIdAttributeDefinition("EnumType");
         static constexpr auto EnumUnderlyingType = TypeIdAttributeDefinition("EnumUnderlyingType");
         static constexpr auto EnumValue = AttributeDefinition<Dom::Value>("EnumValue");
         static constexpr auto ChangeNotify = CallbackAttributeDefinition<PropertyRefreshLevel()>("ChangeNotify");
         static constexpr auto RequestTreeUpdate = CallbackAttributeDefinition<void(PropertyRefreshLevel)>("RequestTreeUpdate");
-<<<<<<< HEAD
-    };
-
-    struct UIElement : PropertyEditor
-    {
-        static constexpr AZStd::string_view Name = "UIElement";
-        static constexpr auto Handler = NamedCrcAttributeDefinition("Handler");
-    };
-
-    template<typename T = Dom::Value>
-    struct NumericEditor : PropertyEditorDefinition
-    {
-=======
 
         // Container attributes
         static constexpr auto AddNotify = CallbackAttributeDefinition<void()>("AddNotify");
@@ -139,7 +123,6 @@
     template<typename T = Dom::Value>
     struct NumericEditor : PropertyEditorDefinition
     {
->>>>>>> c4a317d1
         static_assert(
             AZStd::is_same_v<T, Dom::Value> || AZStd::is_floating_point_v<T> || AZStd::is_integral_v<T>,
             "Numeric editors must have a numeric type");
@@ -166,8 +149,6 @@
     {
         static constexpr AZStd::string_view Name = "Button";
         static constexpr auto ButtonText = AttributeDefinition<AZStd::string_view>("ButtonText");
-<<<<<<< HEAD
-=======
     };
 
     enum class ContainerAction
@@ -182,7 +163,6 @@
         static constexpr AZStd::string_view Name = "ContainerActionButton";
         static constexpr auto Action = AttributeDefinition<ContainerAction>("Action");
         static constexpr auto OnActivate = CallbackAttributeDefinition<void()>("OnActivate");
->>>>>>> c4a317d1
     };
 
     struct CheckBox : PropertyEditorDefinition
