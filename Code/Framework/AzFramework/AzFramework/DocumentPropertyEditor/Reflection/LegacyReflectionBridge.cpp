/*
 * Copyright (c) Contributors to the Open 3D Engine Project.
 * For complete copyright and license terms please see the LICENSE at the root of this distribution.
 *
 * SPDX-License-Identifier: Apache-2.0 OR MIT
 *
 */

#include <AzCore/Component/ComponentApplicationBus.h>
#include <AzCore/DOM/DomPath.h>
#include <AzCore/DOM/DomUtils.h>
#include <AzCore/Name/Name.h>
#include <AzCore/Name/NameDictionary.h>
#include <AzCore/RTTI/AttributeReader.h>
#include <AzCore/RTTI/TypeInfo.h>
#include <AzCore/Serialization/Utils.h>
#include <AzCore/std/smart_ptr/make_shared.h>
#include <AzFramework/DocumentPropertyEditor/PropertyEditorNodes.h>
#include <AzFramework/DocumentPropertyEditor/PropertyEditorSystemInterface.h>
#include <AzFramework/DocumentPropertyEditor/Reflection/LegacyReflectionBridge.h>

namespace AZ::Reflection
{
    namespace DescriptorAttributes
    {
        const Name Handler = Name::FromStringLiteral("Handler", AZ::Interface<AZ::NameDictionary>::Get());
        const Name Label = Name::FromStringLiteral("Label", AZ::Interface<AZ::NameDictionary>::Get());
        const Name Description = Name::FromStringLiteral("Description", AZ::Interface<AZ::NameDictionary>::Get());
        const Name SerializedPath = Name::FromStringLiteral("SerializedPath", AZ::Interface<AZ::NameDictionary>::Get());
        const Name Container = Name::FromStringLiteral("Container", AZ::Interface<AZ::NameDictionary>::Get());
        const Name ParentContainer = Name::FromStringLiteral("ParentContainer", AZ::Interface<AZ::NameDictionary>::Get());
        const Name ParentContainerInstance = Name::FromStringLiteral("ParentContainerInstance", AZ::Interface<AZ::NameDictionary>::Get());
        const Name ContainerElementOverride = Name::FromStringLiteral("ContainerElementOverride", AZ::Interface<AZ::NameDictionary>::Get());
    } // namespace DescriptorAttributes

    // attempts to stringify the passed instance; useful for things like maps where the key element should not be user editable
    bool GetValueStringHelper(
        void* instance,
        const AZ::SerializeContext::ClassData* classData,
        const AZ::SerializeContext::ClassElement* classElement,
        AZ::SerializeContext* serializeContext,
        AZStd::string& value)
    {
        if (!classData)
        {
            return false;
        }
        if (!serializeContext)
        {
            AZ::ComponentApplicationBus::BroadcastResult(serializeContext, &AZ::ComponentApplicationRequests::GetSerializeContext);
        }

        const DocumentPropertyEditor::PropertyEditorSystemInterface* propertyEditorSystem =
            AZ::Interface<DocumentPropertyEditor::PropertyEditorSystemInterface>::Get();

        auto extractUuidProperty = [&propertyEditorSystem](auto& attributes, const AZ::Name& attributeName, AZ::Uuid& destination) -> bool
        {
            for (auto it = attributes.begin(); it != attributes.end(); ++it)
            {
                AZ::Name currentName = propertyEditorSystem->LookupNameFromId(it->first);
                if (currentName == attributeName)
                {
                    AZ::AttributeReader reader(nullptr, it->second.get());
                    if (reader.Read<AZ::Uuid>(destination))
                    {
                        return true;
                    }
                }
            }
            return false;
        };

        // Get our enum string value from the edit context if we're actually an enum
        AZ::Uuid enumId;
        extractUuidProperty(classElement->m_attributes, Name("EnumType"), enumId);

        if (serializeContext && !enumId.IsNull())
        {
            // got the enumID, now get the enum's underlying type
            if (AZ::EditContext* editContext = serializeContext->GetEditContext())
            {
                const AZ::Edit::ElementData* enumElementData = editContext->GetEnumElementData(enumId);
                if (enumElementData)
                {
                    AZ::Uuid underlyingTypeId;
                    extractUuidProperty(classData->m_attributes, Name("EnumUnderlyingType"), underlyingTypeId);

                    // Check all underlying enum storage types for the actual representation type to query
                    if (!underlyingTypeId.IsNull() &&
                        AZ::Utils::GetEnumStringRepresentation<AZ::u8, AZ::u16, AZ::u32, AZ::u64, AZ::s8, AZ::s16, AZ::s32, AZ::s64>(
                            value, enumElementData, instance, underlyingTypeId))
                    {
                        return true;
                    }
                }
            }
        }

        // Just use our underlying AZStd::string if we're a string
        if (classData->m_typeId == azrtti_typeid<AZStd::string>())
        {
            value = *reinterpret_cast<AZStd::string*>(instance);
            return true;
        }

        // Fall back on using our serializer's DataToText
        if (classElement)
        {
            if (auto& serializer = classData->m_serializer)
            {
                AZ::IO::MemoryStream memStream(instance, 0, classElement->m_dataSize);
                AZ::IO::ByteContainerStream outStream(&value);
                serializer->DataToText(memStream, outStream, false);
                return !value.empty();
            }
        }

        return false;
    }

    namespace LegacyReflectionInternal
    {
        struct InstanceVisitor
            : IObjectAccess
            , IAttributes
        {
            IReadWrite* m_visitor;
            SerializeContext* m_serializeContext;

            struct AttributeData
            {
                // Group from the attribute metadata (generally empty with Serialize/EditContext data)
                Name m_group;
                // Name of the attribute
                Name m_name;
                // DOM value of the attribute - currently only primitive attributes are supported,
                // but other types may later be supported via opaque values
                Dom::Value m_value;
            };

            struct StackEntry
            {
                void* m_instance;
                void* m_parentInstance = nullptr;
                AZ::TypeId m_typeId;
                const SerializeContext::ClassData* m_classData = nullptr;
                const SerializeContext::ClassElement* m_classElement = nullptr;
                AZStd::vector<AttributeData> m_cachedAttributes;
                AZStd::string m_path;
                DocumentPropertyEditor::Nodes::PropertyVisibility m_computedVisibility =
                    DocumentPropertyEditor::Nodes::PropertyVisibility::Show;
                bool m_entryClosed = false;
                size_t m_childElementIndex = 0; // TODO: this should store a PathEntry and support text for associative containers

                AZStd::string_view m_group;
                bool m_isOpenGroup = false;

                // special handling for labels and editors
                bool m_skipLabel = false;
                AZStd::string m_labelOverride;
                bool m_disableEditor = false;
                bool m_isAncestorDisabled = false;

                // extra data necessary to support Containers composed of pair<> children (like maps!)
                bool m_extractKeyedPair = false;
                AZ::SerializeContext::IDataContainer* m_parentContainerInfo = nullptr;
                void* m_parentContainerOverride = nullptr;
                void* m_containerElementOverride = nullptr;
            };
            AZStd::deque<StackEntry> m_stack;
            AZStd::vector<AZStd::pair<const char*, StackEntry>> m_nonSerializedElements;

            using HandlerCallback = AZStd::function<bool()>;
            AZStd::unordered_map<AZ::TypeId, HandlerCallback> m_handlers;

            virtual ~InstanceVisitor() = default;

            InstanceVisitor(IReadWrite* visitor, void* instance, const AZ::TypeId& typeId, SerializeContext* serializeContext)
                : m_visitor(visitor)
                , m_serializeContext(serializeContext)
            {
                m_stack.push_back({ instance, nullptr, typeId });
                RegisterPrimitiveHandlers<bool, AZ::u8, AZ::u16, AZ::u32, AZ::u64, AZ::s8, AZ::s16, AZ::s32, AZ::s64, float, double>();
            }

            template<typename T>
            void RegisterHandler(AZStd::function<bool(T&)> handler)
            {
                m_handlers[azrtti_typeid<T>()] = [this, handler = AZStd::move(handler)]() -> bool
                {
                    return handler(*reinterpret_cast<T*>(m_stack.back().m_instance));
                };
            }

            template<typename... T>
            void RegisterPrimitiveHandlers()
            {
                (RegisterHandler<T>(
                     [this](T& value) -> bool
                     {
                         m_visitor->Visit(value, *this);
                         return false;
                     }),
                 ...);
            }

            void Visit()
            {
                AZ_Assert(m_serializeContext->GetEditContext() != nullptr, "LegacyReflectionBridge relies on EditContext");
                if (m_serializeContext->GetEditContext() == nullptr)
                {
                    return;
                }
                SerializeContext::EnumerateInstanceCallContext context(
                    [this](
                        void* instance,
                        const AZ::SerializeContext::ClassData* classData,
                        const AZ::SerializeContext::ClassElement* classElement)
                    {
                        return BeginNode(instance, classData, classElement);
                    },
                    [this]()
                    {
                        return EndNode();
                    },
                    m_serializeContext,
                    SerializeContext::EnumerationAccessFlags::ENUM_ACCESS_FOR_WRITE,
                    nullptr);

                const StackEntry& nodeData = m_stack.back();
                m_serializeContext->EnumerateInstance(&context, nodeData.m_instance, nodeData.m_typeId, nullptr, nullptr);
            }

            bool BeginNode(
                void* instance, const AZ::SerializeContext::ClassData* classData, const AZ::SerializeContext::ClassElement* classElement)
            {
                // Ensure our instance pointer is resolved and safe to bind to member attributes
                if (classElement)
                {
                    instance = AZ::Utils::ResolvePointer(instance, *classElement, *m_serializeContext);
                }

                StackEntry& parentData = m_stack.back();
                AZStd::string path = parentData.m_path;
                AZ::SerializeContext::IDataContainer::IAssociativeDataContainer* parentAssociativeInterface = nullptr;
                if (parentData.m_classData && parentData.m_classData->m_container)
                {
                    path.append("/");
                    path.append(AZStd::string::format("%zu", parentData.m_childElementIndex));

                    auto& containerInfo = parentData.m_classData->m_container;
                    parentAssociativeInterface = containerInfo->GetAssociativeContainerInterface();
                }
                else if (classElement)
                {
                    AZStd::string_view elementName = classElement->m_name;
                    if (!elementName.empty())
                    {
                        path.append("/");
                        path.append(elementName);
                    }
                }

                //! This is the case to create UIElements, Groups and Editor Data if any one of these is the first element in a class
                auto iter = m_nonSerializedElements.begin();
                while (iter != m_nonSerializedElements.end())
                {
                    if (strlen(iter->first) == 0)
                    {
                        if (iter->second.m_classElement->m_editData->m_elementId == AZ::Edit::ClassElements::Group)
                        {
                            // Add the group to the stack and keep it open
                            AZStd::string_view groupName = iter->second.m_classElement->m_editData->m_description;
                            if (!groupName.empty())
                            {
                                iter->second.m_group = groupName;
                                m_stack.push_back(iter->second);
                                CacheAttributes();
                                m_visitor->VisitObjectBegin(*this, *this);
                            }
                        }
<<<<<<< HEAD
                        if (iter->second.m_classElement->m_editData->m_elementId == AZ::Edit::ClassElements::UIElement)
=======
                        else if (iter->second.m_classElement->m_editData->m_elementId == AZ::Edit::ClassElements::UIElement)
>>>>>>> f3b17b28
                        {
                            m_stack.push_back(iter->second);
                            CacheAttributes();
                            m_visitor->VisitObjectBegin(*this, *this);
                            m_visitor->VisitObjectEnd(*this, *this);
                            m_stack.pop_back();
                        }
                        iter = m_nonSerializedElements.erase(iter);
                    }
                    else
                    {
                        ++iter;
                    }
                }

                // Search through classData for UIElements, Groups and Editor Data.
                if (classData->m_editData)
                {
                    const char* name = "";
                    for (auto eltIt = classData->m_editData->m_elements.begin(); eltIt != classData->m_editData->m_elements.end(); ++eltIt)
                    {
                        if (
                            eltIt->m_elementId == AZ::Edit::ClassElements::Group ||
                            eltIt->m_elementId == AZ::Edit::ClassElements::UIElement)
                        {
                            AZ::SerializeContext::ClassElement* UIElement = new AZ::SerializeContext::ClassElement();
                            UIElement->m_editData = &*eltIt;
                            UIElement->m_flags = SerializeContext::ClassElement::Flags::FLG_UI_ELEMENT;
                            StackEntry entry = { parentData.m_instance, parentData.m_instance, classData->m_typeId, classData, UIElement };
                            auto elementPair = AZStd::pair<const char*, StackEntry>(name, entry);
                            m_nonSerializedElements.push_back(elementPair);
                        }

                        // Keep track of the last valid element name
                        if (eltIt->m_name && strlen(eltIt->m_name) != 0)
                        {
                            name = eltIt->m_name;
                        }
                    }
                }
                m_stack.push_back(
                    { instance, parentData.m_instance, classData ? classData->m_typeId : Uuid::CreateNull(), classData, classElement });
                StackEntry* nodeData = &m_stack.back();
                nodeData->m_path = AZStd::move(path);

                // If our parent node is disabled then we should inherit its disabled state
                if (parentData.m_disableEditor || parentData.m_isAncestorDisabled)
                {
                    nodeData->m_isAncestorDisabled = true;
                }
                else if (classElement && classElement->m_editData)
                {
                    if (auto readOnlyAttribute = classElement->m_editData->FindAttribute(AZ::Crc32("ReadOnly")); readOnlyAttribute)
                    {
                        Dom::Value readOnlyValue;
                        if (readOnlyAttribute->CanDomInvoke(Dom::Value(Dom::Type::Array)))
                        {
                            readOnlyValue = readOnlyAttribute->DomInvoke(instance, Dom::Value(Dom::Type::Array));
                        }
                        else
                        {
                            readOnlyValue = readOnlyAttribute->GetAsDomValue(instance);
                        }

                        if (readOnlyValue.IsBool())
                        {
                            nodeData->m_disableEditor |= readOnlyValue.GetBool();
                        }
                        else
                        {
                            AZ_Warning("LegacyReflectionBridge", false, "ReadOnly attribute yielded non-bool Value");
                        }
                    }
                }

                if (parentAssociativeInterface)
                {
                    if (nodeData->m_instance ==
                        parentAssociativeInterface->GetValueByKey(parentData.m_instance, nodeData->m_instance))
                    {
                        // the element *is* the key. This is some kind of set and has only one read-only value per entry
                        nodeData->m_skipLabel = true;
                        nodeData->m_disableEditor = true;

                        // TODO: if preferred, we can still include a label for set elements,
                        // in this case, the stringified value
                        /*  GetValueStringHelper(
                            nodeData->m_instance,
                            nodeData->m_classData,
                            nodeData->m_classElement,
                            m_serializeContext,
                            nodeData->m_labelOverride); */
                    }
                    else
                    {
                        // parent is a real associative container with pair<> children,
                        // extract the info from the parent and just show label/editor pairs
                        nodeData->m_extractKeyedPair = true;
                        nodeData->m_parentContainerInfo = parentData.m_classData->m_container;
                        nodeData->m_parentContainerOverride = parentData.m_instance;
                        nodeData->m_containerElementOverride = instance;
                        nodeData->m_entryClosed = true;
                        return true;
                    }
                }

                if (parentData.m_extractKeyedPair)
                {
                    // alternate behavoir for the pair children. The first is the key, stringify it
                    if (parentData.m_childElementIndex % 2 == 0)
                    {
                        // store the label override in the parent for the next child to consume
                        GetValueStringHelper(
                            nodeData->m_instance,
                            nodeData->m_classData,
                            nodeData->m_classElement,
                            m_serializeContext,
                            parentData.m_labelOverride);
                        nodeData->m_entryClosed = true;
                        return true;
                    }
                    else // the second is the value, make an editor as normal
                    {
                        // this is the second pair<> child, consume the label override stored above
                        nodeData->m_labelOverride = parentData.m_labelOverride;
                    }
                }

                CacheAttributes();

                // Inherit the change notify attribute from our parent
                const Name changeNotify = Name("ChangeNotify");
                Dom::Value changeNotifyValue = Find(changeNotify);
                if (changeNotifyValue.IsNull())
                {
                    changeNotifyValue = Find(Name(), changeNotify, parentData);
                    if (!changeNotifyValue.IsNull())
                    {
                        nodeData->m_cachedAttributes.push_back({ Name(), changeNotify, changeNotifyValue });
                    }
                }

                // If this node has no edit data and is not the child of a container, only show its children

                const auto& EnumTypeAttribute = DocumentPropertyEditor::Nodes::PropertyEditor::EnumUnderlyingType;
                Dom::Value enumTypeValue = Find(EnumTypeAttribute.GetName());
                auto enumTypeId = EnumTypeAttribute.DomToValue(enumTypeValue);

                const AZ::TypeId* typeIdForHandler = &nodeData->m_typeId;
                if (enumTypeId.has_value())
                {
                    typeIdForHandler = &enumTypeId.value();
                }
                if (auto handlerIt = m_handlers.find(*typeIdForHandler); handlerIt != m_handlers.end())
                {
                    nodeData->m_entryClosed = true;
                    return handlerIt->second();
                }

                m_visitor->VisitObjectBegin(*this, *this);

                return true;
            }

            bool EndNode()
            {
                StackEntry& nodeData = m_stack.back();
                if (!nodeData.m_entryClosed)
                {
                    m_visitor->VisitObjectEnd(*this, *this);
                }
                m_stack.pop_back();
                if (!nodeData.m_group.empty())
                {
                    EndNode();
                }
                // Iterate over non serialized elements to see if any of them should be added
                const char* elementName = "";
                if (nodeData.m_classElement&& nodeData.m_classElement->m_editData&& nodeData.m_classElement->m_editData->m_name)
                {
                    elementName = nodeData.m_classElement->m_editData->m_name;
                }
                auto iter = m_nonSerializedElements.begin();
                while (iter != m_nonSerializedElements.end())
                {
                    // If the parent of the element that was just created has the same name as the parent of any non serialized elements,
                    // and the element that was just created is the element immediately before any non serialized element, create that serialized element
                    if (m_stack.back().m_classData && m_stack.back().m_classData->m_name == iter->second.m_classData->m_name &&
                        elementName == iter->first)
                    {
                        if (iter->second.m_classElement->m_editData->m_elementId == AZ::Edit::ClassElements::Group)
                        {
                            AZStd::string_view groupName = iter->second.m_classElement->m_editData->m_description;
                            if (!m_stack.back().m_group.empty())
                            {
                                // If we're superceding a previous group, finish visiting the previous group first
                                m_visitor->VisitObjectEnd(*this, *this);
                                m_stack.pop_back();
                            }
                            if (!groupName.empty())
                            {
                                // If our group has a name, we should actually call VisitObjectEnd, so continue with the group set
                                m_stack.push_back(iter->second);
                                m_stack.back().m_group = groupName;
                                CacheAttributes();
                                m_visitor->VisitObjectBegin(*this, *this);
                            }
<<<<<<< HEAD
                            //else //there is no group to visit?
                            //{
                            //    m_stack.back().m_entryClosed = true;
                            //    m_visitor->VisitObjectEnd(*this, *this);
                            //    m_stack.pop_back();
                            //    EndNode();
                            //    return true;
                            //}
                        }
                        if (iter->second.m_classElement->m_editData->m_elementId == AZ::Edit::ClassElements::UIElement)
=======
                        }
                        else if (iter->second.m_classElement->m_editData->m_elementId == AZ::Edit::ClassElements::UIElement)
>>>>>>> f3b17b28
                        {
                            m_stack.push_back(iter->second);
                            CacheAttributes();
                            m_stack.back().m_entryClosed = true;
                            m_visitor->VisitObjectBegin(*this, *this);
                            m_visitor->VisitObjectEnd(*this, *this);
                            m_stack.pop_back();
                        }
                        iter = m_nonSerializedElements.erase(iter);
                    }
                    else
                    {
                        ++iter;
                    }
                }
                if (!m_stack.empty() && nodeData.m_computedVisibility == DocumentPropertyEditor::Nodes::PropertyVisibility::Show)
                {
                    ++m_stack.back().m_childElementIndex;
                }
                return true;
            }

            const AZ::TypeId& GetType() const override
            {
                return m_stack.back().m_typeId;
            }

            AZStd::string_view GetTypeName() const override
            {
                const AZ::SerializeContext::ClassData* classData = m_serializeContext->FindClassData(m_stack.back().m_typeId);
                return classData ? classData->m_name : "<unregistered type>";
            }

            void* Get() override
            {
                return m_stack.back().m_instance;
            }

            const void* Get() const override
            {
                return m_stack.back().m_instance;
            }

            void CacheAttributes()
            {
                StackEntry& nodeData = m_stack.back();
                AZStd::vector<AttributeData>& cachedAttributes = nodeData.m_cachedAttributes;
                cachedAttributes.clear();

                // Legacy reflection doesn't have groups, so they're in the root "" group
                const Name group;
                AZStd::unordered_set<Name> visitedAttributes;

                AZStd::string_view labelAttributeValue;
                AZStd::fixed_string<128> labelAttributeBuffer;

                AZStd::string_view descriptionAttributeValue;

                DocumentPropertyEditor::PropertyEditorSystemInterface* propertyEditorSystem =
                    AZ::Interface<DocumentPropertyEditor::PropertyEditorSystemInterface>::Get();
                AZ_Assert(propertyEditorSystem != nullptr, "LegacyReflectionBridge: Unable to retrieve PropertyEditorSystem");

                using DocumentPropertyEditor::Nodes::PropertyEditor;
                using DocumentPropertyEditor::Nodes::PropertyVisibility;
                PropertyVisibility visibility = PropertyVisibility::Show;

                AZ::Name handlerName;

                auto checkAttribute = [&](const AZ::AttributePair* it, void* instance, bool shouldDescribeChildren)
                {
                    if (it->second->m_describesChildren != shouldDescribeChildren)
                    {
                        return;
                    }

                    AZ::Name name = propertyEditorSystem->LookupNameFromId(it->first);
                    if (!name.IsEmpty())
                    {
                        // If a more specific attribute is already loaded, ignore the new value
                        if (visitedAttributes.find(name) != visitedAttributes.end())
                        {
                            return;
                        }
                        visitedAttributes.insert(name);

                        // Handle visibility calculations internally, as we calculate and emit an aggregate visiblity value.
                        if (name == PropertyEditor::Visibility.GetName())
                        {
                            visibility = PropertyEditor::Visibility
                                             .DomToValue(PropertyEditor::Visibility.LegacyAttributeToDomValue(instance, it->second))
                                             .value_or(visibility);
                        }

                        // See if any registered attributes can read this attribute.
                        Dom::Value attributeValue;
                        propertyEditorSystem->EnumerateRegisteredAttributes(
                            name,
                            [&](const AZ::DocumentPropertyEditor::AttributeDefinitionInterface& attributeReader)
                            {
                                if (attributeValue.IsNull())
                                {
                                    attributeValue = attributeReader.LegacyAttributeToDomValue(instance, it->second);
                                }
                            });

                        // Fall back on a generic read that handles primitives.
                        if (attributeValue.IsNull())
                        {
                            attributeValue = ReadGenericAttributeToDomValue(instance, it->second).value_or(Dom::Value());
                        }

                        // If we got a valid DOM value, store it.
                        if (!attributeValue.IsNull())
                        {
                            // If there's an explicitly specified handler (e.g. in the case of a UIElement)
                            // omit our normal synthetic Handler attribute.
                            if (name == DescriptorAttributes::Handler)
                            {
                                handlerName = AZ::Name();
                            }
                            cachedAttributes.push_back({ group, AZStd::move(name), AZStd::move(attributeValue) });
                        }
                    }
                    else
                    {
                        AZ_Warning("LegacyReflectionBridge", false, "Unable to lookup name for attribute CRC: %" PRId32, it->first);
                    }
                };

                auto checkNodeAttributes = [&](StackEntry& nodeData, bool isParentAttribute)
                {
                    // Read attributes in order, checking:
                    // 1) Class element edit data attributes (EditContext from the given row of a class)
                    // 2) Class element data attributes (SerializeContext from the given row of a class)
                    // 3) Class data attributes (the base attributes of a class)
                    if (nodeData.m_classElement)
                    {
                        if (const AZ::Edit::ElementData* elementEditData = nodeData.m_classElement->m_editData; elementEditData != nullptr)
                        {
                            if (!isParentAttribute)
                            {
                                if (elementEditData->m_elementId)
                                {
                                    handlerName = propertyEditorSystem->LookupNameFromId(elementEditData->m_elementId);
                                }

                                if (elementEditData->m_name)
                                {
                                    labelAttributeValue = elementEditData->m_name;
                                }
                                if (elementEditData->m_description)
                                {
                                    descriptionAttributeValue = elementEditData->m_description;
                                }
                            }

                            for (auto it = elementEditData->m_attributes.begin(); it != elementEditData->m_attributes.end(); ++it)
                            {
                                checkAttribute(it, nodeData.m_parentInstance, isParentAttribute);
                            }
                        }

                        if (labelAttributeValue.empty() && nodeData.m_classElement->m_name)
                        {
                            labelAttributeValue = nodeData.m_classElement->m_name;
                        }

                        for (auto it = nodeData.m_classElement->m_attributes.begin(); it != nodeData.m_classElement->m_attributes.end();
                             ++it)
                        {
                            AZ::AttributePair pair;
                            pair.first = it->first;
                            pair.second = it->second.get();
                            checkAttribute(&pair, nodeData.m_parentInstance, isParentAttribute);
                        }
                    }

                    if (nodeData.m_classData)
                    {
                        if (!isParentAttribute && labelAttributeValue.empty() && nodeData.m_classData->m_name)
                        {
                            // Don't inject labels from class data for UI elements
                            if (nodeData.m_classElement == nullptr ||
                                (nodeData.m_classElement->m_flags & SerializeContext::ClassElement::Flags::FLG_UI_ELEMENT) == 0)
                            {
                                labelAttributeValue = nodeData.m_classData->m_name;
                            }
                        }

                        if (!isParentAttribute && descriptionAttributeValue.empty() && nodeData.m_classData->m_editData &&
                            nodeData.m_classData->m_editData->m_description)
                        {
                            descriptionAttributeValue = nodeData.m_classData->m_editData->m_description;
                        }

                        for (auto it = nodeData.m_classData->m_attributes.begin(); it != nodeData.m_classData->m_attributes.end(); ++it)
                        {
                            AZ::AttributePair pair;
                            pair.first = it->first;
                            pair.second = it->second.get();
                            checkAttribute(&pair, nodeData.m_instance, isParentAttribute);
                        }
                    }
                };

                // Check the current node for attributes without m_describesChildren set.
                checkNodeAttributes(nodeData, false);

                // Check the parent node (if any) for attributes with m_describesChildren set
                if (m_stack.size() > 1)
                {
                    StackEntry& parentNode = m_stack[m_stack.size() - 2];
                    checkNodeAttributes(parentNode, true);

                    if (parentNode.m_classData && parentNode.m_classData->m_container)
                    {
                        auto parentContainerInfo =
                            (parentNode.m_parentContainerInfo ? parentNode.m_parentContainerInfo : parentNode.m_classData->m_container);

                        nodeData.m_cachedAttributes.push_back(
                            { group, DescriptorAttributes::ParentContainer, Dom::Utils::ValueFromType<void*>(parentContainerInfo) });

                        auto parentContainerInstance =
                            (parentNode.m_parentContainerOverride ? parentNode.m_parentContainerOverride : parentNode.m_instance);

                        nodeData.m_cachedAttributes.push_back({ group,
                                                                DescriptorAttributes::ParentContainerInstance,
                                                                Dom::Utils::ValueFromType<void*>(parentContainerInstance) });

                        if (parentNode.m_containerElementOverride)
                        {
                            nodeData.m_cachedAttributes.push_back(
                                { group,
                                  DescriptorAttributes::ContainerElementOverride,
                                  Dom::Utils::ValueFromType<void*>(parentNode.m_containerElementOverride) });
                        }

                        if (nodeData.m_labelOverride.empty())
                        {
                            labelAttributeBuffer = decltype(labelAttributeBuffer)::format("[%zu]", parentNode.m_childElementIndex);
                            labelAttributeValue = labelAttributeBuffer;
                        }
                    }
                }

                if (!nodeData.m_labelOverride.empty())
                {
                    labelAttributeValue = nodeData.m_labelOverride;
                }
                else if (!nodeData.m_group.empty())
                {
                    labelAttributeValue = nodeData.m_group;
                }

                if (!handlerName.IsEmpty())
                {
                    nodeData.m_cachedAttributes.push_back(
                        { group, DescriptorAttributes::Handler, Dom::Value(handlerName.GetCStr(), false) });
                }
                nodeData.m_cachedAttributes.push_back({ group, DescriptorAttributes::SerializedPath, Dom::Value(nodeData.m_path, true) });
                if (!nodeData.m_skipLabel && !labelAttributeValue.empty())
                {
                    // If we allocated a local label buffer we need to make a copy to store the label
                    const bool shouldCopy = !labelAttributeBuffer.empty();
                    nodeData.m_cachedAttributes.push_back(
                        { group, DescriptorAttributes::Label, Dom::Value(labelAttributeValue, shouldCopy) });
                }

                if (!descriptionAttributeValue.empty())
                {
                    nodeData.m_cachedAttributes.push_back(
                        { group, DescriptorAttributes::Description, Dom::Value(descriptionAttributeValue, false) });
                }

                nodeData.m_cachedAttributes.push_back({ group,
                                                        AZ::DocumentPropertyEditor::Nodes::PropertyEditor::ValueType.GetName(),
                                                        AZ::Dom::Utils::TypeIdToDomValue(nodeData.m_typeId) });

                if (nodeData.m_disableEditor)
                {
                    nodeData.m_cachedAttributes.push_back(
                        { group, AZ::DocumentPropertyEditor::Nodes::PropertyEditor::Disabled.GetName(), Dom::Value(true) });
                }

                if (nodeData.m_isAncestorDisabled)
                {
                    nodeData.m_cachedAttributes.push_back(
                        { group, AZ::DocumentPropertyEditor::Nodes::PropertyEditor::AncestorDisabled.GetName(), Dom::Value(true) });
                }

                if (nodeData.m_classData->m_container)
                {
                    nodeData.m_cachedAttributes.push_back(
                        { group, DescriptorAttributes::Container, Dom::Utils::ValueFromType<void*>(nodeData.m_classData->m_container) });
                }

                // Calculate our visibility, going through parent nodes in reverse order to see if we should be hidden
                for (size_t i = 1; i < m_stack.size(); ++i)
                {
                    auto& entry = m_stack[m_stack.size() - 1 - i];
                    if (entry.m_computedVisibility == PropertyVisibility::Hide ||
                        entry.m_computedVisibility == PropertyVisibility::HideChildren)
                    {
                        visibility = PropertyVisibility::Hide;
                        break;
                    }
                }
                auto parentData = m_stack.end() - 2;
                if (nodeData.m_classElement && !nodeData.m_classElement->m_editData && !parentData->m_classData->m_container)
                {
                    visibility = DocumentPropertyEditor::Nodes::PropertyVisibility::ShowChildrenOnly;
                }
                nodeData.m_computedVisibility = visibility;
                nodeData.m_cachedAttributes.push_back(
                    { group, PropertyEditor::Visibility.GetName(), Dom::Utils::ValueFromType(visibility) });
            }

            AttributeDataType Find(Name name) const override
            {
                return Find(Name(), AZStd::move(name));
            }

            AttributeDataType Find(Name group, Name name) const override
            {
                const StackEntry& nodeData = m_stack.back();
                for (auto it = nodeData.m_cachedAttributes.begin(); it != nodeData.m_cachedAttributes.end(); ++it)
                {
                    if (it->m_group == group && it->m_name == name)
                    {
                        return it->m_value;
                    }
                }
                return Dom::Value();
            }

            AttributeDataType Find(Name group, Name name, StackEntry& parentData) const
            {
                for (auto it = parentData.m_cachedAttributes.begin(); it != parentData.m_cachedAttributes.end(); ++it)
                {
                    if (it->m_group == group && it->m_name == name)
                    {
                        return it->m_value;
                    }
                }
                return Dom::Value();
            }

            void ListAttributes(const IterationCallback& callback) const override
            {
                const StackEntry& nodeData = m_stack.back();
                for (const AttributeData& data : nodeData.m_cachedAttributes)
                {
                    callback(data.m_group, data.m_name, data.m_value);
                }
            }
        };

        template<typename T>
        bool TryReadAttributeInternal(void* instance, AZ::Attribute* attribute, Dom::Value& result)
        {
            AZ::AttributeReader reader(instance, attribute);
            T value;
            if (reader.Read<T>(value))
            {
                result = Dom::Utils::ValueFromType(value);
                return true;
            }
            return false;
        }

        template<typename... T>
        bool TryReadAttribute(void* instance, AZ::Attribute* attribute, Dom::Value& result)
        {
            return (TryReadAttributeInternal<T>(instance, attribute, result) || ...);
        }

        template<typename T>
        AZStd::shared_ptr<AZ::Attribute> MakeAttribute(T&& value)
        {
            return AZStd::make_shared<AttributeData<T>>(AZStd::move(value));
        }
    } // namespace LegacyReflectionInternal

    AZStd::shared_ptr<AZ::Attribute> WriteDomValueToGenericAttribute(const AZ::Dom::Value& value)
    {
        switch (value.GetType())
        {
        case AZ::Dom::Type::Bool:
            return LegacyReflectionInternal::MakeAttribute(value.GetBool());
        case AZ::Dom::Type::Int64:
            return LegacyReflectionInternal::MakeAttribute(value.GetInt64());
        case AZ::Dom::Type::Uint64:
            return LegacyReflectionInternal::MakeAttribute(value.GetUint64());
        case AZ::Dom::Type::Double:
            return LegacyReflectionInternal::MakeAttribute(value.GetDouble());
        case AZ::Dom::Type::String:
            return LegacyReflectionInternal::MakeAttribute<AZStd::string>(value.GetString());
        default:
            return {};
        }
    }

    AZStd::optional<AZ::Dom::Value> ReadGenericAttributeToDomValue(void* instance, AZ::Attribute* attribute)
    {
        AZ::Dom::Value result = attribute->GetAsDomValue(instance);
        if (!result.IsNull())
        {
            return result;
        }
        return {};
    }

    void VisitLegacyInMemoryInstance(IRead* visitor, void* instance, const AZ::TypeId& typeId, AZ::SerializeContext* serializeContext)
    {
        IReadWriteToRead helper(visitor);
        VisitLegacyInMemoryInstance(&helper, instance, typeId, serializeContext);
    }

    void VisitLegacyInMemoryInstance(IReadWrite* visitor, void* instance, const AZ::TypeId& typeId, AZ::SerializeContext* serializeContext)
    {
        if (serializeContext == nullptr)
        {
            AZ::ComponentApplicationBus::BroadcastResult(serializeContext, &AZ::ComponentApplicationBus::Events::GetSerializeContext);
            AZ_Assert(serializeContext != nullptr, "Unable to retreive a SerializeContext");
        }

        LegacyReflectionInternal::InstanceVisitor helper(visitor, instance, typeId, serializeContext);
        helper.Visit();
    }
} // namespace AZ::Reflection<|MERGE_RESOLUTION|>--- conflicted
+++ resolved
@@ -279,11 +279,7 @@
                                 m_visitor->VisitObjectBegin(*this, *this);
                             }
                         }
-<<<<<<< HEAD
-                        if (iter->second.m_classElement->m_editData->m_elementId == AZ::Edit::ClassElements::UIElement)
-=======
                         else if (iter->second.m_classElement->m_editData->m_elementId == AZ::Edit::ClassElements::UIElement)
->>>>>>> f3b17b28
                         {
                             m_stack.push_back(iter->second);
                             CacheAttributes();
@@ -491,21 +487,8 @@
                                 CacheAttributes();
                                 m_visitor->VisitObjectBegin(*this, *this);
                             }
-<<<<<<< HEAD
-                            //else //there is no group to visit?
-                            //{
-                            //    m_stack.back().m_entryClosed = true;
-                            //    m_visitor->VisitObjectEnd(*this, *this);
-                            //    m_stack.pop_back();
-                            //    EndNode();
-                            //    return true;
-                            //}
-                        }
-                        if (iter->second.m_classElement->m_editData->m_elementId == AZ::Edit::ClassElements::UIElement)
-=======
                         }
                         else if (iter->second.m_classElement->m_editData->m_elementId == AZ::Edit::ClassElements::UIElement)
->>>>>>> f3b17b28
                         {
                             m_stack.push_back(iter->second);
                             CacheAttributes();
