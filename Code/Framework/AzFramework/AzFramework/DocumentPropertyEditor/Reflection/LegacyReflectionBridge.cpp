/*
 * Copyright (c) Contributors to the Open 3D Engine Project.
 * For complete copyright and license terms please see the LICENSE at the root of this distribution.
 *
 * SPDX-License-Identifier: Apache-2.0 OR MIT
 *
 */

#include <AzCore/Component/ComponentApplicationBus.h>
#include <AzCore/DOM/DomPath.h>
#include <AzCore/DOM/DomUtils.h>
#include <AzCore/Name/Name.h>
#include <AzCore/Name/NameDictionary.h>
#include <AzCore/RTTI/AttributeReader.h>
#include <AzCore/RTTI/TypeInfo.h>
#include <AzCore/Serialization/Utils.h>
#include <AzCore/std/smart_ptr/make_shared.h>
#include <AzFramework/DocumentPropertyEditor/PropertyEditorNodes.h>
#include <AzFramework/DocumentPropertyEditor/PropertyEditorSystemInterface.h>
#include <AzFramework/DocumentPropertyEditor/Reflection/LegacyReflectionBridge.h>

namespace AZ::Reflection
{
    namespace DescriptorAttributes
    {
        const Name Handler = Name::FromStringLiteral("Handler", AZ::Interface<AZ::NameDictionary>::Get());
        const Name Label = Name::FromStringLiteral("Label", AZ::Interface<AZ::NameDictionary>::Get());
        const Name Description = Name::FromStringLiteral("Description", AZ::Interface<AZ::NameDictionary>::Get());
        const Name SerializedPath = Name::FromStringLiteral("SerializedPath", AZ::Interface<AZ::NameDictionary>::Get());
        const Name Container = Name::FromStringLiteral("Container", AZ::Interface<AZ::NameDictionary>::Get());
        const Name ParentContainer = Name::FromStringLiteral("ParentContainer", AZ::Interface<AZ::NameDictionary>::Get());
        const Name ParentContainerInstance = Name::FromStringLiteral("ParentContainerInstance", AZ::Interface<AZ::NameDictionary>::Get());
        const Name ParentContainerCanBeModified =
            Name::FromStringLiteral("ParentContainerCanBeModified", AZ::Interface<AZ::NameDictionary>::Get());
        const Name ContainerElementOverride = Name::FromStringLiteral("ContainerElementOverride", AZ::Interface<AZ::NameDictionary>::Get());
        const Name ContainerIndex = Name::FromStringLiteral("ContainerIndex", AZ::Interface<AZ::NameDictionary>::Get());
    } // namespace DescriptorAttributes


    // attempts to stringify the passed instance; useful for things like maps where the key element should not be user editable
    AZStd::optional<AZStd::string> StringifyInstance(
        AZ::PointerObject instanceObject,
        const AZ::SerializeContext::ClassData* classData,
        const AZ::SerializeContext::ClassElement* classElement,
        AZ::SerializeContext* serializeContext)
    {
        void* instance = instanceObject.m_address;
        if (!classData)
        {
            return AZStd::nullopt;
        }
        if (serializeContext == nullptr)
        {
            if (auto componentApplicationRequests = AZ::Interface<AZ::ComponentApplicationRequests>::Get();
                componentApplicationRequests != nullptr)
            {
                serializeContext = componentApplicationRequests->GetSerializeContext();
            }
            // If the serialize context is still nullptr, then return a null optional
            if (serializeContext == nullptr)
            {
                return AZStd::nullopt;
            }
        }

        // First check if the instance can be converted to a string using a ToString attribute
        if (AZ::Attribute* toStringAttribute =
                AZ::Utils::FindEditOrSerializeContextAttribute(AZ::Edit::Attributes::ToString, classData, classElement);
            toStringAttribute != nullptr)
        {
            AZ::AttributeReader toStringReader(instance, toStringAttribute);
            AZStd::string value;
            if (toStringReader.Read<AZStd::string>(value))
            {
                return value;
            }
        }

        // Next check if the instance class element is an Enum type
        const DocumentPropertyEditor::PropertyEditorSystemInterface* propertyEditorSystem =
            AZ::Interface<DocumentPropertyEditor::PropertyEditorSystemInterface>::Get();

        auto extractUuidProperty = [&propertyEditorSystem](auto& attributes, const AZ::Name& attributeName, AZ::Uuid& destination) -> bool
        {
            for (auto it = attributes.begin(); it != attributes.end(); ++it)
            {
                AZ::Name currentName = propertyEditorSystem->LookupNameFromId(it->first);
                if (currentName == attributeName)
                {
                    AZ::AttributeReader reader(nullptr, it->second.get());
                    if (reader.Read<AZ::Uuid>(destination))
                    {
                        return true;
                    }
                }
            }
            return false;
        };

        // Get our enum string value from the edit context if we're actually an enum
        AZ::Uuid enumId;
        extractUuidProperty(classElement->m_attributes, Name("EnumType"), enumId);

        if (serializeContext && !enumId.IsNull())
        {
            AZ::Uuid underlyingTypeId;
            extractUuidProperty(classData->m_attributes, Name("EnumUnderlyingType"), underlyingTypeId);
            // got the enumID, now get the enum's underlying type
            if (AZ::EditContext* editContext = serializeContext->GetEditContext())
            {
                const AZ::Edit::ElementData* enumElementData = editContext->GetEnumElementData(enumId);
                if (enumElementData)
                {
                    AZStd::string value;
                    // Check all underlying enum storage types for the actual representation type to query
                    if (!underlyingTypeId.IsNull() &&
                        AZ::Utils::GetEnumStringRepresentation<AZ::u8, AZ::u16, AZ::u32, AZ::u64, AZ::s8, AZ::s16, AZ::s32, AZ::s64>(
                            value, enumElementData, instance, underlyingTypeId))
                    {
                        return value;
                    }
                }
            }

            // As a fall back use the Serialize Context Enum reflection option name for the string value

            auto enumClassData = serializeContext->FindClassData(enumId);
            auto underlyingIntClassData = serializeContext->FindClassData(underlyingTypeId);
            if (enumClassData != nullptr && underlyingIntClassData != nullptr && underlyingIntClassData->m_azRtti != nullptr)
            {
                const TypeTraits underlyingTypeTraits = underlyingIntClassData->m_azRtti->GetTypeTraits();
                const bool isSigned = (underlyingTypeTraits & TypeTraits::is_signed) == TypeTraits::is_signed;
                const bool isUnsigned = (underlyingTypeTraits & TypeTraits::is_unsigned) == TypeTraits::is_unsigned;

                AZStd::unordered_map<int64_t, AZStd::string_view> enumConstantsSigned;
                AZStd::unordered_map<uint64_t, AZStd::string_view> enumConstantsUnsigned;
                // Get each Enum Value -> Name pair
                for (const AZ::AttributeSharedPair& enumAttributePair : enumClassData->m_attributes)
                {
                    if (enumAttributePair.first == AZ::Serialize::Attributes::EnumValueKey)
                    {
                        auto enumConstantAttribute = azrtti_cast<AZ::AttributeData<SerializeContextEnumInternal::EnumConstantBasePtr>*>(enumAttributePair.second.get());
                        if (enumConstantAttribute == nullptr)
                        {
                            continue;
                        }

                        const SerializeContextEnumInternal::EnumConstantBasePtr& enumConstantPtr = enumConstantAttribute->Get(nullptr);
                        if (isSigned)
                        {
                            enumConstantsSigned.emplace(enumConstantPtr->GetEnumValueAsInt(), enumConstantPtr->GetEnumValueName());
                        }
                        else if (isUnsigned)
                        {
                            enumConstantsUnsigned.emplace(enumConstantPtr->GetEnumValueAsUInt(), enumConstantPtr->GetEnumValueName());
                        }
                    }
                }

                AZStd::string value;
                auto GetEnumOptionNameSigned = [&value, &enumConstantsSigned](auto signedValue) -> bool
                {
                    auto signedValue64 = static_cast<int64_t>(signedValue);
                    if (auto foundIt = enumConstantsSigned.find(signedValue64); foundIt != enumConstantsSigned.end())
                    {
                        value = foundIt->second;
                        return true;
                    }

                    return false;
                };
                auto GetEnumOptionNameUnsigned = [&value, &enumConstantsUnsigned](auto unsignedValue) -> bool
                {
                    auto unsignedValue64 = static_cast<uint64_t>(unsignedValue);
                    if (auto foundIt = enumConstantsUnsigned.find(unsignedValue64); foundIt != enumConstantsUnsigned.end())
                    {
                        value = foundIt->second;
                        return true;
                    }

                    return false;
                };
                // Start checking the 32-bit int and unsigned int types first since they are the more likely to be the underlying
                // types used for an enum
                // For example a scoped enum `enum class Foo` has a default underlying type of `int`
                // For an unscoped enum such as `enum Foo`, the underlying type is usually `int` or `unsigned int` depending on the values
                // of the enum
                if (underlyingTypeId == azrtti_typeid<AZ::s32>() && GetEnumOptionNameSigned(*static_cast<AZ::s32*>(instance)))
                {
                    return value;
                }
                else if (underlyingTypeId == azrtti_typeid<AZ::u32>() && GetEnumOptionNameUnsigned(*static_cast<AZ::u32*>(instance)))
                {
                    return value;
                }
                // Now check the 8-bit, 16-bit and 64-bit underlying types to see if an Enum uses one of them
                else if (underlyingTypeId == azrtti_typeid<AZ::s8>() && GetEnumOptionNameSigned(*static_cast<AZ::s8*>(instance)))
                {
                    return value;
                }
                else if (underlyingTypeId == azrtti_typeid<AZ::s16>() && GetEnumOptionNameSigned(*static_cast<AZ::s16*>(instance)))
                {
                    return value;
                }
                else if (underlyingTypeId == azrtti_typeid<long>() && GetEnumOptionNameSigned(*static_cast<long*>(instance)))
                {
                    return value;
                }
                else if (underlyingTypeId == azrtti_typeid<AZ::s64>() && GetEnumOptionNameSigned(*static_cast<AZ::s64*>(instance)))
                {
                    return value;
                }
                else if(underlyingTypeId == azrtti_typeid<AZ::u8>() && GetEnumOptionNameUnsigned(*static_cast<AZ::u8*>(instance)))
                {
                    return value;
                }
                else if (underlyingTypeId == azrtti_typeid<AZ::u16>() && GetEnumOptionNameUnsigned(*static_cast<AZ::u16*>(instance)))
                {
                    return value;
                }
                else if (underlyingTypeId == azrtti_typeid<unsigned long>() && GetEnumOptionNameUnsigned(*static_cast<unsigned long*>(instance)))
                {
                    return value;
                }
                else if (underlyingTypeId == azrtti_typeid<AZ::u64>() && GetEnumOptionNameUnsigned(*static_cast<AZ::u64*>(instance)))
                {
                    return value;
                }
                // char is a special case
                // It is a distinct type from signed char(AZ::s8) and unsigned char(AZ::u8) and can be either signed or unsigned
                // so both lambdas are called to check if it is in either set
                if (underlyingTypeId == azrtti_typeid<char>() &&
                    (GetEnumOptionNameSigned(*static_cast<char*>(instance)) || GetEnumOptionNameUnsigned(*static_cast<char*>(instance))))
                {
                    return value;
                }
            }
        }

        // Just use our underlying AZStd::string if we're a string
        if (classData->m_typeId == azrtti_typeid<AZStd::string>())
        {
            AZStd::string value = *reinterpret_cast<AZStd::string*>(instance);
            return value;
        }

        // Fall back on using our serializer's DataToText
        if (classElement)
        {
            if (const auto& serializer = classData->m_serializer;
                serializer != nullptr)
            {
                AZStd::string value;
                AZ::IO::MemoryStream memStream(instance, 0, classElement->m_dataSize);
                AZ::IO::ByteContainerStream outStream(&value);
                serializer->DataToText(memStream, outStream, false);
                return value;
            }
        }

        return AZStd::nullopt;
    }

    namespace LegacyReflectionInternal
    {
        // Implement the KeyEntry is valid function
        bool KeyEntry::IsValid() const
        {
            return m_keyInstance.IsValid();
        }

        struct InstanceVisitor
            : IObjectAccess
            , IAttributes
        {
            IReadWrite* m_visitor;
            SerializeContext* m_serializeContext;
            SerializeContext::EnumerateInstanceCallContext* m_enumerateContext;

            struct StackEntry
            {
                AZ::PointerObject m_instance;
                // Instance that is used to retrieve attribute values that are tied to invokable functions.
                // Commonly, it is the parent instance for property nodes, and the instance for UI element nodes.
                AZ::PointerObject m_instanceToInvoke;

                //! Keeps tracks of how many pointers are attached to the instance type
                //! For example if the actual instance being referenced is an AZ::Component, then m_pointerLevel is 0
                //! But if the instance being referenced is an AZ::Component*, then the m_pointerLevel is 1
                //! Finally if the instance being referenced is an AZ::Component**, then the m_pointerLevel is 2
                AZ::u32 m_pointerLevel = 0;

                const SerializeContext::ClassData* m_classData = nullptr;
                const SerializeContext::ClassElement* m_classElement = nullptr;
                AZStd::vector<AttributeData> m_cachedAttributes;
                AZStd::string m_path;
                DocumentPropertyEditor::Nodes::PropertyVisibility m_computedVisibility =
                    DocumentPropertyEditor::Nodes::PropertyVisibility::Show;
                bool m_entryClosed = false;
                size_t m_childElementIndex = 0;
                using AssociativeContainerType = Serialize::IDataContainer::IAssociativeDataContainer::AssociativeType;
                AssociativeContainerType m_associativeContainerType = AssociativeContainerType::Unknown;

                AZStd::string_view m_group;
                bool m_isOpenGroup = false;

                // special handling for labels and editors
                bool m_skipLabel = false;
                AZStd::string m_labelOverride;
                bool m_disableEditor = false;
                bool m_isAncestorDisabled = false;

                bool m_skipHandler = false;
                bool m_createdByEnumerate = false;

                // extra data necessary to support Containers composed of pair<> children (like maps!)
                bool m_extractKeyedPair = false;
                AZ::SerializeContext::IDataContainer* m_parentContainerInfo = nullptr;
                AZ::PointerObject m_parentContainerOverride;
                AZ::PointerObject m_containerElementOverride;
                //! For the pair<> element of an associative container
                //! this points to key instance and it's attributes
                KeyEntry m_childKeyEntry;
                //! Override for the mapped value of a pair<> element of an associative container
                AZStd::string m_childMappedValueLabelOverride;

                //! For the mapped_type of the pair<> element of an associative container,
                //! stores the key instance address and type id
                KeyEntry m_keyEntry;

                const AZ::Edit::ElementData* GetElementEditMetadata() const
                {
                    if (m_classElement)
                    {
                        return m_classElement->m_editData;
                    }

                    return nullptr;
                }

                //! Returns an address that can be casted to the Type of the instance via a "reinterpret_cast<Type*>" cast
                //! If the instance is storing a pointer to a Type*, that is actually a Type**
                //! So this code make sure that dereferences occurs before returning the address
                const void* GetRawInstance() const
                {
                    const void* directInstance = m_instance.m_address;
                    for (AZ::u32 pointersToDereference = m_pointerLevel; pointersToDereference > 0; --pointersToDereference)
                    {
                        directInstance = *reinterpret_cast<const void* const*>(directInstance);
                    }
                    return directInstance;
                }

                void* GetRawInstance()
                {
                    return const_cast<void*>(AZStd::as_const(*this).GetRawInstance());
                }

                AZ::TypeId GetTypeId() const
                {
                    return m_instance.m_typeId;
                }

                AZStd::vector<AZStd::pair<AZStd::string, AZStd::optional<StackEntry>>> m_groups;
                AZStd::map<AZStd::string, AZStd::vector<StackEntry>> m_groupEntries;
                AZStd::map<AZStd::string, AZStd::string> m_propertyToGroupMap;
                AZStd::vector<AZStd::pair<AZStd::string, StackEntry>> m_nonSerializedChildren;
            };
            AZStd::deque<StackEntry> m_stack;

            bool m_nodeWasSkipped = false;

            using HandlerCallback = AZStd::function<bool()>;
            AZStd::unordered_map<AZ::TypeId, HandlerCallback> m_handlers;

            static constexpr auto VisibilityBoolean = AZ::DocumentPropertyEditor::AttributeDefinition<bool>("VisibilityBoolean");

            // Specify whether the visit starts from the root of the instance.
            bool m_visitFromRoot = true;

            InstanceVisitor(
                IReadWrite* visitor,
                void* instance,
                const AZ::TypeId& typeId,
                SerializeContext* serializeContext,
                bool visitFromRoot = true)
                : m_visitor(visitor)
                , m_serializeContext(serializeContext)
            {
                // Push a dummy node into stack, which serves as the parent node for the first node.
                m_stack.emplace_back(StackEntry{ AZ::PointerObject{instance, typeId }, AZ::PointerObject{} });

                m_visitFromRoot = visitFromRoot;

                RegisterPrimitiveHandlers<
                    bool,
                    char,
                    AZ::u8,
                    AZ::u16,
                    AZ::u32,
                    AZ::u64,
                    AZ::s8,
                    AZ::s16,
                    AZ::s32,
                    AZ::s64,
                    float,
                    double>();

                m_enumerateContext = new SerializeContext::EnumerateInstanceCallContext(
                    [this](
                        void* instance,
                        const AZ::SerializeContext::ClassData* classData,
                        const AZ::SerializeContext::ClassElement* classElement)
                    {
                        return BeginNode(instance, classData, classElement);
                    },
                    [this]()
                    {
                        return EndNode();
                    },
                    m_serializeContext,
                    SerializeContext::EnumerationAccessFlags::ENUM_ACCESS_FOR_READ,
                    nullptr);
            }

            virtual ~InstanceVisitor()
            {
                delete m_enumerateContext;
            }

            template<typename T>
            void RegisterHandler(AZStd::function<bool(T&)> handler)
            {
                m_handlers[azrtti_typeid<T>()] = [this, handler = AZStd::move(handler)]() -> bool
                {
                    return handler(*reinterpret_cast<T*>(Get()));
                };
            }

            template<typename... T>
            void RegisterPrimitiveHandlers()
            {
                (RegisterHandler<T>(
                     [this](T& value) -> bool
                     {
                         m_visitor->Visit(value, *this);
                         return false;
                     }),
                 ...);
            }

            void Visit()
            {
                AZ_Assert(m_serializeContext->GetEditContext() != nullptr, "LegacyReflectionBridge relies on EditContext");
                if (m_serializeContext->GetEditContext() == nullptr)
                {
                    return;
                }

                // Note that this is the dummy parent node for the root node. It contains null classData and classElement.
                const StackEntry& nodeData = m_stack.back();
                m_serializeContext->EnumerateInstanceConst(m_enumerateContext, nodeData.GetRawInstance(), nodeData.m_instance.m_typeId, nullptr, nullptr);
            }

            void GenerateNodePath(const StackEntry& parentData, StackEntry& nodeData)
            {
                AZStd::string path = parentData.m_path;
                if (parentData.m_classData && parentData.m_classData->m_container)
                {
                    path.append("/");
                    path.append(AZStd::string::format("%zu", parentData.m_childElementIndex));
                }
                // If we have a class element, we skip appending to the SerializedPath if its a base class
                // because base class information is ignored by the JSON serializer in JsonSerializer::StoreWithClassElement.
                // The name for these look like "BaseClass1", "BaseClass2", etc... are defined in c_serializeBaseClassStrings
                // and won't be present once serialized so if we don't ignore them then certain logic that attempts to
                // match against the SerializedPath won't be accurate.
                else if (
                    nodeData.m_classElement &&
                    ((nodeData.m_classElement->m_flags & AZ::SerializeContext::ClassElement::FLG_BASE_CLASS) == 0))
                {
                    AZStd::string_view elementName = nodeData.m_classElement->m_name;

                    // Construct the serialized path for only those elements that have valid edit data. Otherwise, you can end up with
                    // serialized paths looking like "token1////token2/token3"
                    if (!elementName.empty())
                    {
                        path.append("/");
                        path.append(elementName);
                    }
                }

                nodeData.m_path = AZStd::move(path);
            }

            bool HandleNodeInParentGroup(const StackEntry& nodeData, StackEntry& parentData)
            {
                if (parentData.m_propertyToGroupMap.contains(nodeData.m_path))
                {
                    // Add to group vector.
                    AZStd::string groupName = parentData.m_propertyToGroupMap[nodeData.m_path];
                    parentData.m_groupEntries[groupName].push_back(AZStd::move(nodeData));
                    m_stack.pop_back();

                    return true;
                }

                return false;
            }

            void HandleNodeGroups(StackEntry& nodeData)
            {
                // Search through classData for Groups.
                if (nodeData.m_classData && nodeData.m_classData->m_editData)
                {
                    AZStd::string groupName = "";
                    int groupCounter = 0;

                    for (auto iter = nodeData.m_classData->m_editData->m_elements.begin(),
                              endIter = nodeData.m_classData->m_editData->m_elements.end();
                         iter != endIter;
                         ++iter)
                    {
                        auto& currElement = *iter;

                        //! If this node has group definitions in its element, create the vectors.
                        if (currElement.m_elementId == AZ::Edit::ClassElements::Group)
                        {
                            AZStd::string_view itemDescription(currElement.m_description);

                            if (!itemDescription.empty())
                            {
                                // Update groupName to new group's name
                                groupName = currElement.m_description;
                                nodeData.m_groupEntries.insert(groupName);

                                if (currElement.m_serializeClassElement)
                                {
                                    // groups with a serialize class element are toggle groups, make an entry for their bool value
                                    const AZ::Serialize::ClassElement* serializeClassElement = currElement.m_serializeClassElement;
                                    void* boolAddress = reinterpret_cast<void*>(
                                        reinterpret_cast<size_t>(nodeData.GetRawInstance()) + serializeClassElement->m_offset);
                                    boolAddress = AZ::Utils::ResolvePointer(boolAddress, *serializeClassElement, *m_serializeContext);

                                    constexpr AZ::u32 pointerLevel = 0;

                                    StackEntry entry{ AZ::PointerObject{boolAddress, serializeClassElement->m_typeId},
                                                         nodeData.m_instance,
                                                         pointerLevel,
                                                         nullptr,
                                                         currElement.m_serializeClassElement };
                                    nodeData.m_groups.emplace_back(AZStd::make_pair(groupName, AZStd::move(entry)));

                                    AZStd::string propertyPath = AZStd::string::format(
                                        "%s/%s", nodeData.m_path.c_str(), currElement.m_serializeClassElement->m_name);
                                    nodeData.m_propertyToGroupMap.insert({ propertyPath, groupName });
                                }
                                else
                                {
                                    // not a toggle group, just make the normal group UI element
                                    AZ::SerializeContext::ClassElement* UIElement = new AZ::SerializeContext::ClassElement();
                                    UIElement->m_editData = &currElement;
                                    UIElement->m_flags = SerializeContext::ClassElement::Flags::FLG_UI_ELEMENT;
                                    // A UI node isn't backed with a real C++ type, so its pointer level is 0
                                    constexpr AZ::u32 pointerLevel =  0;
                                    StackEntry entry{ nodeData.m_instance,
                                                         nodeData.m_instance,
                                                         pointerLevel,
                                                         nodeData.m_classData,
                                                         UIElement };

                                    nodeData.m_groups.emplace_back(AZStd::make_pair(groupName, AZStd::move(entry)));
                                }
                            }
                            else
                            {
                                // If the group name is empty, this is the end of the previous group.
                                // Create a group for entries that should be displayed after the previous group.
                                if (!groupName.empty())
                                {
                                    groupName = AZStd::string::format("_GROUP[%d]", ++groupCounter);
                                    nodeData.m_groupEntries.insert(groupName);
                                    nodeData.m_groups.emplace_back(AZStd::make_pair(groupName, AZStd::nullopt));
                                }
                            }
                        }
                        else
                        {
                            if (!groupName.empty() && currElement.m_serializeClassElement)
                            {
                                AZStd::string propertyPath =
                                    AZStd::string::format("%s/%s", nodeData.m_path.c_str(), currElement.m_serializeClassElement->m_name);
                                nodeData.m_propertyToGroupMap.insert({ propertyPath, groupName });
                            }
                        }
                    }
                }
            }

            void HandleNodeUiElementsRetrieval(StackEntry& nodeData)
            {
                // Search through classData for UIElements and Editor Data.
                if (nodeData.m_classData && nodeData.m_classData->m_editData)
                {
                    // Store current group.
                    AZStd::string groupName = "";
                    AZStd::string lastValidElementName = "";

                    for (auto iter = nodeData.m_classData->m_editData->m_elements.begin();
                         iter != nodeData.m_classData->m_editData->m_elements.end();
                         ++iter)
                    {
                        if (iter->m_elementId == AZ::Edit::ClassElements::Group)
                        {
                            // The group name is stored in the description.
                            groupName = iter->m_description;
                            lastValidElementName = "";
                        }
                        else if (iter->m_elementId == AZ::Edit::ClassElements::UIElement)
                        {
                            AZ::SerializeContext::ClassElement* UIElement = new AZ::SerializeContext::ClassElement();
                            UIElement->m_editData = &*iter;
                            UIElement->m_flags = SerializeContext::ClassElement::Flags::FLG_UI_ELEMENT;
                            // Use the instance itself to retrieve parameter values that invoke functions on the UI Element.
                            constexpr AZ::u32 pointerLevel = 0;
                            StackEntry entry{ nodeData.m_instance, nodeData.m_instance, pointerLevel, nodeData.m_classData, UIElement };

                            AZStd::string pathString = nodeData.m_path;

                            if (!groupName.empty())
                            {
                                pathString.append("/");
                                pathString.append(groupName);
                            }

                            if (!lastValidElementName.empty())
                            {
                                pathString.append("/");
                                pathString.append(lastValidElementName);
                            }

                            nodeData.m_nonSerializedChildren.emplace_back(AZStd::move(pathString), AZStd::move(entry));
                        }
                        else
                        {
                            // Keep track of the last valid element name
                            if (iter->m_serializeClassElement && strlen(iter->m_serializeClassElement->m_name) > 0)
                            {
                                lastValidElementName = iter->m_serializeClassElement->m_name;
                            }
                        }
                    }
                }
            }

            void HandleNodeUiElementsCreation(const AZStd::string_view path)
            {
                // find the last non-ui element in the stack -- it may hold UI elements to create at this path
                StackEntry* nonUIAncestor = nullptr;
                for (auto stackIter = m_stack.rbegin(), endIter = m_stack.rend(); !nonUIAncestor && stackIter != endIter; ++stackIter)
                {
                    if (!stackIter->m_classElement ||
                        !(stackIter->m_classElement->m_flags & SerializeContext::ClassElement::Flags::FLG_UI_ELEMENT))
                    {
                        nonUIAncestor = &*stackIter;
                    }
                }
                if (!nonUIAncestor)
                {
                    return;
                }

                // Iterate over non serialized elements to see if any of them should be added
                auto iter = nonUIAncestor->m_nonSerializedChildren.begin();
                while (iter != nonUIAncestor->m_nonSerializedChildren.end())
                {
                    // If the parent of the element that was just created has the same name as the parent of any non serialized
                    // elements, and the element that was just created is the element immediately before any non serialized element,
                    // create that serialized element
                    if (path == iter->first)
                    {
                        m_stack.push_back(iter->second);
                        CacheAttributes();
                        m_stack.back().m_entryClosed = true;
                        m_visitor->VisitObjectBegin(*this, *this);
                        m_visitor->VisitObjectEnd(*this, *this);
                        m_stack.pop_back();

                        iter = nonUIAncestor->m_nonSerializedChildren.erase(iter);
                    }
                    else
                    {
                        ++iter;
                    }
                }
            }

            enum class VisitEntry
            {
                VisitChildrenCallVisitObjectBegin,
                VisitChildrenSkipVisitObjectBegin,
                VisitNextSiblingSkipVisitObjectBegin

            };
            VisitEntry HandleNodeAssociativeInterface(StackEntry& parentData, StackEntry& nodeData)
            {
                using AssociativeType = Serialize::IDataContainer::IAssociativeDataContainer::AssociativeType;
                if (parentData.m_classData && parentData.m_classData->m_container)
                {
                    auto& containerInfo = parentData.m_classData->m_container;
                    AZ::SerializeContext::IDataContainer::IAssociativeDataContainer* parentAssociativeInterface =
                        containerInfo->GetAssociativeContainerInterface();

                    if (parentAssociativeInterface != nullptr)
                    {
                        auto associativeType = parentAssociativeInterface->GetAssociativeType();
                        // Store the type of associative container
                        parentData.m_associativeContainerType = associativeType;
                        switch (associativeType)
                        {
                        case AssociativeType::Set:
                        case AssociativeType::UnorderedSet:
                            {
                                // the element *is* the key. This is some kind of set and has only one read-only value per entry
                                nodeData.m_skipLabel = true;
                                nodeData.m_disableEditor = true;
                                break;
                            }
                        case AssociativeType::Map:
                        case AssociativeType::UnorderedMap:
                            {
                                // parent is a map associative container with pair<> children,
                                // extract the info from the parent and just show label/editor pairs
                                nodeData.m_extractKeyedPair = true;
                                nodeData.m_parentContainerInfo = parentData.m_classData->m_container;
                                nodeData.m_parentContainerOverride = parentData.m_instance;
                                nodeData.m_containerElementOverride = nodeData.m_instance;
                            }
                        }
                    }
                }

                if (parentData.m_extractKeyedPair)
                {
                    // alternate behavior for the pair children. The first is the key, stringify it
                    if (parentData.m_childElementIndex % 2 == 0)
                    {
                        nodeData.m_entryClosed = true;
                        // Update the parent to store a pointer to the key instance data
                        parentData.m_childKeyEntry.m_keyInstance = nodeData.m_instance;

                        // Populate the attributes for the key instance into it's m_cachedAttribute
                        // field and then move it over into the parentData KeyEntry to cache off the value
                        // until the mapped type is processed in the else block below

                        // Make sure to have the key editor be disabled
                        nodeData.m_disableEditor = true;
                        // Store of the stringified value of the key into label override for the mapped value
                        if (auto stringKey = StringifyInstance(nodeData.m_instance, nodeData.m_classData, nodeData.m_classElement, m_serializeContext);
                            stringKey)
                        {
                            parentData.m_childMappedValueLabelOverride = AZStd::move(*stringKey);
                        }
                        CacheAttributes();
                        parentData.m_childKeyEntry.m_keyAttributes = AZStd::move(nodeData.m_cachedAttributes);

                        // Do not enumerate the key elements itself
                        // Instead let the mapped type in the else block add a DOM Editor for the key
                        return VisitEntry::VisitNextSiblingSkipVisitObjectBegin;
                    }
                    else // the second is the value, make an editor as normal
                    {
                        // swap the current child key instance stored in the parent with the node key instance field
                        // and then clear the parent current child key instance field
                        nodeData.m_keyEntry = AZStd::move(parentData.m_childKeyEntry);
                        parentData.m_childKeyEntry = {};

                        // Apply the stringified key as the label for the value
                        nodeData.m_labelOverride = AZStd::move(parentData.m_childMappedValueLabelOverride);
                        parentData.m_childMappedValueLabelOverride = AZStd::string{};
                    }
                }

                return VisitEntry::VisitChildrenCallVisitObjectBegin;
            }

            AZStd::optional<bool> HandleNodeAttributes(StackEntry& parentData, StackEntry& nodeData)
            {
                // If our parent node is disabled then we should inherit its disabled state
                if (parentData.m_disableEditor || parentData.m_isAncestorDisabled)
                {
                    nodeData.m_isAncestorDisabled = true;
                }

                // Cache attributes for the current node. Attribute data will be used in ReflectionAdapter.
                CacheAttributes();

                // Inherit the change notify attribute from our parent, if it exists
                InheritChangeNotify(parentData, nodeData);

                const auto& EnumTypeAttribute = DocumentPropertyEditor::Nodes::PropertyEditor::EnumUnderlyingType;
                AZStd::optional<AZ::TypeId> enumTypeId;
                if (auto enumTypeValue = Find(EnumTypeAttribute.GetName()); enumTypeValue)
                {
                    enumTypeId = EnumTypeAttribute.DomToValue(*enumTypeValue);
                }

                const AZ::TypeId* typeIdForHandler = &nodeData.m_instance.m_typeId;
                if (enumTypeId.has_value())
                {
                    typeIdForHandler = &enumTypeId.value();
                }

                if (auto handlerIt = m_handlers.find(*typeIdForHandler); handlerIt != m_handlers.end())
                {
                    nodeData.m_entryClosed = true;
                    return handlerIt->second();
                }

                return AZStd::nullopt;
            }

            bool BeginNode(
                void* instance, const AZ::SerializeContext::ClassData* classData, const AZ::SerializeContext::ClassElement* classElement)
            {
                // Prepare the node references for the handlers.
                StackEntry& parentData = m_stack.back();

                if (classElement)
                {
                    // Ensure our instance pointer is resolved and safe to bind to member attributes.
                    instance = AZ::Utils::ResolvePointer(instance, *classElement, *m_serializeContext);

                    // Since we iterate over the SerializeContext, we end up processing all elements even if they
                    // weren't exposed to the EditContext, so we need to skip any nodes that are missing m_editData.
                    // There are caveats:
                    //   - We still need to process FLG_BASE_CLASS nodes because there could be sub-classes that are exposed to the
                    //   EditContext.
                    //   - Elements in a container will have empty m_editData, so we need to still include nodes who are members of
                    //   containers.
                    if (!classElement->m_editData && ((classElement->m_flags & AZ::SerializeContext::ClassElement::FLG_BASE_CLASS) == 0) &&
                        !(parentData.m_classData && parentData.m_classData->m_container))
                    {
                        m_nodeWasSkipped = true;
                        return false;
                    }
                }

                // Set the pointerLevel to 0 as the pointer is resolved by the AZ::Utils::ResolvePointer
                constexpr AZ::u32 pointerLevel = 0;


                // search up the stack for the "true parent", which is the last entry created by the serialize enumerate itself
                AZ::PointerObject instanceToInvokeObject{ instance, classData ? classData->m_typeId : Uuid::CreateNull() };
                for (auto rIter = m_stack.rbegin(), rEnd = m_stack.rend(); rIter != rEnd; ++rIter)
                {
                    auto* currInstance = rIter->GetRawInstance();
                    if (rIter->m_createdByEnumerate && currInstance)
                    {
                        instanceToInvokeObject = AZ::PointerObject{ currInstance, rIter->GetTypeId() };
                        break;
                    }
                }

                AZ::PointerObject instanceObject{ instance, classData ? classData->m_typeId : Uuid::CreateNull() };
                StackEntry newEntry{ instanceObject, instanceToInvokeObject, pointerLevel, classData, classElement };
                newEntry.m_createdByEnumerate = true;

                StackEntry& nodeData = m_stack.emplace_back(newEntry);

                // Generate this node's path (will be stored in nodeData.m_path)
                GenerateNodePath(parentData, nodeData);

                // If this instance is part of a group in its parent, postpone this iteration.
                // It will be re-executed in the parent's EndNode.
                if (HandleNodeInParentGroup(nodeData, parentData))
                {
                    m_nodeWasSkipped = true;
                    // Return false to prevent descendants from being enumerated.
                    return false;
                }

                HandleNodeGroups(nodeData);
                HandleNodeUiElementsRetrieval(nodeData);

                if (auto result = HandleNodeAssociativeInterface(parentData, nodeData); result != VisitEntry::VisitChildrenCallVisitObjectBegin)
                {
                    return result == VisitEntry::VisitChildrenSkipVisitObjectBegin;
                }

                if (auto result = HandleNodeAttributes(parentData, nodeData); result.has_value())
                {
                    return result.value();
                }

                // handle direct descendant UI element creation
                HandleNodeUiElementsCreation(nodeData.m_path);
                m_visitor->VisitObjectBegin(*this, *this);

                return true;
            }

            bool EndNode()
            {
                // Return early if node was skipped.
                if (m_nodeWasSkipped)
                {
                    m_nodeWasSkipped = false;
                    return true;
                }

                // Use current node before popping it from the stack.
                {
                    StackEntry& nodeData = m_stack.back();

                    if (!nodeData.m_entryClosed)
                    {
                        m_visitor->VisitObjectEnd(*this, *this);
                    }

                    // Handle groups
                    if (nodeData.m_groups.size() > 0)
                    {
                        for (auto& groupPair : nodeData.m_groups)
                        {
                            if (groupPair.second.has_value())
                            {
                                auto& groupStackEntry = groupPair.second.value();
                                groupStackEntry.m_group = groupPair.first;

                                if (groupStackEntry.m_classElement->m_editData->m_serializeClassElement)
                                {
                                    groupStackEntry.m_skipHandler = true;
                                }
                                auto& parentEntry = m_stack.back();
                                m_stack.push_back(groupStackEntry);
                                CacheAttributes();
                                InheritChangeNotify(parentEntry, m_stack.back());
                                m_visitor->VisitObjectBegin(*this, *this);
                            }

                            AZStd::string path = AZStd::string::format("%s/%s", nodeData.m_path.c_str(), groupPair.first.c_str());
                            HandleNodeUiElementsCreation(path);

                            for (const auto& groupEntry : nodeData.m_groupEntries[groupPair.first])
                            {
                                if (groupPair.second.has_value() &&
                                    groupPair.second.value().m_classElement->m_editData->m_serializeClassElement ==
                                        groupEntry.m_classElement)
                                {
                                    // skip the bool that represented the group toggle, it's already in-line with the group
                                    continue;
                                }
                                m_serializeContext->EnumerateInstance(
                                    m_enumerateContext,
                                    groupEntry.m_instance.m_address,
                                    groupEntry.m_instance.m_typeId,
                                    groupEntry.m_classData,
                                    groupEntry.m_classElement);
                            }

                            if (groupPair.second.has_value())
                            {
                                m_visitor->VisitObjectEnd(*this, *this);
                                m_stack.pop_back();
                            }
                        }

                        nodeData.m_propertyToGroupMap.clear();
                        nodeData.m_groupEntries.clear();
                        nodeData.m_groups.clear();
                    }

                    auto nodePath = nodeData.m_path;
                    m_stack.pop_back();

                    // handle creation of an UI elements that were slated to come directly after this element
                    HandleNodeUiElementsCreation(nodePath);
                }

                // The back of the stack now holds the parent.
                {
                    StackEntry& parentData = m_stack.back();

                    if (!m_stack.empty() && parentData.m_computedVisibility == DocumentPropertyEditor::Nodes::PropertyVisibility::Show)
                    {
                        ++m_stack.back().m_childElementIndex;
                    }
                }

                return true;
            }

            AZ::TypeId GetType() const override
            {
                return m_stack.back().GetTypeId();
            }

            AZStd::string_view GetTypeName() const override
            {
                const AZ::SerializeContext::ClassData* classData = m_serializeContext->FindClassData(m_stack.back().GetTypeId());
                return classData ? classData->m_name : "<unregistered type>";
            }

            // This returns a pointer to an instance that can be cast to a <TypeId>* for that instance
            // Even if the StackEntry::m_instance is referencing a <TypeId>**, a pointer is returned that can be casted to <TypeId>*
            void* Get() override
            {
                StackEntry& topEntry = m_stack.back();
                return topEntry.GetRawInstance();
            }

            const void* Get() const override
            {
                const StackEntry& topEntry = m_stack.back();
                return topEntry.GetRawInstance();
            }

            AZStd::string_view GetNodeDisplayLabel(StackEntry& nodeData, AZStd::fixed_string<128>& labelAttributeBuffer)
            {
                using DocumentPropertyEditor::Nodes::PropertyEditor;

                // First check for overrides or for presence of parent container
                if (!nodeData.m_labelOverride.empty())
                {
                    return nodeData.m_labelOverride;
                }
                else if (auto nameLabelOverrideAttribute = Find(PropertyEditor::NameLabelOverride.GetName()); nameLabelOverrideAttribute)
                {
                    nodeData.m_labelOverride = PropertyEditor::NameLabelOverride.DomToValue(*nameLabelOverrideAttribute).value_or("");
                    return nodeData.m_labelOverride;
                }
                else if (!nodeData.m_group.empty())
                {
                    return nodeData.m_group;
                }
                else if (m_stack.size() > 1)
                {
                    const StackEntry& parentNode = m_stack[m_stack.size() - 2];
                    AZ::Serialize::IDataContainer* dataContainer = parentNode.m_classData ? parentNode.m_classData->m_container : nullptr;
                    // Only add a label numeric label for sequence containers
                    if (dataContainer && dataContainer->IsSequenceContainer())
                    {
                        labelAttributeBuffer = AZStd::fixed_string<128>::format("[%zu]", parentNode.m_childElementIndex);
                        return labelAttributeBuffer;
                    }
                }

                // No overrides, so check the element edit data, class data, and class element
                if (const auto metadata = nodeData.GetElementEditMetadata(); metadata && metadata->m_name)
                {
                    return metadata->m_name;
                }
                else if (nodeData.m_classData)
                {
                    if (nodeData.m_classData->m_editData && nodeData.m_classData->m_editData->m_name)
                    {
                        return nodeData.m_classData->m_editData->m_name;
                    }
                    else if (
                        nodeData.m_classElement && nodeData.m_classElement->m_name && nodeData.m_classData->m_container &&
                        nodeData.m_classElement->m_nameCrc != nodeData.m_classData->m_container->GetDefaultElementNameCrc())
                    {
                        return nodeData.m_classElement->m_name;
                    }
                    else if (nodeData.m_classData->m_name)
                    {
                        return nodeData.m_classData->m_name;
                    }
                }

                return {};
            }

            void CacheAttributes()
            {
                StackEntry& nodeData = m_stack.back();
                AZStd::vector<AttributeData>& cachedAttributes = nodeData.m_cachedAttributes;
                cachedAttributes.clear();

                // Legacy reflection doesn't have groups, so they're in the root "" group
                const Name group;
                AZStd::unordered_set<Name> visitedAttributes;

                AZStd::string_view labelAttributeValue;
                AZStd::fixed_string<128> labelAttributeBuffer;

                AZStd::string_view descriptionAttributeValue;

                DocumentPropertyEditor::PropertyEditorSystemInterface* propertyEditorSystem =
                    AZ::Interface<DocumentPropertyEditor::PropertyEditorSystemInterface>::Get();
                AZ_Assert(propertyEditorSystem != nullptr, "LegacyReflectionBridge: Unable to retrieve PropertyEditorSystem");

                using DocumentPropertyEditor::Nodes::PropertyEditor;
                using DocumentPropertyEditor::Nodes::PropertyVisibility;

                // DPE defaults to show everything, and picks what to hide.
                PropertyVisibility visibility = PropertyVisibility::Show;

                // If the stack contains 2 nodes, it means we are now processing the root node. The first node is a dummy parent node.
                // Hide the root node itself if the visitor is visiting from the instance's root.
                if (m_stack.size() == 2 && m_visitFromRoot)
                {
                    visibility = PropertyVisibility::ShowChildrenOnly;
                }

                Name handlerName;

                // This array node is for caching related GenericValue and EnumValueKey attributes if any are seen
                Dom::Value genericValueCache = Dom::Value(Dom::Type::Array);
                const Name genericValueName = Name("GenericValue");
                const Name enumValueKeyName = Name("EnumValueKey");
                const Name genericValueListName = Name("GenericValueList");
                const Name enumValuesCrcName = Name(static_cast<u32>(Crc32("EnumValues")));

                auto checkAttribute = [&](const AttributePair* it, AZ::PointerObject instance, bool shouldDescribeChildren)
                {
                    bool describesChildren = it->second->m_describesChildren;
                    if (it->second->m_describesChildren != shouldDescribeChildren)
                    {
                        return;
                    }

                    // The m_describesChildren flag is true if the attribute is an ElementAttribute,
                    // in which case the instance we want to invoke on is the actual container element
                    // instance, as opposed to the usual invoke instance.
                    if (describesChildren)
                    {
                        instance = nodeData.m_instance;
                    }

                    Name name = propertyEditorSystem->LookupNameFromId(it->first);
                    if (!name.IsEmpty())
                    {
                        // If an attribute of the same name is already loaded then ignore the new value unless
                        // it is a GenericValue or EnumValueKey attribute since each represents an individual
                        // (value, description) pair destined for a combobox and thus multiple are expected
                        if (visitedAttributes.contains(name) && name != genericValueName && name != enumValueKeyName)
                        {
                            return;
                        }
                        visitedAttributes.insert(name);

                        // Handle visibility calculations internally, as we calculate and emit an aggregate visibility value.
                        // We also need to handle special cases here, because the Visibility attribute supports 3 different value types:
                        //      1. AZ::Crc32 - This is the default
                        //      2. AZ::u32 - This allows the user to specify a value of 1/0 for Show/Hide, respectively
                        //      3. bool - This allows the user to specify true/false for Show/Hide, respectively
                        //
                        // We need to return out of checkAttribute for Visibility attributes since the attributeValue handling
                        // below doesn't account for these special cases. The Visibility attribute instead gets cached at
                        // the end of the CacheAttributes method after it has done further visibility computations.
                        if (name == PropertyEditor::Visibility.GetName())
                        {
                            auto visibilityValue = PropertyEditor::Visibility.DomToValue(
                                PropertyEditor::Visibility.LegacyAttributeToDomValue(instance.m_address, it->second));

                            if (visibilityValue.has_value())
                            {
                                visibility = visibilityValue.value();

                                // The PropertyEditor::Visibility is actually an AZ::u32 enum class, so we need
                                // to check here if we read in a 0 or 1 instead of a hash so we can handle
                                // those special cases.
                                AZ::u32 visibilityNumericValue = static_cast<AZ::u32>(visibility);
                                switch (visibilityNumericValue)
                                {
                                case 0:
                                    visibility = PropertyVisibility::Hide;
                                    break;
                                case 1:
                                    visibility = PropertyVisibility::Show;
                                    break;
                                default:
                                    break;
                                }
                                return;
                            }
                            else if (
                                auto visibilityBoolValue =
                                    VisibilityBoolean.DomToValue(VisibilityBoolean.LegacyAttributeToDomValue(instance.m_address, it->second)))
                            {
                                bool isVisible = visibilityBoolValue.value();
                                visibility = isVisible ? PropertyVisibility::Show : PropertyVisibility::Hide;
                                return;
                            }
                            else if (auto genericVisibility = ReadGenericAttributeToDomValue(instance.m_address, it->second))
                            {
                                // Fallback to generic read if LegacyAttributeToDomValue fails
                                visibility = PropertyEditor::Visibility.DomToValue(genericVisibility.value()).value();
                                return;
                            }
                        }
                        // The legacy ReadOnly property needs to be converted into the Disabled node property.
                        // If our ancestor is disabled we don't need to read the attribute because this node
                        // will already be disabled as well.
                        else if ((name == PropertyEditor::ReadOnly.GetName()) && !nodeData.m_isAncestorDisabled)
                        {
                            nodeData.m_disableEditor |=
                                PropertyEditor::ReadOnly
                                    .DomToValue(PropertyEditor::ReadOnly.LegacyAttributeToDomValue(instance.m_address, it->second))
                                    .value_or(nodeData.m_disableEditor);
                        }

                        // See if any registered attribute definitions can read this attribute
                        Dom::Value attributeValue;

                        auto readValue = [&](const DocumentPropertyEditor::AttributeDefinitionInterface& attributeReader)
                        {
                            if (attributeValue.IsNull())
                            {
                                attributeValue = attributeReader.LegacyAttributeToDomValue(instance.m_address, it->second);
                            }
                        };
                        propertyEditorSystem->EnumerateRegisteredAttributes(name, readValue);

                        // Fall back on a generic read that handles primitives.
                        if (attributeValue.IsNull())
                        {
                            attributeValue = ReadGenericAttributeToDomValue(instance.m_address, it->second).value_or(Dom::Value());
                        }

                        // If we got a valid DOM value, store it.
                        if (!attributeValue.IsNull())
                        {
                            // If there's an explicitly specified handler (e.g. in the case of a UIElement)
                            // omit our normal synthetic Handler attribute.
                            if (name == DescriptorAttributes::Handler)
                            {
                                handlerName = Name();
                            }

                            // Collect related GenericValue attributes so they can be stored together as GenericValueList
                            if (name == genericValueName)
                            {
                                genericValueCache.ArrayPushBack(attributeValue);
                                return;
                            }
                            // Collect EnumValueKey attributes unless this node has an EnumValues, GenericValue or GenericValueList
                            // attribute. If an EnumValues, GenericValue or GenericValueList attribute is present we do not cache
                            // because such nodes also have internal EnumValueKey attributes that we won't use.
                            // The cached values will be stored as a GenericValueList attribute.
                            if (name == enumValueKeyName)
                            {
                                if (visitedAttributes.contains(enumValuesCrcName) || visitedAttributes.contains(genericValueListName) ||
                                    visitedAttributes.contains(genericValueName))
                                {
                                    return;
                                }

                                genericValueCache.ArrayPushBack(attributeValue);
                                // Forcing the node's typeId to AZ::u64 so the correct property handler will be chosen
                                // in the PropertyEditorSystem.
                                // This is reasonable since the attribute's value is an enum with an underlying integral
                                // type which is safely convertible to AZ::u64.
                                nodeData.m_instance.m_typeId = AzTypeInfo<u64>::Uuid();
                                return;
                            }

                            cachedAttributes.push_back({ group, AZStd::move(name), AZStd::move(attributeValue) });
                        }
                    }
                    else
                    {
                        AZ_Warning("LegacyReflectionBridge", false, "Unable to lookup name for attribute CRC: %" PRId32, it->first);
                    }
                };

                auto checkNodeAttributes = [&](StackEntry& nodeData, bool isParentAttribute)
                {
                    // Read attributes in order, checking:
                    // 1) Class element edit data attributes (EditContext from the given row of a class)
                    // 2) Class element data attributes (SerializeContext from the given row of a class)
                    // 3) Class data attributes (the base attributes of a class)
                    if (nodeData.m_classElement)
                    {
                        if (const AZ::Edit::ElementData* elementEditData = nodeData.m_classElement->m_editData; elementEditData != nullptr)
                        {
                            if (!isParentAttribute)
                            {
                                if (!nodeData.m_skipHandler && elementEditData->m_elementId)
                                {
                                    handlerName = propertyEditorSystem->LookupNameFromId(elementEditData->m_elementId);
                                }

                                if (elementEditData->m_description)
                                {
                                    descriptionAttributeValue = elementEditData->m_description;
                                }
                            }

                            for (auto it = elementEditData->m_attributes.begin(); it != elementEditData->m_attributes.end(); ++it)
                            {
                                checkAttribute(it, nodeData.m_instanceToInvoke, isParentAttribute);
                            }
                        }

                        for (auto it = nodeData.m_classElement->m_attributes.begin(); it != nodeData.m_classElement->m_attributes.end();
                             ++it)
                        {
                            AZ::AttributePair pair;
                            pair.first = it->first;
                            pair.second = it->second.get();
                            checkAttribute(&pair, nodeData.m_instanceToInvoke, isParentAttribute);
                        }
                    }

                    if (nodeData.m_classData)
                    {
                        if (!isParentAttribute && descriptionAttributeValue.empty() && nodeData.m_classData->m_editData &&
                            nodeData.m_classData->m_editData->m_description)
                        {
                            descriptionAttributeValue = nodeData.m_classData->m_editData->m_description;
                        }

                        for (auto it = nodeData.m_classData->m_attributes.begin(); it != nodeData.m_classData->m_attributes.end(); ++it)
                        {
                            AZ::AttributePair pair;
                            pair.first = it->first;
                            pair.second = it->second.get();
                            checkAttribute(&pair, nodeData.m_instance, isParentAttribute);
                        }

                        // Lastly, check the AZ::SerializeContext::ClassData -> AZ::Edit::ClassData -> EditorData for attributes
                        if (const auto* editClassData = nodeData.m_classData->m_editData; editClassData && !isParentAttribute)
                        {
                            if (const auto* classEditorData = editClassData->FindElementData(AZ::Edit::ClassElements::EditorData))
                            {
                                // Ignore EditorData attributes for UIElements (e.g. groups)
                                bool ignore = false;
                                if (nodeData.m_classElement)
                                {
                                    ignore = (nodeData.m_classElement->m_flags & AZ::SerializeContext::ClassElement::FLG_UI_ELEMENT) != 0;
                                }
                                if (!ignore)
                                {
                                    for (auto it = classEditorData->m_attributes.begin(); it != classEditorData->m_attributes.end(); ++it)
                                    {
                                        checkAttribute(it, nodeData.m_instanceToInvoke, isParentAttribute);
                                    }
                                }
                            }
                        }
                    }
                };

                // Check the current node for attributes without m_describesChildren set.
                checkNodeAttributes(nodeData, false);

                // Check the parent node (if any) for attributes with m_describesChildren set
                if (m_stack.size() > 1)
                {
                    StackEntry& parentNode = m_stack[m_stack.size() - 2];
                    checkNodeAttributes(parentNode, true);

                    if (parentNode.m_classData && parentNode.m_classData->m_container)
                    {
                        AZ::PointerObject parentDataContainerObject;
                        parentDataContainerObject.m_address =
                            (parentNode.m_parentContainerInfo ? parentNode.m_parentContainerInfo : parentNode.m_classData->m_container);
                        parentDataContainerObject.m_typeId = azrtti_typeid<AZ::Serialize::IDataContainer>();

                        nodeData.m_cachedAttributes.push_back(
                            { group, DescriptorAttributes::ParentContainer, Dom::Utils::ValueFromType(parentDataContainerObject) });

                        AZ::PointerObject parentContainerObject =
                            parentNode.m_parentContainerOverride.IsValid() ? parentNode.m_parentContainerOverride : parentNode.m_instance;

                        nodeData.m_cachedAttributes.push_back({ group,
                                                                DescriptorAttributes::ParentContainerInstance,
                                                                Dom::Utils::ValueFromType(parentContainerObject) });

<<<<<<< HEAD
                        if (parentContainerInfo->IsSequenceContainer())
                        {
                            nodeData.m_cachedAttributes.push_back({ group,
                                                                    DescriptorAttributes::ContainerIndex,
                                                                    AZ::Dom::Value(parentNode.m_childElementIndex) });
                        }

                        if (parentNode.m_containerElementOverride)
=======
                        if (parentNode.m_containerElementOverride.IsValid())
>>>>>>> 8ff12eb0
                        {
                            nodeData.m_cachedAttributes.push_back(
                                { group,
                                  DescriptorAttributes::ContainerElementOverride,
                                  Dom::Utils::ValueFromType(parentNode.m_containerElementOverride) });
                        }

                        auto canBeModifiedValue =
                            Find(Name(), DocumentPropertyEditor::Nodes::Container::ContainerCanBeModified.GetName(), parentNode);
                        if (canBeModifiedValue)
                        {
                            bool canBeModified = canBeModifiedValue->IsBool() && canBeModifiedValue->GetBool();
                            if (!canBeModified)
                            {
                                nodeData.m_cachedAttributes.push_back(
                                    { group, DescriptorAttributes::ParentContainerCanBeModified, Dom::Value(canBeModified) });
                            }
                        }
                    }

                    // Check for edge case where the parent node has a parent container, but is set to ShowChildrenOnly
                    // which would result in the container element missing the 'Remove' button. This replicates the parent container
                    // info to its child node instead so that the 'Remove' button can still be shown.
                    auto parentContainer = Find(group, DescriptorAttributes::ParentContainer, parentNode);
                    if ((parentNode.m_computedVisibility == PropertyVisibility::ShowChildrenOnly) && parentContainer)
                    {
                        nodeData.m_cachedAttributes.push_back({ group, DescriptorAttributes::ParentContainer, *parentContainer });

                        auto parentContainerInstance = Find(group, DescriptorAttributes::ParentContainerInstance, parentNode);
                        if (parentContainerInstance)
                        {
                            nodeData.m_cachedAttributes.push_back(
                                { group, DescriptorAttributes::ParentContainerInstance, *parentContainerInstance });
                        }
                    }
                }

                if (genericValueCache.ArraySize() > 0)
                {
                    nodeData.m_cachedAttributes.push_back(
                        { group, DocumentPropertyEditor::Nodes::PropertyEditor::GenericValueList<AZ::u64>.GetName(), genericValueCache });
                }

                labelAttributeValue = GetNodeDisplayLabel(nodeData, labelAttributeBuffer);

                if (!handlerName.IsEmpty())
                {
                    nodeData.m_cachedAttributes.push_back(
                        { group, DescriptorAttributes::Handler, Dom::Value(handlerName.GetCStr(), false) });
                }
                nodeData.m_cachedAttributes.push_back({ group, DescriptorAttributes::SerializedPath, Dom::Value(nodeData.m_path, true) });
                if (!nodeData.m_skipLabel && !labelAttributeValue.empty())
                {
                    // If we allocated a local label buffer we need to make a copy to store the label
                    const bool shouldCopy = !labelAttributeBuffer.empty();
                    nodeData.m_cachedAttributes.push_back(
                        { group, DescriptorAttributes::Label, Dom::Value(labelAttributeValue, shouldCopy) });
                }

                if (!descriptionAttributeValue.empty())
                {
                    nodeData.m_cachedAttributes.push_back(
                        { group, DescriptorAttributes::Description, Dom::Value(descriptionAttributeValue, false) });
                }

                nodeData.m_cachedAttributes.push_back({ group,
                                                        AZ::DocumentPropertyEditor::Nodes::PropertyEditor::ValueType.GetName(),
                                                        AZ::Dom::Utils::TypeIdToDomValue(nodeData.m_instance.m_typeId) });

                if (nodeData.m_disableEditor)
                {
                    nodeData.m_cachedAttributes.push_back(
                        { group, AZ::DocumentPropertyEditor::Nodes::NodeWithVisiblityControl::Disabled.GetName(), Dom::Value(true) });
                }

                if (nodeData.m_isAncestorDisabled)
                {
                    nodeData.m_cachedAttributes.push_back(
                        { group,
                          AZ::DocumentPropertyEditor::Nodes::NodeWithVisiblityControl::AncestorDisabled.GetName(),
                          Dom::Value(true) });
                }

                if (nodeData.m_classData && nodeData.m_classData->m_container)
                {
                    AZ::PointerObject nodeContainerObject;
                    nodeContainerObject.m_address = nodeData.m_classData->m_container;
                    nodeContainerObject.m_typeId = azrtti_typeid<AZ::Serialize::IDataContainer>();
                    nodeData.m_cachedAttributes.push_back(
                        { group, DescriptorAttributes::Container, Dom::Utils::ValueFromType(nodeContainerObject) });
                }

                // RpePropertyHandlerWrapper would cache the parent info from which a wrapped handler may retrieve the parent instance.
                if (nodeData.m_instanceToInvoke.IsValid())
                {
                    nodeData.m_cachedAttributes.push_back(
                        { group, PropertyEditor::ParentValue.GetName(), Dom::Utils::ValueFromType(nodeData.m_instanceToInvoke) });
                }

                // Create an Attribute for storing the Key Value associated with this value if it is the mapped value of an associative container
                // https://en.cppreference.com/w/cpp/container/map
                if (nodeData.m_keyEntry.IsValid())
                {
                    nodeData.m_cachedAttributes.push_back(
                        { group, PropertyEditor::KeyValue.GetName(), Dom::Utils::ValueFromType(nodeData.m_keyEntry) });
                }

                // Calculate our visibility, going through parent nodes in reverse order to see if we should be hidden
                for (size_t i = 1; i < m_stack.size(); ++i)
                {
                    auto& entry = m_stack[m_stack.size() - 1 - i];
                    if (entry.m_computedVisibility == PropertyVisibility::Hide ||
                        entry.m_computedVisibility == PropertyVisibility::HideChildren)
                    {
                        visibility = PropertyVisibility::Hide;
                        break;
                    }
                }

                // If this node has no edit data and is not the child of a container, only show its children
                auto parentData = m_stack.end() - 2;
                if (nodeData.m_classElement && !nodeData.m_classElement->m_editData &&
                    (parentData->m_classData && !parentData->m_classData->m_container))
                {
                    visibility = DocumentPropertyEditor::Nodes::PropertyVisibility::ShowChildrenOnly;
                }

                nodeData.m_computedVisibility = visibility;
                nodeData.m_cachedAttributes.push_back(
                    { group, PropertyEditor::Visibility.GetName(), Dom::Utils::ValueFromType(visibility) });
            }

            void InheritChangeNotify(StackEntry& parentData, StackEntry& nodeData)
            {
                const auto changeNotifyName = DocumentPropertyEditor::Nodes::PropertyEditor::ChangeNotify.GetName();
                auto parentValue = Find(Name(), changeNotifyName, parentData);
                if (parentValue && !parentValue->IsNull())
                {
                    Dom::Value* existingValue = nullptr;
                    auto it = AZStd::find_if(
                        nodeData.m_cachedAttributes.begin(),
                        nodeData.m_cachedAttributes.end(),
                        [&changeNotifyName](const AttributeData& attributeData)
                        {
                            return (attributeData.m_name == changeNotifyName);
                        });

                    if (it != nodeData.m_cachedAttributes.end())
                    {
                        existingValue = &it->m_value;
                    }

                    auto addValueToArray = [](const Dom::Value& source, Dom::Value& destination)
                    {
                        if (source.IsArray())
                        {
                            auto& destinationArray = destination.GetMutableArray();
                            destinationArray.insert(destinationArray.end(), source.ArrayBegin(), source.ArrayEnd());
                        }
                        else
                        {
                            destination.ArrayPushBack(source);
                        }
                    };

                    // calling order matters! Add parent's attributes first then existing attribute
                    if (existingValue)
                    {
                        Dom::Value newChangeNotifyValue;
                        newChangeNotifyValue.SetArray();
                        addValueToArray(*parentValue, newChangeNotifyValue);
                        addValueToArray(*existingValue, newChangeNotifyValue);
                        it->m_value = newChangeNotifyValue;
                    }
                    else
                    {
                        // no existing changeNotify, so let's just inherit the parent's one
                        nodeData.m_cachedAttributes.push_back({ Name(), changeNotifyName, *parentValue });
                    }
                }
            }

            const AttributeDataType* Find(Name name) const override
            {
                return Find(Name(), AZStd::move(name));
            }

            const AttributeDataType* Find(Name group, Name name) const override
            {
                const StackEntry& nodeData = m_stack.back();
                for (auto it = nodeData.m_cachedAttributes.begin(); it != nodeData.m_cachedAttributes.end(); ++it)
                {
                    if (it->m_group == group && it->m_name == name)
                    {
                        return &(it->m_value);
                    }
                }
                return nullptr;
            }

            const AttributeDataType* Find(Name group, Name name, StackEntry& parentData) const
            {
                for (auto it = parentData.m_cachedAttributes.begin(); it != parentData.m_cachedAttributes.end(); ++it)
                {
                    if (it->m_group == group && it->m_name == name)
                    {
                        return &(it->m_value);
                    }
                }
                return nullptr;
            }

            void ListAttributes(const IterationCallback& callback) const override
            {
                const StackEntry& nodeData = m_stack.back();
                for (const AttributeData& data : nodeData.m_cachedAttributes)
                {
                    callback(data.m_group, data.m_name, data.m_value);
                }
            }
        };

        template<typename T>
        bool TryReadAttributeInternal(void* instance, AZ::Attribute* attribute, Dom::Value& result)
        {
            AZ::AttributeReader reader(instance, attribute);
            T value;
            if (reader.Read<T>(value))
            {
                result = Dom::Utils::ValueFromType(value);
                return true;
            }
            return false;
        }

        template<typename... T>
        bool TryReadAttribute(void* instance, AZ::Attribute* attribute, Dom::Value& result)
        {
            return (TryReadAttributeInternal<T>(instance, attribute, result) || ...);
        }

        template<typename T>
        AZStd::shared_ptr<AZ::Attribute> MakeAttribute(T&& value)
        {
            return AZStd::make_shared<AZ::AttributeData<T>>(AZStd::move(value));
        }
    } // namespace LegacyReflectionInternal

    AZStd::shared_ptr<AZ::Attribute> WriteDomValueToGenericAttribute(const AZ::Dom::Value& value)
    {
        switch (value.GetType())
        {
        case AZ::Dom::Type::Bool:
            return LegacyReflectionInternal::MakeAttribute(value.GetBool());
        case AZ::Dom::Type::Int64:
            return LegacyReflectionInternal::MakeAttribute(value.GetInt64());
        case AZ::Dom::Type::Uint64:
            return LegacyReflectionInternal::MakeAttribute(value.GetUint64());
        case AZ::Dom::Type::Double:
            return LegacyReflectionInternal::MakeAttribute(value.GetDouble());
        case AZ::Dom::Type::String:
            return LegacyReflectionInternal::MakeAttribute<AZStd::string>(value.GetString());
        default:
            return {};
        }
    }

    AZStd::optional<AZ::Dom::Value> ReadGenericAttributeToDomValue(void* instance, AZ::Attribute* attribute)
    {
        AZ::Dom::Value result = attribute->GetAsDomValue(instance);
        if (!result.IsNull())
        {
            return result;
        }
        return {};
    }

    void VisitLegacyInMemoryInstance(IRead* visitor, void* instance, const AZ::TypeId& typeId, AZ::SerializeContext* serializeContext)
    {
        IReadWriteToRead helper(visitor);
        VisitLegacyInMemoryInstance(&helper, instance, typeId, serializeContext);
    }

    void VisitLegacyInMemoryInstance(IReadWrite* visitor, void* instance, const AZ::TypeId& typeId, AZ::SerializeContext* serializeContext)
    {
        if (serializeContext == nullptr)
        {
            AZ::ComponentApplicationBus::BroadcastResult(serializeContext, &AZ::ComponentApplicationBus::Events::GetSerializeContext);
            AZ_Assert(serializeContext != nullptr, "Unable to retreive a SerializeContext");
        }

        LegacyReflectionInternal::InstanceVisitor helper(visitor, instance, typeId, serializeContext);
        helper.Visit();
    }
} // namespace AZ::Reflection<|MERGE_RESOLUTION|>--- conflicted
+++ resolved
@@ -1355,10 +1355,10 @@
 
                     if (parentNode.m_classData && parentNode.m_classData->m_container)
                     {
-                        AZ::PointerObject parentDataContainerObject;
-                        parentDataContainerObject.m_address =
+                        auto parentContainerInfo =
                             (parentNode.m_parentContainerInfo ? parentNode.m_parentContainerInfo : parentNode.m_classData->m_container);
-                        parentDataContainerObject.m_typeId = azrtti_typeid<AZ::Serialize::IDataContainer>();
+                        AZ::PointerObject parentDataContainerObject = { parentContainerInfo,
+                                                                        azrtti_typeid<AZ::Serialize::IDataContainer>() };
 
                         nodeData.m_cachedAttributes.push_back(
                             { group, DescriptorAttributes::ParentContainer, Dom::Utils::ValueFromType(parentDataContainerObject) });
@@ -1370,7 +1370,6 @@
                                                                 DescriptorAttributes::ParentContainerInstance,
                                                                 Dom::Utils::ValueFromType(parentContainerObject) });
 
-<<<<<<< HEAD
                         if (parentContainerInfo->IsSequenceContainer())
                         {
                             nodeData.m_cachedAttributes.push_back({ group,
@@ -1378,10 +1377,7 @@
                                                                     AZ::Dom::Value(parentNode.m_childElementIndex) });
                         }
 
-                        if (parentNode.m_containerElementOverride)
-=======
                         if (parentNode.m_containerElementOverride.IsValid())
->>>>>>> 8ff12eb0
                         {
                             nodeData.m_cachedAttributes.push_back(
                                 { group,
