/*
 * Copyright (c) Contributors to the Open 3D Engine Project.
 * For complete copyright and license terms please see the LICENSE at the root of this distribution.
 *
 * SPDX-License-Identifier: Apache-2.0 OR MIT
 *
 */

#include <AzCore/Component/ComponentApplicationBus.h>
#include <AzCore/DOM/DomPath.h>
#include <AzCore/DOM/DomUtils.h>
#include <AzCore/Name/Name.h>
#include <AzCore/Name/NameDictionary.h>
#include <AzCore/RTTI/AttributeReader.h>
#include <AzCore/RTTI/TypeInfo.h>
#include <AzCore/Serialization/Utils.h>
#include <AzCore/std/smart_ptr/make_shared.h>
#include <AzFramework/DocumentPropertyEditor/PropertyEditorNodes.h>
#include <AzFramework/DocumentPropertyEditor/PropertyEditorSystemInterface.h>
#include <AzFramework/DocumentPropertyEditor/Reflection/LegacyReflectionBridge.h>

namespace AZ::Reflection
{
    namespace DescriptorAttributes
    {
        const Name Handler = Name::FromStringLiteral("Handler", AZ::Interface<AZ::NameDictionary>::Get());
        const Name Label = Name::FromStringLiteral("Label", AZ::Interface<AZ::NameDictionary>::Get());
        const Name Description = Name::FromStringLiteral("Description", AZ::Interface<AZ::NameDictionary>::Get());
        const Name SerializedPath = Name::FromStringLiteral("SerializedPath", AZ::Interface<AZ::NameDictionary>::Get());
        const Name Container = Name::FromStringLiteral("Container", AZ::Interface<AZ::NameDictionary>::Get());
        const Name ParentContainer = Name::FromStringLiteral("ParentContainer", AZ::Interface<AZ::NameDictionary>::Get());
        const Name ParentContainerInstance = Name::FromStringLiteral("ParentContainerInstance", AZ::Interface<AZ::NameDictionary>::Get());
        const Name ParentContainerCanBeModified =
            Name::FromStringLiteral("ParentContainerCanBeModified", AZ::Interface<AZ::NameDictionary>::Get());
        const Name ContainerElementOverride = Name::FromStringLiteral("ContainerElementOverride", AZ::Interface<AZ::NameDictionary>::Get());
    } // namespace DescriptorAttributes

    // attempts to stringify the passed instance; useful for things like maps where the key element should not be user editable
    bool GetValueStringHelper(
        void* instance,
        const AZ::SerializeContext::ClassData* classData,
        const AZ::SerializeContext::ClassElement* classElement,
        AZ::SerializeContext* serializeContext,
        AZStd::string& value)
    {
        if (!classData)
        {
            return false;
        }
        if (!serializeContext)
        {
            AZ::ComponentApplicationBus::BroadcastResult(serializeContext, &AZ::ComponentApplicationRequests::GetSerializeContext);
        }

        const DocumentPropertyEditor::PropertyEditorSystemInterface* propertyEditorSystem =
            AZ::Interface<DocumentPropertyEditor::PropertyEditorSystemInterface>::Get();

        auto extractUuidProperty = [&propertyEditorSystem](auto& attributes, const AZ::Name& attributeName, AZ::Uuid& destination) -> bool
        {
            for (auto it = attributes.begin(); it != attributes.end(); ++it)
            {
                AZ::Name currentName = propertyEditorSystem->LookupNameFromId(it->first);
                if (currentName == attributeName)
                {
                    AZ::AttributeReader reader(nullptr, it->second.get());
                    if (reader.Read<AZ::Uuid>(destination))
                    {
                        return true;
                    }
                }
            }
            return false;
        };

        // Get our enum string value from the edit context if we're actually an enum
        AZ::Uuid enumId;
        extractUuidProperty(classElement->m_attributes, Name("EnumType"), enumId);

        if (serializeContext && !enumId.IsNull())
        {
            // got the enumID, now get the enum's underlying type
            if (AZ::EditContext* editContext = serializeContext->GetEditContext())
            {
                const AZ::Edit::ElementData* enumElementData = editContext->GetEnumElementData(enumId);
                if (enumElementData)
                {
                    AZ::Uuid underlyingTypeId;
                    extractUuidProperty(classData->m_attributes, Name("EnumUnderlyingType"), underlyingTypeId);

                    // Check all underlying enum storage types for the actual representation type to query
                    if (!underlyingTypeId.IsNull() &&
                        AZ::Utils::GetEnumStringRepresentation<AZ::u8, AZ::u16, AZ::u32, AZ::u64, AZ::s8, AZ::s16, AZ::s32, AZ::s64>(
                            value, enumElementData, instance, underlyingTypeId))
                    {
                        return true;
                    }
                }
            }
        }

        // Just use our underlying AZStd::string if we're a string
        if (classData->m_typeId == azrtti_typeid<AZStd::string>())
        {
            value = *reinterpret_cast<AZStd::string*>(instance);
            return true;
        }

        // Fall back on using our serializer's DataToText
        if (classElement)
        {
            if (auto& serializer = classData->m_serializer)
            {
                AZ::IO::MemoryStream memStream(instance, 0, classElement->m_dataSize);
                AZ::IO::ByteContainerStream outStream(&value);
                serializer->DataToText(memStream, outStream, false);
                return !value.empty();
            }
        }

        return false;
    }

    namespace LegacyReflectionInternal
    {
        struct InstanceVisitor
            : IObjectAccess
            , IAttributes
        {
            IReadWrite* m_visitor;
            SerializeContext* m_serializeContext;
            SerializeContext::EnumerateInstanceCallContext* m_enumerateContext;

            struct AttributeData
            {
                // Group from the attribute metadata (generally empty with Serialize/EditContext data)
                Name m_group;
                // Name of the attribute
                Name m_name;
                // DOM value of the attribute - currently only primitive attributes are supported,
                // but other types may later be supported via opaque values
                Dom::Value m_value;
            };

            struct StackEntry
            {
                void* m_instance;
                // Instance that is used to retrieve attribute values that are tied to invokable functions.
                // Commonly, it is the parent instance for property nodes, and the instance for UI element nodes.
                void* m_instanceToInvoke = nullptr;
                AZ::TypeId m_typeId;
                const SerializeContext::ClassData* m_classData = nullptr;
                const SerializeContext::ClassElement* m_classElement = nullptr;
                AZStd::vector<AttributeData> m_cachedAttributes;
                AZStd::string m_path;
                DocumentPropertyEditor::Nodes::PropertyVisibility m_computedVisibility =
                    DocumentPropertyEditor::Nodes::PropertyVisibility::Show;
                bool m_entryClosed = false;
                size_t m_childElementIndex = 0; // TODO: this should store a PathEntry and support text for associative containers

                AZStd::string_view m_group;
                bool m_isOpenGroup = false;

                // special handling for labels and editors
                bool m_skipLabel = false;
                AZStd::string m_labelOverride;
                bool m_disableEditor = false;
                bool m_isAncestorDisabled = false;

                bool m_skipHandler = false;
                bool m_createdByEnumerate = false;

                // extra data necessary to support Containers composed of pair<> children (like maps!)
                bool m_extractKeyedPair = false;
                AZ::SerializeContext::IDataContainer* m_parentContainerInfo = nullptr;
                void* m_parentContainerOverride = nullptr;
                void* m_containerElementOverride = nullptr;

                const AZ::Edit::ElementData* GetElementEditMetadata() const
                {
                    if (m_classElement)
                    {
                        return m_classElement->m_editData;
                    }

                    return nullptr;
                }

                AZStd::vector<AZStd::pair<AZStd::string, AZStd::optional<StackEntry>>> m_groups;
                AZStd::map<AZStd::string, AZStd::vector<StackEntry>> m_groupEntries;
                AZStd::map<AZStd::string, AZStd::string> m_propertyToGroupMap;
            };
            AZStd::deque<StackEntry> m_stack;
            AZStd::vector<AZStd::pair<AZStd::string, StackEntry>> m_nonSerializedElements;

            bool m_nodeWasSkipped = false;

            using HandlerCallback = AZStd::function<bool()>;
            AZStd::unordered_map<AZ::TypeId, HandlerCallback> m_handlers;

            static constexpr auto VisibilityBoolean = AZ::DocumentPropertyEditor::AttributeDefinition<bool>("VisibilityBoolean");

            // Specify whether the visit starts from the root of the instance.
            bool m_visitFromRoot = true;

            InstanceVisitor(
                IReadWrite* visitor,
                void* instance,
                const AZ::TypeId& typeId,
                SerializeContext* serializeContext,
                bool visitFromRoot = true)
                : m_visitor(visitor)
                , m_serializeContext(serializeContext)
            {
                // Push a dummy node into stack, which serves as the parent node for the first node.
                m_stack.push_back({ instance, nullptr, typeId });

                m_visitFromRoot = visitFromRoot;

                RegisterPrimitiveHandlers<
                    bool,
                    char,
                    AZ::u8,
                    AZ::u16,
                    AZ::u32,
                    AZ::u64,
                    AZ::s8,
                    AZ::s16,
                    AZ::s32,
                    AZ::s64,
                    float,
                    double>();

                m_enumerateContext = new SerializeContext::EnumerateInstanceCallContext(
                    [this](
                        void* instance,
                        const AZ::SerializeContext::ClassData* classData,
                        const AZ::SerializeContext::ClassElement* classElement)
                    {
                        return BeginNode(instance, classData, classElement);
                    },
                    [this]()
                    {
                        return EndNode();
                    },
                    m_serializeContext,
                    SerializeContext::EnumerationAccessFlags::ENUM_ACCESS_FOR_READ,
                    nullptr);
            }

            virtual ~InstanceVisitor()
            {
                delete m_enumerateContext;
            }

            template<typename T>
            void RegisterHandler(AZStd::function<bool(T&)> handler)
            {
                m_handlers[azrtti_typeid<T>()] = [this, handler = AZStd::move(handler)]() -> bool
                {
                    return handler(*reinterpret_cast<T*>(m_stack.back().m_instance));
                };
            }

            template<typename... T>
            void RegisterPrimitiveHandlers()
            {
                (RegisterHandler<T>(
                     [this](T& value) -> bool
                     {
                         m_visitor->Visit(value, *this);
                         return false;
                     }),
                 ...);
            }

            void Visit()
            {
                AZ_Assert(m_serializeContext->GetEditContext() != nullptr, "LegacyReflectionBridge relies on EditContext");
                if (m_serializeContext->GetEditContext() == nullptr)
                {
                    return;
                }

                // Note that this is the dummy parent node for the root node. It contains null classData and classElement.
                const StackEntry& nodeData = m_stack.back();
                m_serializeContext->EnumerateInstance(m_enumerateContext, nodeData.m_instance, nodeData.m_typeId, nullptr, nullptr);
            }

            void GenerateNodePath(const StackEntry& parentData, StackEntry& nodeData)
            {
                AZStd::string path = parentData.m_path;
                if (parentData.m_classData && parentData.m_classData->m_container)
                {
                    path.append("/");
                    path.append(AZStd::string::format("%zu", parentData.m_childElementIndex));
                }
                else if (nodeData.m_classElement)
                {
                    AZStd::string_view elementName = nodeData.m_classElement->m_name;

                    // Construct the serialized path for only those elements that have valid edit data. Otherwise, you can end up with
                    // serialized paths looking like "token1////token2/token3"
                    if (!elementName.empty())
                    {
                        path.append("/");
                        path.append(elementName);
                    }
                }

                nodeData.m_path = AZStd::move(path);
            }

            bool HandleNodeInParentGroup(const StackEntry& nodeData, StackEntry& parentData)
            {
                if (parentData.m_propertyToGroupMap.contains(nodeData.m_path))
                {
                    // Add to group vector.
                    AZStd::string groupName = parentData.m_propertyToGroupMap[nodeData.m_path];
                    parentData.m_groupEntries[groupName].push_back(AZStd::move(nodeData));
                    m_stack.pop_back();

                    return true;
                }

                return false;
            }

            void HandleNodeGroups(StackEntry& nodeData)
            {
                // Search through classData for Groups.
                if (nodeData.m_classData && nodeData.m_classData->m_editData)
                {
                    AZStd::string groupName = "";
                    int groupCounter = 0;

                    for (auto iter = nodeData.m_classData->m_editData->m_elements.begin(),
                              endIter = nodeData.m_classData->m_editData->m_elements.end();
                         iter != endIter;
                         ++iter)
                    {
                        auto& currElement = *iter;

                        //! If this node has group definitions in its element, create the vectors.
                        if (currElement.m_elementId == AZ::Edit::ClassElements::Group)
                        {
                            AZStd::string_view itemDescription(currElement.m_description);

                            if (!itemDescription.empty())
                            {
                                // Update groupName to new group's name
                                groupName = currElement.m_description;
                                nodeData.m_groupEntries.insert(groupName);

                                if (currElement.m_serializeClassElement)
                                {
                                    // groups with a serialize class element are toggle groups, make an entry for their bool value
                                    void* boolAddress = reinterpret_cast<void*>(
                                        reinterpret_cast<size_t>(nodeData.m_instance) + currElement.m_serializeClassElement->m_offset);

                                    StackEntry entry = { boolAddress,
                                                         nodeData.m_instance,
                                                         currElement.m_serializeClassElement->m_typeId,
                                                         nullptr,
                                                         currElement.m_serializeClassElement };
                                    nodeData.m_groups.emplace_back(AZStd::make_pair(groupName, AZStd::move(entry)));

                                    AZStd::string propertyPath = AZStd::string::format(
                                        "%s/%s", nodeData.m_path.c_str(), currElement.m_serializeClassElement->m_name);
                                    nodeData.m_propertyToGroupMap.insert({ propertyPath, groupName });
                                }
                                else
                                {
                                    // not a toggle group, just make the normal group UI element
                                    AZ::SerializeContext::ClassElement* UIElement = new AZ::SerializeContext::ClassElement();
                                    UIElement->m_editData = &currElement;
                                    UIElement->m_flags = SerializeContext::ClassElement::Flags::FLG_UI_ELEMENT;
                                    StackEntry entry = { nodeData.m_instance,
                                                         nodeData.m_instance,
                                                         nodeData.m_classData->m_typeId,
                                                         nodeData.m_classData,
                                                         UIElement };

                                    nodeData.m_groups.emplace_back(AZStd::make_pair(groupName, AZStd::move(entry)));
                                }
                            }
                            else
                            {
                                // If the group name is empty, this is the end of the previous group.
                                // Create a group for entries that should be displayed after the previous group.
                                if (!groupName.empty())
                                {
                                    groupName = AZStd::string::format("_GROUP[%d]", ++groupCounter);
                                    nodeData.m_groupEntries.insert(groupName);
                                    nodeData.m_groups.emplace_back(AZStd::make_pair(groupName, AZStd::nullopt));
                                }
                            }
                        }
                        else
                        {
                            if (!groupName.empty() && currElement.m_serializeClassElement)
                            {
                                AZStd::string propertyPath =
                                    AZStd::string::format("%s/%s", nodeData.m_path.c_str(), currElement.m_serializeClassElement->m_name);
                                nodeData.m_propertyToGroupMap.insert({ propertyPath, groupName });
                            }
                        }
                    }
                }
            }

            void HandleNodeUiElementsRetrieval(const StackEntry& nodeData)
            {
                // Search through classData for UIElements and Editor Data.
                if (nodeData.m_classData && nodeData.m_classData->m_editData)
                {
                    // Store current group.
                    AZStd::string groupName = "";
                    AZStd::string lastValidElementName = "";

                    for (auto iter = nodeData.m_classData->m_editData->m_elements.begin();
                         iter != nodeData.m_classData->m_editData->m_elements.end();
                         ++iter)
                    {
                        if (iter->m_elementId == AZ::Edit::ClassElements::Group)
                        {
                            // The group name is stored in the description.
                            groupName = iter->m_description;

                            if (groupName.empty())
                            {
                                // If the group name is empty, this is the end of the previous group.
                                // As such, we reset the lastValidElementName.
                                lastValidElementName = "";
                            }
                        }
                        else if (iter->m_elementId == AZ::Edit::ClassElements::UIElement)
                        {
                            AZ::SerializeContext::ClassElement* UIElement = new AZ::SerializeContext::ClassElement();
                            UIElement->m_editData = &*iter;
                            UIElement->m_flags = SerializeContext::ClassElement::Flags::FLG_UI_ELEMENT;
                            // Use the instance itself to retrieve parameter values that invoke functions on the UI Element.
                            StackEntry entry = {
                                nodeData.m_instance, nodeData.m_instance, nodeData.m_classData->m_typeId, nodeData.m_classData, UIElement
                            };

                            AZStd::string pathString = nodeData.m_path;

                            if (!groupName.empty())
                            {
                                pathString.append("/");
                                pathString.append(groupName);
                            }

                            if (!lastValidElementName.empty())
                            {
                                pathString.append("/");
                                pathString.append(lastValidElementName);
                            }

                            m_nonSerializedElements.push_back(AZStd::make_pair(pathString.c_str(), entry));
                        }
                        else
                        {
                            // Keep track of the last valid element name
                            if (iter->m_serializeClassElement && strlen(iter->m_serializeClassElement->m_name) > 0)
                            {
                                lastValidElementName = iter->m_serializeClassElement->m_name;
                            }
                        }
                    }
                }
            }

            void HandleNodeUiElementsCreation(const AZStd::string_view path)
            {
                // Iterate over non serialized elements to see if any of them should be added
                auto iter = m_nonSerializedElements.begin();
                while (iter != m_nonSerializedElements.end())
                {
                    // If the parent of the element that was just created has the same name as the parent of any non serialized
                    // elements, and the element that was just created is the element immediately before any non serialized element,
                    // create that serialized element
                    if (path == iter->first && iter->second.m_classElement->m_editData->m_elementId == AZ::Edit::ClassElements::UIElement)
                    {
                        m_stack.push_back(iter->second);
                        CacheAttributes();
                        m_stack.back().m_entryClosed = true;
                        m_visitor->VisitObjectBegin(*this, *this);
                        m_visitor->VisitObjectEnd(*this, *this);
                        m_stack.pop_back();

                        iter = m_nonSerializedElements.erase(iter);
                    }
                    else
                    {
                        ++iter;
                    }
                }
            }

            AZStd::optional<bool> HandleNodeAssociativeInterface(StackEntry& parentData, StackEntry& nodeData)
            {
                if (parentData.m_classData && parentData.m_classData->m_container)
                {
                    auto& containerInfo = parentData.m_classData->m_container;
                    AZ::SerializeContext::IDataContainer::IAssociativeDataContainer* parentAssociativeInterface =
                        containerInfo->GetAssociativeContainerInterface();

                    if (parentAssociativeInterface)
                    {
                        if (nodeData.m_instance == parentAssociativeInterface->GetValueByKey(parentData.m_instance, nodeData.m_instance))
                        {
                            // the element *is* the key. This is some kind of set and has only one read-only value per entry
                            nodeData.m_skipLabel = true;
                            nodeData.m_disableEditor = true;

                            // TODO: if preferred, we can still include a label for set elements,
                            // in this case, the stringified value
                            /*  GetValueStringHelper(
                                nodeData->m_instance,
                                nodeData->m_classData,
                                nodeData->m_classElement,
                                m_serializeContext,
                                nodeData->m_labelOverride); */
                        }
                        else
                        {
                            // parent is a real associative container with pair<> children,
                            // extract the info from the parent and just show label/editor pairs
                            nodeData.m_extractKeyedPair = true;
                            nodeData.m_parentContainerInfo = parentData.m_classData->m_container;
                            nodeData.m_parentContainerOverride = parentData.m_instance;
                            nodeData.m_containerElementOverride = nodeData.m_instance;
                            nodeData.m_entryClosed = true;
                            return true;
                        }
                    }
                }

                if (parentData.m_extractKeyedPair)
                {
                    // alternate behavior for the pair children. The first is the key, stringify it
                    if (parentData.m_childElementIndex % 2 == 0)
                    {
                        // store the label override in the parent for the next child to consume
                        GetValueStringHelper(
                            nodeData.m_instance,
                            nodeData.m_classData,
                            nodeData.m_classElement,
                            m_serializeContext,
                            parentData.m_labelOverride);
                        nodeData.m_entryClosed = true;
                        return true;
                    }
                    else // the second is the value, make an editor as normal
                    {
                        // this is the second pair<> child, consume the label override stored above
                        nodeData.m_labelOverride = parentData.m_labelOverride;
                    }
                }

                return AZStd::nullopt;
            }

            AZStd::optional<bool> HandleNodeAttributes(StackEntry& parentData, StackEntry& nodeData)
            {
                // If our parent node is disabled then we should inherit its disabled state
                if (parentData.m_disableEditor || parentData.m_isAncestorDisabled)
                {
                    nodeData.m_isAncestorDisabled = true;
                }

                // Cache attributes for the current node. Attribute data will be used in ReflectionAdapter.
                CacheAttributes();

                // Inherit the change notify attribute from our parent, if it exists
                InheritChangeNotify(parentData, nodeData);

                const auto& EnumTypeAttribute = DocumentPropertyEditor::Nodes::PropertyEditor::EnumUnderlyingType;
                AZStd::optional<AZ::TypeId> enumTypeId = {};
                if (auto enumTypeValue = Find(EnumTypeAttribute.GetName()); enumTypeValue)
                {
                    enumTypeId = EnumTypeAttribute.DomToValue(*enumTypeValue);
                }

                const AZ::TypeId* typeIdForHandler = &nodeData.m_typeId;
                if (enumTypeId.has_value())
                {
                    typeIdForHandler = &enumTypeId.value();
                }

                if (auto handlerIt = m_handlers.find(*typeIdForHandler); handlerIt != m_handlers.end())
                {
                    nodeData.m_entryClosed = true;
                    return handlerIt->second();
                }

                return AZStd::nullopt;
            }

            bool BeginNode(
                void* instance, const AZ::SerializeContext::ClassData* classData, const AZ::SerializeContext::ClassElement* classElement)
            {
                // Ensure our instance pointer is resolved and safe to bind to member attributes.
                if (classElement)
                {
                    instance = AZ::Utils::ResolvePointer(instance, *classElement, *m_serializeContext);
                }

                // Prepare the node references for the handlers.
                StackEntry& parentData = m_stack.back();

                // search up the stack for the "true parent", which is the last entry created by the serialize enumerate itself
                void* instanceToInvoke = instance;
                for (auto rIter = m_stack.rbegin(), rEnd = m_stack.rend(); rIter != rEnd; ++rIter)
                {
                    auto* currInstance = rIter->m_instance;
                    if (rIter->m_createdByEnumerate && currInstance)
                    {
                        instanceToInvoke = currInstance;
                        break;
                    }
                }

                StackEntry newEntry = {
                    instance, instanceToInvoke, classData ? classData->m_typeId : Uuid::CreateNull(), classData, classElement
                };
                newEntry.m_createdByEnumerate = true;

                m_stack.push_back(newEntry);

                StackEntry& nodeData = m_stack.back();

                // Generate this node's path (will be stored in nodeData.m_path)
                GenerateNodePath(parentData, nodeData);

                // If this instance is part of a group in its parent, postpone this iteration.
                // It will be re-executed in the parent's EndNode.
                if (HandleNodeInParentGroup(nodeData, parentData))
                {
                    m_nodeWasSkipped = true;
                    // Return false to prevent descendants from being enumerated.
                    return false;
                }

                HandleNodeGroups(nodeData);
                HandleNodeUiElementsRetrieval(nodeData);
                HandleNodeUiElementsCreation("");

                if (auto result = HandleNodeAssociativeInterface(parentData, nodeData); result.has_value())
                {
                    return result.value();
                }

                if (auto result = HandleNodeAttributes(parentData, nodeData); result.has_value())
                {
                    return result.value();
                }

                m_visitor->VisitObjectBegin(*this, *this);

                return true;
            }

            bool EndNode()
            {
                // Return early if node was skipped.
                if (m_nodeWasSkipped)
                {
                    m_nodeWasSkipped = false;
                    return true;
                }

                // Use current node before popping it from the stack.
                {
                    StackEntry& nodeData = m_stack.back();

                    if (!nodeData.m_entryClosed)
                    {
                        m_visitor->VisitObjectEnd(*this, *this);
                    }

                    // Handle groups
                    if (nodeData.m_groups.size() > 0)
                    {
                        for (auto& groupPair : nodeData.m_groups)
                        {
                            if (groupPair.second.has_value())
                            {
                                auto& groupStackEntry = groupPair.second.value();
                                groupStackEntry.m_group = groupPair.first;

                                if (groupStackEntry.m_classElement->m_editData->m_serializeClassElement)
                                {
                                    groupStackEntry.m_skipHandler = true;
                                }
                                auto& parentEntry = m_stack.back();
                                m_stack.push_back(groupStackEntry);
                                CacheAttributes();
                                InheritChangeNotify(parentEntry, m_stack.back());
                                m_visitor->VisitObjectBegin(*this, *this);
                            }

                            AZStd::string path = AZStd::string::format("%s/%s", nodeData.m_path.c_str(), groupPair.first.c_str());
                            HandleNodeUiElementsCreation(path);

                            for (const auto& groupEntry : nodeData.m_groupEntries[groupPair.first])
                            {
                                if (groupPair.second.has_value() &&
                                    groupPair.second.value().m_classElement->m_editData->m_serializeClassElement ==
                                        groupEntry.m_classElement)
                                {
                                    // skip the bool that represented the group toggle, it's already in-line with the group
                                    continue;
                                }
                                auto& parentEntry = m_stack.back();
                                m_stack.push_back({ groupEntry.m_instance, nullptr, AZ::TypeId() });
                                InheritChangeNotify(parentEntry, m_stack.back());
                                m_serializeContext->EnumerateInstance(
                                    m_enumerateContext,
                                    groupEntry.m_instance,
                                    groupEntry.m_typeId,
                                    groupEntry.m_classData,
                                    groupEntry.m_classElement);
                                m_stack.pop_back();
                            }

                            if (groupPair.second.has_value())
                            {
                                m_visitor->VisitObjectEnd(*this, *this);
                                m_stack.pop_back();
                            }
                        }

                        nodeData.m_propertyToGroupMap.clear();
                        nodeData.m_groupEntries.clear();
                        nodeData.m_groups.clear();
                    }

                    if (nodeData.m_classElement && strlen(nodeData.m_classElement->m_name) > 0)
                    {
                        HandleNodeUiElementsCreation(nodeData.m_path);
                    }

                    m_stack.pop_back();
                }

                // The back of the stack now holds the parent.
                {
                    StackEntry& parentData = m_stack.back();

                    if (!parentData.m_group.empty())
                    {
                        EndNode();
                    }

                    if (!m_stack.empty() && parentData.m_computedVisibility == DocumentPropertyEditor::Nodes::PropertyVisibility::Show)
                    {
                        ++m_stack.back().m_childElementIndex;
                    }
                }

                return true;
            }

            const AZ::TypeId& GetType() const override
            {
                return m_stack.back().m_typeId;
            }

            AZStd::string_view GetTypeName() const override
            {
                const AZ::SerializeContext::ClassData* classData = m_serializeContext->FindClassData(m_stack.back().m_typeId);
                return classData ? classData->m_name : "<unregistered type>";
            }

            void* Get() override
            {
                return m_stack.back().m_instance;
            }

            const void* Get() const override
            {
                return m_stack.back().m_instance;
            }

            AZStd::string_view GetNodeDisplayLabel(StackEntry& nodeData, AZStd::fixed_string<128>& labelAttributeBuffer)
            {
                using DocumentPropertyEditor::Nodes::PropertyEditor;

                // First check for overrides or for presence of parent container
                if (!nodeData.m_labelOverride.empty())
                {
                    return nodeData.m_labelOverride;
                }
                else if (auto nameLabelOverrideAttribute = Find(PropertyEditor::NameLabelOverride.GetName()); nameLabelOverrideAttribute)
                {
                    nodeData.m_labelOverride = PropertyEditor::NameLabelOverride.DomToValue(*nameLabelOverrideAttribute).value_or("");
                    return nodeData.m_labelOverride;
                }
                else if (!nodeData.m_group.empty())
                {
                    return nodeData.m_group;
                }
                else if (m_stack.size() > 1)
                {
                    const StackEntry& parentNode = m_stack[m_stack.size() - 2];
                    if (parentNode.m_classData && parentNode.m_classData->m_container)
                    {
                        labelAttributeBuffer = AZStd::fixed_string<128>::format("[%zu]", parentNode.m_childElementIndex);
                        return labelAttributeBuffer;
                    }
                }

                // No overrides, so check the element edit data, class data, and class element
                if (const auto metadata = nodeData.GetElementEditMetadata(); metadata && metadata->m_name)
                {
                    return metadata->m_name;
                }
                else if (nodeData.m_classData)
                {
                    if (nodeData.m_classData->m_editData && nodeData.m_classData->m_editData->m_name)
                    {
                        return nodeData.m_classData->m_editData->m_name;
                    }
                    else if (
                        nodeData.m_classElement && nodeData.m_classElement->m_name && nodeData.m_classData->m_container &&
                        nodeData.m_classElement->m_nameCrc != nodeData.m_classData->m_container->GetDefaultElementNameCrc())
                    {
                        return nodeData.m_classElement->m_name;
                    }
                    else if (nodeData.m_classData->m_name)
                    {
                        return nodeData.m_classData->m_name;
                    }
                }

                return {};
            }

            void CacheAttributes()
            {
                StackEntry& nodeData = m_stack.back();
                AZStd::vector<AttributeData>& cachedAttributes = nodeData.m_cachedAttributes;
                cachedAttributes.clear();

                // Legacy reflection doesn't have groups, so they're in the root "" group
                const Name group;
                AZStd::unordered_set<Name> visitedAttributes;

                AZStd::string_view labelAttributeValue;
                AZStd::fixed_string<128> labelAttributeBuffer;

                AZStd::string_view descriptionAttributeValue;

                DocumentPropertyEditor::PropertyEditorSystemInterface* propertyEditorSystem =
                    AZ::Interface<DocumentPropertyEditor::PropertyEditorSystemInterface>::Get();
                AZ_Assert(propertyEditorSystem != nullptr, "LegacyReflectionBridge: Unable to retrieve PropertyEditorSystem");

                using DocumentPropertyEditor::Nodes::PropertyEditor;
                using DocumentPropertyEditor::Nodes::PropertyVisibility;

                // DPE defaults to show everything, and picks what to hide.
                PropertyVisibility visibility = PropertyVisibility::Show;

                // If the stack contains 2 nodes, it means we are now processing the root node. The first node is a dummy parent node.
                // Hide the root node itself if the visitor is visiting from the instance's root.
                if (m_stack.size() == 2 && m_visitFromRoot)
                {
                    visibility = PropertyVisibility::ShowChildrenOnly;
                }

                Name handlerName;

                // This array node is for caching related GenericValue and EnumValueKey attributes if any are seen
                Dom::Value genericValueCache = Dom::Value(Dom::Type::Array);
                const Name genericValueName = Name("GenericValue");
                const Name enumValueKeyName = Name("EnumValueKey");
                const Name genericValueListName = Name("GenericValueList");
                const Name enumValuesCrcName = Name(static_cast<u32>(Crc32("EnumValues")));

                auto checkAttribute = [&](const AttributePair* it, void* instance, bool shouldDescribeChildren)
                {
                    bool describesChildren = it->second->m_describesChildren;
                    if (it->second->m_describesChildren != shouldDescribeChildren)
                    {
                        return;
                    }

                    // The m_describesChildren flag is true if the attribute is an ElementAttribute,
                    // in which case the instance we want to invoke on is the actual container element
                    // instance, as opposed to the usual invoke instance.
                    if (describesChildren)
                    {
                        instance = nodeData.m_instance;
                    }

                    Name name = propertyEditorSystem->LookupNameFromId(it->first);
                    if (!name.IsEmpty())
                    {
                        // If an attribute of the same name is already loaded then ignore the new value unless
                        // it is a GenericValue or EnumValueKey attribute since each represents an individual
                        // (value, description) pair destined for a combobox and thus multiple are expected
                        if (visitedAttributes.contains(name) && name != genericValueName && name != enumValueKeyName)
                        {
                            return;
                        }
                        visitedAttributes.insert(name);

                        // Handle visibility calculations internally, as we calculate and emit an aggregate visiblity value.
                        // We also need to handle special cases here, because the Visibility attribute supports 3 different value types:
                        //      1. AZ::Crc32 - This is the default
                        //      2. AZ::u32 - This allows the user to specify a value of 1/0 for Show/Hide, respectively
                        //      3. bool - This allows the user to specify true/false for Show/Hide, respectively
                        //
                        // We need to return out of checkAttribute for Visibility attributes since the attributeValue handling
                        // below doesn't account for these special cases. The Visibility attribute instead gets cached at
                        // the end of the CacheAttributes method after it has done further visibility computations.
                        if (name == PropertyEditor::Visibility.GetName())
                        {
                            auto visibilityValue = PropertyEditor::Visibility.DomToValue(
                                PropertyEditor::Visibility.LegacyAttributeToDomValue(instance, it->second));

                            if (visibilityValue.has_value())
                            {
                                visibility = visibilityValue.value();

                                // The PropertyEditor::Visibility is actually an AZ::u32 enum class, so we need
                                // to check here if we read in a 0 or 1 instead of a hash so we can handle
                                // those special cases.
                                AZ::u32 visibilityNumericValue = static_cast<AZ::u32>(visibility);
                                switch (visibilityNumericValue)
                                {
                                case 0:
                                    visibility = PropertyVisibility::Hide;
                                    break;
                                case 1:
                                    visibility = PropertyVisibility::Show;
                                    break;
                                default:
                                    break;
                                }
                                return;
                            }
                            else if (
                                auto visibilityBoolValue =
                                    VisibilityBoolean.DomToValue(VisibilityBoolean.LegacyAttributeToDomValue(instance, it->second)))
                            {
                                bool isVisible = visibilityBoolValue.value();
                                visibility = isVisible ? PropertyVisibility::Show : PropertyVisibility::Hide;
                                return;
                            }
                        }
                        // The legacy ReadOnly property needs to be converted into the Disabled node property.
                        // If our ancestor is disabled we don't need to read the attribute because this node
                        // will already be disabled as well.
                        else if ((name == PropertyEditor::ReadOnly.GetName()) && !nodeData.m_isAncestorDisabled)
                        {
                            nodeData.m_disableEditor |=
                                PropertyEditor::ReadOnly
                                    .DomToValue(PropertyEditor::ReadOnly.LegacyAttributeToDomValue(instance, it->second))
                                    .value_or(nodeData.m_disableEditor);
                        }

                        // See if any registered attribute definitions can read this attribute
                        Dom::Value attributeValue;

                        auto readValue = [&](const DocumentPropertyEditor::AttributeDefinitionInterface& attributeReader)
                        {
                            if (attributeValue.IsNull())
                            {
                                attributeValue = attributeReader.LegacyAttributeToDomValue(instance, it->second);
                            }
                        };
                        propertyEditorSystem->EnumerateRegisteredAttributes(name, readValue);

                        // Fall back on a generic read that handles primitives.
                        if (attributeValue.IsNull())
                        {
                            attributeValue = ReadGenericAttributeToDomValue(instance, it->second).value_or(Dom::Value());
                        }

                        // If we got a valid DOM value, store it.
                        if (!attributeValue.IsNull())
                        {
                            // If there's an explicitly specified handler (e.g. in the case of a UIElement)
                            // omit our normal synthetic Handler attribute.
                            if (name == DescriptorAttributes::Handler)
                            {
                                handlerName = Name();
                            }

                            // Collect related GenericValue attributes so they can be stored together as GenericValueList
                            if (name == genericValueName)
                            {
                                genericValueCache.ArrayPushBack(attributeValue);
                                return;
                            }
                            // Collect EnumValueKey attributes unless this node has an EnumValues, GenericValue or GenericValueList
                            // attribute. If an EnumValues, GenericValue or GenericValueList attribute is present we do not cache
                            // because such nodes also have internal EnumValueKey attributes that we won't use.
                            // The cached values will be stored as a GenericValueList attribute.
                            if (name == enumValueKeyName)
                            {
                                if (visitedAttributes.contains(enumValuesCrcName) || visitedAttributes.contains(genericValueListName) ||
                                    visitedAttributes.contains(genericValueName))
                                {
                                    return;
                                }

                                genericValueCache.ArrayPushBack(attributeValue);
                                // Forcing the node's typeId to AZ::u64 so the correct property handler will be chosen
                                // in the PropertyEditorSystem.
                                // This is reasonable since the attribute's value is an enum with an underlying integral
                                // type which is safely convertible to AZ::u64.
                                nodeData.m_typeId = AzTypeInfo<u64>::Uuid();
                                return;
                            }

                            cachedAttributes.push_back({ group, AZStd::move(name), AZStd::move(attributeValue) });
                        }
                    }
                    else
                    {
                        AZ_Warning("LegacyReflectionBridge", false, "Unable to lookup name for attribute CRC: %" PRId32, it->first);
                    }
                };

                auto checkNodeAttributes = [&](StackEntry& nodeData, bool isParentAttribute)
                {
                    // Read attributes in order, checking:
                    // 1) Class element edit data attributes (EditContext from the given row of a class)
                    // 2) Class element data attributes (SerializeContext from the given row of a class)
                    // 3) Class data attributes (the base attributes of a class)
                    if (nodeData.m_classElement)
                    {
                        if (const AZ::Edit::ElementData* elementEditData = nodeData.m_classElement->m_editData; elementEditData != nullptr)
                        {
                            if (!isParentAttribute)
                            {
                                if (!nodeData.m_skipHandler && elementEditData->m_elementId)
                                {
                                    handlerName = propertyEditorSystem->LookupNameFromId(elementEditData->m_elementId);
                                }

                                if (elementEditData->m_description)
                                {
                                    descriptionAttributeValue = elementEditData->m_description;
                                }
                            }

                            for (auto it = elementEditData->m_attributes.begin(); it != elementEditData->m_attributes.end(); ++it)
                            {
                                checkAttribute(it, nodeData.m_instanceToInvoke, isParentAttribute);
                            }
                        }

                        for (auto it = nodeData.m_classElement->m_attributes.begin(); it != nodeData.m_classElement->m_attributes.end();
                             ++it)
                        {
                            AZ::AttributePair pair;
                            pair.first = it->first;
                            pair.second = it->second.get();
                            checkAttribute(&pair, nodeData.m_instanceToInvoke, isParentAttribute);
                        }
                    }

                    if (nodeData.m_classData)
                    {
                        if (!isParentAttribute && descriptionAttributeValue.empty() && nodeData.m_classData->m_editData &&
                            nodeData.m_classData->m_editData->m_description)
                        {
                            descriptionAttributeValue = nodeData.m_classData->m_editData->m_description;
                        }

                        for (auto it = nodeData.m_classData->m_attributes.begin(); it != nodeData.m_classData->m_attributes.end(); ++it)
                        {
                            AZ::AttributePair pair;
                            pair.first = it->first;
                            pair.second = it->second.get();
                            checkAttribute(&pair, nodeData.m_instance, isParentAttribute);
                        }

                        // Lastly, check the AZ::SerializeContext::ClassData -> AZ::Edit::ClassData -> EditorData for attributes
                        if (const auto* editClassData = nodeData.m_classData->m_editData; editClassData && !isParentAttribute)
                        {
                            if (const auto* classEditorData = editClassData->FindElementData(AZ::Edit::ClassElements::EditorData))
                            {
                                // Ignore EditorData attributes for UIElements (e.g. groups)
                                bool ignore = false;
                                if (nodeData.m_classElement)
                                {
                                    ignore = (nodeData.m_classElement->m_flags & AZ::SerializeContext::ClassElement::FLG_UI_ELEMENT) != 0;
                                }
                                if (!ignore)
                                {
                                    for (auto it = classEditorData->m_attributes.begin(); it != classEditorData->m_attributes.end(); ++it)
                                    {
                                        checkAttribute(it, nodeData.m_instanceToInvoke, isParentAttribute);
                                    }
                                }
                            }
                        }
                    }
                };

                // Check the current node for attributes without m_describesChildren set.
                checkNodeAttributes(nodeData, false);

                // Check the parent node (if any) for attributes with m_describesChildren set
                if (m_stack.size() > 1)
                {
                    StackEntry& parentNode = m_stack[m_stack.size() - 2];
                    checkNodeAttributes(parentNode, true);

                    if (parentNode.m_classData && parentNode.m_classData->m_container)
                    {
                        auto parentContainerInfo =
                            (parentNode.m_parentContainerInfo ? parentNode.m_parentContainerInfo : parentNode.m_classData->m_container);

                        nodeData.m_cachedAttributes.push_back(
                            { group, DescriptorAttributes::ParentContainer, Dom::Utils::ValueFromType<void*>(parentContainerInfo) });

                        auto parentContainerInstance =
                            (parentNode.m_parentContainerOverride ? parentNode.m_parentContainerOverride : parentNode.m_instance);

                        nodeData.m_cachedAttributes.push_back({ group,
                                                                DescriptorAttributes::ParentContainerInstance,
                                                                Dom::Utils::ValueFromType<void*>(parentContainerInstance) });

                        if (parentNode.m_containerElementOverride)
                        {
                            nodeData.m_cachedAttributes.push_back(
                                { group,
                                  DescriptorAttributes::ContainerElementOverride,
                                  Dom::Utils::ValueFromType<void*>(parentNode.m_containerElementOverride) });
                        }

                        auto canBeModifiedValue =
                            Find(Name(), DocumentPropertyEditor::Nodes::Container::ContainerCanBeModified.GetName(), parentNode);
                        if (canBeModifiedValue)
                        {
                            bool canBeModified = canBeModifiedValue->IsBool() && canBeModifiedValue->GetBool();
                            if (!canBeModified)
                            {
                                nodeData.m_cachedAttributes.push_back(
                                    { group, DescriptorAttributes::ParentContainerCanBeModified, Dom::Value(canBeModified) });
                            }
                        }
                    }
                }

                if (genericValueCache.ArraySize() > 0)
                {
                    nodeData.m_cachedAttributes.push_back(
                        { group, DocumentPropertyEditor::Nodes::PropertyEditor::GenericValueList<AZ::u64>.GetName(), genericValueCache });
                }

                labelAttributeValue = GetNodeDisplayLabel(nodeData, labelAttributeBuffer);

                if (!handlerName.IsEmpty())
                {
                    nodeData.m_cachedAttributes.push_back(
                        { group, DescriptorAttributes::Handler, Dom::Value(handlerName.GetCStr(), false) });
                }
                nodeData.m_cachedAttributes.push_back({ group, DescriptorAttributes::SerializedPath, Dom::Value(nodeData.m_path, true) });
                if (!nodeData.m_skipLabel && !labelAttributeValue.empty())
                {
                    // If we allocated a local label buffer we need to make a copy to store the label
                    const bool shouldCopy = !labelAttributeBuffer.empty();
                    nodeData.m_cachedAttributes.push_back(
                        { group, DescriptorAttributes::Label, Dom::Value(labelAttributeValue, shouldCopy) });
                }

                if (!descriptionAttributeValue.empty())
                {
                    nodeData.m_cachedAttributes.push_back(
                        { group, DescriptorAttributes::Description, Dom::Value(descriptionAttributeValue, false) });
                }

                nodeData.m_cachedAttributes.push_back({ group,
                                                        AZ::DocumentPropertyEditor::Nodes::PropertyEditor::ValueType.GetName(),
                                                        AZ::Dom::Utils::TypeIdToDomValue(nodeData.m_typeId) });

                if (nodeData.m_disableEditor)
                {
                    nodeData.m_cachedAttributes.push_back(
                        { group, AZ::DocumentPropertyEditor::Nodes::NodeWithVisiblityControl::Disabled.GetName(), Dom::Value(true) });
                }

                if (nodeData.m_isAncestorDisabled)
                {
                    nodeData.m_cachedAttributes.push_back(
                        { group,
                          AZ::DocumentPropertyEditor::Nodes::NodeWithVisiblityControl::AncestorDisabled.GetName(),
                          Dom::Value(true) });
                }

                if (nodeData.m_classData && nodeData.m_classData->m_container)
                {
                    nodeData.m_cachedAttributes.push_back(
                        { group, DescriptorAttributes::Container, Dom::Utils::ValueFromType<void*>(nodeData.m_classData->m_container) });
                }

                // RpePropertyHandlerWrapper would cache the parent info from which a wrapped handler may retrieve the parent instance.
                if (nodeData.m_instanceToInvoke)
                {
                    nodeData.m_cachedAttributes.push_back(
                        { group, PropertyEditor::ParentValue.GetName(), Dom::Utils::ValueFromType<void*>(nodeData.m_instanceToInvoke) });
                }

                // Calculate our visibility, going through parent nodes in reverse order to see if we should be hidden
                for (size_t i = 1; i < m_stack.size(); ++i)
                {
                    auto& entry = m_stack[m_stack.size() - 1 - i];
                    if (entry.m_computedVisibility == PropertyVisibility::Hide ||
                        entry.m_computedVisibility == PropertyVisibility::HideChildren)
                    {
                        visibility = PropertyVisibility::Hide;
                        break;
                    }
                }

                // If this node has no edit data and is not the child of a container, only show its children
                auto parentData = m_stack.end() - 2;
                if (nodeData.m_classElement && !nodeData.m_classElement->m_editData &&
                    (parentData->m_classData && !parentData->m_classData->m_container))
                {
                    visibility = DocumentPropertyEditor::Nodes::PropertyVisibility::ShowChildrenOnly;
                }

                nodeData.m_computedVisibility = visibility;
                nodeData.m_cachedAttributes.push_back(
                    { group, PropertyEditor::Visibility.GetName(), Dom::Utils::ValueFromType(visibility) });
            }


            void InheritChangeNotify(StackEntry& parentData, StackEntry& nodeData)
            {
                const auto changeNotifyName = DocumentPropertyEditor::Nodes::PropertyEditor::ChangeNotify.GetName();
                auto parentValue = Find(Name(), changeNotifyName, parentData);
                if (parentValue && !parentValue->IsNull())
                {
                    Dom::Value* existingValue = nullptr;
                    auto it = AZStd::find_if(
                        nodeData.m_cachedAttributes.begin(),
                        nodeData.m_cachedAttributes.end(),
                        [&changeNotifyName](const AttributeData& attributeData)
                        {
                            return (attributeData.m_name == changeNotifyName);
                        });

                    if (it != nodeData.m_cachedAttributes.end())
                    {
                        existingValue = &it->m_value;
                    }

                    auto addValueToArray = [](const Dom::Value& source, Dom::Value& destination)
                    {
                        if (source.IsArray())
                        {
                            auto& destinationArray = destination.GetMutableArray();
                            destinationArray.insert(destinationArray.end(), source.ArrayBegin(), source.ArrayEnd());
                        }
                        else
                        {
                            destination.ArrayPushBack(source);
                        }
                    };

                    // calling order matters! Add parent's attributes first then existing attribute
                    if (existingValue)
                    {
                        Dom::Value newChangeNotifyValue;
                        newChangeNotifyValue.SetArray();
                        addValueToArray(*parentValue, newChangeNotifyValue);
                        addValueToArray(*existingValue, newChangeNotifyValue);
<<<<<<< HEAD
                        nodeData.m_cachedAttributes.push_back({ Name(), changeNotifyName, newChangeNotifyValue });
=======
                        it->m_value = newChangeNotifyValue;
>>>>>>> 1ea0a41d
                    }
                    else
                    {
                        // no existing changeNotify, so let's just inherit the parent's one
                        nodeData.m_cachedAttributes.push_back({ Name(), changeNotifyName, *parentValue });
                    }
                }
            }

            const AttributeDataType* Find(Name name) const override
            {
                return Find(Name(), AZStd::move(name));
            }

            const AttributeDataType* Find(Name group, Name name) const override
            {
                const StackEntry& nodeData = m_stack.back();
                for (auto it = nodeData.m_cachedAttributes.begin(); it != nodeData.m_cachedAttributes.end(); ++it)
                {
                    if (it->m_group == group && it->m_name == name)
                    {
                        return &(it->m_value);
                    }
                }
                return nullptr;
            }

            const AttributeDataType* Find(Name group, Name name, StackEntry& parentData) const
            {
                for (auto it = parentData.m_cachedAttributes.begin(); it != parentData.m_cachedAttributes.end(); ++it)
                {
                    if (it->m_group == group && it->m_name == name)
                    {
                        return &(it->m_value);
                    }
                }
                return nullptr;
            }

            void ListAttributes(const IterationCallback& callback) const override
            {
                const StackEntry& nodeData = m_stack.back();
                for (const AttributeData& data : nodeData.m_cachedAttributes)
                {
                    callback(data.m_group, data.m_name, data.m_value);
                }
            }
        };

        template<typename T>
        bool TryReadAttributeInternal(void* instance, AZ::Attribute* attribute, Dom::Value& result)
        {
            AZ::AttributeReader reader(instance, attribute);
            T value;
            if (reader.Read<T>(value))
            {
                result = Dom::Utils::ValueFromType(value);
                return true;
            }
            return false;
        }

        template<typename... T>
        bool TryReadAttribute(void* instance, AZ::Attribute* attribute, Dom::Value& result)
        {
            return (TryReadAttributeInternal<T>(instance, attribute, result) || ...);
        }

        template<typename T>
        AZStd::shared_ptr<AZ::Attribute> MakeAttribute(T&& value)
        {
            return AZStd::make_shared<AttributeData<T>>(AZStd::move(value));
        }
    } // namespace LegacyReflectionInternal

    AZStd::shared_ptr<AZ::Attribute> WriteDomValueToGenericAttribute(const AZ::Dom::Value& value)
    {
        switch (value.GetType())
        {
        case AZ::Dom::Type::Bool:
            return LegacyReflectionInternal::MakeAttribute(value.GetBool());
        case AZ::Dom::Type::Int64:
            return LegacyReflectionInternal::MakeAttribute(value.GetInt64());
        case AZ::Dom::Type::Uint64:
            return LegacyReflectionInternal::MakeAttribute(value.GetUint64());
        case AZ::Dom::Type::Double:
            return LegacyReflectionInternal::MakeAttribute(value.GetDouble());
        case AZ::Dom::Type::String:
            return LegacyReflectionInternal::MakeAttribute<AZStd::string>(value.GetString());
        default:
            return {};
        }
    }

    AZStd::optional<AZ::Dom::Value> ReadGenericAttributeToDomValue(void* instance, AZ::Attribute* attribute)
    {
        AZ::Dom::Value result = attribute->GetAsDomValue(instance);
        if (!result.IsNull())
        {
            return result;
        }
        return {};
    }

    void VisitLegacyInMemoryInstance(IRead* visitor, void* instance, const AZ::TypeId& typeId, AZ::SerializeContext* serializeContext)
    {
        IReadWriteToRead helper(visitor);
        VisitLegacyInMemoryInstance(&helper, instance, typeId, serializeContext);
    }

    void VisitLegacyInMemoryInstance(IReadWrite* visitor, void* instance, const AZ::TypeId& typeId, AZ::SerializeContext* serializeContext)
    {
        if (serializeContext == nullptr)
        {
            AZ::ComponentApplicationBus::BroadcastResult(serializeContext, &AZ::ComponentApplicationBus::Events::GetSerializeContext);
            AZ_Assert(serializeContext != nullptr, "Unable to retreive a SerializeContext");
        }

        LegacyReflectionInternal::InstanceVisitor helper(visitor, instance, typeId, serializeContext);
        helper.Visit();
    }
} // namespace AZ::Reflection<|MERGE_RESOLUTION|>--- conflicted
+++ resolved
@@ -1275,11 +1275,7 @@
                         newChangeNotifyValue.SetArray();
                         addValueToArray(*parentValue, newChangeNotifyValue);
                         addValueToArray(*existingValue, newChangeNotifyValue);
-<<<<<<< HEAD
-                        nodeData.m_cachedAttributes.push_back({ Name(), changeNotifyName, newChangeNotifyValue });
-=======
                         it->m_value = newChangeNotifyValue;
->>>>>>> 1ea0a41d
                     }
                     else
                     {
