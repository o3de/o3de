/*
 * Copyright (c) Contributors to the Open 3D Engine Project.
 * For complete copyright and license terms please see the LICENSE at the root of this distribution.
 *
 * SPDX-License-Identifier: Apache-2.0 OR MIT
 *
 */

#include <AzCore/Component/ComponentApplicationBus.h>
#include <AzCore/Console/IConsole.h>
#include <AzCore/DOM/Backends/JSON/JsonSerializationUtils.h>
#include <AzCore/DOM/DomPrefixTree.h>
#include <AzCore/DOM/DomUtils.h>
#include <AzCore/Serialization/DynamicSerializableField.h>
#include <AzCore/Serialization/PointerObject.h>
#include <AzCore/Settings/SettingsRegistry.h>
#include <AzCore/std/ranges/ranges_algorithm.h>
#include <AzFramework/DocumentPropertyEditor/ExpanderSettings.h>
#include <AzFramework/DocumentPropertyEditor/PropertyEditorNodes.h>
#include <AzFramework/DocumentPropertyEditor/Reflection/LegacyReflectionBridge.h>
#include <AzFramework/DocumentPropertyEditor/ReflectionAdapter.h>

namespace AZ::DocumentPropertyEditor
{
    struct ReflectionAdapterReflectionImpl : public AZ::Reflection::IReadWrite
    {
        AZ::SerializeContext* m_serializeContext;
        ReflectionAdapter* m_adapter;
        AdapterBuilder m_builder;
        // Look-up table of onChanged callbacks for handling property changes
        using OnChangedCallbackPrefixTree = AZ::Dom::DomPrefixTree<AZStd::function<Dom::Value(const Dom::Value&)>>;
        OnChangedCallbackPrefixTree m_onChangedCallbacks;

        //! This represents a container or associative container instance and has methods
        //! for interacting with the container.
        struct BoundContainer
        {
            // For constructing non-nested containers
            BoundContainer(
                AZ::SerializeContext::IDataContainer* container,
                void* containerInstance,
                void* parentInstance,
                const AZ::SerializeContext::ClassData* parentClassData)
                : m_container(container)
                , m_containerInstance(containerInstance)
                , m_parentInstance(parentInstance)
                , m_parentClassData(parentClassData)
            {
            }

            static AZStd::unique_ptr<BoundContainer> CreateBoundContainer(
                void* instance, // This instance might be a container, a nested container element, or a non-container element
                const Reflection::IAttributes& attributes)
            {
                AZ_Assert(instance != nullptr, "Instance was nullptr when attempting to create a BoundContainer");

                AZ::Serialize::IDataContainer* container{};
                if (auto containerValue = attributes.Find(AZ::Reflection::DescriptorAttributes::Container);
                    containerValue && !containerValue->IsNull())
                {
                    if (auto containerObject = AZ::Dom::Utils::ValueToType<AZ::PointerObject>(*containerValue);
                        containerObject && containerObject->m_typeId == azrtti_typeid<AZ::Serialize::IDataContainer>())
                    {
                        container = reinterpret_cast<AZ::Serialize::IDataContainer*>(containerObject->m_address);
                    }
                }

                if (container != nullptr)
                {
                    void* parentInstance = nullptr;
                    const AZ::SerializeContext::ClassData* parentClassData = nullptr;

                    if (auto parentInstanceValue = attributes.Find(AZ::Reflection::DescriptorAttributes::ParentInstance);
                        parentInstanceValue && !parentInstanceValue->IsNull())
                    {
                        if (auto parentInstanceObject = AZ::Dom::Utils::ValueToType<AZ::PointerObject>(*parentInstanceValue);
                            parentInstanceObject)
                        {
                            parentInstance = parentInstanceObject->m_address;
                        }
                    }

                    if (auto parentClassDataValue = attributes.Find(AZ::Reflection::DescriptorAttributes::ParentClassData);
                        parentClassDataValue && !parentClassDataValue->IsNull())
                    {
                        if (auto parentClassDataObject = AZ::Dom::Utils::ValueToType<AZ::PointerObject>(*parentClassDataValue);
                            parentClassDataObject && parentClassDataObject->m_typeId == azrtti_typeid<const SerializeContext::ClassData*>())
                        {
                            parentClassData = reinterpret_cast<const AZ::SerializeContext::ClassData*>(parentClassDataObject->m_address);
                        }
                    }

                    return AZStd::make_unique<BoundContainer>(container, instance, parentInstance, parentClassData);
                }
                return nullptr;
            }

            Dom::Value GetContainerNode(ReflectionAdapterReflectionImpl* impl, const AZ::Dom::Path& path)
            {
                Dom::Value containerRow;
                const auto& findContainerProcedure = [&](const AZ::Dom::Path& nodePath, const ContainerEntry& containerEntry)
                {
                    if (containerRow.IsNull() && containerEntry.m_container && containerEntry.m_container->m_container == m_container)
                    {
                        containerRow = impl->m_adapter->GetContents()[nodePath];
                        return false;
                    }
                    return true;
                };

                // Find the row that contains the PropertyEditor for our actual container (if it exists)
                auto visitorFlags =
                    Dom::PrefixTreeTraversalFlags::ExcludeChildPaths | Dom::PrefixTreeTraversalFlags::TraverseMostToLeastSpecific;
                impl->m_containers.VisitPath(path, findContainerProcedure, visitorFlags);

                if (containerRow.IsNode())
                {
                    // Look within the Row for a PropertyEditor that has a SerializedPath field.
                    // This will be the container's editor w/ attributes.
                    for (auto it = containerRow.ArrayBegin(); it != containerRow.ArrayEnd(); ++it)
                    {
                        if (it->IsNode() && it->GetNodeName() == GetNodeName<Nodes::PropertyEditor>())
                        {
                            auto serializedFieldIt = it->FindMember(Reflection::DescriptorAttributes::SerializedPath);
                            if (serializedFieldIt != it->MemberEnd())
                            {
                                return *it;
                            }
                        }
                    }
                }
                return {};
            }

            void OnClear(ReflectionAdapterReflectionImpl* impl, const AZ::Dom::Path& path)
            {
                m_container->ClearElements(m_containerInstance, impl->m_serializeContext);

                auto containerNode = GetContainerNode(impl, path);
                Nodes::PropertyEditor::ChangeNotify.InvokeOnDomNode(containerNode);
                impl->m_adapter->NotifyResetDocument();
            }

            void StoreReservedInstance(ReflectionAdapterReflectionImpl* impl, const AZ::Dom::Path& path)
            {
                m_container->StoreElement(m_containerInstance, m_reservedElementInstance);
                auto containerNode = GetContainerNode(impl, path);
                Nodes::PropertyEditor::ChangeNotify.InvokeOnDomNode(containerNode);
                impl->m_adapter->NotifyResetDocument();
                m_reservedElementInstance = nullptr;
            }

            void OnAddElement(ReflectionAdapterReflectionImpl* impl, const AZ::Dom::Path& path)
            {
                if (m_container->IsFixedCapacity() && m_container->Size(m_containerInstance) >= m_container->Capacity(m_containerInstance))
                {
                    return;
                }

                auto serialContext = impl->m_serializeContext;
                auto containerClassElement = m_container->GetElement(m_container->GetDefaultElementNameCrc());

                if (containerClassElement->m_flags & AZ::SerializeContext::ClassElement::FLG_POINTER)
                {
                    const AZ::Uuid& baseTypeId =
                        containerClassElement->m_azRtti ? containerClassElement->m_azRtti->GetTypeId() : AZ::AzTypeInfo<int>::Uuid();

                    auto derivedClasses = AZStd::make_shared<AZStd::vector<const AZ::SerializeContext::ClassData*>>();
                    serialContext->EnumerateDerived(
                        [&derivedClasses](const AZ::SerializeContext::ClassData* classData, const AZ::Uuid& /*knownType*/) -> bool
                        {
                            derivedClasses->push_back(classData);
                            return true;
                        },
                        containerClassElement->m_typeId,
                        baseTypeId);

                    if (derivedClasses->size() == 1)
                    {
                        // there's just one, do it directly
                        OnAddSubclassToContainer(impl, derivedClasses->front(), path);
                    }
                    else
                    {
                        Nodes::Adapter::QuerySubclass.InvokeOnDomNode(impl->m_adapter->GetContents(), &derivedClasses, path);
                    }
                }
                else if (containerClassElement->m_typeId == AZ::SerializeTypeInfo<AZ::DynamicSerializableField>::GetUuid())
                {
                    // Dynamic serializable fields are capable of wrapping any type. Each one within a container can technically contain
                    // an entirely different type from the others. We're going to assume that we're getting here via
                    // ScriptPropertyGenericClassArray and that it strictly uses one type.

                    const AZ::SerializeContext::ClassData* classData =
                        serialContext->FindClassData(AZ::SerializeTypeInfo<AZ::DynamicSerializableField>::GetUuid());
                    AZ_Assert(m_parentClassData && m_parentClassData->m_editData, "parentClassData must exist and have valid editData!");
                    auto element = m_parentClassData->m_editData->FindElementData(AZ::Edit::ClassElements::EditorData);
                    if (element)
                    {
                        // Grab the AttributeMemberFunction used to get the Uuid type of the element wrapped by the DynamicSerializableField
                        AZ::Edit::Attribute* assetTypeAttribute = element->FindAttribute(AZ::Edit::Attributes::DynamicElementType);
                        if (assetTypeAttribute)
                        {
                            // Invoke the function we just grabbed and pull the class data based on that Uuid
                            AZ::AttributeReader elementTypeIdReader(m_parentInstance, assetTypeAttribute);
                            AZ::Uuid dynamicClassUuid;
                            if (elementTypeIdReader.Read<AZ::Uuid>(dynamicClassUuid))
                            {
                                const AZ::SerializeContext::ClassData* dynamicClassData = serialContext->FindClassData(dynamicClassUuid);

                                // Construct a new element based on the Uuid we just grabbed and wrap it in a DynamicSerializeableField for
                                // storage
                                if (classData && classData->m_factory && dynamicClassData && dynamicClassData->m_factory)
                                {
                                    // Reserve entry in the container
                                    m_reservedElementInstance = m_container->ReserveElement(m_containerInstance, containerClassElement);

                                    // Create DynamicSerializeableField entry
                                    void* newDataAddress = classData->m_factory->Create(classData->m_name);
                                    AZ_Assert(newDataAddress, "Faliled to create new element for the continer!");

                                    // Create dynamic element and populate entry with it
                                    AZ::DynamicSerializableField* dynamicFieldDesc =
                                        reinterpret_cast<AZ::DynamicSerializableField*>(newDataAddress);
                                    void* newDynamicData = dynamicClassData->m_factory->Create(dynamicClassData->m_name);
                                    dynamicFieldDesc->m_data = newDynamicData;
                                    dynamicFieldDesc->m_typeId = dynamicClassData->m_typeId;

                                    /// Store the entry in the container
                                    *reinterpret_cast<AZ::DynamicSerializableField*>(m_reservedElementInstance) = *dynamicFieldDesc;
                                    StoreReservedInstance(impl, path);
                                }
                            }
                        }
                    }
                }
                else
                {
                    // The reserved element is an allocated instance of the IDataContainer's ValueType.
                    // In an associative container, this would be a pair.
                    m_reservedElementInstance = m_container->ReserveElement(m_containerInstance, containerClassElement);

                    auto associativeContainer = m_container->GetAssociativeContainerInterface();
                    if (associativeContainer)
                    {
                        auto keyTypeAttribute = containerClassElement->FindAttribute(AZ_CRC_CE("KeyType"));
                        if (keyTypeAttribute)
                        {
                            // Get the key type and send it with the dataAddress in the message, then skip the store
                            // element below until we get an AddContainerKey message back from the DPE UI
                            auto* keyTypeData = azdynamic_cast<const AZ::Edit::AttributeData<AZ::Uuid>*>(keyTypeAttribute);
                            if (keyTypeData)
                            {
                                const AZ::TypeId& keyType = keyTypeData->Get(nullptr);
                                DocumentAdapterPtr reflectionAdapter =
                                    AZStd::make_shared<ReflectionAdapter>(m_reservedElementInstance, keyType);
                                Nodes::Adapter::QueryKey.InvokeOnDomNode(impl->m_adapter->GetContents(), &reflectionAdapter, path);
                            }
                        }
                    }
                    else
                    {
                        StoreReservedInstance(impl, path);
                    }
                }
            }

            void OnAddElementToAssociativeContainer(
                ReflectionAdapterReflectionImpl* impl,
                AZ::DocumentPropertyEditor::DocumentAdapterPtr* adapterContainingKey,
                const AZ::Dom::Path& containerPath)
            {
                AZ_Assert(m_reservedElementInstance != nullptr, "This BoundContainer has no reserved element to store");

                ReflectionAdapter* adapter = static_cast<ReflectionAdapter*>(adapterContainingKey->get());
                void* keyInstance = adapter->GetInstance();

                auto* associativeContainer = m_container->GetAssociativeContainerInterface();
                if (associativeContainer)
                {
                    associativeContainer->SetElementKey(m_reservedElementInstance, keyInstance);
                }

                StoreReservedInstance(impl, containerPath);
            };

            void RejectAssociativeContainerKey(ReflectionAdapterReflectionImpl* impl)
            {
                AZ_Assert(m_reservedElementInstance != nullptr, "This BoundContainer has no reserved element to free");
                m_container->FreeReservedElement(m_containerInstance, m_reservedElementInstance, impl->m_serializeContext);
                m_reservedElementInstance = nullptr;
            };

            void OnAddSubclassToContainer(
                ReflectionAdapterReflectionImpl* impl, const AZ::SerializeContext::ClassData* classData, AZ::Dom::Path path)
            {
                if (classData && classData->m_factory)
                {
                    auto serialContext = impl->m_serializeContext;
                    auto containerClassElement = m_container->GetElement(m_container->GetDefaultElementNameCrc());

                    // reserve entry in the container
                    m_reservedElementInstance = m_container->ReserveElement(m_containerInstance, containerClassElement);
                    // create entry
                    void* newDataAddress = classData->m_factory->Create(classData->m_name);

                    AZ_Assert(newDataAddress, "Faliled to create new element for the container!");
                    // cast to base type (if needed)
                    void* basePtr = serialContext->DownCast(
                        newDataAddress,
                        classData->m_typeId,
                        containerClassElement->m_typeId,
                        classData->m_azRtti,
                        containerClassElement->m_azRtti);
                    AZ_Assert(
                        basePtr != nullptr,
                        "Can't cast container element %s to %s, make sure classes are registered in the system and not generics!",
                        classData->m_name,
                        containerClassElement->m_name);
                    *reinterpret_cast<void**>(m_reservedElementInstance) = basePtr; // store the pointer in the class
                    StoreReservedInstance(impl, path);
                }
            }

            AZ::SerializeContext::IDataContainer* m_container = nullptr;
            void* m_containerInstance = nullptr;

            void* m_parentInstance = nullptr;
            const AZ::SerializeContext::ClassData* m_parentClassData = nullptr;

            // An element instance reserved through the IDataContainer API
            void* m_reservedElementInstance = nullptr;
        };

        //! This represents an element instance of a container or associative container with methods
        //! for interacting with that parent container. The element instance could be a container within
        //! another container or a non-container element.
        struct ContainerElement
        {
            // For constructing non-container elements
            ContainerElement(AZ::SerializeContext::IDataContainer* container, void* containerInstance, size_t elementIndex)
                : m_container(container)
                , m_containerInstance(containerInstance)
                , m_elementIndex(elementIndex)
            {
            }

            static AZStd::unique_ptr<ContainerElement> CreateContainerElement(
                void* instance, size_t elementIndex, const Reflection::IAttributes& attributes)
            {
                AZ_Assert(instance != nullptr, "Instance was nullptr when attempting to create a ContainerElement");

                AZ::Serialize::IDataContainer* parentContainer{};
                if (auto parentContainerValue = attributes.Find(AZ::Reflection::DescriptorAttributes::ParentContainer);
                    parentContainerValue && !parentContainerValue->IsNull())
                {
                    auto parentContainerObject = AZ::Dom::Utils::ValueToType<AZ::PointerObject>(*parentContainerValue);
                    if (parentContainerObject && parentContainerObject->m_typeId == azrtti_typeid<AZ::Serialize::IDataContainer>())
                    {
                        parentContainer = reinterpret_cast<AZ::Serialize::IDataContainer*>(parentContainerObject->m_address);
                    }
                }
                if (parentContainer != nullptr)
                {
                    auto parentContainerInstanceValue = attributes.Find(AZ::Reflection::DescriptorAttributes::ParentContainerInstance);
                    void* parentContainerInstance{};
                    AZStd::optional<AZ::PointerObject> parentContainerInstanceObject =
                        AZ::Dom::Utils::ValueToType<AZ::PointerObject>(*parentContainerInstanceValue);
                    if (parentContainerInstanceObject.has_value() && parentContainerInstanceObject->IsValid())
                    {
                        parentContainerInstance = parentContainerInstanceObject->m_address;
                    }

                    // Check if this element is actually standing in for a direct child of a container. This is used in scenarios like
                    // maps, where the direct children are actually pairs of key/value, but we need to only show the value as an
                    // editable item who pretends that they can be removed directly from the container
                    auto containerElementOverrideValue = attributes.Find(AZ::Reflection::DescriptorAttributes::ContainerElementOverride);
                    if (containerElementOverrideValue)
                    {
                        AZStd::optional<AZ::PointerObject> containerElementOverrideObject =
                            AZ::Dom::Utils::ValueToType<AZ::PointerObject>(*containerElementOverrideValue);
                        if (containerElementOverrideObject.has_value() && containerElementOverrideObject->IsValid())
                        {
                            instance = containerElementOverrideObject->m_address;
                        }
                    }

                    return AZStd::make_unique<ContainerElement>(parentContainer, parentContainerInstance, elementIndex);
                }

                return nullptr;
            }

            Dom::Value GetContainerNode(ReflectionAdapterReflectionImpl* impl, const AZ::Dom::Path& path)
            {
                Dom::Value containerRow;
                const auto& findContainerProcedure = [&](const AZ::Dom::Path& nodePath, const ContainerEntry& containerEntry)
                {
                    if (containerRow.IsNull() && containerEntry.m_container && containerEntry.m_container->m_container == m_container)
                    {
                        containerRow = impl->m_adapter->GetContents()[nodePath];
                        return false; // We've found our container row, so stop the visitor
                    }
                    return true;
                };

                // Find the row that contains the PropertyEditor for our actual container (if it exists)
                auto visitorFlags =
                    Dom::PrefixTreeTraversalFlags::ExcludeChildPaths | Dom::PrefixTreeTraversalFlags::TraverseMostToLeastSpecific;
                impl->m_containers.VisitPath(path, findContainerProcedure, visitorFlags);

                if (containerRow.IsNode())
                {
                    // Look within the Row for a PropertyEditor that has a SerializedPath field.
                    // This will be the container's editor w/ attributes.
                    for (auto it = containerRow.ArrayBegin(); it != containerRow.ArrayEnd(); ++it)
                    {
                        if (it->IsNode() && it->GetNodeName() == GetNodeName<Nodes::PropertyEditor>())
                        {
                            auto serializedFieldIt = it->FindMember(Reflection::DescriptorAttributes::SerializedPath);
                            if (serializedFieldIt != it->MemberEnd())
                            {
                                return *it;
                            }
                        }
                    }
                }
                return {};
            }

            void OnRemoveElement(ReflectionAdapterReflectionImpl* impl, const AZ::Dom::Path& path)
            {
                const AZ::SerializeContext::ClassElement* containerClassElement =
                    m_container->GetElement(m_container->GetDefaultElementNameCrc());
                auto elementInstance = m_container->GetElementByIndex(m_containerInstance, containerClassElement, m_elementIndex);
<<<<<<< HEAD
                const bool elementRemoved = m_container->RemoveElement(m_containerInstance, elementInstance, impl->m_serializeContext);
                (void)elementRemoved; // dodge unused warning when below assert is compiled out...
=======
                [[maybe_unused]] const bool elementRemoved = m_container->RemoveElement(m_containerInstance, elementInstance, impl->m_serializeContext);
>>>>>>> 5295397a
                AZ_Assert(elementRemoved, "could not remove element!");
                auto containerNode = GetContainerNode(impl, path);
                Nodes::PropertyEditor::ChangeNotify.InvokeOnDomNode(containerNode);
                impl->m_adapter->NotifyResetDocument();
            }

            void OnMoveElement(ReflectionAdapterReflectionImpl* impl, const AZ::Dom::Path& path, bool moveForward)
            {
                m_container->SwapElements(m_containerInstance, m_elementIndex, (moveForward ? m_elementIndex + 1 : m_elementIndex - 1));
                auto containerNode = GetContainerNode(impl, path);
                Nodes::PropertyEditor::ChangeNotify.InvokeOnDomNode(containerNode);
                impl->m_adapter->NotifyResetDocument();
            }

            AZ::SerializeContext::IDataContainer* m_container = nullptr;
            void* m_containerInstance = nullptr;
            size_t m_elementIndex = 0;
        };

        struct ContainerEntry
        {
            AZStd::unique_ptr<BoundContainer> m_container;
            AZStd::unique_ptr<ContainerElement> m_element;
        };

        // Lookup table of containers and their elements for handling container operations
        AZ::Dom::DomPrefixTree<ContainerEntry> m_containers;

        ReflectionAdapterReflectionImpl(ReflectionAdapter* adapter)
            : m_adapter(adapter)
        {
            AZ::ComponentApplicationBus::BroadcastResult(m_serializeContext, &AZ::ComponentApplicationBus::Events::GetSerializeContext);
        }

        AZStd::string_view GetPropertyEditor(const Reflection::IAttributes& attributes)
        {
            auto handler = attributes.Find(Reflection::DescriptorAttributes::Handler);
            if (handler && handler->IsString())
            {
                return handler->GetString();
            }
            // Special case defaulting to ComboBox for enum types, as ComboBox isn't a default handler.
            if (auto enumTypeHandler = attributes.Find(Nodes::PropertyEditor::EnumType.GetName());
                enumTypeHandler && !enumTypeHandler->IsNull())
            {
                return Nodes::ComboBox::Name;
            }
            return {};
        }

        AZStd::string_view ExtractSerializedPath(const Reflection::IAttributes& attributes)
        {
            if (auto serializedPathAttribute = attributes.Find(Reflection::DescriptorAttributes::SerializedPath);
                serializedPathAttribute && serializedPathAttribute->IsString())
            {
                return serializedPathAttribute->GetString();
            }
            else
            {
                return {};
            }
        }

        void ExtractAndCreateLabel(const Reflection::IAttributes& attributes)
        {
            if (auto labelAttribute = attributes.Find(Reflection::DescriptorAttributes::Label);
                labelAttribute && labelAttribute->IsString())
            {
                AZStd::string_view serializedPath = ExtractSerializedPath(attributes);
                m_adapter->CreateLabel(&m_builder, labelAttribute->GetString(), serializedPath);
            }
        }

        void ForwardAttributes(const Reflection::IAttributes& attributes)
        {
            attributes.ListAttributes(
                [this](AZ::Name group, AZ::Name name, const Dom::Value& value)
                {
                    AZ_Warning("ReflectionAdapter", !name.IsEmpty(), "Received empty name in ListAttributes");
                    // Skip non-default groups, we don't presently source any attributes from outside of the default group.
                    if (!group.IsEmpty())
                    {
                        return;
                    }

                    const AZStd::array ignoredAttributes = { Reflection::DescriptorAttributes::Label,
                                                             Reflection::DescriptorAttributes::Handler,
                                                             Reflection::DescriptorAttributes::Container,
                                                             Nodes::PropertyEditor::Visibility.GetName() };
                    if (AZStd::ranges::find(ignoredAttributes, name) != ignoredAttributes.end())
                    {
                        return;
                    }

                    for (const auto& rowAttribute : Nodes::Row::RowAttributes)
                    {
                        if (name == rowAttribute->GetName())
                        {
                            return;
                        }
                    }

                    m_builder.Attribute(name, value);
                });
        }

        void VisitValue(
            Dom::Value value,
            void* instance,
            size_t valueSize,
            const Reflection::IAttributes& attributes,
            AZStd::function<Dom::Value(const Dom::Value&)> onChanged,
            bool createRow,
            bool hashValue)
        {
            if (createRow)
            {
                m_builder.BeginRow();
                ExtractAndCreateLabel(attributes);
            }

            m_builder.BeginPropertyEditor(GetPropertyEditor(attributes), AZStd::move(value));
            ForwardAttributes(attributes);
            m_onChangedCallbacks.SetValue(m_builder.GetCurrentPath(), AZStd::move(onChanged));
            m_builder.AddMessageHandler(m_adapter, Nodes::PropertyEditor::OnChanged);
            m_builder.AddMessageHandler(m_adapter, Nodes::PropertyEditor::RequestTreeUpdate);

            if (hashValue)
            {
                m_builder.Attribute(
                    Nodes::PropertyEditor::ValueHashed,
                    static_cast<AZ::u64>(AZStd::hash<AZ::Uuid>{}((AZ::Uuid::CreateData(static_cast<AZStd::byte*>(instance), valueSize)))));
            }
            m_builder.EndPropertyEditor();

            CheckContainerElement(instance, attributes);

            if (createRow)
            {
                m_builder.EndRow();
            }
        }

        void VisitValueWithSerializedPath(Reflection::IObjectAccess& access, const Reflection::IAttributes& attributes)
        {
            const AZ::TypeId valueType = access.GetType();
            void* valuePointer = access.Get();

            rapidjson::Document serializedValue;
            JsonSerialization::Store(serializedValue, serializedValue.GetAllocator(), valuePointer, nullptr, valueType);

            AZ::Dom::Value instancePointerValue;
            auto outputWriter = instancePointerValue.GetWriteHandler();
            auto convertToAzDomResult = AZ::Dom::Json::VisitRapidJsonValue(serializedValue, *outputWriter, AZ::Dom::Lifetime::Temporary);

            const AZ::Serialize::ClassData* classData = m_serializeContext->FindClassData(valueType);
            size_t typeSize = 0;
            if (classData)
            {
                if (AZ::IRttiHelper* rttiHelper = classData->m_azRtti; rttiHelper)
                {
                    typeSize = rttiHelper->GetTypeSize();
                }
            }

            VisitValue(
                instancePointerValue,
                valuePointer,
                typeSize,
                attributes,
                [valuePointer, valueType, this](const Dom::Value& newValue)
                {
                    AZ::JsonSerializationResult::ResultCode resultCode(AZ::JsonSerializationResult::Tasks::ReadField);
                    // marshal this new value into a pointer for use by the Json serializer if a pointer is being stored
                    if (auto marshalledPointer = AZ::Dom::Utils::TryMarshalValueToPointer(newValue, valueType);
                        marshalledPointer != nullptr)
                    {
                        rapidjson::Document buffer;
                        JsonSerializerSettings serializeSettings;
                        JsonDeserializerSettings deserializeSettings;
                        serializeSettings.m_serializeContext = m_serializeContext;
                        deserializeSettings.m_serializeContext = m_serializeContext;

                        // serialize the new value to Json, using the original valuePointer as a reference object to generate a minimal
                        // diff
                        resultCode = JsonSerialization::Store(
                            buffer, buffer.GetAllocator(), marshalledPointer, valuePointer, valueType, serializeSettings);

                        if (resultCode.GetProcessing() == AZ::JsonSerializationResult::Processing::Halted)
                        {
                            AZ_Error(
                                "ReflectionAdapter",
                                false,
                                "Storing new property editor value to JSON for copying to instance has failed with error %s",
                                resultCode.ToString("").c_str());
                            return newValue;
                        }

                        // now deserialize that value into the original location
                        resultCode = JsonSerialization::Load(valuePointer, valueType, buffer, deserializeSettings);
                        if (resultCode.GetProcessing() == AZ::JsonSerializationResult::Processing::Halted)
                        {
                            AZ_Error(
                                "ReflectionAdapter",
                                false,
                                "Loading JSON value containing new property editor into instance has failed with error %s",
                                resultCode.ToString("").c_str());
                            return newValue;
                        }
                    }
                    else
                    {
                        // Otherwise use Json Serialization to copy the Dom Value directly into the valuePointer address
                        resultCode = AZ::Dom::Utils::LoadViaJsonSerialization(valuePointer, valueType, newValue);
                        if (resultCode.GetProcessing() == AZ::JsonSerializationResult::Processing::Halted)
                        {
                            AZ_Error(
                                "ReflectionAdapter",
                                false,
                                "Loading new DOMValue directly into instance has failed with error %s",
                                resultCode.ToString("").c_str());
                            return newValue;
                        }
                    }

                    AZ::Dom::Value newInstancePointerValue;
                    AZ::JsonSerializerSettings storeSettings;
                    // Defaults must be kept to make sure a complete object is written to the Dom::Value
                    storeSettings.m_keepDefaults = true;
                    AZ::Dom::Utils::StoreViaJsonSerialization(valuePointer, nullptr, valueType, newInstancePointerValue, storeSettings);
                    return newInstancePointerValue;
                },
                false,
                false);
        }

        bool IsInspectorOverrideManagementEnabled()
        {
            bool isInspectorOverrideManagementEnabled = false;
            if (auto* console = AZ::Interface<AZ::IConsole>::Get(); console != nullptr)
            {
                console->GetCvarValue("ed_enableInspectorOverrideManagement", isInspectorOverrideManagementEnabled);
            }
            return isInspectorOverrideManagementEnabled;
        }

        template<class T>
        void VisitPrimitive(T& value, const Reflection::IAttributes& attributes)
        {
            Nodes::PropertyVisibility visibility = Nodes::PropertyVisibility::Show;

            if (auto visibilityAttribute = attributes.Find(Nodes::PropertyEditor::Visibility.GetName()); visibilityAttribute)
            {
                visibility = Nodes::PropertyEditor::Visibility.DomToValue(*visibilityAttribute).value_or(Nodes::PropertyVisibility::Show);
            }

            if (visibility == Nodes::PropertyVisibility::Hide || visibility == Nodes::PropertyVisibility::ShowChildrenOnly)
            {
                return;
            }
            VisitValue(
                Dom::Utils::ValueFromType(value),
                &value,
                sizeof(value),
                attributes,
                [&value](const Dom::Value& newValue)
                {
                    AZStd::optional<T> extractedValue = Dom::Utils::ValueToType<T>(newValue);
                    AZ_Warning("ReflectionAdapter", extractedValue.has_value(), "OnChanged failed, unable to extract value from DOM");
                    if (extractedValue.has_value())
                    {
                        value = AZStd::move(extractedValue.value());
                    }
                    return Dom::Utils::ValueFromType(value);
                },
                true,
                false);
        }

        void Visit(bool& value, const Reflection::IAttributes& attributes) override
        {
            VisitPrimitive(value, attributes);
        }

        void Visit(char& value, const Reflection::IAttributes& attributes) override
        {
            VisitPrimitive(value, attributes);
        }

        void Visit(AZ::s8& value, const Reflection::IAttributes& attributes) override
        {
            VisitPrimitive(value, attributes);
        }

        void Visit(AZ::s16& value, const Reflection::IAttributes& attributes) override
        {
            VisitPrimitive(value, attributes);
        }

        void Visit(AZ::s32& value, const Reflection::IAttributes& attributes) override
        {
            VisitPrimitive(value, attributes);
        }

        void Visit(AZ::s64& value, const Reflection::IAttributes& attributes) override
        {
            VisitPrimitive(value, attributes);
        }

        void Visit(AZ::u8& value, const Reflection::IAttributes& attributes) override
        {
            VisitPrimitive(value, attributes);
        }

        void Visit(AZ::u16& value, const Reflection::IAttributes& attributes) override
        {
            VisitPrimitive(value, attributes);
        }

        void Visit(AZ::u32& value, const Reflection::IAttributes& attributes) override
        {
            VisitPrimitive(value, attributes);
        }

        void Visit(AZ::u64& value, const Reflection::IAttributes& attributes) override
        {
            VisitPrimitive(value, attributes);
        }

        void Visit(float& value, const Reflection::IAttributes& attributes) override
        {
            VisitPrimitive(value, attributes);
        }

        void Visit(double& value, const Reflection::IAttributes& attributes) override
        {
            VisitPrimitive(value, attributes);
        }

        void CreateContainerButton(
            Nodes::ContainerAction action,
            bool disabled = false,
            bool ancestorDisabled = false,
            AZ::s64 containerIndex = -1,
            AZ::DocumentPropertyEditor::Nodes::PropertyEditor::Align alignment = Nodes::PropertyEditor::Align::AlignRight)
        {
            m_builder.BeginPropertyEditor<Nodes::ContainerActionButton>();
            m_builder.Attribute(Nodes::PropertyEditor::SharePriorColumn, true);
            m_builder.Attribute(Nodes::PropertyEditor::UseMinimumWidth, true);
            m_builder.Attribute(Nodes::PropertyEditor::Alignment, alignment);
            m_builder.Attribute(Nodes::ContainerActionButton::Action, action);

            if (ancestorDisabled)
            {
                m_builder.Attribute(Nodes::PropertyEditor::AncestorDisabled, true);
            }
            if (disabled)
            {
                m_builder.Attribute(Nodes::PropertyEditor::Disabled, true);
            }
            if (containerIndex != -1)
            {
                m_builder.Attribute(Nodes::ContainerActionButton::ContainerIndex, containerIndex);
            }

            m_builder.AddMessageHandler(m_adapter, Nodes::ContainerActionButton::OnActivate.GetName());
            m_builder.EndPropertyEditor();
        }

        void CheckContainerElement(void* instance, const Reflection::IAttributes& attributes)
        {
            auto parentContainerAttribute = attributes.Find(AZ::Reflection::DescriptorAttributes::ParentContainer);
            auto parentContainerInstanceAttribute = attributes.Find(AZ::Reflection::DescriptorAttributes::ParentContainerInstance);

            auto containerIndexAttribute = attributes.Find(AZ::Reflection::DescriptorAttributes::ContainerIndex);
            auto containerIndex = (containerIndexAttribute ? containerIndexAttribute->GetInt64() : 0);

            AZ::Serialize::IDataContainer* parentContainer{};
            if (parentContainerAttribute && !parentContainerAttribute->IsNull())
            {
                if (auto parentContainerObject = AZ::Dom::Utils::ValueToType<AZ::PointerObject>(*parentContainerAttribute);
                    parentContainerObject && parentContainerObject->m_typeId == azrtti_typeid<AZ::Serialize::IDataContainer>())
                {
                    parentContainer = reinterpret_cast<AZ::Serialize::IDataContainer*>(parentContainerObject->m_address);
                }
            }

            void* parentContainerInstance{};
            if (parentContainer != nullptr && parentContainerInstanceAttribute && !parentContainerInstanceAttribute->IsNull())
            {
                if (auto parentContainerInstanceObject = AZ::Dom::Utils::ValueToType<AZ::PointerObject>(*parentContainerInstanceAttribute);
                    parentContainerInstanceObject && parentContainerInstanceObject->IsValid())
                {
                    parentContainerInstance = reinterpret_cast<AZ::Serialize::IDataContainer*>(parentContainerInstanceObject->m_address);
                }

                auto containerEntry = m_containers.ValueAtPath(m_builder.GetCurrentPath(), AZ::Dom::PrefixTreeMatch::ExactPath);
                if (containerEntry)
                {
                    containerEntry->m_element = ContainerElement::CreateContainerElement(instance, containerIndex, attributes);
                }
                else
                {
                    m_containers.SetValue(
                        m_builder.GetCurrentPath(),
                        ContainerEntry{ nullptr, ContainerElement::CreateContainerElement(instance, containerIndex, attributes) });
                }

                bool parentCanBeModified = true;
                if (auto parentCanBeModifiedValue = attributes.Find(AZ::Reflection::DescriptorAttributes::ParentContainerCanBeModified);
                    parentCanBeModifiedValue)
                {
                    parentCanBeModified = parentCanBeModifiedValue->IsBool() && parentCanBeModifiedValue->GetBool();
                }

                if (!parentContainer->IsFixedSize() && parentCanBeModified)
                {
                    bool isAncestorDisabledValue = false;
                    if (auto ancestorDisabledValue = attributes.Find(Nodes::NodeWithVisiblityControl::AncestorDisabled.GetName());
                        ancestorDisabledValue && ancestorDisabledValue->IsBool())
                    {
                        isAncestorDisabledValue = ancestorDisabledValue->GetBool();
                    }

                    if (parentContainerInstance)
                    {
                        auto containerSize = static_cast<AZ::s64>(parentContainer->Size(parentContainerInstance));
                        if (containerSize > 1 && parentContainer->IsSequenceContainer())
                        {
                            CreateContainerButton(Nodes::ContainerAction::MoveUp, !containerIndex, isAncestorDisabledValue, containerIndex);
                            CreateContainerButton(
                                Nodes::ContainerAction::MoveDown,
                                containerIndex == containerSize - 1,
                                isAncestorDisabledValue,
                                containerIndex);
                        }
                    }
                    CreateContainerButton(Nodes::ContainerAction::RemoveElement, false, isAncestorDisabledValue);
                }
            }
        }

        // Check if the KeyValue attribute is set and if so create a property Editor for that key
        void CreatePropertyEditorForAssociativeContainerKey(
            const Reflection::IAttributes& attributes, ReflectionAdapter& adapter, AdapterBuilder& builder)
        {
            auto keyValueAttribute = attributes.Find(Nodes::PropertyEditor::KeyValue.GetName());
            // The element has no KeyValue attribute, so it is not part of an associative container therefore no work needs to be done
            if (keyValueAttribute == nullptr)
            {
                return;
            }

            if (auto keyValueEntry = AZ::Dom::Utils::ValueToType<AZ::Reflection::LegacyReflectionInternal::KeyEntry>(*keyValueAttribute);
                keyValueEntry && keyValueEntry->IsValid())
            {
                AZ::PointerObject keyValuePointerObject = keyValueEntry->m_keyInstance;

                const AZStd::vector<AZ::Reflection::LegacyReflectionInternal::AttributeData>& keyAttributes =
                    keyValueEntry->m_keyAttributes;

                // Create a lambda that can return a lambda that searches the keyAttributes vector for a specific attribute
                auto FindAttributeCreator = [](AZ::Name group, AZ::Name name)
                {
                    return [group, name](const AZ::Reflection::LegacyReflectionInternal::AttributeData& attributeData) -> bool
                    {
                        return group == attributeData.m_group && name == attributeData.m_name;
                    };
                };

                AZStd::string_view keyPropertyHandlerName;
                // First try to search for the Handler attribute to see if a custom property handler has been specified
                if (auto handlerIt = AZStd::find_if(
                        keyAttributes.begin(),
                        keyAttributes.end(),
                        FindAttributeCreator(AZ::Name{}, Reflection::DescriptorAttributes::Handler));
                    handlerIt != keyAttributes.end())
                {
                    const AZ::Dom::Value& handler = handlerIt->m_value;
                    if (handler.IsString())
                    {
                        keyPropertyHandlerName = handler.GetString();
                    }
                }

                if (keyPropertyHandlerName.empty())
                {
                    // If the Key doesn't have a custom property handler
                    // and it's type is an is represented by an enum use the combo box property handler
                    if (auto enumTypeHandlerIt = AZStd::find_if(
                            keyAttributes.begin(),
                            keyAttributes.end(),
                            FindAttributeCreator(AZ::Name{}, Nodes::PropertyEditor::EnumType.GetName()));
                        enumTypeHandlerIt != keyAttributes.end() && !enumTypeHandlerIt->m_value.IsNull())
                    {
                        keyPropertyHandlerName = Nodes::ComboBox::Name;
                    }
                }
                builder.BeginPropertyEditor(keyPropertyHandlerName, AZ::Dom::Utils::ValueFromType(keyValuePointerObject));
                builder.Attribute(Nodes::PropertyEditor::UseMinimumWidth, true);
                builder.Attribute(Nodes::PropertyEditor::Disabled, true);
                builder.AddMessageHandler(&adapter, Nodes::PropertyEditor::RequestTreeUpdate);
                builder.EndPropertyEditor();
            }
        }

        void VisitObjectBegin(Reflection::IObjectAccess& access, const Reflection::IAttributes& attributes) override
        {
            Nodes::PropertyVisibility visibility = Nodes::PropertyVisibility::Show;

            if (auto visibilityAttribute = attributes.Find(Nodes::PropertyEditor::Visibility.GetName()); visibilityAttribute)
            {
                visibility = Nodes::PropertyEditor::Visibility.DomToValue(*visibilityAttribute).value_or(Nodes::PropertyVisibility::Show);
            }

            if (visibility == Nodes::PropertyVisibility::Hide || visibility == Nodes::PropertyVisibility::ShowChildrenOnly)
            {
                return;
            }

            m_builder.BeginRow();

            for (const auto& attribute : Nodes::Row::RowAttributes)
            {
                if (auto attributeValue = attributes.Find(attribute->GetName()); attributeValue && !attributeValue->IsNull())
                {
                    m_builder.Attribute(attribute->GetName(), *attributeValue);
                }
            }

            if (access.GetType() == azrtti_typeid<AZStd::string>())
            {
                ExtractAndCreateLabel(attributes);

                AZStd::string& value = *reinterpret_cast<AZStd::string*>(access.Get());
                VisitValue(
                    Dom::Utils::ValueFromType(value),
                    &value,
                    sizeof(value),
                    attributes,
                    [&value](const Dom::Value& newValue)
                    {
                        value = newValue.GetString();
                        return newValue;
                    },
                    false,
                    false);
                return;
            }
            else if (access.GetType() == azrtti_typeid<bool>())
            {
                // handle bool pointers directly for elements like group toggles
                ExtractAndCreateLabel(attributes);

                bool& value = *reinterpret_cast<bool*>(access.Get());
                VisitValue(
                    Dom::Utils::ValueFromType(value),
                    &value,
                    sizeof(value),
                    attributes,
                    [&value](const Dom::Value& newValue)
                    {
                        value = newValue.GetBool();
                        return newValue;
                    },
                    false,
                    false);
                return;
            }
            else
            {
                auto containerAttribute = attributes.Find(Reflection::DescriptorAttributes::Container);

                AZ::Serialize::IDataContainer* container{};
                if (containerAttribute && !containerAttribute->IsNull())
                {
                    if (auto containerObject = AZ::Dom::Utils::ValueToType<AZ::PointerObject>(*containerAttribute);
                        containerObject && containerObject->m_typeId == azrtti_typeid<AZ::Serialize::IDataContainer>())
                    {
                        container = reinterpret_cast<AZ::Serialize::IDataContainer*>(containerObject->m_address);
                    }
                }
                if (container != nullptr)
                {
                    m_containers.SetValue(
                        m_builder.GetCurrentPath(), ContainerEntry{ BoundContainer::CreateBoundContainer(access.Get(), attributes) });

                    auto labelAttribute = attributes.Find(Reflection::DescriptorAttributes::Label);
                    if (labelAttribute && !labelAttribute->IsNull() && labelAttribute->IsString())
                    {
                        AZStd::string_view serializedPath = ExtractSerializedPath(attributes);

                        m_adapter->CreateLabel(&m_builder, labelAttribute->GetString(), serializedPath);

                        auto valueTextAttribute = attributes.Find(Nodes::Label::ValueText.GetName());
                        if (valueTextAttribute && !valueTextAttribute->IsNull() && valueTextAttribute->IsString())
                        {
                            m_adapter->CreateLabel(&m_builder, valueTextAttribute->GetString(), serializedPath);
                        }
                        else
                        {
                            size_t containerSize = container->Size(access.Get());
                            if (containerSize == 1)
                            {
                                m_adapter->CreateLabel(&m_builder, AZStd::string::format("1 element"), serializedPath);
                            }
                            else
                            {
                                m_adapter->CreateLabel(&m_builder, AZStd::string::format("%zu elements", containerSize), serializedPath);
                            }
                        }
                    }

                    bool canBeModified = true;
                    if (auto canBeModifiedValue = attributes.Find(Nodes::Container::ContainerCanBeModified.GetName()); canBeModifiedValue)
                    {
                        canBeModified = canBeModifiedValue->IsBool() && canBeModifiedValue->GetBool();
                    }

                    if (canBeModified && !container->IsFixedSize())
                    {
                        bool isDisabled = false;
                        if (auto disabledValue = attributes.Find(Nodes::NodeWithVisiblityControl::Disabled.GetName()); disabledValue)
                        {
                            isDisabled = disabledValue->IsBool() && disabledValue->GetBool();
                        }
                        CreateContainerButton(Nodes::ContainerAction::AddElement, isDisabled);

                        if (!isDisabled)
                        {
                            // disable the clear button if the container is already empty
                            isDisabled = (container->Size(access.Get()) == 0);
                        }
                        CreateContainerButton(Nodes::ContainerAction::Clear, isDisabled);
                    }
                }
                else
                {
                    ExtractAndCreateLabel(attributes);
                }

                AZ::Dom::Value instancePointerValue = AZ::Dom::Utils::MarshalTypedPointerToValue(access.Get(), access.GetType());
                // Only hash an opaque value
                // A value that is not opaque, but is a pointer will have it's members visited in a recursive call to this method
                const bool hashValue = instancePointerValue.IsOpaqueValue();

                // The IsInspectorOverrideManagementEnabled() check is only temporary until the inspector override management feature set
                // is fully developed. Since the original utils funtion is in AzToolsFramework and we can't access it from here, we are
                // duplicating it in this class temporarily till we can do more testing and gain confidence about this new way of storing
                // serialized values of opaque types directly in the DPE DOM.
                AZStd::string_view serializedPath = ExtractSerializedPath(attributes);
                if (IsInspectorOverrideManagementEnabled() && !serializedPath.empty())
                {
                    VisitValueWithSerializedPath(access, attributes);
                }
                else
                {
                    const AZ::Serialize::ClassData* classData = m_serializeContext->FindClassData(access.GetType());
                    size_t typeSize = 0;
                    if (classData)
                    {
                        if (AZ::IRttiHelper* rttiHelper = classData->m_azRtti; rttiHelper)
                        {
                            typeSize = rttiHelper->GetTypeSize();
                        }
                    }

                    // this needs to write the value back into the reflected object via Json serialization
                    auto StoreValueIntoPointer =
                        [valuePointer = access.Get(), valueType = access.GetType(), this](const Dom::Value& newValue)
                    {
                        AZ::JsonSerializationResult::ResultCode resultCode(AZ::JsonSerializationResult::Tasks::ReadField);
                        // marshal this new value into a pointer for use by the Json serializer if a pointer is being stored
                        if (auto marshalledPointer = AZ::Dom::Utils::TryMarshalValueToPointer(newValue, valueType);
                            marshalledPointer != nullptr)
                        {
                            rapidjson::Document buffer;
                            JsonSerializerSettings serializeSettings;
                            JsonDeserializerSettings deserializeSettings;
                            serializeSettings.m_serializeContext = m_serializeContext;
                            deserializeSettings.m_serializeContext = m_serializeContext;

                            // serialize the new value to Json, using the original valuePointer as a reference object to generate a minimal
                            // diff
                            resultCode = JsonSerialization::Store(
                                buffer, buffer.GetAllocator(), marshalledPointer, valuePointer, valueType, serializeSettings);

                            if (resultCode.GetProcessing() == AZ::JsonSerializationResult::Processing::Halted)
                            {
                                AZ_Error(
                                    "ReflectionAdapter",
                                    false,
                                    "Storing new property editor value to JSON for copying to instance has failed with error %s",
                                    resultCode.ToString("").c_str());
                                return newValue;
                            }

                            // now deserialize that value into the original location
                            resultCode = JsonSerialization::Load(valuePointer, valueType, buffer, deserializeSettings);
                            if (resultCode.GetProcessing() == AZ::JsonSerializationResult::Processing::Halted)
                            {
                                AZ_Error(
                                    "ReflectionAdapter",
                                    false,
                                    "Loading JSON value containing new property editor into instance has failed with error %s",
                                    resultCode.ToString("").c_str());
                                return newValue;
                            }
                        }
                        else
                        {
                            // Otherwise use Json Serialization to copy the Dom Value directly into the valuePointer address
                            resultCode = AZ::Dom::Utils::LoadViaJsonSerialization(valuePointer, valueType, newValue);
                            if (resultCode.GetProcessing() == AZ::JsonSerializationResult::Processing::Halted)
                            {
                                AZ_Error(
                                    "ReflectionAdapter",
                                    false,
                                    "Loading new DOMValue directly into instance has failed with error %s",
                                    resultCode.ToString("").c_str());
                                return newValue;
                            }
                        }

                        // NB: the returned value for serialized pointer values is instancePointerValue, but since this is passed by
                        // pointer, it will not actually detect a changed dom value. Since we are already writing directly to the DOM
                        // before this step, it won't affect the calling DPE, however, other DPEs pointed at the same adapter would be
                        // unaware of the change, and wouldn't update their UI. In future, to properly support multiple DPEs on one
                        // adapter, we will need to solve this. One way would be to store the json serialized value (which is mostly
                        // human-readable text) as an attribute, so any change to the Json would trigger an update. This would have the
                        // advantage of allowing opaque and pointer types to be searchable by the string-based Filter adapter. Without
                        // this, things like Vector3 will not have searchable values by text. These advantages would have to be measured
                        // against the size changes in the DOM and the time taken to populate and parse them.
                        return newValue;
                    };
                    void* instance = access.Get();
                    VisitValue(instancePointerValue, instance, typeSize, attributes, AZStd::move(StoreValueIntoPointer), false, hashValue);
                }
            }
        }

        void VisitObjectEnd([[maybe_unused]] Reflection::IObjectAccess& access, const Reflection::IAttributes& attributes) override
        {
            Nodes::PropertyVisibility visibility = Nodes::PropertyVisibility::Show;

            if (auto visibilityAttribute = attributes.Find(Nodes::PropertyEditor::Visibility.GetName()); visibilityAttribute)
            {
                visibility = Nodes::PropertyEditor::Visibility.DomToValue(*visibilityAttribute).value_or(Nodes::PropertyVisibility::Show);
            }

            if (visibility == Nodes::PropertyVisibility::Hide || visibility == Nodes::PropertyVisibility::ShowChildrenOnly)
            {
                return;
            }
            m_builder.EndRow();
        }

        void Visit(
            [[maybe_unused]] const AZStd::string_view value,
            [[maybe_unused]] Reflection::IStringAccess& access,
            [[maybe_unused]] const Reflection::IAttributes& attributes) override
        {
        }

        void Visit([[maybe_unused]] Reflection::IArrayAccess& access, [[maybe_unused]] const Reflection::IAttributes& attributes) override
        {
        }

        void Visit([[maybe_unused]] Reflection::IMapAccess& access, [[maybe_unused]] const Reflection::IAttributes& attributes) override
        {
        }

        void Visit(
            [[maybe_unused]] Reflection::IDictionaryAccess& access, [[maybe_unused]] const Reflection::IAttributes& attributes) override
        {
        }

        void Visit(
            [[maybe_unused]] AZ::s64 value,
            [[maybe_unused]] const Reflection::IEnumAccess& access,
            [[maybe_unused]] const Reflection::IAttributes& attributes) override
        {
        }

        void Visit([[maybe_unused]] Reflection::IPointerAccess& access, [[maybe_unused]] const Reflection::IAttributes& attributes) override
        {
        }

        void Visit([[maybe_unused]] Reflection::IBufferAccess& access, [[maybe_unused]] const Reflection::IAttributes& attributes) override
        {
        }

        void Visit(
            [[maybe_unused]] const AZ::Data::Asset<AZ::Data::AssetData>& asset,
            [[maybe_unused]] Reflection::IAssetAccess& access,
            [[maybe_unused]] const Reflection::IAttributes& attributes) override
        {
        }
    };

    ReflectionAdapter::ReflectionAdapter()
        : RoutingAdapter()
        , m_impl(AZStd::make_unique<ReflectionAdapterReflectionImpl>(this))
    {
    }

    ReflectionAdapter::ReflectionAdapter(void* instance, AZ::TypeId typeId)
        : RoutingAdapter()
        , m_impl(AZStd::make_unique<ReflectionAdapterReflectionImpl>(this))
    {
        SetValue(instance, AZStd::move(typeId));
    }

    // Declare dtor in implementation to make the unique_ptr deleter for m_impl accessible
    ReflectionAdapter::~ReflectionAdapter() = default;

    void ReflectionAdapter::SetValue(void* instance, AZ::TypeId typeId)
    {
        m_instance = instance;
        m_typeId = AZStd::move(typeId);

        // new top-value, do a full reset
        NotifyResetDocument(DocumentResetType::HardReset);
    }

    void ReflectionAdapter::InvokeChangeNotify(const AZ::Dom::Value& domNode)
    {
        using Nodes::PropertyEditor;
        using Nodes::PropertyRefreshLevel;

        // Trigger ChangeNotify
        auto changeNotify = PropertyEditor::ChangeNotify.InvokeOnDomNode(domNode);
        if (changeNotify.IsSuccess())
        {
            // If we were told to issue a property refresh, notify our adapter via RequestTreeUpdate
            PropertyRefreshLevel level = changeNotify.GetValue();
            if (level != PropertyRefreshLevel::Undefined && level != PropertyRefreshLevel::None)
            {
                PropertyEditor::RequestTreeUpdate.InvokeOnDomNode(domNode, level);
            }
        }
    }

    void ReflectionAdapter::ConnectPropertyChangeHandler(PropertyChangeEvent::Handler& handler)
    {
        handler.Connect(m_propertyChangeEvent);
    }

    void ReflectionAdapter::NotifyPropertyChanged(const PropertyChangeInfo& changeInfo)
    {
        m_propertyChangeEvent.Signal(changeInfo);
    }

    void ReflectionAdapter::CreateLabel(
        AdapterBuilder* adapterBuilder, AZStd::string_view labelText, [[maybe_unused]] AZStd::string_view serializedPath)
    {
        adapterBuilder->Label(labelText);
    }

    void ReflectionAdapter::UpdateDomContents(const PropertyChangeInfo& propertyChangeInfo)
    {
        auto valuePath = propertyChangeInfo.path / "Value";
        auto currValue = GetContents()[valuePath];
        if (currValue != propertyChangeInfo.newValue)
        {
            NotifyContentsChanged({ Dom::PatchOperation::ReplaceOperation(valuePath, propertyChangeInfo.newValue) });
        }
    }

    ExpanderSettings* ReflectionAdapter::CreateExpanderSettings(
        DocumentAdapter* referenceAdapter, const AZStd::string& settingsRegistryKey, const AZStd::string& propertyEditorName)
    {
        return new LabeledRowDPEExpanderSettings(referenceAdapter, settingsRegistryKey, propertyEditorName);
    }

    Dom::Value ReflectionAdapter::GenerateContents()
    {
        m_impl->m_builder.BeginAdapter();
        m_impl->m_builder.AddMessageHandler(this, Nodes::Adapter::QueryKey);
        m_impl->m_builder.AddMessageHandler(this, Nodes::Adapter::AddContainerKey);
        m_impl->m_builder.AddMessageHandler(this, Nodes::Adapter::RejectContainerKey);
        m_impl->m_builder.AddMessageHandler(this, Nodes::Adapter::SetNodeDisabled);
        m_impl->m_builder.AddMessageHandler(this, Nodes::Adapter::QuerySubclass);
        m_impl->m_builder.AddMessageHandler(this, Nodes::Adapter::AddContainerSubclass);
        m_impl->m_onChangedCallbacks.Clear();
        m_impl->m_containers.Clear();
        if (m_instance != nullptr)
        {
            Reflection::VisitLegacyInMemoryInstance(m_impl.get(), m_instance, m_typeId);
        }
        m_impl->m_builder.EndAdapter();
        return m_impl->m_builder.FinishAndTakeResult();
    }

    Dom::Value ReflectionAdapter::HandleMessage(const AdapterMessage& message)
    {
        auto handlePropertyEditorChanged = [&](const Dom::Value& valueFromEditor, Nodes::ValueChangeType changeType)
        {
            auto changeHandler = m_impl->m_onChangedCallbacks.ValueAtPath(message.m_messageOrigin, AZ::Dom::PrefixTreeMatch::ExactPath);
            if (changeHandler != nullptr)
            {
                Dom::Value newValue = (*changeHandler)(valueFromEditor);
                UpdateDomContents({ message.m_messageOrigin, newValue, changeType });
                NotifyPropertyChanged({ message.m_messageOrigin, newValue, changeType });
            }
        };

        auto handleSetNodeDisabled = [&](bool shouldDisable, Dom::Path targetNodePath)
        {
            Dom::Value targetNode = GetContents()[targetNodePath];

            if (!targetNode.IsNode() || targetNode.IsNull())
            {
                AZ_Warning(
                    "ReflectionAdapter",
                    false,
                    "Failed to update disabled state for Value at path `%s`; this is not a valid node",
                    targetNodePath.ToString().c_str());
                return;
            }

            const Name& disabledAttributeName = Nodes::NodeWithVisiblityControl::Disabled.GetName();
            const Name& ancestorDisabledAttrName = Nodes::NodeWithVisiblityControl::AncestorDisabled.GetName();

            Dom::Patch patch;
            AZStd::stack<AZStd::pair<Dom::Path, const Dom::Value*>> unvisitedDescendants;

            const auto queueDescendantsForSearch = [&unvisitedDescendants](const Dom::Value& parentNode, const Dom::Path& parentPath)
            {
                int index = 0;
                for (auto child = parentNode.ArrayBegin(); child != parentNode.ArrayEnd(); ++child)
                {
                    if (child->IsNode())
                    {
                        unvisitedDescendants.push({ parentPath / index, child });
                    }
                    ++index;
                }
            };

            const auto propagateAttributeChangeToRow = [&](const Dom::Value& parentNode,
                                                           const Dom::Path& parentPath,
                                                           AZStd::function<void(const Dom::Value&, const Dom::Path&)> procedure)
            {
                int index = 0;
                for (auto child = parentNode.ArrayBegin(); child != parentNode.ArrayEnd(); ++child)
                {
                    if (child->IsNode())
                    {
                        auto childPath = parentPath / index;
                        if (child->GetNodeName() != GetNodeName<Nodes::Row>())
                        {
                            procedure(*child, childPath);
                        }
                        queueDescendantsForSearch(*child, childPath);
                    }
                    ++index;
                }
            };

            // This lambda applies the attribute change to any descendants in unvisitedChildren until its done
            const auto propagateAttributeChangeToDescendants = [&](AZStd::function<void(const Dom::Value&, Dom::Path&)> procedure)
            {
                while (!unvisitedDescendants.empty())
                {
                    Dom::Path nodePath = unvisitedDescendants.top().first;
                    auto node = unvisitedDescendants.top().second;
                    unvisitedDescendants.pop();

                    if (node->GetNodeName() != GetNodeName<Nodes::Row>())
                    {
                        procedure(*node, nodePath);
                    }

                    // We can stop traversing this path if the node has a truthy disabled attribute since its descendants
                    // should retain their inherited disabled state
                    if (auto iter = node->FindMember(disabledAttributeName); iter == node->MemberEnd() || !iter->second.GetBool())
                    {
                        queueDescendantsForSearch(*node, nodePath);
                    }
                }
            };

            if (shouldDisable)
            {
                if (targetNode.GetNodeName() == GetNodeName<Nodes::Row>())
                {
                    propagateAttributeChangeToRow(
                        targetNode,
                        targetNodePath,
                        [&patch, &disabledAttributeName](const Dom::Value& node, const Dom::Path& nodePath)
                        {
                            if (auto iter = node.FindMember(disabledAttributeName); iter == node.MemberEnd() || !iter->second.GetBool())
                            {
                                patch.PushBack({ Dom::PatchOperation::AddOperation(nodePath / disabledAttributeName, Dom::Value(true)) });
                            }
                        });
                }
                else
                {
                    patch.PushBack({ Dom::PatchOperation::AddOperation(targetNodePath / disabledAttributeName, Dom::Value(true)) });
                    queueDescendantsForSearch(targetNode, targetNodePath);
                }

                propagateAttributeChangeToDescendants(
                    [&patch, &ancestorDisabledAttrName](const Dom::Value& node, const Dom::Path& nodePath)
                    {
                        if (auto iter = node.FindMember(ancestorDisabledAttrName); iter == node.MemberEnd() || !iter->second.GetBool())
                        {
                            patch.PushBack({ Dom::PatchOperation::AddOperation(nodePath / ancestorDisabledAttrName, Dom::Value(true)) });
                        }
                    });
            }
            else
            {
                if (targetNode.GetNodeName() == GetNodeName<Nodes::Row>())
                {
                    propagateAttributeChangeToRow(
                        targetNode,
                        targetNodePath,
                        [&patch, &disabledAttributeName](const Dom::Value& node, const Dom::Path& nodePath)
                        {
                            if (auto iter = node.FindMember(disabledAttributeName); iter != node.MemberEnd() && iter->second.GetBool())
                            {
                                patch.PushBack({ Dom::PatchOperation::RemoveOperation(nodePath / disabledAttributeName) });
                            }
                        });
                }
                else
                {
                    patch.PushBack({ Dom::PatchOperation::RemoveOperation(targetNodePath / disabledAttributeName) });
                    queueDescendantsForSearch(targetNode, targetNodePath);
                }

                propagateAttributeChangeToDescendants(
                    [&patch, &ancestorDisabledAttrName](const Dom::Value& node, const Dom::Path& nodePath)
                    {
                        if (auto iter = node.FindMember(ancestorDisabledAttrName); iter != node.MemberEnd() && iter->second.GetBool())
                        {
                            patch.PushBack({ Dom::PatchOperation::RemoveOperation(nodePath / ancestorDisabledAttrName) });
                        }
                    });
            }

            if (patch.Size() > 0)
            {
                NotifyContentsChanged(patch);
            }
        };

        auto handleContainerOperation = [&]()
        {
            if (message.m_messageOrigin.Size() == 0)
            {
                return;
            }
            auto containerEntry = m_impl->m_containers.ValueAtPath(message.m_messageOrigin, AZ::Dom::PrefixTreeMatch::ParentsOnly);
            if (containerEntry != nullptr)
            {
                using Nodes::ContainerAction;
                AZ::Dom::Value node = GetContents()[message.m_messageOrigin];
                auto action = Nodes::ContainerActionButton::Action.ExtractFromDomNode(node);
                if (!action.has_value())
                {
                    return;
                }
                switch (action.value())
                {
                case ContainerAction::AddElement:
                    if (containerEntry->m_container)
                    {
                        containerEntry->m_container->OnAddElement(m_impl.get(), message.m_messageOrigin);
                    }
                    break;
                case ContainerAction::RemoveElement:
                    if (containerEntry->m_element)
                    {
                        containerEntry->m_element->OnRemoveElement(m_impl.get(), message.m_messageOrigin);
                    }
                    break;
                case ContainerAction::Clear:
                    if (containerEntry->m_container)
                    {
                        containerEntry->m_container->OnClear(m_impl.get(), message.m_messageOrigin);
                    }
                    break;
                case ContainerAction::MoveUp:
                case ContainerAction::MoveDown:
                    if (containerEntry->m_element)
                    {
                        containerEntry->m_element->OnMoveElement(
                            m_impl.get(), message.m_messageOrigin, action.value() == ContainerAction::MoveDown);
                    }
                    break;
                }
            }
        };

        auto addKeyToContainer = [&](AZ::DocumentPropertyEditor::DocumentAdapterPtr* adapter, AZ::Dom::Path containerPath)
        {
            auto containerEntry = m_impl->m_containers.ValueAtPath(containerPath, AZ::Dom::PrefixTreeMatch::ParentsOnly);
            if (containerEntry->m_container)
            {
                containerEntry->m_container->OnAddElementToAssociativeContainer(m_impl.get(), adapter, containerPath);
            }
        };

        auto rejectKeyToContainer = [&](AZ::Dom::Path containerPath)
        {
            auto containerEntry = m_impl->m_containers.ValueAtPath(containerPath, AZ::Dom::PrefixTreeMatch::ParentsOnly);
            if (containerEntry->m_container)
            {
                containerEntry->m_container->RejectAssociativeContainerKey(m_impl.get());
            }
        };

        auto addContainerSubclass = [&](const AZ::SerializeContext::ClassData* subClass, AZ::Dom::Path containerPath)
        {
            auto containerEntry = m_impl->m_containers.ValueAtPath(containerPath, AZ::Dom::PrefixTreeMatch::ParentsOnly);
            if (containerEntry->m_container)
            {
                containerEntry->m_container->OnAddSubclassToContainer(m_impl.get(), subClass, containerPath);
            }
        };

        auto handleTreeUpdate = [&](Nodes::PropertyRefreshLevel)
        {
            // For now just trigger a soft reset but the end goal is to handle granular updates.
            // This will still only send the view patches for what's actually changed.
            NotifyResetDocument();
        };

        return message.Match(
            Nodes::PropertyEditor::OnChanged,
            handlePropertyEditorChanged,
            Nodes::ContainerActionButton::OnActivate,
            handleContainerOperation,
            Nodes::PropertyEditor::RequestTreeUpdate,
            handleTreeUpdate,
            Nodes::Adapter::SetNodeDisabled,
            handleSetNodeDisabled,
            Nodes::Adapter::AddContainerKey,
            addKeyToContainer,
            Nodes::Adapter::RejectContainerKey,
            rejectKeyToContainer,
            Nodes::Adapter::AddContainerSubclass,
            addContainerSubclass);
    }
} // namespace AZ::DocumentPropertyEditor<|MERGE_RESOLUTION|>--- conflicted
+++ resolved
@@ -433,12 +433,7 @@
                 const AZ::SerializeContext::ClassElement* containerClassElement =
                     m_container->GetElement(m_container->GetDefaultElementNameCrc());
                 auto elementInstance = m_container->GetElementByIndex(m_containerInstance, containerClassElement, m_elementIndex);
-<<<<<<< HEAD
-                const bool elementRemoved = m_container->RemoveElement(m_containerInstance, elementInstance, impl->m_serializeContext);
-                (void)elementRemoved; // dodge unused warning when below assert is compiled out...
-=======
                 [[maybe_unused]] const bool elementRemoved = m_container->RemoveElement(m_containerInstance, elementInstance, impl->m_serializeContext);
->>>>>>> 5295397a
                 AZ_Assert(elementRemoved, "could not remove element!");
                 auto containerNode = GetContainerNode(impl, path);
                 Nodes::PropertyEditor::ChangeNotify.InvokeOnDomNode(containerNode);
