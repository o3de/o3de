/*
<<<<<<< HEAD
 * Copyright (c) Contributors to the Open 3D Engine Project.
 * For complete copyright and license terms please see the LICENSE at the root of this distribution.
 *
=======
 * Copyright (c) Contributors to the Open 3D Engine Project. For complete copyright and license terms please see the LICENSE at the root of this distribution.
 * 
>>>>>>> e6836a91
 * SPDX-License-Identifier: Apache-2.0 OR MIT
 *
 */

#include <AzCore/PlatformIncl.h> // This should be the first include to make sure Windows.h is defined with NOMINMAX
#include <AzCore/IO/SystemFile.h>
#include <AzCore/Math/Crc.h>
#include <AzCore/Component/ComponentApplication.h>
#include <AzCore/Component/NonUniformScaleBus.h>
#include <AzCore/Memory/MemoryComponent.h>
#include <AzCore/Slice/SliceSystemComponent.h>
#include <AzCore/Jobs/JobManagerComponent.h>
#include <AzCore/IO/Streamer/StreamerComponent.h>
#include <AzCore/Asset/AssetManagerComponent.h>
#include <AzCore/UserSettings/UserSettingsComponent.h>
#include <AzCore/Script/ScriptSystemComponent.h>
#include <AzCore/Asset/AssetManager.h>
#include <AzCore/Settings/SettingsRegistryMergeUtils.h>
#include <AzCore/std/parallel/binary_semaphore.h>
#include <AzCore/std/string/conversions.h>
#include <AzCore/std/string/regex.h>
#include <AzCore/Serialization/DataPatch.h>
#include <AzCore/Debug/FrameProfilerComponent.h>
#include <AzCore/NativeUI/NativeUISystemComponent.h>
#include <AzCore/Module/ModuleManagerBus.h>
#include <AzCore/Interface/Interface.h>

#include <AzFramework/Asset/SimpleAsset.h>
#include <AzFramework/Asset/AssetBundleManifest.h>
#include <AzFramework/Asset/AssetCatalogComponent.h>
#include <AzFramework/Asset/CustomAssetTypeComponent.h>
#include <AzFramework/Asset/AssetSystemComponent.h>
#include <AzFramework/Asset/AssetRegistry.h>
#include <AzFramework/Components/ConsoleBus.h>
#include <AzFramework/Components/TransformComponent.h>
#include <AzFramework/Entity/BehaviorEntity.h>
#include <AzFramework/Entity/EntityContext.h>
#include <AzFramework/Entity/GameEntityContextComponent.h>
#include <AzFramework/FileFunc/FileFunc.h>
#include <AzFramework/FileTag/FileTagComponent.h>
#include <AzFramework/Input/System/InputSystemComponent.h>
#include <AzFramework/Scene/SceneSystemComponent.h>
#include <AzFramework/Components/AzFrameworkConfigurationSystemComponent.h>
#include <AzFramework/StringFunc/StringFunc.h>
#include <AzFramework/IO/LocalFileIO.h>
#include <AzFramework/IO/RemoteStorageDrive.h>
#include <AzFramework/Physics/Utils.h>
#include <AzFramework/Render/GameIntersectorComponent.h>
#include <AzFramework/Platform/PlatformDefaults.h>
#include <AzFramework/Archive/Archive.h>
#include <AzFramework/Archive/ArchiveFileIO.h>
#include <AzFramework/Script/ScriptRemoteDebugging.h>
#include <AzFramework/Script/ScriptComponent.h>
#include <AzFramework/Spawnable/SpawnableSystemComponent.h>
#include <AzFramework/StreamingInstall/StreamingInstall.h>
#include <AzFramework/TargetManagement/TargetManagementComponent.h>
#include <AzFramework/Viewport/CameraState.h>
#include <AzFramework/Driller/RemoteDrillerInterface.h>
#include <AzFramework/Metrics/MetricsPlainTextNameRegistration.h>
#include <AzFramework/Terrain/TerrainDataRequestBus.h>
#include <AzFramework/Viewport/ScreenGeometry.h>
#include <AzFramework/Visibility/BoundsBus.h>
#include <AzCore/Console/Console.h>
#include <AzFramework/Viewport/ViewportBus.h>
#include <GridMate/Memory.h>

#include "Application.h"
#include <AzFramework/AzFrameworkModule.h>
#include <cctype>
#include <stdio.h>

static const char* s_azFrameworkWarningWindow = "AzFramework";

namespace AzFramework
{
    namespace ApplicationInternal
    {
        static constexpr const char s_prefabSystemKey[] = "/Amazon/Preferences/EnablePrefabSystem";
        static constexpr const char s_prefabWipSystemKey[] = "/Amazon/Preferences/EnablePrefabSystemWipFeatures";
        static constexpr const char s_legacySlicesAssertKey[] = "/Amazon/Preferences/ShouldAssertForLegacySlicesUsage";

        // A Helper function that can load an app descriptor from file.
        AZ::Outcome<AZStd::unique_ptr<AZ::ComponentApplication::Descriptor>, AZStd::string> LoadDescriptorFromFilePath(const char* appDescriptorFilePath, AZ::SerializeContext& serializeContext)
        {
            AZStd::unique_ptr<AZ::ComponentApplication::Descriptor> loadedDescriptor;

            AZ::IO::SystemFile appDescriptorFile;
            if (!appDescriptorFile.Open(appDescriptorFilePath, AZ::IO::SystemFile::SF_OPEN_READ_ONLY))
            {
                return AZ::Failure(AZStd::string::format("Failed to open file: %s", appDescriptorFilePath));
            }

            AZ::IO::SystemFileStream appDescriptorFileStream(&appDescriptorFile, true);
            if (!appDescriptorFileStream.IsOpen())
            {
                return AZ::Failure(AZStd::string::format("Failed to stream file: %s", appDescriptorFilePath));
            }

            // Callback function for allocating the root elements in the file.
            AZ::ObjectStream::InplaceLoadRootInfoCB inplaceLoadCb =
                [](void** rootAddress, const AZ::SerializeContext::ClassData**, const AZ::Uuid& classId, AZ::SerializeContext*)
            {
                if (rootAddress && classId == azrtti_typeid<AZ::ComponentApplication::Descriptor>())
                {
                    // ComponentApplication::Descriptor is normally a singleton.
                    // Force a unique instance to be created.
                    *rootAddress = aznew AZ::ComponentApplication::Descriptor();
                }
            };

            // Callback function for saving the root elements in the file.
            AZ::ObjectStream::ClassReadyCB classReadyCb =
                [&loadedDescriptor](void* classPtr, const AZ::Uuid& classId, AZ::SerializeContext* context)
            {
                // Save descriptor, delete anything else loaded from file.
                if (classId == azrtti_typeid<AZ::ComponentApplication::Descriptor>())
                {
                    loadedDescriptor.reset(static_cast<AZ::ComponentApplication::Descriptor*>(classPtr));
                }
                else if (const AZ::SerializeContext::ClassData* classData = context->FindClassData(classId))
                {
                    classData->m_factory->Destroy(classPtr);
                }
                else
                {
                    AZ_Error("Application", false, "Unexpected type %s found in application descriptor file. This memory will leak.",
                        classId.ToString<AZStd::string>().c_str());
                }
            };

            // There's other stuff in the file we may not recognize (system components), but we're not interested in that stuff.
            AZ::ObjectStream::FilterDescriptor loadFilter(&AZ::Data::AssetFilterNoAssetLoading, AZ::ObjectStream::FILTERFLAG_IGNORE_UNKNOWN_CLASSES);

            if (!AZ::ObjectStream::LoadBlocking(&appDescriptorFileStream, serializeContext, classReadyCb, loadFilter, inplaceLoadCb))
            {
                return AZ::Failure(AZStd::string::format("Failed to load objects from file: %s", appDescriptorFilePath));
            }

            if (!loadedDescriptor)
            {
                return AZ::Failure(AZStd::string::format("Failed to find descriptor object in file: %s", appDescriptorFilePath));
            }

            return AZ::Success(AZStd::move(loadedDescriptor));
        }
    }

    Application::Application()
        : Application(nullptr, nullptr)
    {
    }

    Application::Application(int* argc, char*** argv)
        : ComponentApplication(
            argc ? *argc : 0,
            argv ? *argv : nullptr
        )
    {
        // Startup default local FileIO (hits OSAllocator) if not already setup.
        if (AZ::IO::FileIOBase::GetDirectInstance() == nullptr)
        {
            m_directFileIO = AZStd::make_unique<AZ::IO::LocalFileIO>();
            AZ::IO::FileIOBase::SetDirectInstance(m_directFileIO.get());
        }

        // Initializes the IArchive for reading archive(.pak) files
        if (auto archive = AZ::Interface<AZ::IO::IArchive>::Get(); archive == nullptr)
        {
            m_archive = AZStd::make_unique<AZ::IO::Archive>();
            AZ::Interface<AZ::IO::IArchive>::Register(m_archive.get());
        }

        // Set the ArchiveFileIO as the default FileIOBase instance
        if (AZ::IO::FileIOBase::GetInstance() == nullptr)
        {
            m_archiveFileIO = AZStd::make_unique<AZ::IO::ArchiveFileIO>(m_archive.get());
            AZ::IO::FileIOBase::SetInstance(m_archiveFileIO.get());
            SetFileIOAliases();
        }

        if (auto nativeUI = AZ::Interface<AZ::NativeUI::NativeUIRequests>::Get(); nativeUI == nullptr)
        {
            m_nativeUI = AZStd::make_unique<AZ::NativeUI::NativeUISystem>();
            AZ::Interface<AZ::NativeUI::NativeUIRequests>::Register(m_nativeUI.get());
        }

        ApplicationRequests::Bus::Handler::BusConnect();
        AZ::UserSettingsFileLocatorBus::Handler::BusConnect();
    }

    Application::~Application()
    {
        if (m_isStarted)
        {
            Stop();
        }

        AZ::UserSettingsFileLocatorBus::Handler::BusDisconnect();
        ApplicationRequests::Bus::Handler::BusDisconnect();

        if (AZ::Interface<AZ::NativeUI::NativeUIRequests>::Get() == m_nativeUI.get())
        {
            AZ::Interface<AZ::NativeUI::NativeUIRequests>::Unregister(m_nativeUI.get());
        }
        m_nativeUI.reset();

        // Unset the Archive file IO if it is set as the direct instance
        if (AZ::IO::FileIOBase::GetInstance() == m_archiveFileIO.get())
        {
            AZ::IO::FileIOBase::SetInstance(nullptr);
        }
        m_archiveFileIO.reset();

        // Destroy the IArchive instance
        if (AZ::Interface<AZ::IO::IArchive>::Get() == m_archive.get())
        {
            AZ::Interface<AZ::IO::IArchive>::Unregister(m_archive.get());
        }
        m_archive.reset();

        // Unset the Local file IO if it is set as the direct instance
        if (AZ::IO::FileIOBase::GetDirectInstance() == m_directFileIO.get())
        {
            AZ::IO::FileIOBase::SetDirectInstance(nullptr);
        }

        // Destroy the Direct instance after the IArchive has been destroyed
        // Archive classes relies on the FileIOBase DirectInstance to close
        // files properly
        m_directFileIO.reset();
    }

    void Application::Start(const Descriptor& descriptor, const StartupParameters& startupParameters)
    {
        AZ::Entity* systemEntity = Create(descriptor, startupParameters);

        // Sets FileIOAliases again in case the App root was overridden by the
        // startupParameters in ComponentApplication::Create
        SetFileIOAliases();

        if (systemEntity)
        {
            StartCommon(systemEntity);
        }
    }

    void Application::StartCommon(AZ::Entity* systemEntity)
    {
        m_pimpl.reset(Implementation::Create());

        systemEntity->Init();
        systemEntity->Activate();
        AZ_Assert(systemEntity->GetState() == AZ::Entity::State::Active, "System Entity failed to activate.");

        m_isStarted = (systemEntity->GetState() == AZ::Entity::State::Active);
    }

    void Application::PreModuleLoad()
    {
        SetRootPath(RootPathType::EngineRoot, m_engineRoot.c_str());
        AZ_TracePrintf(s_azFrameworkWarningWindow, "Engine Path: %s\n", m_engineRoot.c_str());
    }


    void Application::Stop()
    {
        if (m_isStarted)
        {
            ApplicationLifecycleEvents::Bus::Broadcast(&ApplicationLifecycleEvents::OnApplicationAboutToStop);

            m_pimpl.reset();

            // Free any memory owned by the command line container.
            m_commandLine = CommandLine();

            Destroy();

            m_isStarted = false;
        }
    }

    void Application::RegisterCoreComponents()
    {
        AZ::ComponentApplication::RegisterCoreComponents();

        // This is internal Amazon code, so register it's components for metrics tracking, otherwise the name of the component won't get sent back.
        AZStd::vector<AZ::Uuid> componentUuidsForMetricsCollection
        {
            azrtti_typeid<AZ::MemoryComponent>(),
            azrtti_typeid<AZ::StreamerComponent>(),
            azrtti_typeid<AZ::JobManagerComponent>(),
            azrtti_typeid<AZ::AssetManagerComponent>(),
            azrtti_typeid<AZ::UserSettingsComponent>(),
            azrtti_typeid<AZ::Debug::FrameProfilerComponent>(),
            azrtti_typeid<AZ::SliceComponent>(),
            azrtti_typeid<AZ::SliceSystemComponent>(),

            azrtti_typeid<AzFramework::AssetCatalogComponent>(),
            azrtti_typeid<AzFramework::CustomAssetTypeComponent>(),
            azrtti_typeid<AzFramework::FileTag::ExcludeFileComponent>(),
            azrtti_typeid<AzFramework::TransformComponent>(),
            azrtti_typeid<AzFramework::SceneSystemComponent>(),
            azrtti_typeid<AzFramework::AzFrameworkConfigurationSystemComponent>(),
            azrtti_typeid<AzFramework::GameEntityContextComponent>(),
#if !defined(_RELEASE)
            azrtti_typeid<AzFramework::TargetManagementComponent>(),
#endif
            azrtti_typeid<AzFramework::AssetSystem::AssetSystemComponent>(),
            azrtti_typeid<AzFramework::InputSystemComponent>(),
            azrtti_typeid<AzFramework::DrillerNetworkAgentComponent>(),

#if !defined(AZCORE_EXCLUDE_LUA)
            azrtti_typeid<AZ::ScriptSystemComponent>(),
            azrtti_typeid<AzFramework::ScriptComponent>(),
#endif // #if !defined(AZCORE_EXCLUDE_LUA)
        };

        EBUS_EVENT(AzFramework::MetricsPlainTextNameRegistrationBus, RegisterForNameSending, componentUuidsForMetricsCollection);
    }

    void Application::Reflect(AZ::ReflectContext* context)
    {
        AZ::ComponentApplication::Reflect(context);

        AZ::DataPatch::Reflect(context);
        AZ::EntityUtils::Reflect(context);
        AZ::NonUniformScaleRequests::Reflect(context);
        AzFramework::BehaviorEntity::Reflect(context);
        AzFramework::EntityContext::Reflect(context);
        AzFramework::SliceEntityOwnershipService::Reflect(context);
        AzFramework::SimpleAssetReferenceBase::Reflect(context);
        AzFramework::ConsoleRequests::Reflect(context);
        AzFramework::ConsoleNotifications::Reflect(context);
        AzFramework::ViewportRequests::Reflect(context);
        AzFramework::BoundsRequests::Reflect(context);
        AzFramework::ScreenGeometryReflect(context);
        AzFramework::RemoteStorageDriveConfig::Reflect(context);

        Physics::ReflectionUtils::ReflectPhysicsApi(context);
        AzFramework::Terrain::TerrainDataRequests::Reflect(context);

        if (AZ::SerializeContext* serializeContext = azrtti_cast<AZ::SerializeContext*>(context))
        {
            AzFramework::AssetRegistry::ReflectSerialize(serializeContext);
            CameraState::Reflect(*serializeContext);
            AzFramework::AssetBundleManifest::ReflectSerialize(serializeContext);
        }
    }

    AZ::ComponentTypeList Application::GetRequiredSystemComponents() const
    {
        AZ::ComponentTypeList components = ComponentApplication::GetRequiredSystemComponents();

        components.insert(components.end(), {
            azrtti_typeid<AZ::MemoryComponent>(),
            azrtti_typeid<AZ::StreamerComponent>(),
            azrtti_typeid<AZ::AssetManagerComponent>(),
            azrtti_typeid<AZ::UserSettingsComponent>(),
            azrtti_typeid<AZ::ScriptSystemComponent>(),
            azrtti_typeid<AZ::JobManagerComponent>(),
            azrtti_typeid<AZ::SliceSystemComponent>(),

            azrtti_typeid<AzFramework::AssetCatalogComponent>(),
            azrtti_typeid<AzFramework::CustomAssetTypeComponent>(),
            azrtti_typeid<AzFramework::FileTag::ExcludeFileComponent>(),
            azrtti_typeid<AzFramework::SceneSystemComponent>(),
            azrtti_typeid<AzFramework::AzFrameworkConfigurationSystemComponent>(),
            azrtti_typeid<AzFramework::GameEntityContextComponent>(),
            azrtti_typeid<AzFramework::RenderGeometry::GameIntersectorComponent>(),
            azrtti_typeid<AzFramework::AssetSystem::AssetSystemComponent>(),
            azrtti_typeid<AzFramework::InputSystemComponent>(),
            azrtti_typeid<AzFramework::DrillerNetworkAgentComponent>(),
            azrtti_typeid<AzFramework::StreamingInstall::StreamingInstallSystemComponent>(),
            azrtti_typeid<AzFramework::SpawnableSystemComponent>(),
            AZ::Uuid("{624a7be2-3c7e-4119-aee2-1db2bdb6cc89}"), // ScriptDebugAgent
            });

        return components;
    }

    // UserSettingsFileLocatorBus
    AZStd::string Application::ResolveFilePath([[maybe_unused]] AZ::u32 providerId)
    {
        AZ::IO::Path userSettingsPath;
        m_settingsRegistry->Get(userSettingsPath.Native(), AZ::SettingsRegistryMergeUtils::FilePathKey_ProjectUserPath);
        userSettingsPath /= "UserSettings.xml";
        return userSettingsPath.Native();
    }

    AZ::Component* Application::EnsureComponentAdded(AZ::Entity* systemEntity, const AZ::Uuid& typeId)
    {
        AZ::Component* component = systemEntity->FindComponent(typeId);

        if (!component)
        {
            if (systemEntity->IsComponentReadyToAdd(typeId))
            {
                component = systemEntity->CreateComponent(typeId);
            }
            else
            {
                AZ_Assert(false, "Failed to add component of type %s because conditions are not met.", typeId.ToString<AZStd::string>().c_str());
            }
        }

        return component;
    }


    void Application::CreateStaticModules(AZStd::vector<AZ::Module*>& outModules)
    {
        AZ::ComponentApplication::CreateStaticModules(outModules);

        outModules.emplace_back(aznew AzFrameworkModule());
    }

    const char* Application::GetAppRoot() const
    {
        return m_appRoot.c_str();
    }

    const char* Application::GetCurrentConfigurationName() const
    {
#if defined(_RELEASE)
        return "Release";
#elif defined(_DEBUG)
        return "Debug";
#else
        return "Profile";
#endif
    }

    void Application::CreateReflectionManager()
    {
        ComponentApplication::CreateReflectionManager();
    }

    ////////////////////////////////////////////////////////////////////////////
    AZ::Uuid Application::GetComponentTypeId(const AZ::EntityId& entityId, const AZ::ComponentId& componentId)
    {
        AZ::Uuid uuid(AZ::Uuid::CreateNull());
        AZ::Entity* entity = nullptr;
        EBUS_EVENT_RESULT(entity, AZ::ComponentApplicationBus, FindEntity, entityId);
        if (entity)
        {
            AZ::Component* component = entity->FindComponent(componentId);
            if (component)
            {
                uuid = component->RTTI_GetType();
            }
        }
        return uuid;
    }

    void Application::ResolveEnginePath(AZStd::string& engineRelativePath) const
    {
        AZ::IO::FixedMaxPath fullPath = m_engineRoot / engineRelativePath;
        engineRelativePath = fullPath.String();
    }

    void Application::CalculateBranchTokenForEngineRoot(AZStd::string& token) const
    {
        AzFramework::StringFunc::AssetPath::CalculateBranchToken(m_engineRoot.String(), token);
    }

    ////////////////////////////////////////////////////////////////////////////
    void Application::MakePathRootRelative(AZStd::string& fullPath)
    {
        MakePathRelative(fullPath, m_engineRoot.c_str());
    }

    ////////////////////////////////////////////////////////////////////////////
    void Application::MakePathAssetRootRelative(AZStd::string& fullPath)
    {
        // relative file paths wrt AssetRoot are always lowercase
        AZStd::to_lower(fullPath.begin(), fullPath.end());
        AZStd::string cacheAssetPath;
        if (auto settingsRegistry = AZ::SettingsRegistry::Get(); settingsRegistry != nullptr)
        {
            settingsRegistry->Get(cacheAssetPath, AZ::SettingsRegistryMergeUtils::FilePathKey_CacheRootFolder);
        }
        MakePathRelative(fullPath, cacheAssetPath.c_str());
    }

    ////////////////////////////////////////////////////////////////////////////
    void Application::MakePathRelative(AZStd::string& fullPath, const char* rootPath)
    {
        AZ_Assert(rootPath, "Provided root path is null.");

        NormalizePathKeepCase(fullPath);
        AZStd::string root(rootPath);
        NormalizePathKeepCase(root);
        if (!azstrnicmp(fullPath.c_str(), root.c_str(), root.length()))
        {
            fullPath = fullPath.substr(root.length());
        }

        while (!fullPath.empty() && fullPath[0] == AZ_CORRECT_DATABASE_SEPARATOR)
        {
            fullPath.erase(fullPath.begin());
        }
    }

    ////////////////////////////////////////////////////////////////////////////
    void Application::NormalizePath(AZStd::string& path)
    {
        ComponentApplication::NormalizePath(path.begin(), path.end(), true);
    }

    ////////////////////////////////////////////////////////////////////////////
    void Application::NormalizePathKeepCase(AZStd::string& path)
    {
        ComponentApplication::NormalizePath(path.begin(), path.end(), false);
    }

    ////////////////////////////////////////////////////////////////////////////
    void Application::PumpSystemEventLoopOnce()
    {
        if (m_pimpl)
        {
            m_pimpl->PumpSystemEventLoopOnce();
        }
    }

    ////////////////////////////////////////////////////////////////////////////
    void Application::PumpSystemEventLoopUntilEmpty()
    {
        if (m_pimpl)
        {
            m_pimpl->PumpSystemEventLoopUntilEmpty();
        }
    }

    ////////////////////////////////////////////////////////////////////////////
    void Application::PumpSystemEventLoopWhileDoingWorkInNewThread(const AZStd::chrono::milliseconds& eventPumpFrequency,
        const AZStd::function<void()>& workForNewThread,
        const char* newThreadName)
    {
        AZ_PROFILE_FUNCTION(AZ::Debug::ProfileCategory::AzFramework);

        AZStd::thread_desc newThreadDesc;
        newThreadDesc.m_cpuId = AFFINITY_MASK_USERTHREADS;
        newThreadDesc.m_name = newThreadName;
        AZStd::binary_semaphore binarySemaphore;
        AZStd::thread newThread([&workForNewThread, &binarySemaphore, &newThreadName]
        {
            AZ_PROFILE_SCOPE_DYNAMIC(AZ::Debug::ProfileCategory::AzFramework,
                "Application::PumpSystemEventLoopWhileDoingWorkInNewThread:ThreadWorker %s", newThreadName);

            workForNewThread();
            binarySemaphore.release();
        }, &newThreadDesc);
        while (!binarySemaphore.try_acquire_for(eventPumpFrequency))
        {
            PumpSystemEventLoopUntilEmpty();
        }
        {
            AZ_PROFILE_SCOPE_STALL_DYNAMIC(AZ::Debug::ProfileCategory::AzFramework,
                "Application::PumpSystemEventLoopWhileDoingWorkInNewThread:WaitOnThread %s", newThreadName);
            newThread.join();
        }

        // Pump once at the end so we're back at 0 instead of potentially eventPumpFrequency - 1 ms since the last event pump
        PumpSystemEventLoopUntilEmpty();
    }

    ////////////////////////////////////////////////////////////////////////////
    void Application::RunMainLoop()
    {
        while (!m_exitMainLoopRequested)
        {
            PumpSystemEventLoopUntilEmpty();
            Tick();
        }
    }

    ////////////////////////////////////////////////////////////////////////////

    AZ_CVAR(float, t_frameTimeOverride, 0.0f, nullptr, AZ::ConsoleFunctorFlags::Null, "If > 0, overrides the application delta frame-time with the provided value");

    void Application::Tick(float deltaOverride /*= -1.f*/)
    {
        ComponentApplication::Tick((t_frameTimeOverride > 0.0f) ? t_frameTimeOverride : deltaOverride);
    }

    ////////////////////////////////////////////////////////////////////////////
    void Application::TerminateOnError(int errorCode)
    {
        if (m_pimpl)
        {
            m_pimpl->TerminateOnError(errorCode);
        }
        else
        {
            exit(errorCode);
        }
    }

    void Application::SetRootPath(RootPathType type, const char* source)
    {
        const size_t sourceLen = strlen(source);

        // Copy the source path to the intended root path and correct the path separators as well
        switch (type)
        {
        case RootPathType::AppRoot:
        {
            AZ_Assert(sourceLen < m_appRoot.Native().max_size(), "String overflow for App Root: %s", source);
            m_appRoot = AZ::IO::PathView(source).LexicallyNormal();
        }
        break;
        case RootPathType::EngineRoot:
        {
            AZ_Assert(sourceLen < m_engineRoot.Native().max_size(), "String overflow for Engine Root: %s", source);
            m_engineRoot = AZ::IO::PathView(source).LexicallyNormal();
        }
        break;
        default:
            AZ_Assert(false, "Invalid RootPathType (%d)", static_cast<int>(type));
        }
    }


    static void CreateUserCache(const AZ::IO::FixedMaxPath& cacheUserPath, AZ::IO::FileIOBase& fileIoBase)
    {
        // The number of max attempts ultimately dictates the number of Lumberyard instances that can run
        // simultaneously.  This should be a reasonably high number so that it doesn't artificially limit
        // the number of instances (ex: parallel level exports via multiple Editor runs).  It also shouldn't
        // be set *infinitely* high - each cache folder is GBs in size, and finding a free directory is a
        // linear search, so the more instances we allow, the longer the search will take.
        // 128 seems like a reasonable compromise.
        constexpr int maxAttempts = 128;

        constexpr const char* userCachePathFilename{ "Cache" };
        AZ::IO::FixedMaxPath userCachePath = cacheUserPath / userCachePathFilename;
#if AZ_TRAIT_OS_IS_HOST_OS_PLATFORM
        int attemptNumber;
        for (attemptNumber = 0; attemptNumber < maxAttempts; ++attemptNumber)
        {
            if (attemptNumber != 0)
            {
                userCachePath.ReplaceFilename(AZStd::string_view{ AZ::IO::FixedMaxPathString::format("%s%i", userCachePathFilename, attemptNumber) });
            }

            // if the directory already exists, check for locked file
            auto cacheLockFilePath = userCachePath / "lockfile.txt";

            constexpr auto LockFileMode = AZ::IO::SystemFile::SF_OPEN_WRITE_ONLY
                | AZ::IO::SystemFile::SF_OPEN_CREATE
                | AZ::IO::SystemFile::SF_OPEN_CREATE_PATH;
            if (AZ::IO::SystemFile lockFileHandle; lockFileHandle.Open(cacheLockFilePath.c_str(), LockFileMode))
            {
                break;
            }
        }

        if (attemptNumber >= maxAttempts)
        {
            userCachePath.ReplaceFilename(userCachePathFilename);
            AZ_TracePrintf("Application", "Couldn't find a valid asset cache folder after %i attempts."
                " Setting cache folder to %s\n", maxAttempts, userCachePath.c_str());
        }
#endif

        fileIoBase.SetAlias("@usercache@", userCachePath.c_str());
    }

    void Application::SetFileIOAliases()
    {
        if (m_archiveFileIO)
        {
            auto fileIoBase = m_archiveFileIO.get();
            // Set up the default file aliases based on the settings registry
            fileIoBase->SetAlias("@engroot@", GetEngineRoot());
            fileIoBase->SetAlias("@projectroot@", GetEngineRoot());
            fileIoBase->SetAlias("@exefolder@", GetExecutableFolder());

            {
                AZ::IO::FixedMaxPath pathAliases;
                if (m_settingsRegistry->Get(pathAliases.Native(), AZ::SettingsRegistryMergeUtils::FilePathKey_CacheProjectRootFolder))
                {
                    fileIoBase->SetAlias("@projectcache@", pathAliases.c_str());
                }
                pathAliases.clear();
                if (m_settingsRegistry->Get(pathAliases.Native(), AZ::SettingsRegistryMergeUtils::FilePathKey_CacheRootFolder))
                {
                    fileIoBase->SetAlias("@assets@", pathAliases.c_str());
                    fileIoBase->SetAlias("@projectplatformcache@", pathAliases.c_str());
                    fileIoBase->SetAlias("@root@", pathAliases.c_str()); // Deprecated Use @projectplatformcache@
                }
                pathAliases.clear();
                if (m_settingsRegistry->Get(pathAliases.Native(), AZ::SettingsRegistryMergeUtils::FilePathKey_EngineRootFolder))
                {
                    fileIoBase->SetAlias("@engroot@", pathAliases.c_str());
                    fileIoBase->SetAlias("@devroot@", pathAliases.c_str()); // Deprecated - Use @engroot@
                }
                pathAliases.clear();
                if (m_settingsRegistry->Get(pathAliases.Native(), AZ::SettingsRegistryMergeUtils::FilePathKey_ProjectPath))
                {
                    fileIoBase->SetAlias("@devassets@", pathAliases.c_str()); // Deprecated - Use @projectsourceassets@
                    fileIoBase->SetAlias("@projectroot@", pathAliases.c_str());
                    fileIoBase->SetAlias("@projectsourceassets@", (pathAliases / "Assets").c_str());
                }
            }

<<<<<<< HEAD
            if (AZ::IO::FixedMaxPath projectUserPath;
                m_settingsRegistry->Get(projectUserPath.Native(), AZ::SettingsRegistryMergeUtils::FilePathKey_ProjectUserPath))
=======
            AZ::IO::FixedMaxPath projectUserPath;
            if (!m_settingsRegistry->Get(projectUserPath.Native(), AZ::SettingsRegistryMergeUtils::FilePathKey_ProjectUserPath))
>>>>>>> e6836a91
            {
                projectUserPath = GetEngineRoot();
            }

            fileIoBase->SetAlias("@user@", projectUserPath.c_str());
            fileIoBase->CreatePath(projectUserPath.c_str()); // Create the user directory at this point

            CreateUserCache(projectUserPath, *fileIoBase);

            AZ::IO::FixedMaxPath projectLogPath;
            if (!m_settingsRegistry->Get(projectLogPath.Native(), AZ::SettingsRegistryMergeUtils::FilePathKey_ProjectLogPath))
            {
                projectLogPath = projectUserPath / "log";
            }
<<<<<<< HEAD
            else
            {
                AZ::IO::FixedMaxPath fallbackLogPath = GetEngineRoot();
                fallbackLogPath /= "user";
                fileIoBase->SetAlias("@user@", fallbackLogPath.c_str());
                fallbackLogPath /= "log";
                fileIoBase->SetAlias("@log@", fallbackLogPath.c_str());
                fileIoBase->CreatePath(fallbackLogPath.c_str());
            }
=======

            fileIoBase->SetAlias("@log@", projectLogPath.c_str());
            fileIoBase->CreatePath(projectLogPath.c_str()); // Create the log directory at this point
>>>>>>> e6836a91
        }
    }

    bool Application::IsPrefabSystemEnabled() const
    {
        bool value = true;
        if (auto* registry = AZ::SettingsRegistry::Get())
        {
            registry->Get(value, ApplicationInternal::s_prefabSystemKey);
        }
        return value;
    }

    bool Application::ArePrefabWipFeaturesEnabled() const
    {
        bool value = false;
        if (auto* registry = AZ::SettingsRegistry::Get())
        {
            registry->Get(value, ApplicationInternal::s_prefabWipSystemKey);
        }
        return value;
    }

    void Application::SetPrefabSystemEnabled(bool enable)
    {
        if (auto* registry = AZ::SettingsRegistry::Get())
        {
            registry->Set(ApplicationInternal::s_prefabSystemKey, enable);
        }
    }

    bool Application::IsPrefabSystemForLevelsEnabled() const
    {
        return IsPrefabSystemEnabled();
    }

    bool Application::ShouldAssertForLegacySlicesUsage() const
    {
        bool value = false;
        if (auto* registry = AZ::SettingsRegistry::Get())
        {
            registry->Get(value, ApplicationInternal::s_legacySlicesAssertKey);
        }
        return value;
    }

} // namespace AzFramework<|MERGE_RESOLUTION|>--- conflicted
+++ resolved
@@ -1,12 +1,7 @@
 /*
-<<<<<<< HEAD
  * Copyright (c) Contributors to the Open 3D Engine Project.
  * For complete copyright and license terms please see the LICENSE at the root of this distribution.
  *
-=======
- * Copyright (c) Contributors to the Open 3D Engine Project. For complete copyright and license terms please see the LICENSE at the root of this distribution.
- * 
->>>>>>> e6836a91
  * SPDX-License-Identifier: Apache-2.0 OR MIT
  *
  */
@@ -712,13 +707,8 @@
                 }
             }
 
-<<<<<<< HEAD
             if (AZ::IO::FixedMaxPath projectUserPath;
                 m_settingsRegistry->Get(projectUserPath.Native(), AZ::SettingsRegistryMergeUtils::FilePathKey_ProjectUserPath))
-=======
-            AZ::IO::FixedMaxPath projectUserPath;
-            if (!m_settingsRegistry->Get(projectUserPath.Native(), AZ::SettingsRegistryMergeUtils::FilePathKey_ProjectUserPath))
->>>>>>> e6836a91
             {
                 projectUserPath = GetEngineRoot();
             }
@@ -733,7 +723,6 @@
             {
                 projectLogPath = projectUserPath / "log";
             }
-<<<<<<< HEAD
             else
             {
                 AZ::IO::FixedMaxPath fallbackLogPath = GetEngineRoot();
@@ -743,11 +732,6 @@
                 fileIoBase->SetAlias("@log@", fallbackLogPath.c_str());
                 fileIoBase->CreatePath(fallbackLogPath.c_str());
             }
-=======
-
-            fileIoBase->SetAlias("@log@", projectLogPath.c_str());
-            fileIoBase->CreatePath(projectLogPath.c_str()); // Create the log directory at this point
->>>>>>> e6836a91
         }
     }
 
