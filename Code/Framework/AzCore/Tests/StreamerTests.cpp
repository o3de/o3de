--- conflicted
+++ resolved
@@ -256,7 +256,6 @@
             m_application = aznew GemTestApplication();
             AZ::ComponentApplication::Descriptor appDesc;
             appDesc.m_useExistingAllocator = true;
-            appDesc.m_enableDrilling = false;
             auto m_systemEntity = m_application->Create(appDesc);
             m_systemEntity->AddComponent(aznew AZ::StreamerComponent());
             m_systemEntity->Init();
@@ -267,30 +266,7 @@
 
         void TearDown() override
         {
-<<<<<<< HEAD
             m_streamer = nullptr;
-=======
-        public:
-            void SetUp() override
-            {
-                AllocatorsTestFixture::SetUp();
-                AZ::AllocatorInstance<AZ::PoolAllocator>::Create();
-                AZ::AllocatorInstance<AZ::ThreadPoolAllocator>::Create();
-                
-                m_prevFileIO = FileIOBase::GetInstance();
-                FileIOBase::SetInstance(&m_fileIO);
-
-                m_application = aznew GemTestApplication();
-                AZ::ComponentApplication::Descriptor appDesc;
-                appDesc.m_useExistingAllocator = true;
-                auto m_systemEntity = m_application->Create(appDesc);
-                m_systemEntity->AddComponent(aznew AZ::StreamerComponent());
-                m_systemEntity->Init();
-                m_systemEntity->Activate();
-
-                m_streamer = Interface<IO::IStreamer>::Get();
-            }
->>>>>>> b5421555
 
             m_application->Destroy();
             delete m_application;
