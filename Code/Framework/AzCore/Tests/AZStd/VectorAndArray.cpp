--- conflicted
+++ resolved
@@ -799,11 +799,7 @@
     TEST_F(Arrays, FixedVectorCXX20Erase_Succeeds)
     {
         // Erase 'l' from the phrase "Hello" World"
-<<<<<<< HEAD
-        auto eraseTest = [](AZStd::initializer_list<char> testInit) 
-=======
         auto eraseTest = [](AZStd::initializer_list<char> testInit)
->>>>>>> b882eddc
         {
             AZStd::fixed_vector<char, 16> testResult{ testInit };
             AZStd::erase(testResult, 'l');
