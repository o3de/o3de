--- conflicted
+++ resolved
@@ -89,7 +89,6 @@
         EXPECT_EQ(dynamic, fixed);
     }
 
-<<<<<<< HEAD
     TEST_F(AssetIdTest, CreateString_SubIdIsNotNegative_Succeeds)
     {
         auto assetId = AssetId::CreateString("{A9F596D7-FFFF-4BA4-AD4E-7E477FB9B542}:0xFFFFFFFF");
@@ -98,10 +97,7 @@
         EXPECT_STRCASEEQ(subId.c_str(), "4294967295");
     }
 
-    using AssetTest = AllocatorsFixture;
-=======
     using AssetTest = LeakDetectionFixture;
->>>>>>> f3b17b28
 
     TEST_F(AssetTest, AssetPreserveHintTest_Const_Copy)
     {
