/*
 * Copyright (c) Contributors to the Open 3D Engine Project.
 * For complete copyright and license terms please see the LICENSE at the root of this distribution.
 *
 * SPDX-License-Identifier: Apache-2.0 OR MIT
 *
 */

#include <AzCore/Casting/numeric_cast.h>
#include <AzCore/Debug/Profiler.h>
#include <AzCore/IO/CompressionBus.h>
#include <AzCore/IO/Streamer/FileRequest.h>
#include <AzCore/IO/Streamer/FullFileDecompressor.h>
#include <AzCore/IO/Streamer/StreamerContext.h>
#include <AzCore/Jobs/JobContext.h>
#include <AzCore/Jobs/JobFunction.h>
#include <AzCore/Jobs/JobManager.h>
#include <AzCore/Math/MathUtils.h>
#include <AzCore/Serialization/SerializeContext.h>
#include <AzCore/std/parallel/thread.h>
#include <AzCore/std/smart_ptr/make_shared.h>
#include <AzCore/std/typetraits/decay.h>

namespace AZ::IO
{
    AZStd::shared_ptr<StreamStackEntry> FullFileDecompressorConfig::AddStreamStackEntry(
        const HardwareInformation& hardware, AZStd::shared_ptr<StreamStackEntry> parent)
    {
        auto stackEntry = AZStd::make_shared<FullFileDecompressor>(
            m_maxNumReads, m_maxNumJobs, aznumeric_caster(hardware.m_maxPhysicalSectorSize));
        stackEntry->SetNext(AZStd::move(parent));
        return stackEntry;
    }

    void FullFileDecompressorConfig::Reflect(AZ::ReflectContext* context)
    {
        if (auto serializeContext = azrtti_cast<AZ::SerializeContext*>(context); serializeContext != nullptr)
        {
            serializeContext->Class<FullFileDecompressorConfig, IStreamerStackConfig>()
                ->Version(1)
                ->Field("MaxNumReads", &FullFileDecompressorConfig::m_maxNumReads)
                ->Field("MaxNumJobs", &FullFileDecompressorConfig::m_maxNumJobs);
        }
    }

#if AZ_STREAMER_ADD_EXTRA_PROFILING_INFO
    static constexpr char DecompBoundName[] = "Decompression bound";
    static constexpr char ReadBoundName[] = "Read bound";
#endif // AZ_STREAMER_ADD_EXTRA_PROFILING_INFO

    bool FullFileDecompressor::DecompressionInformation::IsProcessing() const
    {
        return !!m_compressedData;
    }

    FullFileDecompressor::FullFileDecompressor(u32 maxNumReads, u32 maxNumJobs, u32 alignment)
        : StreamStackEntry("Full file decompressor")
        , m_maxNumReads(maxNumReads)
        , m_maxNumJobs(maxNumJobs)
        , m_alignment(alignment)
    {
        JobManagerDesc jobDesc;
        u32 numThreads = AZ::GetMin(maxNumJobs, AZStd::thread::hardware_concurrency());
        for (u32 i = 0; i < numThreads; ++i)
        {
            jobDesc.m_workerThreads.push_back(JobManagerThreadDesc());
        }
<<<<<<< HEAD
        m_decompressionJobManager = AZStd::make_unique<JobManager>(jobDesc);
        m_decompressionjobContext = AZStd::make_unique<JobContext>(*m_decompressionJobManager);
=======
        
        FullFileDecompressor::FullFileDecompressor(u32 maxNumReads, u32 maxNumJobs, u32 alignment)
            : StreamStackEntry("Full file decompressor")
            , m_maxNumReads(maxNumReads)
            , m_maxNumJobs(maxNumJobs)
            , m_alignment(alignment)
        {
            JobManagerDesc jobDesc;
            jobDesc.m_jobManagerName = "Full File Decompressor";
            u32 numThreads = AZ::GetMin(maxNumJobs, AZStd::thread::hardware_concurrency());
            for (u32 i = 0; i < numThreads; ++i)
            {
                jobDesc.m_workerThreads.push_back(JobManagerThreadDesc());
            }
            m_decompressionJobManager = AZStd::make_unique<JobManager>(jobDesc);
            m_decompressionjobContext = AZStd::make_unique<JobContext>(*m_decompressionJobManager);

            m_processingJobs = AZStd::make_unique<DecompressionInformation[]>(maxNumJobs);

            m_readBuffers = AZStd::make_unique<Buffer[]>(maxNumReads);
            m_readRequests = AZStd::make_unique<FileRequest*[]>(maxNumReads);
            m_readBufferStatus = AZStd::make_unique<ReadBufferStatus[]>(maxNumReads);
            for (u32 i = 0; i < maxNumReads; ++i)
            {
                m_readBufferStatus[i] = ReadBufferStatus::Unused;
            }
>>>>>>> 57adfd79

        m_processingJobs = AZStd::make_unique<DecompressionInformation[]>(maxNumJobs);

        m_readBuffers = AZStd::make_unique<Buffer[]>(maxNumReads);
        m_readRequests = AZStd::make_unique<FileRequest*[]>(maxNumReads);
        m_readBufferStatus = AZStd::make_unique<ReadBufferStatus[]>(maxNumReads);
        for (u32 i = 0; i < maxNumReads; ++i)
        {
            m_readBufferStatus[i] = ReadBufferStatus::Unused;
        }

        // Add initial dummy values to the stats to avoid division by zero later on and avoid needing branches.
        m_bytesDecompressed.PushEntry(1);
        m_decompressionDurationMicroSec.PushEntry(1);
    }

    void FullFileDecompressor::PrepareRequest(FileRequest* request)
    {
        AZ_Assert(request, "PrepareRequest was provided a null request.");

        AZStd::visit([this, request](auto&& args)
        {
            using Command = AZStd::decay_t<decltype(args)>;
            if constexpr (AZStd::is_same_v<Command, FileRequest::ReadRequestData>)
            {
                PrepareReadRequest(request, args);
            }
            else if constexpr (AZStd::is_same_v<Command, FileRequest::CreateDedicatedCacheData> ||
                AZStd::is_same_v<Command, FileRequest::DestroyDedicatedCacheData>)
            {
                PrepareDedicatedCache(request, args.m_path);
            }
            else
            {
                StreamStackEntry::PrepareRequest(request);
            }
        }, request->GetCommand());
    }

    void FullFileDecompressor::QueueRequest(FileRequest* request)
    {
        AZ_Assert(request, "QueueRequest was provided a null request.");

        AZStd::visit([this, request](auto&& args)
        {
            using Command = AZStd::decay_t<decltype(args)>;
            if constexpr (AZStd::is_same_v<Command, FileRequest::CompressedReadData>)
            {
                m_pendingReads.push_back(request);
            }
            else if constexpr (AZStd::is_same_v<Command, FileRequest::FileExistsCheckData>)
            {
                m_pendingFileExistChecks.push_back(request);
            }
            else
            {
                StreamStackEntry::QueueRequest(request);
            }
        }, request->GetCommand());
    }

    bool FullFileDecompressor::ExecuteRequests()
    {
        bool result = false;
        // First queue jobs as this might open up new read slots.
        if (m_numInFlightReads > 0 && m_numRunningJobs < m_maxNumJobs)
        {
            result = StartDecompressions();
        }

        // Queue as many new reads as possible.
        while (!m_pendingReads.empty() && m_numInFlightReads < m_maxNumReads)
        {
            StartArchiveRead(m_pendingReads.front());
            m_pendingReads.pop_front();
            result = true;
        }

        // If nothing else happened and there is at least one pending file exist check request, run one of those.
        if (!result && !m_pendingFileExistChecks.empty())
        {
            FileExistsCheck(m_pendingFileExistChecks.front());
            m_pendingFileExistChecks.pop_front();
            result = true;
        }

#if AZ_STREAMER_ADD_EXTRA_PROFILING_INFO
        bool allPendingDecompression = true;
        bool allReading = true;
        for (u32 i = 0; i < m_maxNumReads; ++i)
        {
            allPendingDecompression =
                allPendingDecompression && (m_readBufferStatus[i] == ReadBufferStatus::PendingDecompression);
            allReading =
                allReading && (m_readBufferStatus[i] == ReadBufferStatus::ReadInFlight);
        }

        m_decompressionBoundStat.PushSample(allPendingDecompression ? 1.0 : 0.0);
        Statistic::PlotImmediate(m_name, DecompBoundName, m_decompressionBoundStat.GetMostRecentSample());

        m_readBoundStat.PushSample(allReading && (m_numRunningJobs < m_maxNumJobs) ? 1.0 : 0.0);
        Statistic::PlotImmediate(m_name, ReadBoundName, m_readBoundStat.GetMostRecentSample());
#endif

        return StreamStackEntry::ExecuteRequests() || result;
    }

    void FullFileDecompressor::UpdateStatus(Status& status) const
    {
        StreamStackEntry::UpdateStatus(status);
        s32 numAvailableSlots = aznumeric_cast<s32>(m_maxNumReads - m_numInFlightReads);
        status.m_numAvailableSlots = AZStd::min(status.m_numAvailableSlots, numAvailableSlots);
        status.m_isIdle = status.m_isIdle && IsIdle();
    }

    void FullFileDecompressor::UpdateCompletionEstimates(AZStd::chrono::system_clock::time_point now, AZStd::vector<FileRequest*>& internalPending,
        StreamerContext::PreparedQueue::iterator pendingBegin, StreamerContext::PreparedQueue::iterator pendingEnd)
    {
        // Create predictions for all pending requests. Some will be further processed after this.
        AZStd::reverse_copy(m_pendingFileExistChecks.begin(), m_pendingFileExistChecks.end(), AZStd::back_inserter(internalPending));
        AZStd::reverse_copy(m_pendingReads.begin(), m_pendingReads.end(), AZStd::back_inserter(internalPending));

        StreamStackEntry::UpdateCompletionEstimates(now, internalPending, pendingBegin, pendingEnd);

        double totalBytesDecompressed = aznumeric_caster(m_bytesDecompressed.GetTotal());
        double totalDecompressionDuration = aznumeric_caster(m_decompressionDurationMicroSec.GetTotal());
        AZStd::chrono::microseconds cumulativeDelay = AZStd::chrono::microseconds::max();

        // Check the number of jobs that are processing.
        for (u32 i = 0; i < m_maxNumJobs; ++i)
        {
            if (m_processingJobs[i].IsProcessing())
            {
                FileRequest* compressedRequest = m_processingJobs[i].m_waitRequest->GetParent();
                AZ_Assert(compressedRequest, "A wait request attached to FullFileDecompressor was completed but didn't have a parent compressed request.");
                auto data = AZStd::get_if<FileRequest::CompressedReadData>(&compressedRequest->GetCommand());
                AZ_Assert(data, "Compressed request in the decompression queue in FullFileDecompressor didn't contain compression read data.");

                size_t bytesToDecompress = data->m_compressionInfo.m_compressedSize;
                auto decompressionDuration = AZStd::chrono::microseconds(
                    aznumeric_cast<u64>((bytesToDecompress * totalDecompressionDuration) / totalBytesDecompressed));
                auto timeInProcessing = now - m_processingJobs[i].m_jobStartTime;
                auto timeLeft = decompressionDuration > timeInProcessing ? decompressionDuration - timeInProcessing : AZStd::chrono::microseconds(0);
                // Get the shortest time as this indicates the next decompression to become available.
                cumulativeDelay = AZStd::min(timeLeft, cumulativeDelay);
                m_processingJobs[i].m_waitRequest->SetEstimatedCompletion(now + timeLeft);
            }
        }
        if (cumulativeDelay == AZStd::chrono::microseconds::max())
        {
            cumulativeDelay = AZStd::chrono::microseconds(0);
        }

        // Next update all reads that are in flight. These will have an estimation for the read to complete, but will then be queued
        // for decompression, so add the time needed decompression. Assume that decompression happens in parallel.
        AZStd::chrono::microseconds decompressionDelay =
            AZStd::chrono::microseconds(aznumeric_cast<u64>(m_decompressionJobDelayMicroSec.CalculateAverage()));
        AZStd::chrono::microseconds smallestDecompressionDuration = AZStd::chrono::microseconds::max();
        for (u32 i = 0; i < m_maxNumReads; ++i)
        {
            AZStd::chrono::system_clock::time_point baseTime;
            switch (m_readBufferStatus[i])
            {
            case ReadBufferStatus::Unused:
                continue;
            case ReadBufferStatus::ReadInFlight:
                // Internal read requests can start and complete but pending finalization before they're ever scheduled in which case
                // the estimated time is not set.
                baseTime = m_readRequests[i]->GetEstimatedCompletion();
                if (baseTime == AZStd::chrono::system_clock::time_point())
                {
                    baseTime = now;
                }
                break;
            case ReadBufferStatus::PendingDecompression:
                baseTime = now;
                break;
            default:
                AZ_Assert(false, "Unsupported buffer type: %i.", m_readBufferStatus[i]);
                continue;
            }

            baseTime += cumulativeDelay; // Delay until the first decompression slot becomes available.
            baseTime += decompressionDelay; // The average time it takes for the job system to pick up the decompression job.

            // Calculate the amount of time it will take to decompress the data.
            FileRequest* compressedRequest = m_readRequests[i]->GetParent();
            auto data = AZStd::get_if<FileRequest::CompressedReadData>(&compressedRequest->GetCommand());

            size_t bytesToDecompress = data->m_compressionInfo.m_compressedSize;
            auto decompressionDuration = AZStd::chrono::microseconds(
                aznumeric_cast<u64>((bytesToDecompress * totalDecompressionDuration) / totalBytesDecompressed));
            smallestDecompressionDuration = AZStd::min(smallestDecompressionDuration, decompressionDuration);
            baseTime += decompressionDuration;

            m_readRequests[i]->SetEstimatedCompletion(baseTime);
        }
        if (smallestDecompressionDuration != AZStd::chrono::microseconds::max())
        {
            cumulativeDelay += smallestDecompressionDuration; // Time after which the decompression jobs and pending reads have completed.
        }

        // For all internally pending compressed reads add the decompression time. The read time will have already been added downstream.
        // Because this call will go from the top of the stack to the bottom, but estimation is calculated from the bottom to the top, this
        // list should be processed in reverse order.
        for (auto pendingIt = internalPending.rbegin(); pendingIt != internalPending.rend(); ++pendingIt)
        {
            EstimateCompressedReadRequest(*pendingIt, cumulativeDelay, decompressionDelay,
                totalDecompressionDuration, totalBytesDecompressed);
        }

        // Finally add a prediction for all the requests that are waiting to be queued.
        for (auto requestIt = pendingBegin; requestIt != pendingEnd; ++requestIt)
        {
            EstimateCompressedReadRequest(*requestIt, cumulativeDelay, decompressionDelay,
                totalDecompressionDuration, totalBytesDecompressed);
        }
    }

    void FullFileDecompressor::EstimateCompressedReadRequest(FileRequest* request, AZStd::chrono::microseconds& cumulativeDelay,
        AZStd::chrono::microseconds decompressionDelay, double totalDecompressionDurationUs, double totalBytesDecompressed) const
    {
        auto data = AZStd::get_if<FileRequest::CompressedReadData>(&request->GetCommand());
        if (data)
        {
            AZStd::chrono::microseconds processingTime = decompressionDelay;
            size_t bytesToDecompress = data->m_compressionInfo.m_compressedSize;
            processingTime += AZStd::chrono::microseconds(
                aznumeric_cast<u64>((bytesToDecompress * totalDecompressionDurationUs) / totalBytesDecompressed));

            cumulativeDelay += processingTime;
            request->SetEstimatedCompletion(request->GetEstimatedCompletion() + processingTime);
        }
    }

    void FullFileDecompressor::CollectStatistics(AZStd::vector<Statistic>& statistics) const
    {
        constexpr double bytesToMB = 1.0 / (1024.0 * 1024.0);
        constexpr double usToSec = 1.0 / (1000.0 * 1000.0);
        constexpr double usToMs = 1.0 / 1000.0;

        if (m_bytesDecompressed.GetNumRecorded() > 1) // There's always a default added.
        {
            //It only makes sense to add decompression statistics when reading from PAK files.
            statistics.push_back(Statistic::CreateInteger(m_name, "Available decompression slots", m_maxNumJobs - m_numRunningJobs));
            statistics.push_back(Statistic::CreateInteger(m_name, "Available read slots", m_maxNumReads - m_numInFlightReads));
            statistics.push_back(Statistic::CreateInteger(m_name, "Pending decompression", m_numPendingDecompression));
            statistics.push_back(Statistic::CreateFloat(m_name, "Buffer memory (MB)", m_memoryUsage * bytesToMB));

            double averageJobStartDelay = m_decompressionJobDelayMicroSec.CalculateAverage() * usToMs;
            statistics.push_back(Statistic::CreateFloat(m_name, "Decompression job delay (avg. ms)", averageJobStartDelay));

            double totalBytesDecompressedMB = m_bytesDecompressed.GetTotal() * bytesToMB;
            double totalDecompressionTimeSec = m_decompressionDurationMicroSec.GetTotal() * usToSec;
            statistics.push_back(Statistic::CreateFloat(m_name, "Decompression Speed per job (avg. mbps)", totalBytesDecompressedMB / totalDecompressionTimeSec));

#if AZ_STREAMER_ADD_EXTRA_PROFILING_INFO
            statistics.push_back(Statistic::CreatePercentage(m_name, DecompBoundName, m_decompressionBoundStat.GetAverage()));
            statistics.push_back(Statistic::CreatePercentage(m_name, ReadBoundName, m_readBoundStat.GetAverage()));
#endif
        }

        StreamStackEntry::CollectStatistics(statistics);
    }

    bool FullFileDecompressor::IsIdle() const
    {
        return
            m_pendingReads.empty() &&
            m_pendingFileExistChecks.empty() &&
            m_numInFlightReads == 0 &&
            m_numPendingDecompression == 0 &&
            m_numRunningJobs == 0;
    }

    void FullFileDecompressor::PrepareReadRequest(FileRequest* request, FileRequest::ReadRequestData& data)
    {
        CompressionInfo info;
        if (CompressionUtils::FindCompressionInfo(info, data.m_path.GetRelativePath()))
        {
            FileRequest* nextRequest = m_context->GetNewInternalRequest();
            if (info.m_isCompressed)
            {
                AZ_Assert(info.m_decompressor,
                    "FullFileDecompressor::PrepareRequest found a compressed file, but no decompressor to decompress with.");
                nextRequest->CreateCompressedRead(request, AZStd::move(info), data.m_output, data.m_offset, data.m_size);
            }
            else
            {
                FileRequest* pathStorageRequest = m_context->GetNewInternalRequest();
                pathStorageRequest->CreateRequestPathStore(request, AZStd::move(info.m_archiveFilename));
                auto& pathStorage = AZStd::get<FileRequest::RequestPathStoreData>(pathStorageRequest->GetCommand());

                nextRequest->CreateRead(pathStorageRequest, data.m_output, data.m_outputSize, pathStorage.m_path,
                    info.m_offset + data.m_offset, data.m_size, info.m_isSharedPak);
            }

            if (info.m_conflictResolution == ConflictResolution::PreferFile)
            {
                auto callback = [this, nextRequest](const FileRequest& checkRequest)
                {
                    AZ_PROFILE_FUNCTION(AzCore);
                    auto check = AZStd::get_if<FileRequest::FileExistsCheckData>(&checkRequest.GetCommand());
                    AZ_Assert(check,
                        "Callback in FullFileDecompressor::PrepareReadRequest expected FileExistsCheck but got another command.");
                    if (check->m_found)
                    {
                        FileRequest* originalRequest = m_context->RejectRequest(nextRequest);
                        if (AZStd::holds_alternative<FileRequest::RequestPathStoreData>(originalRequest->GetCommand()))
                        {
                            originalRequest = m_context->RejectRequest(originalRequest);
                        }
                        StreamStackEntry::PrepareRequest(originalRequest);
                    }
                    else
                    {
                        m_context->PushPreparedRequest(nextRequest);
                    }
                };
                FileRequest* fileCheckRequest = m_context->GetNewInternalRequest();
                fileCheckRequest->CreateFileExistsCheck(data.m_path);
                fileCheckRequest->SetCompletionCallback(AZStd::move(callback));
                StreamStackEntry::QueueRequest(fileCheckRequest);
            }
            else
            {
                m_context->PushPreparedRequest(nextRequest);
            }
        }
        else
        {
            StreamStackEntry::PrepareRequest(request);
        }
    }

    void FullFileDecompressor::PrepareDedicatedCache(FileRequest* request, const RequestPath& path)
    {
        CompressionInfo info;
        if (CompressionUtils::FindCompressionInfo(info, path.GetRelativePath()))
        {
            FileRequest* nextRequest = m_context->GetNewInternalRequest();
            AZStd::visit([request, &info, nextRequest](auto&& args)
            {
                using Command = AZStd::decay_t<decltype(args)>;
                if constexpr (AZStd::is_same_v<Command, FileRequest::CreateDedicatedCacheData>)
                {
                    nextRequest->CreateDedicatedCacheCreation(AZStd::move(info.m_archiveFilename),
                        FileRange::CreateRange(info.m_offset, info.m_compressedSize), request);
                }
                else if constexpr (AZStd::is_same_v<Command, FileRequest::DestroyDedicatedCacheData>)
                {
                    nextRequest->CreateDedicatedCacheDestruction(AZStd::move(info.m_archiveFilename),
                        FileRange::CreateRange(info.m_offset, info.m_compressedSize), request);
                }
            }, request->GetCommand());

            if (info.m_conflictResolution == ConflictResolution::PreferFile)
            {
                auto callback = [this, nextRequest](const FileRequest& checkRequest)
                {
                    AZ_PROFILE_FUNCTION(AzCore);
                    auto check = AZStd::get_if<FileRequest::FileExistsCheckData>(&checkRequest.GetCommand());
                    AZ_Assert(check,
                        "Callback in FullFileDecompressor::PrepareDedicatedCache expected FileExistsCheck but got another command.");
                    if (check->m_found)
                    {
                        FileRequest* originalRequest = nextRequest->GetParent();
                        m_context->RejectRequest(nextRequest);
                        StreamStackEntry::PrepareRequest(originalRequest);
                    }
                    else
                    {
                        m_context->PushPreparedRequest(nextRequest);
                    }
                };
                FileRequest* fileCheckRequest = m_context->GetNewInternalRequest();
                fileCheckRequest->CreateFileExistsCheck(path);
                fileCheckRequest->SetCompletionCallback(AZStd::move(callback));
                StreamStackEntry::QueueRequest(fileCheckRequest);
            }
            else
            {
                m_context->PushPreparedRequest(nextRequest);
            }
        }
        else
        {
            StreamStackEntry::PrepareRequest(request);
        }
    }

    void FullFileDecompressor::FileExistsCheck(FileRequest* checkRequest)
    {
        auto& fileCheckRequest = AZStd::get<FileRequest::FileExistsCheckData>(checkRequest->GetCommand());
        CompressionInfo info;
        if (CompressionUtils::FindCompressionInfo(info, fileCheckRequest.m_path.GetRelativePath()))
        {
            fileCheckRequest.m_found = true;
        }
        else
        {
            // The file isn't in the archive but might still exist as a loose file, so let the next node have a shot.
            StreamStackEntry::QueueRequest(checkRequest);
        }
    }

    void FullFileDecompressor::StartArchiveRead(FileRequest* compressedReadRequest)
    {
        if (!m_next)
        {
            compressedReadRequest->SetStatus(IStreamerTypes::RequestStatus::Failed);
            m_context->MarkRequestAsCompleted(compressedReadRequest);
            return;
        }

        for (u32 i = 0; i < m_maxNumReads; ++i)
        {
            if (m_readBufferStatus[i] == ReadBufferStatus::Unused)
            {
                auto data = AZStd::get_if<FileRequest::CompressedReadData>(&compressedReadRequest->GetCommand());
                AZ_Assert(data, "Compressed request that's starting a read in FullFileDecompressor didn't contain compression read data.");
                AZ_Assert(data->m_compressionInfo.m_decompressor,
                    "FileRequest for FullFileDecompressor is missing a decompression callback.");

                CompressionInfo& info = data->m_compressionInfo;
                AZ_Assert(info.m_decompressor, "FullFileDecompressor is planning to a queue a request for reading but couldn't find a decompressor.");

                // The buffer is aligned down but the offset is not corrected. If the offset was adjusted it would mean the same data is read
                // multiple times and negates the block cache's ability to detect these cases. By still adjusting it means that the reads between
                // the BlockCache's prolog and epilog are read into aligned buffers.
                size_t offsetAdjustment = info.m_offset - AZ_SIZE_ALIGN_DOWN(info.m_offset, aznumeric_cast<size_t>(m_alignment));
                size_t bufferSize = AZ_SIZE_ALIGN_UP((info.m_compressedSize + offsetAdjustment), aznumeric_cast<size_t>(m_alignment));
                m_readBuffers[i] = reinterpret_cast<Buffer>(AZ::AllocatorInstance<AZ::SystemAllocator>::Get().Allocate(
                    bufferSize, m_alignment, 0, "AZ::IO::Streamer FullFileDecompressor", __FILE__, __LINE__));
                m_memoryUsage += bufferSize;

                FileRequest* archiveReadRequest = m_context->GetNewInternalRequest();
                archiveReadRequest->CreateRead(compressedReadRequest, m_readBuffers[i] + offsetAdjustment, bufferSize, info.m_archiveFilename,
                    info.m_offset, info.m_compressedSize, info.m_isSharedPak);
                archiveReadRequest->SetCompletionCallback(
                    [this, readSlot = i](FileRequest& request)
                    {
                        AZ_PROFILE_FUNCTION(AzCore);
                        FinishArchiveRead(&request, readSlot);
                    });
                m_next->QueueRequest(archiveReadRequest);

                m_readRequests[i] = archiveReadRequest;
                m_readBufferStatus[i] = ReadBufferStatus::ReadInFlight;

                AZ_Assert(m_numInFlightReads < m_maxNumReads,
                    "A FileRequest was queued for reading in FullFileDecompressor, but there's no slots available.");
                m_numInFlightReads++;

                return;
            }
        }
        AZ_Assert(false, "%u of %u read slots are use in the FullFileDecompressor, but no empty slot was found.", m_numInFlightReads, m_maxNumReads);
    }

    void FullFileDecompressor::FinishArchiveRead(FileRequest* readRequest, u32 readSlot)
    {
        AZ_Assert(m_readRequests[readSlot] == readRequest,
            "Request in the archive read slot isn't the same as request that's being completed.");

        FileRequest* compressedRequest = readRequest->GetParent();
        AZ_Assert(compressedRequest, "Read requests started by FullFileDecompressor is missing a parent request.");

        if (readRequest->GetStatus() == IStreamerTypes::RequestStatus::Completed)
        {
            m_readBufferStatus[readSlot] = ReadBufferStatus::PendingDecompression;
            ++m_numPendingDecompression;

            // Add this wait so the compressed request isn't fully completed yet as only the read part is done. The
            // job thread will finish this wait, which in turn will trigger this function again on the main streaming thread.
            FileRequest* waitRequest = m_context->GetNewInternalRequest();
            waitRequest->CreateWait(compressedRequest);
            m_readRequests[readSlot] = waitRequest;
        }
        else
        {
            auto data = AZStd::get_if<FileRequest::CompressedReadData>(&compressedRequest->GetCommand());
            AZ_Assert(data, "Compressed request in FullFileDecompressor that finished unsuccessfully didn't contain compression read data.");
            CompressionInfo& info = data->m_compressionInfo;
            size_t offsetAdjustment = info.m_offset - AZ_SIZE_ALIGN_DOWN(info.m_offset, aznumeric_cast<size_t>(m_alignment));
            size_t bufferSize = AZ_SIZE_ALIGN_UP((info.m_compressedSize + offsetAdjustment), aznumeric_cast<size_t>(m_alignment));
            m_memoryUsage -= bufferSize;

            if (m_readBuffers[readSlot] != nullptr)
            {
                AZ::AllocatorInstance<AZ::SystemAllocator>::Get().DeAllocate(m_readBuffers[readSlot], bufferSize, m_alignment);
                m_readBuffers[readSlot] = nullptr;
            }
            m_readRequests[readSlot] = nullptr;
            m_readBufferStatus[readSlot] = ReadBufferStatus::Unused;
            AZ_Assert(m_numInFlightReads > 0,
                "Trying to decrement a read request after it was canceled or failed in FullFileDecompressor, "
                "but no read requests are supposed to be queued.");
            m_numInFlightReads--;
        }
    }

    bool FullFileDecompressor::StartDecompressions()
    {
        bool queuedJobs = false;
        u32 jobSlot = 0;
        for (u32 readSlot = 0; readSlot < m_maxNumReads; ++readSlot)
        {
            // Find completed read.
            if (m_readBufferStatus[readSlot] != ReadBufferStatus::PendingDecompression)
            {
                continue;
            }

            // Find decompression slot
            for (; jobSlot < m_maxNumJobs; ++jobSlot)
            {
                if (m_processingJobs[jobSlot].IsProcessing())
                {
                    continue;
                }

                FileRequest* waitRequest = m_readRequests[readSlot];
                AZ_Assert(AZStd::holds_alternative<FileRequest::WaitData>(waitRequest->GetCommand()),
                    "File request waiting for decompression wasn't marked as being a wait operation.");
                FileRequest* compressedRequest = waitRequest->GetParent();
                AZ_Assert(compressedRequest, "Read requests started by FullFileDecompressor is missing a parent request.");

                waitRequest->SetCompletionCallback([this, jobSlot](FileRequest& request)
                    {
                        AZ_PROFILE_FUNCTION(AzCore);
                        FinishDecompression(&request, jobSlot);
                    });

                DecompressionInformation& info = m_processingJobs[jobSlot];
                info.m_waitRequest = waitRequest;
                info.m_queueStartTime = AZStd::chrono::high_resolution_clock::now();
                info.m_jobStartTime = info.m_queueStartTime; // Set these to the same in case the scheduler requests an update before the job has started.
                info.m_compressedData = m_readBuffers[readSlot]; // Transfer ownership of the pointer.
                m_readBuffers[readSlot] = nullptr;

                AZ::Job* decompressionJob;
                auto data = AZStd::get_if<FileRequest::CompressedReadData>(&compressedRequest->GetCommand());
                AZ_Assert(data, "Compressed request in FullFileDecompressor that's starting decompression didn't contain compression read data.");
                AZ_Assert(data->m_compressionInfo.m_decompressor, "FullFileDecompressor is queuing a decompression job but couldn't find a decompressor.");

                info.m_alignmentOffset = aznumeric_caster(data->m_compressionInfo.m_offset -
                    AZ_SIZE_ALIGN_DOWN(data->m_compressionInfo.m_offset, aznumeric_cast<size_t>(m_alignment)));

                if (data->m_readOffset == 0 && data->m_readSize == data->m_compressionInfo.m_uncompressedSize)
                {
                    auto job = [this, &info]()
                    {
                        FullDecompression(m_context, info);
                    };
                    decompressionJob = AZ::CreateJobFunction(job, true, m_decompressionjobContext.get());
                }
                else
                {
                    m_memoryUsage += data->m_compressionInfo.m_uncompressedSize;
                    auto job = [this, &info]()
                    {
                        PartialDecompression(m_context, info);
                    };
                    decompressionJob = AZ::CreateJobFunction(job, true, m_decompressionjobContext.get());
                }
                --m_numPendingDecompression;
                ++m_numRunningJobs;
                decompressionJob->Start();

                m_readRequests[readSlot] = nullptr;
                m_readBufferStatus[readSlot] = ReadBufferStatus::Unused;
                AZ_Assert(m_numInFlightReads > 0, "Trying to decrement a read request after it's queued for decompression in FullFileDecompressor, but no read requests are supposed to be queued.");
                m_numInFlightReads--;

                queuedJobs = true;
                break;
            }

            if (m_numInFlightReads == 0 || m_numRunningJobs == m_maxNumJobs)
            {
                return queuedJobs;
            }
        }
        return queuedJobs;
    }

    void FullFileDecompressor::FinishDecompression([[maybe_unused]] FileRequest* waitRequest, u32 jobSlot)
    {
        DecompressionInformation& jobInfo = m_processingJobs[jobSlot];
        AZ_Assert(jobInfo.m_waitRequest == waitRequest, "Job slot didn't contain the expected wait request.");

        auto endTime = AZStd::chrono::high_resolution_clock::now();

        FileRequest* compressedRequest = jobInfo.m_waitRequest->GetParent();
        AZ_Assert(compressedRequest, "A wait request attached to FullFileDecompressor was completed but didn't have a parent compressed request.");
        auto data = AZStd::get_if<FileRequest::CompressedReadData>(&compressedRequest->GetCommand());
        AZ_Assert(data, "Compressed request in FullFileDecompressor that completed decompression didn't contain compression read data.");
        CompressionInfo& info = data->m_compressionInfo;
        size_t offsetAdjustment = info.m_offset - AZ_SIZE_ALIGN_DOWN(info.m_offset, aznumeric_cast<size_t>(m_alignment));
        size_t bufferSize = AZ_SIZE_ALIGN_UP((info.m_compressedSize + offsetAdjustment), aznumeric_cast<size_t>(m_alignment));
        m_memoryUsage -= bufferSize;
        if (data->m_readOffset != 0 || data->m_readSize != data->m_compressionInfo.m_uncompressedSize)
        {
            m_memoryUsage -= data->m_compressionInfo.m_uncompressedSize;
        }

        m_decompressionJobDelayMicroSec.PushEntry(AZStd::chrono::duration_cast<AZStd::chrono::microseconds>(
            jobInfo.m_jobStartTime - jobInfo.m_queueStartTime).count());
        m_decompressionDurationMicroSec.PushEntry(AZStd::chrono::duration_cast<AZStd::chrono::microseconds>(
            endTime - jobInfo.m_jobStartTime).count());
        m_bytesDecompressed.PushEntry(data->m_compressionInfo.m_compressedSize);

        AZ::AllocatorInstance<AZ::SystemAllocator>::Get().DeAllocate(jobInfo.m_compressedData, bufferSize, m_alignment);
        jobInfo.m_compressedData = nullptr;
        AZ_Assert(m_numRunningJobs > 0, "About to complete a decompression job, but the internal count doesn't see a running job.");
        --m_numRunningJobs;
        return;
    }

    void FullFileDecompressor::FullDecompression(StreamerContext* context, DecompressionInformation& info)
    {
        info.m_jobStartTime = AZStd::chrono::high_resolution_clock::now();

        FileRequest* compressedRequest = info.m_waitRequest->GetParent();
        AZ_Assert(compressedRequest, "A wait request attached to FullFileDecompressor was completed but didn't have a parent compressed request.");
        auto request = AZStd::get_if<FileRequest::CompressedReadData>(&compressedRequest->GetCommand());
        AZ_Assert(request, "Compressed request in FullFileDecompressor that's running full decompression didn't contain compression read data.");
        CompressionInfo& compressionInfo = request->m_compressionInfo;
        AZ_Assert(compressionInfo.m_decompressor, "Full decompressor job started, but there's no decompressor callback assigned.");

        AZ_Assert(request->m_readOffset == 0, "FullFileDecompressor is doing a full decompression on a file request with an offset (%zu).",
            request->m_readOffset);
        AZ_Assert(compressionInfo.m_uncompressedSize == request->m_readSize,
            "FullFileDecompressor is doing a full decompression, but the target buffer size (%llu) doesn't match the decompressed size (%zu).",
            request->m_readSize, compressionInfo.m_uncompressedSize);

        bool success = compressionInfo.m_decompressor(compressionInfo, info.m_compressedData + info.m_alignmentOffset,
            compressionInfo.m_compressedSize, request->m_output, compressionInfo.m_uncompressedSize);
        info.m_waitRequest->SetStatus(success ? IStreamerTypes::RequestStatus::Completed : IStreamerTypes::RequestStatus::Failed);

        context->MarkRequestAsCompleted(info.m_waitRequest);
        context->WakeUpSchedulingThread();
    }

    void FullFileDecompressor::PartialDecompression(StreamerContext* context, DecompressionInformation& info)
    {
        info.m_jobStartTime = AZStd::chrono::high_resolution_clock::now();

        FileRequest* compressedRequest = info.m_waitRequest->GetParent();
        AZ_Assert(compressedRequest, "A wait request attached to FullFileDecompressor was completed but didn't have a parent compressed request.");
        auto request = AZStd::get_if<FileRequest::CompressedReadData>(&compressedRequest->GetCommand());
        AZ_Assert(request, "Compressed request in FullFileDecompressor that's running partial decompression didn't contain compression read data.");
        CompressionInfo& compressionInfo = request->m_compressionInfo;
        AZ_Assert(compressionInfo.m_decompressor, "Partial decompressor job started, but there's no decompressor callback assigned.");

        AZStd::unique_ptr<u8[]> decompressionBuffer = AZStd::unique_ptr<u8[]>(new u8[compressionInfo.m_uncompressedSize]);
        bool success = compressionInfo.m_decompressor(compressionInfo, info.m_compressedData + info.m_alignmentOffset,
            compressionInfo.m_compressedSize, decompressionBuffer.get(), compressionInfo.m_uncompressedSize);
        info.m_waitRequest->SetStatus(success ? IStreamerTypes::RequestStatus::Completed : IStreamerTypes::RequestStatus::Failed);

        memcpy(request->m_output, decompressionBuffer.get() + request->m_readOffset, request->m_readSize);

        context->MarkRequestAsCompleted(info.m_waitRequest);
        context->WakeUpSchedulingThread();
    }
} // namespace AZ::IO<|MERGE_RESOLUTION|>--- conflicted
+++ resolved
@@ -60,42 +60,14 @@
         , m_alignment(alignment)
     {
         JobManagerDesc jobDesc;
+            jobDesc.m_jobManagerName = "Full File Decompressor";
         u32 numThreads = AZ::GetMin(maxNumJobs, AZStd::thread::hardware_concurrency());
         for (u32 i = 0; i < numThreads; ++i)
         {
             jobDesc.m_workerThreads.push_back(JobManagerThreadDesc());
         }
-<<<<<<< HEAD
         m_decompressionJobManager = AZStd::make_unique<JobManager>(jobDesc);
         m_decompressionjobContext = AZStd::make_unique<JobContext>(*m_decompressionJobManager);
-=======
-        
-        FullFileDecompressor::FullFileDecompressor(u32 maxNumReads, u32 maxNumJobs, u32 alignment)
-            : StreamStackEntry("Full file decompressor")
-            , m_maxNumReads(maxNumReads)
-            , m_maxNumJobs(maxNumJobs)
-            , m_alignment(alignment)
-        {
-            JobManagerDesc jobDesc;
-            jobDesc.m_jobManagerName = "Full File Decompressor";
-            u32 numThreads = AZ::GetMin(maxNumJobs, AZStd::thread::hardware_concurrency());
-            for (u32 i = 0; i < numThreads; ++i)
-            {
-                jobDesc.m_workerThreads.push_back(JobManagerThreadDesc());
-            }
-            m_decompressionJobManager = AZStd::make_unique<JobManager>(jobDesc);
-            m_decompressionjobContext = AZStd::make_unique<JobContext>(*m_decompressionJobManager);
-
-            m_processingJobs = AZStd::make_unique<DecompressionInformation[]>(maxNumJobs);
-
-            m_readBuffers = AZStd::make_unique<Buffer[]>(maxNumReads);
-            m_readRequests = AZStd::make_unique<FileRequest*[]>(maxNumReads);
-            m_readBufferStatus = AZStd::make_unique<ReadBufferStatus[]>(maxNumReads);
-            for (u32 i = 0; i < maxNumReads; ++i)
-            {
-                m_readBufferStatus[i] = ReadBufferStatus::Unused;
-            }
->>>>>>> 57adfd79
 
         m_processingJobs = AZStd::make_unique<DecompressionInformation[]>(maxNumJobs);
 
