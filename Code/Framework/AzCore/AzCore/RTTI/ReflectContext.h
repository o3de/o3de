/*
 * Copyright (c) Contributors to the Open 3D Engine Project.
 * For complete copyright and license terms please see the LICENSE at the root of this distribution.
 *
 * SPDX-License-Identifier: Apache-2.0 OR MIT
 *
 */
#pragma once

#include <AzCore/RTTI/RTTI.h>

#include <AzCore/Math/Crc.h>
// For attributes
#include <AzCore/Memory/SystemAllocator.h>
#include <AzCore/Serialization/PointerObject.h>
#include <AzCore/std/containers/vector.h>
#include <AzCore/std/containers/unordered_map.h>
#include <AzCore/std/containers/deque.h>
#include <AzCore/std/smart_ptr/weak_ptr.h>
#include <AzCore/std/smart_ptr/unique_ptr.h>
#include <AzCore/std/typetraits/decay.h>
#include <AzCore/std/typetraits/function_traits.h>
#include <AzCore/std/typetraits/has_member_function.h>
#include <AzCore/std/typetraits/is_function.h>
#include <AzCore/std/typetraits/is_member_function_pointer.h>
#include <AzCore/std/typetraits/is_same.h>
#include <AzCore/DOM/DomValue.h>
#include <AzCore/DOM/DomUtils.h>

namespace AZ
{
    class ReflectContext;

    class Attribute;

    /// Function type to called for on demand reflection within methods, properties, etc.
    /// OnDemandReflection functions must be static, so we can optimize by just using function pointer instead of object
    using StaticReflectionFunctionPtr = void(*)(ReflectContext* context);

    /// Must be function object, as these are typically virtual member functions (see ComponentDescriptor::Reflect)
    using ReflectionFunction = AZStd::function<void(ReflectContext* context)>;

    namespace Internal
    {
        // This needs to be not a pointer, because we're jamming it into shared_ptr, and we don't want a pointer to a pointer
        // #MSVC2013 does not allow using of a function signature.
        typedef void ReflectionFunctionRef(ReflectContext* context);
    }

    /**
     * Base classes for structures that store references to OnDemandReflection instantiations.
     * ReflectContext will own weak pointers to the function, so that we may look up already registered types.
     */
    class OnDemandReflectionOwner
    {
    public:
        virtual ~OnDemandReflectionOwner();

        // Disallow all copy-move operations, as well as default construct
        OnDemandReflectionOwner() = delete;
        OnDemandReflectionOwner(const OnDemandReflectionOwner&) = delete;
        OnDemandReflectionOwner& operator=(const OnDemandReflectionOwner&) = delete;
        OnDemandReflectionOwner(OnDemandReflectionOwner&&) = delete;
        OnDemandReflectionOwner& operator=(OnDemandReflectionOwner&&) = delete;

        /// Register an OnDemandReflection function
        void AddReflectFunction(AZ::Uuid typeId, StaticReflectionFunctionPtr reflectFunction);

    protected:
        /// Constructor to be called by child class
        explicit OnDemandReflectionOwner(ReflectContext& context);

    private:
        /// Reflection functions this instance owns references to
        AZStd::vector<AZStd::shared_ptr<Internal::ReflectionFunctionRef>> m_reflectFunctions;
        ReflectContext& m_reflectContext;
    };

    /**
     *  This is the default implementation for OnDemandReflection (no reflection). You can specialize this template class
     * for the type you want to reflect on demand.
     * \note Currently only \ref BehaviorContext support on demand reflection.
     */
    template<class T>
    struct OnDemandReflection
    {
        void NoSpecializationFunction();
    };

    AZ_HAS_MEMBER(NoOnDemandReflection, NoSpecializationFunction, void, ());

    /**
     * Base class for all reflection contexts.
     * Currently we recommend to follow the following declarative format for all context.
     * (Keep in mind this if only for direct C++ interface, code generators will generate code
     * on the top of this interface)
     * context->Class<TYPE>("Other descriptive parameters")
     *     ->Field/Propety("field name",&TYPE::m_field)
     *     ->Method("method name),&TYPE::Method)
     *     ...
     * We recommend that all ReflectContext implement a path to remove reflection when a reflected class/descriptor is deleted.
     * To do so make sure that when \ref ReflectContext::m_isRemoveReflection is set to true any calls to Class<...>() actualy remove
     * reflection. We recommend this approach so the user can write only one reflection function (not Reflect and "Unreflect")
     */
    class ReflectContext
    {
    public:
        AZ_TYPE_INFO_WITH_NAME_DECL(ReflectContext);
        AZ_RTTI_NO_TYPE_INFO_DECL();

        ReflectContext();
        virtual ~ReflectContext() = default;

        void EnableRemoveReflection();
        void DisableRemoveReflection();
        bool IsRemovingReflection() const;

        /// Check if an OnDemandReflection type's typeid is already reflected
        bool IsOnDemandTypeReflected(AZ::Uuid typeId);

        // Derived classes should override this if they want users to be able to query whether something has already been reflected or not
        virtual bool IsTypeReflected(AZ::Uuid /*typeId*/) const { return false; }

        /// Execute all queued OnDemandReflection calls
        void ExecuteQueuedOnDemandReflections();

    protected:
        /// True if all calls in the context should be considered to remove not to add reflection.
        bool m_isRemoveReflection;

        /// Store the on demand reflect functions so we can avoid double-reflecting something
        AZStd::unordered_map<AZ::Uuid, AZStd::weak_ptr<Internal::ReflectionFunctionRef>> m_onDemandReflection;
        /// OnDemandReflection functions that need to be called
        AZStd::vector<AZStd::pair<AZ::Uuid, StaticReflectionFunctionPtr>> m_toProcessOnDemandReflection;
        /// The type ids of the currently reflecting type. Used to prevent circular references. Is a set to prevent recursive circular references.
        AZStd::deque<AZ::Uuid> m_currentlyProcessingTypeIds;

        friend OnDemandReflectionOwner;
    };
}

namespace AZ::Internal
{
    template<class RetType, class... Args>
    struct ClassToVoidInvoker;

    // Specialization for function object with no parameters
    template<class RetType>
    struct ClassToVoidInvoker<RetType>
    {
        explicit ClassToVoidInvoker(AZStd::function<RetType()> callable)
            : m_callable(AZStd::move(callable))
        {}

        // In the case of the function object not accepting at least one argument, then the class type is assumed to be non-existent
        RetType operator()() const
        {
            return m_callable();
        }

    private:
        AZStd::function<RetType()> m_callable;
    };

    // Specialization for function object with at least one parameter
    // The first parameter is assumed to be the class type
    // The void pointer instance will be cast to that type
    template<class RetType, class ClassType, class... Args>
    struct ClassToVoidInvoker<RetType, ClassType, Args...>
    {
        explicit ClassToVoidInvoker(AZStd::function<RetType(ClassType, Args...)> callable)
            : m_callable(AZStd::move(callable))
        {}
        RetType operator()(void* instancePtr, Args... args) const
        {
            if constexpr (AZStd::is_pointer_v<ClassType>)
            {
                // ClassType is a pointer so cast directly from the void pointer
                return m_callable(static_cast<ClassType>(instancePtr), static_cast<Args&&>(args)...);
            }
            else
            {
                // If the ClassType parameter accepts a value type, then cast the void pointer to a class type pointer
                // and deference
                return m_callable(*static_cast<AZStd::remove_cvref_t<ClassType>*>(instancePtr), static_cast<Args&&>(args)...);
            }
        }

    private:
        AZStd::function<RetType(ClassType, Args...)> m_callable;
    };

    template<class RetType>
    struct FunctionObjectInvoker
    {
        template<class... Args>
        using ClassToVoidArgsInvoker = ClassToVoidInvoker<RetType, Args...>;
    };

    // Custom struct to use as a unique_ptr deleter which can selectively deletes an attribute if
    // the caller should the pointer
    struct AttributeDeleter
    {
        AttributeDeleter();
        AttributeDeleter(bool deletePtr);

        void operator()(AZ::Attribute* attribute);

    private:
        bool m_deletePtr{ true };
    };
} // namespace AZ::Internal

namespace AZ
{
    using AttributeUniquePtr = AZStd::unique_ptr<AZ::Attribute, Internal::AttributeDeleter>;
    // Attributes to be used by reflection contexts

    /**
    * Base abstract class for all attributes. Use azrtti to get the
    * appropriate version. Of course if NULL there is a data mismatch of attributes.
    */
    class Attribute
    {
    public:
        using ContextDeleter = void(*)(void* contextData);

        AZ_TYPE_INFO_WITH_NAME_DECL(Attribute);
        AZ_RTTI_NO_TYPE_INFO_DECL();

        Attribute()
            : m_contextData(nullptr, &DefaultDelete)
        { }
        virtual ~Attribute() = default;

        void SetContextData(void* contextData, ContextDeleter destroyer)
        {
            m_contextData = AZStd::unique_ptr<void, ContextDeleter>(contextData, destroyer);
        }

        void* GetContextData() const
        {
            return m_contextData.get();
        }

        /// Returns true if this attribute is an invokable function or method.
        virtual bool IsInvokable() const
        {
            return false;
        }

        //! Returns the AZ::TypeId for attribute if it potentially an attribute referencing
        //! a class member such as a member function pointer or member data pointer.
        //! This also returns the TypeId for the first argument of an AttributeInvocable if it contains a function
        //! or function object that is a class type.
        //! If the attribute is not referencing any type of potential function object or member pointer
        //! that requires a class instance(i.e AttributeData or AttributeFunction), then a Null TypeId is returned
        virtual AZ::TypeId GetPotentialClassTypeId() const
        {
            return {};
        }

        virtual AttributeUniquePtr GetVoidInstanceAttributeInvocable()
        {
            constexpr bool deleteAttribute = false;
            return AttributeUniquePtr(this, Internal::AttributeDeleter{ deleteAttribute });
        }

        /// Returns true if this attribute is invokable, given a set of arguments.
        /// @param arguments A Dom::Value that must contain an Array of arguments for this invokable attribute.
        virtual bool CanDomInvoke([[maybe_unused]] const AZ::Dom::Value& arguments) const
        {
            return false;
        }

        /// Attempts to execute this attribute given an array of Dom::Values as parameters.
        /// @param arguments A Dom::Value that must contain an Array of arguments for this invokable attribute.
        /// The first argument will be the instance argument if the function being invoked is a member function
        /// @return A Dom::Value containing the marshalled result of the function call (null if the call returned void)
        virtual AZ::Dom::Value DomInvoke([[maybe_unused]] const AZ::Dom::Value& arguments)
        {
            return {};
        }

        /// Gets a marshalled Dom::Value representation of this attribute bound to a given instance.
        /// By default this is just abbreviated to a marshalled version of the data stored in the attribute,
        /// but for invokable attributes, override this method to serializes a pointer to the instance and this attribute
        virtual AZ::Dom::Value GetAsDomValue([[maybe_unused]] AZ::PointerObject instanceObject)
        {
            AZ::Dom::Value result(AZ::Dom::Type::Object);
            result[s_typeField] = Dom::Value(GetTypeName(), false);
            result[s_attributeField] = AZ::Dom::Utils::ValueFromType(this);
            return result;
        }

        static const char* GetTypeName()
        {
            return "AZ::Attribute";
        }

        static AZ::Name GetTypeField()
        {
            return s_typeField;
        }

        static AZ::Name GetInstanceField()
        {
            return s_instanceField;
        }

        static AZ::Name GetAttributeField()
        {
            return s_attributeField;
        }

        bool m_describesChildren = false;
        bool m_childClassOwned = false;

    protected:
        static const AZ::Name s_typeField;
        static const AZ::Name s_instanceField;
        static const AZ::Name s_attributeField;

    private:
        AZStd::unique_ptr<void, ContextDeleter> m_contextData; ///< a generic value you can use to store extra data associated with the attribute

        static void DefaultDelete(void*) { }
    };

    typedef AZ::u32 AttributeId;
    typedef AZStd::pair<AttributeId, Attribute*> AttributePair;
    typedef AZStd::vector<AttributePair> AttributeArray;

    template<typename ContainerType>
    inline Attribute* FindAttribute(AttributeId id, const ContainerType& attrArray)
    {
        for (const auto& attrPair : attrArray)
        {
            if (attrPair.first == id)
            {
                return attrPair.second ? &*attrPair.second : nullptr;
            }
        }
        return nullptr;
    }


    /**
    * Generic attribute by value data container. This is the most common attribute.
    */
    template<class T>
    class AttributeData
        : public Attribute
    {
    public:
        AZ_RTTI((AttributeData, "{24248937-86FB-406C-8DD5-023B10BD0B60}", T), Attribute);
        AZ_CLASS_ALLOCATOR(AttributeData<T>, SystemAllocator);
        template<class U>
        explicit AttributeData(U&& data)
            : m_data(AZStd::forward<U>(data)) {}
        virtual const T& Get(const void* instance) const { (void)instance; return m_data; }
        T& operator = (T& data) { m_data = data; return m_data; }
        T& operator = (const T& data) { m_data = data; return m_data; }

        AZ::Dom::Value GetAsDomValue([[maybe_unused]] AZ::PointerObject instanceObject) override
        {
            if constexpr (AZStd::is_copy_constructible_v<T>)
            {
                return AZ::Dom::Utils::ValueFromType(m_data);
            }
            else
            {
                return AZ::Dom::Utils::ValueFromType(&m_data);
            }
        }
    private:
        T   m_data;
    };

    extern template class AttributeData<Crc32>;

    /**
    * Generic attribute for class member data, we use the object instance to access member data.
    * In general since the AttributeData::Get function already takes the instance there is no reason to cast (azrtti)
    * to this class (unless you really want to check/know).
    */
    template<class T>
    class AttributeMemberData;

    template<class T, class C>
    class AttributeMemberData<T C::*>
        : public AttributeData<T>
    {
    public:
        AZ_RTTI((AttributeMemberData, "{00E5F991-6B96-43CC-9869-F371548581D9}", T C::*), AttributeData<T>);
        AZ_CLASS_ALLOCATOR(AttributeMemberData<T C::*>, SystemAllocator);
        typedef T C::* DataPtr;
        explicit AttributeMemberData(DataPtr p)
            : AttributeData<T>(T())
            , m_dataPtr(p) {}
        const T& Get(const void* instance) const override { return (reinterpret_cast<const C*>(instance)->*m_dataPtr); }
        DataPtr GetMemberDataPtr() const { return m_dataPtr; }

        AZ::TypeId GetPotentialClassTypeId() const override
        {
            return AzTypeInfo<C>::Uuid();
        }

        AZ::Dom::Value GetAsDomValue(AZ::PointerObject instanceObject) override
        {
            // Check if the instanceObject type is either the class type or derived from the class type
            // associated with the member data pointer
            auto rttiHelper = AZ::GetRttiHelper<C>();
            if (void* classInstance = rttiHelper != nullptr ? rttiHelper->Cast(instanceObject.m_address, instanceObject.m_typeId) : nullptr)
            {
                return AZ::Dom::Utils::ValueFromType(Get(classInstance));
            }

            return {};
        }
    private:
        DataPtr m_dataPtr;
    };

    template <typename Arg>
    bool CanInvokeFromDomArrayEntry(const AZ::Dom::Value& domArray, size_t index)
    {
        // Args must be packed as an array
        if (!domArray.IsArray())
        {
            return false;
        }

        // Unneeded arguments will be discarded, so larger array sizes are OK
        if (index >= domArray.ArraySize())
        {
            return true;
        }

        // Args should be convertible to our parameter type
        const Dom::Value& entry = domArray[index];
        if (!AZ::Dom::Utils::CanConvertValueToType<Arg>(entry))
        {
            // If it's not a safe conversion but it's a pointer type and we've got a void*, allow it
            if constexpr (AZStd::is_pointer_v<Arg>)
            {
                return entry.IsOpaqueValue() && entry.GetOpaqueValue().is<void*>();
            }
            // Otherwise, this is not a valid call
            else
            {
                return false;
            }
        }

        return true;
    }

    template <typename... T>
    bool CanInvokeFromDomArray(const AZ::Dom::Value& domArray)
    {
        size_t index = 0;
        if (!domArray.IsArray() || domArray.ArraySize() < sizeof...(T))
        {
            return false;
        }
        return (CanInvokeFromDomArrayEntry<T>(domArray, index++) && ...);
    }

    template <typename R, typename... Args, size_t... Is>
    Dom::Value InvokeFromDomArrayInternal(
        const AZStd::function<R(Args...)>& invokeFunction, const AZ::Dom::Value& domArray, AZStd::index_sequence<Is...>)
    {
        if constexpr (AZStd::is_same_v<R, void>)
        {
            invokeFunction(AZ::Dom::Utils::ValueToTypeUnsafe<Args>(domArray[Is])...);
            return {};
        }
        else
        {
            return AZ::Dom::Utils::ValueFromType(invokeFunction(AZ::Dom::Utils::ValueToTypeUnsafe<Args>(domArray[Is])...));
        }
    }

    template <typename R, typename... Args>
    Dom::Value InvokeFromDomArray(const AZStd::function<R(Args...)>& invokeFunction, const AZ::Dom::Value& domArray)
    {
        if (!domArray.IsArray() || domArray.ArraySize() < sizeof...(Args))
        {
            return {};
        }

        auto indexSequence = AZStd::make_index_sequence<sizeof...(Args)>{};
        return InvokeFromDomArrayInternal<R, Args...>(invokeFunction, domArray, indexSequence);
    }

    template <typename T>
    struct DomInvokeHelper
    {
        static bool CanInvoke(const AZ::Dom::Value&)
        {
            return false;
        }

        static AZ::Dom::Value Invoke(const T&, const AZ::Dom::Value&)
        {
            return {};
        }
    };

    template <typename R, typename... Args>
    struct DomInvokeHelper<AZStd::function<R(Args...)>>
    {
        static bool CanInvoke(const AZ::Dom::Value& args)
        {
            return CanInvokeFromDomArray<Args...>(args);
        }

        static AZ::Dom::Value Invoke(const AZStd::function<R(Args...)>& invokeFunction, const AZ::Dom::Value& args)
        {
            return InvokeFromDomArray<R, Args...>(invokeFunction, args);
        }
    };

    /**
    * Generic attribute global function pointer container. All function must return non void result (we can implement this)
    * as this is attribute and assumed to return something.
    */
    template<class F>
    class AttributeFunction;

    template<class R, class... Args>
    class AttributeFunction<R(Args...)> : public Attribute
    {
    public:
        AZ_RTTI((AttributeFunction, "{EE535A42-940C-42DE-848D-9C6CE57D8A62}",
            R(Args...)), Attribute);
        AZ_CLASS_ALLOCATOR(AttributeFunction<R(Args...)>, SystemAllocator);
        typedef R(*FunctionPtr)(Args...);
        explicit AttributeFunction(FunctionPtr f)
                : m_function(f)
        {}

        virtual R Invoke(void* instance, const Args&... args)
        {
            (void)instance;
            return m_function(args...);
        }

        virtual AZ::Uuid GetInstanceType() const
        {
            return AZ::Uuid::CreateNull();
        }

        virtual bool IsInvokable() const
        {
            return true;
        }

        bool CanDomInvoke([[maybe_unused]] const AZ::Dom::Value& arguments) const override
        {
            return CanInvokeFromDomArray<void*, Args...>(arguments);
        }

        virtual AZ::Dom::Value DomInvoke(const AZ::Dom::Value& instanceAndArguments)
        {
            // For a raw function, there is no class instance associated with it, so map it to void*
            AZStd::function RawInvoker = [this](void* instance, Args... args) -> R
            {
                return Invoke(instance, args...);
            };
            return InvokeFromDomArray(AZStd::move(RawInvoker), instanceAndArguments);
        }

        FunctionPtr m_function;
    };

    // Wraps a type that implements the C++ callable concept[i.e has either an overloaded operator() or a function pointer,
    // pointer to member data or pointer to member function]
    // If the type doesn't implement the callable concept stores the raw value type
    template<typename Invocable>
    class AttributeInvocable
        : public Attribute
    {
        using Callable = AZStd::conditional_t<AZStd::function_traits<Invocable>::value,
            AZStd::function<typename AZStd::function_traits<Invocable>::function_type>,
            AZStd::remove_cvref_t<Invocable>>;
    public:
        AZ_RTTI((AttributeInvocable, "{60D5804F-9AF4-4EB1-8F5A-62AFB4883F9D}", Invocable), AZ::Attribute);
        AZ_CLASS_ALLOCATOR(AttributeInvocable<Invocable>, SystemAllocator);
        template<typename CallableType>
        explicit AttributeInvocable(CallableType&& invocable)
            : m_callable(AZStd::forward<CallableType>(invocable))
        {
        }

        AttributeUniquePtr GetVoidInstanceAttributeInvocable() override
        {
            // Make a temporary AttributeInvocable attribute that can cast from a void pointer
            // to the class type needed by this AttributeInvocable

            if constexpr (AZStd::function_traits<Callable>::value)
            {
                using CallableReturnType = typename AZStd::function_traits<Callable>::return_type;
                using VoidInstanceCallWrapper = typename AZStd::function_traits<Callable>::template expand_args<
                    Internal::FunctionObjectInvoker<CallableReturnType>::template ClassToVoidArgsInvoker>;
                return AttributeUniquePtr(new AttributeInvocable<typename AZStd::function_traits<VoidInstanceCallWrapper>::function_type>(
                    VoidInstanceCallWrapper{ m_callable }));
            }
            else
            {
                // Otherwise if the type being wrapped is not callable then assume it is a regular value type and
                // invoke base class version of this function
                return Attribute::GetVoidInstanceAttributeInvocable();
            }
        }

        template<typename... FuncArgs>
        decltype(auto) operator()(FuncArgs&&... args)
        {
            if constexpr (AZStd::function_traits<Invocable>::value)
            {
                static_assert(AZStd::is_invocable_v<Callable, FuncArgs...>, "Attribute stores Invocable type, but cannot be invoked with supplied arguments");
                return AZStd::invoke(m_callable, AZStd::forward<FuncArgs>(args)...);
            }
            else
            {
                return m_callable;
            }
        }

        AZ::TypeId GetPotentialClassTypeId() const override
        {
            if constexpr (AZStd::function_traits<Invocable>::value)
            {
                // The Invocable is a function like object
                // Either
                // 1. a raw function pointer e.g. `void(*)(int)`
                // 2. member function pointer e.g. `void(Entity::*)(int)`
                // 3. member data pointer e.g. `int Entity::*`
                // 4. class type with an operator() e.g a lambda `[](int) -> void {};`
                //    or class with operator() `struct functor { void operator()(int); };`

                AZ::TypeId classTypeId;

                // First check if the function traits class_type member points to a valid class type
                if constexpr (!AZStd::is_same_v<typename AZStd::function_traits<Invocable>::class_type, AZStd::Internal::error_type>)
                {
                    classTypeId = AzTypeInfo<typename AZStd::function_traits<Invocable>::class_type>::Uuid();
                }
                // This check is to catch the case where a function object such as a lambda or AZStd::function is stored in this attribute
                // If the function_object accepts at least one parameter and that first parameter is a class type
                // then return the AZ TypeId of that parameter as a "potential" class type for the invocable
                // The reason it is "potential" class type is that intent of the Attribute creator might not be
                // that the invocable is meant to be for a specific class instance. However how the invocation logic occurs
                // for the function object can all intents and purposes be treated like a wrapper around a member function call
                // For example given a struct such as `struct Foo { void Member(int); };`
                // Making a lambda such as `auto MemberCaller = [](Foo* foo, int value) { foo->Member(value); };`
                // Can be treated as if MemberCaller is a member function of Foo
                else if constexpr (AZStd::function_traits<Invocable>::arity > 0)
                {
                    using FirstArgType = AZStd::function_traits_get_arg_t<Invocable, 0>;
                    using CandidateClassType = AZStd::remove_pointer_t<AZStd::remove_cvref_t<FirstArgType>>;
                    if constexpr (AZStd::is_class_v<CandidateClassType>)
                    {
                        classTypeId = AzTypeInfo<CandidateClassType>::Uuid();
                    }
                }

                return classTypeId;
            }
            else
            {
                // The Invocable is just a raw type such a `int` or `Entity` and therefore it not associated
                // with a class instance. A Null Uuid is return for that case
                return {};
            }
        }

        bool IsInvokable() const override
        {
            return AZStd::function_traits<Invocable>::value;
        }

        bool CanDomInvoke(const AZ::Dom::Value& arguments) const override
        {
            return DomInvokeHelper<Callable>::CanInvoke(arguments);
        }

        AZ::Dom::Value DomInvoke(const AZ::Dom::Value& arguments) override
        {
            return DomInvokeHelper<Callable>::Invoke(m_callable, arguments);
        }

        AZ::Dom::Value GetAsDomValue(AZ::PointerObject instanceObject) override
        {
            AZ::Dom::Value result(AZ::Dom::Type::Object);
            result[Attribute::s_typeField] = Dom::Value(Attribute::GetTypeName(), false);
            result[Attribute::s_attributeField] = AZ::Dom::Utils::ValueFromType(this);

            // For the instance field, the logic in GetPotentialClassTypeId is replicated here
            // to determine the class type to use for the class Instance
            if constexpr (AZStd::function_traits<Invocable>::value)
            {
                if constexpr (!AZStd::is_same_v<typename AZStd::function_traits<Invocable>::class_type, AZStd::Internal::error_type>)
                {
                    using ClassType = typename AZStd::function_traits<Invocable>::class_type;

                    // Now check if the instanceObject is derived from the function traits class type using the AZ Rtti system
                    auto rttiHelper = AZ::GetRttiHelper<ClassType>();
                    if (void* castAddress = rttiHelper != nullptr ? rttiHelper->Cast(instanceObject.m_address, instanceObject.m_typeId) : nullptr;
                        castAddress != nullptr)
                    {
                        auto classInstance = reinterpret_cast<ClassType*>(castAddress);
                        result[Attribute::s_instanceField] = AZ::Dom::Utils::ValueFromType(classInstance);
                    }
                }
                else if constexpr (AZStd::function_traits<Invocable>::arity > 0)
                {
                    // Grab the first argument and check if it the class type
                    using FirstArgType = AZStd::function_traits_get_arg_t<Invocable, 0>;
                    using CandidateClassType = AZStd::remove_pointer_t<AZStd::remove_cvref_t<FirstArgType>>;
                    if constexpr (AZStd::is_class_v<CandidateClassType>)
                    {
                        // Now check if the instanceObject is derived from the first argument of the function object
                        // If so, it will be assumed to be the instance field in the created Dom::Value
                        auto rttiHelper = AZ::GetRttiHelper<CandidateClassType>();
                        if (void* castAddress = rttiHelper != nullptr ? rttiHelper->Cast(instanceObject.m_address, instanceObject.m_typeId) : nullptr;
                            castAddress != nullptr)
                        {
                            auto classInstance = reinterpret_cast<CandidateClassType*>(castAddress);
                            result[Attribute::s_instanceField] = AZ::Dom::Utils::ValueFromType(classInstance);
                        }
                    }
                }
            }
            return result;
        }

        const Callable& GetCallable() const
        {
            return m_callable;
        }

    private:
        Callable m_callable;
    };

    // Deduction guide for AttributeInvocable type
    // If the type has valid function traits(i.e it fits the callable concept, then the function_type is retrieved from the function type),
    // otherwise the type is used without modification
    template<typename Invocable>
    AttributeInvocable(Invocable&&) -> AttributeInvocable<AZStd::conditional_t<AZStd::function_traits<Invocable>::value,
        typename AZStd::function_traits<Invocable>::function_type,
        AZStd::remove_cvref_t<Invocable>>>;

    /**
    * Generic attribute member function pointer container. All function must return non void result (we can implement this)
    * as this is attribute and assumed to return something. The instance to the class will provided vie the invoke function.
    * In general (unless you care) you should use this class vie the AttributeFunction class.
    */
    template<class T>
    class AttributeMemberFunction;

    template<class R, class C, class... Args>
    class AttributeMemberFunction<R(C::*)(Args...)>
        : public AttributeFunction<R(Args...)>
    {
    public:
        AZ_RTTI((AttributeMemberFunction, "{F41F655D-87F7-4A87-9412-9AF4B528B142}",
            R(C::*)(Args...)), AttributeFunction<R(Args...)>);
        AZ_CLASS_ALLOCATOR(AttributeMemberFunction<R(C::*)(Args...)>, SystemAllocator);
        typedef R(C::* FunctionPtr)(Args...);

        explicit AttributeMemberFunction(FunctionPtr f)
                : AttributeFunction<R(Args...)>(nullptr)
                , m_memFunction(f)
        {}

        R Invoke(void* instance, const Args&... args) override
        {
            return (reinterpret_cast<C*>(instance)->*m_memFunction)(args...);
        }

        AZ::Uuid GetInstanceType() const override
        {
            return AzTypeInfo<C>::Uuid();
        }

        FunctionPtr GetMemberFunctionPtr() const
        {
            return m_memFunction;
        }

        bool IsInvokable() const override
        {
            return true;
        }

        bool CanDomInvoke([[maybe_unused]] const AZ::Dom::Value& arguments) const override
        {
            return CanInvokeFromDomArray<C*, Args...>(arguments);
        }

<<<<<<< HEAD
        AZ::Dom::Value DomInvoke(const AZ::Dom::Value& instanceAndArguments) override
=======
        virtual AZ::Dom::Value DomInvoke(const AZ::Dom::Value& instanceAndArguments)
>>>>>>> 5295397a
        {
            AZStd::function RawInvoker = [this](C* classInst, Args... args) -> R
            {
                return Invoke(classInst, args...);
            };
            return InvokeFromDomArray(AZStd::move(RawInvoker), instanceAndArguments);
        }

        AZ::Dom::Value GetAsDomValue(AZ::PointerObject instanceObject) override
        {
            AZ::Dom::Value result(AZ::Dom::Type::Object);
            result[Attribute::s_typeField] = Dom::Value(Attribute::GetTypeName(), false);
            result[Attribute::s_attributeField] = AZ::Dom::Utils::ValueFromType(this);

            // Verify the instance object pointer is either class C or derived from C
            auto rttiHelper = AZ::GetRttiHelper<C>();
            if (auto castAddress = rttiHelper != nullptr ? rttiHelper->Cast(instanceObject.m_address, instanceObject.m_typeId) : nullptr)
            {
                auto classInstance = reinterpret_cast<C*>(castAddress);
                result[Attribute::s_instanceField] = AZ::Dom::Utils::ValueFromType(classInstance);
            }
            return result;
        }
    private:
        FunctionPtr m_memFunction;
    };

    // const versions
    template<class R, class C, class... Args>
    class AttributeMemberFunction<R(C::*)(Args...) const>
        : public AttributeFunction<R(Args...)>
    {
    public:
        AZ_RTTI((AttributeMemberFunction, "{4E21155A-0FB0-4F11-999A-B946B5954A0A}",
            R(C::*)(Args...) const), AttributeFunction<R(Args...)>);
        AZ_CLASS_ALLOCATOR(AttributeMemberFunction<R(C::*)(Args...) const>, SystemAllocator);
        typedef R(C::* FunctionPtr)(Args...) const;

        explicit AttributeMemberFunction(FunctionPtr f)
            : AttributeFunction<R(Args...)>(nullptr)
            , m_memFunction(f)
        {}

        R Invoke(void* instance, const Args&... args) override
        {
            return (reinterpret_cast<const C*>(instance)->*m_memFunction)(args...);
        }

        AZ::Uuid GetInstanceType() const override
        {
            return AzTypeInfo<C>::Uuid();
        }

        AZ::Dom::Value GetAsDomValue(AZ::PointerObject instanceObject) override
        {
            AZ::Dom::Value result(AZ::Dom::Type::Object);
            result[Attribute::s_typeField] = Dom::Value(Attribute::GetTypeName(), false);
            result[Attribute::s_attributeField] = AZ::Dom::Utils::ValueFromType(this);

            // Verify the instance object pointer is either class C or derived from C
            auto rttiHelper = AZ::GetRttiHelper<C>();
            if (auto castAddress = rttiHelper != nullptr ? rttiHelper->Cast(instanceObject.m_address, instanceObject.m_typeId) : nullptr)
            {
                auto classInstance = reinterpret_cast<C*>(castAddress);
                result[Attribute::s_instanceField] = AZ::Dom::Utils::ValueFromType(classInstance);
            }
            return result;
        }

        FunctionPtr GetMemberFunctionPtr() const
        {
            return m_memFunction;
        }
    private:
        FunctionPtr m_memFunction;
    };

    template <typename T>
    using AttributeContainerType = AZStd::conditional_t<AZStd::is_member_pointer<T>::value,
        AZStd::conditional_t<AZStd::is_member_function_pointer<T>::value, AttributeMemberFunction<T>, AttributeMemberData<T> >,
        AZStd::conditional_t<AZStd::is_function<AZStd::remove_pointer_t<T>>::value, AttributeFunction<AZStd::remove_pointer_t<T>>,
        AZStd::conditional_t<AZStd::function_traits<T>::value, AttributeInvocable<typename AZStd::function_traits<T>::function_type>, AttributeData<T>>>
    >;

    namespace Internal
    {
        template<class T>
        struct AttributeValueTypeClassChecker
        {
            // By default any value is OK
            static bool Check(const Uuid&, IRttiHelper*)
            {
                return true;
            }
        };

        template<class T, class C>
        struct AttributeValueTypeClassChecker<T C::*>
        {
            static bool Check(const Uuid& classId, IRttiHelper* rtti)
            {
                if (classId == AzTypeInfo<C>::Uuid())
                {
                    return true;
                }
                return rtti ? rtti->IsTypeOf(AzTypeInfo<C>::Uuid()) : false;
            }
        };

        template<class T, class C>
        struct AttributeValueTypeClassChecker<T(C::*)()>
        {
            static bool Check(const Uuid& classId, IRttiHelper* rtti)
            {
                if (classId == AzTypeInfo<C>::Uuid())
                {
                    return true;
                }
                return rtti ? rtti->IsTypeOf(AzTypeInfo<C>::Uuid()) : false;
            }
        };

        template<class T, class C>
        struct AttributeValueTypeClassChecker<T(C::*)() const>
        {
            static bool Check(const Uuid& classId, IRttiHelper* rtti)
            {
                if (classId == AzTypeInfo<C>::Uuid())
                {
                    return true;
                }
                return rtti ? rtti->IsTypeOf(AzTypeInfo<C>::Uuid()) : false;
            }
        };

        template<class T, bool IsNoSpecialization = HasNoOnDemandReflection<OnDemandReflection<T>>::value>
        struct OnDemandReflectHook
        {
            static StaticReflectionFunctionPtr Get()
            {
                return nullptr;
            }
        };

        template<class T>
        struct OnDemandReflectHook<T, false>
        {
            static StaticReflectionFunctionPtr Get()
            {
                return &OnDemandReflection<T>::Reflect;
            }
        };
    }
}<|MERGE_RESOLUTION|>--- conflicted
+++ resolved
@@ -802,11 +802,7 @@
             return CanInvokeFromDomArray<C*, Args...>(arguments);
         }
 
-<<<<<<< HEAD
-        AZ::Dom::Value DomInvoke(const AZ::Dom::Value& instanceAndArguments) override
-=======
         virtual AZ::Dom::Value DomInvoke(const AZ::Dom::Value& instanceAndArguments)
->>>>>>> 5295397a
         {
             AZStd::function RawInvoker = [this](C* classInst, Args... args) -> R
             {
