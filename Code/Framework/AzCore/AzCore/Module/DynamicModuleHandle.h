/*
 * Copyright (c) Contributors to the Open 3D Engine Project.
 * For complete copyright and license terms please see the LICENSE at the root of this distribution.
 *
 * SPDX-License-Identifier: Apache-2.0 OR MIT
 *
 */
#pragma once

#include <AzCore/std/smart_ptr/unique_ptr.h>
#include <AzCore/std/string/fixed_string.h>
#include <AzCore/IO/Path/Path_fwd.h>
#include <AzCore/Module/Environment.h>
#include <AzCore/PlatformDef.h>

namespace AZ
{
    class Module;

    /**
     * Handles platform-specific interaction with dynamic modules
     * (aka DLLs, aka dynamic link libraries, aka shared libraries).
     */
    class DynamicModuleHandle
    {
    public:
        /// Flags used for loading a dynamic module.
        enum class LoadFlags : uint32_t
        {
            None                = 0,
            InitFuncRequired    = 1 << 0, /// Whether a missing \ref InitializeDynamicModuleFunction causes the Load to fail.
            GlobalSymbols       = 1 << 1, /// On platforms that support it, make the module's symbols global and available for
                                          /// the relocation processing of other modules. Otherwise, the symbols need to be queried manually.
            NoLoad              = 1 << 2  /// Don't load the library (only get a handle if it's already loaded).
                                          /// This can be used to test if the library is already resident.
        };

        /// Platform-specific implementation should call Unload().
        virtual ~DynamicModuleHandle() = default;

        // no copy
        DynamicModuleHandle(const DynamicModuleHandle&) = delete;
        DynamicModuleHandle& operator=(const DynamicModuleHandle&) = delete;

        /// Creates a platform-specific DynamicModuleHandle.
        /// \param fullFileName         The file name of the dynamic module to load
        /// \param correctModuleName    Option to correct the filename to conform to the current platform's dynamic module naming convention. 
        ///                             (i.e. lib<ModuleName>.so on unix-like platforms)
        ///
        /// Note that the specified module is not loaded until \ref Load is called.
        /// \return Unique ptr to the newly created dynamic module handler.
        static AZStd::unique_ptr<DynamicModuleHandle> Create(const char* fullFileName, bool correctModuleName = true);

        /// Loads the module.
        /// Invokes the \ref InitializeDynamicModuleFunction if it is found in the module and this is the first time loading the module.
        /// \param isInitializeFunctionRequired Whether a missing \ref InitializeDynamicModuleFunction
        ///                                     causes the Load to fail.
<<<<<<< HEAD
        /// \param noLoad Don't load the library. This can be used to test if the library is already resident.
        ///
        /// \return True if the module loaded successfully.
        bool Load(bool isInitializeFunctionRequired, bool noLoad = false);
=======
        /// \param globalSymbols                On platforms that support it, make the module's symbols global and available for the relocation processing of other modules. Otherwise, the symbols 
        ///                                     need to be queried manually.
        ///
        /// \return True if the module loaded successfully.
        AZ_DEPRECATED_MESSAGE("This method has been deprecated. Please use DynamicModuleHandle::Load(LoadFlags flags) function instead")
        bool Load(bool isInitializeFunctionRequired, bool globalSymbols = false);

        /// Loads the module.
        /// Invokes the \ref InitializeDynamicModuleFunction if it is found in the module and this is the first time loading the module.
        /// \param flags Flags to control the loading of the module. \ref LoadFlags
        ///
        /// \return True if the module loaded successfully.
        bool Load(LoadFlags flags = LoadFlags::None);
>>>>>>> 5295397a

        /// Unload the module.
        /// Invokes the \ref UninitializeDynamicModuleFunction if it is found in the module and
        /// this was the first handle to load the module.
        /// \return true if the module unloaded successfully.
        bool Unload();

        /// \return whether the module has been successfully loaded.
        virtual bool IsLoaded() const = 0;

        /// \return the module's name on disk.
        const char* GetFilename() const { return m_fileName.c_str(); }

        /// Returns a function from the module.
        /// nullptr is returned if the function is inaccessible
        /// or the module is not loaded.
        template<typename Function>
        Function GetFunction(const char* functionName) const
        {
            if (IsLoaded())
            {
                return reinterpret_cast<Function>(GetFunctionAddress(functionName));
            }
            else
            {
                return nullptr;
            }
        }

    protected:
        DynamicModuleHandle(const char* fileFullName);

        enum class LoadStatus
        {
            LoadSuccess,
            LoadFailure,
            AlreadyLoaded
        };

        template<typename T>
        constexpr bool CheckBitsAny(T v, T bits)
        {
            return (v & bits) != T{};
        }

        // Attempt to load a module.
<<<<<<< HEAD
        virtual LoadStatus LoadModule(bool noLoad) = 0;
=======
        virtual LoadStatus LoadModule(LoadFlags flags) = 0;
>>>>>>> 5295397a
        virtual bool       UnloadModule() = 0;
        virtual void*      GetFunctionAddress(const char* functionName) const = 0;

        /// Store the module name for future loads.
        AZ::IO::FixedMaxPathString m_fileName;

        // whoever first creates this variable is the one who called initialize and will
        // be the one that calls uninitialize.  Note that we don't actually care what the bool value is
        // just the refcount and ownership.
        AZ::EnvironmentVariable<bool> m_initialized;
    };

    AZ_DEFINE_ENUM_BITWISE_OPERATORS(DynamicModuleHandle::LoadFlags);

    /**
     * Functions that the \ref AZ::ComponentApplication expects
     * to find in a dynamic module.
     */

    /// \code
    /// extern "C" AZ_DLL_EXPORT
    /// void InitializeDynamicModule(void* sharedEnvironment)
    /// \endcode
    /// The very first function invoked in a dynamic module.
    /// Implementations should attach to the environment.
    /// \param sharedEnvironment is an \ref AZ::EnvironmentInstance.
    using InitializeDynamicModuleFunction = void(*)();
    const char InitializeDynamicModuleFunctionName[] = "InitializeDynamicModule";

    /// \code
    /// extern "C" AZ_DLL_EXPORT
    /// void UninitializeDynamicModule()
    /// \endcode
    /// The very last function invoked in a dynamic module.
    /// Implementations should detach from the AZ::Environment.
    using UninitializeDynamicModuleFunction = void(*)();
    const char UninitializeDynamicModuleFunctionName[] = "UninitializeDynamicModule";

    /// \code
    /// extern "C" AZ_DLL_EXPORT
    /// AZ::Module* CreateModuleClass()
    /// \endcode
    /// Function by which a dynamic module creates its AZ::Module class.
    /// This will be called after InitializeDynamicModule().
    using CreateModuleClassFunction = AZ::Module * (*)();
    const char CreateModuleClassFunctionName[] = "CreateModuleClass";

    /// \code
    /// extern "C" AZ_DLL_EXPORT
    /// void DestroyModuleClass(AZ::Module* module)
    /// \endcode
    /// Function by which a dynamic module destroys its AZ::Module class.
    /// This will be callled before UninitializeDynamicModule().
    using DestroyModuleClassFunction = void(*)(AZ::Module* module);
    const char DestroyModuleClassFunctionName[] = "DestroyModuleClass";
} // namespace AZ<|MERGE_RESOLUTION|>--- conflicted
+++ resolved
@@ -55,12 +55,6 @@
         /// Invokes the \ref InitializeDynamicModuleFunction if it is found in the module and this is the first time loading the module.
         /// \param isInitializeFunctionRequired Whether a missing \ref InitializeDynamicModuleFunction
         ///                                     causes the Load to fail.
-<<<<<<< HEAD
-        /// \param noLoad Don't load the library. This can be used to test if the library is already resident.
-        ///
-        /// \return True if the module loaded successfully.
-        bool Load(bool isInitializeFunctionRequired, bool noLoad = false);
-=======
         /// \param globalSymbols                On platforms that support it, make the module's symbols global and available for the relocation processing of other modules. Otherwise, the symbols 
         ///                                     need to be queried manually.
         ///
@@ -74,7 +68,6 @@
         ///
         /// \return True if the module loaded successfully.
         bool Load(LoadFlags flags = LoadFlags::None);
->>>>>>> 5295397a
 
         /// Unload the module.
         /// Invokes the \ref UninitializeDynamicModuleFunction if it is found in the module and
@@ -121,11 +114,7 @@
         }
 
         // Attempt to load a module.
-<<<<<<< HEAD
-        virtual LoadStatus LoadModule(bool noLoad) = 0;
-=======
         virtual LoadStatus LoadModule(LoadFlags flags) = 0;
->>>>>>> 5295397a
         virtual bool       UnloadModule() = 0;
         virtual void*      GetFunctionAddress(const char* functionName) const = 0;
 
