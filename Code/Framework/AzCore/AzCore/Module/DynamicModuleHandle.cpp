--- conflicted
+++ resolved
@@ -16,11 +16,6 @@
     {
     }
 
-<<<<<<< HEAD
-    bool DynamicModuleHandle::Load(bool isInitializeFunctionRequired, bool noLoad)
-    {
-        LoadStatus status = LoadModule(noLoad);
-=======
     bool DynamicModuleHandle::Load(bool isInitializeFunctionRequired, bool globalSymbols /*= false*/)
     {
         LoadFlags flags = LoadFlags::None;
@@ -39,7 +34,6 @@
     bool DynamicModuleHandle::Load(LoadFlags flags /*= LoadFlags::None*/)
     {
         LoadStatus status = LoadModule(flags);
->>>>>>> 5295397a
         switch (status)
         {
             case LoadStatus::LoadFailure:
