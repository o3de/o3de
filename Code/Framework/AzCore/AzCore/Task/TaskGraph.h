/*
 * Copyright (c) Contributors to the Open 3D Engine Project.
 * For complete copyright and license terms please see the LICENSE at the root of this distribution.
 *
 * SPDX-License-Identifier: Apache-2.0 OR MIT
 *
 */

#pragma once

// NOTE: If adding additional header/symbol dependencies, consider if such additions are better
// suited in the private CompiledTaskGraph implementation instead to keep this header lean.
#include <AzCore/Task/Internal/Task.h>
#include <AzCore/Task/TaskDescriptor.h>
#include <AzCore/std/containers/array.h>
#include <AzCore/std/containers/vector.h>
#include <AzCore/std/containers/unordered_map.h>
#include <AzCore/std/parallel/binary_semaphore.h>

namespace AZ
{
    namespace Internal
    {
        class CompiledTaskGraph;
        class TaskWorker;
    }
    class TaskExecutor;
    class TaskGraph;

    class TaskGraphActiveInterface
    {
    public:
        AZ_RTTI(TaskGraphActiveInterface, "{08118074-B139-4EF9-B8FD-29F1D6DC9233}");

        virtual bool IsTaskGraphActive() const = 0;
    };

    // A TaskToken is returned each time a Task is added to the TaskGraph. TaskTokens are used to
    // express dependencies between tasks within the graph, and have no purpose after the graph
    // is submitted (simply let them go out of scope)
    class TaskToken final
    {
    public:
        // Indicate that this task must finish before the task token(s) passed as the argument
        template <typename... JT>
        void Precedes(JT&... tokens);

        // Indicate that this task must finish after the task token(s) passed as the argument
        template <typename... JT>
        void Follows(JT&... tokens);

    private:
        friend class TaskGraph;

        void PrecedesInternal(TaskToken& comesAfter);

        // Only the TaskGraph should be creating TaskToken
        TaskToken(TaskGraph& parent, uint32_t index);

        TaskGraph& m_parent;
        uint32_t m_index;
    };

    // A TaskGraphEvent may be used to block until one or more task graphs has finished executing. Usage
    // is NOT recommended for the majority of tasks (prefer to simply containing expanding/contracting
    // the graph without synchronization over the course of the frame). However, the event
    // is useful for the edges of the computation graph.
    //
    // You are responsible for ensuring the event object lifetime exceeds the task graph lifetime.
    //
    // After the TaskGraphEvent is signaled, you are NOT allowed to reuse the same TaskGraphEvent
    // for a future submission.
    class TaskGraphEvent
    {
    public:
        bool IsSignaled();
        void Wait();

    private:
        friend class ::AZ::Internal::CompiledTaskGraph;
        friend class TaskGraph;
        friend class TaskExecutor;

<<<<<<< HEAD
        void Signal();

        AZStd::binary_semaphore m_semaphore;
        TaskExecutor* m_executor = nullptr;
=======
        void IncWaitCount();
        void Signal();

        AZStd::binary_semaphore m_semaphore;
        AZStd::atomic_int       m_waitCount = 0;
        TaskExecutor*           m_executor = nullptr;
>>>>>>> 7100d48e
    };

    // The TaskGraph encapsulates a set of tasks and their interdependencies. After adding
    // tasks, and marking dependencies as necessary, the entire graph is submitted via
    // the TaskGraph::Submit method.
    //
    // The TaskGraph MAY be retained across multiple frames and resubmitted, provided the
    // user provides some guarantees (see comments associated with TaskGraph::Retain).
    class TaskGraph final
    {
    public:
        ~TaskGraph();

        // Reset the state of the task graph to begin recording tasks and edges again
        // NOTE: Graph must be in a "settled" state (cannot be in-flight)
        void Reset();
        
        // Returns false if 1 or more tasks have been added to the graph
        bool IsEmpty();

        // Add a task to the graph, retrieiving a token that can be used to express dependencies
        // between tasks. The first argument specifies the TaskKind, used for tracking the task.
        // NOTE: This operation is invalid if the graph is in-flight
        template<typename Lambda>
        TaskToken AddTask(TaskDescriptor const& descriptor, Lambda&& lambda);

        template <typename... Lambdas>
        AZStd::array<TaskToken, sizeof...(Lambdas)> AddTasks(TaskDescriptor const& descriptor, Lambdas&&... lambdas);

        // By default, you are responsible for retaining the TaskGraph, indicating you promise that
        // this TaskGraph will live as long as it takes for all constituent tasks to complete.
        // Once retained, this task graph can be resubmitted after completion without any
        // modifications. TaskTokens that were created as a result of adding tasks used to
        // mark dependencies DO NOT need to outlive the task graph.
        //
        // Invoking Detach PRIOR to submission indicates you wish the tasks associated with this
        // TaskGraph to deallocate upon completion. After invoking Detach, you may let this TaskGraph
        // go out of scope or deallocate after submission.
        //
        // NOTE: The TaskGraph has no concept of resources used by design. Resubmission
        // of the task graph is expected to rely on either indirection, or safe overwriting
        // of previously used memory to supply new data (this can even be done as the first
        // task in the graph).
        // NOTE: This operation is invalid if the graph is in-flight
        void Detach();

        // Invoke the task graph, asserting if there are dependency violations. Note that
        // submitting the same graph multiple times to process simultaneously is VALID
        // behavior. This is, for example, a mechanism that allows a task graph to loop
        // in perpetuity (in fact, the entire frame could be modeled as a single task graph,
        // where the final task resubmits the task graph again).
        //
        // This API is not designed to protect against memory safety violations (nothing
        // can prevent a user from incorrectly aliasing memory unsafely even without repeated
        // submission). To catch memory safety violations, it is ENCOURAGED that you access
        // data through TaskResource<T> handles.
        void Submit(TaskGraphEvent* waitEvent = nullptr);

        // Same as submit but run on a different executor than the default system executor
        void SubmitOnExecutor(TaskExecutor& executor, TaskGraphEvent* waitEvent = nullptr);

    private:
        friend class TaskToken;
        friend class Internal::CompiledTaskGraph;

        Internal::CompiledTaskGraph* m_compiledTaskGraph = nullptr;

        AZStd::vector<Internal::Task> m_tasks;

        // Task index |-> Dependent task indices
        AZStd::unordered_map<uint32_t, AZStd::vector<uint32_t>> m_links;

        uint32_t m_linkCount = 0;
        bool m_retained = true;
        AZStd::atomic<bool> m_submitted = false;
    };
} // namespace AZ

#include <AzCore/Task/TaskGraph.inl><|MERGE_RESOLUTION|>--- conflicted
+++ resolved
@@ -81,19 +81,12 @@
         friend class TaskGraph;
         friend class TaskExecutor;
 
-<<<<<<< HEAD
-        void Signal();
-
-        AZStd::binary_semaphore m_semaphore;
-        TaskExecutor* m_executor = nullptr;
-=======
         void IncWaitCount();
         void Signal();
 
         AZStd::binary_semaphore m_semaphore;
         AZStd::atomic_int       m_waitCount = 0;
         TaskExecutor*           m_executor = nullptr;
->>>>>>> 7100d48e
     };
 
     // The TaskGraph encapsulates a set of tasks and their interdependencies. After adding
