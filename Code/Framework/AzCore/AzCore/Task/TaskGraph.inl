--- conflicted
+++ resolved
@@ -33,14 +33,6 @@
         return m_semaphore.try_acquire_for(AZStd::chrono::milliseconds{ 0 });
     }
 
-<<<<<<< HEAD
-    inline void TaskGraphEvent::Signal()
-    {
-        m_semaphore.release();
-    }
-
-=======
->>>>>>> 7100d48e
     template<typename Lambda>
     TaskToken TaskGraph::AddTask(TaskDescriptor const& desc, Lambda&& lambda)
     {
