--- conflicted
+++ resolved
@@ -230,22 +230,6 @@
                 return m_enabled;
             }
 
-            // Threads that wait on a graph to complete are disqualified from receiving tasks until the wait finishes
-            void Disable()
-            {
-                m_enabled = false;
-            }
-
-            void Enable()
-            {
-                m_enabled = true;
-            }
-
-            bool Enabled() const
-            {
-                return m_enabled;
-            }
-
             void Join()
             {
                 m_active.store(false, AZStd::memory_order_release);
@@ -324,19 +308,11 @@
 
     void TaskExecutor::SetInstance(TaskExecutor* executor)
     {
-<<<<<<< HEAD
-        if (!executor)
+        if (!executor) // allow unsetting the executor
         {
             s_executor.Reset();
         }
-        else if (!s_executor) // ignore any calls to set after the first (this happens in unit tests that create new system entities)
-=======
-        if (!executor) // allow unsetting the executor
-        {
-            s_executor.Reset();
-        }
         else if (!s_executor) // ignore any extra executors after the first (this happens during unit tests)
->>>>>>> 7100d48e
         {
             s_executor = AZ::Environment::CreateVariable<TaskExecutor*>(s_executorName, executor);
         }
@@ -387,15 +363,11 @@
     {
         ++m_graphsRemaining;
 
-<<<<<<< HEAD
-        event->m_executor = this; // Used to validate event is not waited for inside a job
-=======
         if (event)
         {
             event->IncWaitCount();
             event->m_executor = this; // Used to validate event is not waited for inside a job
         }
->>>>>>> 7100d48e
 
         // Submit all tasks that have no inbound edges
         for (Internal::Task& task : graph.Tasks())
