--- conflicted
+++ resolved
@@ -70,11 +70,8 @@
 
 #include <AzCore/Module/Environment.h>
 #include <AzCore/std/string/conversions.h>
-<<<<<<< HEAD
-=======
 #include <AzCore/std/ranges/ranges_algorithm.h>
 #include <AzCore/Time/TimeSystem.h>
->>>>>>> b4b7e5a0
 
 static void PrintEntityName(const AZ::ConsoleCommandContainer& arguments)
 {
@@ -1332,32 +1329,6 @@
 #endif
     }
 
-<<<<<<< HEAD
-    void ComponentApplication::Tick(float deltaOverride /*= -1.f*/)
-    {
-        {
-            AZ_PROFILE_SCOPE(System, "Component application simulation tick");
-
-            AZStd::chrono::system_clock::time_point now = AZStd::chrono::system_clock::now();
-
-            m_deltaTime = 0.0f;
-
-            if (now >= m_currentTime)
-            {
-                AZStd::chrono::duration<float> delta = now - m_currentTime;
-                m_deltaTime = deltaOverride >= 0.f ? deltaOverride : delta.count();
-            }
-
-            {
-                AZ_PROFILE_SCOPE(AzCore, "ComponentApplication::Tick:ExecuteQueuedEvents");
-                TickBus::ExecuteQueuedEvents();
-            }
-            m_currentTime = now;
-            {
-                AZ_PROFILE_SCOPE(AzCore, "ComponentApplication::Tick:OnTick");
-                EBUS_EVENT(TickBus, OnTick, m_deltaTime, ScriptTimePoint(now));
-            }
-=======
     void ComponentApplication::Tick()
     {
         AZ_PROFILE_SCOPE(System, "Component application simulation tick");
@@ -1372,7 +1343,6 @@
             const AZ::TimeUs deltaTimeUs = m_timeSystem->AdvanceTickDeltaTimes();
             const float deltaTimeSeconds = AZ::TimeUsToSeconds(deltaTimeUs);
             AZ::TickBus::Broadcast(&TickEvents::OnTick, deltaTimeSeconds, GetTimeAtCurrentTick());
->>>>>>> b4b7e5a0
         }
 
         m_timeSystem->ApplyTickRateLimiterIfNeeded();
