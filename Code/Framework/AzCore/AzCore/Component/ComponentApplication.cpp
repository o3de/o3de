/*
 * Copyright (c) Contributors to the Open 3D Engine Project.
 * For complete copyright and license terms please see the LICENSE at the root of this distribution.
 *
 * SPDX-License-Identifier: Apache-2.0 OR MIT
 *
 */

#include <cctype>

#include <AzCore/AzCoreModule.h>

#include <AzCore/Casting/numeric_cast.h>
#include <AzCore/Casting/lossy_cast.h>

#include <AzCore/Component/ComponentApplication.h>
#include <AzCore/Component/ComponentApplicationLifecycle.h>
#include <AzCore/Component/TickBus.h>

#include <AzCore/Debug/LocalFileEventLogger.h>

#include <AzCore/Memory/AllocationRecords.h>

#include <AzCore/Memory/OverrunDetectionAllocator.h>
#include <AzCore/Memory/AllocatorManager.h>
#include <AzCore/Memory/MallocSchema.h>

#include <AzCore/NativeUI/NativeUIRequests.h>

#include <AzCore/Serialization/EditContext.h>
#include <AzCore/Serialization/ObjectStream.h>
#include <AzCore/Serialization/Utils.h>

#include <AzCore/Serialization/Json/BaseJsonSerializer.h>
#include <AzCore/Serialization/Json/RegistrationContext.h>

#include <AzCore/RTTI/AttributeReader.h>
#include <AzCore/RTTI/BehaviorContext.h>

#include <AzCore/Settings/SettingsRegistryImpl.h>
#include <AzCore/Settings/SettingsRegistryMergeUtils.h>
#include <AzCore/Settings/SettingsRegistryScriptUtils.h>
#include <AzCore/StringFunc/StringFunc.h>

#include <AzCore/Module/Module.h>
#include <AzCore/Module/ModuleManager.h>

#include <AzCore/IO/SystemFile.h>

#include <AzCore/Driller/Driller.h>
#include <AzCore/Memory/MemoryDriller.h>
#include <AzCore/Debug/TraceMessagesDriller.h>
#include <AzCore/Debug/EventTraceDriller.h>
#include <AzCore/Debug/Profiler.h>
#include <AzCore/Script/ScriptSystemBus.h>

#include <AzCore/Math/PolygonPrism.h>
#include <AzCore/Math/Spline.h>
#include <AzCore/Math/VertexContainer.h>

#include <AzCore/Name/NameDictionary.h>

#include <AzCore/UserSettings/UserSettingsComponent.h>
#include <AzCore/Utils/Utils.h>

#include <AzCore/XML/rapidxml.h>
#include <AzCore/Math/Sfmt.h>

#if defined(AZ_ENABLE_DEBUG_TOOLS)
#include <AzCore/Debug/StackTracer.h>
#endif // defined(AZ_ENABLE_DEBUG_TOOLS)

#include <AzCore/Module/Environment.h>
#include <AzCore/std/string/conversions.h>

static void PrintEntityName(const AZ::ConsoleCommandContainer& arguments)
{
    if (arguments.empty())
    {
        return;
    }

    const auto entityIdStr = AZStd::string(arguments.front());
    const auto entityIdValue = AZStd::stoull(entityIdStr);

    AZStd::string entityName;
    AZ::ComponentApplicationBus::BroadcastResult(
        entityName, &AZ::ComponentApplicationBus::Events::GetEntityName, AZ::EntityId(entityIdValue));

    AZ_Printf("Entity Debug", "EntityId: %" PRIu64 ", Entity Name: %s", entityIdValue, entityName.c_str());
}

AZ_CONSOLEFREEFUNC(
    PrintEntityName, AZ::ConsoleFunctorFlags::Null, "Parameter: EntityId value, Prints the name of the entity to the console");

namespace AZ
{
    static EnvironmentVariable<OverrunDetectionSchema> s_overrunDetectionSchema;

    static EnvironmentVariable<MallocSchema> s_mallocSchema;

    static EnvironmentVariable<ReflectionEnvironment> s_reflectionEnvironment;
    static const char* s_reflectionEnvironmentName = "ReflectionEnvironment";

    void ReflectionEnvironment::Init()
    {
        s_reflectionEnvironment = AZ::Environment::CreateVariable<ReflectionEnvironment>(s_reflectionEnvironmentName);
    }

    void ReflectionEnvironment::Reset()
    {
        s_reflectionEnvironment.Reset();
    }

    ReflectionManager* ReflectionEnvironment::GetReflectionManager()
    {
        AZ::EnvironmentVariable<ReflectionEnvironment> environment = AZ::Environment::FindVariable<ReflectionEnvironment>(s_reflectionEnvironmentName);
        return environment ? environment->Get() : nullptr;
    }

    ComponentApplication::EventLoggerDeleter::EventLoggerDeleter() noexcept= default;
    ComponentApplication::EventLoggerDeleter::EventLoggerDeleter(bool skipDelete) noexcept
        : m_skipDelete{skipDelete}
    {}
    void ComponentApplication::EventLoggerDeleter::operator()(AZ::Debug::LocalFileEventLogger* ptr)
    {
        if (!m_skipDelete)
        {
            delete ptr;
        }
    }

    //=========================================================================
    // ComponentApplication::Descriptor
    // [5/30/2012]
    //=========================================================================
    ComponentApplication::Descriptor::Descriptor()
    {
        m_useExistingAllocator = false;
        m_grabAllMemory = false;
        m_allocationRecords = true;
        m_allocationRecordsSaveNames = false;
        m_allocationRecordsAttemptDecodeImmediately = false;
        m_autoIntegrityCheck = false;
        m_markUnallocatedMemory = true;
        m_doNotUsePools = false;
        m_enableScriptReflection = true;

        m_pageSize = SystemAllocator::Descriptor::Heap::m_defaultPageSize;
        m_poolPageSize = SystemAllocator::Descriptor::Heap::m_defaultPoolPageSize;
        m_memoryBlockAlignment = SystemAllocator::Descriptor::Heap::m_memoryBlockAlignment;
        m_memoryBlocksByteSize = 0;
        m_reservedOS = 0;
        m_reservedDebug = 0;
        m_recordingMode = Debug::AllocationRecords::RECORD_STACK_IF_NO_FILE_LINE;
        m_stackRecordLevels = 5;
        m_enableDrilling = false;
        m_useOverrunDetection = false;
        m_useMalloc = false;
    }

    bool AppDescriptorConverter(SerializeContext& serialize, SerializeContext::DataElementNode& node)
    {
        if (node.GetVersion() < 2)
        {
            int nodeIdx = node.FindElement(AZ_CRC("recordsMode", 0x764c147a));
            if (nodeIdx != -1)
            {
                auto& subNode = node.GetSubElement(nodeIdx);

                char oldValue = 0;
                subNode.GetData(oldValue);
                subNode.Convert<Debug::AllocationRecords::Mode>(serialize);
                subNode.SetData<Debug::AllocationRecords::Mode>(serialize, aznumeric_caster(oldValue));
                subNode.SetName("recordingMode");
            }

            nodeIdx = node.FindElement(AZ_CRC("stackRecordLevels", 0xf8492566));
            if (nodeIdx != -1)
            {
                auto& subNode = node.GetSubElement(nodeIdx);

                unsigned char oldValue = 0;
                subNode.GetData(oldValue);
                subNode.Convert<AZ::u64>(serialize);
                subNode.SetData<AZ::u64>(serialize, aznumeric_caster(oldValue));
            }
        }

        return true;
    };


    //! SettingsRegistry notifier handler which is responsible for loading
    //! the project.json file at the new project path
    //! if an update to '<BootstrapSettingsRootKey>/project_path' key occurs.
    struct ProjectPathChangedEventHandler
    {
        ProjectPathChangedEventHandler(AZ::SettingsRegistryInterface& registry)
            : m_registry{ registry }
        {
        }

        void operator()(AZStd::string_view path, AZ::SettingsRegistryInterface::Type)
        {
            // Update the project settings when the project path is set
            using FixedValueString = AZ::SettingsRegistryInterface::FixedValueString;
            const auto projectPathKey = FixedValueString(AZ::SettingsRegistryMergeUtils::BootstrapSettingsRootKey) + "/project_path";

            AZ::IO::FixedMaxPath newProjectPath;
            if (SettingsRegistryMergeUtils::IsPathAncestorDescendantOrEqual(projectPathKey, path)
                && m_registry.Get(newProjectPath.Native(), projectPathKey) && newProjectPath != m_oldProjectPath)
            {
                // Update old Project path before attempting to merge in new Settings Registry values in order to prevent recursive calls
                m_oldProjectPath = newProjectPath;

<<<<<<< HEAD
=======
                // Merge the project.json file into settings registry under ProjectSettingsRootKey path.
>>>>>>> 6b5f5bc6
                // Update all the runtime file paths based on the new "project_path" value.
                AZ::SettingsRegistryMergeUtils::MergeSettingsToRegistry_AddRuntimeFilePaths(m_registry);
            }
        }

    private:
        AZ::IO::FixedMaxPath m_oldProjectPath;
        AZ::SettingsRegistryInterface& m_registry;
    };

    //! SettingsRegistry notifier handler which adds the project name as a specialization tag
    //! to the registry
    //! if an update to '<ProjectSettingsRootKey>/project_name' key occurs.
    struct ProjectNameChangedEventHandler
    {
        ProjectNameChangedEventHandler(AZ::SettingsRegistryInterface& registry)
            : m_registry{ registry }
        {
        }

        void operator()(AZStd::string_view path, AZ::SettingsRegistryInterface::Type)
        {
            // Update the project specialization when the project name is set
            using FixedValueString = AZ::SettingsRegistryInterface::FixedValueString;
            const auto projectNameKey = FixedValueString(AZ::SettingsRegistryMergeUtils::ProjectSettingsRootKey) + "/project_name";

            FixedValueString newProjectName;
            if (SettingsRegistryMergeUtils::IsPathAncestorDescendantOrEqual(projectNameKey, path)
                && m_registry.Get(newProjectName, projectNameKey) && newProjectName != m_oldProjectName)
            {
                // Add the project_name as a specialization for loading the build system dependency .setreg files
                auto newProjectNameSpecialization = FixedValueString::format("%s/%.*s", AZ::SettingsRegistryMergeUtils::SpecializationsRootKey,
                    aznumeric_cast<int>(newProjectName.size()), newProjectName.data());
                auto oldProjectNameSpecialization = FixedValueString::format("%s/%s", AZ::SettingsRegistryMergeUtils::SpecializationsRootKey,
                    m_oldProjectName.c_str());
                m_registry.Remove(oldProjectNameSpecialization);
                m_oldProjectName = newProjectName;
                m_registry.Set(newProjectNameSpecialization, true);
            }
        }

    private:
        AZ::SettingsRegistryInterface::FixedValueString m_oldProjectName;
        AZ::SettingsRegistryInterface& m_registry;
    };

    //! SettingsRegistry notifier handler which updates relevant registry settings based
    //! on an update to '/Amazon/AzCore/Bootstrap/project_path' key.
    struct UpdateCommandLineEventHandler
    {
        UpdateCommandLineEventHandler(AZ::SettingsRegistryInterface& registry, AZ::CommandLine& commandLine)
            : m_registry{ registry }
            , m_commandLine{ commandLine }
        {
        }

        void operator()(AZStd::string_view path, AZ::SettingsRegistryInterface::Type)
        {
            // Update the ComponentApplication CommandLine instance when the command line settings are merged into the Settings Registry
            if (path == AZ::SettingsRegistryMergeUtils::CommandLineValueChangedKey)
            {
                AZ::SettingsRegistryMergeUtils::GetCommandLineFromRegistry(m_registry, m_commandLine);
            }
        }

    private:
        AZ::SettingsRegistryInterface& m_registry;
        AZ::CommandLine& m_commandLine;
    };

    void ComponentApplication::Descriptor::AllocatorRemapping::Reflect(ReflectContext* context, ComponentApplication* app)
    {
        (void)app;

        if (auto serializeContext = azrtti_cast<SerializeContext*>(context))
        {
            serializeContext->Class<AllocatorRemapping>()
                ->Field("from", &AllocatorRemapping::m_from)
                ->Field("to", &AllocatorRemapping::m_to)
                ;
        }
    }

    //=========================================================================
    // Reflect
    //=========================================================================
    void  ComponentApplication::Descriptor::Reflect(ReflectContext* context, ComponentApplication* app)
    {
        DynamicModuleDescriptor::Reflect(context);
        AllocatorRemapping::Reflect(context, app);

        if (auto serializeContext = azrtti_cast<SerializeContext*>(context))
        {
            serializeContext->Class<Descriptor>(&app->GetDescriptor())
                ->Version(2, AppDescriptorConverter)
                ->Field("useExistingAllocator", &Descriptor::m_useExistingAllocator)
                ->Field("grabAllMemory", &Descriptor::m_grabAllMemory)
                ->Field("allocationRecords", &Descriptor::m_allocationRecords)
                ->Field("allocationRecordsSaveNames", &Descriptor::m_allocationRecordsSaveNames)
                ->Field("allocationRecordsAttemptDecodeImmediately", &Descriptor::m_allocationRecordsAttemptDecodeImmediately)
                ->Field("recordingMode", &Descriptor::m_recordingMode)
                ->Field("stackRecordLevels", &Descriptor::m_stackRecordLevels)
                ->Field("autoIntegrityCheck", &Descriptor::m_autoIntegrityCheck)
                ->Field("markUnallocatedMemory", &Descriptor::m_markUnallocatedMemory)
                ->Field("doNotUsePools", &Descriptor::m_doNotUsePools)
                ->Field("enableScriptReflection", &Descriptor::m_enableScriptReflection)
                ->Field("pageSize", &Descriptor::m_pageSize)
                ->Field("poolPageSize", &Descriptor::m_poolPageSize)
                ->Field("blockAlignment", &Descriptor::m_memoryBlockAlignment)
                ->Field("blockSize", &Descriptor::m_memoryBlocksByteSize)
                ->Field("reservedOS", &Descriptor::m_reservedOS)
                ->Field("reservedDebug", &Descriptor::m_reservedDebug)
                ->Field("enableDrilling", &Descriptor::m_enableDrilling)
                ->Field("useOverrunDetection", &Descriptor::m_useOverrunDetection)
                ->Field("useMalloc", &Descriptor::m_useMalloc)
                ->Field("allocatorRemappings", &Descriptor::m_allocatorRemappings)
                ->Field("modules", &Descriptor::m_modules)
                ;

            if (EditContext* ec = serializeContext->GetEditContext())
            {
                ec->Enum<Debug::AllocationRecords::Mode>("Debug::AllocationRecords::Mode", "Allocator recording mode")
                    ->Value("No records", Debug::AllocationRecords::RECORD_NO_RECORDS)
                    ->Value("No stack trace", Debug::AllocationRecords::RECORD_STACK_NEVER)
                    ->Value("Stack trace when file/line missing", Debug::AllocationRecords::RECORD_STACK_IF_NO_FILE_LINE)
                    ->Value("Stack trace always", Debug::AllocationRecords::RECORD_FULL);
                ec->Class<Descriptor>("System memory settings", "Settings for managing application memory usage")
                    ->ClassElement(Edit::ClassElements::EditorData, "")
                        ->Attribute(Edit::Attributes::AutoExpand, true)
                    ->DataElement(Edit::UIHandlers::CheckBox, &Descriptor::m_grabAllMemory, "Allocate all memory at startup", "Allocate all system memory at startup if enabled, or allocate as needed if disabled")
                    ->DataElement(Edit::UIHandlers::CheckBox, &Descriptor::m_allocationRecords, "Record allocations", "Collect information on each allocation made for debugging purposes (ignored in Release builds)")
                    ->DataElement(Edit::UIHandlers::CheckBox, &Descriptor::m_allocationRecordsSaveNames, "Record allocations with name saving", "Saves names/filenames information on each allocation made, useful for tracking down leaks in dynamic modules (ignored in Release builds)")
                    ->DataElement(Edit::UIHandlers::CheckBox, &Descriptor::m_allocationRecordsAttemptDecodeImmediately, "Record allocations and attempt immediate decode", "Decode callstacks for each allocation when they occur, used for tracking allocations that fail decoding. Very expensive. (ignored in Release builds)")
                    ->DataElement(Edit::UIHandlers::ComboBox, &Descriptor::m_recordingMode, "Stack recording mode", "Stack record mode. (Ignored in final builds)")
                    ->DataElement(Edit::UIHandlers::SpinBox, &Descriptor::m_stackRecordLevels, "Stack entries to record", "Number of stack levels to record for each allocation (ignored in Release builds)")
                        ->Attribute(Edit::Attributes::Step, 1)
                        ->Attribute(Edit::Attributes::Max, 1024)
                    ->DataElement(Edit::UIHandlers::CheckBox, &Descriptor::m_autoIntegrityCheck, "Validate allocations", "Check allocations for integrity on each allocation/free (ignored in Release builds)")
                    ->DataElement(Edit::UIHandlers::CheckBox, &Descriptor::m_markUnallocatedMemory, "Mark freed memory", "Set memory to 0xcd when a block is freed for debugging (ignored in Release builds)")
                    ->DataElement(Edit::UIHandlers::CheckBox, &Descriptor::m_doNotUsePools, "Don't pool allocations", "Pipe pool allocations in system/tree heap (ignored in Release builds)")
                    ->DataElement(Edit::UIHandlers::SpinBox, &Descriptor::m_pageSize, "Page size", "Memory page size in bytes (must be OS page size aligned)")
                        ->Attribute(Edit::Attributes::Step, 1024)
                    ->DataElement(Edit::UIHandlers::SpinBox, &Descriptor::m_poolPageSize, "Pool page size", "Memory pool page size in bytes (must be a multiple of page size)")
                        ->Attribute(Edit::Attributes::Max, &Descriptor::m_pageSize)
                        ->Attribute(Edit::Attributes::Step, 1024)
                    ->DataElement(Edit::UIHandlers::SpinBox, &Descriptor::m_memoryBlockAlignment, "Block alignment", "Memory block alignment in bytes (must be multiple of the page size)")
                        ->Attribute(Edit::Attributes::Step, &Descriptor::m_pageSize)
                    ->DataElement(Edit::UIHandlers::SpinBox, &Descriptor::m_memoryBlocksByteSize, "Block size", "Memory block size in bytes (must be multiple of the page size)")
                        ->Attribute(Edit::Attributes::Step, &Descriptor::m_pageSize)
                    ->DataElement(Edit::UIHandlers::SpinBox, &Descriptor::m_reservedOS, "OS reserved memory", "System memory reserved for OS (used only when 'Allocate all memory at startup' is true)")
                    ->DataElement(Edit::UIHandlers::SpinBox, &Descriptor::m_reservedDebug, "Memory reserved for debugger", "System memory reserved for Debug allocator, like memory tracking (used only when 'Allocate all memory at startup' is true)")
                    ->DataElement(Edit::UIHandlers::CheckBox, &Descriptor::m_enableDrilling, "Enable Driller", "Enable Drilling support for the application (ignored in Release builds)")
                    ->DataElement(Edit::UIHandlers::CheckBox, &Descriptor::m_useOverrunDetection, "Use Overrun Detection", "Use the overrun detection memory manager (only available on some platforms, ignored in Release builds)")
                    ->DataElement(Edit::UIHandlers::CheckBox, &Descriptor::m_useMalloc, "Use Malloc", "Use malloc for memory allocations (for memory debugging only, ignored in Release builds)")
                    ;
            }
        }

        if (auto behaviorContext = azrtti_cast<AZ::BehaviorContext*>(context))
        {
            behaviorContext->EBus<ComponentApplicationBus>("ComponentApplicationBus")
                ->Attribute(AZ::Script::Attributes::Scope, AZ::Script::Attributes::ScopeFlags::Common)
                ->Attribute(AZ::Script::Attributes::Category, "Components")

                ->Event("GetEntityName", &ComponentApplicationBus::Events::GetEntityName)
                ->Event("SetEntityName", &ComponentApplicationBus::Events::SetEntityName);
        }
    }

    //=========================================================================
    // Create
    //=========================================================================
    void* ComponentApplication::Descriptor::Create(const char* name)
    {
        (void)name;
        return this; /// we the the factory and the object as we are part of the component application
    }

    //=========================================================================
    // Destroy
    //=========================================================================
    void ComponentApplication::Descriptor::Destroy(void* data)
    {
        // do nothing as descriptor is part of the component application
        (void)data;
    }

    //=========================================================================
    // ComponentApplication
    // [5/30/2012]
    //=========================================================================
    ComponentApplication::ComponentApplication()
        : ComponentApplication(0, nullptr)
    {
        if (Interface<ComponentApplicationRequests>::Get() == nullptr)
        {
            Interface<ComponentApplicationRequests>::Register(this);
        }
    }

    ComponentApplication::ComponentApplication(int argC, char** argV)
        : m_eventLogger{}
    {
        if (Interface<ComponentApplicationRequests>::Get() == nullptr)
        {
            Interface<ComponentApplicationRequests>::Register(this);
        }

        if (argV)
        {
            m_argC = argC;
            m_argV = argV;
        }
        else
        {
             azstrcpy(m_commandLineBuffer, AZ_ARRAY_SIZE(m_commandLineBuffer), "no_argv_supplied");
            // use a "valid" value here.  This is because Qt and potentially other third party libraries require
            // that ArgC be 'at least 1' and that (*argV)[0] be a valid pointer to a real null terminated string.
             m_argC = 1;
             m_argV = &m_commandLineBufferAddress;
        }

        // Create the Event logger if it doesn't exist, otherwise reuse the one registered
        // with the AZ::Interface
        if (AZ::Interface<AZ::Debug::IEventLogger>::Get() == nullptr)
        {
            m_eventLogger.reset(new AZ::Debug::LocalFileEventLogger);
        }
        else
        {
            m_eventLogger = EventLoggerPtr(static_cast<AZ::Debug::LocalFileEventLogger*>(AZ::Interface<AZ::Debug::IEventLogger>::Get()),
                EventLoggerDeleter{ true });
        }

        // Initializes the OSAllocator and SystemAllocator as soon as possible
        CreateOSAllocator();
        CreateSystemAllocator();

        // Now that the Allocators are initialized, the Command Line parameters can be parsed
        m_commandLine.Parse(m_argC, m_argV);
        SettingsRegistryMergeUtils::ParseCommandLine(m_commandLine);

        // Create the settings registry and register it with the AZ interface system
        // This is done after the AppRoot has been calculated so that the Bootstrap.cfg
        // can be read to determine the Game folder and the asset platform
        m_settingsRegistry = AZStd::make_unique<SettingsRegistryImpl>();

        // Register the Settings Registry with the AZ Interface if there isn't one registered already
        if (SettingsRegistry::Get() == nullptr)
        {
            SettingsRegistry::Register(m_settingsRegistry.get());
        }

        // Add the Command Line arguments into the SettingsRegistry
        SettingsRegistryMergeUtils::StoreCommandLineToRegistry(*m_settingsRegistry, m_commandLine);

        // Add a notifier to update the project_settings when
        // 1. The 'project_path' key changes
        // 2. The project specialization when the 'project-name' key changes
        // 3. The ComponentApplication command line when the command line is stored to the registry
        m_projectPathChangedHandler = m_settingsRegistry->RegisterNotifier(ProjectPathChangedEventHandler{
            *m_settingsRegistry });
        m_projectNameChangedHandler = m_settingsRegistry->RegisterNotifier(ProjectNameChangedEventHandler{
            *m_settingsRegistry });
        m_commandLineUpdatedHandler = m_settingsRegistry->RegisterNotifier(UpdateCommandLineEventHandler{
            *m_settingsRegistry, m_commandLine });

        // Merge Command Line arguments
        constexpr bool executeRegDumpCommands = false;
        SettingsRegistryMergeUtils::MergeSettingsToRegistry_CommandLine(*m_settingsRegistry, m_commandLine, executeRegDumpCommands);

        // Query for the Executable Path using OS specific functions
        CalculateExecutablePath();

        // Determine the path to the engine
        CalculateEngineRoot();

        // If the current platform returns an engaged optional from Utils::GetDefaultAppRootPath(), that is used
        // for the application root.
        CalculateAppRoot();

        SettingsRegistryMergeUtils::MergeSettingsToRegistry_O3deUserRegistry(*m_settingsRegistry, AZ_TRAIT_OS_PLATFORM_CODENAME, {});
        SettingsRegistryMergeUtils::MergeSettingsToRegistry_CommandLine(*m_settingsRegistry, m_commandLine, executeRegDumpCommands);
        SettingsRegistryMergeUtils::MergeSettingsToRegistry_AddRuntimeFilePaths(*m_settingsRegistry);

        // The /O3DE/Application/LifecycleEvents array contains a valid set of lifecycle events
        // Those lifecycle events are normally read from the <engine-root>/Registry
        // which isn't merged until ComponentApplication::Create invokes MergeSettingsToRegistry
        // So pre-populate the valid lifecycle even entries
        ComponentApplicationLifecycle::RegisterEvent(*m_settingsRegistry, "SystemAllocatorCreated");
        ComponentApplicationLifecycle::RegisterEvent(*m_settingsRegistry, "SettingsRegistryAvailable");
        ComponentApplicationLifecycle::RegisterEvent(*m_settingsRegistry, "ConsoleAvailable");
        ComponentApplicationLifecycle::SignalEvent(*m_settingsRegistry, "SystemAllocatorCreated", R"({})");
        ComponentApplicationLifecycle::SignalEvent(*m_settingsRegistry, "SettingsRegistryAvailable", R"({})");

        // Create the Module Manager
        m_moduleManager = AZStd::make_unique<ModuleManager>();

        // Az Console initialization..
        // note that tests destroy and construct the application over and over, which is not a desirable pattern
        // so we allow the console to construct once and skip destruction / construction on consecutive runs
        m_console = AZ::Interface<AZ::IConsole>::Get();
        if (m_console == nullptr)
        {
            m_console = aznew AZ::Console(*m_settingsRegistry);
            AZ::Interface<AZ::IConsole>::Register(m_console);
            m_ownsConsole = true;
            m_console->LinkDeferredFunctors(AZ::ConsoleFunctorBase::GetDeferredHead());
            m_settingsRegistryConsoleFunctors = AZ::SettingsRegistryConsoleUtils::RegisterAzConsoleCommands(*m_settingsRegistry, *m_console);
            ComponentApplicationLifecycle::SignalEvent(*m_settingsRegistry, "ConsoleAvailable", R"({})");
        }
    }

    //=========================================================================
    // ~ComponentApplication
    // [5/30/2012]
    //=========================================================================
    ComponentApplication::~ComponentApplication()
    {
        if (Interface<ComponentApplicationRequests>::Get() == this)
        {
            Interface<ComponentApplicationRequests>::Unregister(this);
        }

        if (m_isStarted)
        {
            Destroy();
        }

        // The SettingsRegistry Notify handlers stores an AZStd::function internally
        // which may allocates using the AZ SystemAllocator(if the functor > 16 bytes)
        // The handlers are being default value initialized to clear out the AZStd::function
        m_commandLineUpdatedHandler = {};
        m_projectNameChangedHandler = {};
        m_projectPathChangedHandler = {};

        // Delete the AZ::IConsole if it was created by this application instance
        if (m_ownsConsole)
        {
            AZ::Interface<AZ::IConsole>::Unregister(m_console);
            delete m_console;
            ComponentApplicationLifecycle::SignalEvent(*m_settingsRegistry, "ConsoleUnavailable", R"({})");
        }

        m_moduleManager.reset();
        // Unregister the global Settings Registry if it is owned by this application instance
        if (AZ::SettingsRegistry::Get() == m_settingsRegistry.get())
        {
            SettingsRegistry::Unregister(m_settingsRegistry.get());
            ComponentApplicationLifecycle::SignalEvent(*m_settingsRegistry, "SettingsRegistryUnavailable", R"({})");
            ComponentApplicationLifecycle::SignalEvent(*m_settingsRegistry, "SystemAllocatorPendingDestruction", R"({})");
        }
        m_settingsRegistry.reset();

        // Set AZ::CommandLine to an empty object to clear out allocated memory before the allocators
        // are destroyed
        m_commandLine = {};

        m_entityAddedEvent.DisconnectAllHandlers();
        m_entityRemovedEvent.DisconnectAllHandlers();
        m_entityActivatedEvent.DisconnectAllHandlers();
        m_entityDeactivatedEvent.DisconnectAllHandlers();

#if !defined(_RELEASE)
        m_budgetTracker.Reset();
#endif

        DestroyAllocator();
    }


    void ReportBadEngineRoot()
    {
        AZStd::string errorMessage = {"Unable to determine a valid path to the engine.\n"
                                      "Check parameters such as --project-path and --engine-path and make sure they are valid.\n"};
        if (auto registry = AZ::SettingsRegistry::Get(); registry != nullptr)
        {
            AZ::SettingsRegistryInterface::FixedValueString filePathErrorStr;
            if (registry->Get(filePathErrorStr, AZ::SettingsRegistryMergeUtils::FilePathKey_ErrorText); !filePathErrorStr.empty())
            {
                errorMessage += "Additional Info:\n";
                errorMessage += filePathErrorStr.c_str();
            }
        }

        if (auto nativeUI = AZ::Interface<AZ::NativeUI::NativeUIRequests>::Get(); nativeUI != nullptr)
        {
            nativeUI->DisplayOkDialog("O3DE Fatal Error", errorMessage.c_str(), false);
        }
        else
        {
            AZ_Error("ComponentApplication", false, "O3DE Fatal Error: %s\n", errorMessage.c_str());
        }
    }


    Entity* ComponentApplication::Create(const Descriptor& descriptor, const StartupParameters& startupParameters)
    {
        AZ_Assert(!m_isStarted, "Component application already started!");

        if (m_engineRoot.empty())
        {
            ReportBadEngineRoot();
            return nullptr;
        }

        m_startupParameters = startupParameters;

        m_descriptor = descriptor;

        // Re-invokes CreateOSAllocator and CreateSystemAllocator function to allow the component application
        // to use supplied startupParameters and descriptor parameters this time
        CreateOSAllocator();
        CreateSystemAllocator();

#if !defined(_RELEASE)
        m_budgetTracker.Init();
#endif

        // This can be moved to the ComponentApplication constructor if need be
        // This is reading the *.setreg files using SystemFile and merging the settings
        // to the settings registry.

        MergeSettingsToRegistry(*m_settingsRegistry);

        m_systemEntity = AZStd::make_unique<AZ::Entity>(SystemEntityId, "SystemEntity");
        CreateCommon();
        AZ_Assert(m_systemEntity, "SystemEntity failed to initialize!");

        AddRequiredSystemComponents(m_systemEntity.get());
        m_isStarted = true;
        return m_systemEntity.get();
    }

    //=========================================================================
    // CreateCommon
    //=========================================================================
    void ComponentApplication::CreateCommon()
    {
        {
            AZ::IO::FixedMaxPath outputPath;
            m_settingsRegistry->Get(outputPath.Native(), AZ::SettingsRegistryMergeUtils::FilePathKey_DevWriteStorage);
            outputPath /= "eventlogger";

            AZ::IO::FixedMaxPathString baseFileName{ "EventLog" }; // default name
            m_settingsRegistry->Get(baseFileName, AZ::SettingsRegistryMergeUtils::BuildTargetNameKey);

            m_eventLogger->Start(outputPath.Native(), baseFileName);
        }

        Sfmt::Create();

        CreateReflectionManager();

        if (m_startupParameters.m_createEditContext)
        {
            GetSerializeContext()->CreateEditContext();
        }

        NameDictionary::Create();

        // Call this and child class's reflects
        ReflectionEnvironment::GetReflectionManager()->Reflect(azrtti_typeid(this), [this](ReflectContext* context) {Reflect(context); });

        RegisterCoreComponents();
        ComponentApplicationLifecycle::SignalEvent(*m_settingsRegistry, "ReflectionManagerAvailable", R"({})");

        TickBus::AllowFunctionQueuing(true);
        SystemTickBus::AllowFunctionQueuing(true);

        ComponentApplicationBus::Handler::BusConnect();

        m_currentTime = AZStd::chrono::system_clock::now();
        TickRequestBus::Handler::BusConnect();

#if defined(AZ_ENABLE_DEBUG_TOOLS)
        // Prior to loading more modules, we make sure SymbolStorage
        // is listening for the loads so it can keep track of which
        // modules we may eventually need symbols for
        Debug::SymbolStorage::RegisterModuleListeners();
#endif // defined(AZ_ENABLE_DEBUG_TOOLS)

        PreModuleLoad();

        // Load the actual modules
        LoadModules();
        ComponentApplicationLifecycle::SignalEvent(*m_settingsRegistry, "GemsLoaded", R"({})");

        // Execute user.cfg after modules have been loaded but before processing any command-line overrides
        AZ::IO::FixedMaxPath platformCachePath;
        m_settingsRegistry->Get(platformCachePath.Native(), AZ::SettingsRegistryMergeUtils::FilePathKey_CacheRootFolder);
        m_console->ExecuteConfigFile((platformCachePath / "user.cfg").Native());

        // Parse the command line parameters for console commands after modules have loaded
        m_console->ExecuteCommandLine(m_commandLine);
    }

    //=========================================================================
    // Destroy
    // [5/30/2012]
    //=========================================================================
    void ComponentApplication::Destroy()
    {
        // Finish all queued work
        AZ::SystemTickBus::Broadcast(&AZ::SystemTickBus::Events::OnSystemTick);

        TickBus::ExecuteQueuedEvents();
        TickBus::AllowFunctionQueuing(false);

        SystemTickBus::ExecuteQueuedEvents();
        SystemTickBus::AllowFunctionQueuing(false);

        AZ::UserSettingsComponentRequestBus::Broadcast(&AZ::UserSettingsComponentRequests::Finalize);

        // deactivate all entities
        while (!m_entities.empty())
        {
            Entity* entity = m_entities.begin()->second;
            m_entities.erase(m_entities.begin());

            if (entity->GetId() == SystemEntityId)
            {
                AZ_Assert(m_systemEntity.get() == entity, "Activated system entity does not match the system entity created in Create().");
            }
            else
            {
                delete entity;
            }
        }

        // Force full garbage collect after all game entities destroyed, but before modules are unloaded.
        // This is to ensure that all references to reflected classes/ebuses are cleaned up before the data is deleted.
        // This problem could also be solved by using ref-counting for reflected data.
        ScriptSystemRequestBus::Broadcast(&ScriptSystemRequests::GarbageCollect);

        // Deactivate all module entities before the System Entity is deactivated, but do not unload the modules as
        // components on the SystemEntity are allowed to reference module data at this point.
        m_moduleManager->DeactivateEntities();

        // deactivate all system components
        if (m_systemEntity)
        {
            if (m_systemEntity->GetState() == Entity::State::Active)
            {
                m_systemEntity->Deactivate();
            }
        }

        m_entities.clear();
        m_entities.rehash(0); // force free all memory

        DestroyReflectionManager();
        ComponentApplicationLifecycle::SignalEvent(*m_settingsRegistry, "ReflectionManagerUnavailable", R"({})");

        static_cast<SettingsRegistryImpl*>(m_settingsRegistry.get())->ClearNotifiers();
        static_cast<SettingsRegistryImpl*>(m_settingsRegistry.get())->ClearMergeEvents();

        // Uninit and unload any dynamic modules.
        m_moduleManager->UnloadModules();
        ComponentApplicationLifecycle::SignalEvent(*m_settingsRegistry, "GemsUnloaded", R"({})");

        NameDictionary::Destroy();

        m_systemEntity.reset();

        Sfmt::Destroy();

        // delete all descriptors left for application clean up
        EBUS_EVENT(ComponentDescriptorBus, ReleaseDescriptor);

        // Disconnect from application and tick request buses
        ComponentApplicationBus::Handler::BusDisconnect();
        TickRequestBus::Handler::BusDisconnect();

        m_eventLogger->Stop();

        // Clear the descriptor to deallocate all strings (owned by ModuleDescriptor)
        m_descriptor = Descriptor();

        m_isStarted = false;

#if defined(AZ_ENABLE_DEBUG_TOOLS)
        // Unregister module listeners after allocators are destroyed
        // so that symbol/stack trace information is available at shutdown
        Debug::SymbolStorage::UnregisterModuleListeners();
#endif // defined(AZ_ENABLE_DEBUG_TOOLS)
    }

    void ComponentApplication::DestroyAllocator()
    {
        // kill the system allocator if we created it
        if (m_isSystemAllocatorOwner)
        {
            AZ::Debug::Trace::Instance().Destroy();
            AZ::AllocatorInstance<AZ::SystemAllocator>::Destroy();

            if (m_fixedMemoryBlock)
            {
                m_osAllocator->DeAllocate(m_fixedMemoryBlock);
            }
            m_fixedMemoryBlock = nullptr;
            m_isSystemAllocatorOwner = false;
        }

        s_overrunDetectionSchema.Reset();
        s_mallocSchema.Reset();
        if (m_isOSAllocatorOwner)
        {
            AZ::AllocatorInstance<AZ::OSAllocator>::Destroy();
            m_isOSAllocatorOwner = false;
        }

        m_osAllocator = nullptr;
    }

    void ComponentApplication::CreateOSAllocator()
    {
        if (!m_startupParameters.m_allocator)
        {
            if (!AZ::AllocatorInstance<AZ::OSAllocator>::IsReady())
            {
                AZ::AllocatorInstance<AZ::OSAllocator>::Create();
                m_isOSAllocatorOwner = true;
            }
            m_osAllocator = &AZ::AllocatorInstance<AZ::OSAllocator>::Get();
        }
        else
        {
            m_osAllocator = m_startupParameters.m_allocator;
        }
    }

    //=========================================================================
    // CreateSystemAllocator
    // [5/30/2012]
    //=========================================================================
    void ComponentApplication::CreateSystemAllocator()
    {
        if (m_descriptor.m_useExistingAllocator || AZ::AllocatorInstance<AZ::SystemAllocator>::IsReady())
        {
            AZ_Assert(AZ::AllocatorInstance<AZ::SystemAllocator>::IsReady(), "You must setup AZ::SystemAllocator instance, before you can call Create application with m_useExistingAllocator flag set to true");
            return;
        }
        else
        {
            // Create the system allocator
            AZ::SystemAllocator::Descriptor desc;
            desc.m_heap.m_pageSize = m_descriptor.m_pageSize;
            desc.m_heap.m_poolPageSize = m_descriptor.m_poolPageSize;
            if (m_descriptor.m_grabAllMemory)
            {
                // grab all available memory
                AZ::u64 availableOS = AZ_CORE_MAX_ALLOCATOR_SIZE;
                AZ::u64 reservedOS = m_descriptor.m_reservedOS;
                AZ::u64 reservedDbg = m_descriptor.m_reservedDebug;
                AZ_Warning("Memory", false, "This platform is not supported for grabAllMemory flag! Provide a valid allocation size and set the m_grabAllMemory flag to false! Using default max memory size %llu!", availableOS);
                AZ_Assert(availableOS > 0, "OS doesn't have any memory available!");
                // compute total memory to grab
                desc.m_heap.m_fixedMemoryBlocksByteSize[0] = static_cast<size_t>(availableOS - reservedOS - reservedDbg);
                // memory block MUST be a multiple of pages
                desc.m_heap.m_fixedMemoryBlocksByteSize[0] = AZ::SizeAlignDown(desc.m_heap.m_fixedMemoryBlocksByteSize[0], m_descriptor.m_pageSize);
            }
            else
            {
                desc.m_heap.m_fixedMemoryBlocksByteSize[0] = static_cast<size_t>(m_descriptor.m_memoryBlocksByteSize);
            }

            if (desc.m_heap.m_fixedMemoryBlocksByteSize[0] > 0) // 0 means one demand memory which we support
            {
                m_fixedMemoryBlock = m_osAllocator->Allocate(desc.m_heap.m_fixedMemoryBlocksByteSize[0], m_descriptor.m_memoryBlockAlignment);
                desc.m_heap.m_fixedMemoryBlocks[0] = m_fixedMemoryBlock;
                desc.m_heap.m_numFixedMemoryBlocks = 1;
            }
            desc.m_allocationRecords = m_descriptor.m_allocationRecords;
            desc.m_stackRecordLevels = aznumeric_caster(m_descriptor.m_stackRecordLevels);
            AZ::AllocatorInstance<AZ::SystemAllocator>::Create(desc);
            AZ::Debug::Trace::Instance().Init();

            AZ::Debug::AllocationRecords* records = AllocatorInstance<SystemAllocator>::GetAllocator().GetRecords();
            if (records)
            {
                records->SetMode(m_descriptor.m_recordingMode);
                records->SetSaveNames(m_descriptor.m_allocationRecordsSaveNames);
                records->SetDecodeImmediately(m_descriptor.m_allocationRecordsAttemptDecodeImmediately);
                records->AutoIntegrityCheck(m_descriptor.m_autoIntegrityCheck);
                records->MarkUallocatedMemory(m_descriptor.m_markUnallocatedMemory);
            }

            m_isSystemAllocatorOwner = true;
        }

#ifndef RELEASE
        if (m_descriptor.m_useOverrunDetection)
        {
            OverrunDetectionSchema::Descriptor overrunDesc(false);
            s_overrunDetectionSchema = Environment::CreateVariable<OverrunDetectionSchema>(AzTypeInfo<OverrunDetectionSchema>::Name(), overrunDesc);
            OverrunDetectionSchema* schemaPtr = &s_overrunDetectionSchema.Get();

            AZ::AllocatorManager::Instance().SetOverrideAllocatorSource(schemaPtr);
        }

        if (m_descriptor.m_useMalloc)
        {
            AZ_Printf("Malloc", "WARNING: Malloc override is enabled. Registered allocators will use malloc instead of their normal allocation schemas.");
            s_mallocSchema = Environment::CreateVariable<MallocSchema>(AzTypeInfo<MallocSchema>::Name());
            MallocSchema* schemaPtr = &s_mallocSchema.Get();

            AZ::AllocatorManager::Instance().SetOverrideAllocatorSource(schemaPtr);
        }
#endif

        AllocatorManager& allocatorManager = AZ::AllocatorManager::Instance();

        for (const auto& remapping : m_descriptor.m_allocatorRemappings)
        {
            allocatorManager.AddAllocatorRemapping(remapping.m_from.c_str(), remapping.m_to.c_str());
        }

        allocatorManager.FinalizeConfiguration();
    }

    void ComponentApplication::MergeSettingsToRegistry(SettingsRegistryInterface& registry)
    {
        SettingsRegistryInterface::Specializations specializations;
        SetSettingsRegistrySpecializations(specializations);

        AZStd::vector<char> scratchBuffer;
#if defined(AZ_DEBUG_BUILD) || defined(AZ_PROFILE_BUILD)
        // In development builds apply the o3de registry and the command line to allow early overrides. This will
        // allow developers to override things like default paths or Asset Processor connection settings. Any additional
        // values will be replaced by later loads, so this step will happen again at the end of loading.
        SettingsRegistryMergeUtils::MergeSettingsToRegistry_O3deUserRegistry(registry, AZ_TRAIT_OS_PLATFORM_CODENAME, specializations, &scratchBuffer);
        SettingsRegistryMergeUtils::MergeSettingsToRegistry_CommandLine(registry, m_commandLine, false);
        // Project User Registry is merged after the command line here to allow make sure the any command line override of the project path
        // is used for merging the project's user registry
        SettingsRegistryMergeUtils::MergeSettingsToRegistry_ProjectUserRegistry(registry, AZ_TRAIT_OS_PLATFORM_CODENAME, specializations, &scratchBuffer);
        SettingsRegistryMergeUtils::MergeSettingsToRegistry_CommandLine(registry, m_commandLine, false);
        SettingsRegistryMergeUtils::MergeSettingsToRegistry_AddRuntimeFilePaths(registry);
#endif
        //! Retrieves the list gem targets that the project has load dependencies on
        //! This populates the /Amazon/Gems/<GemName>/SourcePaths array entries which is required
        //! by the MergeSettingsToRegistry_GemRegistry() function below to locate the gem's root folder
        //! and merge in the gem's registry files.
        //! But when running from a pre-built app from the O3DE SDK(Editor/AssetProcessor), the projects binary
        //! directory is needed in order to located the load dependency registry files
        //! That project binary folder is generated with the <ProjectRoot>/user/Registry when CMake is configured
        //! for the project
        //! Therefore the order of merging must be as follows
        //! 1. MergeSettingsToRegistry_ProjectUserRegistry - Populates the /Amazon/Project/Settings/Build/project_build_path
        //!    which contains the path to the project binary directory
        //! 2. MergeSettingsToRegistry_TargetBuildDependencyRegistry - Loads the cmake_dependencies.<project_name>.<application_name>.setreg
        //!    file from the locations in order of
        //!    1. <executable_directory>/Registry
        //!    2. <cache_root>/Registry
        //!    3. <project_build_path>/bin/$<CONFIG>/Registry
        //! 3. MergeSettingsToRegistry_GemRegistries - Merges the settings registry files from each gem's <GemRoot>/Registry directory

        SettingsRegistryMergeUtils::MergeSettingsToRegistry_TargetBuildDependencyRegistry(registry,
            AZ_TRAIT_OS_PLATFORM_CODENAME, specializations, &scratchBuffer);
        SettingsRegistryMergeUtils::MergeSettingsToRegistry_EngineRegistry(registry, AZ_TRAIT_OS_PLATFORM_CODENAME, specializations, &scratchBuffer);
        SettingsRegistryMergeUtils::MergeSettingsToRegistry_GemRegistries(registry, AZ_TRAIT_OS_PLATFORM_CODENAME, specializations, &scratchBuffer);
        SettingsRegistryMergeUtils::MergeSettingsToRegistry_ProjectRegistry(registry, AZ_TRAIT_OS_PLATFORM_CODENAME, specializations, &scratchBuffer);
#if defined(AZ_DEBUG_BUILD) || defined(AZ_PROFILE_BUILD)
        SettingsRegistryMergeUtils::MergeSettingsToRegistry_O3deUserRegistry(registry, AZ_TRAIT_OS_PLATFORM_CODENAME, specializations, &scratchBuffer);
        SettingsRegistryMergeUtils::MergeSettingsToRegistry_CommandLine(registry, m_commandLine, false);
        SettingsRegistryMergeUtils::MergeSettingsToRegistry_ProjectUserRegistry(registry, AZ_TRAIT_OS_PLATFORM_CODENAME, specializations, &scratchBuffer);
        SettingsRegistryMergeUtils::MergeSettingsToRegistry_CommandLine(registry, m_commandLine, true);
#endif
        // Update the Runtime file paths in case the "{BootstrapSettingsRootKey}/assets" key was overriden by a setting registry
        SettingsRegistryMergeUtils::MergeSettingsToRegistry_AddRuntimeFilePaths(registry);
    }

    void ComponentApplication::SetSettingsRegistrySpecializations(SettingsRegistryInterface::Specializations& specializations)
    {
#if defined(AZ_DEBUG_BUILD)
        specializations.Append("debug");
#elif defined(AZ_PROFILE_BUILD)
        specializations.Append("profile");
#else
        specializations.Append("release");
#endif

        SettingsRegistryMergeUtils::QuerySpecializationsFromRegistry(*m_settingsRegistry, specializations);
    }

    //=========================================================================
    // RegisterComponentDescriptor
    // [5/30/2012]
    //=========================================================================
    void ComponentApplication::RegisterComponentDescriptor(const ComponentDescriptor* descriptor)
    {
        if (ReflectionEnvironment::GetReflectionManager())
        {
            ReflectionEnvironment::GetReflectionManager()->Reflect(
                descriptor->GetUuid(),
                [descriptor](ReflectContext* context)
                {
                    descriptor->Reflect(context);
                });
        }
    }

    //=========================================================================
    // RegisterComponentDescriptor
    //=========================================================================
    void ComponentApplication::UnregisterComponentDescriptor(const ComponentDescriptor* descriptor)
    {
        if (ReflectionEnvironment::GetReflectionManager())
        {
            ReflectionEnvironment::GetReflectionManager()->Unreflect(descriptor->GetUuid());
        }
    }

    void ComponentApplication::RegisterEntityAddedEventHandler(EntityAddedEvent::Handler& handler)
    {
        handler.Connect(m_entityAddedEvent);
    }

    void ComponentApplication::RegisterEntityRemovedEventHandler(EntityRemovedEvent::Handler& handler)
    {
        handler.Connect(m_entityRemovedEvent);
    }

    void ComponentApplication::RegisterEntityActivatedEventHandler(EntityActivatedEvent::Handler& handler)
    {
        handler.Connect(m_entityActivatedEvent);
    }

    void ComponentApplication::RegisterEntityDeactivatedEventHandler(EntityDeactivatedEvent::Handler& handler)
    {
        handler.Connect(m_entityDeactivatedEvent);
    }

    void ComponentApplication::SignalEntityActivated(AZ::Entity* entity)
    {
        m_entityActivatedEvent.Signal(entity);
    }

    void ComponentApplication::SignalEntityDeactivated(AZ::Entity* entity)
    {
        m_entityDeactivatedEvent.Signal(entity);
    }

    //=========================================================================
    // AddEntity
    // [5/30/2012]
    //=========================================================================
    bool ComponentApplication::AddEntity(Entity* entity)
    {
        AZ_Error("ComponentApplication", entity, "Input entity is null, cannot add entity");
        if (!entity)
        {
            return false;
        }
        m_entityAddedEvent.Signal(entity);
        return m_entities.insert(AZStd::make_pair(entity->GetId(), entity)).second;
    }

    //=========================================================================
    // RemoveEntity
    // [5/31/2012]
    //=========================================================================
    bool ComponentApplication::RemoveEntity(Entity* entity)
    {
        AZ_Error("ComponentApplication", entity, "Input entity is null, cannot remove entity");
        if (!entity)
        {
            return false;
        }
        m_entityRemovedEvent.Signal(entity);
        return (m_entities.erase(entity->GetId()) == 1);
    }

    //=========================================================================
    // DeleteEntity
    // [5/31/2012]
    //=========================================================================
    bool ComponentApplication::DeleteEntity(const EntityId& id)
    {
        Entity* entity = FindEntity(id);
        if (entity)
        {
            m_entityRemovedEvent.Signal(entity);
            delete entity;
            return true;
        }
        return false;
    }

    //=========================================================================
    // FindEntity
    // [5/30/2012]
    //=========================================================================
    Entity* ComponentApplication::FindEntity(const EntityId& id)
    {
        EntitySetType::const_iterator it = m_entities.find(id);
        if (it != m_entities.end())
        {
            return it->second;
        }
        return nullptr;
    }

    //=========================================================================
    // GetEntityName
    // [10/17/2016]
    //=========================================================================
    AZStd::string ComponentApplication::GetEntityName(const EntityId& id)
    {
        Entity* entity = FindEntity(id);
        if (entity)
        {
            return entity->GetName();
        }
        return AZStd::string();
    }

    //=========================================================================
    // SetEntityName
    //=========================================================================
    bool ComponentApplication::SetEntityName(const EntityId& id, const AZStd::string_view name)
    {
        Entity* entity = FindEntity(id);
        if (entity)
        {
            entity->SetName(name);
            return true;
        }
        return false;
    }

    //=========================================================================
    // EnumerateEntities
    //=========================================================================
    void ComponentApplication::EnumerateEntities(const ComponentApplicationRequests::EntityCallback& callback)
    {
        for (const auto& entityIter : m_entities)
        {
            callback(entityIter.second);
        }
    }

    //=========================================================================
    // GetSerializeContext
    //=========================================================================
    AZ::SerializeContext* ComponentApplication::GetSerializeContext()
    {
        return ReflectionEnvironment::GetReflectionManager() ? ReflectionEnvironment::GetReflectionManager()->GetReflectContext<SerializeContext>() : nullptr;
    }

    //=========================================================================
    // GetBehaviorContext
    //=========================================================================
    AZ::BehaviorContext* ComponentApplication::GetBehaviorContext()
    {
        return ReflectionEnvironment::GetReflectionManager() ? ReflectionEnvironment::GetReflectionManager()->GetReflectContext<BehaviorContext>() : nullptr;
    }

    //=========================================================================
    // GetJsonRegistrationContext
    //=========================================================================
    AZ::JsonRegistrationContext* ComponentApplication::GetJsonRegistrationContext()
    {
        return ReflectionEnvironment::GetReflectionManager() ? ReflectionEnvironment::GetReflectionManager()->GetReflectContext<JsonRegistrationContext>() : nullptr;
    }

    //=========================================================================
    // CreateReflectionManager
    //=========================================================================
    void ComponentApplication::CreateReflectionManager()
    {
        ReflectionEnvironment::Init();

        ReflectionEnvironment::GetReflectionManager()->AddReflectContext<SerializeContext>();
        ReflectionEnvironment::GetReflectionManager()->AddReflectContext<BehaviorContext>();
        ReflectionEnvironment::GetReflectionManager()->AddReflectContext<JsonRegistrationContext>();
    }

    //=========================================================================
    // DestroyReflectionManager
    //=========================================================================
    void ComponentApplication::DestroyReflectionManager()
    {
        // Must clear before resetting so that calls to GetSerializeContext et al will succeed will unreflecting

        ReflectionEnvironment::GetReflectionManager()->Clear();
        ReflectionEnvironment::Reset();
    }

    //=========================================================================
    // CreateStaticModules
    //=========================================================================
    void ComponentApplication::CreateStaticModules(AZStd::vector<AZ::Module*>& outModules)
    {
        if (m_startupParameters.m_createStaticModulesCallback)
        {
            m_startupParameters.m_createStaticModulesCallback(outModules);
        }

        outModules.emplace_back(aznew AzCoreModule());
    }

    void ComponentApplication::LoadModules()
    {
        // Load Static Modules which is populated by CreateStaticModules()
        if (m_startupParameters.m_loadStaticModules)
        {
            LoadStaticModules();
        }

        // Load dynamic modules if appropriate for the platform
        if (m_startupParameters.m_loadDynamicModules)
        {
            LoadDynamicModules();
        }
    }

    void ComponentApplication::LoadStaticModules()
    {
        // Load static modules
        auto LoadStaticModules = [this](ModuleManagerRequests* moduleManager)
        {
            auto PopulateStaticModules = [this](AZStd::vector<AZ::Module*>& outModules) { this->CreateStaticModules(outModules); };
            moduleManager->LoadStaticModules(PopulateStaticModules, ModuleInitializationSteps::RegisterComponentDescriptors);
        };

        ModuleManagerRequestBus::Broadcast(LoadStaticModules);
    }

    void ComponentApplication::LoadDynamicModules()
    {
        // Queries the settings registry to get the list of gem modules to load
        struct GemModuleLoadData
        {
            AZ::OSString m_gemName;
            AZStd::vector<AZ::OSString> m_dynamicLibraryPaths;
            bool m_autoLoad{ true };
        };

        struct GemModuleVisitor
            : AZ::SettingsRegistryInterface::Visitor
        {
            GemModuleVisitor()
                : m_gemModuleKey{ AZ::SettingsRegistryInterface::FixedValueString::format("%s/Gems", AZ::SettingsRegistryMergeUtils::OrganizationRootKey) }
            {}

            AZ::SettingsRegistryInterface::VisitResponse Traverse(AZStd::string_view path, AZStd::string_view,
                AZ::SettingsRegistryInterface::VisitAction action, AZ::SettingsRegistryInterface::Type) override
            {
                if (action == AZ::SettingsRegistryInterface::VisitAction::Begin)
                {
                    // Strip off the last JSON pointer key from the path and if it matches the gem module key then add an entry
                    // to the ModulesLoadData array
                    AZStd::optional<AZStd::string_view> gemNameKey = AZ::StringFunc::TokenizeLast(path, "/");
                    if (path == m_gemModuleKey && gemNameKey && !gemNameKey->empty())
                    {
                        AZStd::string_view gemName = gemNameKey.value();
                        auto FindGemModuleLoadEntry = [gemName](const GemModuleLoadData& moduleLoadData)
                        {
                            return gemName == moduleLoadData.m_gemName;
                        };

                        if (auto foundIt = AZStd::find_if(m_modulesLoadData.begin(), m_modulesLoadData.end(), FindGemModuleLoadEntry);
                            foundIt == m_modulesLoadData.end())
                        {
                            m_modulesLoadData.emplace_back(GemModuleLoadData{ gemName });
                        }
                    }
                }

                return AZ::SettingsRegistryInterface::VisitResponse::Continue;
            }

            using SettingsRegistryInterface::Visitor::Visit;
            void Visit(AZStd::string_view path, AZStd::string_view valueName, AZ::SettingsRegistryInterface::Type, bool value) override
            {
                // By default the auto load option is true
                // So auto load is turned off if option "AutoLoad" key is bool that is false
                if (valueName == "AutoLoad" && !value)
                {
                    // Strip off the AutoLoad entry from the path
                    auto autoLoadKey = AZ::StringFunc::TokenizeLast(path, "/");
                    if (!autoLoadKey)
                    {
                        return;
                    }
                    if (auto moduleLoadData = FindGemModuleEntry(path); moduleLoadData != nullptr)
                    {
                        moduleLoadData->m_autoLoad = value;
                    }
                }
            }

            void Visit(AZStd::string_view path, AZStd::string_view, AZ::SettingsRegistryInterface::Type, AZStd::string_view value) override
            {
                // Remove last path segment and check if the key corresponds to the Modules array
                AZ::StringFunc::TokenizeLast(path, "/");
                if (path.ends_with("/Modules"))
                {
                    // Remove the "Modules" path segment to be at the GemName key
                    AZ::StringFunc::TokenizeLast(path, "/");
                    if (auto moduleLoadData = FindGemModuleEntry(path); moduleLoadData != nullptr)
                    {
                        // Just use Json Serialization to load all the array elements
                        moduleLoadData->m_dynamicLibraryPaths.emplace_back(value);
                    }
                }
            }

            AZStd::vector<GemModuleLoadData> m_modulesLoadData;
            const AZ::SettingsRegistryInterface::FixedValueString m_gemModuleKey;

        private:
            // Looks upwards one key to locate the GemModuleLoadData
            GemModuleLoadData* FindGemModuleEntry(AZStd::string_view path)
            {
                // Now retrieve the GemName token
                AZStd::optional<AZStd::string_view> gemNameKey = AZ::StringFunc::TokenizeLast(path, "/");
                if (gemNameKey && !gemNameKey->empty())
                {
                    AZStd::string_view gemName = gemNameKey.value();
                    auto FindGemModuleLoadEntry = [gemName](const GemModuleLoadData& moduleLoadData)
                    {
                        return gemName == moduleLoadData.m_gemName;
                    };

                    auto foundIt = AZStd::find_if(m_modulesLoadData.begin(), m_modulesLoadData.end(), FindGemModuleLoadEntry);
                    return foundIt != m_modulesLoadData.end() ? AZStd::addressof(*foundIt) : nullptr;
                }

                return nullptr;
            }
        };

        auto gemModuleKey = AZ::SettingsRegistryInterface::FixedValueString::format("%s/Gems", AZ::SettingsRegistryMergeUtils::OrganizationRootKey);
        ModuleDescriptorList gemModules;
        {
            GemModuleVisitor moduleVisitor;
            m_settingsRegistry->Visit(moduleVisitor, gemModuleKey);
            for (GemModuleLoadData& moduleLoadData : moduleVisitor.m_modulesLoadData)
            {
                // Add all auto loadable non-asset gems to the list of gem modules to load
                if (!moduleLoadData.m_autoLoad)
                {
                    continue;
                }
                for (AZ::OSString& dynamicLibraryPath : moduleLoadData.m_dynamicLibraryPaths)
                {
                    auto CompareDynamicModuleDescriptor = [&dynamicLibraryPath](const DynamicModuleDescriptor& entry)
                    {
                        return AZ::IO::PathView(entry.m_dynamicLibraryPath).Stem() == AZ::IO::PathView(dynamicLibraryPath).Stem();
                    };
                    if (auto moduleIter = AZStd::find_if(gemModules.begin(), gemModules.end(), CompareDynamicModuleDescriptor);
                        moduleIter == gemModules.end())
                    {
                        gemModules.emplace_back(DynamicModuleDescriptor{ AZStd::move(dynamicLibraryPath) });
                    }
                }
            }
        }

        // The modules in the settings registry are prioritized to load before the modules in the ComponentApplication descriptor
        // in the order in which they were found
        for (auto&& moduleDescriptor : m_descriptor.m_modules)
        {
            // Append new dynamic library modules to the descriptor array
            auto CompareDynamicModuleDescriptor = [&moduleDescriptor](const DynamicModuleDescriptor& entry)
            {
                return entry.m_dynamicLibraryPath.contains(moduleDescriptor.m_dynamicLibraryPath);
            };
            if (auto foundModuleIter = AZStd::find_if(gemModules.begin(), gemModules.end(), CompareDynamicModuleDescriptor);
                foundModuleIter == gemModules.end())
            {
                gemModules.emplace_back(AZStd::move(moduleDescriptor));
            }

        }

        // All dynamic modules have been gathered at this point
        AZ::ModuleManagerRequests::LoadModulesResult loadModuleOutcomes;
        ModuleManagerRequestBus::BroadcastResult(loadModuleOutcomes, &ModuleManagerRequests::LoadDynamicModules, gemModules, ModuleInitializationSteps::RegisterComponentDescriptors, true);

#if defined(AZ_ENABLE_TRACING)
        for (const auto& loadModuleOutcome : loadModuleOutcomes)
        {
            AZ_Error("ComponentApplication", loadModuleOutcome.IsSuccess(), "%s", loadModuleOutcome.GetError().c_str());
        }
#endif
    }

    void ComponentApplication::Tick(float deltaOverride /*= -1.f*/)
    {
        {
            AZ_PROFILE_SCOPE(System, "Component application simulation tick");

            AZStd::chrono::system_clock::time_point now = AZStd::chrono::system_clock::now();

            m_deltaTime = 0.0f;

            if (now >= m_currentTime)
            {
                AZStd::chrono::duration<float> delta = now - m_currentTime;
                m_deltaTime = deltaOverride >= 0.f ? deltaOverride : delta.count();
            }

            {
                AZ_PROFILE_SCOPE(AzCore, "ComponentApplication::Tick:ExecuteQueuedEvents");
                TickBus::ExecuteQueuedEvents();
            }
            m_currentTime = now;
            {
                AZ_PROFILE_SCOPE(AzCore, "ComponentApplication::Tick:OnTick");
                EBUS_EVENT(TickBus, OnTick, m_deltaTime, ScriptTimePoint(now));
            }
        }
    }

    void ComponentApplication::TickSystem()
    {
        AZ_PROFILE_SCOPE(System, "Component application tick");

        SystemTickBus::ExecuteQueuedEvents();
        EBUS_EVENT(SystemTickBus, OnSystemTick);
    }

    bool ComponentApplication::ShouldAddSystemComponent(AZ::ComponentDescriptor* descriptor)
    {
        // NOTE: This is different than modules! All system components must be listed in GetRequiredSystemComponents, and then AZ::Edit::Attributes::SystemComponentTags may be used to filter down from there
        if (m_moduleManager->GetSystemComponentTags().empty())
        {
            return true;
        }

        const SerializeContext::ClassData* classData = GetSerializeContext()->FindClassData(descriptor->GetUuid());
        AZ_Warning("ComponentApplication", classData, "Component type %s not reflected to SerializeContext!", descriptor->GetName());

        // Note, if there are no SystemComponentTags on the classData, we will return true
        // in order to maintain backwards compatibility with legacy non-tagged components
        return Edit::SystemComponentTagsMatchesAtLeastOneTag(classData, m_moduleManager->GetSystemComponentTags(), true);
    }

    //=========================================================================
    // AddRequiredSystemComponents
    //=========================================================================
    void ComponentApplication::AddRequiredSystemComponents(AZ::Entity* systemEntity)
    {
        //
        // Gather required system components from all modules and the application.
        //
        for (const Uuid& componentId : GetRequiredSystemComponents())
        {
            ComponentDescriptor* componentDescriptor = nullptr;
            EBUS_EVENT_ID_RESULT(componentDescriptor, componentId, ComponentDescriptorBus, GetDescriptor);
            if (!componentDescriptor)
            {
                AZ_Error("Module", false, "Failed to add system component required by application. No component descriptor found for: %s",
                    componentId.ToString<AZStd::string>().c_str());
                continue;
            }

            if (ShouldAddSystemComponent(componentDescriptor))
            {
                // add component if it's not already present
                if (!systemEntity->FindComponent(componentId))
                {
                    systemEntity->AddComponent(componentDescriptor->CreateComponent());
                }
            }
        }
    }

    //=========================================================================
    // CalculateExecutablePath
    //=========================================================================
    void ComponentApplication::CalculateExecutablePath()
    {
        m_exeDirectory = Utils::GetExecutableDirectory();
    }

    void ComponentApplication::CalculateAppRoot()
    {
        if (AZStd::optional<AZ::StringFunc::Path::FixedString> appRootPath = Utils::GetDefaultAppRootPath(); appRootPath)
        {
            m_appRoot = AZStd::move(*appRootPath);
        }
    }

    void ComponentApplication::CalculateEngineRoot()
    {
        m_engineRoot = AZ::SettingsRegistryMergeUtils::FindEngineRoot(*m_settingsRegistry).Native();
    }

    void ComponentApplication::ResolveModulePath([[maybe_unused]] AZ::OSString& modulePath)
    {
        // No special parsing of the Module Path is done by the Component Application anymore
    }

    AZ::CommandLine* ComponentApplication::GetAzCommandLine()
    {
        return &m_commandLine;
    }

    int* ComponentApplication::GetArgC()
    {
        return &m_argC;
    }

    char*** ComponentApplication::GetArgV()
    {
        return &m_argV;
    }

    void ComponentApplication::QueryApplicationType(AZ::ApplicationTypeQuery& appType) const
    {
        appType.m_maskValue = AZ::ApplicationTypeQuery::Masks::Invalid;
    }

    //=========================================================================
    // GetFrameTime
    // [1/22/2016]
    //=========================================================================
    float ComponentApplication::GetTickDeltaTime()
    {
        return m_deltaTime;
    }

    //=========================================================================
    // GetTime
    // [1/22/2016]
    //=========================================================================
    ScriptTimePoint ComponentApplication::GetTimeAtCurrentTick()
    {
        return ScriptTimePoint(m_currentTime);
    }

    //=========================================================================
    // Reflect
    //=========================================================================
    void ComponentApplication::Reflect(ReflectContext* context)
    {
        // reflect default entity
        Entity::Reflect(context);
        // reflect module manager
        ModuleManager::Reflect(context);
        // reflect descriptor
        Descriptor::Reflect(context, this);
        // reflect vertex container
        VertexContainerReflect(context);
        // reflect spline and associated data
        SplineReflect(context);
        // reflect polygon prism
        PolygonPrismReflect(context);
        // reflect name dictionary.
        Name::Reflect(context);
        // reflect path
        IO::PathReflection::Reflect(context);

        // reflect the SettingsRegistryInterface, SettignsRegistryImpl and the global Settings Registry
        // instance (AZ::SettingsRegistry::Get()) into the Behavior Context
        if (auto behaviorContext{ azrtti_cast<AZ::BehaviorContext*>(context) }; behaviorContext != nullptr)
        {
            AZ::SettingsRegistryScriptUtils::ReflectSettingsRegistryToBehaviorContext(*behaviorContext);
        }
    }
} // namespace AZ<|MERGE_RESOLUTION|>--- conflicted
+++ resolved
@@ -214,10 +214,6 @@
                 // Update old Project path before attempting to merge in new Settings Registry values in order to prevent recursive calls
                 m_oldProjectPath = newProjectPath;
 
-<<<<<<< HEAD
-=======
-                // Merge the project.json file into settings registry under ProjectSettingsRootKey path.
->>>>>>> 6b5f5bc6
                 // Update all the runtime file paths based on the new "project_path" value.
                 AZ::SettingsRegistryMergeUtils::MergeSettingsToRegistry_AddRuntimeFilePaths(m_registry);
             }
