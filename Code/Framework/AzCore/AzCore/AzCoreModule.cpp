--- conflicted
+++ resolved
@@ -22,10 +22,7 @@
 #include <AzCore/Console/LoggerSystemComponent.h>
 #include <AzCore/EBus/EventSchedulerSystemComponent.h>
 #include <AzCore/Task/TaskGraphSystemComponent.h>
-<<<<<<< HEAD
-=======
 #include <AzCore/Statistics/StatisticalProfilerProxySystemComponent.h>
->>>>>>> 7100d48e
 
 namespace AZ
 {
@@ -45,13 +42,10 @@
             LoggerSystemComponent::CreateDescriptor(),
             EventSchedulerSystemComponent::CreateDescriptor(),
             TaskGraphSystemComponent::CreateDescriptor(),
-<<<<<<< HEAD
-=======
 
 #if !defined(_RELEASE)
             Statistics::StatisticalProfilerProxySystemComponent::CreateDescriptor(),
 #endif
->>>>>>> 7100d48e
 
 #if !defined(AZCORE_EXCLUDE_LUA)
             ScriptSystemComponent::CreateDescriptor(),
@@ -66,13 +60,10 @@
             azrtti_typeid<LoggerSystemComponent>(),
             azrtti_typeid<EventSchedulerSystemComponent>(),
             azrtti_typeid<TaskGraphSystemComponent>(),
-<<<<<<< HEAD
-=======
 
 #if !defined(_RELEASE)
             azrtti_typeid<Statistics::StatisticalProfilerProxySystemComponent>(),
 #endif
->>>>>>> 7100d48e
         };
     }
 }