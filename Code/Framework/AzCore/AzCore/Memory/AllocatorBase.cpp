--- conflicted
+++ resolved
@@ -6,11 +6,8 @@
  *
  */
 
+#include <AzCore/Memory/Memory.h>
 #include <AzCore/Memory/AllocatorManager.h>
-#include <AzCore/Memory/Memory.h>
-
-<<<<<<< HEAD
-using namespace AZ;
 
 #define RECORDING_ENABLED 0
 
@@ -159,13 +156,7 @@
 }
 #endif
 
-AllocatorBase::AllocatorBase(IAllocatorAllocate* allocationSource, const char* name, const char* desc) :
-    IAllocator(allocationSource),
-    m_name(name),
-    m_desc(desc)
-=======
 namespace AZ
->>>>>>> bb14675d
 {
     AllocatorBase::AllocatorBase(IAllocatorAllocate* allocationSource, const char* name, const char* desc)
         : IAllocator(allocationSource)
@@ -306,15 +297,11 @@
                 records->RegisterAllocation(ptr, byteSize, alignment, name, fileName, lineNum, suppressStackRecord + 1);
             }
         }
-    }
-<<<<<<< HEAD
-
-#if RECORDING_ENABLED
-    RecordAllocatorOperation(AllocatorOperation::ALLOCATE, ptr, byteSize, alignment);
-#endif
-}
-=======
->>>>>>> bb14675d
+
+#if RECORDING_ENABLED
+        RecordAllocatorOperation(AllocatorOperation::ALLOCATE, ptr, byteSize, alignment);
+#endif
+    }
 
     void AllocatorBase::ProfileDeallocation(void* ptr, size_t byteSize, size_t alignment, Debug::AllocationInfo* info)
     {
@@ -326,14 +313,10 @@
                 records->UnregisterAllocation(ptr, byteSize, alignment, info);
             }
         }
-    }
-<<<<<<< HEAD
-#if RECORDING_ENABLED
-    RecordAllocatorOperation(AllocatorOperation::DEALLOCATE, ptr, byteSize, alignment);
-#endif
-}
-=======
->>>>>>> bb14675d
+#if RECORDING_ENABLED
+        RecordAllocatorOperation(AllocatorOperation::DEALLOCATE, ptr, byteSize, alignment);
+#endif
+    }
 
     void AllocatorBase::ProfileReallocationBegin([[maybe_unused]] void* ptr, [[maybe_unused]] size_t newSize)
     {
@@ -347,15 +330,11 @@
             ProfileDeallocation(ptr, 0, 0, &info);
             ProfileAllocation(newPtr, newSize, newAlignment, info.m_name, info.m_fileName, info.m_lineNum, 0);
         }
-    }
-<<<<<<< HEAD
-#if RECORDING_ENABLED
-    RecordAllocatorOperation(AllocatorOperation::DEALLOCATE, ptr);
-    RecordAllocatorOperation(AllocatorOperation::ALLOCATE, newPtr, newSize, newAlignment);
-#endif
-}
-=======
->>>>>>> bb14675d
+#if RECORDING_ENABLED
+        RecordAllocatorOperation(AllocatorOperation::DEALLOCATE, ptr);
+        RecordAllocatorOperation(AllocatorOperation::ALLOCATE, newPtr, newSize, newAlignment);
+#endif
+    }
 
     void AllocatorBase::ProfileReallocation(void* ptr, void* newPtr, size_t newSize, size_t newAlignment)
     {
@@ -372,14 +351,10 @@
                 records->ResizeAllocation(ptr, newSize);
             }
         }
-    }
-<<<<<<< HEAD
-#if RECORDING_ENABLED
-    RecordAllocatorOperation(AllocatorOperation::ALLOCATE, ptr, newSize);
-#endif
-}
-=======
->>>>>>> bb14675d
+#if RECORDING_ENABLED
+        RecordAllocatorOperation(AllocatorOperation::ALLOCATE, ptr, newSize);
+#endif
+    }
 
     bool AllocatorBase::OnOutOfMemory(size_t byteSize, size_t alignment, int flags, const char* name, const char* fileName, int lineNum)
     {
