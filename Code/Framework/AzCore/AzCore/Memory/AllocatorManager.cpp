--- conflicted
+++ resolved
@@ -7,12 +7,9 @@
  */
 
 #include <AzCore/Console/IConsole.h>
-<<<<<<< HEAD
-=======
 #include <AzCore/Date/DateFormat.h>
 #include <AzCore/Debug/StackTracer.h>
 #include <AzCore/IO/GenericStreams.h>
->>>>>>> 5295397a
 #include <AzCore/Math/Crc.h>
 #include <AzCore/Memory/AllocationRecords.h>
 #include <AzCore/Memory/AllocatorManager.h>
@@ -31,19 +28,11 @@
 
 namespace AZ
 {
-<<<<<<< HEAD
-static void sys_DumpAllocators([[maybe_unused]] const AZ::ConsoleCommandContainer& arguments)
-{
-    AllocatorManager::Instance().DumpAllocators();
-}
-AZ_CONSOLEFREEFUNC(sys_DumpAllocators, AZ::ConsoleFunctorFlags::Null, "Print memory allocator statistics.");
-=======
     static void sys_DumpAllocators([[maybe_unused]] const AZ::ConsoleCommandContainer& arguments)
     {
         AllocatorManager::Instance().DumpAllocators();
     }
     AZ_CONSOLEFREEFUNC(sys_DumpAllocators, AZ::ConsoleFunctorFlags::Null, "Print memory allocator statistics.");
->>>>>>> 5295397a
 
     // Provides a range of allocations to dump. The min value is inclusive and the max value is exclusive
     // Therefore the range is [min, max)
@@ -373,48 +362,6 @@
 
         constexpr size_t rangeArgumentCount = 2;
 
-<<<<<<< HEAD
-//=========================================================================
-// AllocatorManager
-// [9/11/2009]
-//=========================================================================
-AllocatorManager::AllocatorManager()
-    : m_profilingRefcount(0)
-{
-    m_numAllocators = 0;
-    m_isAllocatorLeaking = false;
-#if defined(CARBONATED)
-#if defined(AZ_ENABLE_TRACING) && defined(AZ_START_MEMORY_TRACING) && !defined(_RELEASE)
-    m_defaultTrackingRecordMode = Debug::AllocationRecords::RECORD_STACK_IF_NO_FILE_LINE;
-    m_defaultProfilingState = true;
-#else
-    m_defaultTrackingRecordMode = Debug::AllocationRecords::RECORD_NO_RECORDS;
-#endif
-    m_activeBreaks = 0;  // bug - not initialized in the original code
-#else  // CARBONATED
-    m_defaultTrackingRecordMode = Debug::AllocationRecords::RECORD_NO_RECORDS;
-#endif // CARBONATED
-}
-
-//=========================================================================
-// ~AllocatorManager
-// [9/11/2009]
-//=========================================================================
-AllocatorManager::~AllocatorManager()
-{
-    InternalDestroy();
-}
-
-//=========================================================================
-// RegisterAllocator
-// [9/17/2009]
-//=========================================================================
-void
-AllocatorManager::RegisterAllocator(class IAllocator* alloc)
-{
-    AZStd::lock_guard<AZStd::mutex> lock(m_allocatorListMutex);
-    AZ_Assert(m_numAllocators < m_maxNumAllocators, "Too many allocators %d! Max is %d", m_numAllocators, m_maxNumAllocators);
-=======
         if (arguments.size() < rangeArgumentCount)
         {
             AZ_Error(
@@ -426,7 +373,6 @@
                     .c_str());
             return;
         }
->>>>>>> 5295397a
 
         // Try to convert the first argument to a number
         AllocationDumpRange dumpRange;
@@ -519,7 +465,17 @@
     {
         m_numAllocators = 0;
         m_isAllocatorLeaking = false;
+#if defined(CARBONATED)
+#if defined(AZ_ENABLE_TRACING) && defined(AZ_START_MEMORY_TRACING) && !defined(_RELEASE)
+    m_defaultTrackingRecordMode = Debug::AllocationRecords::RECORD_STACK_IF_NO_FILE_LINE;
+    m_defaultProfilingState = true;
+#else
         m_defaultTrackingRecordMode = Debug::AllocationRecords::Mode::RECORD_NO_RECORDS;
+#endif
+    m_activeBreaks = 0;  // bug - not initialized in the original code
+#else  // CARBONATED
+    m_defaultTrackingRecordMode = Debug::AllocationRecords::RECORD_NO_RECORDS;
+#endif // CARBONATED
     }
 
     //=========================================================================
