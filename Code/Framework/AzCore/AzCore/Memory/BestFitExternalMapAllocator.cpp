--- conflicted
+++ resolved
@@ -13,34 +13,14 @@
 
 #include <AzCore/std/functional.h>
 
-<<<<<<< HEAD
-using namespace AZ;
-
-//=========================================================================
-// BestFitExternalMapAllocator
-// [1/28/2011]
-//=========================================================================
-BestFitExternalMapAllocator::BestFitExternalMapAllocator()
-    : AllocatorBase(nullptr, "BestFitExternalMapAllocator", "Best fit allocator with external tracking storage!")
-{}
-
-//=========================================================================
-// Create
-// [1/28/2011]
-//=========================================================================
-bool
-BestFitExternalMapAllocator::Create(const Descriptor& desc)
-=======
 namespace AZ
->>>>>>> 89067fe6
 {
     //=========================================================================
     // BestFitExternalMapAllocator
     // [1/28/2011]
     //=========================================================================
     BestFitExternalMapAllocator::BestFitExternalMapAllocator()
-        : AllocatorBase(this, "BestFitExternalMapAllocator", "Best fit allocator with external tracking storage!")
-        , m_schema(nullptr)
+        : AllocatorBase(nullptr, "BestFitExternalMapAllocator", "Best fit allocator with external tracking storage!")
     {
     }
 
@@ -146,12 +126,6 @@
         return 0;
     }
 
-<<<<<<< HEAD
-auto BestFitExternalMapAllocator::GetMaxContiguousAllocationSize() const -> size_type
-{
-    return m_schema->GetMaxContiguousAllocationSize();
-}
-=======
     //=========================================================================
     // ReAllocate
     // [9/13/2011]
@@ -207,14 +181,4 @@
         return m_schema->GetMaxContiguousAllocationSize();
     }
 
-    //=========================================================================
-    // GetSubAllocator
-    // [1/28/2011]
-    //=========================================================================
-    IAllocatorAllocate* BestFitExternalMapAllocator::GetSubAllocator()
-    {
-        return m_schema->GetSubAllocator();
-    }
-
-} // namespace AZ
->>>>>>> 89067fe6
+} // namespace AZ