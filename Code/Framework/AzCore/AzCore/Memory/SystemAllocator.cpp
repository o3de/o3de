--- conflicted
+++ resolved
@@ -18,8 +18,6 @@
 #include <AzCore/Debug/Profiler.h>
 #include <memory>
 
-<<<<<<< HEAD
-=======
 // Please note that AZCORE_SYSTEM_ALLOCATOR
 // are ONLY considered #defined for AzCore static library itself.
 // Do not use them in a header file or any other file.
@@ -27,7 +25,6 @@
 //  then override the function from IAllocator in the header (without depending on the define),
 //  and then implement the different behavior in this cpp or another cpp in AzCore.
 
->>>>>>> 995e3aff
 // HPHA uses the high performance heap allocator for system allocations
 #define AZCORE_SYSTEM_ALLOCATOR_HPHA 1
 
@@ -36,14 +33,11 @@
 #define AZCORE_SYSTEM_ALLOCATOR_MALLOC 2
 
 #if !defined(AZCORE_SYSTEM_ALLOCATOR)
-<<<<<<< HEAD
-=======
     // We are using here AZCORE_SYSTEM_ALLOCATOR_HPHA for the sake of passing unit tests.
     // But it's been found that, when using Vulkan, and working with levels that have
     // large amount of meshes, entering/Exiting game mode puts lost of stress in memory allocation that crashes
     // when using HPHA. With AZCORE_SYSTEM_ALLOCATOR_MALLOC crashes don't occur.
     // TODO: Review Github Issue #18597
->>>>>>> 995e3aff
     #define AZCORE_SYSTEM_ALLOCATOR AZCORE_SYSTEM_ALLOCATOR_HPHA
 #endif
 
@@ -136,13 +130,10 @@
 
 #if (AZCORE_SYSTEM_ALLOCATOR == AZCORE_SYSTEM_ALLOCATOR_MALLOC)
         AllocateAddress address(AZ_OS_MALLOC(byteSize, alignment), byteSize);
-<<<<<<< HEAD
-=======
         if (address)
         {
             SystemAllocatorPrivate::g_AllocatedBytes += AZ_OS_MSIZE(address.m_value, alignment);
         }
->>>>>>> 995e3aff
 #else
         byteSize = MemorySizeAdjustedUp(byteSize);
         AllocateAddress address =
@@ -179,14 +170,10 @@
     {
         #if (AZCORE_SYSTEM_ALLOCATOR == AZCORE_SYSTEM_ALLOCATOR_MALLOC)
             AZ_PROFILE_MEMORY_FREE(MemoryReserved, ptr);
-<<<<<<< HEAD
-            AZ_MEMORY_PROFILE(ProfileDeallocation(ptr, byteSize, alignment, nullptr));
-=======
             byteSize = byteSize == 0 ? AZ_OS_MSIZE(ptr, alignment) : byteSize;
             AZ_MEMORY_PROFILE(ProfileDeallocation(ptr, byteSize, alignment, nullptr));
             AZ_Assert(SystemAllocatorPrivate::g_AllocatedBytes >= byteSize, "SystemAllocator: Deallocating more memory than allocated!");
             SystemAllocatorPrivate::g_AllocatedBytes -= byteSize;
->>>>>>> 995e3aff
             AZ_OS_FREE(ptr);
             return byteSize;
         #else
@@ -203,24 +190,6 @@
     //=========================================================================
     AllocateAddress SystemAllocator::reallocate(pointer ptr, size_type newSize, size_type newAlignment)
     {
-<<<<<<< HEAD
-#if (AZCORE_SYSTEM_ALLOCATOR == AZCORE_SYSTEM_ALLOCATOR_MALLOC)
-            AZ_PROFILE_MEMORY_FREE(MemoryReserved, ptr);
-            AllocateAddress newAddress(AZ_OS_REALLOC(ptr, newSize, newAlignment), newSize);
-            [[maybe_unused]] const size_type allocatedSize = newSize;
-#else
-            newSize = MemorySizeAdjustedUp(newSize);
-            AZ_PROFILE_MEMORY_FREE(MemoryReserved, ptr);
-#if defined(CARBONATED)
-#if defined(AZ_ENABLE_TRACING)
-            AZ_MEMORY_PROFILE(ProfileReallocationBegin(ptr));
-#endif
-#endif
-
-            AllocateAddress newAddress = m_subAllocator->reallocate(ptr, newSize, newAlignment);
-            [[maybe_unused]] const size_type allocatedSize = get_allocated_size(newAddress, 1);
-#endif
-=======
         #if (AZCORE_SYSTEM_ALLOCATOR == AZCORE_SYSTEM_ALLOCATOR_MALLOC)
             AZ_PROFILE_MEMORY_FREE(MemoryReserved, ptr);
             AZ_Assert(SystemAllocatorPrivate::g_AllocatedBytes >= AZ_OS_MSIZE(ptr, newAlignment), "SystemAllocator: Deallocating more memory than allocated!");
@@ -234,10 +203,15 @@
         #else
             newSize = MemorySizeAdjustedUp(newSize);
             AZ_PROFILE_MEMORY_FREE(MemoryReserved, ptr);
+            
+#if defined(CARBONATED)
+#if defined(AZ_ENABLE_TRACING)
+            AZ_MEMORY_PROFILE(ProfileReallocationBegin(ptr));
+#endif
+#endif
             AllocateAddress newAddress = m_subAllocator->reallocate(ptr, newSize, newAlignment);
             [[maybe_unused]] const size_type allocatedSize = get_allocated_size(newAddress, 1);
         #endif
->>>>>>> 995e3aff
 
         AZ_PROFILE_MEMORY_ALLOC(MemoryReserved, newAddress, newSize, "SystemAllocator realloc");
 #if defined(CARBONATED)
