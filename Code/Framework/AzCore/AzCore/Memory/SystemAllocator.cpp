--- conflicted
+++ resolved
@@ -168,8 +168,6 @@
     //=========================================================================
     auto SystemAllocator::deallocate(pointer ptr, size_type byteSize, [[maybe_unused]] size_type alignment) -> size_type
     {
-<<<<<<< HEAD
-=======
         // It is valid to call "free" on a nullptr and it should produce no action.
         // Early out here to avoid calling something like AZ_OS_MSIZE, which may not be valid on nullptr.
         if (!ptr)
@@ -177,7 +175,6 @@
             return 0;
         }
 
->>>>>>> a95c5e18
         #if (AZCORE_SYSTEM_ALLOCATOR == AZCORE_SYSTEM_ALLOCATOR_MALLOC)
             AZ_PROFILE_MEMORY_FREE(MemoryReserved, ptr);
             byteSize = byteSize == 0 ? AZ_OS_MSIZE(ptr, alignment) : byteSize;
