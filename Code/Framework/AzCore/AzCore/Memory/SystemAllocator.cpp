/*
 * Copyright (c) Contributors to the Open 3D Engine Project.
 * For complete copyright and license terms please see the LICENSE at the root of this distribution.
 *
 * SPDX-License-Identifier: Apache-2.0 OR MIT
 *
 */

#include <AzCore/Memory/SystemAllocator.h>

<<<<<<< HEAD
#include <AzCore/Memory/MallocSchema.h>

#include <AzCore/Memory/OSAllocator.h>
=======
#include <AzCore/Memory/AllocatorManager.h>
>>>>>>> 5295397a
#include <AzCore/Memory/AllocationRecords.h>
#include <AzCore/Memory/OSAllocator.h>

#include <AzCore/std/functional.h>

#include <AzCore/Debug/MemoryProfiler.h>
#include <AzCore/Debug/Profiler.h>
#include <memory>

#define AZCORE_SYSTEM_ALLOCATOR_HPHA 1
#define AZCORE_SYSTEM_ALLOCATOR_MALLOC 2

#include <AzCore/Memory/HphaAllocator.h>

namespace AZ
{
    //////////////////////////////////////////////////////////////////////////
    AZ_TYPE_INFO_WITH_NAME_IMPL(SystemAllocator, "SystemAllocator", "{607C9CDF-B81F-4C5F-B493-2AD9C49023B7}");
    AZ_RTTI_NO_TYPE_INFO_IMPL(SystemAllocator, AllocatorBase);

    SystemAllocator::SystemAllocator()
    {
        AllocatorInstance<OSAllocator>::Get();
        Create();
        PostCreate();
    }

    //=========================================================================
    // ~SystemAllocator
    //=========================================================================
    SystemAllocator::~SystemAllocator()
    {
        PreDestroy();
        Destroy();
    }

    //=========================================================================
    // ~Create
    // [9/2/2009]
    //=========================================================================
    bool SystemAllocator::Create()
    {
        m_subAllocator = AZStd::make_unique<HphaSchema>();
        return true;
    }

    AllocatorDebugConfig SystemAllocator::GetDebugConfig()
    {
        return AllocatorDebugConfig()
            .StackRecordLevels(O3DE_STACK_CAPTURE_DEPTH)
            .UsesMemoryGuards()
            .MarksUnallocatedMemory()
            .ExcludeFromDebugging(false);
    }

    //=========================================================================
    // Allocate
    // [9/2/2009]
    //=========================================================================
    AllocateAddress SystemAllocator::allocate(size_type byteSize, size_type alignment)
    {
        if (byteSize == 0)
        {
            return AllocateAddress{};
        }
        AZ_Assert(byteSize > 0, "You can not allocate 0 bytes!");
        AZ_Assert((alignment & (alignment - 1)) == 0, "Alignment must be power of 2!");

        byteSize = MemorySizeAdjustedUp(byteSize);
<<<<<<< HEAD

        SystemAllocator::pointer address = m_subAllocator->allocate(byteSize, alignment);
=======
        AllocateAddress address =
            m_subAllocator->allocate(byteSize, alignment);
>>>>>>> 5295397a

        if (address == nullptr)
        {
            // Free all memory we can and try again!
            AllocatorManager::Instance().GarbageCollect();

            address = m_subAllocator->allocate(byteSize, alignment);
        }

        if (address == nullptr)
        {
            byteSize = MemorySizeAdjustedDown(byteSize); // restore original size
        }

        AZ_Assert(
            address != nullptr, "SystemAllocator: Failed to allocate %zu bytes aligned on %zu!", byteSize,
            alignment);

        AZ_PROFILE_MEMORY_ALLOC_EX(MemoryReserved, fileName, lineNum, address, byteSize, name);
        AZ_MEMORY_PROFILE(ProfileAllocation(address, byteSize, alignment, 1));

        return address;
    }

    //=========================================================================
    // DeAllocate
    // [9/2/2009]
    //=========================================================================
    auto SystemAllocator::deallocate(pointer ptr, size_type byteSize, size_type alignment) -> size_type
    {
        byteSize = MemorySizeAdjustedUp(byteSize);
        AZ_PROFILE_MEMORY_FREE(MemoryReserved, ptr);
        AZ_MEMORY_PROFILE(ProfileDeallocation(ptr, byteSize, alignment, nullptr));
        return m_subAllocator->deallocate(ptr, byteSize, alignment);
    }

    //=========================================================================
    // ReAllocate
    // [9/13/2011]
    //=========================================================================
    AllocateAddress SystemAllocator::reallocate(pointer ptr, size_type newSize, size_type newAlignment)
    {
        newSize = MemorySizeAdjustedUp(newSize);

#if defined(CARBONATED)
#if defined(AZ_ENABLE_TRACING)
        AZ_PROFILE_MEMORY_FREE(MemoryReserved, ptr);
        AZ_MEMORY_PROFILE(ProfileReallocationBegin(ptr));
#endif // AZ_ENABLE_TRACING
#else
        AZ_PROFILE_MEMORY_FREE(MemoryReserved, ptr);
#endif // CARBONATED

        AllocateAddress newAddress = m_subAllocator->reallocate(ptr, newSize, newAlignment);

#if defined(AZ_ENABLE_TRACING)
        [[maybe_unused]] const size_type allocatedSize = get_allocated_size(newAddress, 1);
        AZ_PROFILE_MEMORY_ALLOC(MemoryReserved, newAddress, newSize, "SystemAllocator realloc");
#if defined(CARBONATED)
        AZ_MEMORY_PROFILE(ProfileReallocationEnd(ptr, newAddress, allocatedSize, newAlignment));
#else
        AZ_MEMORY_PROFILE(ProfileReallocation(ptr, newAddress, allocatedSize, newAlignment));
#endif
#endif

        return newAddress;
    }

    //=========================================================================
    //
    // [8/12/2011]
    //=========================================================================
    auto SystemAllocator::get_allocated_size(pointer ptr, align_type alignment) const -> size_type
    {
        size_type allocSize = MemorySizeAdjustedDown(m_subAllocator->get_allocated_size(ptr, alignment));
        return allocSize;
    }

} // namespace AZ<|MERGE_RESOLUTION|>--- conflicted
+++ resolved
@@ -8,14 +8,10 @@
 
 #include <AzCore/Memory/SystemAllocator.h>
 
-<<<<<<< HEAD
+#include <AzCore/Memory/AllocatorManager.h>
+#include <AzCore/Memory/AllocationRecords.h>
 #include <AzCore/Memory/MallocSchema.h>
 
-#include <AzCore/Memory/OSAllocator.h>
-=======
-#include <AzCore/Memory/AllocatorManager.h>
->>>>>>> 5295397a
-#include <AzCore/Memory/AllocationRecords.h>
 #include <AzCore/Memory/OSAllocator.h>
 
 #include <AzCore/std/functional.h>
@@ -84,13 +80,8 @@
         AZ_Assert((alignment & (alignment - 1)) == 0, "Alignment must be power of 2!");
 
         byteSize = MemorySizeAdjustedUp(byteSize);
-<<<<<<< HEAD
-
-        SystemAllocator::pointer address = m_subAllocator->allocate(byteSize, alignment);
-=======
         AllocateAddress address =
             m_subAllocator->allocate(byteSize, alignment);
->>>>>>> 5295397a
 
         if (address == nullptr)
         {
