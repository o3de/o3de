/*
 * Copyright (c) Contributors to the Open 3D Engine Project.
 * For complete copyright and license terms please see the LICENSE at the root of this distribution.
 *
 * SPDX-License-Identifier: Apache-2.0 OR MIT
 *
 */

#pragma once

#include <AzCore/Interface/Interface.h>
#include <AzCore/EBus/EBus.h>
#include <AzCore/RTTI/RTTI.h>
#include <AzCore/RTTI/TypeSafeIntegral.h>
#include <AzCore/std/chrono/chrono.h>
#include <AzCore/std/time.h>
#include <AzCore/std/chrono/chrono.h>

namespace AZ
{
    //! This is a strong typedef for representing a millisecond value since application start.
    AZ_TYPE_SAFE_INTEGRAL(TimeMs, int64_t);

    //! This is a strong typedef for representing a microsecond value since application start.
    //! Using int64_t as the underlying type, this is good to represent approximately 292,471 years
    AZ_TYPE_SAFE_INTEGRAL(TimeUs, int64_t);

<<<<<<< HEAD
=======
    namespace Time
    {
        static const AZ::TimeMs ZeroTimeMs = AZ::TimeMs{ 0 };
        static const AZ::TimeUs ZeroTimeUs = AZ::TimeUs{ 0 };
    }

>>>>>>> b4b7e5a0
    //! @class ITime
    //! @brief This is an AZ::Interface<> for managing time related operations.
    //! AZ::ITime and associated types may not operate in realtime. These abstractions are to allow our application
    //! simulation to operate both slower and faster than realtime in a well defined and user controllable manner
<<<<<<< HEAD
    //! The rate at which time passes for AZ::ITime is controlled by the cvar t_scale
    //!     t_scale == 0 means simulation time should halt
    //! 0 < t_scale <  1 will cause time to pass slower than realtime, with t_scale 0.1 being roughly 1/10th realtime
    //!     t_scale == 1 will cause time to pass at roughly realtime
    //!     t_scale >  1 will cause time to pass faster than normal, with t_scale 10 being roughly 10x realtime
=======
    //! The rate at which time passes for AZ::ITime is controlled by the cvar t_simulationTickScale
    //!     t_simulationTickScale == 0 means simulation time should halt
    //! 0 < t_simulationTickScale <  1 will cause time to pass slower than realtime, with t_simulationTickScale 0.1 being roughly 1/10th realtime
    //!     t_simulationTickScale == 1 will cause time to pass at roughly realtime
    //!     t_simulationTickScale >  1 will cause time to pass faster than normal, with t_simulationTickScale 10 being roughly 10x realtime
>>>>>>> b4b7e5a0
    class ITime
    {
    public:
        AZ_RTTI(ITime, "{89D22C98-1450-44F1-952F-41284CC355F9}");

        ITime() = default;
        virtual ~ITime() = default;

        //! Returns the number of milliseconds since application start scaled by t_simulationTickScale.
        //! @return The number of milliseconds that have elapsed since application start.
        virtual TimeMs GetElapsedTimeMs() const = 0;

<<<<<<< HEAD
        //! Returns the number of microseconds since application start.
        //! @return the number of microseconds that have elapsed since application start
        virtual TimeUs GetElapsedTimeUs() const = 0;
=======
        //! Returns the number of microseconds since application start scaled by t_simulationTickScale.
        //! @return the number of microseconds that have elapsed since application start
        virtual TimeUs GetElapsedTimeUs() const = 0;
        
        //! Returns the number of milliseconds since application start.
        //! This value is not affected by the t_simulationTickScale cvar.
        //! @return The number of milliseconds that have elapsed since application start.
        virtual TimeMs GetRealElapsedTimeMs() const = 0;

        //! Returns the number of microseconds since application start.
        //! This value is not affected by the t_simulationTickScale cvar.
        //! @return The number of microseconds that have elapsed since application start.
        virtual TimeUs GetRealElapsedTimeUs() const = 0;

        //! Returns the current simulation tick delta time.
        //! This is affected by the cvars t_simulationTickScale, t_simulationTickDeltaOverride, and t_maxGameTickDelta.
        //! @return The number of microseconds elapsed since the last game tick.
        virtual TimeUs GetSimulationTickDeltaTimeUs() const = 0;

        //! Returns the non-manipulated tick time.
        //! @return The number of microseconds elapsed since the last game tick.
        virtual TimeUs GetRealTickDeltaTimeUs() const = 0;

        //! Returns the time since application start of when the last simulation tick was updated.
        virtual TimeUs GetLastSimulationTickTime() const = 0;

        //! If > 0 this will override the simulation tick delta time with the provided value.
        //! When enabled this will ignore any set simulation tick scale.
        //! Setting to 0 disables the override.
        //! @param timeMs The time in milliseconds to use for the tick delta.
        virtual void SetSimulationTickDeltaOverride(TimeMs timeMs) = 0;

        //! Returns the current simulation tick override.
        //! 0 means disabled.
        //! @returns The current simulation tick override in milliseconds.
        virtual TimeMs GetSimulationTickDeltaOverride() const = 0;

        //! A scalar amount to adjust the passage of time by, 1.0 == realtime, 0.5 == half realtime, 2.0 == doubletime.
        //! @param scale The scalar value to apply to the simulation time.
        virtual void SetSimulationTickScale(float scale) = 0;

        //! Returns the current simulation tick scale.
        //! 1.0 == realtime, 0.5 == half realtime, 2.0 == doubletime.
        //! @returns The simulation tick scale value.
        virtual float GetSimulationTickScale() const = 0;

        //! The minimum rate to force the simulation tick to run.
        //! 0 for as fast as possible. 30 = ~33ms, 60 = ~16ms.
        //! Setting to 0 will disable rate limiting.
        //! @note It is not guaranteed to hit the requested tick rate exactly.
        //! @param rate The rate in frames per second.
        virtual void SetSimulationTickRate(int rate) = 0;

        //! Return the current simulation tick rate.
        //! 0 means disabled.
        //! @return The rate in frames per second.
        virtual int32_t GetSimulationTickRate() const = 0;
>>>>>>> b4b7e5a0

        AZ_DISABLE_COPY_MOVE(ITime);

        static const AZ::TimeMs ZeroTimeMs = AZ::TimeMs{ 0 };
        static const AZ::TimeUs ZeroTimeUs = AZ::TimeUs{ 0 };
    };

    // EBus wrapper for ScriptCanvas
    class ITimeRequests
        : public AZ::EBusTraits
    {
    public:
        static const AZ::EBusHandlerPolicy HandlerPolicy = AZ::EBusHandlerPolicy::Single;
        static const AZ::EBusAddressPolicy AddressPolicy = AZ::EBusAddressPolicy::Single;
    };
    using ITimeRequestBus = AZ::EBus<ITime, ITimeRequests>;

    //! This is a simple convenience wrapper
    inline TimeMs GetElapsedTimeMs()
    {
        return AZ::Interface<ITime>::Get()->GetElapsedTimeMs();
    }

    //! This is a simple convenience wrapper
    inline TimeUs GetElapsedTimeUs()
    {
        return AZ::Interface<ITime>::Get()->GetElapsedTimeUs();
    }

<<<<<<< HEAD
=======
    //! This is a simple convenience wrapper
    inline TimeMs GetRealElapsedTimeMs()
    {
        return AZ::Interface<ITime>::Get()->GetRealElapsedTimeMs();
    }

    //! This is a simple convenience wrapper
    inline TimeUs GetRealElapsedTimeUs()
    {
        return AZ::Interface<ITime>::Get()->GetRealElapsedTimeUs();
    }

    //! This is a simple convenience wrapper
    inline TimeUs GetSimulationTickDeltaTimeUs()
    {
        return AZ::Interface<ITime>::Get()->GetSimulationTickDeltaTimeUs();
    }

    //! This is a simple convenience wrapper
    inline TimeUs GetRealTickDeltaTimeUs()
    {
        return AZ::Interface<ITime>::Get()->GetRealTickDeltaTimeUs();
    }

    //! This is a simple convenience wrapper
    inline TimeUs GetLastSimulationTickTime()
    {
        return AZ::Interface<ITime>::Get()->GetLastSimulationTickTime();
    }

>>>>>>> b4b7e5a0
    //! Converts from milliseconds to microseconds
    inline TimeUs TimeMsToUs(TimeMs value)
    {
        return static_cast<TimeUs>(value * static_cast<TimeMs>(1000));
    }

    //! Converts from microseconds to milliseconds
    inline TimeMs TimeUsToMs(TimeUs value)
    {
        return static_cast<TimeMs>(value / static_cast<TimeUs>(1000));
    }

    //! Converts from milliseconds to seconds
    inline float TimeMsToSeconds(TimeMs value)
    {
        return static_cast<float>(value) / 1000.0f;
    }

<<<<<<< HEAD
=======
    //! Converts from milliseconds to seconds
    inline double TimeMsToSecondsDouble(TimeMs value)
    {
        return static_cast<double>(value) / 1000.0;
    }

>>>>>>> b4b7e5a0
    //! Converts from microseconds to seconds
    inline float TimeUsToSeconds(TimeUs value)
    {
        return static_cast<float>(value) / 1000000.0f;
    }

<<<<<<< HEAD
=======
    //! Converts from microseconds to seconds
    inline double TimeUsToSecondsDouble(TimeUs value)
    {
        return static_cast<double>(value) / 1000000.0;
    }

>>>>>>> b4b7e5a0
    //! Converts from milliseconds to AZStd::chrono::time_point
    inline auto TimeMsToChrono(TimeMs value)
    {
        auto epoch = AZStd::chrono::time_point<AZStd::chrono::high_resolution_clock>();
        auto chronoValue = AZStd::chrono::milliseconds(aznumeric_cast<int64_t>(value));
        return epoch + chronoValue;
    }

    //! Converts from microseconds to AZStd::chrono::time_point
    inline auto TimeUsToChrono(TimeUs value)
    {
        auto epoch = AZStd::chrono::time_point<AZStd::chrono::high_resolution_clock>();
        auto chronoValue = AZStd::chrono::microseconds(aznumeric_cast<int64_t>(value));
        return epoch + chronoValue;
    }
<<<<<<< HEAD
=======

    //! A utility function to convert from seconds to TimeMs
    inline TimeMs SecondsToTimeMs(const double value)
    {
        const double valueMs = value * 1000.0;
        return static_cast<TimeMs>(static_cast<int64_t>(valueMs));
    }

    //! A utility function to convert from seconds to TimeUs
    inline TimeUs SecondsToTimeUs(const double value)
    {
        const double valueMs = value * 1000000.0;
        return static_cast<TimeUs>(static_cast<int64_t>(valueMs));
    }
>>>>>>> b4b7e5a0
} // namespace AZ

AZ_TYPE_SAFE_INTEGRAL_SERIALIZEBINDING(AZ::TimeMs);
AZ_TYPE_SAFE_INTEGRAL_SERIALIZEBINDING(AZ::TimeUs);<|MERGE_RESOLUTION|>--- conflicted
+++ resolved
@@ -25,32 +25,21 @@
     //! Using int64_t as the underlying type, this is good to represent approximately 292,471 years
     AZ_TYPE_SAFE_INTEGRAL(TimeUs, int64_t);
 
-<<<<<<< HEAD
-=======
     namespace Time
     {
         static const AZ::TimeMs ZeroTimeMs = AZ::TimeMs{ 0 };
         static const AZ::TimeUs ZeroTimeUs = AZ::TimeUs{ 0 };
     }
 
->>>>>>> b4b7e5a0
     //! @class ITime
     //! @brief This is an AZ::Interface<> for managing time related operations.
     //! AZ::ITime and associated types may not operate in realtime. These abstractions are to allow our application
     //! simulation to operate both slower and faster than realtime in a well defined and user controllable manner
-<<<<<<< HEAD
-    //! The rate at which time passes for AZ::ITime is controlled by the cvar t_scale
-    //!     t_scale == 0 means simulation time should halt
-    //! 0 < t_scale <  1 will cause time to pass slower than realtime, with t_scale 0.1 being roughly 1/10th realtime
-    //!     t_scale == 1 will cause time to pass at roughly realtime
-    //!     t_scale >  1 will cause time to pass faster than normal, with t_scale 10 being roughly 10x realtime
-=======
     //! The rate at which time passes for AZ::ITime is controlled by the cvar t_simulationTickScale
     //!     t_simulationTickScale == 0 means simulation time should halt
     //! 0 < t_simulationTickScale <  1 will cause time to pass slower than realtime, with t_simulationTickScale 0.1 being roughly 1/10th realtime
     //!     t_simulationTickScale == 1 will cause time to pass at roughly realtime
     //!     t_simulationTickScale >  1 will cause time to pass faster than normal, with t_simulationTickScale 10 being roughly 10x realtime
->>>>>>> b4b7e5a0
     class ITime
     {
     public:
@@ -63,11 +52,6 @@
         //! @return The number of milliseconds that have elapsed since application start.
         virtual TimeMs GetElapsedTimeMs() const = 0;
 
-<<<<<<< HEAD
-        //! Returns the number of microseconds since application start.
-        //! @return the number of microseconds that have elapsed since application start
-        virtual TimeUs GetElapsedTimeUs() const = 0;
-=======
         //! Returns the number of microseconds since application start scaled by t_simulationTickScale.
         //! @return the number of microseconds that have elapsed since application start
         virtual TimeUs GetElapsedTimeUs() const = 0;
@@ -125,7 +109,6 @@
         //! 0 means disabled.
         //! @return The rate in frames per second.
         virtual int32_t GetSimulationTickRate() const = 0;
->>>>>>> b4b7e5a0
 
         AZ_DISABLE_COPY_MOVE(ITime);
 
@@ -155,8 +138,6 @@
         return AZ::Interface<ITime>::Get()->GetElapsedTimeUs();
     }
 
-<<<<<<< HEAD
-=======
     //! This is a simple convenience wrapper
     inline TimeMs GetRealElapsedTimeMs()
     {
@@ -187,7 +168,6 @@
         return AZ::Interface<ITime>::Get()->GetLastSimulationTickTime();
     }
 
->>>>>>> b4b7e5a0
     //! Converts from milliseconds to microseconds
     inline TimeUs TimeMsToUs(TimeMs value)
     {
@@ -206,30 +186,24 @@
         return static_cast<float>(value) / 1000.0f;
     }
 
-<<<<<<< HEAD
-=======
     //! Converts from milliseconds to seconds
     inline double TimeMsToSecondsDouble(TimeMs value)
     {
         return static_cast<double>(value) / 1000.0;
     }
 
->>>>>>> b4b7e5a0
     //! Converts from microseconds to seconds
     inline float TimeUsToSeconds(TimeUs value)
     {
         return static_cast<float>(value) / 1000000.0f;
     }
 
-<<<<<<< HEAD
-=======
     //! Converts from microseconds to seconds
     inline double TimeUsToSecondsDouble(TimeUs value)
     {
         return static_cast<double>(value) / 1000000.0;
     }
 
->>>>>>> b4b7e5a0
     //! Converts from milliseconds to AZStd::chrono::time_point
     inline auto TimeMsToChrono(TimeMs value)
     {
@@ -245,8 +219,6 @@
         auto chronoValue = AZStd::chrono::microseconds(aznumeric_cast<int64_t>(value));
         return epoch + chronoValue;
     }
-<<<<<<< HEAD
-=======
 
     //! A utility function to convert from seconds to TimeMs
     inline TimeMs SecondsToTimeMs(const double value)
@@ -261,7 +233,6 @@
         const double valueMs = value * 1000000.0;
         return static_cast<TimeUs>(static_cast<int64_t>(valueMs));
     }
->>>>>>> b4b7e5a0
 } // namespace AZ
 
 AZ_TYPE_SAFE_INTEGRAL_SERIALIZEBINDING(AZ::TimeMs);
