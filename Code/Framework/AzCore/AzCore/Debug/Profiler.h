--- conflicted
+++ resolved
@@ -9,14 +9,6 @@
 
 #include <AzCore/Debug/Budget.h>
 #include <AzCore/Statistics/StatisticalProfilerProxy.h>
-<<<<<<< HEAD
-
-#ifdef USE_PIX
-#include <AzCore/PlatformIncl.h>
-#include <WinPixEventRuntime/pix3.h>
-#endif
-=======
->>>>>>> b4b7e5a0
 
 #if defined(AZ_PROFILER_MACRO_DISABLE) // by default we never disable the profiler registers as their overhead should be minimal, you can
                                        // still do that for your code though.
