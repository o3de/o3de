/*
 * Copyright (c) Contributors to the Open 3D Engine Project.
 * For complete copyright and license terms please see the LICENSE at the root of this distribution.
 *
 * SPDX-License-Identifier: Apache-2.0 OR MIT
 *
 */

#include <AzCore/Debug/Trace.h>

#include <AzCore/base.h>

#include <AzCore/Debug/StackTracer.h>
#include <AzCore/Debug/TraceMessageBus.h>
#include <AzCore/Interface/Interface.h>
#include <AzCore/Settings/SettingsRegistry.h>

#include <cstdarg>

#include <AzCore/NativeUI/NativeUIRequests.h>
#include <AzCore/Debug/TraceMessageBus.h>

// Used to keep a set of ignored asserts for CRC checking
#include <AzCore/std/containers/unordered_set.h>
#include <AzCore/Module/Environment.h>
#include <AzCore/Console/IConsole.h>
#include <AzCore/std/chrono/chrono.h>

namespace AZ::Debug
{
    struct StackFrame;

    namespace Platform
    {
#if defined(AZ_ENABLE_DEBUG_TOOLS)
        bool AttachDebugger();
        bool IsDebuggerPresent();
        void HandleExceptions(bool isEnabled);
        void DebugBreak();
#endif
        void Terminate(int exitCode);
    }

    namespace DebugInternal
    {
        // other threads can trigger fatals and errors, but the same thread should not, to avoid stack overflow.
        // because its thread local, it does not need to be atomic.
        // its also important that this is inside the cpp file, so that its only in the trace.cpp module and not the header shared by everyone.
        static AZ_THREAD_LOCAL bool g_alreadyHandlingAssertOrFatal = false;
        AZ_THREAD_LOCAL bool g_suppressEBusCalls = false; // used when it would be dangerous to use ebus broadcasts.
    }

    //////////////////////////////////////////////////////////////////////////
    // Globals
    const int       g_maxMessageLength = 4096;
    static const char*    g_dbgSystemWnd = "System";
    void* g_exceptionInfo = nullptr;

    // Environment var needed to track ignored asserts across systems and disable native UI under certain conditions
    static const char* ignoredAssertUID = "IgnoredAssertSet";
    static const char* assertVerbosityUID = "assertVerbosityLevel";
    static const char* logVerbosityUID = "sys_LogLevel";
    static const int assertLevel_log = 1;
    static const int assertLevel_nativeUI = 2;
    static const int assertLevel_crash = 3;
    static const int logLevel_full = 2;
    static AZ::EnvironmentVariable<AZStd::unordered_set<size_t>> g_ignoredAsserts;
    static AZ::EnvironmentVariable<int> g_assertVerbosityLevel;
    static AZ::EnvironmentVariable<int> g_logVerbosityLevel;

    static AZ::EnvironmentVariable<bool> s_AssertsAutoBreak;
    AZ_CVAR(
        bool,
        bg_assertsAutoBreak,
        true,
        nullptr,
        ConsoleFunctorFlags::Null,
        "Automatically break on assert when the debugger is attached. 0=disabled, 1=enabled.");

    static void TraceLevelChanged(const int& newLevel)
    {
        Debug::ITrace::Instance().SetLogLevel(static_cast<LogLevel>(newLevel));
    }

    static void AlwaysShowCallstackChanged(const bool& enable)
    {
        Debug::ITrace::Instance().SetAlwaysPrintCallstack(enable);
    }

    AZ_CVAR_SCOPED(int, bg_traceLogLevel, static_cast<int>(LogLevel::Info), &TraceLevelChanged, ConsoleFunctorFlags::Null, "Enable trace message logging in release mode.  0=disabled, 1=errors, 2=warnings, 3=info, 4=debug, 5=trace.");
    AZ_CVAR_SCOPED(bool, bg_alwaysShowCallstack, false, &AlwaysShowCallstackChanged, ConsoleFunctorFlags::Null, "Force stack trace output without allowing ebus interception.");
#if defined(CARBONATED)
    AZ_CVAR(int, bg_assertDialogReady, 0, nullptr, ConsoleFunctorFlags::Null, "Show assertion popup dialog: 0=disabled, 1=enabled.");
#endif
    // Allow redirection of trace raw output writes to stdout, stderr or to /dev/null
    static constexpr const char* fileStreamIdentifier = "raw_c_stream";
    static AZ::EnvironmentVariable<FILE*> s_fileStream;
    void SetCFileStream(const RedirectCStream& redirectOption)
    {
        s_fileStream = AZ::Environment::FindVariable<FILE*>(fileStreamIdentifier);
        if (!s_fileStream)
        {
            return;
        }

        switch (redirectOption)
        {
        case RedirectCStream::Stdout:
            *s_fileStream = stdout;
            break;
        case RedirectCStream::Stderr:
            *s_fileStream = stderr;
            break;
        case RedirectCStream::None:
            *s_fileStream = nullptr;
            break;
        }
    }

    AZ_CVAR_SCOPED(RedirectCStream, bg_redirectrawoutput, RedirectCStream::Stdout, SetCFileStream, ConsoleFunctorFlags::Null,
        "Set to the value of the C stream FILE* object to write raw trace output."
        " Defaults to the stdout FILE stream."
        " Valid values are 0 = stdout, 1 = stderr, 2 = redirect to NUL");


    /**
     * If any listener returns true, store the result so we don't outputs detailed information.
     */
    struct TraceMessageResult
    {
        bool     m_value;
        TraceMessageResult()
            : m_value(false) {}
        void operator=(bool rhs)     { m_value = m_value || rhs; }
    };

    // definition of init to initialize assert tracking global
    void Trace::Init()
    {
        // if out ignored assert list exists, then another module has init the system
        g_ignoredAsserts = AZ::Environment::FindVariable<AZStd::unordered_set<size_t>>(ignoredAssertUID);
        if (!g_ignoredAsserts)
        {
            g_ignoredAsserts = AZ::Environment::CreateVariable<AZStd::unordered_set<size_t>>(ignoredAssertUID);
            g_assertVerbosityLevel = AZ::Environment::CreateVariable<int>(assertVerbosityUID);
            g_logVerbosityLevel = AZ::Environment::CreateVariable<int>(logVerbosityUID);
            s_fileStream = AZ::Environment::CreateVariable<FILE*>(fileStreamIdentifier, stdout);

            //default assert level is to log/print asserts this can be overriden with the sys_asserts CVAR
            g_assertVerbosityLevel.Set(assertLevel_log);
            g_logVerbosityLevel.Set(logLevel_full);
        }

        // Setup the raw C FILE* pointer to allow raw output to write to one of the std streams
        s_fileStream = AZ::Environment::FindVariable<FILE*>(fileStreamIdentifier);
        if (!s_fileStream)
        {
            FILE* redirectStream = stdout;
            if (auto console = AZ::Interface<AZ::IConsole>::Get(); console != nullptr)
            {
                if (RedirectCStream redirectOption;
                    console->GetCvarValue("bg_redirectrawoutput", redirectOption) == AZ::GetValueResult::Success)
                {
                    switch (redirectOption)
                    {
                    case RedirectCStream::Stdout:
                        redirectStream = stdout;
                        break;
                    case RedirectCStream::Stderr:
                        redirectStream = stderr;
                        break;
                    case RedirectCStream::None:
                        redirectStream = nullptr;
                        break;
                    }
                }
            }

            AZ::Environment::CreateVariable<FILE*>(fileStreamIdentifier, redirectStream);
        }
    }

    // clean up the ignored assert container
    void Trace::Destroy()
    {
        g_ignoredAsserts = AZ::Environment::FindVariable<AZStd::unordered_set<size_t>>(ignoredAssertUID);
        if (g_ignoredAsserts)
        {
            if (g_ignoredAsserts.IsOwner())
            {
                g_ignoredAsserts.Reset();
            }
        }
    }

    //=========================================================================
    const char* Trace::GetDefaultSystemWindow()
    {
        return g_dbgSystemWnd;
    }

    //=========================================================================
    // IsDebuggerPresent
    // [8/3/2009]
    //=========================================================================
    bool
    Trace::IsDebuggerPresent()
    {
#if defined(AZ_ENABLE_DEBUG_TOOLS)
        return Platform::IsDebuggerPresent();
#else
        return false;
#endif
    }

    bool
    Trace::AttachDebugger()
    {
#if defined(AZ_ENABLE_DEBUG_TOOLS)
        return Platform::AttachDebugger();
#else
        return false;
#endif
    }

    bool
    Trace::WaitForDebugger([[maybe_unused]] float timeoutSeconds/*=-1.f*/)
    {
#if defined(AZ_ENABLE_DEBUG_TOOLS)
        using AZStd::chrono::steady_clock;
        using AZStd::chrono::time_point;
        using AZStd::chrono::milliseconds;

        milliseconds timeoutMs = milliseconds(aznumeric_cast<long long>(timeoutSeconds * 1000));
        steady_clock clock;
        time_point start = clock.now();
        auto hasTimedOut = [&clock, start, timeoutMs]()
        {
            return timeoutMs.count() >= 0 && (clock.now() - start) >= timeoutMs;
        };

        while (!Instance().IsDebuggerPresent() && !hasTimedOut())
        {
            AZStd::this_thread::sleep_for(milliseconds(1));
        }
        return Instance().IsDebuggerPresent();
#else
        return false;
#endif
    }

    //=========================================================================
    // HandleExceptions
    // [8/3/2009]
    //=========================================================================
    void
    Trace::HandleExceptions(bool isEnabled)
    {
        AZ_UNUSED(isEnabled);
        if (Instance().IsDebuggerPresent())
        {
            return;
        }

#if defined(AZ_ENABLE_DEBUG_TOOLS)
        Platform::HandleExceptions(isEnabled);
#endif
    }

    //=========================================================================
    // Break
    // [8/3/2009]
    //=========================================================================
    void
    Trace::Break()
    {
#if defined(AZ_ENABLE_DEBUG_TOOLS)

        if (!IsDebuggerPresent())
        {
            return; // Do not break when tests are running unless debugger is present
        }

        Platform::DebugBreak();

#endif // AZ_ENABLE_DEBUG_TOOLS
    }

    void Debug::Trace::Crash()
    {
        int* p = nullptr;
        *p = 1;
    }

    void Debug::Trace::Terminate(int exitCode)
    {
        AZ_TracePrintf("Exit", "Called Terminate() with exit code: 0x%x", exitCode);
        Instance().PrintCallstack("Exit");
        Platform::Terminate(exitCode);
    }

    //=========================================================================
    // Assert
    // [8/3/2009]
    //=========================================================================
    void Trace::Assert(const char* fileName, int line, const char* funcName, const char* format, ...)
    {
        using namespace DebugInternal;

        char message[g_maxMessageLength];
        char header[g_maxMessageLength];

        // Check our set to see if this assert has been previously ignored and early out if so
        size_t assertHash = line;
        AZStd::hash_combine(assertHash, AZ::Crc32(fileName));
        // Find our list of ignored asserts since we probably aren't the same system that initialized it
        g_ignoredAsserts = AZ::Environment::FindVariable<AZStd::unordered_set<size_t>>(ignoredAssertUID);

        if (g_ignoredAsserts)
        {
            auto ignoredAssertIt2 = g_ignoredAsserts->find(assertHash);
            if (ignoredAssertIt2 != g_ignoredAsserts->end())
            {
                return;
            }
        }

        if (g_alreadyHandlingAssertOrFatal)
        {
            return;
        }

        g_alreadyHandlingAssertOrFatal = true;

        va_list mark;
        va_start(mark, format);
        azvsnprintf(message, g_maxMessageLength - 1, format, mark); // -1 to make room for the "/n" that will be appended below
        va_end(mark);

        TraceMessageResult result;
        TraceMessageBus::BroadcastResult(result, &TraceMessageBus::Events::OnPreAssert, fileName, line, funcName, message);

        if (GetAlwaysPrintCallstack())
        {
            // If we're always showing the callstack, print it now before there's any chance of an ebus handler interrupting
            PrintCallstack(g_dbgSystemWnd, 1);
        }

        if (result.m_value)
        {
            g_alreadyHandlingAssertOrFatal = false;
            return;
        }

        int currentLevel = GetAssertVerbosityLevel();
        if (currentLevel >= assertLevel_log)
        {
            Output(g_dbgSystemWnd, "\n==================================================================\n");
            azsnprintf(header, g_maxMessageLength, "Trace::Assert\n %s(%d): (%tu) '%s'\n", fileName, line, (uintptr_t)(AZStd::this_thread::get_id().m_id), funcName);
            Output(g_dbgSystemWnd, header);
            azstrcat(message, g_maxMessageLength, "\n");
            Output(g_dbgSystemWnd, message);

            TraceMessageBus::BroadcastResult(result, &TraceMessageBus::Events::OnAssert, message);
            if (result.m_value)
            {
                Output(g_dbgSystemWnd, "==================================================================\n");
                g_alreadyHandlingAssertOrFatal = false;
                return;
            }

            Output(g_dbgSystemWnd, "------------------------------------------------\n");
            if (!GetAlwaysPrintCallstack())
            {
                PrintCallstack(g_dbgSystemWnd, 1);
            }
            Output(g_dbgSystemWnd, "==================================================================\n");

            char dialogBoxText[g_maxMessageLength];
            azsnprintf(dialogBoxText, g_maxMessageLength, "Assert \n\n %s(%d) \n %s \n\n %s", fileName, line, funcName, message);

            // If we are logging only then ignore the assert after it logs once in order to prevent spam
            if (currentLevel == 1 && !IsDebuggerPresent())
            {
                if (g_ignoredAsserts)
                {
                    Output(g_dbgSystemWnd, "====Assert added to ignore list by spec and verbosity setting.====\n");
                    g_ignoredAsserts->insert(assertHash);
                }
            }

            bool assertsAutoBreak = false;
#if defined(CARBONATED)
            int assertDialogReady = 0;
#endif
            if (auto* console = Interface<IConsole>::Get())
            {
                console->GetCvarValue("bg_assertsAutoBreak", assertsAutoBreak);
#if defined(CARBONATED)
                console->GetCvarValue("bg_assertDialogReady", assertDialogReady);
#endif
            }
            if (assertsAutoBreak && IsDebuggerPresent())
            {
                // You've encountered an assert! By default, the presence of a debugger will cause asserts
                // to DebugBreak (walk up a few stack frames to understand what happened).
                Instance().Break();
            }
#if AZ_ENABLE_TRACE_ASSERTS
            //display native UI dialogs at verbosity level 2 or higher
            else if (currentLevel >= assertLevel_nativeUI
#if defined(CARBONATED)
                && assertDialogReady != 0
#endif
                )
            {
                AZ::NativeUI::AssertAction buttonResult;
                AZ::NativeUI::NativeUIRequestBus::BroadcastResult(
                    buttonResult, &AZ::NativeUI::NativeUIRequestBus::Events::DisplayAssertDialog, dialogBoxText);
                switch (buttonResult)
                {
                case AZ::NativeUI::AssertAction::BREAK:
                    Instance().Break();
                    break;
                case AZ::NativeUI::AssertAction::IGNORE_ALL_ASSERTS:
                    SetAssertVerbosityLevel(1);
                    g_alreadyHandlingAssertOrFatal = true;
                    return;
                case AZ::NativeUI::AssertAction::IGNORE_ASSERT:
                    //if ignoring this assert then add it to our ignore list so it doesn't interrupt again this run
                    if (g_ignoredAsserts)
                    {
                        g_ignoredAsserts->insert(assertHash);
                    }
                    break;
                default:
                    break;
                }
            }
            else
#endif //AZ_ENABLE_TRACE_ASSERTS
            // Crash the application directly at assert level 3
            if (currentLevel == assertLevel_crash)
            {
                AZ_Crash();
            }
        }
        g_alreadyHandlingAssertOrFatal = false;
    }

    //=========================================================================
    // Error
    // [8/3/2009]
    //=========================================================================
    void
    Trace::Error(const char* fileName, int line, const char* funcName, const char* window, const char* format, ...)
    {
        if (!IsTraceLoggingEnabledForLevel(LogLevel::Errors))
        {
            return;
        }

        using namespace DebugInternal;
        if (window == nullptr)
        {
            window = NoWindow;
        }

        char message[g_maxMessageLength];
        char header[g_maxMessageLength];

        if (g_alreadyHandlingAssertOrFatal)
        {
            return;
        }
        g_alreadyHandlingAssertOrFatal = true;

        va_list mark;
        va_start(mark, format);
        azvsnprintf(message, g_maxMessageLength-1, format, mark); // -1 to make room for the "/n" that will be appended below
        va_end(mark);

        TraceMessageResult result;
        TraceMessageBus::BroadcastResult(result, &TraceMessageBus::Events::OnPreError, window, fileName, line, funcName, message);
        if (result.m_value)
        {
            g_alreadyHandlingAssertOrFatal = false;
            return;
        }

        Output(window, "\n==================================================================\n");
        azsnprintf(header, g_maxMessageLength, "Trace::Error\n %s(%d): '%s'\n", fileName, line, funcName);
        Output(window, header);
        azstrcat(message, g_maxMessageLength, "\n");
        Output(window, message);

        TraceMessageBus::BroadcastResult(result, &TraceMessageBus::Events::OnError, window, message);
        Output(window, "==================================================================\n");
        if (result.m_value)
        {
            g_alreadyHandlingAssertOrFatal = false;
            return;
        }

        g_alreadyHandlingAssertOrFatal = false;
    }
    //=========================================================================
    // Warning
    // [8/3/2009]
    //=========================================================================
    void
    Trace::Warning(const char* fileName, int line, const char* funcName, const char* window, const char* format, ...)
    {
        if (!IsTraceLoggingEnabledForLevel(LogLevel::Warnings))
        {
            return;
        }

        char message[g_maxMessageLength];
        char header[g_maxMessageLength];

        va_list mark;
        va_start(mark, format);
        azvsnprintf(message, g_maxMessageLength - 1, format, mark); // -1 to make room for the "/n" that will be appended below
        va_end(mark);

        TraceMessageResult result;
        TraceMessageBus::BroadcastResult(result, &TraceMessageBus::Events::OnPreWarning, window, fileName, line, funcName, message);
        if (result.m_value)
        {
            return;
        }

        Output(window, "\n==================================================================\n");
        azsnprintf(header, g_maxMessageLength, "Trace::Warning\n %s(%d): '%s'\n", fileName, line, funcName);
        Output(window, header);
        azstrcat(message, g_maxMessageLength, "\n");
        Output(window, message);

        TraceMessageBus::BroadcastResult(result, &TraceMessageBus::Events::OnWarning, window, message);
        Output(window, "==================================================================\n");
    }

    //=========================================================================
    // Printf
    // [8/3/2009]
    //=========================================================================
    void
    Trace::Printf(const char* window, const char* format, ...)
    {
        if (window == nullptr)
        {
            window = NoWindow;
        }

        char message[g_maxMessageLength];

        va_list mark;
        va_start(mark, format);
        azvsnprintf(message, g_maxMessageLength, format, mark);
        va_end(mark);

        TraceMessageResult result;
        TraceMessageBus::BroadcastResult(result, &TraceMessageBus::Events::OnPrintf, window, message);
        if (result.m_value)
        {
            return;
        }

        Output(window, message);
    }

    //=========================================================================
    // Output
    // [8/3/2009]
    //=========================================================================
    void Trace::Output(const char* window, const char* message)
    {
        if (window == nullptr)
        {
            window = NoWindow;
        }

#if defined(CARBONATED)
        // Remove to avoid duplicating logs in debugger console
#else
        Platform::OutputToDebugger(window, message);
#endif

        if (!DebugInternal::g_suppressEBusCalls)
        {
            // only call into Ebusses if we are not in a recursive-exception situation as that
            // would likely just lead to even more exceptions.

            TraceMessageResult result;
            TraceMessageBus::BroadcastResult(result, &TraceMessageBus::Events::OnOutput, window, message);
            if (result.m_value)
            {
                return;
            }
        }

        OutputToRawAndDebugger(window, message);
    }

#if defined(CARBONATED)
    void Trace::OutputToRawAndDebugger(const char* window, const char* message)
    {
        if (window == nullptr)
        {
            window = NoWindow;
        }

        Platform::OutputToDebugger(window, message);
        RawOutput(window, message);
    }
#endif

    void Trace::RawOutput(const char* window, const char* message)
    {
        if (!window)
        {
            window = g_dbgSystemWnd;
        }

<<<<<<< HEAD
=======
        Platform::OutputToDebugger(window, message);

>>>>>>> e1f91604
        // printf on Windows platforms seem to have a buffer length limit of 4096 characters
        // Therefore fwrite is used directly to write the window and message to stdout or stderr
        AZStd::string_view windowView{ window };
        AZStd::string_view messageView{ message };
        constexpr AZStd::string_view windowMessageSeparator{ ": " };

        // If the raw output stream environment variable is set to a non-nullptr FILE* stream
        // write to that stream, otherwise write stdout
        FILE* stdoutStream = stdout;
        if (FILE* rawOutputStream = s_fileStream ? *s_fileStream : stdoutStream; rawOutputStream != nullptr)
        {
            if (!windowView.empty())
            {
                fwrite(windowView.data(), 1, windowView.size(), rawOutputStream);
                fwrite(windowMessageSeparator.data(), 1, windowMessageSeparator.size(), rawOutputStream);
            }
            fwrite(messageView.data(), 1, messageView.size(), rawOutputStream);
        }
    }

    //=========================================================================
    // PrintCallstack
    // [8/3/2009]
    //=========================================================================
    void
    Trace::PrintCallstack(const char* window, unsigned int suppressCount, void* nativeContext)
    {
        StackFrame frames[25];

        SymbolStorage::StackLine lines[AZ_ARRAY_SIZE(frames)];
        unsigned int numFrames = 0;

        if (!nativeContext)
        {
            suppressCount += 1; /// If we don't provide a context we will capture in the RecordFunction, so skip us (Trace::PrintCallstack).
            numFrames = StackRecorder::Record(frames, AZ_ARRAY_SIZE(frames), suppressCount);
        }
        else
        {
            numFrames = StackConverter::FromNative(frames, AZ_ARRAY_SIZE(frames), nativeContext);
        }

        if (numFrames)
        {
            SymbolStorage::DecodeFrames(frames, numFrames, lines);
            for (unsigned int i = 0; i < numFrames; ++i)
            {
                if (lines[i][0] == 0)
                {
                    continue;
                }

                const size_t endOfStr = AZStd::min(strlen(lines[i]), AZ_ARRAY_SIZE(lines[i]) - 2);
                lines[i][endOfStr] = '\n';
                lines[i][endOfStr + 1] = '\0';

                // Use Output instead of AZ_Printf to be consistent with the exception output code and avoid
                // this accidentally being suppressed as a normal message

                if (GetAlwaysPrintCallstack())
                {
                    // Use Raw Output as this cannot be suppressed
                    RawOutput(window, lines[i]);
                }
                else
                {
                    Output(window, lines[i]);
                }
            }
        }
    }

    //=========================================================================
    // GetExceptionInfo
    // [4/2/2012]
    //=========================================================================
    void*
    Trace::GetNativeExceptionInfo()
    {
        return g_exceptionInfo;
    }

    // Gets/sets the current verbosity level from the global
    int Trace::GetAssertVerbosityLevel()
    {
        auto val = AZ::Environment::FindVariable<int>(assertVerbosityUID);
        if (val)
        {
            return val.Get();
        }
        else
        {
            return assertLevel_log;
        }
    }

    void Trace::SetAssertVerbosityLevel(int level)
    {
        auto val = AZ::Environment::FindVariable<int>(assertVerbosityUID);
        if (val)
        {
            val.Set(level);
        }
    }
} // namspace AZ::Debug<|MERGE_RESOLUTION|>--- conflicted
+++ resolved
@@ -622,12 +622,7 @@
         {
             window = g_dbgSystemWnd;
         }
-
-<<<<<<< HEAD
-=======
-        Platform::OutputToDebugger(window, message);
-
->>>>>>> e1f91604
+        
         // printf on Windows platforms seem to have a buffer length limit of 4096 characters
         // Therefore fwrite is used directly to write the window and message to stdout or stderr
         AZStd::string_view windowView{ window };
