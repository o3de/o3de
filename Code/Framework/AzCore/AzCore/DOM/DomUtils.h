--- conflicted
+++ resolved
@@ -226,10 +226,6 @@
                     return true;
                 }
             }
-<<<<<<< HEAD
-
-=======
->>>>>>> 5295397a
             // For pointer types, the pointer marshaling logic is used
             // to extract a pointer address from the Object with the Dom::Value
             if constexpr (AZStd::is_pointer_v<WrapperType>)
