/*
 * Copyright (c) Contributors to the Open 3D Engine Project.
 * For complete copyright and license terms please see the LICENSE at the root of this distribution.
 *
 * SPDX-License-Identifier: Apache-2.0 OR MIT
 *
 */

#include <AzCore/DOM/DomComparison.h>
#include <AzCore/std/containers/queue.h>
#include <AzCore/std/containers/unordered_set.h>

namespace AZ::Dom
{
    PatchUndoRedoInfo GenerateHierarchicalDeltaPatch(
        const Value& beforeState, const Value& afterState, const DeltaPatchGenerationParameters& params)
    {
        PatchUndoRedoInfo patches;

        auto AddPatch = [&patches](PatchOperation op, PatchOperation inverse)
        {
            patches.m_forwardPatches.PushBack(AZStd::move(op));
            patches.m_inversePatches.PushFront(AZStd::move(inverse));
        };

        AZStd::function<void(const Path&, const Value&, const Value&)> compareValues;

        struct PendingComparison
        {
            Path m_path;
            const Value& m_before;
            const Value& m_after;

            PendingComparison(Path path, const Value& before, const Value& after)
                : m_path(AZStd::move(path))
                , m_before(before)
                , m_after(after)
            {
            }
        };
        AZStd::queue<PendingComparison> entriesToCompare;

        AZStd::unordered_set<AZ::Name::Hash> desiredKeys;
        auto compareObjects = [&](const Path& path, const Value& before, const Value& after)
        {
            desiredKeys.clear();
            Path subPath = path;
            for (auto it = after.MemberBegin(); it != after.MemberEnd(); ++it)
            {
                desiredKeys.insert(it->first.GetHash());
                subPath.Push(it->first);
                auto beforeIt = before.FindMember(it->first);
                if (beforeIt == before.MemberEnd())
                {
                    AddPatch(PatchOperation::AddOperation(subPath, it->second), PatchOperation::RemoveOperation(subPath));
                }
                else
                {
                    entriesToCompare.emplace(subPath, beforeIt->second, it->second);
                }
                subPath.Pop();
            }

            for (auto it = before.MemberBegin(); it != before.MemberEnd(); ++it)
            {
                if (!desiredKeys.contains(it->first.GetHash()))
                {
                    subPath.Push(it->first);
                    AddPatch(PatchOperation::RemoveOperation(subPath), PatchOperation::AddOperation(subPath, it->second));
                    subPath.Pop();
                }
            }
        };

        auto compareArrays = [&](const Path& path, const Value& before, const Value& after)
        {
            const size_t beforeSize = before.ArraySize();
            const size_t afterSize = after.ArraySize();

            // If more than replaceThreshold values differ, do a replace operation instead
            if (params.m_replaceThreshold != DeltaPatchGenerationParameters::NoReplace)
            {
                size_t changedValueCount = 0;
                const size_t entriesToEnumerate = AZStd::min(beforeSize, afterSize);
                for (size_t i = 0; i < entriesToEnumerate; ++i)
                {
                    if (before[i] != after[i])
                    {
                        ++changedValueCount;
                        if (changedValueCount >= params.m_replaceThreshold)
                        {
                            AddPatch(PatchOperation::ReplaceOperation(path, after), PatchOperation::ReplaceOperation(path, before));
                            return;
                        }
                    }
                }
            }

            Path subPath = path;
            for (size_t i = 0; i < afterSize; ++i)
            {
                if (i >= beforeSize)
                {
                    // Per JSON patch RFC 6902:
                    // The specified index MUST NOT be greater than the
                    // number of elements in the array.
                    // So for schema-compliant JSON patches, we need to use EndOfArrayIndex.
                    // This is, however, inconvenient when introspecting patches and finding their affected paths,
                    // so we provide this denormalized path generation path as well in which the out of bounds index
                    // is used for both add and remove.
                    // Our Patch apply supports this, so this usage is acceptable for internal use.
                    if (params.m_generateDenormalizedPaths)
                    {
                        subPath.Push(PathEntry(i));
                    }
                    else
                    {
                        subPath.Push(PathEntry(PathEntry::EndOfArrayIndex));
                    }

                    auto addOperation = PatchOperation::AddOperation(subPath, after[i]);
                    if (!params.m_generateDenormalizedPaths)
                    {
                        subPath[subPath.size() - 1] = PathEntry(i);
                    }

                    AddPatch(AZStd::move(addOperation), PatchOperation::RemoveOperation(subPath));
                    subPath.Pop();
                }
                else
                {
                    subPath.Push(PathEntry(i));
                    entriesToCompare.emplace(subPath, before[i], after[i]);
                    subPath.Pop();
                }
            }

            if (beforeSize > afterSize)
            {
                for (size_t i = beforeSize; i > afterSize; --i)
                {
<<<<<<< HEAD
                    auto removePath = subPath / (i - 1);
                    AddPatch(PatchOperation::RemoveOperation(removePath), PatchOperation::AddOperation(removePath, before[i - 1]));
=======
                    subPath.Push(PathEntry(i));
                    AddPatch(PatchOperation::RemoveOperation(subPath), PatchOperation::AddOperation(subPath, before[i - 1]));
                    subPath.Pop();
>>>>>>> 25d1b023
                }
            }
        };

        auto compareNodes = [&](const Path& path, const Value& before, const Value& after)
        {
            if (before.GetNodeName() != after.GetNodeName())
            {
                AddPatch(PatchOperation::ReplaceOperation(path, after), PatchOperation::ReplaceOperation(path, before));
            }
            else
            {
                compareObjects(path, before, after);
                compareArrays(path, before, after);
            }
        };

        compareValues = [&](const Path& path, const Value& before, const Value& after)
        {
            if (before.GetType() != after.GetType())
            {
                AddPatch(PatchOperation::ReplaceOperation(path, after), PatchOperation::ReplaceOperation(path, before));
            }
            else if (before == after)
            {
                // If a shallow comparison succeeds we're pointing to an identical value or container
                // and don't need to drill down.
                return;
            }
            else if (before.IsObject())
            {
                compareObjects(path, before, after);
            }
            else if (before.IsArray())
            {
                compareArrays(path, before, after);
            }
            else if (before.IsNode())
            {
                compareNodes(path, before, after);
            }
            else
            {
                AddPatch(PatchOperation::ReplaceOperation(path, after), PatchOperation::ReplaceOperation(path, before));
            }
        };

        entriesToCompare.emplace(Path(), beforeState, afterState);
        while (!entriesToCompare.empty())
        {
            PendingComparison& comparison = entriesToCompare.front();
            compareValues(comparison.m_path, comparison.m_before, comparison.m_after);
            entriesToCompare.pop();
        }
        return patches;
    }
}<|MERGE_RESOLUTION|>--- conflicted
+++ resolved
@@ -139,14 +139,9 @@
             {
                 for (size_t i = beforeSize; i > afterSize; --i)
                 {
-<<<<<<< HEAD
-                    auto removePath = subPath / (i - 1);
-                    AddPatch(PatchOperation::RemoveOperation(removePath), PatchOperation::AddOperation(removePath, before[i - 1]));
-=======
                     subPath.Push(PathEntry(i));
                     AddPatch(PatchOperation::RemoveOperation(subPath), PatchOperation::AddOperation(subPath, before[i - 1]));
                     subPath.Pop();
->>>>>>> 25d1b023
                 }
             }
         };
