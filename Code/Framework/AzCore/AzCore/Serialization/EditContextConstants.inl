--- conflicted
+++ resolved
@@ -197,22 +197,7 @@
             const static AZ::Crc32 SliceFlags = AZ_CRC_CE("SliceFlags");
 
             //! On controls with a clear button, this attribute specifies whether the clear button should be shown.
-<<<<<<< HEAD
-            const static AZ::Crc32 ShowClearButtonHandler = AZ_CRC("ShowClearButtonHandler", 0x2ef414c9);
-
-            //! Specifies whether the picker button should be shown.
-            //! Authors - if you add this attribute to other handlers, list them here:
-            //!      EntityId handler
-            const static AZ::Crc32 ShowPickButton = AZ_CRC("ShowPickButton", 0xc40252dd);
-
-            //! Specifies whether drop onto this control should be allowed.
-            //! Used to turn off drag and drop for Transform Parents - you have to modify that via the outliner.
-            //! Authors - if you add this attribute to other handlers, list them here:
-            //!      EntityId handler
-            const static AZ::Crc32 AllowDrop = AZ_CRC("AllowDrop", 0x85424942);
-=======
             const static AZ::Crc32 ShowClearButtonHandler = AZ_CRC_CE("ShowClearButtonHandler");
->>>>>>> a95c5e18
 
             //! Specifies whether the picker button should be shown.
             //! Authors - if you add this attribute to other handlers, list them here:
