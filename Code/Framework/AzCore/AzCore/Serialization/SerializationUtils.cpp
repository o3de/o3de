/*
 * Copyright (c) Contributors to the Open 3D Engine Project.
 * For complete copyright and license terms please see the LICENSE at the root of this distribution.
 *
 * SPDX-License-Identifier: Apache-2.0 OR MIT
 *
 */

#include <AzCore/Serialization/Utils.h>
#include <AzCore/Serialization/ObjectStream.h>

#include <AzCore/Component/ComponentApplicationBus.h>

#include <AzCore/IO/GenericStreams.h>
#include <AzCore/IO/FileIO.h>
#include <AzCore/IO/SystemFile.h>
#include <AzCore/Memory/OSAllocator.h>

#include <AzCore/Debug/Profiler.h>

namespace AZ::Utils
{
    bool LoadObjectFromStreamInPlace(IO::GenericStream& stream, AZ::SerializeContext* context, const SerializeContext::ClassData* objectClassData, void* targetPointer, const FilterDescriptor& filterDesc)
    {
        AZ_PROFILE_FUNCTION(AzCore);

        AZ_Assert(objectClassData, "Class data is required.");

        if (!context)
        {
            ComponentApplicationBus::BroadcastResult(context, &ComponentApplicationBus::Events::GetSerializeContext);
            AZ_Assert(context, "No serialize context");
        }

        if (!context)
        {
            return false;
        }

        AZ_Assert(targetPointer, "You must provide a target pointer");

        bool foundSuccess = false;
        using CreationCallback = AZStd::function<void (void **, const SerializeContext::ClassData **, const Uuid &, SerializeContext *)>;
        auto handler = [&targetPointer, objectClassData, &foundSuccess](void** instance, const SerializeContext::ClassData** classData, const Uuid& classId, SerializeContext* context)
            {
                void* convertibleInstance{};
                if (objectClassData->ConvertFromType(convertibleInstance, classId, targetPointer, *context))
                {
                    foundSuccess = true;
                    if (instance)
                    {
                        // The ObjectStream will ask us for the address of the target to load into, so provide it.
                        *instance = convertibleInstance;
                    }
                    if (classData)
                    {
                        // The ObjectStream will ask us for the class data of the target being loaded into, so provide it if needed.
                        // This allows us to load directly into a generic object (templated containers, strings, etc).
                        *classData = objectClassData;
                    }
                }
            };
        bool readSuccess = ObjectStream::LoadBlocking(&stream, *context, ObjectStream::ClassReadyCB(), filterDesc, CreationCallback(handler, AZ::OSStdAllocator()));

        AZ_Warning("Serialization", readSuccess, "LoadObjectFromStreamInPlace: Stream did not deserialize correctly");
        AZ_Warning("Serialization", foundSuccess, "LoadObjectFromStreamInPlace: Did not find the expected type in the stream");

        return readSuccess && foundSuccess;
    }

    bool LoadObjectFromStreamInPlace(IO::GenericStream& stream, AZ::SerializeContext* context, const Uuid& targetClassId, void* targetPointer, const FilterDescriptor& filterDesc)
    {
        AZ_PROFILE_FUNCTION(AzCore);

        if (!context)
        {
            ComponentApplicationBus::BroadcastResult(context, &ComponentApplicationBus::Events::GetSerializeContext);
            AZ_Assert(context, "No serialize context");
        }

        if (!context)
        {
            return false;
        }

        const SerializeContext::ClassData* classData = context->FindClassData(targetClassId);
        if (!classData)
        {
            AZ_Error("Serialization", false,
                     "Unable to locate class data for uuid \"%s\". This object cannot be serialized as a root element. "
                     "Make sure the Uuid is valid, or if this is a generic type, use the override that takes a ClassData pointer instead.",
                     targetClassId.ToString<AZStd::string>().c_str());
            return false;
        }

        return LoadObjectFromStreamInPlace(stream, context, classData, targetPointer, filterDesc);
    }

    bool LoadObjectFromFileInPlace(const AZStd::string& filePath, const Uuid& targetClassId, void* destination, AZ::SerializeContext* context /*= nullptr*/, const FilterDescriptor& filterDesc /*= FilterDescriptor()*/)
    {
        AZ::IO::FileIOStream fileStream;
        if (!fileStream.Open(filePath.c_str(), IO::OpenMode::ModeRead | IO::OpenMode::ModeBinary))
        {
            return false;
        }

        return LoadObjectFromStreamInPlace(fileStream, context, targetClassId, destination, filterDesc);
    }

    void* LoadObjectFromStream(IO::GenericStream& stream, AZ::SerializeContext* context, const Uuid* targetClassId, const FilterDescriptor& filterDesc)
    {
        AZ_PROFILE_FUNCTION(AzCore);

        if (!context)
        {
            ComponentApplicationBus::BroadcastResult(context, &ComponentApplicationBus::Events::GetSerializeContext);
            AZ_Assert(context, "No serialize context");
        }

        if (!context)
        {
            return nullptr;
        }

        void* loadedInstance = nullptr;
        bool success = ObjectStream::LoadBlocking(&stream, *context,
                [&loadedInstance, targetClassId](void* classPtr, const Uuid& classId, const SerializeContext* serializeContext)
                {
                    if (targetClassId)
                    {
                        void* instance = serializeContext->DownCast(classPtr, classId, *targetClassId);

                        // Given a valid object
                        if (instance)
                        {
                            AZ_Assert(!loadedInstance, "loadedInstance must be NULL, otherwise we are being invoked with multiple valid objects");
                            loadedInstance = instance;
                            return;
                        }
                    }
                    else
                    {
                        if (!loadedInstance)
                        {
                            loadedInstance = classPtr;
                            return;
                        }
                    }

                    auto classData = serializeContext->FindClassData(classId);
                    if (classData && classData->m_factory)
                    {
                        classData->m_factory->Destroy(classPtr);
                    }
                },
                filterDesc,
                ObjectStream::InplaceLoadRootInfoCB()
                );

        if (!success)
        {
            return nullptr;
        }

        return loadedInstance;
    }

    void* LoadObjectFromFile(const AZStd::string& filePath, const Uuid& targetClassId, SerializeContext* context, const FilterDescriptor& filterDesc, int /*platformFlags*/)
    {
        AZ_PROFILE_FUNCTION(AzCore);

        AZ::IO::FileIOStream fileStream;
        if (!fileStream.Open(filePath.c_str(), IO::OpenMode::ModeRead | IO::OpenMode::ModeBinary))
        {
            return nullptr;
        }

        void* loadedObject = LoadObjectFromStream(fileStream, context, &targetClassId, filterDesc);
        return loadedObject;
    }

    bool SaveObjectToStream(IO::GenericStream& stream, DataStream::StreamType streamType, const void* classPtr, const Uuid& classId, SerializeContext* context, const SerializeContext::ClassData* classData)
    {
        AZ_PROFILE_FUNCTION(AzCore);

        if (!context)
        {
            ComponentApplicationBus::BroadcastResult(context, &ComponentApplicationBus::Events::GetSerializeContext);

            if(!context)
            {
                AZ_Assert(false, "No serialize context");
                return false;
            }
        }

        if (!classPtr)
        {
            AZ_Assert(false, "SaveObjectToStream: classPtr is null, object cannot be serialized.");
            return false;
        }

        AZ::ObjectStream* objectStream = AZ::ObjectStream::Create(&stream, *context, streamType);
        if (!objectStream)
        {
            return false;
        }

        if (!objectStream->WriteClass(classPtr, classId, classData))
        {
            objectStream->Finalize();
            return false;
        }

        if (!objectStream->Finalize())
        {
            return false;
        }

        return true;
    }

    bool SaveStreamToFile(const AZStd::string& filePath, const AZStd::vector<AZ::u8>& streamData, int platformFlags)
    {
        AZ::IO::FileIOBase* fileIo = AZ::IO::FileIOBase::GetInstance();
        AZ::IO::FixedMaxPathString resolvedPath;
        if (fileIo == nullptr || !fileIo->ResolvePath(filePath.c_str(), resolvedPath.data(), resolvedPath.capacity() + 1))
        {
            resolvedPath = filePath;
        }
        if (AZ::IO::SystemFile fileHandle; fileHandle.Open(resolvedPath.c_str(),
            AZ::IO::SystemFile::SF_OPEN_CREATE | AZ::IO::SystemFile::SF_OPEN_CREATE_PATH | AZ::IO::SystemFile::SF_OPEN_WRITE_ONLY,
            platformFlags))
        {
            AZ::IO::SizeType bytesWritten = fileHandle.Write(streamData.data(), streamData.size());
            return bytesWritten == streamData.size();
        }

        return false;
    }

    bool SaveObjectToFile(const AZStd::string& filePath, DataStream::StreamType fileType, const void* classPtr, const Uuid& classId, SerializeContext* context, int platformFlags)
    {
        AZ_PROFILE_FUNCTION(AzCore);

        // \note This is ok for tools, but we should use the streamer to write objects directly (no memory store)
        AZStd::vector<AZ::u8> dstData;
        AZ::IO::ByteContainerStream<AZStd::vector<AZ::u8> > dstByteStream(&dstData);

        if (!SaveObjectToStream(dstByteStream, fileType, classPtr, classId, context))
        {
            return false;
        }

        return SaveStreamToFile(filePath, dstData, platformFlags);
    }

    /*!
    \brief Finds any descendant DataElementNodes of the @classElement which match each Crc32 values in the supplied elementCrcQueue
    \param context SerializeContext used for looking up ClassData
    \param classElement Top level DataElementNode to begin comparison each the Crc32 queue
    \param elementCrcQueue Container of Crc32 values in the order in which DataElementNodes should be matched as the DataElementNode tree is traversed
    \return Vector of valid pointers to DataElementNodes which match the entire element Crc32 queue
    */
    AZStd::vector<AZ::SerializeContext::DataElementNode*> FindDescendantElements(AZ::SerializeContext& context, AZ::SerializeContext::DataElementNode& classElement,
        const AZStd::vector<AZ::Crc32>& elementCrcQueue)
    {
        AZStd::vector<AZ::SerializeContext::DataElementNode*> dataElementNodes;
        FindDescendantElements(context, classElement, dataElementNodes, elementCrcQueue.begin(), elementCrcQueue.end());

        return dataElementNodes;
    }

    /*!
    \brief Finds any descendant DataElementNodes of the @classElement which match each Crc32 values in the supplied elementCrcQueue
    \param context SerializeContext used for looking up ClassData
    \param classElement The current DataElementNode which will be compared against be to current top Crc32 value in the Crc32 queue
    \param dataElementNodes[out] Array to populate with a DataElementNode which was found by matching all Crc32 values in the Crc32 queue
    \param first The current front of the Crc32 queue
    \param last The end of the Crc32 queue
    */
    void FindDescendantElements(AZ::SerializeContext& context, AZ::SerializeContext::DataElementNode& classElement,
        AZStd::vector<AZ::SerializeContext::DataElementNode*>& dataElementNodes, AZStd::vector<AZ::Crc32>::const_iterator first, AZStd::vector<AZ::Crc32>::const_iterator last)
    {
        if (first == last)
        {
            return;
        }

        for (int i = 0; i < classElement.GetNumSubElements(); ++i)
        {
            auto& childElement = classElement.GetSubElement(i);
            if (*first == AZ::Crc32(childElement.GetName()))
            {
                if (AZStd::distance(first, last) == 1)
                {
                    dataElementNodes.push_back(&childElement);
                }
                else
                {
                    FindDescendantElements(context, childElement, dataElementNodes, AZStd::next(first), last);
                }
            }
        }
    }

    bool IsVectorContainerType(const AZ::Uuid& type)
    {
        AZ::SerializeContext* serializeContext = nullptr;
        AZ::ComponentApplicationBus::BroadcastResult(serializeContext, &AZ::ComponentApplicationRequests::GetSerializeContext);

        if (serializeContext)
        {
            AZ::TypeId containerTypeId = type;

            if (GenericClassInfo* classInfo = serializeContext->FindGenericClassInfo(type))
            {
                // This type is a container
                containerTypeId = classInfo->GetGenericTypeId();
            }

            if (containerTypeId == AZ::GetGenericClassInfoVectorTypeId()
                || containerTypeId == AZ::GetGenericClassInfoFixedVectorTypeId()
                || containerTypeId == AZ::GetGenericClassInfoArrayTypeId()
                )
            {
                return true;
            }
        }

        return false;
    }

    bool IsSetContainerType(const AZ::Uuid& type)
    {
        AZ::SerializeContext* serializeContext = nullptr;
        AZ::ComponentApplicationBus::BroadcastResult(serializeContext, &AZ::ComponentApplicationRequests::GetSerializeContext);

        if (serializeContext)
        {
            AZ::TypeId containerTypeId = type;

            if (GenericClassInfo* classInfo = serializeContext->FindGenericClassInfo(type))
            {
                // This type is a container
                containerTypeId = classInfo->GetGenericTypeId();
            }

            if (containerTypeId == AZ::GetGenericClassSetTypeId()
                || containerTypeId == AZ::GetGenericClassUnorderedSetTypeId()
                )
            {
                return true;
            }
        }

        return false;
    }


    bool IsMapContainerType(const AZ::Uuid& type)
    {
        AZ::SerializeContext* serializeContext = nullptr;
        AZ::ComponentApplicationBus::BroadcastResult(serializeContext, &AZ::ComponentApplicationRequests::GetSerializeContext);

        if (serializeContext)
        {
            AZ::Uuid containerTypeId = type;

            if (GenericClassInfo* classInfo = serializeContext->FindGenericClassInfo(type))
            {
                containerTypeId = classInfo->GetGenericTypeId();
            }

            if (containerTypeId == AZ::GetGenericClassMapTypeId()
                || containerTypeId == AZ::GetGenericClassUnorderedMapTypeId()
                )
            {
                return true;
            }
        }

        return false;
    }

    bool IsContainerType(const AZ::Uuid& type)
    {
        return IsVectorContainerType(type) || IsSetContainerType(type) || IsMapContainerType(type);
    }

    AZStd::vector<AZ::Uuid> GetContainedTypes(const AZ::Uuid& type)
    {
        AZStd::vector<AZ::Uuid> types;

        AZ::SerializeContext* serializeContext = nullptr;
        AZ::ComponentApplicationBus::BroadcastResult(serializeContext, &AZ::ComponentApplicationRequests::GetSerializeContext);

        if (serializeContext)
        {
            if (GenericClassInfo* classInfo = serializeContext->FindGenericClassInfo(type))
            {
                for (int i = 0; i < classInfo->GetNumTemplatedArguments(); ++i)
                {
                    types.push_back(classInfo->GetTemplatedTypeId(i));
                }
            }
        }

        return types;
    }

    bool IsOutcomeType(const AZ::Uuid& type)
    {
        AZ::SerializeContext* serializeContext = nullptr;
        AZ::ComponentApplicationBus::BroadcastResult(serializeContext, &AZ::ComponentApplicationRequests::GetSerializeContext);

        if (serializeContext)
        {
            GenericClassInfo* classInfo = serializeContext->FindGenericClassInfo(type);
            return classInfo && classInfo->GetGenericTypeId() == AZ::GetGenericOutcomeTypeId();
        }

        return false;
    }

    bool IsPairContainerType(const AZ::Uuid& type)
    {
        AZ::SerializeContext* serializeContext = nullptr;
        AZ::ComponentApplicationBus::BroadcastResult(serializeContext, &AZ::ComponentApplicationRequests::GetSerializeContext);

        if (serializeContext)
        {
            AZ::Uuid containerTypeId = type;

            if (GenericClassInfo* classInfo = serializeContext->FindGenericClassInfo(type))
            {
                containerTypeId = classInfo->GetGenericTypeId();
            }

            if (containerTypeId == AZ::GetGenericClassPairTypeId())
            {
                return true;
            }
        }

        return false;
    }

    bool IsTupleContainerType(const AZ::Uuid& type)
    {
        AZ::SerializeContext* serializeContext = nullptr;
        AZ::ComponentApplicationBus::BroadcastResult(serializeContext, &AZ::ComponentApplicationRequests::GetSerializeContext);

        if (serializeContext)
        {
            GenericClassInfo* classInfo = serializeContext->FindGenericClassInfo(type);
            return classInfo && classInfo->GetGenericTypeId() == AZ::GetGenericClassTupleTypeId();
        }

        return false;
    }

    AZ::TypeId GetGenericContainerType(const AZ::TypeId& type)
    {
        AZ::SerializeContext* serializeContext = nullptr;
        AZ::ComponentApplicationBus::BroadcastResult(serializeContext, &AZ::ComponentApplicationRequests::GetSerializeContext);

        if (serializeContext)
        {
            if (GenericClassInfo* classInfo = serializeContext->FindGenericClassInfo(type))
            {
                // This type is a container
                return classInfo->GetGenericTypeId();
            }
        }

        return azrtti_typeid<void>();
    }

    bool IsGenericContainerType(const AZ::TypeId& type)
    {
        return IsContainerType(type) && GetGenericContainerType(type) == azrtti_typeid<void>();
    }

    AZStd::pair<AZ::Uuid, AZ::Uuid> GetOutcomeTypes(const AZ::Uuid& type)
    {
        AZStd::vector<AZ::Uuid> types;

        AZ::SerializeContext* serializeContext = nullptr;
        AZ::ComponentApplicationBus::BroadcastResult(serializeContext, &AZ::ComponentApplicationRequests::GetSerializeContext);

        if (serializeContext)
        {
            if (GenericClassInfo* classInfo = serializeContext->FindGenericClassInfo(type))
            {
                AZ_Assert(classInfo->GetNumTemplatedArguments() == 2, "Outcome template arguments must be 2, even if void, void");
                return AZStd::make_pair(classInfo->GetTemplatedTypeId(0), classInfo->GetTemplatedTypeId(1));
            }
        }

        return AZStd::make_pair(azrtti_typeid<void>(), azrtti_typeid<void>());
    }

    void* ResolvePointer(void* ptr, const SerializeContext::ClassElement& classElement, const SerializeContext& context)
    {
        if (classElement.m_flags & SerializeContext::ClassElement::FLG_POINTER)
        {
            // In the case of pointer-to-pointer, we'll deference.
            ptr = *(void**)(ptr);

            // Pointer-to-pointer fields may be base class / polymorphic, so cast pointer to actual type,
            // safe for passing as 'this' to member functions.
            if (ptr && classElement.m_azRtti)
            {
                Uuid actualClassId = classElement.m_azRtti->GetActualUuid(ptr);
                if (actualClassId != classElement.m_typeId)
                {
                    const SerializeContext::ClassData* classData = context.FindClassData(actualClassId);
                    if (classData)
                    {
                        ptr = classElement.m_azRtti->Cast(ptr, classData->m_azRtti->GetTypeId());
                    }
                }
            }
        }

        return ptr;
    }

<<<<<<< HEAD
=======
    bool InspectSerializedFile(
        const char* filePath,
        SerializeContext* sc,
        const ObjectStream::ClassReadyCB& classCallback,
        Data::AssetFilterCB assetFilterCallback)
    {
        AZ::IO::FileIOStream stream(filePath, AZ::IO::OpenMode::ModeRead);
        if (!stream.IsOpen())
        {
            AZ_Error("Verify", false, "File '%s' could not be opened.", filePath);
            return false;
        }

        ObjectStream::FilterDescriptor filter;
        // By default, never load dependencies. That's another file that would need to be processed
        // separately from this one.
        filter.m_assetCB = assetFilterCallback;
        if (!ObjectStream::LoadBlocking(&stream, *sc, classCallback, filter))
        {
            AZ_Printf("Verify", "Failed to deserialize '%s'\n", filePath);
            return false;
        }

        return true;
    }

>>>>>>> 5295397a
    AZ::Attribute* FindEditOrSerializeContextAttribute(AZ::AttributeId attributeId, const AZ::SerializeContext::ClassData* classData,
        const AZ::SerializeContext::ClassElement* classElement, const AZ::Edit::ClassData* editClassData, const AZ::Edit::ElementData* elementEditData)
    {
        // Locates attributes by searching in the following order:
        // 1) Class element edit data attributes (EditContext from the given row of a class)
        // 2) Class element data attributes (SerializeContext from the given row of a class)
        // 3) Edit Class data attributes (the attributes added to a EditContext reflected class "EditorData" element)
        // 4) Class data attributes (the base attributes of a class)
        if (elementEditData != nullptr)
        {
            if (AZ::Edit::Attribute* editAttribute = elementEditData->FindAttribute(attributeId);
                editAttribute != nullptr)
            {
                return editAttribute;
            }
        }

        if (classElement != nullptr)
        {
            if (auto classFieldAttribute = classElement->FindAttribute(attributeId);
                classFieldAttribute != nullptr)
            {
                return classFieldAttribute;
            }
        }

        if (classData != nullptr)
        {
            if (auto classDataAttribute = classData->FindAttribute(attributeId);
                classDataAttribute != nullptr)
            {
                return classDataAttribute;
            }
        }
        // Lastly, check the AZ::SerializeContext::ClassData -> AZ::Edit::ClassData -> EditorData for attributes
        if (editClassData != nullptr)
        {
            if (const auto* classEditorData = editClassData->FindElementData(AZ::Edit::ClassElements::EditorData))
            {
                if (auto editClassAttribute = classEditorData->FindAttribute(attributeId);
                    editClassAttribute != nullptr)
                {
                    return editClassAttribute;
                }
            }
        }

        return nullptr;
    }

    AZ::Attribute* FindEditOrSerializeContextAttribute(AZ::AttributeId attributeId, const AZ::SerializeContext::ClassData* classData,
        const AZ::SerializeContext::ClassElement* classElement, const AZ::Edit::ElementData* elementEditData)
    {
        const AZ::Edit::ClassData* editClassData = classData != nullptr ? classData->m_editData : nullptr;
        return FindEditOrSerializeContextAttribute(attributeId, classData, classElement, editClassData, elementEditData);
    }

    AZ::Attribute* FindEditOrSerializeContextAttribute(AZ::AttributeId attributeId, const AZ::SerializeContext::ClassData* classData,
        const AZ::SerializeContext::ClassElement* classElement, const AZ::Edit::ClassData* editClassData)
    {
        const AZ::Edit::ElementData* elementEditData = classElement != nullptr ? classElement->m_editData : nullptr;
        return FindEditOrSerializeContextAttribute(attributeId, classData, classElement, editClassData, elementEditData);
    }

    AZ::Attribute* FindEditOrSerializeContextAttribute(AZ::AttributeId attributeId, const AZ::SerializeContext::ClassData* classData,
        const AZ::SerializeContext::ClassElement* classElement)
    {
        const AZ::Edit::ClassData* editClassData = classData != nullptr ? classData->m_editData : nullptr;
        const AZ::Edit::ElementData* elementEditData = classElement != nullptr ? classElement->m_editData : nullptr;
        return FindEditOrSerializeContextAttribute(attributeId, classData, classElement, editClassData, elementEditData);
    }
<<<<<<< HEAD
=======

>>>>>>> 5295397a
} // namespace AZ::Utils<|MERGE_RESOLUTION|>--- conflicted
+++ resolved
@@ -527,8 +527,6 @@
         return ptr;
     }
 
-<<<<<<< HEAD
-=======
     bool InspectSerializedFile(
         const char* filePath,
         SerializeContext* sc,
@@ -555,7 +553,6 @@
         return true;
     }
 
->>>>>>> 5295397a
     AZ::Attribute* FindEditOrSerializeContextAttribute(AZ::AttributeId attributeId, const AZ::SerializeContext::ClassData* classData,
         const AZ::SerializeContext::ClassElement* classElement, const AZ::Edit::ClassData* editClassData, const AZ::Edit::ElementData* elementEditData)
     {
@@ -627,8 +624,5 @@
         const AZ::Edit::ElementData* elementEditData = classElement != nullptr ? classElement->m_editData : nullptr;
         return FindEditOrSerializeContextAttribute(attributeId, classData, classElement, editClassData, elementEditData);
     }
-<<<<<<< HEAD
-=======
-
->>>>>>> 5295397a
+
 } // namespace AZ::Utils