/*
 * Copyright (c) Contributors to the Open 3D Engine Project.
 * For complete copyright and license terms please see the LICENSE at the root of this distribution.
 *
 * SPDX-License-Identifier: Apache-2.0 OR MIT
 *
 */

#include <AzCore/Serialization/Json/PointerJsonSerializer.h>

#include <AzCore/Memory/SystemAllocator.h>
#include <AzCore/Serialization/PointerObject.h>
#include <AzCore/StringFunc/StringFunc.h>
#include <AzCore/std/utility/charconv.h>

namespace AZ::PointerJsonSerializerInternal
{
    constexpr const char* AddressField = "$address";
    constexpr const char* TypeField = "$type";
} // namespace AZ::PointerJsonSerializerInternal

namespace AZ
{
    AZ_TYPE_INFO_WITH_NAME_IMPL(PointerJsonSerializer, "PointerJsonSerializer", "{4DC82ED8-1963-4408-980A-E0A512A12EC6}");
    AZ_RTTI_NO_TYPE_INFO_IMPL(PointerJsonSerializer, BaseJsonSerializer);
    AZ_CLASS_ALLOCATOR_IMPL(PointerJsonSerializer, SystemAllocator);

    JsonSerializationResult::Result PointerJsonSerializer::Load(
        void* outputValue, const Uuid&, const rapidjson::Value& inputValue, JsonDeserializerContext& context)
    {
        namespace JSR = JsonSerializationResult;

        AZ::PointerObject localInstance;

        JSR::ResultCode result(JSR::Tasks::ReadField);

        const char* PointerObjectTypeName = AZ::AzTypeInfo<PointerObject>::Name();

        switch (inputValue.GetType())
        {
        case rapidjson::kObjectType:
            {
                auto pointerObject = reinterpret_cast<PointerObject*>(outputValue);
                if (auto addressIt = inputValue.FindMember(PointerJsonSerializerInternal::AddressField);
                    addressIt != inputValue.MemberEnd())
                {
                    // Try to read the pointer address as an integer from the Json field
                    uintptr_t pointerAddressIntPtr{};
                    JSR::ResultCode addressResult =
                        ContinueLoading(&pointerAddressIntPtr, azrtti_typeid<decltype(pointerAddressIntPtr)>(), addressIt->value, context);

                    if (addressResult.GetProcessing() != JSR::Processing::Completed)
                    {
                        // Fall back to trying to read the pointer address as a string and convert to a integer after reading
                        AZStd::string pointerAddressString;
                        addressResult = ContinueLoading(
                            &pointerAddressString, azrtti_typeid<decltype(pointerAddressString)>(), addressIt->value, context);
                        if (addressResult.GetProcessing() == JSR::Processing::Completed)
                        {
                            AZStd::from_chars_result stringToIntResult{};
                            AZStd::string_view pointerAddressView = pointerAddressString;
                            // Now try to convert the string into a uintptr_t
                            // std::does not deal with a leading "0x" in a hex string so an explicit check for is performed
                            // https://en.cppreference.com/w/cpp/utility/from_chars
                            constexpr AZStd::string_view HexPrefix = "0x";
                            // Using StringFunc::StartsWith to perform a case-insensitive search for the hex prefix. Both "0x" and "0X" are
                            // supported
                            if (AZ::StringFunc::StartsWith(pointerAddressView, HexPrefix))
                            {
                                // Skip pass the hex prefix from the pointer string
                                pointerAddressView = pointerAddressView.substr(HexPrefix.size());
                                constexpr int HexBase = 16;
                                stringToIntResult =
                                    AZStd::from_chars(pointerAddressView.begin(), pointerAddressView.end(), pointerAddressIntPtr, HexBase);
                            }
                            else
                            {
                                stringToIntResult =
                                    AZStd::from_chars(pointerAddressView.begin(), pointerAddressView.end(), pointerAddressIntPtr);
                            }

                            if (stringToIntResult.ec != AZStd::errc{})
                            {
                                addressResult.Combine(context.Report(
                                    JSR::ResultCode(JSR::Tasks::ReadField, JSR::Outcomes::Invalid),
                                    ReporterString::format("Cannot convert string %s to a memory address", pointerAddressString.c_str())));
                            }
                        }
                    }

                    result.Combine(addressResult);
                    if (result.GetProcessing() == JSR::Processing::Completed)
                    {
                        // If the value pointer address was successfully read, store it in the address member
                        localInstance.m_address = reinterpret_cast<void*>(pointerAddressIntPtr);
                    }
                    else
                    {
                        result.Combine(context.Report(
                            result, ReporterString::format("Failed to read pointer address for %s.", PointerObjectTypeName)));
                    }
                }
                else
                {
                    result.Combine(context.Report(
                        JSR::Tasks::ReadField,
                        JSR::Outcomes::Missing,
                        ReporterString::format(
                            R"(Field "%s" is required for reading a %s.)",
                            PointerJsonSerializerInternal::AddressField,
                            PointerObjectTypeName)));
                }
                if (auto typeIt = inputValue.FindMember(PointerJsonSerializerInternal::TypeField); typeIt != inputValue.MemberEnd())
                {
                    result.Combine(ContinueLoading(&localInstance.m_typeId, azrtti_typeid<AZ::TypeId>(), typeIt->value, context));

                    if (result.GetProcessing() != JSR::Processing::Completed)
                    {
                        result.Combine(
                            context.Report(result, ReporterString::format("Failed to read type id for %s.", PointerObjectTypeName)));
                    }
                }
                else
                {
                    result.Combine(context.Report(
                        JSR::Tasks::ReadField,
                        JSR::Outcomes::Missing,
                        ReporterString::format(
                            R"(Field "%s" is required for reading a %s.)",
                            PointerJsonSerializerInternal::TypeField,
                            PointerObjectTypeName)));
                }
<<<<<<< HEAD
=======

                // All fields have been succesfully loaded into the local instance
                // so copy it over to the outputValue address
                if (result.GetProcessing() == JSR::Processing::Completed)
                {
                    *pointerObject = AZStd::move(localInstance);
                }
>>>>>>> 3769dbf9

                return context.Report(
                    result,
                    result.GetOutcome() <= JSR::Outcomes::PartialSkip
                        ? ReporterString::format("Successfully loaded data into %s.", PointerObjectTypeName)
                        : ReporterString::format("Failed to load data into %s.", PointerObjectTypeName));
            }
        case rapidjson::kArrayType:
        case rapidjson::kNullType:
        case rapidjson::kStringType:
        case rapidjson::kFalseType:
        case rapidjson::kTrueType:
        case rapidjson::kNumberType:
            return context.Report(
                JSR::Tasks::ReadField,
<<<<<<< HEAD
                JSR::Outcomes::TypeMismatch,
=======
                JSR::Outcomes::Invalid,
>>>>>>> 3769dbf9
                ReporterString::format("Unsupported type. %s can only be read from an object.", PointerObjectTypeName));

        default:
            return context.Report(
                JSR::Tasks::ReadField,
                JSR::Outcomes::Unknown,
                ReporterString::format("Unknown json type encountered for %s.", PointerObjectTypeName));
        }
    }

    JsonSerializationResult::Result PointerJsonSerializer::Store(
        rapidjson::Value& outputValue,
        const void* inputValue,
        [[maybe_unused]] const void* defaultValue,
        const Uuid&,
        JsonSerializerContext& context)
    {
        namespace JSR = JsonSerializationResult;

        JSR::ResultCode result(JSR::Tasks::WriteValue);

        const char* PointerObjectTypeName = AZ::AzTypeInfo<PointerObject>::Name();

        auto pointerObject = reinterpret_cast<const PointerObject*>(inputValue);

        if (!outputValue.IsObject())
        {
            outputValue.SetObject();
        }

        auto pointerAddressAsIntPtr = reinterpret_cast<uintptr_t>(pointerObject->m_address);
        result.Combine(ContinueStoringToJsonObjectField(
            outputValue,
            rapidjson::StringRef(PointerJsonSerializerInternal::AddressField),
            &pointerAddressAsIntPtr,
            nullptr,
            azrtti_typeid<uintptr_t>(),
            context));

        result.Combine(ContinueStoringToJsonObjectField(
            outputValue,
            rapidjson::StringRef(PointerJsonSerializerInternal::TypeField),
            &pointerObject->m_typeId,
            nullptr,
            azrtti_typeid<AZ::TypeId>(),
            context));

        return context.Report(
            result,
            result.GetProcessing() == JSR::Processing::Completed ? ReporterString::format("%s stored successfully.", PointerObjectTypeName)
                                                                 : ReporterString::format("Failed to store %s.", PointerObjectTypeName));
    }

    auto PointerJsonSerializer::GetOperationsFlags() const -> BaseJsonSerializer::OperationFlags
    {
        return BaseJsonSerializer::OperationFlags::ManualDefault;
    }
} // namespace AZ<|MERGE_RESOLUTION|>--- conflicted
+++ resolved
@@ -130,8 +130,6 @@
                             PointerJsonSerializerInternal::TypeField,
                             PointerObjectTypeName)));
                 }
-<<<<<<< HEAD
-=======
 
                 // All fields have been succesfully loaded into the local instance
                 // so copy it over to the outputValue address
@@ -139,7 +137,6 @@
                 {
                     *pointerObject = AZStd::move(localInstance);
                 }
->>>>>>> 3769dbf9
 
                 return context.Report(
                     result,
@@ -155,11 +152,7 @@
         case rapidjson::kNumberType:
             return context.Report(
                 JSR::Tasks::ReadField,
-<<<<<<< HEAD
-                JSR::Outcomes::TypeMismatch,
-=======
                 JSR::Outcomes::Invalid,
->>>>>>> 3769dbf9
                 ReporterString::format("Unsupported type. %s can only be read from an object.", PointerObjectTypeName));
 
         default:
