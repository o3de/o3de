/*
 * Copyright (c) Contributors to the Open 3D Engine Project.
 * For complete copyright and license terms please see the LICENSE at the root of this distribution.
 *
 * SPDX-License-Identifier: Apache-2.0 OR MIT
 *
 */

#include <cctype>
#include <cerrno>
#include <AzCore/Casting/numeric_cast.h>
#include <AzCore/JSON/error/en.h>
#include <AzCore/NativeUI//NativeUIRequests.h>
#include <AzCore/Serialization/Json/JsonSerialization.h>
#include <AzCore/Serialization/Json/StackedString.h>
#include <AzCore/Settings/SettingsRegistryImpl.h>
#include <AzCore/std/sort.h>
#include <AzCore/std/parallel/scoped_lock.h>

namespace AZ
{
    template<typename T>
    bool SettingsRegistryImpl::SetValueInternal(AZStd::string_view path, T value)
    {
        if (path.empty())
        {
            // rapidjson::Pointer assets that the supplied string
            // is not nullptr even if the supplied size is 0
            // Setting to empty string to prevent assert
            path = "";
        }
        rapidjson::Pointer pointer(path.data(), path.length());
        if (pointer.IsValid())
        {
            if constexpr (AZStd::is_same_v<T, bool> || AZStd::is_same_v<T, double>)
            {
                pointer.Set(m_settings, value);
            }
            else if constexpr (AZStd::is_same_v<T, s64>)
            {
                rapidjson::Value& setting = pointer.Create(m_settings, m_settings.GetAllocator());
                setting.SetInt64(value);
            }
            else if constexpr (AZStd::is_same_v<T, u64>)
            {
                rapidjson::Value& setting = pointer.Create(m_settings, m_settings.GetAllocator());
                setting.SetUint64(value);
            }
            else if constexpr (AZStd::is_same_v<T, AZStd::string_view>)
            {
                rapidjson::Value& setting = pointer.Create(m_settings, m_settings.GetAllocator());
                setting.SetString(value.data(), aznumeric_caster(value.length()), m_settings.GetAllocator());
            }
            else
            {
                static_assert(!AZStd::is_same_v<T, T>, "SettingsRegistryImpl::SetValueInternal called with unsupported type.");
            }

            return true;
        }
        return false;
    }

    template<typename T>
    bool SettingsRegistryImpl::GetValueInternal(T& result, AZStd::string_view path) const
    {
        if (path.empty())
        {
            // rapidjson::Pointer assets that the supplied string
            // is not nullptr even if the supplied size is 0
            // Setting to empty string to prevent assert
            path = "";
        }
        rapidjson::Pointer pointer(path.data(), path.length());
        if (pointer.IsValid())
        {
            const rapidjson::Value* value = pointer.Get(m_settings);
            if constexpr (AZStd::is_same_v<T, bool>)
            {
                if (value && value->IsBool())
                {
                    result = value->GetBool();
                    return true;
                }
            }
            else if constexpr (AZStd::is_same_v<T, s64>)
            {
                if (value && value->IsInt64())
                {
                    result = value->GetInt64();
                    return true;
                }
            }
            else if constexpr (AZStd::is_same_v<T, u64>)
            {
                if (value && value->IsUint64())
                {
                    result = value->GetUint64();
                    return true;
                }
            }
            else if constexpr (AZStd::is_same_v<T, double>)
            {
                if (value && value->IsDouble())
                {
                    result = value->GetDouble();
                    return true;
                }
            }
            else if constexpr (AZStd::is_same_v<T, AZStd::string> || AZStd::is_same_v<T, SettingsRegistryInterface::FixedValueString>)
            {
                if (value && value->IsString())
                {
                    result.append(value->GetString(), value->GetStringLength());
                    return true;
                }
            }
            else
            {
                static_assert(!AZStd::is_same_v<T,T>, "SettingsRegistryImpl::GetValueInternal called with unsupported type.");
            }
        }
        return false;
    }

    SettingsRegistryImpl::SettingsRegistryImpl()
    {
        m_serializationSettings.m_keepDefaults = true;

        rapidjson::Pointer pointer(AZ_SETTINGS_REGISTRY_HISTORY_KEY);
        pointer.Create(m_settings, m_settings.GetAllocator()).SetArray();
    }

    void SettingsRegistryImpl::SetContext(SerializeContext* context)
    {
        AZStd::scoped_lock lock(m_settingMutex);

        m_serializationSettings.m_serializeContext = context;
        m_deserializationSettings.m_serializeContext = context;
    }

    void SettingsRegistryImpl::SetContext(JsonRegistrationContext* context)
    {
        AZStd::scoped_lock lock(m_settingMutex);

        m_serializationSettings.m_registrationContext = context;
        m_deserializationSettings.m_registrationContext = context;
    }

    bool SettingsRegistryImpl::Visit(Visitor& visitor, AZStd::string_view path) const
    {
        if (path.empty())
        {
            // rapidjson::Pointer assets that the supplied string
            // is not nullptr even if the supplied size is 0
            // Setting to empty string to prevent assert
            path = "";
        }

        rapidjson::Pointer pointer(path.data(), path.length());
        if (pointer.IsValid())
        {
            AZStd::scoped_lock lock(m_settingMutex);
            const rapidjson::Value* value = pointer.Get(m_settings);
            if (value)
            {
                StackedString jsonPath(StackedString::Format::JsonPointer);
                if (!path.empty())
                {
                    path.remove_prefix(1); // Remove the leading slash as the StackedString will add this back in.
                    jsonPath.Push(path);
                }
                // Extract the last token of the JSON pointer to use as the valueName
                AZStd::string_view valueName;
                size_t pointerTokenCount = pointer.GetTokenCount();
                if (pointerTokenCount > 0)
                {
                    const rapidjson::Pointer::Token& lastToken = pointer.GetTokens()[pointerTokenCount - 1];
                    valueName = AZStd::string_view(lastToken.name, lastToken.length);
                }
                Visit(visitor, jsonPath, valueName, *value);
                return true;
            }
        }
        return false;
    }

    bool SettingsRegistryImpl::Visit(const VisitorCallback& callback, AZStd::string_view path) const
    {
        struct CallbackVisitor : public Visitor
        {
            explicit CallbackVisitor(const VisitorCallback& callback) : m_callback(callback) {};

            VisitResponse Traverse(AZStd::string_view path, AZStd::string_view valueName, VisitAction action, Type type) override
            {
                return m_callback(path, valueName, action, type);
            }

            const VisitorCallback& m_callback;
        };
        CallbackVisitor visitor(callback);
        return Visit(visitor, path);
    }

    auto SettingsRegistryImpl::RegisterNotifier(const NotifyCallback& callback) -> NotifyEventHandler
    {
        NotifyEventHandler notifyHandler{ callback };
        {
            AZStd::scoped_lock lock(m_notifierMutex);
            notifyHandler.Connect(m_notifiers);
        }
        return notifyHandler;
    }

    auto SettingsRegistryImpl::RegisterNotifier(NotifyCallback&& callback) -> NotifyEventHandler
    {
        NotifyEventHandler notifyHandler{ AZStd::move(callback) };
        {
            AZStd::scoped_lock lock(m_notifierMutex);
            notifyHandler.Connect(m_notifiers);
        }
        return notifyHandler;
    }

    void SettingsRegistryImpl::ClearNotifiers()
    {
        AZStd::scoped_lock lock(m_notifierMutex);
        m_notifiers.DisconnectAllHandlers();
    }

<<<<<<< HEAD
    auto SettingsRegistryImpl::RegisterPreMergeEvent(const PreMergeEventCallback& callback) -> PreMergeEventHandler
    {
        PreMergeEventHandler preMergeHandler{ callback };
        {
            AZStd::scoped_lock lock(m_settingMutex);
            preMergeHandler.Connect(m_preMergeEvent);
        }
        return preMergeHandler;
    }

    auto SettingsRegistryImpl::RegisterPreMergeEvent(PreMergeEventCallback&& callback) -> PreMergeEventHandler
    {
        PreMergeEventHandler preMergeHandler{ AZStd::move(callback) };
        {
            AZStd::scoped_lock lock(m_settingMutex);
            preMergeHandler.Connect(m_preMergeEvent);
        }
        return preMergeHandler;
    }

    auto SettingsRegistryImpl::RegisterPostMergeEvent(const PostMergeEventCallback& callback) -> PostMergeEventHandler
    {
        PostMergeEventHandler postMergeHandler{ callback };
        {
            AZStd::scoped_lock lock(m_settingMutex);
            postMergeHandler.Connect(m_postMergeEvent);
        }
        return postMergeHandler;
    }

    auto SettingsRegistryImpl::RegisterPostMergeEvent(PostMergeEventCallback&& callback) -> PostMergeEventHandler
    {
        PostMergeEventHandler postMergeHandler{ AZStd::move(callback) };
        {
            AZStd::scoped_lock lock(m_settingMutex);
            postMergeHandler.Connect(m_postMergeEvent);
        }
        return postMergeHandler;
    }

    void SettingsRegistryImpl::ClearMergeEvents()
    {
        AZStd::scoped_lock lock(m_settingMutex);
        m_preMergeEvent.DisconnectAllHandlers();
        m_postMergeEvent.DisconnectAllHandlers();
=======
    void SettingsRegistryImpl::SignalNotifier(AZStd::string_view jsonPath, Type type)
    {
        // Move the Notifier AZ::Event to a local AZ::Event in order to allow
        // the notifier handlers to be signaled outside of the notifier mutex
        // This allows other threads to register notifiers while this thread
        // is invoking the handlers
        decltype(m_notifiers) localNotifierEvent;
        {
            AZStd::scoped_lock lock(m_notifierMutex);
            localNotifierEvent = AZStd::move(m_notifiers);
        }

        localNotifierEvent.Signal(jsonPath, type);

        {
            // Swap the local handlers with the current m_notifiers which
            // will contain any handlers added during the signaling of the
            // local event
            AZStd::scoped_lock lock(m_notifierMutex);
            AZStd::swap(m_notifiers, localNotifierEvent);
            // Append any added handlers to the m_notifier structure
            m_notifiers.ClaimHandlers(AZStd::move(localNotifierEvent));
        }
>>>>>>> 90604235
    }

    SettingsRegistryInterface::Type SettingsRegistryImpl::GetType(AZStd::string_view path) const
    {
        if (path.empty())
        {
            //rapidjson::Pointer assets that the supplied string
            // is not nullptr even if the supplied size is 0
            // Setting to empty string to prevent assert
            path = "";
        }


        rapidjson::Pointer pointer(path.data(), path.length());
        if (pointer.IsValid())
        {
            AZStd::scoped_lock lock(m_settingMutex);
            const rapidjson::Value* value = pointer.Get(m_settings);
            if (value)
            {
                switch (value->GetType())
                {
                case rapidjson::Type::kNullType:
                    return Type::Null;
                case rapidjson::Type::kFalseType:
                    return Type::Boolean;
                case rapidjson::Type::kTrueType:
                    return Type::Boolean;
                case rapidjson::Type::kObjectType:
                    return Type::Object;
                case rapidjson::Type::kArrayType:
                    return Type::Array;
                case rapidjson::Type::kStringType:
                    return Type::String;
                case rapidjson::Type::kNumberType:
                    return 
                        value->IsDouble() ? Type::FloatingPoint :
                        Type::Integer;
                }
            }
        }
        return Type::NoType;
    }

    bool SettingsRegistryImpl::Get(bool& result, AZStd::string_view path) const
    {
        AZStd::scoped_lock lock(m_settingMutex);
        return GetValueInternal(result, path);
    }

    bool SettingsRegistryImpl::Get(s64& result, AZStd::string_view path) const
    {
        AZStd::scoped_lock lock(m_settingMutex);
        return GetValueInternal(result, path);
    }

    bool SettingsRegistryImpl::Get(u64& result, AZStd::string_view path) const
    {
        AZStd::scoped_lock lock(m_settingMutex);
        return GetValueInternal(result, path);
    }

    bool SettingsRegistryImpl::Get(double& result, AZStd::string_view path) const
    {
        AZStd::scoped_lock lock(m_settingMutex);
        return GetValueInternal(result, path);
    }

    bool SettingsRegistryImpl::Get(AZStd::string& result, AZStd::string_view path) const
    {
        AZStd::scoped_lock lock(m_settingMutex);
        return GetValueInternal(result, path);
    }

    bool SettingsRegistryImpl::Get(FixedValueString& result, AZStd::string_view path) const
    {
        AZStd::scoped_lock lock(m_settingMutex);
        return GetValueInternal(result, path);
    }

    bool SettingsRegistryImpl::GetObject(void* result, Uuid resultTypeID, AZStd::string_view path) const
    {
        if (path.empty())
        {
            // rapidjson::Pointer assets that the supplied string
            // is not nullptr even if the supplied size is 0
            // Setting to empty string to prevent assert
            path = "";
        }

        rapidjson::Pointer pointer(path.data(), path.length());
        if (pointer.IsValid())
        {
            AZStd::scoped_lock lock(m_settingMutex);
            const rapidjson::Value* value = pointer.Get(m_settings);
            if (value)
            {
                JsonSerializationResult::ResultCode jsonResult = JsonSerialization::Load(result, resultTypeID, *value, m_deserializationSettings);
                return jsonResult.GetProcessing() != JsonSerializationResult::Processing::Halted;
            }
        }
        return false;
    }

    bool SettingsRegistryImpl::Set(AZStd::string_view path, bool value)
    {
        if (AZStd::scoped_lock lock(m_settingMutex); !SetValueInternal(path, value))
        {
            return false;
        }
        SignalNotifier(path, Type::Boolean);
        return true;
    }

    bool SettingsRegistryImpl::Set(AZStd::string_view path, s64 value)
    {
        if (AZStd::scoped_lock lock(m_settingMutex); !SetValueInternal(path, value))
        {
            return false;
        }
        SignalNotifier(path, Type::Integer);
        return true;
    }

    bool SettingsRegistryImpl::Set(AZStd::string_view path, u64 value)
    {
        if (AZStd::scoped_lock lock(m_settingMutex); !SetValueInternal(path, value))
        {
            return false;
        }
        SignalNotifier(path, Type::Integer);
        return true;
    }

    bool SettingsRegistryImpl::Set(AZStd::string_view path, double value)
    {
        if (AZStd::scoped_lock lock(m_settingMutex); !SetValueInternal(path, value))
        {
            return false;
        }
        SignalNotifier(path, Type::FloatingPoint);
        return true;
    }

    bool SettingsRegistryImpl::Set(AZStd::string_view path, AZStd::string_view value)
    {
        if (AZStd::scoped_lock lock(m_settingMutex); !SetValueInternal(path, value))
        {
            return false;
        }
        SignalNotifier(path, Type::String);
        return true;
    }

    bool SettingsRegistryImpl::Set(AZStd::string_view path, const char* value)
    {
        return Set(path, AZStd::string_view{ value });
    }

    bool SettingsRegistryImpl::SetObject(AZStd::string_view path, const void* value, Uuid valueTypeID)
    {
        if (path.empty())
        {
            //rapidjson::Pointer assets that the supplied string
            // is not nullptr even if the supplied size is 0
            // Setting to empty string to prevent assert
            path = "";
        }


        rapidjson::Pointer pointer(path.data(), path.length());
        if (pointer.IsValid())
        {
            rapidjson::Value store;
            JsonSerializationResult::ResultCode jsonResult = JsonSerialization::Store(store, m_settings.GetAllocator(), 
                value, nullptr, valueTypeID, m_serializationSettings);
            if (jsonResult.GetProcessing() != JsonSerializationResult::Processing::Halted)
            {
                AZStd::scoped_lock lock(m_settingMutex);
                rapidjson::Value& setting = pointer.Create(m_settings, m_settings.GetAllocator());
                setting = AZStd::move(store);
                SignalNotifier(path, Type::Object);
                return true;
            }
        }
        return false;
    }

    bool SettingsRegistryImpl::Remove(AZStd::string_view path)
    {
        if (path.empty())
        {
            // rapidjson::Pointer assets that the supplied string
            // is not nullptr even if the supplied size is 0
            // Setting to empty string to prevent assert
            path = "";
        }
        rapidjson::Pointer pointerPath(path.data(), path.size());
        if (!pointerPath.IsValid())
        {
            return false;
        }

        AZStd::scoped_lock lock(m_settingMutex);
        return pointerPath.Erase(m_settings);
    }

    bool SettingsRegistryImpl::MergeCommandLineArgument(AZStd::string_view argument, AZStd::string_view rootKey,
        const CommandLineArgumentSettings& commandLineSettings)
    {
        if (!commandLineSettings.m_delimiterFunc)
        {
            AZ_Error("SettingsRegistry", false,
                R"(No delimiter function, therefore there splitting of the argument "%.*s" into a key value pair cannot be done)",
                aznumeric_cast<int>(argument.size()), argument.data());
            return false;
        }

        auto [key, value] = commandLineSettings.m_delimiterFunc(argument);
        if (key.empty())
        {
            // They key where to set the JSON value cannot be empty
            // The value of the JSON can be though
            // This is so that a key can be set to empty string using "/KeyPath="
            return false;
        }

        // Prepend the rootKey as an anchor to the argument key
        SettingsRegistryInterface::FixedValueString keyPath{ rootKey.ends_with('/')
            ? rootKey.substr(0, rootKey.size() - 1)
            : rootKey };
        // Append the JSON reference token prefix of '/' to the keyPath
        if (!key.starts_with('/'))
        {
            keyPath.push_back('/');
        }
        if ((key.size() + keyPath.size()) > keyPath.max_size())
        {
            // The key portion is longer than the FixedValueString max size that can be stored
            // This limitation is arbitrary, if an AZStd::string is used or if the C++17 std::to_chars
            // function is used, there wouldn't need to be a limitation
            return false;
        }
        keyPath += key;
        key = keyPath;

        if (value.empty())
        {
            return Set(key, value);
        }

        if (value == "true")
        {
            return Set(key, true);
        }
        if (value == "false")
        {
            return Set(key, false);
        }

        SettingsRegistryInterface::FixedValueString valueString;
        if (value.size() > valueString.max_size())
        {
            // The value portion is longer than the FixedValueString max size that can be stored
            // This limitation is arbitrary, if an AZStd::string is used or if the C++17 std::to_chars
            // function is used, there wouldn't need to be a limitation
            return false;
        }
        valueString = value;
        const char* valueStringEnd = valueString.c_str() + valueString.size();

        errno = 0;
        char* convertEnd = nullptr;
        s64 intValue = strtoll(valueString.c_str(), &convertEnd, 0);
        if (errno != ERANGE && convertEnd == valueStringEnd)
        {
            return Set(key, intValue);
        }
        errno = 0;
        convertEnd = nullptr;
        u64 uintValue = strtoull(valueString.c_str(), &convertEnd, 0);
        if (errno != ERANGE && convertEnd == valueStringEnd)
        {
            return Set(key, uintValue);
        }
        errno = 0;
        convertEnd = nullptr;
        double floatingPointValue = strtod(valueString.c_str(), &convertEnd);
        if (errno != ERANGE && convertEnd == valueStringEnd)
        {
            return Set(key, floatingPointValue);
        }

        // If the type isn't a boolean, integer or floating point then treat the value as a string.
        return Set(key, value);
    }

    bool SettingsRegistryImpl::MergeSettings(AZStd::string_view data, Format format)
    {
        rapidjson::Document jsonPatch;
        constexpr int flags = rapidjson::kParseStopWhenDoneFlag | rapidjson::kParseCommentsFlag | rapidjson::kParseTrailingCommasFlag;
        jsonPatch.Parse<flags>(data.data(), data.length());
        if (jsonPatch.HasParseError())
        {
            AZ_Error("Settings Registry", false, R"(Unable to parse data due to json error "%s" at offset %llu.)",
                GetParseError_En(jsonPatch.GetParseError()), jsonPatch.GetErrorOffset());
            return false;
        }

        JsonMergeApproach mergeApproach;
        switch (format)
        {
        case Format::JsonPatch:
            mergeApproach = JsonMergeApproach::JsonPatch;
            break;
        case Format::JsonMergePatch:
            mergeApproach = JsonMergeApproach::JsonMergePatch;
            break;
        default:
            AZ_Assert(false, "Provided format for merging settings into the Setting Registry is unsupported.");
            return false;
        }

        AZStd::scoped_lock lock(m_settingMutex);

        JsonSerializationResult::ResultCode mergeResult =
            JsonSerialization::ApplyPatch(m_settings, m_settings.GetAllocator(), jsonPatch, mergeApproach);
        if (mergeResult.GetProcessing() != JsonSerializationResult::Processing::Completed)
        {
            AZ_Error("Settings Registry", false, "Failed to fully merge data into registry.");
            return false;
        }

        SignalNotifier("", Type::Object);

        return true;
    }

    bool SettingsRegistryImpl::MergeSettingsFile(AZStd::string_view path, Format format, AZStd::string_view rootKey,
        AZStd::vector<char>* scratchBuffer)
    {
        using namespace rapidjson;

        if (path.empty())
        {
            AZ_Error("Settings Registry", false, "Path provided for MergeSettingsFile is empty.");
            return false;
        }

        AZStd::vector<char> buffer;
        if (!scratchBuffer)
        {
            scratchBuffer = &buffer;
        }

        bool result = false;
        if (path[path.length()] == 0)
        {
            result = MergeSettingsFileInternal(path.data(), format, rootKey, *scratchBuffer);
        }
        else
        {
            if (AZ::IO::MaxPathLength < path.length() + 1)
            {
                AZ_Error("Settings Registry", false,
                    R"(Path "%.*s" is too long. Either make sure that the provided path is terminated or use a shorter path.)",
                    static_cast<int>(path.length()), path.data());
                Pointer pointer(AZ_SETTINGS_REGISTRY_HISTORY_KEY "/-");

                AZStd::scoped_lock lock(m_settingMutex);
                Value pathValue(path.data(), aznumeric_caster(path.length()), m_settings.GetAllocator());
                pointer.Create(m_settings, m_settings.GetAllocator()).SetObject()
                    .AddMember(StringRef("Error"), StringRef("Unable to read registry file."), m_settings.GetAllocator())
                    .AddMember(StringRef("Path"), AZStd::move(pathValue), m_settings.GetAllocator());
                return false;
            }
            AZ::IO::FixedMaxPathString filePath(path);
            result = MergeSettingsFileInternal(filePath.c_str(), format, rootKey, *scratchBuffer);
        }

        scratchBuffer->clear();
        return result;
    }

    bool SettingsRegistryImpl::MergeSettingsFolder(AZStd::string_view path, const Specializations& specializations,
        AZStd::string_view platform, AZStd::string_view rootKey, AZStd::vector<char>* scratchBuffer)
    {
        using namespace AZ::IO;
        using namespace rapidjson;

        if (path.empty())
        {
            AZ_Error("Settings Registry", false, "Path provided for MergeSettingsFolder is empty.");
            return false;
        }


        AZStd::vector<char> buffer;
        if (!scratchBuffer)
        {
            scratchBuffer = &buffer;
        }

        Pointer pointer(AZ_SETTINGS_REGISTRY_HISTORY_KEY "/-");

        size_t additionalSpaceRequired = 3; // 3 is for the '/', '*' and 0
        if (!platform.empty())
        {
            additionalSpaceRequired += AZ_ARRAY_SIZE(PlatformFolder) + platform.length() + 2; // +2 for the two slashes.
        }

        if (path.length() + additionalSpaceRequired > AZ::IO::MaxPathLength)
        {
            AZ_Error("Settings Registry", false, "Folder path for the Setting Registry is too long: %.*s",
                static_cast<int>(path.size()), path.data());
            AZStd::scoped_lock lock(m_settingMutex);
            pointer.Create(m_settings, m_settings.GetAllocator()).SetObject()
                .AddMember(StringRef("Error"), StringRef("Folder path for the Setting Registry is too long."), m_settings.GetAllocator())
                .AddMember(StringRef("Path"), Value(path.data(), aznumeric_caster(path.length()), m_settings.GetAllocator()), m_settings.GetAllocator());
            return false;
        }

        RegistryFileList fileList;
        scratchBuffer->clear();

        AZ::IO::FixedMaxPathString folderPath{ path };
        constexpr AZStd::string_view pathSeparators{ AZ_CORRECT_AND_WRONG_DATABASE_SEPARATOR };
        if (pathSeparators.find_first_of(folderPath.back()) == AZStd::string_view::npos)
        {
            folderPath.push_back(AZ_CORRECT_DATABASE_SEPARATOR);
        }

        const size_t platformKeyOffset = folderPath.size();
        folderPath.push_back('*');

        Value specialzationArray(kArrayType);
        size_t specializationCount = specializations.GetCount();
        for (size_t i = 0; i < specializationCount; ++i)
        {
            AZStd::string_view name = specializations.GetSpecialization(i);
            specialzationArray.PushBack(Value(name.data(), aznumeric_caster(name.length()), m_settings.GetAllocator()), m_settings.GetAllocator());
        }
        pointer.Create(m_settings, m_settings.GetAllocator()).SetObject()
            .AddMember(StringRef("Folder"), Value(folderPath.c_str(), aznumeric_caster(folderPath.size()), m_settings.GetAllocator()), m_settings.GetAllocator())
            .AddMember(StringRef("Specializations"), AZStd::move(specialzationArray), m_settings.GetAllocator());

        auto callback = [this, &fileList, &specializations, &pointer, &folderPath](const char* filename, bool isFile) -> bool
        {
            if (isFile)
            {
                if (fileList.size() >= MaxRegistryFolderEntries)
                {
                    AZ_Error("Settings Registry", false, "Too many files in registry folder.");
                    AZStd::scoped_lock lock(m_settingMutex);
                    pointer.Create(m_settings, m_settings.GetAllocator()).SetObject()
                        .AddMember(StringRef("Error"), StringRef("Too many files in registry folder."), m_settings.GetAllocator())
                        .AddMember(StringRef("Path"), Value(folderPath.c_str(), aznumeric_caster(folderPath.size()), m_settings.GetAllocator()), m_settings.GetAllocator())
                        .AddMember(StringRef("File"), Value(filename, m_settings.GetAllocator()), m_settings.GetAllocator());
                    return false;
                }

                fileList.push_back();
                RegistryFile& registryFile = fileList.back();
                if (!ExtractFileDescription(registryFile, filename, specializations))
                {
                    fileList.pop_back();
                }
            }
            return true;
        };
        SystemFile::FindFiles(folderPath.c_str(), callback);


        if (!platform.empty())
        {
            // Move the folderPath prefix back to the supplied path before the wildcard
            folderPath.erase(platformKeyOffset);
            folderPath += PlatformFolder;
            folderPath.push_back(AZ_CORRECT_DATABASE_SEPARATOR);
            folderPath += platform;
            folderPath.push_back(AZ_CORRECT_DATABASE_SEPARATOR);
            folderPath.push_back('*');

            auto platformCallback = [this, &fileList, &specializations, &pointer, &folderPath](const char* filename, bool isFile) -> bool
            {
                if (isFile)
                {
                    if (fileList.size() >= MaxRegistryFolderEntries)
                    {
                        AZ_Error("Settings Registry", false, "Too many files in registry folder.");
                        AZStd::scoped_lock lock(m_settingMutex);
                        pointer.Create(m_settings, m_settings.GetAllocator()).SetObject()
                            .AddMember(StringRef("Error"), StringRef("Too many files in registry folder."), m_settings.GetAllocator())
                            .AddMember(StringRef("Path"), Value(folderPath.c_str(), aznumeric_caster(folderPath.size()), m_settings.GetAllocator()), m_settings.GetAllocator())
                            .AddMember(StringRef("File"), Value(filename, m_settings.GetAllocator()), m_settings.GetAllocator());
                        return false;
                    }

                    fileList.push_back();
                    RegistryFile& registryFile = fileList.back();
                    if (ExtractFileDescription(registryFile, filename, specializations))
                    {
                        registryFile.m_isPlatformFile = true;
                    }
                    else
                    {
                        fileList.pop_back();
                    }
                }
                return true;
            };
            SystemFile::FindFiles(folderPath.c_str(), platformCallback);
        }

        if (!fileList.empty())
        {
            // Sort the registry files in the order
            bool collisionFound = false;
            auto sorter = [this, &collisionFound, &specializations, &pointer, path](
                const RegistryFile& lhs, const RegistryFile& rhs) -> bool
            {
                return IsLessThan(collisionFound, lhs, rhs, specializations, pointer, path);
            };
            AZStd::sort(fileList.begin(), fileList.end(), sorter);

            if (collisionFound)
            {
                return false;
            }

            // Load the registry files in the sorted order.
            for (RegistryFile& registryFile : fileList)
            {
                folderPath.erase(platformKeyOffset); // Erase all characters after the platformKeyOffset
                if (registryFile.m_isPlatformFile)
                {
                    folderPath += PlatformFolder;
                    folderPath.push_back(AZ_CORRECT_DATABASE_SEPARATOR);
                    folderPath += platform;
                    folderPath.push_back(AZ_CORRECT_DATABASE_SEPARATOR);
                }

                folderPath += registryFile.m_relativePath;

                if (!registryFile.m_isPatch)
                {
                    MergeSettingsFileInternal(folderPath.c_str(), Format::JsonMergePatch, rootKey, *scratchBuffer);
                }
                else
                {
                    MergeSettingsFileInternal(folderPath.c_str(), Format::JsonPatch, rootKey, *scratchBuffer);
                }
                scratchBuffer->clear();
            }
        }
        return true;
    }

    SettingsRegistryInterface::VisitResponse SettingsRegistryImpl::Visit(Visitor& visitor, StackedString& path, AZStd::string_view valueName,
        const rapidjson::Value& value) const
    {
        VisitResponse result;
        switch (value.GetType())
        {
        case rapidjson::Type::kNullType:
            result = visitor.Traverse(path, valueName, VisitAction::Value, Type::Null);
            break;
        case rapidjson::Type::kFalseType:
            result = visitor.Traverse(path, valueName, VisitAction::Value, Type::Boolean);
            if (result == VisitResponse::Continue)
            {
                visitor.Visit(path, valueName, Type::Boolean, false);
            }
            break;
        case rapidjson::Type::kTrueType:
            result = visitor.Traverse(path, valueName, VisitAction::Value, Type::Boolean);
            if (result == VisitResponse::Continue)
            {
                visitor.Visit(path, valueName, Type::Boolean, true);
            }
            break;
        case rapidjson::Type::kObjectType:
            result = visitor.Traverse(path, valueName, VisitAction::Begin, Type::Object);
            if (result == VisitResponse::Continue)
            {
                for (const auto& member : value.GetObject())
                {
                    AZStd::string_view fieldName(member.name.GetString(), member.name.GetStringLength());
                    path.Push(fieldName);
                    if (Visit(visitor, path, fieldName, member.value) == VisitResponse::Done)
                    {
                        return VisitResponse::Done;
                    }
                    path.Pop();
                }
                if (visitor.Traverse(path, valueName, VisitAction::End, Type::Object) == VisitResponse::Done)
                {
                    return VisitResponse::Done;
                }
            }
            break;
        case rapidjson::Type::kArrayType:
            result = visitor.Traverse(path, valueName, VisitAction::Begin, Type::Array);
            if (result == VisitResponse::Continue)
            {
                size_t counter = 0;
                for (const rapidjson::Value& entry : value.GetArray())
                {
                    size_t endIndex = path.Get().size();
                    path.Push(counter);
                    // Push can reallocate the internal AZ::OSString on the StackedString, invalidating existing iterators
                    // Therefore StackedString::Get() is called again to retrieve a fresh string_view
                    AZStd::string_view entryName(path.Get());
                    entryName.remove_prefix(endIndex + 1);
                    if (Visit(visitor, path, entryName, entry) == VisitResponse::Done)
                    {
                        return VisitResponse::Done;
                    }
                    counter++;
                    path.Pop();
                }
                if (visitor.Traverse(path, valueName, VisitAction::End, Type::Array) == VisitResponse::Done)
                {
                    return VisitResponse::Done;
                }
            }
            break;
        case rapidjson::Type::kStringType:
            result = visitor.Traverse(path, valueName, VisitAction::Value, Type::String);
            if (result == VisitResponse::Continue)
            {
                visitor.Visit(path, valueName, Type::String, AZStd::string_view(value.GetString(), value.GetStringLength()));
            }
            break;
        case rapidjson::Type::kNumberType:
            if (value.IsDouble())
            {
                result = visitor.Traverse(path, valueName, VisitAction::Value, Type::FloatingPoint);
                if (result == VisitResponse::Continue)
                {
                    visitor.Visit(path, valueName, Type::FloatingPoint, value.GetDouble());
                }
            }
            else
            {
                result = visitor.Traverse(path, valueName, VisitAction::Value, Type::Integer);
                if (result == VisitResponse::Continue)
                {
                    if (value.IsInt64())
                    {
                        s64 integerValue = value.GetInt64();
                        visitor.Visit(path, valueName, Type::Integer, integerValue);
                    }
                    else
                    {
                        u64 integerValue = value.GetUint64();
                        visitor.Visit(path, valueName, Type::Integer, integerValue);
                    }
                }
            }
            break;
        default:
            AZ_Assert(false, "Unsupported RapidJSON type: %i.", aznumeric_cast<int>(value.GetType()));
            result = VisitResponse::Done;
        }
        return result;
    }

    bool SettingsRegistryImpl::IsLessThan(bool& collisionFound, const RegistryFile& lhs, const RegistryFile& rhs,
        const Specializations& specializations, const rapidjson::Pointer& historyPointer, AZStd::string_view folderPath)
    {
        using namespace rapidjson;
        
        if (&lhs == &rhs)
        {
            // Early return to avoid setting the collisionFound reference to true
            // std::sort is allowed to pass in the same memory address for the left and right elements
            return false;
        }

        AZ_Assert(!lhs.m_tags.empty(), "Comparing a settings file without at least a name tag.");
        AZ_Assert(!rhs.m_tags.empty(), "Comparing a settings file without at least a name tag.");

        // Sort by the name first so the registry file gets applied with all its specializations.
        if (lhs.m_tags[0] != rhs.m_tags[0])
        {
            return lhs.m_relativePath < rhs.m_relativePath;
        }

        // Then sort by size first so the files with the fewest specializations get applied first.
        const size_t lhsTagsSize = lhs.m_tags.size();
        const size_t rhsTagsSize = rhs.m_tags.size();
        if (lhsTagsSize != rhsTagsSize)
        {
            return lhsTagsSize < rhsTagsSize;
        }

        // If registry files have the same number of tags then sort them by the order they appear
        // in the specialization list.
        const size_t numTags = lhsTagsSize; // Pick either lhs or rhs as they're the same length.
        for (size_t i = 1; i < numTags; ++i)
        {
            const size_t left = specializations.GetPriority(lhs.m_tags[i]);
            const size_t right = specializations.GetPriority(rhs.m_tags[i]);
            if (left != right)
            {
                return left < right;
            }
        }

        if (lhs.m_isPlatformFile != rhs.m_isPlatformFile)
        {
            return !lhs.m_isPlatformFile;
        }

        collisionFound = true;
        AZ_Error("Settings Registry", false, R"(Two registry files in "%.*s" point to the same specialization: "%s" and "%s")",
            AZ_STRING_ARG(folderPath), lhs.m_relativePath.c_str(), rhs.m_relativePath.c_str());

        AZStd::scoped_lock lock(m_settingMutex);
        historyPointer.Create(m_settings, m_settings.GetAllocator()).SetObject()
            .AddMember(StringRef("Error"), StringRef("Too many files in registry folder."), m_settings.GetAllocator())
            .AddMember(StringRef("Path"),
                Value(folderPath.data(), aznumeric_caster(folderPath.length()), m_settings.GetAllocator()), m_settings.GetAllocator())
            .AddMember(StringRef("File1"), Value(lhs.m_relativePath.c_str(), m_settings.GetAllocator()), m_settings.GetAllocator())
            .AddMember(StringRef("File2"), Value(rhs.m_relativePath.c_str(), m_settings.GetAllocator()), m_settings.GetAllocator());
        return false;
    }

    bool SettingsRegistryImpl::ExtractFileDescription(RegistryFile& output, const char* filename, const Specializations& specializations)
    {
        if (!filename || filename[0] == 0)
        {
            AZ_Error("Settings Registry", false, "Settings file without name found");
            return false;
        }

        AZStd::string_view filePath{ filename };
        const size_t filePathSize = filePath.size();

        // The filePath.empty() check makes sure that the file extension after the final <dot> isn't added to the output.m_tags
        AZStd::optional<AZStd::string_view> pathTag = AZ::StringFunc::TokenizeNext(filePath, '.');
        for (; pathTag && !filePath.empty(); pathTag = AZ::StringFunc::TokenizeNext(filePath, '.'))
        {
            output.m_tags.push_back(Specializations::Hash(*pathTag));
        }

        // If token is invalid, then the filename has no <dot> characters and therefore no extension
        if (pathTag)
        {
            if (pathTag->size() >= AZStd::char_traits<char>::length(PatchExtension) && azstrnicmp(pathTag->data(), PatchExtension, pathTag->size()) == 0)
            {
                output.m_isPatch = true;
            }
            else if (pathTag->size() != AZStd::char_traits<char>::length(Extension) || azstrnicmp(pathTag->data(), Extension, pathTag->size()) != 0)
            {
                return false;
            }
        }
        else
        {
            AZ_Error("Settings Registry", false, R"(Settings file without extension found: "%s")", filename);
            return false;
        }

        if (output.m_tags.size() > 1)
        {
            // Remove files with duplicate tags. This is considered an error.
            AZStd::sort(AZStd::next(output.m_tags.begin()), output.m_tags.end());
            TagList::iterator currentIt = output.m_tags.begin();
            TagList::iterator endIt = output.m_tags.end();
            ++currentIt;
            while (currentIt != endIt)
            {
                if (*currentIt == *(currentIt - 1))
                {
                    AZ_Error("Settings Registry", false, R"(One or more tags are duplicated in registry file "%s")", filename);
                    return false;
                }
                ++currentIt;
            }

            // Remove registry file if it won't be applied because there's a specialization that's not been selected. Note that
            // the first tag is actually the hash of the filename for later use so will be skipped.
            size_t tagCount = output.m_tags.size();
            for (size_t i = 1; i < tagCount; ++i)
            {
                if (!specializations.Contains(output.m_tags[i]))
                {
                    return false;
                }
            }
        }

        // Sort the specialization tags so they're in a consistent order for quicker compares later on. Skip the first one as
        // thats the name tag.
        AZStd::sort(AZStd::next(output.m_tags.begin()), output.m_tags.end());

        if (filePathSize < output.m_relativePath.max_size())
        {
            output.m_relativePath = filename;
            return true;
        }
        else
        {
            AZ_Error("Settings Registry", false, R"(Found relative path to settings file "%s" is too long.)", filename);
            return false;
        }
    }

    bool SettingsRegistryImpl::MergeSettingsFileInternal(const char* path, Format format, AZStd::string_view rootKey,
        AZStd::vector<char>& scratchBuffer)
    {
        using namespace AZ::IO;
        using namespace rapidjson;

        Pointer pointer(AZ_SETTINGS_REGISTRY_HISTORY_KEY "/-");

        SystemFile file;
        if (!file.Open(path, SystemFile::OpenMode::SF_OPEN_READ_ONLY))
        {
            AZ_Error("Settings Registry", false, R"(Unable to open registry file "%s".)", path);
            pointer.Create(m_settings, m_settings.GetAllocator()).SetObject()
                .AddMember(StringRef("Error"), StringRef("Unable to open registry file."), m_settings.GetAllocator())
                .AddMember(StringRef("Path"), Value(path, m_settings.GetAllocator()), m_settings.GetAllocator());
            return false;
        }

        u64 fileSize = file.Length();
        if (fileSize == 0)
        {
            AZ_Warning("Settings Registry", false, R"(Registry file "%s" is 0 bytes in length. There is no nothing to merge)", path);
            pointer.Create(m_settings, m_settings.GetAllocator())
                .SetObject()
                .AddMember(StringRef("Error"), StringRef("registry file is 0 bytes."), m_settings.GetAllocator())
                .AddMember(StringRef("Path"), Value(path, m_settings.GetAllocator()), m_settings.GetAllocator());
            return false;
        }
        scratchBuffer.clear();
        scratchBuffer.resize_no_construct(fileSize + 1);
        if (file.Read(fileSize, scratchBuffer.data()) != fileSize)
        {
            AZ_Error("Settings Registry", false, R"(Unable to read registry file "%s".)", path);
            pointer.Create(m_settings, m_settings.GetAllocator()).SetObject()
                .AddMember(StringRef("Error"), StringRef("Unable to read registry file."), m_settings.GetAllocator())
                .AddMember(StringRef("Path"), Value(path, m_settings.GetAllocator()), m_settings.GetAllocator());
            return false;
        }
        scratchBuffer[fileSize] = 0;

        rapidjson::Document jsonPatch;
        constexpr int flags = rapidjson::kParseStopWhenDoneFlag | rapidjson::kParseCommentsFlag | rapidjson::kParseTrailingCommasFlag;
        jsonPatch.ParseInsitu<flags>(scratchBuffer.data());
        if (jsonPatch.HasParseError())
        {
            auto nativeUI = AZ::Interface<NativeUI::NativeUIRequests>::Get();
            if (jsonPatch.GetParseError() == rapidjson::kParseErrorDocumentEmpty)
            {
                AZ_Warning("Settings Registry", false, R"(Unable to parse registry file "%s" due to json error "%s" at offset %zu.)",
                    path, GetParseError_En(jsonPatch.GetParseError()), jsonPatch.GetErrorOffset());
            }
            else
            {
                using ErrorString = AZStd::fixed_string<4096>;
                auto jsonError = ErrorString::format(R"(Unable to parse registry file "%s" due to json error "%s" at offset %zu.)", path,
                    GetParseError_En(jsonPatch.GetParseError()), jsonPatch.GetErrorOffset());
                AZ_Error("Settings Registry", false, "%s", jsonError.c_str());

                if (nativeUI)
                {
                    nativeUI->DisplayOkDialog("Setreg(Patch) Merge Issue", AZStd::string_view(jsonError), false);
                }
            }
            
            AZStd::scoped_lock lock(m_settingMutex);
            pointer.Create(m_settings, m_settings.GetAllocator()).SetObject()
                .AddMember(StringRef("Error"), StringRef("Unable to parse registry file due to invalid json."), m_settings.GetAllocator())
                .AddMember(StringRef("Path"), Value(path, m_settings.GetAllocator()), m_settings.GetAllocator())
                .AddMember(StringRef("Message"), StringRef(GetParseError_En(jsonPatch.GetParseError())), m_settings.GetAllocator())
                .AddMember(StringRef("Offset"), aznumeric_cast<uint64_t>(jsonPatch.GetErrorOffset()), m_settings.GetAllocator());
            return false;
        }

        JsonMergeApproach mergeApproach;
        switch (format)
        {
        case Format::JsonPatch:
            mergeApproach = JsonMergeApproach::JsonPatch;
            break;
        case Format::JsonMergePatch:
            mergeApproach = JsonMergeApproach::JsonMergePatch;
            if (!jsonPatch.IsObject())
            {
                AZ_Error("Settings Registry", false, R"(Attempting to merge the settings registry file "%s" where the root element is a)"
                    R"( non-JSON Object using the JSON MergePatch approach. The JSON MergePatch algorithm would therefore)"
                    R"( overwrite all settings at the supplied root-key path and therefore merging has been)"
                    R"( disallowed to prevent field destruction.)" "\n"
                    R"(To merge the supplied settings registry file, the settings within it must be placed within a JSON Object '{}')"
                    R"( in order to allow moving of its fields using the root-key as an anchor.)", path);

                AZStd::scoped_lock lock(m_settingMutex);
                pointer.Create(m_settings, m_settings.GetAllocator()).SetObject()
                    .AddMember(StringRef("Error"), StringRef("Cannot merge registry file with a root which is not a JSON Object,"
                        " an empty root key and a merge approach of JsonMergePatch. Otherwise the Settings Registry would be overridden."
                        " See RFC 7386 for more information"), m_settings.GetAllocator())
                    .AddMember(StringRef("Path"), Value(path, m_settings.GetAllocator()), m_settings.GetAllocator());
                return false;
            }
            break;
        default:
            AZ_Assert(false, "Provided format for merging settings into the Setting Registry is unsupported.");
            return false;
        }

        ScopedMergeEvent scopedMergeEvent(m_preMergeEvent, m_postMergeEvent, path, rootKey);

        JsonSerializationResult::ResultCode mergeResult(JsonSerializationResult::Tasks::Merge);
        if (rootKey.empty())
        {
            AZStd::scoped_lock lock(m_settingMutex);
            mergeResult = JsonSerialization::ApplyPatch(m_settings, m_settings.GetAllocator(), jsonPatch, mergeApproach, m_applyPatchSettings);
        }
        else
        {
            Pointer root(rootKey.data(), rootKey.length());
            if (root.IsValid())
            {
                AZStd::scoped_lock lock(m_settingMutex);
                Value& rootValue = root.Create(m_settings, m_settings.GetAllocator());
                mergeResult = JsonSerialization::ApplyPatch(rootValue, m_settings.GetAllocator(), jsonPatch, mergeApproach, m_applyPatchSettings);
            }
            else
            {
                AZ_Error("Settings Registry", false, R"(Failed to root path "%.*s" is invalid.)",
                    aznumeric_cast<int>(rootKey.length()), rootKey.data());
                AZStd::scoped_lock lock(m_settingMutex);
                pointer.Create(m_settings, m_settings.GetAllocator()).SetObject()
                    .AddMember(StringRef("Error"), StringRef("Invalid root key."), m_settings.GetAllocator())
                    .AddMember(StringRef("Path"), Value(path, m_settings.GetAllocator()), m_settings.GetAllocator());
                return false;
            }
        }
        if (mergeResult.GetProcessing() != JsonSerializationResult::Processing::Completed)
        {
            AZ_Error("Settings Registry", false, R"(Failed to fully merge registry file "%s".)", path);
            AZStd::scoped_lock lock(m_settingMutex);
            pointer.Create(m_settings, m_settings.GetAllocator()).SetObject()
                .AddMember(StringRef("Error"), StringRef("Failed to fully merge registry file."), m_settings.GetAllocator())
                .AddMember(StringRef("Path"), Value(path, m_settings.GetAllocator()), m_settings.GetAllocator());
            return false;
        }

        {
            AZStd::scoped_lock lock(m_settingMutex);
            pointer.Create(m_settings, m_settings.GetAllocator()).SetString(path, m_settings.GetAllocator());
        }

        SignalNotifier("", Type::Object);

        return true;
    }

    void SettingsRegistryImpl::SetApplyPatchSettings(const AZ::JsonApplyPatchSettings& applyPatchSettings)
    {
        m_applyPatchSettings = applyPatchSettings;
    }
    void SettingsRegistryImpl::GetApplyPatchSettings(AZ::JsonApplyPatchSettings& applyPatchSettings)
    {
        applyPatchSettings = m_applyPatchSettings;
    }
} // namespace AZ<|MERGE_RESOLUTION|>--- conflicted
+++ resolved
@@ -228,7 +228,6 @@
         m_notifiers.DisconnectAllHandlers();
     }
 
-<<<<<<< HEAD
     auto SettingsRegistryImpl::RegisterPreMergeEvent(const PreMergeEventCallback& callback) -> PreMergeEventHandler
     {
         PreMergeEventHandler preMergeHandler{ callback };
@@ -274,7 +273,8 @@
         AZStd::scoped_lock lock(m_settingMutex);
         m_preMergeEvent.DisconnectAllHandlers();
         m_postMergeEvent.DisconnectAllHandlers();
-=======
+    }
+
     void SettingsRegistryImpl::SignalNotifier(AZStd::string_view jsonPath, Type type)
     {
         // Move the Notifier AZ::Event to a local AZ::Event in order to allow
@@ -298,7 +298,6 @@
             // Append any added handlers to the m_notifier structure
             m_notifiers.ClaimHandlers(AZStd::move(localNotifierEvent));
         }
->>>>>>> 90604235
     }
 
     SettingsRegistryInterface::Type SettingsRegistryImpl::GetType(AZStd::string_view path) const
