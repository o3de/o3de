/*
 * Copyright (c) Contributors to the Open 3D Engine Project.
 * For complete copyright and license terms please see the LICENSE at the root of this distribution.
 *
 * SPDX-License-Identifier: Apache-2.0 OR MIT
 *
 */

#include <AzCore/IO/FileIO.h>
#include <AzCore/IO/FileReader.h>
#include <AzCore/IO/GenericStreams.h>
#include <AzCore/IO/Path/Path.h>
#include <AzCore/IO/TextStreamWriters.h>
#include <AzCore/JSON/document.h>
#include <AzCore/JSON/pointer.h>
#include <AzCore/JSON/prettywriter.h>
#include <AzCore/JSON/writer.h>
#include <AzCore/PlatformId/PlatformDefaults.h>
#include <AzCore/Settings/SettingsRegistryImpl.h>
#include <AzCore/Settings/SettingsRegistryMergeUtils.h>
#include <AzCore/Settings/SettingsRegistryVisitorUtils.h>
#include <AzCore/Settings/CommandLine.h>
#include <AzCore/std/string/conversions.h>
#include <AzCore/Utils/Utils.h>

#include <cinttypes>
#include <locale>


namespace AZ::Internal
{
    static constexpr AZStd::string_view EngineJsonFilename = "engine.json";
    static constexpr AZStd::string_view GemJsonFilename = "gem.json";
    static constexpr AZStd::string_view ProjectJsonFilename = "project.json";
    static constexpr AZStd::string_view O3DEManifestJsonFilename = "o3de_manifest.json";

    static constexpr const char* ProductCacheDirectoryName = "Cache";

    AZ::SettingsRegistryInterface::FixedValueString GetEngineMonikerForProject(
        SettingsRegistryInterface& settingsRegistry, const AZ::IO::FixedMaxPath& projectJsonPath)
    {
        // projectPath needs to be an absolute path here.
        using namespace AZ::SettingsRegistryMergeUtils;
        bool projectJsonMerged = settingsRegistry.MergeSettingsFile(
            projectJsonPath.Native(), AZ::SettingsRegistryInterface::Format::JsonMergePatch, ProjectSettingsRootKey);

        AZ::SettingsRegistryInterface::FixedValueString engineMoniker;
        if (projectJsonMerged)
        {
            // In project.json look for the "engine" key.
            auto engineMonikerKey = AZ::SettingsRegistryInterface::FixedValueString::format("%s/engine", ProjectSettingsRootKey);
            settingsRegistry.Get(engineMoniker, engineMonikerKey);
        }

        return engineMoniker;
    }

    AZ::IO::FixedMaxPath ReconcileEngineRootFromProjectPath(SettingsRegistryInterface& settingsRegistry, const AZ::IO::FixedMaxPath& projectPath)
    {
        // Find the engine root via the engine manifest file and project.json
        // Locate the engine manifest file and merge it to settings registry.
        // Visit over the engine paths list and merge the engine.json files to settings registry.
        // Merge project.json to settings registry.  That will give us an "engine" key.
        // When we find a match for "engine_name" value against the "engine" value from before, we can stop and use that engine root.
        // Finally set the BootstrapSettingsRootKey/engine_path setting so that subsequent calls to GetEngineRoot will use that
        // and avoid all this logic.

        using namespace AZ::SettingsRegistryMergeUtils;
        using FixedValueString = AZ::SettingsRegistryInterface::FixedValueString;

        AZ::IO::FixedMaxPath engineRoot;
        if (auto o3deManifestPath = AZ::Utils::GetO3deManifestPath(); !o3deManifestPath.empty())
        {
            bool manifestLoaded{false};

            if (AZ::IO::SystemFile::Exists(o3deManifestPath.c_str()))
            {
                manifestLoaded = settingsRegistry.MergeSettingsFile(
                    o3deManifestPath, AZ::SettingsRegistryInterface::Format::JsonMergePatch, O3deManifestSettingsRootKey);
            }

            struct EngineInfo
            {
                AZ::IO::FixedMaxPath m_path;
                FixedValueString m_moniker;
            };

            struct EnginePathsVisitor : public AZ::SettingsRegistryInterface::Visitor
            {
                using AZ::SettingsRegistryInterface::Visitor::Visit;
                void Visit(
                    [[maybe_unused]] AZStd::string_view path, AZStd::string_view valueName,
                    [[maybe_unused]] AZ::SettingsRegistryInterface::Type type, AZStd::string_view value) override
                {
                    m_enginePaths.emplace_back(EngineInfo{ AZ::IO::FixedMaxPath{value}.LexicallyNormal(), FixedValueString{valueName} });
                    // Make sure any engine paths read from the manifest are absolute
                    AZ::IO::FixedMaxPath& recentEnginePath = m_enginePaths.back().m_path;
                    if (recentEnginePath.IsRelative())
                    {
                        if (auto engineRootAbsPath = AZ::Utils::ConvertToAbsolutePath(recentEnginePath.Native());
                            engineRootAbsPath.has_value())
                        {
                            recentEnginePath = AZStd::move(*engineRootAbsPath);
                        }
                    }
                }

                AZStd::vector<EngineInfo> m_enginePaths{};
            };

            EnginePathsVisitor pathVisitor;
            if (manifestLoaded)
            {
                auto enginePathsKey = FixedValueString::format("%s/engines_path", O3deManifestSettingsRootKey);
                settingsRegistry.Visit(pathVisitor, enginePathsKey);
            }

            const auto engineMonikerKey = FixedValueString::format("%s/engine_name", EngineSettingsRootKey);

            AZStd::set<AZ::IO::FixedMaxPath> projectPathsNotFound;

            for (EngineInfo& engineInfo : pathVisitor.m_enginePaths)
            {
                if (auto engineSettingsPath = AZ::IO::FixedMaxPath{engineInfo.m_path} / EngineJsonFilename;
                    AZ::IO::SystemFile::Exists(engineSettingsPath.c_str()))
                {
                    if (settingsRegistry.MergeSettingsFile(
                            engineSettingsPath.Native(), AZ::SettingsRegistryInterface::Format::JsonMergePatch, EngineSettingsRootKey))
                    {
                        FixedValueString engineName;
                        settingsRegistry.Get(engineName, engineMonikerKey);
                        AZ_Warning("SettingsRegistryMergeUtils", engineInfo.m_moniker == engineName,
                            R"(The engine name key "%s" mapped to engine path "%s" within the global manifest of "%s")"
                            R"( does not match the "engine_name" field "%s" in the engine.json)" "\n"
                            "This engine should be re-registered.",
                            engineInfo.m_moniker.c_str(), engineInfo.m_path.c_str(), o3deManifestPath.c_str(),
                            engineName.c_str());
                        engineInfo.m_moniker = engineName;
                    }
                }

                if (auto projectJsonPath = (engineInfo.m_path / projectPath / ProjectJsonFilename).LexicallyNormal();
                    AZ::IO::SystemFile::Exists(projectJsonPath.c_str()))
                {
                    if (auto engineMoniker = Internal::GetEngineMonikerForProject(settingsRegistry, projectJsonPath);
                        !engineMoniker.empty() && engineMoniker == engineInfo.m_moniker)
                    {
                        engineRoot = engineInfo.m_path;
                        break;
                    }
                }
                else
                {
                    projectPathsNotFound.insert(projectJsonPath);
                }

                // Continue looking for candidates, remove the previous engine and project settings that were merged above.
                settingsRegistry.Remove(ProjectSettingsRootKey);
                settingsRegistry.Remove(EngineSettingsRootKey);
            }

            if (engineRoot.empty())
            {
                AZStd::string errorStr;
                if (!projectPathsNotFound.empty())
                {
                    // This case is usually encountered when a project path is given as a relative path,
                    // which is assumed to be relative to an engine root.
                    // When no project.json files are found this way, dump this error message about
                    // which project paths were checked.
                    AZStd::string projectPathsTested;
                    for (const auto& path : projectPathsNotFound)
                    {
                        projectPathsTested.append(AZStd::string::format("  %s\n", path.c_str()));
                    }
                    errorStr = AZStd::string::format("No valid project was found at these locations:\n%s"
                        "Please supply a valid --project-path to the application.",
                        projectPathsTested.c_str());
                }
                else
                {
                    // The other case is that a project.json was found, but after checking all the registered engines
                    // none of them matched the engine moniker.
                    AZStd::string enginePathsChecked;
                    for (const auto& engineInfo : pathVisitor.m_enginePaths)
                    {
                        enginePathsChecked.append(AZStd::string::format("  %s (%s)\n", engineInfo.m_path.c_str(), engineInfo.m_moniker.c_str()));
                    }
                    errorStr = AZStd::string::format(
                        "No engine was found in o3de_manifest.json with a name that matches the one set in the project.json.\n"
                        "Engines that were checked:\n%s"
                        "Please check that your engine and project have both been registered with scripts/o3de.py.", enginePathsChecked.c_str()
                    );
                }

                settingsRegistry.Set(FilePathKey_ErrorText, errorStr.c_str());
            }
        }

        return engineRoot;
    }

    AZ::IO::FixedMaxPath ScanUpRootLocator(AZStd::string_view rootFileToLocate)
    {
        AZ::IO::FixedMaxPath rootCandidate{ AZ::Utils::GetExecutableDirectory() };

        bool rootPathVisited = false;
        do
        {
            if (AZ::IO::SystemFile::Exists((rootCandidate / rootFileToLocate).c_str()))
            {
                return rootCandidate;
            }

            // Note for posix filesystems the parent directory of '/' is '/' and for windows
            // the parent directory of 'C:\\' is 'C:\\'

            // Validate that the parent directory isn't itself, that would imply
            // that it is the filesystem root path
            AZ::IO::PathView parentPath = rootCandidate.ParentPath();
            rootPathVisited = (rootCandidate == parentPath);
            // Recurse upwards one directory
            rootCandidate = AZStd::move(parentPath);

        } while (!rootPathVisited);

        return {};
    }

    enum class InjectLocation : bool
    {
        Front,
        Back
    };

    void InjectSettingToCommandLine(AZ::SettingsRegistryInterface& settingsRegistry,
        AZStd::string_view path, AZStd::string_view value,
        InjectLocation injectLocation = InjectLocation::Front)
    {
        AZ::CommandLine commandLine;
        AZ::SettingsRegistryMergeUtils::GetCommandLineFromRegistry(settingsRegistry, commandLine);
        AZ::CommandLine::ParamContainer paramContainer;
        commandLine.Dump(paramContainer);

        auto projectPathOverride = AZStd::string::format(R"(--regset="%.*s=%.*s")",
            aznumeric_cast<int>(path.size()), path.data(), aznumeric_cast<int>(value.size()), value.data());
        auto emplaceIter = injectLocation == InjectLocation::Front ? paramContainer.begin() : paramContainer.end();
        paramContainer.emplace(emplaceIter, AZStd::move(projectPathOverride));
        commandLine.Parse(paramContainer);
        AZ::SettingsRegistryMergeUtils::StoreCommandLineToRegistry(settingsRegistry, commandLine);
    }
} // namespace AZ::Internal

namespace AZ::SettingsRegistryMergeUtils
{
    //! The algorithm that is used to find the *directory* containing the o3de_manifest.json
    //! 1. It first checks the "{BootstrapSettingsRootKey}/o3de_manifest_path"
    //! 2. If that is not set it defaults to the user's home directory with the .o3de folder appended to it
    //!    equal to "~/.o3de"
    static AZ::IO::FixedMaxPath FindO3deManifestCachePath(SettingsRegistryInterface& settingsRegistry)
    {
        using FixedValueString = SettingsRegistryInterface::FixedValueString;

        constexpr auto o3deManifestPathKey = FixedValueString(BootstrapSettingsRootKey) + "/o3de_manifest_path";

        // Step 1 Check the o3de_manifest_path setting
        AZ::IO::FixedMaxPath o3deManifestPath;
        if (!settingsRegistry.Get(o3deManifestPath.Native(), o3deManifestPathKey))
        {
            // Step 2 Use the user's home directory
            o3deManifestPath = AZ::Utils::GetHomeDirectory();
            o3deManifestPath /= ".o3de";
        }

        if (o3deManifestPath.IsRelative())
        {
            if (auto o3deManifestAbsPath = AZ::Utils::ConvertToAbsolutePath(o3deManifestPath.Native());
                o3deManifestAbsPath.has_value())
            {
                o3deManifestPath = AZStd::move(*o3deManifestAbsPath);
            }
        }
        return o3deManifestPath;
    }

    AZ::IO::FixedMaxPath FindEngineRoot(SettingsRegistryInterface& settingsRegistry)
    {
        static constexpr AZStd::string_view InternalScanUpEngineRootKey{ "/O3DE/Runtime/Internal/engine_root_scan_up_path" };
        using FixedValueString = SettingsRegistryInterface::FixedValueString;
        using Type = SettingsRegistryInterface::Type;

        AZ::IO::FixedMaxPath engineRoot;
        // This is the 'external' engine root key, as in passed from command-line or .setreg files.
        constexpr auto engineRootKey = FixedValueString(BootstrapSettingsRootKey) + "/engine_path";

        // Step 1 Run the scan upwards logic once to find the location of the engine.json if it exist
        // Once this step is run the {InternalScanUpEngineRootKey} is set in the Settings Registry
        // to have this scan logic only run once InternalScanUpEngineRootKey the supplied registry
        if (settingsRegistry.GetType(InternalScanUpEngineRootKey) == Type::NoType)
        {
            // We can scan up from exe directory to find engine.json, use that for engine root if it exists.
            engineRoot = Internal::ScanUpRootLocator(Internal::EngineJsonFilename);
            // The Internal ScanUp Engine Root Key will be set as an absolute path
            if (!engineRoot.empty())
            {
                if (engineRoot.IsRelative())
                {
                    if (auto engineRootAbsPath = AZ::Utils::ConvertToAbsolutePath(engineRoot.Native());
                        engineRootAbsPath.has_value())
                    {
                        engineRoot = AZStd::move(*engineRootAbsPath);
                    }
                }
            }

            // Set the {InternalScanUpEngineRootKey} to make sure this code path isn't called again for this settings registry
            settingsRegistry.Set(InternalScanUpEngineRootKey, engineRoot.Native());
            if (!engineRoot.empty())
            {
                settingsRegistry.Set(engineRootKey, engineRoot.Native());
                // Inject the engine root to the front of the command line settings
                Internal::InjectSettingToCommandLine(settingsRegistry, engineRootKey, engineRoot.Native());
                return engineRoot;
            }
        }

        // Step 2 check if the engine_path key has been supplied
        if (settingsRegistry.Get(engineRoot.Native(), engineRootKey); !engineRoot.empty())
        {
            if (engineRoot.IsRelative())
            {
                if (auto engineRootAbsPath = AZ::Utils::ConvertToAbsolutePath(engineRoot.Native());
                    engineRootAbsPath.has_value())
                {
                    engineRoot = AZStd::move(*engineRootAbsPath);
                }
            }
            return engineRoot;
        }

        // Step 3 locate the project root and attempt to find the engine root using the registered engine
        // for the project in the project.json file
        AZ::IO::FixedMaxPath projectRoot;
        settingsRegistry.Get(projectRoot.Native(), FilePathKey_ProjectPath);
        if (projectRoot.empty())
        {
            return {};
        }

        // Use the project.json and engine manifest to locate the engine root.
        if (engineRoot = Internal::ReconcileEngineRootFromProjectPath(settingsRegistry, projectRoot); !engineRoot.empty())
        {
            settingsRegistry.Set(engineRootKey, engineRoot.c_str());
            return engineRoot;
        }

        // Fall back to using the project root as the engine root if the engine path could not be reconciled
        // by checking the project.json "engine" string within o3de_manifest.json "engine_paths" object
        return projectRoot;
    }

    AZ::IO::FixedMaxPath FindProjectRoot(SettingsRegistryInterface& settingsRegistry)
    {
        static constexpr AZStd::string_view InternalScanUpProjectRootKey{ "/O3DE/Runtime/Internal/project_root_scan_up_path" };
        using FixedValueString = SettingsRegistryInterface::FixedValueString;
        using Type = SettingsRegistryInterface::Type;

        AZ::IO::FixedMaxPath projectRoot;
        constexpr auto projectRootKey = FixedValueString(BootstrapSettingsRootKey) + "/project_path";

        // Step 1 Run the scan upwards logic once to find the location of the closest ancestor project.json
        // Once this step is run the {InternalScanUpProjectRootKey} is set in the Settings Registry
        // to have this scan logic only run once for the supplied registry
        // SettingsRegistryInterface::GetType is used to check if a key is set
        if (settingsRegistry.GetType(InternalScanUpProjectRootKey) == Type::NoType)
        {
            projectRoot = Internal::ScanUpRootLocator(Internal::ProjectJsonFilename);
            // Convert the path to an absolute path before adding it as a setting to the
            // InternalScanUpProjectRootKey
            if (!projectRoot.empty())
            {
                if (projectRoot.IsRelative())
                {
                    if (auto projectAbsPath = AZ::Utils::ConvertToAbsolutePath(projectRoot.Native());
                        projectAbsPath.has_value())
                    {
                        projectRoot = AZStd::move(*projectAbsPath);
                    }
                }
            }

            // Set the {InternalScanUpProjectRootKey} to make sure this code path isn't called again for this settings registry
            settingsRegistry.Set(InternalScanUpProjectRootKey, projectRoot.Native());
            if (!projectRoot.empty())
            {
                settingsRegistry.Set(projectRootKey, projectRoot.c_str());
                // Inject the project root at to the front of the command line settings
                Internal::InjectSettingToCommandLine(settingsRegistry, projectRootKey, projectRoot.Native());

                return projectRoot;
            }
        }

        // Step 2 Check the project-path key
        // This is the project path root key, as passed from command-line or *.setreg files.
        settingsRegistry.Get(projectRoot.Native(), projectRootKey);
        if (!projectRoot.empty())
        {
            if (projectRoot.IsRelative())
            {
                if (auto projectAbsPath = AZ::Utils::ConvertToAbsolutePath(projectRoot.Native());
                    projectAbsPath.has_value())
                {
                    projectRoot = AZStd::move(*projectAbsPath);
                }
            }
        }

<<<<<<< HEAD
        // Step 3 Check for a "Cache" directory by scanning upwards from the executable directory
        if (auto candidateRoot = Internal::ScanUpRootLocator("Cache");
            !candidateRoot.empty() && AZ::IO::SystemFile::IsDirectory(candidateRoot.c_str()))
        {
            projectRoot = AZStd::move(candidateRoot);
        }
        return projectRoot;
=======
        return projectRoot;
    }

    //! The algorithm that is used to find the project cache is as follows
    //! 1. The "{BootstrapSettingsRootKey}/project_cache_path" is checked for the path
    //! 2. Otherwise append the ProductCacheDirectoryName constant to the <project-path>
    static AZ::IO::FixedMaxPath FindProjectCachePath(SettingsRegistryInterface& settingsRegistry, const AZ::IO::FixedMaxPath& projectPath)
    {
        using FixedValueString = SettingsRegistryInterface::FixedValueString;

        constexpr auto projectCachePathKey = FixedValueString(BootstrapSettingsRootKey) + "/project_cache_path";

        // Step 1 Check the project-cache-path key
        AZ::IO::FixedMaxPath projectCachePath;
        if (!settingsRegistry.Get(projectCachePath.Native(), projectCachePathKey))
        {
            // Step 2 Append the "Cache" directory to the project-path
            projectCachePath = projectPath / Internal::ProductCacheDirectoryName;
        }

        if (projectCachePath.IsRelative())
        {
            if (auto projectCacheAbsPath = AZ::Utils::ConvertToAbsolutePath(projectCachePath.Native());
                projectCacheAbsPath.has_value())
            {
                projectCachePath = AZStd::move(*projectCacheAbsPath);
            }
        }
        return projectCachePath;
    }

    //! Set the user directory with the provided path or using <project-path>/user as default
    static AZ::IO::FixedMaxPath FindProjectUserPath(SettingsRegistryInterface& settingsRegistry,
        const AZ::IO::FixedMaxPath& projectPath)
    {
        using FixedValueString = SettingsRegistryInterface::FixedValueString;

        // User: root - same as the @user@ alias, this is the starting path for transient data and log files.
        constexpr auto projectUserPathKey = FixedValueString(BootstrapSettingsRootKey) + "/project_user_path";

        // Step 1 Check the project-user-path key
        AZ::IO::FixedMaxPath projectUserPath;
        if (!settingsRegistry.Get(projectUserPath.Native(), projectUserPathKey))
        {
            // Step 2 Append the "User" directory to the project-path
            projectUserPath = projectPath / "user";
        }

        if (projectUserPath.IsRelative())
        {
            if (auto projectUserAbsPath = AZ::Utils::ConvertToAbsolutePath(projectUserPath.Native());
                projectUserAbsPath.has_value())
            {
                projectUserPath = AZStd::move(*projectUserAbsPath);
            }
        }
        return projectUserPath;
    }

    //! Set the log directory using the settings registry path or using <project-user-path>/log as default
    static AZ::IO::FixedMaxPath FindProjectLogPath(SettingsRegistryInterface& settingsRegistry,
        const AZ::IO::FixedMaxPath& projectUserPath)
    {
        using FixedValueString = SettingsRegistryInterface::FixedValueString;

        // User: root - same as the @log@ alias, this is the starting path for transient data and log files.
        constexpr auto projectLogPathKey = FixedValueString(BootstrapSettingsRootKey) + "/project_log_path";

        // Step 1 Check the project-user-path key
        AZ::IO::FixedMaxPath projectLogPath;
        if (!settingsRegistry.Get(projectLogPath.Native(), projectLogPathKey))
        {
            // Step 2 Append the "Log" directory to the project-user-path
            projectLogPath = projectUserPath / "log";
        }

        if (projectLogPath.IsRelative())
        {
            if (auto projectLogAbsPath = AZ::Utils::ConvertToAbsolutePath(projectLogPath.Native()))
            {
                projectLogPath = AZStd::move(*projectLogAbsPath);
            }
        }

        return projectLogPath;
    }

    // check for a default write storage path, fall back to the <project-user-path> if not
    static AZ::IO::FixedMaxPath FindDevWriteStoragePath(const AZ::IO::FixedMaxPath& projectUserPath)
    {
        AZStd::optional<AZ::IO::FixedMaxPathString> devWriteStorage = Utils::GetDevWriteStoragePath();
        AZ::IO::FixedMaxPath devWriteStoragePath = devWriteStorage.has_value() ? *devWriteStorage : projectUserPath;
        if (devWriteStoragePath.IsRelative())
        {
            if (auto devWriteStorageAbsPath = AZ::Utils::ConvertToAbsolutePath(devWriteStoragePath.Native()))
            {
                devWriteStoragePath = AZStd::move(*devWriteStorageAbsPath);
            }
        }
        return devWriteStoragePath;
    }

    // check for the project build path, which is a relative path from the project root
    // that specifies where the build directory is located
    static void SetProjectBuildPath(SettingsRegistryInterface& settingsRegistry,
        const AZ::IO::FixedMaxPath& projectPath)
    {
        if (AZ::IO::FixedMaxPath projectBuildPath; settingsRegistry.Get(projectBuildPath.Native(), ProjectBuildPath))
        {
            settingsRegistry.Remove(FilePathKey_ProjectBuildPath);
            settingsRegistry.Remove(FilePathKey_ProjectConfigurationBinPath);
            AZ::IO::FixedMaxPath buildConfigurationPath = (projectPath / projectBuildPath).LexicallyNormal();
            if (IO::SystemFile::Exists(buildConfigurationPath.c_str()))
            {
                settingsRegistry.Set(FilePathKey_ProjectBuildPath, buildConfigurationPath.Native());
            }

            // Add the specific build configuration paths to the Settings Registry
            // First try <project-build-path>/bin/$<CONFIG> and if that path doesn't exist
            // try <project-build-path>/bin/$<PLATFORM>/$<CONFIG>
            buildConfigurationPath /= "bin";
            if (IO::SystemFile::Exists((buildConfigurationPath / AZ_BUILD_CONFIGURATION_TYPE).c_str()))
            {
                settingsRegistry.Set(FilePathKey_ProjectConfigurationBinPath,
                    (buildConfigurationPath / AZ_BUILD_CONFIGURATION_TYPE).Native());
            }
            else if (IO::SystemFile::Exists((buildConfigurationPath / AZ_TRAIT_OS_PLATFORM_CODENAME / AZ_BUILD_CONFIGURATION_TYPE).c_str()))
            {
                settingsRegistry.Set(FilePathKey_ProjectConfigurationBinPath,
                    (buildConfigurationPath / AZ_TRAIT_OS_PLATFORM_CODENAME / AZ_BUILD_CONFIGURATION_TYPE).Native());
            }
        }
    }

    // Sets the project name within the Settings Registry by looking up the "project_name"
    // within the project.json file
    static void SetProjectName(SettingsRegistryInterface& settingsRegistry,
        const AZ::IO::FixedMaxPath& projectPath)
    {
        using FixedValueString = SettingsRegistryInterface::FixedValueString;
        // Project name - if it was set via merging project.json use that value, otherwise use the project path's folder name.
        constexpr auto projectNameKey = FixedValueString(ProjectSettingsRootKey) + "/project_name";

        // Read the project name from the project.json file if it exists
        if (AZ::IO::FixedMaxPath projectJsonPath = projectPath / Internal::ProjectJsonFilename;
            AZ::IO::SystemFile::Exists(projectJsonPath.c_str()))
        {
            settingsRegistry.MergeSettingsFile(projectJsonPath.Native(),
                AZ::SettingsRegistryInterface::Format::JsonMergePatch, AZ::SettingsRegistryMergeUtils::ProjectSettingsRootKey);
        }
        // If a project name isn't set the default will be set to the final path segment of the project path
        if (FixedValueString projectName; !settingsRegistry.Get(projectName, projectNameKey))
        {
            projectName = projectPath.Filename().Native();
            settingsRegistry.Set(projectNameKey, projectName);
        }
>>>>>>> b4b7e5a0
    }

    AZStd::string_view ConfigParserSettings::DefaultCommentPrefixFilter(AZStd::string_view line)
    {
        constexpr AZStd::string_view commentPrefixes = ";#";
        for (char commentPrefix : commentPrefixes)
        {
            if (size_t commentOffset = line.find(commentPrefix); commentOffset != AZStd::string_view::npos)
            {
                return line.substr(0, commentOffset);
            }
        }

        return line;
    }

    AZStd::string_view ConfigParserSettings::DefaultSectionHeaderFilter(AZStd::string_view line)
    {
        AZStd::string_view sectionName;
        constexpr char sectionHeaderStart = '[';
        constexpr char sectionHeaderEnd = ']';
        if (line.starts_with(sectionHeaderStart) && line.ends_with(sectionHeaderEnd))
        {
            // View substring of line between the section '[' and ']' characters
            sectionName = line.substr(1);
            sectionName = sectionName.substr(0, sectionName.size() - 1);
            // strip any leading and trailing whitespace from the section name
            size_t startIndex = 0;
            for (; startIndex < sectionName.size() && isspace(sectionName[startIndex]); ++startIndex);
            sectionName = sectionName.substr(startIndex);
            size_t endIndex = sectionName.size();
            for (; endIndex > 0 && isspace(sectionName[endIndex - 1]); --endIndex);
            sectionName = sectionName.substr(0, endIndex);
        }

        return sectionName;
    }

    void QuerySpecializationsFromRegistry(SettingsRegistryInterface& registry, SettingsRegistryInterface::Specializations& specializations)
    {
        // Append any specializations stored in the registry
        struct SpecializationsVisitor
            : AZ::SettingsRegistryInterface::Visitor
        {
            SpecializationsVisitor(SettingsRegistryInterface::Specializations& specializations)
                : m_settingsSpecialization{ specializations }
            {}

            using AZ::SettingsRegistryInterface::Visitor::Visit;
            void Visit([[maybe_unused]] AZStd::string_view path, AZStd::string_view valueName,
                [[maybe_unused]] AZ::SettingsRegistryInterface::Type type, bool value) override
            {
                if (value)
                {
                    // The specialization is the key itself.
                    // The value is just used to determine if the specialization should be added
                    m_settingsSpecialization.Append(valueName);
                }
            }
            SettingsRegistryInterface::Specializations& m_settingsSpecialization;
        };

        SpecializationsVisitor visitor{ specializations };
        registry.Visit(visitor, SpecializationsRootKey);
    }

    void MergeSettingsToRegistry_AddBuildSystemTargetSpecialization(SettingsRegistryInterface& registry, AZStd::string_view targetName)
    {
        registry.Set(BuildTargetNameKey, targetName);

        // Add specializations to the target registry based on the name of the Build System Target
        auto targetSpecialization = AZ::SettingsRegistryInterface::FixedValueString::format("%s/%.*s",
            SpecializationsRootKey, aznumeric_cast<int>(targetName.size()), targetName.data());
        registry.Set(targetSpecialization, true);
    }

    bool MergeSettingsToRegistry_ConfigFile(SettingsRegistryInterface& registry, AZStd::string_view filePath,
        const ConfigParserSettings& configParserSettings)
    {
        auto configPath = FindProjectRoot(registry) / filePath;
        IO::FileReader configFile;
        bool configFileOpened{};
        switch (configParserSettings.m_fileReaderClass)
        {
        case ConfigParserSettings::FileReaderClass::UseFileIOIfAvailableFallbackToSystemFile:
        {
            auto fileIo = AZ::IO::FileIOBase::GetInstance();
            configFileOpened = configFile.Open(fileIo, configPath.c_str());
            break;
        }
        case ConfigParserSettings::FileReaderClass::UseSystemFileOnly:
        {
            configFileOpened = configFile.Open(nullptr, configPath.c_str());
            break;
        }
        case ConfigParserSettings::FileReaderClass::UseFileIOOnly:
        {
            auto fileIo = AZ::IO::FileIOBase::GetInstance();
            if (fileIo == nullptr)
            {
                return false;
            }
            configFileOpened = configFile.Open(fileIo, configPath.c_str());
            break;
        }
        default:
            AZ_Error("SettingsRegistryMergeUtils", false, "An Invalid FileReaderClass enum value has been supplied");
            return false;
        }
        if (!configFileOpened)
        {
            AZ_Warning("SettingsRegistryMergeUtils", false, R"(Unable to open file "%s")", configPath.c_str());
            return false;
        }

        bool configFileParsed = true;
        // The ConfigFile is parsed using into a fixed_vector of ConfigBufferMaxSize below
        // which avoids performing any dynamic memory allocations during parsing
        // The Settings Registry might still allocate memory though in the MergeCommandLineArgument() function
        size_t remainingFileLength = configFile.Length();
        if (remainingFileLength == 0)
        {
            AZ_TracePrintf("SettingsRegistryMergeUtils", R"(Configuration file "%s" is empty, nothing to merge)" "\n", configPath.c_str());
            return true;
        }
        constexpr size_t ConfigBufferMaxSize = 4096;
        AZStd::fixed_vector<char, ConfigBufferMaxSize> configBuffer;
        size_t readSize = (AZStd::min)(configBuffer.max_size(), remainingFileLength);
        configBuffer.resize_no_construct(readSize);

        size_t bytesRead = configFile.Read(configBuffer.size(), configBuffer.data());
        remainingFileLength -= bytesRead;

        AZ::SettingsRegistryInterface::FixedValueString currentJsonPointerPath(configParserSettings.m_registryRootPointerPath);
        size_t rootPointerPathSize = configParserSettings.m_registryRootPointerPath.size();
        do
        {
            decltype(configBuffer)::iterator frontIter{};
            for (frontIter = configBuffer.begin(); frontIter != configBuffer.end();)
            {
                if (std::isspace(*frontIter, {}))
                {
                    ++frontIter;
                    continue;
                }

                // Find end of line
                auto lineStartIter = frontIter;
                auto lineEndIter = AZStd::find(frontIter, configBuffer.end(), '\n');
                bool foundNewLine = lineEndIter != configBuffer.end();
                if (!foundNewLine && remainingFileLength > 0)
                {
                    // No newline has been found in the remaining characters in the buffer,
                    // Read the next chunk(up to ConfigBufferMaxSize) of the config file and look for a new line
                    // if the file has remaining content
                    // Otherwise if the file has no more remaining content, then it is improperly terminated
                    // text file according to the posix standard
                    // https://stackoverflow.com/questions/729692/why-should-text-files-end-with-a-newline
                    // Therefore the final text after the final newline will be parsed
                    break;
                }

                AZStd::string_view line(lineStartIter, lineEndIter);

                // Remove any trailing carriage returns from the line
                if (size_t lastValidLineCharIndex = line.find_last_not_of('\r'); lastValidLineCharIndex != AZStd::string_view::npos)
                {
                    line = line.substr(0, lastValidLineCharIndex + 1);
                }
                // Retrieve non-commented portion of line
                if (configParserSettings.m_commentPrefixFunc)
                {
                    line = configParserSettings.m_commentPrefixFunc(line);
                }
                // Lookup any new section names from the line
                if (configParserSettings.m_sectionHeaderFunc)
                {
                    AZStd::string_view sectionName = configParserSettings.m_sectionHeaderFunc(line);
                    if (!sectionName.empty())
                    {
                        currentJsonPointerPath.erase(rootPointerPathSize);
                        currentJsonPointerPath += '/';
                        currentJsonPointerPath += sectionName;
                    }
                }

                registry.MergeCommandLineArgument(line, currentJsonPointerPath, configParserSettings.m_commandLineSettings);

                // Skip past the newline character if found
                frontIter = lineEndIter + (foundNewLine ? 1 : 0);
            }

            // Read in more data from the config file if available.
            // If the parsing was in the middle of a parsing line, then move the remaining data of that line to the beginning
            // of the fixed_vector buffer
            if (frontIter == configBuffer.begin())
            {
                AZ_Error("SettingsRegistryMergeUtils", false,
                    R"(The config file "%s" contains a line which is longer than the max line length of %zu.)" "\n"
                    R"(Parsing will halt. The line content so far is:)" "\n"
                    R"("%.*s")" "\n", configPath.c_str(), configBuffer.max_size(),
                    aznumeric_cast<int>(configBuffer.size()), configBuffer.data());
                configFileParsed = false;
                break;
            }
            const size_t readOffset = AZStd::distance(frontIter, configBuffer.end());
            if (readOffset > 0)
            {
                memmove(configBuffer.begin(), frontIter, readOffset);
            }
            readSize = (AZStd::min)(configBuffer.max_size() - readOffset, remainingFileLength);
            bytesRead = configFile.Read(readSize, configBuffer.data() + readOffset);
            configBuffer.resize_no_construct(readOffset + readSize);
            remainingFileLength -= bytesRead;
        } while (bytesRead > 0);

        configFile.Close();

        return configFileParsed;
    }

    void MergeSettingsToRegistry_ManifestGemsPaths(SettingsRegistryInterface& registry)
    {
        auto MergeGemPathToRegistry = [&registry](AZStd::string_view manifestKey,
            AZStd::string_view gemName,
            AZStd::string_view gemRootPath)
        {
            using FixedValueString = SettingsRegistryInterface::FixedValueString;
            if (manifestKey == GemNameKey)
            {
                const auto manifestGemJsonPath = FixedValueString::format("%s/%.*s/Path",
                    ManifestGemsRootKey, AZ_STRING_ARG(gemName));
                registry.Set(manifestGemJsonPath, gemRootPath);
            }
        };

        VisitAllManifestGems(registry, MergeGemPathToRegistry);
    }

    void MergeSettingsToRegistry_AddRuntimeFilePaths(SettingsRegistryInterface& registry)
    {
        using FixedValueString = AZ::SettingsRegistryInterface::FixedValueString;

<<<<<<< HEAD
        // Engine root folder - corresponds to the @engroot@ and @engroot@ aliases
=======
        // Binary folder - corresponds to the @exefolder@ alias
        AZ::IO::FixedMaxPath exePath = AZ::Utils::GetExecutableDirectory();
        registry.Set(FilePathKey_BinaryFolder, exePath.LexicallyNormal().Native());

        // O3de manifest folder
        if (AZ::IO::FixedMaxPath o3deManifestPath = FindO3deManifestCachePath(registry);
            !o3deManifestPath.empty())
        {
            registry.Set(FilePathKey_O3deManifestRootFolder, o3deManifestPath.LexicallyNormal().Native());
        }

        // Project path - corresponds to the @projectroot@ alias
        // NOTE: We make the project-path in the BootstrapSettingsRootKey absolute first

        AZ::IO::FixedMaxPath projectPath = FindProjectRoot(registry);
        if ([[maybe_unused]] constexpr auto projectPathKey = FixedValueString(BootstrapSettingsRootKey) + "/project_path";
            !projectPath.empty())
        {
            projectPath = projectPath.LexicallyNormal();
            AZ_Warning("SettingsRegistryMergeUtils", AZ::IO::SystemFile::Exists(projectPath.c_str()),
                R"(Project path "%s" does not exist. Is the "%.*s" registry setting set to a valid absolute path?)"
                , projectPath.c_str(), AZ_STRING_ARG(projectPathKey));

            registry.Set(FilePathKey_ProjectPath, projectPath.Native());
        }
        else
        {
            AZ_TracePrintf("SettingsRegistryMergeUtils",
                R"(Project path isn't set in the Settings Registry at "%.*s".)"
                " Project-related filepaths will be set relative to the executable directory\n",
                AZ_STRING_ARG(projectPathKey));
            projectPath = exePath;
            registry.Set(FilePathKey_ProjectPath, exePath.Native());
        }

        // Engine root folder - corresponds to the @engroot@ alias
>>>>>>> b4b7e5a0
        AZ::IO::FixedMaxPath engineRoot = FindEngineRoot(registry);
        if (!engineRoot.empty())
        {
            engineRoot = engineRoot.LexicallyNormal();
            registry.Set(FilePathKey_EngineRootFolder, engineRoot.Native());
        }

        // Cache folder
        AZ::IO::FixedMaxPath projectCachePath = FindProjectCachePath(registry, projectPath).LexicallyNormal();
        if (!projectCachePath.empty())
        {
            projectCachePath = projectCachePath.LexicallyNormal();
            registry.Set(FilePathKey_CacheProjectRootFolder, projectCachePath.Native());

            // Cache/<asset-platform> folder
            // Get the name of the asset platform assigned by the bootstrap. First check for platform version such as "windows_assets"
            // and if that's missing just get "assets".
            FixedValueString assetPlatform;
            if (auto assetPlatformKey = FixedValueString::format("%s/%s_assets", BootstrapSettingsRootKey, AZ_TRAIT_OS_PLATFORM_CODENAME_LOWER);
                !registry.Get(assetPlatform, assetPlatformKey))
            {
                assetPlatformKey = FixedValueString::format("%s/assets", BootstrapSettingsRootKey);
                registry.Get(assetPlatform, assetPlatformKey);
            }
            if (assetPlatform.empty())
            {
                // Use the platform codename to retrieve the default asset platform value
                assetPlatform = AZ::OSPlatformToDefaultAssetPlatform(AZ_TRAIT_OS_PLATFORM_CODENAME);
            }

<<<<<<< HEAD
            // Project path - corresponds to the @projectroot@ alias
            // NOTE: Here we append to engineRoot, but if projectPathValue is absolute then engineRoot is discarded.
            path = engineRoot / projectPathValue;

            AZ_Warning("SettingsRegistryMergeUtils", AZ::IO::SystemFile::Exists(path.c_str()),
                R"(Project path "%s" does not exist. Is the "%.*s" registry setting set to valid absolute path?)"
                , path.c_str(), aznumeric_cast<int>(projectPathKey.size()), projectPathKey.data());

            AZ::IO::FixedMaxPath normalizedProjectPath = path.LexicallyNormal();
            registry.Set(FilePathKey_ProjectPath, normalizedProjectPath.Native());

            // Set the user directory with the provided path or using project/user as default
            auto projectUserPathKey = FixedValueString::format("%s/project_user_path", BootstrapSettingsRootKey);
            AZ::IO::FixedMaxPath projectUserPath;
            if (!registry.Get(projectUserPath.Native(), projectUserPathKey))
=======
            // Make sure the asset platform is set before setting cache path for the asset platform.
            if (!assetPlatform.empty())
>>>>>>> b4b7e5a0
            {
                registry.Set(FilePathKey_CacheRootFolder, (projectCachePath / assetPlatform).Native());
            }
        }

        // User folder
        AZ::IO::FixedMaxPath projectUserPath = FindProjectUserPath(registry, projectPath);
        if (!projectUserPath.empty())
        {
            projectUserPath = projectUserPath.LexicallyNormal();
            registry.Set(FilePathKey_ProjectUserPath, projectUserPath.Native());
        }

        // Log folder
        if (AZ::IO::FixedMaxPath projectLogPath = FindProjectLogPath(registry, projectUserPath); !projectLogPath.empty())
        {
            projectLogPath = projectLogPath.LexicallyNormal();
            registry.Set(FilePathKey_ProjectLogPath, projectLogPath.Native());
<<<<<<< HEAD

            // check for a default write storage path, fall back to the project's user/ directory if not
            AZStd::optional<AZ::IO::FixedMaxPathString> devWriteStorage = Utils::GetDevWriteStoragePath();
            registry.Set(FilePathKey_DevWriteStorage, devWriteStorage.has_value()
                ? devWriteStorage.value()
                : projectUserPath.Native());

            // Set the project in-memory build path if the ProjectBuildPath key has been supplied
            if (AZ::IO::FixedMaxPath projectBuildPath; registry.Get(projectBuildPath.Native(), ProjectBuildPath))
            {
                registry.Remove(FilePathKey_ProjectBuildPath);
                registry.Remove(FilePathKey_ProjectConfigurationBinPath);
                AZ::IO::FixedMaxPath buildConfigurationPath = normalizedProjectPath / projectBuildPath;
                if (IO::SystemFile::Exists(buildConfigurationPath.c_str()))
                {
                    registry.Set(FilePathKey_ProjectBuildPath, buildConfigurationPath.LexicallyNormal().Native());
                }

                // Add the specific build configuration paths to the Settings Registry
                // First try <project-build-path>/bin/$<CONFIG> and if that path doesn't exist
                // try <project-build-path>/bin/$<PLATFORM>/$<CONFIG>
                buildConfigurationPath /= "bin";
                if (IO::SystemFile::Exists((buildConfigurationPath / AZ_BUILD_CONFIGURATION_TYPE).c_str()))
                {
                    registry.Set(FilePathKey_ProjectConfigurationBinPath,
                        (buildConfigurationPath / AZ_BUILD_CONFIGURATION_TYPE).LexicallyNormal().Native());
                }
                else if (IO::SystemFile::Exists((buildConfigurationPath / AZ_TRAIT_OS_PLATFORM_CODENAME / AZ_BUILD_CONFIGURATION_TYPE).c_str()))
                {
                    registry.Set(FilePathKey_ProjectConfigurationBinPath,
                        (buildConfigurationPath / AZ_TRAIT_OS_PLATFORM_CODENAME / AZ_BUILD_CONFIGURATION_TYPE).LexicallyNormal().Native());
                }

            }

            // Project name - if it was set via merging project.json use that value, otherwise use the project path's folder name.
            auto projectNameKey =
                AZ::SettingsRegistryInterface::FixedValueString(AZ::SettingsRegistryMergeUtils::ProjectSettingsRootKey)
                + "/project_name";

            AZ::SettingsRegistryInterface::FixedValueString projectName;
            if (!registry.Get(projectName, projectNameKey))
            {
                projectName = path.Filename().Native();
                registry.Set(projectNameKey, projectName);
            }

            // Cache folders - sets up various paths in registry for the cache.
            // Make sure the asset platform is set before setting these cache paths.
            if (!assetPlatform.empty())
            {
                // Cache: project root - no corresponding fileIO alias, but this is where the asset database lives.
                // A registry override is accepted using the "project_cache_path" key.
                auto projectCacheRootOverrideKey = FixedValueString::format("%s/project_cache_path", BootstrapSettingsRootKey);
                // Clear path to make sure that the `project_cache_path` value isn't concatenated to the project path
                path.clear();
                if (registry.Get(path.Native(), projectCacheRootOverrideKey))
                {
                    registry.Set(FilePathKey_CacheProjectRootFolder, path.LexicallyNormal().Native());
                    path /= assetPlatform;
                    registry.Set(FilePathKey_CacheRootFolder, path.LexicallyNormal().Native());
                }
                else
                {
                    // Cache: root - same as the @products@ alias, this is the starting path for cache files.
                    path = normalizedProjectPath / "Cache";
                    registry.Set(FilePathKey_CacheProjectRootFolder, path.LexicallyNormal().Native());
                    path /= assetPlatform;
                    registry.Set(FilePathKey_CacheRootFolder, path.LexicallyNormal().Native());
                }
            }
=======
>>>>>>> b4b7e5a0
        }

        // Developer Write Storage folder
        if (AZ::IO::FixedMaxPath devWriteStoragePath = FindDevWriteStoragePath(projectUserPath); !devWriteStoragePath.empty())
        {
            devWriteStoragePath = devWriteStoragePath.LexicallyNormal();
            registry.Set(FilePathKey_DevWriteStorage, devWriteStoragePath.Native());
        }

        // Set the project in-memory build path if the ProjectBuildPath key has been supplied
        SetProjectBuildPath(registry, projectPath);
        // Set the project name using the "project_name" key
        SetProjectName(registry, projectPath);

        // Read every registry Gem Path into the `ManifestGemsRootKey` object
        MergeSettingsToRegistry_ManifestGemsPaths(registry);

#if !AZ_TRAIT_OS_IS_HOST_OS_PLATFORM
        // Setup the cache, user, and log paths to platform specific locations when running on non-host platforms
        if (AZStd::optional<AZ::IO::FixedMaxPathString> nonHostCacheRoot = Utils::GetDefaultAppRootPath();
            nonHostCacheRoot)
        {
            registry.Set(FilePathKey_CacheProjectRootFolder, *nonHostCacheRoot);
            registry.Set(FilePathKey_CacheRootFolder, *nonHostCacheRoot);
        }
        else
        {
            registry.Set(FilePathKey_CacheProjectRootFolder, projectPath.Native());
            registry.Set(FilePathKey_CacheRootFolder, projectPath.Native());
        }
        if (AZStd::optional<AZ::IO::FixedMaxPathString> devWriteStorage = Utils::GetDevWriteStoragePath();
            devWriteStorage)
        {
            const auto devWriteStoragePath = AZ::IO::PathView(*devWriteStorage).LexicallyNormal();
            registry.Set(FilePathKey_DevWriteStorage, devWriteStoragePath.Native());
            registry.Set(FilePathKey_ProjectUserPath, (devWriteStoragePath / "user").Native());
            registry.Set(FilePathKey_ProjectLogPath, (devWriteStoragePath / "user" / "log").Native());
        }
        else
        {
            registry.Set(FilePathKey_DevWriteStorage, projectPath.Native());
            registry.Set(FilePathKey_ProjectUserPath, (projectPath / "user").Native());
            registry.Set(FilePathKey_ProjectLogPath, (projectPath / "user" / "log").Native());
        }
#endif // AZ_TRAIT_OS_IS_HOST_OS_PLATFORM
    }

    void MergeSettingsToRegistry_TargetBuildDependencyRegistry(SettingsRegistryInterface& registry, const AZStd::string_view platform,
        const SettingsRegistryInterface::Specializations& specializations, AZStd::vector<char>* scratchBuffer)
    {
        AZ::IO::FixedMaxPath mergePath = AZ::Utils::GetExecutableDirectory();
        if (!mergePath.empty())
        {
            registry.MergeSettingsFolder((mergePath / SettingsRegistryInterface::RegistryFolder).Native(),
                specializations, platform, "", scratchBuffer);
        }

        // Look within the Cache Root directory for target build dependency .setreg files
        AZ::SettingsRegistryInterface::FixedValueString cacheRootPath;
        if (registry.Get(cacheRootPath, FilePathKey_CacheRootFolder))
        {
            mergePath = AZStd::move(cacheRootPath);
            AZStd::fixed_string<32> registryFolderLower(SettingsRegistryInterface::RegistryFolder);
            AZStd::to_lower(registryFolderLower.begin(), registryFolderLower.end());
            mergePath /= registryFolderLower;
            registry.MergeSettingsFolder(mergePath.Native(), specializations, platform, "", scratchBuffer);
        }

        AZ::IO::FixedMaxPath projectBinPath;
        if (registry.Get(projectBinPath.Native(), FilePathKey_ProjectConfigurationBinPath))
        {
            // Append the project build path path to the project root
            projectBinPath /= SettingsRegistryInterface::RegistryFolder;
            registry.MergeSettingsFolder(projectBinPath.Native(), specializations, platform, "", scratchBuffer);
        }
    }

    void MergeSettingsToRegistry_EngineRegistry(SettingsRegistryInterface& registry, const AZStd::string_view platform,
        const SettingsRegistryInterface::Specializations& specializations, AZStd::vector<char>* scratchBuffer)
    {
        AZ::SettingsRegistryInterface::FixedValueString engineRootPath;
        if (registry.Get(engineRootPath, FilePathKey_EngineRootFolder))
        {
            AZ::IO::FixedMaxPath mergePath{ AZStd::move(engineRootPath) };
            mergePath /= SettingsRegistryInterface::RegistryFolder;
            registry.MergeSettingsFolder(mergePath.Native(), specializations, platform, "", scratchBuffer);
        }
    }

    void MergeSettingsToRegistry_GemRegistries(SettingsRegistryInterface& registry, const AZStd::string_view platform,
        const SettingsRegistryInterface::Specializations& specializations, AZStd::vector<char>* scratchBuffer)
    {
        auto MergeGemRootRegistryFolder = [&registry, &platform, &specializations, &scratchBuffer]
        (AZStd::string_view, AZ::IO::FixedMaxPath gemPath)
        {
            registry.MergeSettingsFolder((gemPath / SettingsRegistryInterface::RegistryFolder).Native(),
                specializations, platform, "", scratchBuffer);
        };
        VisitActiveGems(registry, MergeGemRootRegistryFolder);
    }

    void MergeSettingsToRegistry_ProjectRegistry(SettingsRegistryInterface& registry, const AZStd::string_view platform,
        const SettingsRegistryInterface::Specializations& specializations, AZStd::vector<char>* scratchBuffer)
    {
        AZ::SettingsRegistryInterface::FixedValueString sourceGamePath;
        if (registry.Get(sourceGamePath, FilePathKey_ProjectPath))
        {
            AZ::IO::FixedMaxPath mergePath{ sourceGamePath };
            mergePath /= SettingsRegistryInterface::RegistryFolder;
            registry.MergeSettingsFolder(mergePath.Native(), specializations, platform, "", scratchBuffer);
        }
    }

    void MergeSettingsToRegistry_ProjectUserRegistry(SettingsRegistryInterface& registry, const AZStd::string_view platform,
        const SettingsRegistryInterface::Specializations& specializations, AZStd::vector<char>* scratchBuffer)
    {
        // Unlike other paths, the path can't be overwritten by the dev settings because that would create a circular dependency.
        AZ::IO::FixedMaxPath projectUserPath;
        if (registry.Get(projectUserPath.Native(), FilePathKey_ProjectPath))
        {
            projectUserPath /= SettingsRegistryInterface::DevUserRegistryFolder;
            registry.MergeSettingsFolder(projectUserPath.Native(), specializations, platform, "", scratchBuffer);
        }
    }

    void MergeSettingsToRegistry_O3deUserRegistry(SettingsRegistryInterface& registry, const AZStd::string_view platform,
        const SettingsRegistryInterface::Specializations& specializations, AZStd::vector<char>* scratchBuffer)
    {
        if (AZ::IO::FixedMaxPath o3deUserPath = AZ::Utils::GetO3deManifestDirectory(); !o3deUserPath.empty())
        {
            o3deUserPath /= SettingsRegistryInterface::RegistryFolder;
            registry.MergeSettingsFolder(o3deUserPath.Native(), specializations, platform, "", scratchBuffer);
        }
    }

    // This function intentionally copies `commandLine`. It looks like it only uses it as a const reference, but the
    // code in the loop makes calls that mutates the `commandLine` instance, invalidating the iterators. Making a copy
    // ensures that the iterators remain valid.
    // NOLINTNEXTLINE(performance-unnecessary-value-param)
    void MergeSettingsToRegistry_CommandLine(SettingsRegistryInterface& registry, AZ::CommandLine commandLine, bool executeRegdumpCommands)
    {
        // Iterate over all the command line options in order to parse the --regset and --regremove
        // arguments in the order they were supplied
        for (const CommandLine::CommandArgument& commandArgument : commandLine)
        {
            if (commandArgument.m_option == "regset")
            {
                if (!registry.MergeCommandLineArgument(commandArgument.m_value, AZStd::string_view{}))
                {
                    AZ_Warning("SettingsRegistryMergeUtils", false, "Unable to parse argument for --regset with value of %s.",
                        commandArgument.m_value.c_str());
                    continue;
                }
            }
            else if (commandArgument.m_option == "regset-file")
            {
                AZStd::string_view fileArg(commandArgument.m_value);
                AZStd::string_view jsonAnchorPath;
                // double colons is treated as the separator for an anchor path
                // single colon cannot be used as it is used in Windows paths
                if (auto anchorPathIndex = AZ::StringFunc::Find(fileArg, "::");
                    anchorPathIndex != AZStd::string_view::npos)
                {
                    jsonAnchorPath = fileArg.substr(anchorPathIndex + 2);
                    fileArg = fileArg.substr(0, anchorPathIndex);
                }
                if (!fileArg.empty())
                {
                    AZ::IO::PathView filePath(fileArg);
                    const auto mergeFormat = filePath.Extension() != ".setregpatch"
                        ? AZ::SettingsRegistryInterface::Format::JsonMergePatch
                        : AZ::SettingsRegistryInterface::Format::JsonPatch;
                    if (!registry.MergeSettingsFile(filePath.Native(), mergeFormat, jsonAnchorPath))
                    {
                        AZ_Warning("SettingsRegistryMergeUtils", false, R"(Merging of file "%.*s" to the Settings Registry has failed at anchor  "%.*s".)",
                            AZ_STRING_ARG(filePath.Native()), AZ_STRING_ARG(jsonAnchorPath));
                        continue;
                    }
                }
            }
            else if (commandArgument.m_option == "regremove")
            {
                if (!registry.Remove(commandArgument.m_value))
                {
                    AZ_Warning("SettingsRegistryMergeUtils", false, "Unable to remove value at JSON Pointer %s for --regremove.",
                        commandArgument.m_value.c_str());
                    continue;
                }
            }
        }

        if (executeRegdumpCommands)
        {
            constexpr bool prettifyOutput = true;
            const size_t regdumpSwitchValues = commandLine.GetNumSwitchValues("regdump");
            for (size_t regdumpIndex = 0; regdumpIndex < regdumpSwitchValues; ++regdumpIndex)
            {
                AZStd::string_view regdumpValue = commandLine.GetSwitchValue("regdump", regdumpIndex);
                if (regdumpValue.empty())
                {
                    AZ_Warning("SettingsRegistryMergeUtils", false, "Unable to parse argument for --regdump with value of %.*s.",
                        aznumeric_cast<int>(regdumpValue.size()), regdumpValue.data());
                    continue;
                }

                DumperSettings dumperSettings{ prettifyOutput };
                AZ::IO::StdoutStream outputStream;
                DumpSettingsRegistryToStream(registry, regdumpValue, outputStream, dumperSettings);
            }

            if (commandLine.HasSwitch("regdumpall"))
            {
                DumperSettings dumperSettings{ prettifyOutput };
                AZ::IO::StdoutStream outputStream;
                DumpSettingsRegistryToStream(registry, "", outputStream, dumperSettings);
            }
        }
    }

    void StoreCommandLineToRegistry(SettingsRegistryInterface& registry, const AZ::CommandLine& commandLine)
    {
        // Clear out any existing CommandLine settings
        registry.Remove(CommandLineRootKey);

        AZ::SettingsRegistryInterface::FixedValueString commandLinePath{ CommandLineRootKey };
        const size_t commandLineRootSize = commandLinePath.size();
        size_t argumentIndex{};
        for (const CommandLine::CommandArgument& commandArgument : commandLine)
        {
            commandLinePath += AZ::SettingsRegistryInterface::FixedValueString::format("/%zu", argumentIndex);
            registry.Set(commandLinePath + "/Option", commandArgument.m_option);
            registry.Set(commandLinePath + "/Value", commandArgument.m_value);
            ++argumentIndex;
            commandLinePath.resize(commandLineRootSize);
        }

        // This key is used allow Notification Handlers to know when the command line has been updated within the
        // registry. The value itself is meaningless. The JSON path of {CommandLineValueChangedKey}
        // being passed to the Notification Event Handler indicates that the command line has be updated
        registry.Set(CommandLineValueChangedKey, true);
    }

    bool GetCommandLineFromRegistry(SettingsRegistryInterface& registry, AZ::CommandLine& commandLine)
    {
        struct CommandLineVisitor
            : AZ::SettingsRegistryInterface::Visitor
        {
            using AZ::SettingsRegistryInterface::Visitor::Visit;
            void Visit(AZStd::string_view, AZStd::string_view valueName, AZ::SettingsRegistryInterface::Type
                , AZStd::string_view value) override
            {
                if (valueName == "Option" && !value.empty())
                {
                    m_arguments.push_back(AZStd::string::format("--%.*s", aznumeric_cast<int>(value.size()), value.data()));
                }
                else if (valueName == "Value" && !value.empty())
                {
                    // Make sure value types are in quotes in case they start with a command option prefix
                    m_arguments.push_back(QuoteArgument(value));
                }
            }

            AZStd::string QuoteArgument(AZStd::string_view arg)
            {
                return !arg.empty() ? AZStd::string::format(R"("%.*s")", aznumeric_cast<int>(arg.size()), arg.data()) : AZStd::string{ arg };
            }

            // The first parameter is skipped by the ComamndLine::Parse function so initialize
            // the container with one empty element
            AZ::CommandLine::ParamContainer m_arguments{ 1 };
        };

        CommandLineVisitor commandLineVisitor;
        if (!registry.Visit(commandLineVisitor, AZ::SettingsRegistryMergeUtils::CommandLineRootKey))
        {
            return false;
        }
        commandLine.Parse(commandLineVisitor.m_arguments);
        return true;
    }

    void ParseCommandLine(AZ::CommandLine& commandLine)
    {
        struct OptionKeyToRegsetKey
        {
            AZStd::string_view m_optionKey;
            AZStd::string m_regsetKey;
        };

        // Provide overrides for the engine root, the project root and the project cache root
        AZStd::array commandOptions = {
            OptionKeyToRegsetKey{
                "engine-path", AZStd::string::format("%s/engine_path", BootstrapSettingsRootKey)},
            OptionKeyToRegsetKey{
                "project-path", AZStd::string::format("%s/project_path", BootstrapSettingsRootKey)},
            OptionKeyToRegsetKey{
                "project-cache-path",
                AZStd::string::format("%s/project_cache_path", BootstrapSettingsRootKey)},
            OptionKeyToRegsetKey{
                "project-user-path",
                AZStd::string::format("%s/project_user_path", BootstrapSettingsRootKey)},
            OptionKeyToRegsetKey{
                "project-log-path",
                AZStd::string::format("%s/project_log_path", BootstrapSettingsRootKey)},
            OptionKeyToRegsetKey{"project-build-path", ProjectBuildPath},
            OptionKeyToRegsetKey{
                "o3de-manifest-path", AZStd::string::format("%s/o3de_manifest_path", BootstrapSettingsRootKey)},
        };

        AZStd::fixed_vector<AZStd::string, commandOptions.size()> overrideArgs;

        for (auto&& [optionKey, regsetKey] : commandOptions)
        {
            if (size_t optionCount = commandLine.GetNumSwitchValues(optionKey); optionCount > 0)
            {
                // Use the last supplied command option value to override previous values
                auto overrideArg = AZStd::string::format(
                    R"(--regset="%s=%s")", regsetKey.c_str(), commandLine.GetSwitchValue(optionKey, optionCount - 1).c_str());
                overrideArgs.emplace_back(AZStd::move(overrideArg));
            }
        }

        if (!overrideArgs.empty())
        {
            // Dump the input command line, add the additional option overrides
            // and Parse the new command line args (write back) into the input command line.
            AZ::CommandLine::ParamContainer commandLineArgs;
            commandLine.Dump(commandLineArgs);
            commandLineArgs.insert(
                commandLineArgs.end(), AZStd::make_move_iterator(overrideArgs.begin()), AZStd::make_move_iterator(overrideArgs.end()));
            commandLine.Parse(commandLineArgs);
        }
    }

    bool DumpSettingsRegistryToStream(SettingsRegistryInterface& registry, AZStd::string_view key,
        AZ::IO::GenericStream& stream, const DumperSettings& dumperSettings)
    {
        struct SettingsExportVisitor
            : SettingsRegistryInterface::Visitor
        {
            SettingsExportVisitor(AZ::IO::GenericStream& stream, const DumperSettings& dumperSettings)
                : m_rapidJsonStream{ &stream }
                , m_dumperSettings{ dumperSettings }
                , m_writer{ m_stringBuffer }
            {
            }
            bool WriteName(AZStd::string_view name)
            {
                // Write the Key if the include name stack the top element is true
                if (!m_includeNameStack.empty() && m_includeNameStack.top())
                {
                    return m_writer.Key(name.data(), aznumeric_caster(name.size()), false);
                }

                return true;
            }
            AZ::SettingsRegistryInterface::VisitResponse Traverse(
                AZStd::string_view path, AZStd::string_view valueName, AZ::SettingsRegistryInterface::VisitAction action,
                AZ::SettingsRegistryInterface::Type type) override
            {
                // Pass the pointer path to the inclusion filter if available
                if (m_dumperSettings.m_includeFilter && !m_dumperSettings.m_includeFilter(path))
                {
                    return AZ::SettingsRegistryInterface::VisitResponse::Skip;
                }

                if (action == AZ::SettingsRegistryInterface::VisitAction::Begin)
                {
                    m_result = m_result && WriteName(valueName);
                    if (type == AZ::SettingsRegistryInterface::Type::Object)
                    {
                        m_result = m_result && m_writer.StartObject();
                        if (m_result)
                        {
                            m_includeNameStack.push(true);
                        }
                    }
                    else
                    {
                        m_result = m_result && m_writer.StartArray();
                        if (m_result)
                        {
                            m_includeNameStack.push(false);
                        }
                    }
                }
                else if (action == AZ::SettingsRegistryInterface::VisitAction::End)
                {
                    if (type == AZ::SettingsRegistryInterface::Type::Object)
                    {
                        m_result = m_result && m_writer.EndObject();
                    }
                    else
                    {
                        m_result = m_result && m_writer.EndArray();
                    }
                    AZ_Assert(!m_includeNameStack.empty(), "Attempting to close a json array or object that wasn't started.");
                    m_includeNameStack.pop();
                }
                else
                {
                    if (type == AZ::SettingsRegistryInterface::Type::Null)
                    {
                        m_result = m_result && WriteName(valueName) && m_writer.Null();
                    }
                }

                return m_result ?
                    AZ::SettingsRegistryInterface::VisitResponse::Continue :
                    AZ::SettingsRegistryInterface::VisitResponse::Done;
            }

            void Visit(AZStd::string_view, AZStd::string_view valueName, AZ::SettingsRegistryInterface::Type, bool value) override
            {
                m_result = m_result && WriteName(valueName) && m_writer.Bool(value);
            }

            void Visit(AZStd::string_view, AZStd::string_view valueName, AZ::SettingsRegistryInterface::Type, AZ::s64 value) override
            {
                m_result = m_result && WriteName(valueName) && m_writer.Int64(value);
            }

            void Visit(AZStd::string_view, AZStd::string_view valueName, AZ::SettingsRegistryInterface::Type, AZ::u64 value) override
            {
                m_result = m_result && WriteName(valueName) && m_writer.Uint64(value);
            }

            void Visit(AZStd::string_view, AZStd::string_view valueName, AZ::SettingsRegistryInterface::Type, double value) override
            {
                m_result = m_result && WriteName(valueName) && m_writer.Double(value);
            }

            void Visit(AZStd::string_view, AZStd::string_view valueName, AZ::SettingsRegistryInterface::Type, AZStd::string_view value) override
            {
                m_result = m_result && WriteName(valueName) && m_writer.String(value.data(), aznumeric_caster(value.size()));
            }

            bool Finalize()
            {
                if (!m_includeNameStack.empty())
                {
                    AZ_Assert(false, "m_includeNameStack is expected to be empty. This means that there was an object or array what wasn't closed.");
                    return false;
                }

                // Root the JSON document underneath the JSON pointer prefix if non-empty
                // Parse non-anchored JSON data into a document and then re-root
                // that document under the prefix value
                rapidjson::Document document;
                document.Parse(m_stringBuffer.GetString(), m_stringBuffer.GetSize());

                rapidjson::Document rootDocument;
                AZStd::string_view jsonPrefix{ m_dumperSettings.m_jsonPointerPrefix };
                if (!jsonPrefix.empty())
                {
                    rapidjson::Pointer rootPointer(jsonPrefix.data(), jsonPrefix.size());
                    rapidjson::SetValueByPointer(rootDocument, rootPointer, document);
                }
                else
                {
                    rootDocument = AZStd::move(document);
                }

                if (m_dumperSettings.m_prettifyOutput)
                {
                    rapidjson::PrettyWriter settingsWriter(m_rapidJsonStream);
                    rootDocument.Accept(settingsWriter);
                }
                else
                {
                    rapidjson::Writer settingsWriter(m_rapidJsonStream);
                    rootDocument.Accept(settingsWriter);
                }

                return true;
            }

            rapidjson::StringBuffer m_stringBuffer;
            rapidjson::Writer<rapidjson::StringBuffer> m_writer;

            AZ::IO::RapidJSONStreamWriter m_rapidJsonStream;
            DumperSettings m_dumperSettings;
            AZStd::stack<bool> m_includeNameStack;
            bool m_result{ true };
        };

        SettingsExportVisitor visitor(stream, dumperSettings);

        if (!registry.Visit(visitor, key))
        {
            AZ_Warning("SettingsRegistryMergeUtils", false, "Unable to visit Settings Registry at key %.*s.",
                aznumeric_cast<int>(key.size()), key.data());
            return false;
        }

        return visitor.Finalize();
    }

    bool IsPathAncestorDescendantOrEqual(AZStd::string_view candidatePath, AZStd::string_view inputPath)
    {
        AZ::IO::PathView candidateView{ candidatePath, AZ::IO::PosixPathSeparator };
        AZ::IO::PathView inputView{ inputPath, AZ::IO::PosixPathSeparator };
        return inputView.empty() || candidateView.IsRelativeTo(inputView) || inputView.IsRelativeTo(candidateView);
    }

    void VisitActiveGems(SettingsRegistryInterface& registry, const GemCallback& activeGemCallback)
    {
        using FixedValueString = AZ::SettingsRegistryInterface::FixedValueString;
        using Type = AZ::SettingsRegistryInterface::Type;

        auto VisitGem = [&registry, &activeGemCallback](AZStd::string_view, AZStd::string_view gemName, Type)
        {
            // Lookup the Gem Path underneath the `ManifestGemsRootKey/<gem-name>` field
            const auto gemPathKey = FixedValueString::format("%s/%.*s/Path", ManifestGemsRootKey, AZ_STRING_ARG(gemName));

            if (AZ::IO::FixedMaxPath gemPath; registry.Get(gemPath.Native(), gemPathKey))
            {
                activeGemCallback(gemName, gemPath.Native());
            }
        };
        SettingsRegistryVisitorUtils::VisitObject(registry, VisitGem, ActiveGemsRootKey);
    }


    bool VisitManifestJson(const ManifestCallback& gemManifestCallback, AZStd::string_view manifestPath,
        AZStd::string_view manifestObjectKey)
    {
        // Make a local settings registry to load the manifest json data
        AZ::SettingsRegistryImpl manifestJsonRegistry;
        if (!manifestJsonRegistry.MergeSettingsFile(manifestPath, AZ::SettingsRegistryInterface::Format::JsonMergePatch))
        {
            AZ_Warning("SettingsRegistryMergeUtils", false, "Failed to merge manifest file of %.*s to local registry",
                AZ_STRING_ARG(manifestPath));
            return false;
        }

        // Read the O3DE object name field to validate that it is valid O3DE manifest object
        using FixedValueString = AZ::SettingsRegistryInterface::FixedValueString;
        FixedValueString manifestObjectName;
        if (!manifestJsonRegistry.Get(manifestObjectName, manifestObjectKey))
        {
            AZ_Warning("SettingsRegistryMergeUtils", false, "Failed to read manifest key of \"%.*s\" from manifest file of %.*s",
                AZ_STRING_ARG(manifestObjectKey), AZ_STRING_ARG(manifestPath));
            return false;
        }

        // Invoke the visitor callback with the tuple of gem name, gem path
        auto manifestRootDirView = AZ::IO::PathView(manifestPath).ParentPath();
        gemManifestCallback(manifestObjectKey, manifestObjectName, manifestRootDirView.Native());

        // Visit children external subdirectories
        using Type = AZ::SettingsRegistryInterface::Type;
        auto VisitExternalSubdirectories = [&gemManifestCallback, &manifestJsonRegistry, manifestRootDirView]
        (AZStd::string_view externalSubdirectoryJsonPath, AZStd::string_view, Type)
        {
            if (FixedValueString externalSubdirectoryPath;
                manifestJsonRegistry.Get(externalSubdirectoryPath, externalSubdirectoryJsonPath))
            {
                auto gemManifestPath = AZ::IO::FixedMaxPath(manifestRootDirView)
                    / externalSubdirectoryPath / Internal::GemJsonFilename;
                if (AZ::IO::SystemFile::Exists(gemManifestPath.c_str()))
                {
                    VisitManifestJson(gemManifestCallback, gemManifestPath.Native(), GemNameKey);
                }
            }
        };

        AZ::SettingsRegistryVisitorUtils::VisitArray(manifestJsonRegistry, VisitExternalSubdirectories, ExternalSubdirectoriesKey);

        return true;
    }

    bool VisitO3deManifestGems(AZ::SettingsRegistryInterface& registry, const ManifestCallback& gemManifestCallback)
    {
        AZ::IO::FixedMaxPath o3deManifestPath;
        if (!registry.Get(o3deManifestPath.Native(), FilePathKey_O3deManifestRootFolder))
        {
            o3deManifestPath = AZ::Utils::GetO3deManifestDirectory();
        }
        o3deManifestPath /= Internal::O3DEManifestJsonFilename;
        return AZ::IO::SystemFile::Exists(o3deManifestPath.c_str())
            && VisitManifestJson(gemManifestCallback, o3deManifestPath.Native(), O3DEManifestNameKey);
    }

    bool VisitEngineGems(AZ::SettingsRegistryInterface& registry, const ManifestCallback& gemManifestCallback)
    {
        AZ::IO::FixedMaxPath engineManifestPath;
        registry.Get(engineManifestPath.Native(), FilePathKey_EngineRootFolder);
        engineManifestPath /= Internal::EngineJsonFilename;
        return AZ::IO::SystemFile::Exists(engineManifestPath.c_str())
            && VisitManifestJson(gemManifestCallback, engineManifestPath.Native(), EngineNameKey);
    }

    bool VisitProjectGems(AZ::SettingsRegistryInterface& registry, const ManifestCallback& gemManifestCallback)
    {
        AZ::IO::FixedMaxPath projectManifestPath;
        registry.Get(projectManifestPath.Native(), FilePathKey_ProjectPath);
        projectManifestPath /= Internal::ProjectJsonFilename;
        return AZ::IO::SystemFile::Exists(projectManifestPath.c_str())
            && VisitManifestJson(gemManifestCallback, projectManifestPath.Native(), ProjectNameKey);
    }

    bool VisitAllManifestGems(AZ::SettingsRegistryInterface& registry, const ManifestCallback& gemManifestCallback)
    {
        bool visitedAll = VisitO3deManifestGems(registry, gemManifestCallback);
        visitedAll = VisitEngineGems(registry, gemManifestCallback) && visitedAll;
        visitedAll = VisitProjectGems(registry, gemManifestCallback) && visitedAll;
        return visitedAll;
    }
}<|MERGE_RESOLUTION|>--- conflicted
+++ resolved
@@ -416,15 +416,6 @@
             }
         }
 
-<<<<<<< HEAD
-        // Step 3 Check for a "Cache" directory by scanning upwards from the executable directory
-        if (auto candidateRoot = Internal::ScanUpRootLocator("Cache");
-            !candidateRoot.empty() && AZ::IO::SystemFile::IsDirectory(candidateRoot.c_str()))
-        {
-            projectRoot = AZStd::move(candidateRoot);
-        }
-        return projectRoot;
-=======
         return projectRoot;
     }
 
@@ -581,7 +572,6 @@
             projectName = projectPath.Filename().Native();
             settingsRegistry.Set(projectNameKey, projectName);
         }
->>>>>>> b4b7e5a0
     }
 
     AZStd::string_view ConfigParserSettings::DefaultCommentPrefixFilter(AZStd::string_view line)
@@ -825,9 +815,6 @@
     {
         using FixedValueString = AZ::SettingsRegistryInterface::FixedValueString;
 
-<<<<<<< HEAD
-        // Engine root folder - corresponds to the @engroot@ and @engroot@ aliases
-=======
         // Binary folder - corresponds to the @exefolder@ alias
         AZ::IO::FixedMaxPath exePath = AZ::Utils::GetExecutableDirectory();
         registry.Set(FilePathKey_BinaryFolder, exePath.LexicallyNormal().Native());
@@ -864,7 +851,6 @@
         }
 
         // Engine root folder - corresponds to the @engroot@ alias
->>>>>>> b4b7e5a0
         AZ::IO::FixedMaxPath engineRoot = FindEngineRoot(registry);
         if (!engineRoot.empty())
         {
@@ -895,26 +881,8 @@
                 assetPlatform = AZ::OSPlatformToDefaultAssetPlatform(AZ_TRAIT_OS_PLATFORM_CODENAME);
             }
 
-<<<<<<< HEAD
-            // Project path - corresponds to the @projectroot@ alias
-            // NOTE: Here we append to engineRoot, but if projectPathValue is absolute then engineRoot is discarded.
-            path = engineRoot / projectPathValue;
-
-            AZ_Warning("SettingsRegistryMergeUtils", AZ::IO::SystemFile::Exists(path.c_str()),
-                R"(Project path "%s" does not exist. Is the "%.*s" registry setting set to valid absolute path?)"
-                , path.c_str(), aznumeric_cast<int>(projectPathKey.size()), projectPathKey.data());
-
-            AZ::IO::FixedMaxPath normalizedProjectPath = path.LexicallyNormal();
-            registry.Set(FilePathKey_ProjectPath, normalizedProjectPath.Native());
-
-            // Set the user directory with the provided path or using project/user as default
-            auto projectUserPathKey = FixedValueString::format("%s/project_user_path", BootstrapSettingsRootKey);
-            AZ::IO::FixedMaxPath projectUserPath;
-            if (!registry.Get(projectUserPath.Native(), projectUserPathKey))
-=======
             // Make sure the asset platform is set before setting cache path for the asset platform.
             if (!assetPlatform.empty())
->>>>>>> b4b7e5a0
             {
                 registry.Set(FilePathKey_CacheRootFolder, (projectCachePath / assetPlatform).Native());
             }
@@ -933,80 +901,6 @@
         {
             projectLogPath = projectLogPath.LexicallyNormal();
             registry.Set(FilePathKey_ProjectLogPath, projectLogPath.Native());
-<<<<<<< HEAD
-
-            // check for a default write storage path, fall back to the project's user/ directory if not
-            AZStd::optional<AZ::IO::FixedMaxPathString> devWriteStorage = Utils::GetDevWriteStoragePath();
-            registry.Set(FilePathKey_DevWriteStorage, devWriteStorage.has_value()
-                ? devWriteStorage.value()
-                : projectUserPath.Native());
-
-            // Set the project in-memory build path if the ProjectBuildPath key has been supplied
-            if (AZ::IO::FixedMaxPath projectBuildPath; registry.Get(projectBuildPath.Native(), ProjectBuildPath))
-            {
-                registry.Remove(FilePathKey_ProjectBuildPath);
-                registry.Remove(FilePathKey_ProjectConfigurationBinPath);
-                AZ::IO::FixedMaxPath buildConfigurationPath = normalizedProjectPath / projectBuildPath;
-                if (IO::SystemFile::Exists(buildConfigurationPath.c_str()))
-                {
-                    registry.Set(FilePathKey_ProjectBuildPath, buildConfigurationPath.LexicallyNormal().Native());
-                }
-
-                // Add the specific build configuration paths to the Settings Registry
-                // First try <project-build-path>/bin/$<CONFIG> and if that path doesn't exist
-                // try <project-build-path>/bin/$<PLATFORM>/$<CONFIG>
-                buildConfigurationPath /= "bin";
-                if (IO::SystemFile::Exists((buildConfigurationPath / AZ_BUILD_CONFIGURATION_TYPE).c_str()))
-                {
-                    registry.Set(FilePathKey_ProjectConfigurationBinPath,
-                        (buildConfigurationPath / AZ_BUILD_CONFIGURATION_TYPE).LexicallyNormal().Native());
-                }
-                else if (IO::SystemFile::Exists((buildConfigurationPath / AZ_TRAIT_OS_PLATFORM_CODENAME / AZ_BUILD_CONFIGURATION_TYPE).c_str()))
-                {
-                    registry.Set(FilePathKey_ProjectConfigurationBinPath,
-                        (buildConfigurationPath / AZ_TRAIT_OS_PLATFORM_CODENAME / AZ_BUILD_CONFIGURATION_TYPE).LexicallyNormal().Native());
-                }
-
-            }
-
-            // Project name - if it was set via merging project.json use that value, otherwise use the project path's folder name.
-            auto projectNameKey =
-                AZ::SettingsRegistryInterface::FixedValueString(AZ::SettingsRegistryMergeUtils::ProjectSettingsRootKey)
-                + "/project_name";
-
-            AZ::SettingsRegistryInterface::FixedValueString projectName;
-            if (!registry.Get(projectName, projectNameKey))
-            {
-                projectName = path.Filename().Native();
-                registry.Set(projectNameKey, projectName);
-            }
-
-            // Cache folders - sets up various paths in registry for the cache.
-            // Make sure the asset platform is set before setting these cache paths.
-            if (!assetPlatform.empty())
-            {
-                // Cache: project root - no corresponding fileIO alias, but this is where the asset database lives.
-                // A registry override is accepted using the "project_cache_path" key.
-                auto projectCacheRootOverrideKey = FixedValueString::format("%s/project_cache_path", BootstrapSettingsRootKey);
-                // Clear path to make sure that the `project_cache_path` value isn't concatenated to the project path
-                path.clear();
-                if (registry.Get(path.Native(), projectCacheRootOverrideKey))
-                {
-                    registry.Set(FilePathKey_CacheProjectRootFolder, path.LexicallyNormal().Native());
-                    path /= assetPlatform;
-                    registry.Set(FilePathKey_CacheRootFolder, path.LexicallyNormal().Native());
-                }
-                else
-                {
-                    // Cache: root - same as the @products@ alias, this is the starting path for cache files.
-                    path = normalizedProjectPath / "Cache";
-                    registry.Set(FilePathKey_CacheProjectRootFolder, path.LexicallyNormal().Native());
-                    path /= assetPlatform;
-                    registry.Set(FilePathKey_CacheRootFolder, path.LexicallyNormal().Native());
-                }
-            }
-=======
->>>>>>> b4b7e5a0
         }
 
         // Developer Write Storage folder
