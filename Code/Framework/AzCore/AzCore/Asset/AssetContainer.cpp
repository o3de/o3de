/*
 * Copyright (c) Contributors to the Open 3D Engine Project.
 * For complete copyright and license terms please see the LICENSE at the root of this distribution.
 *
 * SPDX-License-Identifier: Apache-2.0 OR MIT
 *
 */

#include <AzCore/Asset/AssetContainer.h>
#include <AzCore/Outcome/Outcome.h>
#include <AzCore/Asset/AssetManagerBus.h>
#include <AzCore/Asset/AssetManager.h>

namespace AZ::Data
{
    AssetContainer::AssetContainer(Asset<AssetData> rootAsset, const AssetLoadParameters& loadParams)
    {
        m_rootAsset = AssetInternal::WeakAsset<AssetData>(rootAsset);
        m_containerAssetId = m_rootAsset.GetId();
<<<<<<< HEAD

        AddDependentAssets(rootAsset, loadParams);
    }

    AssetContainer::~AssetContainer()
    {
        // Validate that if the AssetManager is performing normal processing duties, the AssetContainer is only destroyed once all
        // dependent asset loads have completed.
        if (AssetManager::IsReady() && !AssetManager::Instance().ShouldCancelAllActiveJobs())
        {
            AZ_Assert(m_waitingCount == 0, "Container destroyed while dependent assets are still loading.  The dependent assets may "
                "end up in a perpetual loading state if there is no top-level container signalling the completion of the full load.");
        }

        AssetBus::MultiHandler::BusDisconnect();
        AssetLoadBus::MultiHandler::BusDisconnect();
    }

    AZStd::vector<AZStd::pair<AssetInfo, Asset<AssetData>>> AssetContainer::CreateAndQueueDependentAssets(
        const AZStd::vector<AssetInfo>& dependencyInfoList, const AssetLoadParameters& loadParamsCopyWithNoLoadingFilter)
    {
        AZStd::vector<AZStd::pair<AssetInfo, Asset<AssetData>>> dependencyAssets;

        for (auto& thisInfo : dependencyInfoList)
        {
            auto dependentAsset = AssetManager::Instance().FindOrCreateAsset(
                thisInfo.m_assetId, thisInfo.m_assetType, AZ::Data::AssetLoadBehavior::Default);

            if (!dependentAsset || !dependentAsset.GetId().IsValid())
            {
                AZ_Warning("AssetContainer", false, "Dependency Asset %s (%s) was not found\n",
                           thisInfo.m_assetId.ToString<AZStd::string>().c_str(), thisInfo.m_relativePath.c_str());
                RemoveWaitingAsset(thisInfo.m_assetId);
                continue;
            }
            dependencyAssets.emplace_back(thisInfo, AZStd::move(dependentAsset));
        }

        // Queue the loading of all of the dependent assets before loading the root asset.
        for (auto& [dependentAssetInfo, dependentAsset] : dependencyAssets)
        {
            // Queue each asset to load.
            auto queuedDependentAsset = AssetManager::Instance().GetAssetInternal(
                dependentAsset.GetId(), dependentAsset.GetType(),
                AZ::Data::AssetLoadBehavior::Default, loadParamsCopyWithNoLoadingFilter,
                dependentAssetInfo, HasPreloads(dependentAsset.GetId()));

            // Verify that the returned asset reference matches the one that we found or created and queued to load.
            AZ_Assert(dependentAsset == queuedDependentAsset, "GetAssetInternal returned an unexpected asset reference for Asset %s",
                      dependentAsset.GetId().ToString<AZStd::string>().c_str());
        }

        return dependencyAssets;
    }

    void AssetContainer::AddDependentAssets(Asset<AssetData> rootAsset, const AssetLoadParameters& loadParams)
    {
        AssetId rootAssetId = rootAsset.GetId();
        AssetType rootAssetType = rootAsset.GetType();

        // Every asset we're going to be waiting on a load for - the root and all valid dependencies
        AZStd::vector<AssetId> waitingList;
        waitingList.push_back(rootAssetId);

        // Every asset dependency that we're aware of, whether or not it gets filtered out by the asset filter callback.
        // This will be used at the point that asset references get serialized in to see whether or not we've received any
        // unexpected assets that didn't appear in our asset catalog dependency list that need to be loaded anyways.
        AZStd::vector<AssetId> handledAssetDependencyList;

        // Cached AssetInfo to save another lookup inside Assetmanager
        AZStd::vector<AssetInfo> dependencyInfoList;
        Outcome<AZStd::vector<ProductDependency>, AZStd::string> getDependenciesResult = Failure(AZStd::string());

        // Track preloads in an additional list - they're in our waiting/dependencyInfo lists as well, but preloads require us to
        // suppress emitting "AssetReady" until everything we care about in this context is ready
        PreloadAssetListType preloadDependencies;
        if (loadParams.m_dependencyRules == AssetDependencyLoadRules::UseLoadBehavior)
        {
            AZStd::unordered_set<AssetId> noloadDependencies;
            AssetCatalogRequestBus::BroadcastResult(getDependenciesResult, &AssetCatalogRequestBus::Events::GetLoadBehaviorProductDependencies,
                                                    rootAssetId, noloadDependencies, preloadDependencies);
            if (!noloadDependencies.empty())
            {
                AZStd::lock_guard<AZStd::recursive_mutex> dependencyLock(m_dependencyMutex);
                m_unloadedDependencies.insert(noloadDependencies.begin(), noloadDependencies.end());
            }
        }
        else if (loadParams.m_dependencyRules == AssetDependencyLoadRules::LoadAll)
        {
            AssetCatalogRequestBus::BroadcastResult(getDependenciesResult, &AssetCatalogRequestBus::Events::GetAllProductDependencies, rootAssetId);
        }
        // Do as much validation of dependencies as we can before the AddWaitingAssets and GetAsset calls for dependencies below
        if (getDependenciesResult.IsSuccess())
        {
            for (const auto& thisAsset : getDependenciesResult.GetValue())
            {
                AssetInfo assetInfo;
                AssetCatalogRequestBus::BroadcastResult(assetInfo, &AssetCatalogRequestBus::Events::GetAssetInfoById, thisAsset.m_assetId);

                // No matter whether or not the asset dependency is valid, loaded, or filtered out, mark it as successfully handled.
                // When we encounter the asset reference during serialization, we will know that it should intentionally be skipped.
                // Otherwise, it would be treated as a missing dependency and assert.
                handledAssetDependencyList.emplace_back(thisAsset.m_assetId);

                if (!assetInfo.m_assetId.IsValid())
                {
                    // Handlers may just not currently be around for a given asset type so we only warn here
                    AZ_Warning("AssetContainer", false, "Asset %s (%s) references/depends on asset %s which does not exist in the catalog and cannot be loaded.",
                        rootAsset.GetHint().c_str(),
                        rootAssetId.ToString<AZStd::string>().c_str(),
                        thisAsset.m_assetId.ToString<AZStd::string>().c_str());
                    m_invalidDependencies++;
                    continue;
                }
                if (assetInfo.m_assetId == rootAssetId)
                {
                    // Circular dependencies in our graph need to be raised as errors as they could cause problems elsewhere
                    AZ_Error("AssetContainer", false, "Circular dependency found under asset %s", rootAssetId.ToString<AZStd::string>().c_str());
                    m_invalidDependencies++;
                    continue;
                }
                if (!AssetManager::Instance().GetHandler(assetInfo.m_assetType))
                {
                    // Handlers may just not currently be around for a given asset type so we only warn here
                    m_invalidDependencies++;
                    continue;
                }
                if (loadParams.m_assetLoadFilterCB)
                {
                    if (!loadParams.m_assetLoadFilterCB({thisAsset.m_assetId, assetInfo.m_assetType,
                        AZ::Data::ProductDependencyInfo::LoadBehaviorFromFlags(thisAsset.m_flags) }))
                    {
                        continue;
                    }
                }
                dependencyInfoList.push_back(assetInfo);
=======

        AddDependentAssets(rootAsset, loadParams);
    }

    AssetContainer::~AssetContainer()
    {
        // Validate that if the AssetManager is performing normal processing duties, the AssetContainer is only destroyed once all
        // dependent asset loads have completed.
        if (AssetManager::IsReady() && !AssetManager::Instance().ShouldCancelAllActiveJobs())
        {
            AZ_Assert(m_waitingCount == 0, "Container destroyed while dependent assets are still loading.  The dependent assets may "
                "end up in a perpetual loading state if there is no top-level container signalling the completion of the full load.");
        }

        AssetBus::MultiHandler::BusDisconnect();
        AssetLoadBus::MultiHandler::BusDisconnect();
    }

    void AssetContainer::AddDependentAssets(Asset<AssetData> rootAsset, const AssetLoadParameters& loadParams)
    {
        AssetId rootAssetId = rootAsset.GetId();
        AssetType rootAssetType = rootAsset.GetType();

        // Every asset we're going to be waiting on a load for - the root and all valid dependencies
        AZStd::vector<AssetId> waitingList;
        waitingList.push_back(rootAssetId);

        // Every asset dependency that we're aware of, whether or not it gets filtered out by the asset filter callback.
        // This will be used at the point that asset references get serialized in to see whether or not we've received any
        // unexpected assets that didn't appear in our asset catalog dependency list that need to be loaded anyways.
        AZStd::vector<AssetId> handledAssetDependencyList;

        // Cached AssetInfo to save another lookup inside Assetmanager
        AZStd::vector<AssetInfo> dependencyInfoList;
        Outcome<AZStd::vector<ProductDependency>, AZStd::string> getDependenciesResult = Failure(AZStd::string());

        // Track preloads in an additional list - they're in our waiting/dependencyInfo lists as well, but preloads require us to
        // suppress emitting "AssetReady" until everything we care about in this context is ready
        PreloadAssetListType preloadDependencies;
        if (loadParams.m_dependencyRules == AssetDependencyLoadRules::UseLoadBehavior)
        {
            AZStd::unordered_set<AssetId> noloadDependencies;
            AssetCatalogRequestBus::BroadcastResult(getDependenciesResult, &AssetCatalogRequestBus::Events::GetLoadBehaviorProductDependencies,
                                                    rootAssetId, noloadDependencies, preloadDependencies);
            if (!noloadDependencies.empty())
            {
                AZStd::lock_guard<AZStd::recursive_mutex> dependencyLock(m_dependencyMutex);
                m_unloadedDependencies.insert(noloadDependencies.begin(), noloadDependencies.end());
            }
        }
        else if (loadParams.m_dependencyRules == AssetDependencyLoadRules::LoadAll)
        {
            AssetCatalogRequestBus::BroadcastResult(getDependenciesResult, &AssetCatalogRequestBus::Events::GetAllProductDependencies, rootAssetId);
        }
        // Do as much validation of dependencies as we can before the AddWaitingAssets and GetAsset calls for dependencies below
        if (getDependenciesResult.IsSuccess())
        {
            for (const auto& thisAsset : getDependenciesResult.GetValue())
            {
                AssetInfo assetInfo;
                AssetCatalogRequestBus::BroadcastResult(assetInfo, &AssetCatalogRequestBus::Events::GetAssetInfoById, thisAsset.m_assetId);

                // No matter whether or not the asset dependency is valid, loaded, or filtered out, mark it as successfully handled.
                // When we encounter the asset reference during serialization, we will know that it should intentionally be skipped.
                // Otherwise, it would be treated as a missing dependency and assert.
                handledAssetDependencyList.emplace_back(thisAsset.m_assetId);

                if (!assetInfo.m_assetId.IsValid())
                {
                    // Handlers may just not currently be around for a given asset type so we only warn here
                    AZ_Warning("AssetContainer", false, "Asset %s (%s) references/depends on asset %s which does not exist in the catalog and cannot be loaded.",
                        rootAsset.GetHint().c_str(),
                        rootAssetId.ToString<AZStd::string>().c_str(),
                        thisAsset.m_assetId.ToString<AZStd::string>().c_str());
                    m_invalidDependencies++;
                    continue;
                }
                if (assetInfo.m_assetId == rootAssetId)
                {
                    // Circular dependencies in our graph need to be raised as errors as they could cause problems elsewhere
                    AZ_Error("AssetContainer", false, "Circular dependency found under asset %s", rootAssetId.ToString<AZStd::string>().c_str());
                    m_invalidDependencies++;
                    continue;
                }
                if (!AssetManager::Instance().GetHandler(assetInfo.m_assetType))
                {
                    // Handlers may just not currently be around for a given asset type so we only warn here
                    m_invalidDependencies++;
                    continue;
                }
                if (loadParams.m_assetLoadFilterCB)
                {
                    if (!loadParams.m_assetLoadFilterCB({thisAsset.m_assetId, assetInfo.m_assetType,
                        AZ::Data::ProductDependencyInfo::LoadBehaviorFromFlags(thisAsset.m_flags) }))
                    {
                        continue;
                    }
                }
                dependencyInfoList.push_back(assetInfo);
            }
        }
        for (auto& thisInfo : dependencyInfoList)
        {
            waitingList.push_back(thisInfo.m_assetId);
        }

        // Add waiting assets ahead of time to hear signals for any which may already be loading
        AddWaitingAssets(waitingList);
        SetupPreloadLists(move(preloadDependencies), rootAssetId);

        auto loadParamsCopyWithNoLoadingFilter = loadParams;

        // All asset dependencies below the root asset should be provided by the asset catalog, and therefore should *not*
        // get triggered to load when the asset reference is serialized in.  However, it's useful to detect, warn, and handle
        // the case where the asset dependencies are NOT set up correctly.
        loadParamsCopyWithNoLoadingFilter.m_assetLoadFilterCB = [handledAssetDependencyList](const AssetFilterInfo& filterInfo)
        {
            // NoLoad dependencies should always get filtered out and not loaded.
            if (filterInfo.m_loadBehavior == AZ::Data::AssetLoadBehavior::NoLoad)
            {
                return false;
>>>>>>> 91dd0067
            }
        }
        for (auto& thisInfo : dependencyInfoList)
        {
            waitingList.push_back(thisInfo.m_assetId);
        }

<<<<<<< HEAD
        // Add waiting assets ahead of time to hear signals for any which may already be loading
        AddWaitingAssets(waitingList);
        SetupPreloadLists(move(preloadDependencies), rootAssetId);

        auto loadParamsCopyWithNoLoadingFilter = loadParams;

        // All asset dependencies below the root asset should be provided by the asset catalog, and therefore should *not*
        // get triggered to load when the asset reference is serialized in.  However, it's useful to detect, warn, and handle
        // the case where the asset dependencies are NOT set up correctly.
        loadParamsCopyWithNoLoadingFilter.m_assetLoadFilterCB = [handledAssetDependencyList](const AssetFilterInfo& filterInfo)
        {
            // NoLoad dependencies should always get filtered out and not loaded.
            if (filterInfo.m_loadBehavior == AZ::Data::AssetLoadBehavior::NoLoad)
            {
                return false;
            }

            // In the normal case, the dependent asset appears in the handled asset list, and we should return false so that
            // the asset isn't attempted to be loaded, since the asset will already be triggered to get loaded or was possibly
            // already filtered out by the load filter callback.
            // In the error case, the asset dependencies haven't been produced by the builder correctly, so assets
            // have shown up that the asset container hasn't triggered to load and isn't listening for.  Assert that this case
            // has happened so that the builder for this asset type can be fixed.
            // Ideally we would proceed forward and load them by returning "true", but the triggered load would use this lambda
            // function as the asset load filter for that load as well, which isn't correct.  If we ever want to support that
            // behavior, we would need to rework the way filters work as well as the code in AssetSerializer.cpp to pass down
            // the loadParams.m_assetLoadFilterCB that was passed into the AddDependentAssets() methods to use as the dependent
            // asset filter instead of this lambda function.
            AZ_UNUSED(handledAssetDependencyList); // Prevent unused warning in release builds
            AZ_Assert(AZStd::find(handledAssetDependencyList.begin(), handledAssetDependencyList.end(), filterInfo.m_assetId) !=
                handledAssetDependencyList.end(),
                "Dependent Asset ID (%s) is expected to load, but the Asset Catalog has no dependency recorded. "
                "Examine the asset builder for the asset relying on this to ensure it is generating the correct dependencies.",
                filterInfo.m_assetId.ToString<AZStd::string>().c_str());

            // The dependent asset should have already been created and at least queued to load prior to reaching this point.
            // The asset serializer needs to get a successful result from FindAsset(), or else our asset reference will fail
            // to point to the asset data once it is loaded.
            if (!Data::AssetManager::Instance().FindAsset(filterInfo.m_assetId, AZ::Data::AssetLoadBehavior::Default))
            {
                AZ_Assert(!Data::AssetManager::Instance().FindAsset(filterInfo.m_assetId, AZ::Data::AssetLoadBehavior::Default),
                    "Dependent Asset ID (%s) can't be found in the AssetManager, which means the asset referencing it has probably "
                    "started loading before the dependent asset has been queued to load.  Verify that the asset dependencies have "
                    "been created correctly for the parent asset.",
                    filterInfo.m_assetId.ToString<AZStd::string>().c_str());
            }

            return false;
        };

        // This will contain the list of dependent assets that have been created (or found) and queued to load.
        // We also keep a copy of the AssetInfo structure as a small optimization to avoid a redundant lookup in GetAssetInternal.
        AZStd::vector<AZStd::pair<AssetInfo, Asset<AssetData>>> dependencyAssets;

        // Make sure all the dependencies are created first before we try to load them.
        // Since we've set the load filter to not load dependencies, we need to ensure all the assets are created beforehand
        // so the dependencies can be hooked up as soon as each asset gets serialized in, even if they start getting serialized
        // while we're still in the middle of triggering all of the asset loads below.
        dependencyAssets = CreateAndQueueDependentAssets(dependencyInfoList, loadParamsCopyWithNoLoadingFilter);
=======
            // In the normal case, the dependent asset appears in the handled asset list, and we should return false so that
            // the asset isn't attempted to be loaded, since the asset will already be triggered to get loaded or was possibly
            // already filtered out by the load filter callback.
            // In the error case, the asset dependencies haven't been produced by the builder correctly, so assets
            // have shown up that the asset container hasn't triggered to load and isn't listening for.  Assert that this case
            // has happened so that the builder for this asset type can be fixed.
            // Ideally we would proceed forward and load them by returning "true", but the triggered load would use this lambda
            // function as the asset load filter for that load as well, which isn't correct.  If we ever want to support that
            // behavior, we would need to rework the way filters work as well as the code in AssetSerializer.cpp to pass down
            // the loadParams.m_assetLoadFilterCB that was passed into the AddDependentAssets() methods to use as the dependent
            // asset filter instead of this lambda function.
            AZ_UNUSED(handledAssetDependencyList); // Prevent unused warning in release builds
            AZ_Assert(AZStd::find(handledAssetDependencyList.begin(), handledAssetDependencyList.end(), filterInfo.m_assetId) !=
                handledAssetDependencyList.end(),
                "Dependent Asset ID (%s) is expected to load, but the Asset Catalog has no dependency recorded. "
                "Examine the asset builder for the asset relying on this to ensure it is generating the correct dependencies.",
                filterInfo.m_assetId.ToString<AZStd::string>().c_str());

            // The dependent asset should have already been created and at least queued to load prior to reaching this point.
            // The asset serializer needs to get a successful result from FindAsset(), or else our asset reference will fail
            // to point to the asset data once it is loaded.
            if (!Data::AssetManager::Instance().FindAsset(filterInfo.m_assetId, AZ::Data::AssetLoadBehavior::Default))
            {
                AZ_Assert(!Data::AssetManager::Instance().FindAsset(filterInfo.m_assetId, AZ::Data::AssetLoadBehavior::Default),
                    "Dependent Asset ID (%s) can't be found in the AssetManager, which means the asset referencing it has probably "
                    "started loading before the dependent asset has been queued to load.  Verify that the asset dependencies have "
                    "been created correctly for the parent asset.",
                    filterInfo.m_assetId.ToString<AZStd::string>().c_str());
            }

            return false;
        };

        // This will contain the list of dependent assets that have been created (or found) and queued to load.
        // We also keep a copy of the AssetInfo structure as a small optimization to avoid a redundant lookup in GetAssetInternal.
        AZStd::vector<AZStd::pair<AssetInfo, Asset<AssetData>>> dependencyAssets;

        // Make sure all the dependencies are created first before we try to load them.
        // Since we've set the load filter to not load dependencies, we need to ensure all the assets are created beforehand
        // so the dependencies can be hooked up as soon as each asset gets serialized in, even if they start getting serialized
        // while we're still in the middle of triggering all of the asset loads below.
        for (auto& thisInfo : dependencyInfoList)
        {
            auto dependentAsset = AssetManager::Instance().FindOrCreateAsset(
                thisInfo.m_assetId, thisInfo.m_assetType, AZ::Data::AssetLoadBehavior::Default);

            if (!dependentAsset || !dependentAsset.GetId().IsValid())
            {
                AZ_Warning("AssetContainer", false, "Dependency Asset %s (%s) was not found\n",
                    thisInfo.m_assetId.ToString<AZStd::string>().c_str(), thisInfo.m_relativePath.c_str());
                RemoveWaitingAsset(thisInfo.m_assetId);
                continue;
            }
            dependencyAssets.emplace_back(thisInfo, AZStd::move(dependentAsset));
        }

        // Queue the loading of all of the dependent assets before loading the root asset.
        for (auto& [dependentAssetInfo, dependentAsset] : dependencyAssets)
        {
            // Queue each asset to load.
            auto queuedDependentAsset = AssetManager::Instance().GetAssetInternal(
                dependentAsset.GetId(), dependentAsset.GetType(),
                AZ::Data::AssetLoadBehavior::Default, loadParamsCopyWithNoLoadingFilter,
                dependentAssetInfo, HasPreloads(dependentAsset.GetId()));

            // Verify that the returned asset reference matches the one that we found or created and queued to load.
            AZ_Assert(dependentAsset == queuedDependentAsset, "GetAssetInternal returned an unexpected asset reference for Asset %s",
                dependentAsset.GetId().ToString<AZStd::string>().c_str());
        }
>>>>>>> 91dd0067

        // Add all of the queued dependent assets as dependencies
        {
            AZStd::lock_guard<AZStd::recursive_mutex> dependencyLock(m_dependencyMutex);
            for (auto& [dependentAssetInfo, dependentAsset] : dependencyAssets)
            {
                AddDependency(AZStd::move(dependentAsset));
            }
        }

        // Finally, after creating and queueing the dependent assets, queue the root asset.  This is saved until last to ensure that
        // it doesn't have any chance of serializing in until after all the dependent assets have been queued for loading and have
        // been added to the list of dependencies.
        auto thisAsset = AssetManager::Instance().GetAssetInternal(rootAssetId, rootAssetType, rootAsset.GetAutoLoadBehavior(),
            loadParamsCopyWithNoLoadingFilter, AssetInfo(), HasPreloads(rootAssetId));

        if (!thisAsset)
        {
            AZ_Assert(false, "Root asset with id %s failed to load, asset container is invalid.",
                rootAssetId.ToString<AZStd::string>().c_str());
            ClearWaitingAssets();
            // initComplete remains false, because we have failed to initialize successfully.
            return;
        }

        m_initComplete = true;

        // *After* setting initComplete to true, check to see if the assets are already ready.
        // This check needs to wait until after setting initComplete because if they *are* ready, we want the final call to
        // RemoveWaitingAsset to trigger the OnAssetContainerReady/Canceled event.  If we call CheckReady() *before* setting
        // initComplete, if all the assets are ready, the event will never get triggered.
        CheckReady();
    }

    bool AssetContainer::IsReady() const
    {
        return (m_rootAsset && m_waitingCount == 0);
    }

    bool AssetContainer::IsLoading() const
    {
        return (m_rootAsset || m_waitingCount);
    }

    bool AssetContainer::IsValid() const
    {
        return (m_containerAssetId.IsValid() && m_initComplete && m_rootAsset);
    }

    void AssetContainer::CheckReady()
    {
        if (!m_dependencies.empty())
        {
            for (auto& [assetId, dependentAsset] : m_dependencies)
            {
                if (dependentAsset->IsReady() || dependentAsset->IsError())
                {
                    HandleReadyAsset(dependentAsset);
                }
            }
        }
        if (auto asset = m_rootAsset.GetStrongReference(); asset.IsReady() || asset.IsError())
        {
            HandleReadyAsset(asset);
        }
    }

    Asset<AssetData> AssetContainer::GetRootAsset()
    {
        return m_rootAsset.GetStrongReference();
    }

    AssetId AssetContainer::GetContainerAssetId()
    {
        return m_containerAssetId;
    }

    void AssetContainer::ClearRootAsset()
    {
        AssetId rootId = m_rootAsset.GetId();

        {
            AZStd::lock_guard<AZStd::recursive_mutex> preloadGuard(m_preloadMutex);

            // Erase the entry in the preloadWaitList for the root asset if one exists.
            m_preloadWaitList.erase(rootId);

            // It's possible that the root asset has preload dependencies, so make sure to check the preload list and remove
            // the entry for the root asset if it has one.
            auto rootAssetPreloadIter = m_preloadList.find(rootId);
            if (rootAssetPreloadIter != m_preloadList.end())
            {
                // Since the root asset has a preload list, that means the preload wait list will also have references to the
                // root asset.  (The preload wait list is a list of assets waiting on a preload asset to finish)  Clear those
                // out as well.
                auto waitAssetSet = rootAssetPreloadIter->second;
                for (auto& waitId : waitAssetSet)
                {
                    auto waitAssetIter = m_preloadWaitList.find(waitId);
                    if (waitAssetIter != m_preloadWaitList.end())
                    {
                        waitAssetIter->second.erase(rootId);
                    }
                }

                m_preloadList.erase(rootAssetPreloadIter);
            }
        }

        // Clear out the root asset before removing it from the waiting list to ensure that we trigger an "OnAssetContainerCanceled"
        // event instead of "OnAssetContainerReady".
        m_rootAsset = {};
        RemoveWaitingAsset(rootId);

    }

    void AssetContainer::AddDependency(const Asset<AssetData>& newDependency)
    {
        m_dependencies[newDependency->GetId()] = newDependency;
    }
    void AssetContainer::AddDependency(Asset<AssetData>&& newDependency)
    {
        m_dependencies[newDependency->GetId()] = AZStd::move(newDependency);
    }

    void AssetContainer::OnAssetReady(Asset<AssetData> asset)
    {
        HandleReadyAsset(asset);
    }

    void AssetContainer::OnAssetError(Asset<AssetData> asset)
    {
        AZ_Warning("AssetContainer", false, "Error loading asset %s", asset->GetId().ToString<AZStd::string>().c_str());
        HandleReadyAsset(asset);
    }

    void AssetContainer::HandleReadyAsset(Asset<AssetData> asset)
    {
<<<<<<< HEAD
        // Wait until we've finished initialization before allowing this
        // If a ready event happens before we've gotten all the maps/structures set up, there may be some missing data
        // which can lead to a crash
        // We'll go through and check the ready status of every dependency immediately after finishing initialization anyway
        if (m_initComplete)
        {
            RemoveFromAllWaitingPreloads(asset->GetId());
            RemoveWaitingAsset(asset->GetId());
        }
=======
        RemoveFromAllWaitingPreloads(asset->GetId());
        RemoveWaitingAsset(asset->GetId());
>>>>>>> 91dd0067
    }

    void AssetContainer::OnAssetDataLoaded(Asset<AssetData> asset)
    {
        // Remove only from this asset's waiting list.  Anything else should
        // listen for OnAssetReady as the true signal.  This is essentially removing the
        // "marker" we placed in SetupPreloads that we need to wait for our own data
        RemoveFromWaitingPreloads(asset->GetId(), asset->GetId());
    }

    void AssetContainer::RemoveFromWaitingPreloads(const AssetId& waiterId, const AssetId& preloadID)
    {
        {
            AZStd::lock_guard<AZStd::recursive_mutex> preloadGuard(m_preloadMutex);

            auto remainingPreloadIter = m_preloadList.find(waiterId);
            if (remainingPreloadIter == m_preloadList.end())
            {
                // If we got here without an entry on the preload list, it probably means this asset was triggered to load multiple
                // times, some with dependencies and some without.  To ensure that we don't disturb the loads that expect the
                // dependencies, just silently return and don't treat the asset as finished loading.  We'll rely on the other load
                // to send an OnAssetReady() whenever its expected dependencies are met.
                return;
            }
            if (!remainingPreloadIter->second.erase(preloadID))
            {
                AZ_Warning("AssetContainer", !m_initComplete, "Couldn't remove %s from waiting list of %s", preloadID.ToString<AZStd::string>().c_str(), waiterId.ToString<AZStd::string>().c_str());
                return;
            }
            if (!remainingPreloadIter->second.empty())
            {
                return;
            }
        }
        auto thisAsset = GetAssetData(waiterId);
        AssetManager::Instance().ValidateAndPostLoad(thisAsset, true, false, nullptr);
    }

    void AssetContainer::RemoveFromAllWaitingPreloads(const AssetId& thisId)
    {
        AZStd::unordered_set<AssetId> checkList;
        {
            AZStd::lock_guard<AZStd::recursive_mutex> preloadGuard(m_preloadMutex);

            auto waitingList = m_preloadWaitList.find(thisId);
            if (waitingList != m_preloadWaitList.end())
            {
                checkList = move(waitingList->second);
                m_preloadWaitList.erase(waitingList);
            }
        }
        for (auto& thisDepId : checkList)
        {
            if (thisDepId != thisId)
            {
                RemoveFromWaitingPreloads(thisDepId, thisId);
            }
        }
    }

    void AssetContainer::ClearWaitingAssets()
    {
        AZStd::lock_guard<AZStd::recursive_mutex> lock(m_readyMutex);
        m_waitingCount = 0;
        for (auto& thisAsset : m_waitingAssets)
        {
            AssetBus::MultiHandler::BusDisconnect(thisAsset);
        }
        m_waitingAssets.clear();
    }

    void AssetContainer::ListWaitingAssets() const
    {
#if defined(AZ_ENABLE_TRACING)
        AZStd::lock_guard<AZStd::recursive_mutex> lock(m_readyMutex);
        AZ_TracePrintf("AssetContainer", "Waiting on assets:\n");
        for (auto& thisAsset : m_waitingAssets)
        {
            AZ_TracePrintf("AssetContainer", "  %s\n",thisAsset.ToString<AZStd::string>().c_str());
        }
#endif
    }

    void AssetContainer::ListWaitingPreloads([[maybe_unused]] const AssetId& assetId) const
    {
#if defined(AZ_ENABLE_TRACING)
        AZStd::lock_guard<AZStd::recursive_mutex> preloadGuard(m_preloadMutex);
        auto preloadEntry = m_preloadList.find(assetId);
        if (preloadEntry != m_preloadList.end())
        {
            AZ_TracePrintf("AssetContainer", "%s waiting on preloads : \n",assetId.ToString<AZStd::string>().c_str());
            for (auto& thisId : preloadEntry->second)
            {
                AZ_TracePrintf("AssetContainer", "  %s\n",thisId.ToString<AZStd::string>().c_str());
            }
        }
        else
        {
            AZ_TracePrintf("AssetContainer", "%s isn't waiting on any preloads:\n", assetId.ToString<AZStd::string>().c_str());
        }
#endif
    }

    void AssetContainer::AddWaitingAssets(const AZStd::vector<AssetId>& assetList)
    {
        AZStd::lock_guard<AZStd::recursive_mutex> lock(m_readyMutex);
        for (auto& thisAsset : assetList)
        {
            if (m_waitingAssets.insert(thisAsset).second)
            {
                ++m_waitingCount;
                AssetBus::MultiHandler::BusConnect(thisAsset);
                AssetLoadBus::MultiHandler::BusConnect(thisAsset);
            }
        }
    }

    void AssetContainer::AddWaitingAsset(const AssetId& thisAsset)
    {
        AZStd::lock_guard<AZStd::recursive_mutex> lock(m_readyMutex);
        if (m_waitingAssets.insert(thisAsset).second)
        {
            ++m_waitingCount;
            AssetBus::MultiHandler::BusConnect(thisAsset);
            AssetLoadBus::MultiHandler::BusConnect(thisAsset);
        }
    }

    void AssetContainer::RemoveWaitingAsset(const AssetId& thisAsset)
    {
        bool allReady{ false };
        {
            bool disconnectEbus = false;

            { // Intentionally limiting lock scope
                AZStd::lock_guard<AZStd::recursive_mutex> lock(m_readyMutex);
                // If we're trying to remove something already removed, just ignore it
                if (m_waitingAssets.erase(thisAsset))
                {
                    m_waitingCount -= 1;
                    disconnectEbus = true;

                }
                if (m_waitingAssets.empty())
                {
                    allReady = true;
                }
            }

            if(disconnectEbus)
            {
                AssetBus::MultiHandler::BusDisconnect(thisAsset);
                AssetLoadBus::MultiHandler::BusDisconnect(thisAsset);
            }
        }

        // If there are no assets left to be loaded, trigger the final AssetContainer notification (ready or canceled).
        // We guard against prematurely sending it (m_initComplete) because it's possible for assets to get removed from our waiting
        // list *while* we're still building up the list, so the list would appear to be empty too soon.
        // We also guard against sending it multiple times (m_finalNotificationSent), because in some error conditions, it may be
        // possible to try to remove the same asset multiple times, which if it's the last asset, it could trigger multiple
        // notifications.
        if (allReady && m_initComplete && !m_finalNotificationSent)
        {
            m_finalNotificationSent = true;
            if (m_rootAsset)
            {
                AssetManagerBus::Broadcast(&AssetManagerBus::Events::OnAssetContainerReady, this);
            }
            else
            {
                AssetManagerBus::Broadcast(&AssetManagerBus::Events::OnAssetContainerCanceled, this);
            }
        }
    }

    AssetContainer::operator bool() const
    {
        return m_rootAsset ? true : false;
    }

    const AssetContainer::DependencyList& AssetContainer::GetDependencies() const
    {
        return m_dependencies;
    }

    const AZStd::unordered_set<AssetId>& AssetContainer::GetUnloadedDependencies() const
    {
        return m_unloadedDependencies;
    }

    void AssetContainer::SetupPreloadLists(PreloadAssetListType&& preloadList, const AssetId& rootAssetId)
    {
        if (!preloadList.empty())
        {
            // This method can be entered as additional NoLoad dependency groups are loaded - the container could
            // be in the middle of loading so we need to grab both mutexes.
            AZStd::scoped_lock<AZStd::recursive_mutex, AZStd::recursive_mutex> lock(m_readyMutex, m_preloadMutex);

            for (auto thisListPair = preloadList.begin(); thisListPair != preloadList.end();)
            {
                // We only should add ourselves if we have another valid preload we're waiting on
                bool foundAsset{ false };
                // It's possible this set of preload dependencies was culled out by lack of asset handler
                // Or filtering rules.  This is not an error, we should just remove it from the list of
                // Preloads we're waiting on
                if (!m_waitingAssets.count(thisListPair->first))
<<<<<<< HEAD
                {
                    thisListPair = preloadList.erase(thisListPair);
                    continue;
                }
                for (auto thisAsset = thisListPair->second.begin(); thisAsset != thisListPair->second.end();)
                {
=======
                {
                    thisListPair = preloadList.erase(thisListPair);
                    continue;
                }
                for (auto thisAsset = thisListPair->second.begin(); thisAsset != thisListPair->second.end();)
                {
>>>>>>> 91dd0067
                    // These are data errors.  We'll emit the error but carry on.  The container
                    // will load the assets but won't/can't create a circular preload dependency chain
                    if (*thisAsset == rootAssetId)
                    {
<<<<<<< HEAD
                        AZ_Error("AssetContainer", false, "Circular preload dependency found - %s has a preload "
=======
                        AZ_Error("AssetContainer", false, "Circular preload dependency found - %s has a preload"
>>>>>>> 91dd0067
                            "dependency back to root %s\n",
                            thisListPair->first.ToString<AZStd::string>().c_str(),
                            rootAssetId.ToString<AZStd::string>().c_str());
                        thisAsset = thisListPair->second.erase(thisAsset);
                        continue;
                    }
                    else if (*thisAsset == thisListPair->first)
                    {
<<<<<<< HEAD
                        AZ_Error("AssetContainer", false, "Circular preload dependency found - Root asset %s has a preload "
=======
                        AZ_Error("AssetContainer", false, "Circular preload dependency found - Root asset %s has a preload"
>>>>>>> 91dd0067
                            "dependency on %s which depends back back to itself\n",
                            rootAssetId.ToString<AZStd::string>().c_str(),
                            thisListPair->first.ToString<AZStd::string>().c_str());
                        thisAsset = thisListPair->second.erase(thisAsset);
                        continue;
                    }
                    else if (m_preloadWaitList.count(thisListPair->first) && m_preloadWaitList[thisListPair->first].count(*thisAsset))
                    {
<<<<<<< HEAD
                        AZ_Error("AssetContainer", false, "Circular dependency found - Root asset %s has a preload "
=======
                        AZ_Error("AssetContainer", false, "Circular dependency found - Root asset %s has a preload"
>>>>>>> 91dd0067
                            "dependency on %s which has a circular dependency with %s\n",
                            rootAssetId.ToString<AZStd::string>().c_str(),
                            thisListPair->first.ToString<AZStd::string>().c_str(),
                            thisAsset->ToString<AZStd::string>().c_str());
                        thisAsset = thisListPair->second.erase(thisAsset);
                        continue;
                    }
                    else if (m_waitingAssets.count(*thisAsset))
                    {
                        foundAsset = true;
                        m_preloadWaitList[*thisAsset].insert(thisListPair->first);
                        ++thisAsset;
                    }
                    else
                    {
                        // This particular preload dependency of this asset was culled
                        // similar to the case above this can be due to no established asset handler
                        // or filtering rules.  We'll just erase the entry because we're not loading this
                        thisAsset = thisListPair->second.erase(thisAsset);
                        continue;
                    }
                }
                if (foundAsset)
                {
                    // We've established that this asset has at least one preload dependency it needs to wait on
                    // so we additionally add the waiting asset as its own preload so all of our "waiting assets"
                    // are managed in the same list.  We can't consider this asset to be "ready" until all
                    // of its preloads are ready and it has been loaded.  It will request an OnAssetDataLoaded
                    // notification from AssetManager rather than an OnAssetReady because of these additional dependencies.
                    thisListPair->second.insert(thisListPair->first);
                    m_preloadWaitList[thisListPair->first].insert(thisListPair->first);
                }
                ++thisListPair;
            }
            for(auto& thisList : preloadList)
            {
                // Only save the entry to the final preload list if it has at least one dependent asset still remaining after
                // the checks above.
                if (!thisList.second.empty())
                {
                    m_preloadList[thisList.first].insert(thisList.second.begin(), thisList.second.end());
                }
            }
        }
    }

    bool AssetContainer::HasPreloads(const AssetId& assetId) const
    {
        AZStd::lock_guard<AZStd::recursive_mutex> preloadGuard(m_preloadMutex);
        auto preloadEntry = m_preloadList.find(assetId);
        if (preloadEntry != m_preloadList.end())
        {
            return !preloadEntry->second.empty();
        }
        return false;
    }

    Asset<AssetData> AssetContainer::GetAssetData(const AssetId& assetId) const
    {
        AZStd::lock_guard<AZStd::recursive_mutex> dependenciesGuard(m_dependencyMutex);
        if (auto rootAsset = m_rootAsset.GetStrongReference(); rootAsset.GetId() == assetId)
        {
            return rootAsset;
        }
        auto dependencyIter = m_dependencies.find(assetId);
        if (dependencyIter != m_dependencies.end())
        {
            return dependencyIter->second;
        }
        AZ_Warning("AssetContainer", false, "Asset %s not found in container", assetId.ToString<AZStd::string>().c_str());
        return {};
    }

    int AssetContainer::GetNumWaitingDependencies() const
    {
        return m_waitingCount.load();
    }

    int AssetContainer::GetInvalidDependencies() const
    {
        return m_invalidDependencies.load();
    }
<<<<<<< HEAD
}   // namespace AZ::Data
=======
} // namespace AZ::Data
>>>>>>> 91dd0067
<|MERGE_RESOLUTION|>--- conflicted
+++ resolved
@@ -17,7 +17,6 @@
     {
         m_rootAsset = AssetInternal::WeakAsset<AssetData>(rootAsset);
         m_containerAssetId = m_rootAsset.GetId();
-<<<<<<< HEAD
 
         AddDependentAssets(rootAsset, loadParams);
     }
@@ -154,106 +153,6 @@
                     }
                 }
                 dependencyInfoList.push_back(assetInfo);
-=======
-
-        AddDependentAssets(rootAsset, loadParams);
-    }
-
-    AssetContainer::~AssetContainer()
-    {
-        // Validate that if the AssetManager is performing normal processing duties, the AssetContainer is only destroyed once all
-        // dependent asset loads have completed.
-        if (AssetManager::IsReady() && !AssetManager::Instance().ShouldCancelAllActiveJobs())
-        {
-            AZ_Assert(m_waitingCount == 0, "Container destroyed while dependent assets are still loading.  The dependent assets may "
-                "end up in a perpetual loading state if there is no top-level container signalling the completion of the full load.");
-        }
-
-        AssetBus::MultiHandler::BusDisconnect();
-        AssetLoadBus::MultiHandler::BusDisconnect();
-    }
-
-    void AssetContainer::AddDependentAssets(Asset<AssetData> rootAsset, const AssetLoadParameters& loadParams)
-    {
-        AssetId rootAssetId = rootAsset.GetId();
-        AssetType rootAssetType = rootAsset.GetType();
-
-        // Every asset we're going to be waiting on a load for - the root and all valid dependencies
-        AZStd::vector<AssetId> waitingList;
-        waitingList.push_back(rootAssetId);
-
-        // Every asset dependency that we're aware of, whether or not it gets filtered out by the asset filter callback.
-        // This will be used at the point that asset references get serialized in to see whether or not we've received any
-        // unexpected assets that didn't appear in our asset catalog dependency list that need to be loaded anyways.
-        AZStd::vector<AssetId> handledAssetDependencyList;
-
-        // Cached AssetInfo to save another lookup inside Assetmanager
-        AZStd::vector<AssetInfo> dependencyInfoList;
-        Outcome<AZStd::vector<ProductDependency>, AZStd::string> getDependenciesResult = Failure(AZStd::string());
-
-        // Track preloads in an additional list - they're in our waiting/dependencyInfo lists as well, but preloads require us to
-        // suppress emitting "AssetReady" until everything we care about in this context is ready
-        PreloadAssetListType preloadDependencies;
-        if (loadParams.m_dependencyRules == AssetDependencyLoadRules::UseLoadBehavior)
-        {
-            AZStd::unordered_set<AssetId> noloadDependencies;
-            AssetCatalogRequestBus::BroadcastResult(getDependenciesResult, &AssetCatalogRequestBus::Events::GetLoadBehaviorProductDependencies,
-                                                    rootAssetId, noloadDependencies, preloadDependencies);
-            if (!noloadDependencies.empty())
-            {
-                AZStd::lock_guard<AZStd::recursive_mutex> dependencyLock(m_dependencyMutex);
-                m_unloadedDependencies.insert(noloadDependencies.begin(), noloadDependencies.end());
-            }
-        }
-        else if (loadParams.m_dependencyRules == AssetDependencyLoadRules::LoadAll)
-        {
-            AssetCatalogRequestBus::BroadcastResult(getDependenciesResult, &AssetCatalogRequestBus::Events::GetAllProductDependencies, rootAssetId);
-        }
-        // Do as much validation of dependencies as we can before the AddWaitingAssets and GetAsset calls for dependencies below
-        if (getDependenciesResult.IsSuccess())
-        {
-            for (const auto& thisAsset : getDependenciesResult.GetValue())
-            {
-                AssetInfo assetInfo;
-                AssetCatalogRequestBus::BroadcastResult(assetInfo, &AssetCatalogRequestBus::Events::GetAssetInfoById, thisAsset.m_assetId);
-
-                // No matter whether or not the asset dependency is valid, loaded, or filtered out, mark it as successfully handled.
-                // When we encounter the asset reference during serialization, we will know that it should intentionally be skipped.
-                // Otherwise, it would be treated as a missing dependency and assert.
-                handledAssetDependencyList.emplace_back(thisAsset.m_assetId);
-
-                if (!assetInfo.m_assetId.IsValid())
-                {
-                    // Handlers may just not currently be around for a given asset type so we only warn here
-                    AZ_Warning("AssetContainer", false, "Asset %s (%s) references/depends on asset %s which does not exist in the catalog and cannot be loaded.",
-                        rootAsset.GetHint().c_str(),
-                        rootAssetId.ToString<AZStd::string>().c_str(),
-                        thisAsset.m_assetId.ToString<AZStd::string>().c_str());
-                    m_invalidDependencies++;
-                    continue;
-                }
-                if (assetInfo.m_assetId == rootAssetId)
-                {
-                    // Circular dependencies in our graph need to be raised as errors as they could cause problems elsewhere
-                    AZ_Error("AssetContainer", false, "Circular dependency found under asset %s", rootAssetId.ToString<AZStd::string>().c_str());
-                    m_invalidDependencies++;
-                    continue;
-                }
-                if (!AssetManager::Instance().GetHandler(assetInfo.m_assetType))
-                {
-                    // Handlers may just not currently be around for a given asset type so we only warn here
-                    m_invalidDependencies++;
-                    continue;
-                }
-                if (loadParams.m_assetLoadFilterCB)
-                {
-                    if (!loadParams.m_assetLoadFilterCB({thisAsset.m_assetId, assetInfo.m_assetType,
-                        AZ::Data::ProductDependencyInfo::LoadBehaviorFromFlags(thisAsset.m_flags) }))
-                    {
-                        continue;
-                    }
-                }
-                dependencyInfoList.push_back(assetInfo);
             }
         }
         for (auto& thisInfo : dependencyInfoList)
@@ -261,30 +160,6 @@
             waitingList.push_back(thisInfo.m_assetId);
         }
 
-        // Add waiting assets ahead of time to hear signals for any which may already be loading
-        AddWaitingAssets(waitingList);
-        SetupPreloadLists(move(preloadDependencies), rootAssetId);
-
-        auto loadParamsCopyWithNoLoadingFilter = loadParams;
-
-        // All asset dependencies below the root asset should be provided by the asset catalog, and therefore should *not*
-        // get triggered to load when the asset reference is serialized in.  However, it's useful to detect, warn, and handle
-        // the case where the asset dependencies are NOT set up correctly.
-        loadParamsCopyWithNoLoadingFilter.m_assetLoadFilterCB = [handledAssetDependencyList](const AssetFilterInfo& filterInfo)
-        {
-            // NoLoad dependencies should always get filtered out and not loaded.
-            if (filterInfo.m_loadBehavior == AZ::Data::AssetLoadBehavior::NoLoad)
-            {
-                return false;
->>>>>>> 91dd0067
-            }
-        }
-        for (auto& thisInfo : dependencyInfoList)
-        {
-            waitingList.push_back(thisInfo.m_assetId);
-        }
-
-<<<<<<< HEAD
         // Add waiting assets ahead of time to hear signals for any which may already be loading
         AddWaitingAssets(waitingList);
         SetupPreloadLists(move(preloadDependencies), rootAssetId);
@@ -344,77 +219,6 @@
         // so the dependencies can be hooked up as soon as each asset gets serialized in, even if they start getting serialized
         // while we're still in the middle of triggering all of the asset loads below.
         dependencyAssets = CreateAndQueueDependentAssets(dependencyInfoList, loadParamsCopyWithNoLoadingFilter);
-=======
-            // In the normal case, the dependent asset appears in the handled asset list, and we should return false so that
-            // the asset isn't attempted to be loaded, since the asset will already be triggered to get loaded or was possibly
-            // already filtered out by the load filter callback.
-            // In the error case, the asset dependencies haven't been produced by the builder correctly, so assets
-            // have shown up that the asset container hasn't triggered to load and isn't listening for.  Assert that this case
-            // has happened so that the builder for this asset type can be fixed.
-            // Ideally we would proceed forward and load them by returning "true", but the triggered load would use this lambda
-            // function as the asset load filter for that load as well, which isn't correct.  If we ever want to support that
-            // behavior, we would need to rework the way filters work as well as the code in AssetSerializer.cpp to pass down
-            // the loadParams.m_assetLoadFilterCB that was passed into the AddDependentAssets() methods to use as the dependent
-            // asset filter instead of this lambda function.
-            AZ_UNUSED(handledAssetDependencyList); // Prevent unused warning in release builds
-            AZ_Assert(AZStd::find(handledAssetDependencyList.begin(), handledAssetDependencyList.end(), filterInfo.m_assetId) !=
-                handledAssetDependencyList.end(),
-                "Dependent Asset ID (%s) is expected to load, but the Asset Catalog has no dependency recorded. "
-                "Examine the asset builder for the asset relying on this to ensure it is generating the correct dependencies.",
-                filterInfo.m_assetId.ToString<AZStd::string>().c_str());
-
-            // The dependent asset should have already been created and at least queued to load prior to reaching this point.
-            // The asset serializer needs to get a successful result from FindAsset(), or else our asset reference will fail
-            // to point to the asset data once it is loaded.
-            if (!Data::AssetManager::Instance().FindAsset(filterInfo.m_assetId, AZ::Data::AssetLoadBehavior::Default))
-            {
-                AZ_Assert(!Data::AssetManager::Instance().FindAsset(filterInfo.m_assetId, AZ::Data::AssetLoadBehavior::Default),
-                    "Dependent Asset ID (%s) can't be found in the AssetManager, which means the asset referencing it has probably "
-                    "started loading before the dependent asset has been queued to load.  Verify that the asset dependencies have "
-                    "been created correctly for the parent asset.",
-                    filterInfo.m_assetId.ToString<AZStd::string>().c_str());
-            }
-
-            return false;
-        };
-
-        // This will contain the list of dependent assets that have been created (or found) and queued to load.
-        // We also keep a copy of the AssetInfo structure as a small optimization to avoid a redundant lookup in GetAssetInternal.
-        AZStd::vector<AZStd::pair<AssetInfo, Asset<AssetData>>> dependencyAssets;
-
-        // Make sure all the dependencies are created first before we try to load them.
-        // Since we've set the load filter to not load dependencies, we need to ensure all the assets are created beforehand
-        // so the dependencies can be hooked up as soon as each asset gets serialized in, even if they start getting serialized
-        // while we're still in the middle of triggering all of the asset loads below.
-        for (auto& thisInfo : dependencyInfoList)
-        {
-            auto dependentAsset = AssetManager::Instance().FindOrCreateAsset(
-                thisInfo.m_assetId, thisInfo.m_assetType, AZ::Data::AssetLoadBehavior::Default);
-
-            if (!dependentAsset || !dependentAsset.GetId().IsValid())
-            {
-                AZ_Warning("AssetContainer", false, "Dependency Asset %s (%s) was not found\n",
-                    thisInfo.m_assetId.ToString<AZStd::string>().c_str(), thisInfo.m_relativePath.c_str());
-                RemoveWaitingAsset(thisInfo.m_assetId);
-                continue;
-            }
-            dependencyAssets.emplace_back(thisInfo, AZStd::move(dependentAsset));
-        }
-
-        // Queue the loading of all of the dependent assets before loading the root asset.
-        for (auto& [dependentAssetInfo, dependentAsset] : dependencyAssets)
-        {
-            // Queue each asset to load.
-            auto queuedDependentAsset = AssetManager::Instance().GetAssetInternal(
-                dependentAsset.GetId(), dependentAsset.GetType(),
-                AZ::Data::AssetLoadBehavior::Default, loadParamsCopyWithNoLoadingFilter,
-                dependentAssetInfo, HasPreloads(dependentAsset.GetId()));
-
-            // Verify that the returned asset reference matches the one that we found or created and queued to load.
-            AZ_Assert(dependentAsset == queuedDependentAsset, "GetAssetInternal returned an unexpected asset reference for Asset %s",
-                dependentAsset.GetId().ToString<AZStd::string>().c_str());
-        }
->>>>>>> 91dd0067
 
         // Add all of the queued dependent assets as dependencies
         {
@@ -553,20 +357,15 @@
 
     void AssetContainer::HandleReadyAsset(Asset<AssetData> asset)
     {
-<<<<<<< HEAD
         // Wait until we've finished initialization before allowing this
         // If a ready event happens before we've gotten all the maps/structures set up, there may be some missing data
         // which can lead to a crash
         // We'll go through and check the ready status of every dependency immediately after finishing initialization anyway
         if (m_initComplete)
         {
-            RemoveFromAllWaitingPreloads(asset->GetId());
-            RemoveWaitingAsset(asset->GetId());
-        }
-=======
         RemoveFromAllWaitingPreloads(asset->GetId());
         RemoveWaitingAsset(asset->GetId());
->>>>>>> 91dd0067
+    }
     }
 
     void AssetContainer::OnAssetDataLoaded(Asset<AssetData> asset)
@@ -774,30 +573,17 @@
                 // Or filtering rules.  This is not an error, we should just remove it from the list of
                 // Preloads we're waiting on
                 if (!m_waitingAssets.count(thisListPair->first))
-<<<<<<< HEAD
                 {
                     thisListPair = preloadList.erase(thisListPair);
                     continue;
                 }
                 for (auto thisAsset = thisListPair->second.begin(); thisAsset != thisListPair->second.end();)
                 {
-=======
-                {
-                    thisListPair = preloadList.erase(thisListPair);
-                    continue;
-                }
-                for (auto thisAsset = thisListPair->second.begin(); thisAsset != thisListPair->second.end();)
-                {
->>>>>>> 91dd0067
                     // These are data errors.  We'll emit the error but carry on.  The container
                     // will load the assets but won't/can't create a circular preload dependency chain
                     if (*thisAsset == rootAssetId)
                     {
-<<<<<<< HEAD
-                        AZ_Error("AssetContainer", false, "Circular preload dependency found - %s has a preload "
-=======
                         AZ_Error("AssetContainer", false, "Circular preload dependency found - %s has a preload"
->>>>>>> 91dd0067
                             "dependency back to root %s\n",
                             thisListPair->first.ToString<AZStd::string>().c_str(),
                             rootAssetId.ToString<AZStd::string>().c_str());
@@ -806,11 +592,7 @@
                     }
                     else if (*thisAsset == thisListPair->first)
                     {
-<<<<<<< HEAD
-                        AZ_Error("AssetContainer", false, "Circular preload dependency found - Root asset %s has a preload "
-=======
                         AZ_Error("AssetContainer", false, "Circular preload dependency found - Root asset %s has a preload"
->>>>>>> 91dd0067
                             "dependency on %s which depends back back to itself\n",
                             rootAssetId.ToString<AZStd::string>().c_str(),
                             thisListPair->first.ToString<AZStd::string>().c_str());
@@ -819,11 +601,7 @@
                     }
                     else if (m_preloadWaitList.count(thisListPair->first) && m_preloadWaitList[thisListPair->first].count(*thisAsset))
                     {
-<<<<<<< HEAD
-                        AZ_Error("AssetContainer", false, "Circular dependency found - Root asset %s has a preload "
-=======
                         AZ_Error("AssetContainer", false, "Circular dependency found - Root asset %s has a preload"
->>>>>>> 91dd0067
                             "dependency on %s which has a circular dependency with %s\n",
                             rootAssetId.ToString<AZStd::string>().c_str(),
                             thisListPair->first.ToString<AZStd::string>().c_str(),
@@ -906,8 +684,4 @@
     {
         return m_invalidDependencies.load();
     }
-<<<<<<< HEAD
-}   // namespace AZ::Data
-=======
-} // namespace AZ::Data
->>>>>>> 91dd0067
+} // namespace AZ::Data