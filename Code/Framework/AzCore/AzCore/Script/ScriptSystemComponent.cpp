/*
 * Copyright (c) Contributors to the Open 3D Engine Project.
 * For complete copyright and license terms please see the LICENSE at the root of this distribution.
 *
 * SPDX-License-Identifier: Apache-2.0 OR MIT
 *
 */

#if !defined(AZCORE_EXCLUDE_LUA)

#include <AzCore/Asset/AssetManager.h>
#include <AzCore/Asset/AssetManagerBus.h>
#include <AzCore/Casting/numeric_cast.h>
#include <AzCore/Component/ComponentApplication.h>
#include <AzCore/Component/ComponentApplicationBus.h>
#include <AzCore/Component/Entity.h>
#include <AzCore/Component/TickBus.h>
#include <AzCore/Debug/ProfilerReflection.h>
#include <AzCore/Debug/TraceReflection.h>
#include <AzCore/IO/FileIO.h>
#include <AzCore/Math/MathReflection.h>
#include <AzCore/PlatformId/PlatformId.h>
#include <AzCore/RTTI/BehaviorContext.h>
#include <AzCore/Script/ScriptAsset.h>
#include <AzCore/Script/ScriptContextDebug.h>
#include <AzCore/Script/ScriptDebug.h>
#include <AzCore/Script/ScriptPropertySerializer.h>
#include <AzCore/Script/ScriptSystemComponent.h>
#include <AzCore/Script/lua/lua.h>
#include <AzCore/Serialization/DynamicSerializableField.h>
#include <AzCore/Serialization/EditContext.h>
#include <AzCore/Serialization/Json/RegistrationContext.h>
#include <AzCore/Serialization/Utils.h>
#include <AzCore/std/string/conversions.h>

namespace AZ
{

/**
 * Script lifecycle:
 * 1. When a script is requested for load, LoadAssetData() is called by the asset database
 * 2. LoadAssetData will load the script into a buffer.
 * 3. Load will compile the script, execute the function, and return with the resulting table on top of the stack.
 *      This table will also be cached, so subsequent loads of the same script/vm will not recompile.
 * 4. On change, all references to the script will be removed.
 *      If the script has been required, the script will no longer be tracked.
 *      If the script was loaded by a ScriptComponent, Load will be called once reload is complete.
 */

namespace LocalTU_ScriptSystemComponent {
    // Called when a module has already been loaded
    static int LuaRequireLoadedModule(lua_State* l)
    {
        // Push value to top of stack
        lua_pushvalue(l, lua_upvalueindex(1));

        return 1;
    }

}


//=========================================================================
// ScriptSystemComponent
// [5/29/2012]
//=========================================================================
ScriptSystemComponent::ScriptSystemComponent()
{
    m_defaultGarbageCollectorSteps = 2; // this is a default value, users should tweak this number for optimal performance
}

//=========================================================================
// ~ScriptSystemComponent
// [5/29/2012]
//=========================================================================
ScriptSystemComponent::~ScriptSystemComponent()
{
}

//=========================================================================
// Activate
// [5/29/2012]
//=========================================================================
void ScriptSystemComponent::Activate()
{
    // Create default context
    AddContextWithId(ScriptContextIds::DefaultScriptContextId);

    ScriptSystemRequestBus::Handler::BusConnect();

    SystemTickBus::Handler::BusConnect();

    AZ::Data::AssetCatalogRequestBus::Broadcast(&AZ::Data::AssetCatalogRequests::AddExtension, "lua");
    AZ::Data::AssetCatalogRequestBus::Broadcast(&AZ::Data::AssetCatalogRequests::AddExtension, "luac");
    AZ::Data::AssetCatalogRequestBus::Broadcast(
        &AZ::Data::AssetCatalogRequests::EnableCatalogForAsset, AZ::AzTypeInfo<AZ::ScriptAsset>::Uuid());

    if (Data::AssetManager::Instance().IsReady())
    {
        Data::AssetManager::Instance().RegisterHandler(this, AzTypeInfo<ScriptAsset>::Uuid());
    }

    AZ::AssetTypeInfoBus::Handler::BusConnect(AZ::AzTypeInfo<ScriptAsset>::Uuid());
}

//=========================================================================
// Deactivate
// [5/29/2012]
//=========================================================================
void ScriptSystemComponent::Deactivate()
{
    AZ::AssetTypeInfoBus::Handler::BusDisconnect();
    Data::AssetBus::MultiHandler::BusDisconnect();
    SystemTickBus::Handler::BusDisconnect();
    ScriptSystemRequestBus::Handler::BusDisconnect();

    for (auto& context : m_contexts)
    {
        if (context.m_isOwner)
        {
            // Lock access to the loaded scripts map
            AZStd::lock_guard<AZStd::recursive_mutex> lock(context.m_loadedScriptsMutex);

            // Clear loaded scripts, they need the context to still be around on unload
            context.m_loadedScripts.clear();
            delete context.m_context;
        }
    }

    m_contexts.clear();

    // Need to do this at the end, so that any cached scripts cleared above may be released properly
    if (Data::AssetManager::Instance().IsReady())
    {
        Data::AssetManager::Instance().UnregisterHandler(this);
    }
}

//=========================================================================
// AddContext
// [3/1/2014]
//=========================================================================
ScriptContext*  ScriptSystemComponent::AddContext(ScriptContext* context, int garbageCollectorStep)
{
    AZ_Assert(context == nullptr || context->GetId() != ScriptContextIds::DefaultScriptContextId, "Default script context ID is reserved! Please provide a Unique context ID for you ScriptContext!");
    if (context && GetContext(context->GetId()) == nullptr)
    {
        m_contexts.emplace_back();
        ContextContainer& cc = m_contexts.back();
        cc.m_context = context;
        cc.m_isOwner = false;
        cc.m_garbageCollectorSteps = garbageCollectorStep < 1 ? m_defaultGarbageCollectorSteps : garbageCollectorStep;

        if (context->GetId() != ScriptContextIds::CryScriptContextId)
        {
            BehaviorContext* behaviorContext = nullptr;
            EBUS_EVENT_RESULT(behaviorContext, ComponentApplicationBus, GetBehaviorContext);
            if (behaviorContext)
            {
                context->BindTo(behaviorContext);
            }
        }

        return context;
    }

    return nullptr;
}

//=========================================================================
// AddContextWithId
// [3/1/2014]
//=========================================================================
ScriptContext* ScriptSystemComponent::AddContextWithId(ScriptContextId id)
{
    AZ_Assert(m_contexts.empty() || id != ScriptContextIds::DefaultScriptContextId, "Default script context ID is reserved! Please provide a Unique context ID for you ScriptContext!");
    if (GetContext(id) != nullptr)
    {
        return nullptr;
    }
    m_contexts.emplace_back();
    ContextContainer& cc = m_contexts.back();
    cc.m_context = aznew ScriptContext(id);
    cc.m_isOwner = true;
    cc.m_garbageCollectorSteps = m_defaultGarbageCollectorSteps;
    cc.m_context->SetRequireHook(
        [this](lua_State* lua, ScriptContext* context, const char* module) -> int
        {
            return DefaultRequireHook(lua, context, module);
        });

    if (id != ScriptContextIds::CryScriptContextId)
    {
        // Reflect script classes
        ComponentApplication* app = nullptr;
        EBUS_EVENT_RESULT(app, ComponentApplicationBus, GetApplication);
        if (app && app->GetDescriptor().m_enableScriptReflection)
        {
            if (app->GetBehaviorContext())
            {
                cc.m_context->BindTo(app->GetBehaviorContext());
            }
            else
            {
                AZ_Error("Script", false, "We are asked to enabled scripting, but the Applicaion has no BehaviorContext! Scripting relies on BehaviorContext!");
            }
        }
    }

    return cc.m_context;
}

void ScriptSystemComponent::RestoreDefaultRequireHook(ScriptContextId id)
{
    auto context = GetContext(id);
    if (!context)
    {
        return;
    }

    for (auto& inMemoryModule : m_inMemoryModules)
    {
        ClearAssetReferences(inMemoryModule.second->GetId());
    }

    m_inMemoryModules.clear();
    context->SetRequireHook(
        [this](lua_State* lua, ScriptContext* context, const char* module) -> int
        {
            return DefaultRequireHook(lua, context, module);
        });
}

void ScriptSystemComponent::UseInMemoryRequireHook(const InMemoryScriptModules& modules, ScriptContextId id)
{
    auto context = GetContext(id);
    if (nullptr == context)
    {
        return;
    }

    m_inMemoryModules = modules;
    context->SetRequireHook(
        [this](lua_State* lua, ScriptContext* context, const char* module) -> int
        {
            return InMemoryRequireHook(lua, context, module);
        });
}

//=========================================================================
// RemoveContext
// [3/1/2014]
//=========================================================================
bool ScriptSystemComponent::RemoveContext(ScriptContext* context)
{
    if (context)
    {
        return RemoveContextWithId(context->GetId());
    }

    return false;
}

//=========================================================================
// RemoveContextWithId
//=========================================================================
bool ScriptSystemComponent::RemoveContextWithId(ScriptContextId id)
{
    AZ_Assert(id != ScriptContextIds::DefaultScriptContextId, "Default script context ID is reserved! The system will remove the context automatically on shutdown!");
    if (id == ScriptContextIds::DefaultScriptContextId)
    {
        return false;
    }

    ContextContainer* container = AZStd::find_if(m_contexts.begin(), m_contexts.end(), [&id](const ContextContainer& ctxContainer) { return ctxContainer.m_context->GetId() == id; });
    if (container != m_contexts.end())
    {
        delete container->m_context;
        m_contexts.erase(container);
        return true;
    }

    return false;
}

//=========================================================================
// GetContext
// [3/1/2014]
//=========================================================================
ScriptContext*  ScriptSystemComponent::GetContext(ScriptContextId id)
{
    ContextContainer* container = GetContextContainer(id);
    if (container)
    {
        return container->m_context;
    }
    return nullptr;
}

//=========================================================================
// OnSystemTick
//=========================================================================
void    ScriptSystemComponent::OnSystemTick()
{
    for (size_t i = 0; i < m_contexts.size(); ++i)
    {
        ContextContainer& contextContainer = m_contexts[i];
        if (contextContainer.m_context->GetDebugContext())
        {
            contextContainer.m_context->GetDebugContext()->ProcessDebugCommands();
        }

        contextContainer.m_context->GarbageCollectStep(contextContainer.m_garbageCollectorSteps);
    }
}

//=========================================================================
// GarbageCollect
//=========================================================================
void ScriptSystemComponent::GarbageCollect()
{
    for (size_t i = 0; i < m_contexts.size(); ++i)
    {
        ScriptContext* vm = m_contexts[i].m_context;
        if (vm)
        {
            vm->GarbageCollect();
        }
    }
}

//=========================================================================
// GarbageCollectStep
//=========================================================================
void ScriptSystemComponent::GarbageCollectStep(int numberOfSteps)
{
    for (size_t i = 0; i < m_contexts.size(); ++i)
    {
        ScriptContext* vm = m_contexts[i].m_context;
        if (vm)
        {
            vm->GarbageCollectStep(numberOfSteps);
        }
    }
}

bool ScriptSystemComponent::Load(const Data::Asset<ScriptAsset>& asset, const char* mode, ScriptContextId id)
{
    return LoadAndGetNativeContext(asset, mode, id).status != ScriptLoadResult::Status::Failed;
}

ScriptLoadResult ScriptSystemComponent::LoadAndGetNativeContext(const Data::Asset<ScriptAsset>& asset, const char* mode, ScriptContextId id)
{
    ContextContainer* container = GetContextContainer(id);
    ScriptContext* context = container->m_context;
    lua_State* lua = context->NativeContext();

    {
        // Lock access to the loaded scripts map
        AZStd::lock_guard<AZStd::recursive_mutex> lock(container->m_loadedScriptsMutex);

        // Check if already loaded
        auto scriptIt = container->m_loadedScripts.find(asset.GetId().m_guid);
        if (scriptIt != container->m_loadedScripts.end())
        {
            lua_rawgeti(lua, LUA_REGISTRYINDEX, scriptIt->second.m_tableReference);

            // If not table, pop and return false
            if (!lua_istable(lua, -1))
            {
                lua_pop(lua, 1);
                return { ScriptLoadResult::Status::Failed, lua };
            }
            else
            {
                SCRIPT_SYSTEM_SCRIPT_STATUS("ScriptSystemComponent"
                    , "ScriptSystemComponent::LoadAndGetNativeContext returning pre-loaded script: %s-%s"
                    , asset.GetHint().c_str()
                    , asset.GetId().m_guid.ToString<AZStd::fixed_string<AZ::Uuid::MaxStringBuffer>>().c_str());


                return { ScriptLoadResult::Status::OnStack, lua };
            }
        }
    }

    AZ_TracePrintf("ScriptSystem", "Loading asset: %s", asset.Get()->m_data.GetDebugName());

    // Load lua script into the VM
    IO::MemoryStream stream = asset.Get()->m_data.CreateMemoryStream();
    if (!context->LoadFromStream(&stream, asset.Get()->m_data.GetDebugName(), mode, lua))
    {
        context->Error(ScriptContext::ErrorType::Error, "%s", lua_tostring(lua, -1));
        lua_pop(lua, 1);
        return { ScriptLoadResult::Status::Failed, lua };
    }

    // Execute the script
    if (!Internal::LuaSafeCall(lua, 0, 1))
    {
        return { ScriptLoadResult::Status::Failed, lua };
    }

    // Dupe the table (so we can ref AND return it)
    lua_pushvalue(lua, -1);
    int ref = luaL_ref(lua, LUA_REGISTRYINDEX);

    // No need to keep the script asset around, the owner will keep a reference to it (or this, if it's require()'d)
    LoadedScriptInfo info;
    const char* debugName = asset.Get()->m_data.GetDebugName();
    if (debugName)
    {
        info.m_scriptNames.emplace(debugName);
    }
    info.m_tableReference = ref;

    SCRIPT_SYSTEM_SCRIPT_STATUS("ScriptSystemComponent"
        , "ScriptSystemComponent::LoadAndGetNativeContext loaded from asset script: %s-%s"
        , asset.GetHint().c_str()
        , asset.GetId().m_guid.ToString<AZStd::fixed_string<AZ::Uuid::MaxStringBuffer>>().c_str());

    {
        // Lock access to the loaded scripts map
        AZStd::lock_guard<AZStd::recursive_mutex> lock(container->m_loadedScriptsMutex);
        container->m_loadedScripts.emplace(asset.GetId().m_guid, AZStd::move(info));
    }

    return { ScriptLoadResult::Status::Initial, lua };
}

//=========================================================================
// GetContextContainer
// [3/20/2014]
//=========================================================================
ScriptSystemComponent::ContextContainer* ScriptSystemComponent::GetContextContainer(ScriptContextId id)
{
    for (size_t i = 0; i < m_contexts.size(); ++i)
    {
        if (m_contexts[i].m_context->GetId() == id)
        {
            return &m_contexts[i];
        }
    }

    return nullptr;
}

/**
 * Hook called when requiring a script
 *
 * Step 1: Build file path from module name requested
 * Step 2: Lookup file path in asset database
 * If already loaded:
 *  Step 3: Push cached result of asset to top of stack
 *  Step 4: Push function (above) that simply returns that value (require() expects either a function (success) or string (error message) pushed to the stack)
 * Else:
 *  Step 3: Request load of asset
 *  Step 4: Short circuit asset loading, and load asset blocking (require waits for no man)
 * Step 5: Register the script with the script system component, so that on asset unload, we may cache it (see TrackRequiredScript for more details)
 */
int ScriptSystemComponent::DefaultRequireHook(lua_State* lua, ScriptContext* context, const char* module)
{
    // File extension for lua files
    static const char* s_luaExtension = ".luac";
    ContextContainer* container = GetContextContainer(context->GetId());

    // Replace '.' in module name with '/'
    AZStd::string filePath = module;
    for (auto pos = filePath.find('.'); pos != AZStd::string::npos; pos = filePath.find('.'))
    {
        filePath.replace(pos, 1, "/", 1);
    }

    // Add file extension to path
    if (!filePath.ends_with(s_luaExtension))
    {
        filePath += s_luaExtension;
    }

    Data::AssetId scriptId;
    EBUS_EVENT_RESULT(scriptId, Data::AssetCatalogRequestBus, GetAssetIdByPath, filePath.c_str(), azrtti_typeid<ScriptAsset>(), false);
    if (!scriptId.IsValid())
    {
        lua_pushfstring(lua, "Module \"%s\" has not been registered with the Asset Database.", filePath.c_str());
        return 1;
    }

    // Lock access to the loaded scripts map
    AZStd::lock_guard<AZStd::recursive_mutex> lock(container->m_loadedScriptsMutex);

    // If script already loaded in this context, just use its resulting table
    auto scriptIt = container->m_loadedScripts.find(scriptId.m_guid);
    if (scriptIt != container->m_loadedScripts.end())
    {
        // Add the name used for require as an alias
        scriptIt->second.m_scriptNames.emplace(module);
        // Push the value to a closure that will just return it
        lua_rawgeti(lua, LUA_REGISTRYINDEX, scriptIt->second.m_tableReference);
        lua_pushcclosure(lua, LocalTU_ScriptSystemComponent::LuaRequireLoadedModule, 1);

        // If asset reference already populated, just return now. Otherwise, capture reference
        if (scriptIt->second.m_scriptAsset.GetId().IsValid())
        {
            return 1;
        }
    }

    // Grab a reference to the script asset being loaded
    Data::Asset<ScriptAsset> script = Data::AssetManager::Instance().FindAsset<ScriptAsset>(scriptId, AZ::Data::AssetLoadBehavior::Default);

    // If it's not loaded, load it in a blocking manner
    if (!script.IsReady())
    {
        script = Data::AssetManager::Instance().GetAsset<ScriptAsset>(scriptId, AZ::Data::AssetLoadBehavior::Default);
        script.BlockUntilLoadComplete();

        if (!script.IsReady())
        {
            lua_pushfstring(lua, "Module \"%s\" failed to load.", filePath.c_str());
            return 1;
        }
    }

    // Now that we have a valid asset reference, stash it and return if the script already loaded and tracked
    if (scriptIt != container->m_loadedScripts.end())
    {
        scriptIt->second.m_scriptAsset = script;
        return 1;
    }

    // If not, load the script, getting the resulting table
    if (!Load(script, AZ::k_scriptLoadBinary, context->GetId()))
    {
        // If the load fails, return the error string load pushed onto the stack
        return 1;
    }

    // Push function returning the result
    lua_pushcclosure(lua, LocalTU_ScriptSystemComponent::LuaRequireLoadedModule, 1);

    // Set asset reference on the loaded script
    scriptIt = container->m_loadedScripts.find(scriptId.m_guid);
    scriptIt->second.m_scriptNames.emplace(module);
    scriptIt->second.m_scriptAsset = script;

    // Connect to the asset bus so that we may know when this script reloads.
    Data::AssetBus::MultiHandler::BusConnect(script.GetId());

    return 1;
}

int ScriptSystemComponent::InMemoryRequireHook(lua_State* lua, ScriptContext* context, const char* module)
{
    ContextContainer* container = GetContextContainer(context->GetId());

    // Replace '.' in module name with '/'
    AZStd::string filePath = module;
    for (auto pos = filePath.find('.'); pos != AZStd::string::npos; pos = filePath.find('.'))
    {
        filePath.replace(pos, 1, "/", 1);
    }

    auto inMemoryIter = AZStd::find_if(m_inMemoryModules.begin(), m_inMemoryModules.end(),
        [&](auto candidate) { return candidate.first == filePath; });

    if (inMemoryIter == m_inMemoryModules.end())
    {
        lua_pushfstring(lua, "Module \"%s\" failed to load form in memory assets.", filePath.c_str());
        return 1;
    }

    auto scriptId = inMemoryIter->second.GetId();

    // Lock access to the loaded scripts map
    AZStd::lock_guard<AZStd::recursive_mutex> lock(container->m_loadedScriptsMutex);

    // If script already loaded in this context, just use its resulting table
    auto scriptIt = container->m_loadedScripts.find(scriptId.m_guid);
    if (scriptIt != container->m_loadedScripts.end())
    {
        SCRIPT_SYSTEM_SCRIPT_STATUS("ScriptSystemComponent"
            , "Adding table %s to _LOADED for %s"
            , module
            , scriptId.m_guid.ToString<AZStd::fixed_string<AZ::Uuid::MaxStringBuffer>>().c_str());

        // Add the name used for require as an alias
        scriptIt->second.m_scriptNames.emplace(module);
        // Push the value to a closure that will just return it
        lua_rawgeti(lua, LUA_REGISTRYINDEX, scriptIt->second.m_tableReference);
        lua_pushcclosure(lua, LocalTU_ScriptSystemComponent::LuaRequireLoadedModule, 1);

        // If asset reference already populated, just return now. Otherwise, capture reference
        if (scriptIt->second.m_scriptAsset.GetId().IsValid())
        {
            return 1;
        }
    }

    Data::Asset<ScriptAsset> script = inMemoryIter->second;

    // Now that we have a valid asset reference, stash it and return if the script already loaded and tracked
    if (scriptIt != container->m_loadedScripts.end())
    {
        scriptIt->second.m_scriptAsset = script;
        return 1;
    }

    // If not, load the script, getting the resulting table
    if (!Load(script, AZ::k_scriptLoadBinary, context->GetId()))
    {
        // If the load fails, return the error string load pushed onto the stack
        return 1;
    }

    // Push function returning the result
    lua_pushcclosure(lua, LocalTU_ScriptSystemComponent::LuaRequireLoadedModule, 1);

    // Set asset reference on the loaded script
    scriptIt = container->m_loadedScripts.find(scriptId.m_guid);
    scriptIt->second.m_scriptNames.emplace(module);
    scriptIt->second.m_scriptAsset = script;

    // Connect to the asset bus so that we may know when this script reloads.
    Data::AssetBus::MultiHandler::BusConnect(script.GetId());

    return 1;
}

void ScriptSystemComponent::ClearAssetReferences(Data::AssetId assetBaseId)
{
    for (auto& container : m_contexts)
    {
        AZStd::lock_guard<AZStd::recursive_mutex> lock(container.m_loadedScriptsMutex);

        auto scriptIt = container.m_loadedScripts.find(assetBaseId.m_guid);
        if (scriptIt != container.m_loadedScripts.end())
        {
            lua_State* l = container.m_context->NativeContext();

            // Spin off thread for clearing the loaded table
            LuaNativeThread thread(l);

            SCRIPT_SYSTEM_SCRIPT_STATUS("ScriptSystemComponent"
                , "ScriptSystemComponent::ClearAssetReferences actually called! %s-%s"
                , scriptIt->second.m_scriptAsset.GetHint().c_str()
                , assetBaseId.m_guid.ToString<AZStd::fixed_string<AZ::Uuid::MaxStringBuffer>>().c_str());

            lua_getfield(thread, LUA_REGISTRYINDEX, "_LOADED");
            for (const auto& modName : scriptIt->second.m_scriptNames)
            {
                lua_pushnil(thread);
                lua_setfield(thread, -2, modName.c_str());
<<<<<<< HEAD
                AZ_TracePrintf("ScriptSystem", "UNLOADDING: %s", modName.c_str());
=======
                SCRIPT_SYSTEM_SCRIPT_STATUS("ScriptSystemComponent"
                    , "ScriptSystemComponent::ClearAssetReferences Removing table %s from _LOADED for %s"
                    , modName.c_str()
                    , assetBaseId.m_guid.ToString<AZStd::fixed_string<AZ::Uuid::MaxStringBuffer>>().c_str());
>>>>>>> 5ce82778
            }

            // Unref the script table so it may be collected
            luaL_unref(thread, LUA_REGISTRYINDEX, scriptIt->second.m_tableReference);

            // Now that it has been removed, don't track it until it's required again (replacing it in this list).
            container.m_loadedScripts.erase(scriptIt);
        }
        else
        {
            SCRIPT_SYSTEM_SCRIPT_STATUS("ScriptSystemComponent"
                , "ScriptSystemComponent::ClearAssetReferences did not find id in loaded scripts! %s"
                , assetBaseId.m_guid.ToString<AZStd::fixed_string<AZ::Uuid::MaxStringBuffer>>().c_str());
        }
    }
}

//=========================================================================
// CreateAsset
// [3/6/2014]
//=========================================================================
Data::AssetPtr ScriptSystemComponent::CreateAsset(const Data::AssetId& id, const Data::AssetType&)
{
    return aznew ScriptAsset(id);
}

//=========================================================================
// LoadAssetData
//
// Loads the script data from disk into SciptAsset memory. This does NOT load the asset into any lua_State.
//=========================================================================

Data::AssetHandler::LoadResult ScriptSystemComponent::LoadAssetData
    ( const Data::Asset<Data::AssetData>& asset
    , AZStd::shared_ptr<Data::AssetDataStream> stream
    , [[maybe_unused]] const Data::AssetFilterCB& assetLoadFilterCB)
{
    ScriptAsset* assetData = asset.GetAs<ScriptAsset>();
    AZ_Assert(assetData, "Asset is of the wrong type.");
    AZ::SerializeContext* serializeContext = nullptr;
    AZ::ComponentApplicationBus::BroadcastResult(serializeContext, &AZ::ComponentApplicationRequests::GetSerializeContext);
    AZ_Assert(serializeContext, "Unable to retrieve serialize context.");

    if (AZ::Utils::LoadObjectFromStreamInPlace<ScriptAsset>
        ( *stream
        , *assetData
        , serializeContext
        , AZ::ObjectStream::FilterDescriptor(assetLoadFilterCB)))
    {
        // Clear cached references in the event of a successful load. This function has to be queued on
        // AssetBus where NotifyAssetReloaded is also queued, to ensure its execution before NotifyAssetReloaded

        SCRIPT_SYSTEM_SCRIPT_STATUS("ScriptSystemComponent"
            , "Queueing ClearAssetReferences from ScriptSystemComponent::LoadAssetData: %s-%s"
            , asset.GetHint().c_str()
            , asset.GetId().m_guid.ToString<AZStd::fixed_string<AZ::Uuid::MaxStringBuffer>>().c_str());

        Data::AssetBus::QueueFunction(&ScriptSystemComponent::ClearAssetReferences, this, asset.GetId());
        return Data::AssetHandler::LoadResult::LoadComplete;

    }
    else
    {
        return Data::AssetHandler::LoadResult::Error;
    }
}

//=========================================================================
// DestroyAsset
//
// Unref the table returned by the script, so that:
//  * It may be garbage collected
//  * This asset isn't used again in the future
//=========================================================================
void ScriptSystemComponent::DestroyAsset(Data::AssetPtr ptr)
{
    SCRIPT_SYSTEM_SCRIPT_STATUS("ScriptSystemComponent", "ScriptSystemComponent::DestroyAsset: %s", ptr->GetId().ToString<AZStd::string>().c_str());
    delete ptr;
}

//=========================================================================
// GetHandledAssetTypes
//=========================================================================
void ScriptSystemComponent::GetHandledAssetTypes(AZStd::vector<Data::AssetType>& assetTypes)
{
    assetTypes.push_back(azrtti_typeid<ScriptAsset>());
}

//=========================================================================
// GetProvidedServices
//=========================================================================
void ScriptSystemComponent::GetProvidedServices(ComponentDescriptor::DependencyArrayType& provided)
{
    provided.push_back(AZ_CRC("ScriptService", 0x787235ab));
}

//=========================================================================
// GetIncompatibleServices
//=========================================================================
void ScriptSystemComponent::GetIncompatibleServices(ComponentDescriptor::DependencyArrayType& incompatible)
{
    incompatible.push_back(AZ_CRC("ScriptService", 0x787235ab));
}

//=========================================================================
// GetDependentServices
//=========================================================================
void ScriptSystemComponent::GetDependentServices(ComponentDescriptor::DependencyArrayType& dependent)
{
    dependent.push_back(AZ_CRC("AssetDatabaseService", 0x3abf5601));
}

//=========================================================================
// GetAssetTypeExtensions
//=========================================================================
void ScriptSystemComponent::GetAssetTypeExtensions(AZStd::vector<AZStd::string>& extensions)
{
    extensions.push_back("luac");
}

//=========================================================================
// OnAssetPreReload
// #TEMP: Remove when asset dependencies are in place
// Before an asset is reloaded, this event is called to remove the previously cached version.
// This removes all aliases from the _LOADED table. This will prevent require() calls from surfacing antiquated data.
//=========================================================================
void ScriptSystemComponent::OnAssetPreReload(Data::Asset<Data::AssetData> asset)
{
    SCRIPT_SYSTEM_SCRIPT_STATUS("ScriptSystemComponent"
        , "Calling ClearAssetReferences from ScriptSystemComponent::OnAssetPreReload: %s-%s"
        , asset.GetHint().c_str()
        , asset.GetId().m_guid.ToString<AZStd::fixed_string<AZ::Uuid::MaxStringBuffer>>().c_str());
    ClearAssetReferences(asset.GetId());
}

//=========================================================================
// OnAssetReloaded
// #TEMP: Remove when asset dependencies are in place
// This function will only be called for the asset that triggered the reload.
//
// Track all reload requests and remove them from the map one by one as they are handled. 
// Once all queued reloads are handled, another full reload can be triggered.
//=========================================================================
void ScriptSystemComponent::OnAssetReloaded(Data::Asset<Data::AssetData> asset)
{
    SCRIPT_SYSTEM_SCRIPT_STATUS("ScriptSystemComponent"
        , "ScriptSystemComponent::OnAssetReloaded disconnected from asset bus on this id: %s-%s"
        , asset.GetHint().c_str()
        , asset.GetId().m_guid.ToString<AZStd::fixed_string<AZ::Uuid::MaxStringBuffer>>().c_str());

    Data::AssetBus::MultiHandler::BusDisconnect(asset.GetId());

    auto it = m_queuedReloads.find(asset.GetId());
    if (it == m_queuedReloads.end())
    {
        // This is not a reload queued by us as a "dependency" reload, probably an external change.
        if (!m_isReloadQueued)
        {

            SCRIPT_SYSTEM_SCRIPT_STATUS("ScriptSystemComponent"
                , "ScriptSystemComponent::OnAssetReloaded id: %s-%s, There is no reload-all queued, schedule one on tick bus."
                , asset.GetHint().c_str()
                , asset.GetId().m_guid.ToString<AZStd::fixed_string<AZ::Uuid::MaxStringBuffer>>().c_str());

            // There is no reload-all queued, schedule one.
            m_isReloadQueued = true;
            auto triggeredByAssetId = asset.GetId();
            AZStd::function<void()> reloadFn = [this, triggeredByAssetId]() ///< Capture just reloaded asset ID so that it can be excluded from reloading
            {
                SCRIPT_SYSTEM_SCRIPT_STATUS("ScriptSystemComponent"
                    , "ScriptSystemComponent::OnAssetReloaded id: %s, Tick bus function Reload the asset from it's current data"
                    , triggeredByAssetId.m_guid.ToString<AZStd::fixed_string<AZ::Uuid::MaxStringBuffer>>().c_str());

                // Collects all script assets for reloading
                Data::AssetCatalogRequests::AssetEnumerationCB collectAssetsCb = [this, triggeredByAssetId](const Data::AssetId id, const Data::AssetInfo& info)
                {
                    // Check asset type
                    if (info.m_assetType == azrtti_typeid<ScriptAsset>())
                    {
                        // Ensure that the asset isn't scheduled for a reload already
                        if (id != triggeredByAssetId && m_queuedReloads.find(id) == m_queuedReloads.end()) ///< Don't reload just reloaded asset or assets already queued for reload
                        {
                            auto otherAsset = Data::AssetManager::Instance().FindAsset<ScriptAsset>(id, AZ::Data::AssetLoadBehavior::Default);
                            if (otherAsset && otherAsset.IsReady())
                            {
                                SCRIPT_SYSTEM_SCRIPT_STATUS("ScriptSystemComponent"
                                    , "ScriptSystemComponent::OnAssetReloaded id: %s-%s, enumerate call  Reload the asset from it's current data"
                                    , otherAsset.GetHint().c_str()
                                    , otherAsset.GetId().m_guid.ToString<AZStd::fixed_string<AZ::Uuid::MaxStringBuffer>>().c_str());

                                // Reload the asset from it's current data
                                otherAsset.Reload();

                                // Store the ID of the asset that we started reloading. We will use it to detect the moment 
                                // when all current reload requests are handled, and reloadFn can be called again.
                                m_queuedReloads.insert(id);
                                // the 'this->' in the following line is intentional.
                                // the C++ standard requires the use of this-> on baseclass calls that are templated classes
                                // most of the time you can get away with it, but in some cases MSVC will not correctly adjust the offset of this
                                // during the call
                                this->Data::AssetBus::MultiHandler::BusConnect(id); 
                            }
                        }
                    }
                };
                Data::AssetCatalogRequestBus::Broadcast(&Data::AssetCatalogRequestBus::Events::EnumerateAssets, nullptr, collectAssetsCb, nullptr);

                m_isReloadQueued = false;
            };
            TickBus::QueueFunction(reloadFn);
        }
        else
        {
            SCRIPT_SYSTEM_SCRIPT_STATUS("ScriptSystemComponent"
                , "ScriptSystemComponent::OnAssetReloaded hit this path 'This is not a reload queued by us as a \"dependency\" reload, probably an external change.': %s-%s in its queued reloads"
                , asset.GetHint().c_str()
                , asset.GetId().m_guid.ToString<AZStd::fixed_string<AZ::Uuid::MaxStringBuffer>>().c_str());
        }
    }
    else
    {
        SCRIPT_SYSTEM_SCRIPT_STATUS("ScriptSystemComponent"
            , "ScriptSystemComponent::OnAssetReloaded found this id: %s-%s in its queued reloads"
            , asset.GetHint().c_str()
            , asset.GetId().m_guid.ToString<AZStd::fixed_string<AZ::Uuid::MaxStringBuffer>>().c_str());

        // This is one of the reloads triggered by us via reloadFn, no need to trigger another reload-all call.
        // Remove it from the queue, so that reloadFn can be triggered again once all dependencies finished reloading.
        m_queuedReloads.erase(it);
    }
}

//=========================================================================
// GetDependentServices
//=========================================================================
AZ::Data::AssetType ScriptSystemComponent::GetAssetType() const
{
    return AZ::AzTypeInfo<ScriptAsset>::Uuid();
}

const char* ScriptSystemComponent::GetAssetTypeDisplayName() const
{
    return "Lua Script";
}

const char* ScriptSystemComponent::GetGroup() const
{
    return "Script";
}

const char* AZ::ScriptSystemComponent::GetBrowserIcon() const
{
    return "Icons/Components/LuaScript.svg";
}

AZ::Uuid AZ::ScriptSystemComponent::GetComponentTypeId() const
{
    return AZ::Uuid("{b5fc8679-fa2a-4c7c-ac42-dcc279ea613a}");
}

bool AZ::ScriptSystemComponent::CanCreateComponent([[maybe_unused]] const AZ::Data::AssetId& assetId) const
{
    return true;
}

/**
 * Behavior Context forwarder
 */
class TickBusBehaviorHandler : public TickBus::Handler, public AZ::BehaviorEBusHandler
{
public:
    AZ_EBUS_BEHAVIOR_BINDER(TickBusBehaviorHandler, "{EE90D2DA-9339-4CE6-AF98-AF81E00E2AB3}", AZ::SystemAllocator, OnTick, GetTickOrder);

    void OnTick(float deltaTime, ScriptTimePoint time) override
    {
        Call(FN_OnTick,deltaTime,time);
    }

    int GetTickOrder() override
    {
        int order = ComponentTickBus::TICK_DEFAULT;
        CallResult(order, FN_GetTickOrder);
        return order;
    }
};

// Dummy class to host ComponentTickBus enums
struct DummyTickOrder
{
    AZ_TYPE_INFO(DummyTickOrder, "{8F725746-A4BC-4DF7-A249-02931973C864}");
};

//=========================================================================
// Reflect
//=========================================================================
void ScriptSystemComponent::Reflect(ReflectContext* reflection)
{
    ScriptTimePoint::Reflect(reflection);
    LuaScriptData::Reflect(reflection);

    if (SerializeContext* serializeContext = azrtti_cast<SerializeContext*>(reflection))
    {
        
        serializeContext->Class<ScriptSystemComponent, AZ::Component>()
            ->Version(1)
            // ->Attribute(AZ::Edit::Attributes::SystemComponentTags, AZStd::vector<AZ::Crc32>({ AZ_CRC("AssetBuilder", 0xc739c7d7) }))
            ->Field("garbageCollectorSteps", &ScriptSystemComponent::m_defaultGarbageCollectorSteps)
            ;

        if (EditContext* editContext = serializeContext->GetEditContext())
        {
            editContext->Class<ScriptSystemComponent>(
                "Script System", "Initializes and maintains script contexts")
                ->ClassElement(AZ::Edit::ClassElements::EditorData, "")
                    ->Attribute(AZ::Edit::Attributes::Category, "Engine")
                    ->Attribute(AZ::Edit::Attributes::AppearsInAddComponentMenu, AZ_CRC("System", 0xc94d118b))
                ;
        }
    }

    if (AZ::JsonRegistrationContext* jsonContext = azrtti_cast<AZ::JsonRegistrationContext*>(reflection))
    {
        jsonContext->Serializer<AZ::ScriptPropertySerializer>()
            ->HandlesType<DynamicSerializableField>();
    }

    if (BehaviorContext* behaviorContext = azrtti_cast<BehaviorContext*>(reflection))
    {
        // reflect default entity
        MathReflect(behaviorContext);
        ScriptDebug::Reflect(behaviorContext);
        Debug::ProfilerReflect(behaviorContext);
        Debug::TraceReflect(behaviorContext);

        behaviorContext->Class<PlatformID>("Platform")
            ->Enum<static_cast<int>(PlatformID::PLATFORM_WINDOWS_64)>("Windows64")
            ->Enum<static_cast<int>(PlatformID::PLATFORM_LINUX_64)>("Linux")
            ->Enum<static_cast<int>(PlatformID::PLATFORM_ANDROID_64)>("Android64")
            ->Enum<static_cast<int>(PlatformID::PLATFORM_APPLE_IOS)>("iOS")
            ->Enum<static_cast<int>(PlatformID::PLATFORM_APPLE_MAC)>("Mac")
#if defined(AZ_EXPAND_FOR_RESTRICTED_PLATFORM) || defined(AZ_TOOLS_EXPAND_FOR_RESTRICTED_PLATFORMS)
#define AZ_RESTRICTED_PLATFORM_EXPANSION(CodeName, CODENAME, codename, PrivateName, PRIVATENAME, privatename, PublicName, PUBLICNAME, publicname, PublicAuxName1, PublicAuxName2, PublicAuxName3)\
            ->Enum<static_cast<int>(PlatformID::PLATFORM_##PUBLICNAME)>(#CodeName)
#if defined(AZ_EXPAND_FOR_RESTRICTED_PLATFORM)
            AZ_EXPAND_FOR_RESTRICTED_PLATFORM
#else
            AZ_TOOLS_EXPAND_FOR_RESTRICTED_PLATFORMS
#endif
#undef AZ_RESTRICTED_PLATFORM_EXPANSION
#endif
            ->Property("Current", BehaviorConstant(AZ::g_currentPlatform), nullptr)
            ->Method("GetName", &AZ::GetPlatformName)
            ;

        behaviorContext->EBus<TickBus>("TickBus")
            ->Attribute(AZ::Script::Attributes::Scope, AZ::Script::Attributes::ScopeFlags::Common)
            ->Attribute(AZ::Script::Attributes::Module, "components")
            ->Handler<TickBusBehaviorHandler>()
            ;

        behaviorContext->EBus<TickRequestBus>("TickRequestBus")
            ->Attribute(AZ::Script::Attributes::Scope, AZ::Script::Attributes::ScopeFlags::Common)
            ->Attribute(AZ::Script::Attributes::Module, "components")
            ->Event("GetTickDeltaTime", &TickRequestBus::Events::GetTickDeltaTime)
            ->Event("GetTimeAtCurrentTick", &TickRequestBus::Events::GetTimeAtCurrentTick)
            ;

        behaviorContext->Class<DummyTickOrder>("TickOrder")
            ->Enum<TICK_FIRST>("First")
            ->Enum<TICK_PLACEMENT>("Placement")
            ->Enum<TICK_INPUT>("Input")
            ->Enum<TICK_GAME>("Game")
            ->Enum<TICK_ANIMATION>("Animation")
            ->Enum<TICK_PHYSICS>("Physics")
            ->Enum<TICK_ATTACHMENT>("Attachment")
            ->Enum<TICK_PRE_RENDER>("PreRender")
            ->Enum<TICK_DEFAULT>("Default")
            ->Enum<TICK_UI>("UI")
            ->Enum<TICK_LAST>("Last")
            ;
    }
}

} // namespace AZ
#endif // #if !defined(AZCORE_EXCLUDE_LUA)<|MERGE_RESOLUTION|>--- conflicted
+++ resolved
@@ -650,14 +650,10 @@
             {
                 lua_pushnil(thread);
                 lua_setfield(thread, -2, modName.c_str());
-<<<<<<< HEAD
-                AZ_TracePrintf("ScriptSystem", "UNLOADDING: %s", modName.c_str());
-=======
                 SCRIPT_SYSTEM_SCRIPT_STATUS("ScriptSystemComponent"
                     , "ScriptSystemComponent::ClearAssetReferences Removing table %s from _LOADED for %s"
                     , modName.c_str()
                     , assetBaseId.m_guid.ToString<AZStd::fixed_string<AZ::Uuid::MaxStringBuffer>>().c_str());
->>>>>>> 5ce82778
             }
 
             // Unref the script table so it may be collected
@@ -701,9 +697,9 @@
     AZ::ComponentApplicationBus::BroadcastResult(serializeContext, &AZ::ComponentApplicationRequests::GetSerializeContext);
     AZ_Assert(serializeContext, "Unable to retrieve serialize context.");
 
-    if (AZ::Utils::LoadObjectFromStreamInPlace<ScriptAsset>
+    if (AZ::Utils::LoadObjectFromStreamInPlace<LuaScriptData>
         ( *stream
-        , *assetData
+        , assetData->m_data
         , serializeContext
         , AZ::ObjectStream::FilterDescriptor(assetLoadFilterCB)))
     {
