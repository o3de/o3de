/*
 * Copyright (c) Contributors to the Open 3D Engine Project.
 * For complete copyright and license terms please see the LICENSE at the root of this distribution.
 *
 * SPDX-License-Identifier: Apache-2.0 OR MIT
 *
 */

#include <AzCore/IO/SystemFile.h>
#include <AzCore/IO/FileIO.h>
#include <AzCore/Casting/numeric_cast.h>
#include <AzCore/std/string/conversions.h>

#include <AzCore/PlatformIncl.h>
#include <AzCore/Utils/Utils.h>

#include <stdio.h>

namespace AZ::IO
{
    using FixedMaxPathWString = AZStd::fixed_wstring<MaxPathLength>;
namespace
{
    //=========================================================================
    // GetAttributes
    //  Internal utility to avoid code duplication. Returns result of win32
    //  GetFileAttributes
    //=========================================================================
    DWORD GetAttributes(const char* fileName)
    {
        FixedMaxPathWString fileNameW;
        AZStd::to_wstring(fileNameW, fileName);
        return GetFileAttributesW(fileNameW.c_str());
    }

    //=========================================================================
    // SetAttributes
    //  Internal utility to avoid code duplication. Returns result of win32
    //  SetFileAttributes
    //=========================================================================
    BOOL SetAttributes(const char* fileName, DWORD fileAttributes)
    {
        FixedMaxPathWString fileNameW;
        AZStd::to_wstring(fileNameW, fileName);
        return SetFileAttributesW(fileNameW.c_str(), fileAttributes);
    }

    //=========================================================================
    // CreateDirRecursive
    // [2/3/2013]
    //  Internal utility to create a folder hierarchy recursively without
    //  any additional string copies.
    //  If this function fails (returns false), the error will be available via:
    //   * GetLastError() on Windows-like platforms
    //   * errno on Unix platforms
    //=========================================================================
    bool CreateDirRecursive(AZ::IO::FixedMaxPathWString& dirPath)
    {
        if (CreateDirectoryW(dirPath.c_str(), nullptr))
        {
            return true;    // Created without error
        }
        DWORD error = GetLastError();
        if (error == ERROR_PATH_NOT_FOUND)
        {
            // try to create our parent hierarchy
            if (size_t i = dirPath.find_last_of(LR"(/\)"); i != FixedMaxPathWString::npos)
            {
                wchar_t delimiter = dirPath[i];
                dirPath[i] = 0; // null-terminate at the previous slash
                const bool ret = CreateDirRecursive(dirPath);
                dirPath[i] = delimiter; // restore slash
                if (ret)
                {
                    // now that our parent is created, try to create again
                    return CreateDirectoryW(dirPath.c_str(), nullptr) != 0;
                }
            }
            // if we reach here then there was no parent folder to create, so we failed for other reasons
        }
        else if (error == ERROR_ALREADY_EXISTS)
        {
            DWORD attributes = GetFileAttributesW(dirPath.c_str());
            return attributes != INVALID_FILE_ATTRIBUTES && (attributes & FILE_ATTRIBUTE_DIRECTORY) != 0;
        }
        return false;
    }

    static const SystemFile::FileHandleType PlatformSpecificInvalidHandle = INVALID_HANDLE_VALUE;
}


bool SystemFile::PlatformOpen(int mode, int platformFlags)
{
    DWORD dwDesiredAccess = 0;
    DWORD dwShareMode = FILE_SHARE_READ;
    DWORD dwFlagsAndAttributes = platformFlags;
    DWORD dwCreationDisposition = OPEN_EXISTING;

    bool createPath = false;
    if (mode & SF_OPEN_READ_ONLY)
    {
        dwDesiredAccess |= GENERIC_READ;
        // Always open files for reading with file shared write flag otherwise it may result in a sharing violation if 
        // either some process has already opened the file for writing or if some process will later on try to open the file for writing. 
        dwShareMode |= FILE_SHARE_WRITE;
    }
    if (mode & SF_OPEN_READ_WRITE)
    {
        dwDesiredAccess |= GENERIC_READ;
    }
    if ((mode & SF_OPEN_WRITE_ONLY) || (mode & SF_OPEN_READ_WRITE) || (mode & SF_OPEN_APPEND))
    {
        dwDesiredAccess |= GENERIC_WRITE;
    }

    if ((mode & SF_OPEN_CREATE_NEW))
    {
        dwCreationDisposition = CREATE_NEW;
        createPath = (mode & SF_OPEN_CREATE_PATH) == SF_OPEN_CREATE_PATH;
    }
    else if ((mode & SF_OPEN_CREATE))
    {
        dwCreationDisposition = CREATE_ALWAYS;
        createPath = (mode & SF_OPEN_CREATE_PATH) == SF_OPEN_CREATE_PATH;
    }
    else if ((mode & SF_OPEN_TRUNCATE))
    {
        dwCreationDisposition = TRUNCATE_EXISTING;
    }

    if (createPath)
    {
        CreatePath(m_fileName.c_str());
    }

    AZ::IO::FixedMaxPathWString fileNameW;
    AZStd::to_wstring(fileNameW, m_fileName);
    m_handle = INVALID_HANDLE_VALUE;
    m_handle = CreateFileW(fileNameW.c_str(), dwDesiredAccess, dwShareMode, 0, dwCreationDisposition, dwFlagsAndAttributes, 0);

    if (m_handle == INVALID_HANDLE_VALUE)
    {
        return false;
    }
    else
    {
        if (mode & SF_OPEN_APPEND)
        {
            SetFilePointer(m_handle, 0, NULL, FILE_END);
        }
    }

    return true;
}

void SystemFile::PlatformClose()
{
    if (m_handle != PlatformSpecificInvalidHandle)
    {
        CloseHandle(m_handle);
        m_handle = INVALID_HANDLE_VALUE;
    }
}

const char* SystemFile::GetNullFilename()
{
    return "NUL";
}

namespace Platform
{
    using FileHandleType = AZ::IO::SystemFile::FileHandleType;

    void Seek(FileHandleType handle, [[maybe_unused]] const SystemFile* systemFile, SystemFile::SeekSizeType offset, SystemFile::SeekMode mode)
    {
        if (handle != PlatformSpecificInvalidHandle)
        {
            DWORD dwMoveMethod = mode;
            LARGE_INTEGER distToMove;
            distToMove.QuadPart = offset;

            SetFilePointerEx(handle, distToMove, 0, dwMoveMethod);
        }
    }

    SystemFile::SizeType Tell(FileHandleType handle, [[maybe_unused]] const SystemFile* systemFile)
    {
        if (handle != PlatformSpecificInvalidHandle)
        {
            LARGE_INTEGER distToMove;
            distToMove.QuadPart = 0;

            LARGE_INTEGER newFilePtr;
            if (!SetFilePointerEx(handle, distToMove, &newFilePtr, FILE_CURRENT))
            {
                return 0;
            }

            return aznumeric_cast<SizeType>(newFilePtr.QuadPart);
        }

        return 0;
    }

    bool Eof(FileHandleType handle, [[maybe_unused]] const SystemFile* systemFile)
    {
        if (handle != PlatformSpecificInvalidHandle)
        {
            LARGE_INTEGER zero;
            zero.QuadPart = 0;

            LARGE_INTEGER currentFilePtr;
            if (!SetFilePointerEx(handle, zero, &currentFilePtr, FILE_CURRENT))
            {
                return false;
            }

            FILE_STANDARD_INFO fileInfo;
            if (!GetFileInformationByHandleEx(handle, FileStandardInfo, &fileInfo, sizeof(fileInfo)))
            {
                return false;
            }

            return currentFilePtr.QuadPart == fileInfo.EndOfFile.QuadPart;
        }

        return false;
    }

    AZ::u64 ModificationTime(FileHandleType handle, [[maybe_unused]] const SystemFile* systemFile)
    {
        if (handle != PlatformSpecificInvalidHandle)
        {
            FILE_BASIC_INFO fileInfo;
            if (!GetFileInformationByHandleEx(handle, FileBasicInfo, &fileInfo, sizeof(fileInfo)))
            {
                return 0;
            }

            AZ::u64 modTime = aznumeric_cast<AZ::u64>(fileInfo.ChangeTime.QuadPart);
            // On exFat filesystems the ChangeTime field will be 0
            // Use the LastWriteTime as a failsafe in that case
            if (modTime == 0)
            {
                modTime = aznumeric_cast<AZ::u64>(fileInfo.LastWriteTime.QuadPart);
            }
            return modTime;
        }

        return 0;
    }

    SystemFile::SizeType Read(FileHandleType handle, [[maybe_unused]] const SystemFile* systemFile, SizeType byteSize, void* buffer)
    {
        if (handle != PlatformSpecificInvalidHandle)
        {
            DWORD dwNumBytesRead = 0;
            DWORD nNumberOfBytesToRead = (DWORD)byteSize;
            if (!ReadFile(handle, buffer, nNumberOfBytesToRead, &dwNumBytesRead, 0))
            {
                return 0;
            }
            return static_cast<SizeType>(dwNumBytesRead);
        }

        return 0;
    }

    SystemFile::SizeType Write(FileHandleType handle, [[maybe_unused]] const SystemFile* systemFile, const void* buffer, SizeType byteSize)
    {
        if (handle != PlatformSpecificInvalidHandle)
        {
            DWORD dwNumBytesWritten = 0;
            DWORD nNumberOfBytesToWrite = (DWORD)byteSize;
            if (!WriteFile(handle, buffer, nNumberOfBytesToWrite, &dwNumBytesWritten, 0))
            {
                return 0;
            }
            return static_cast<SizeType>(dwNumBytesWritten);
        }

        return 0;
    }

    void Flush(FileHandleType handle, [[maybe_unused]] const SystemFile* systemFile)
    {
        if (handle != PlatformSpecificInvalidHandle)
        {
            FlushFileBuffers(handle);
        }
    }

    SystemFile::SizeType Length(FileHandleType handle, [[maybe_unused]] const SystemFile* systemFile)
    {
        if (handle != PlatformSpecificInvalidHandle)
        {
            LARGE_INTEGER size;
            if (!GetFileSizeEx(handle, &size))
            {
                return 0;
            }

            return static_cast<SizeType>(size.QuadPart);
        }

        return 0;
    }

    bool Exists(const char* fileName)
    {
        return GetAttributes(fileName) != INVALID_FILE_ATTRIBUTES;
    }

    bool IsDirectory(const char* filePath)
    {
        DWORD attributes = GetAttributes(filePath);
        return attributes != INVALID_FILE_ATTRIBUTES && (attributes & FILE_ATTRIBUTE_DIRECTORY) != 0;
    }


    void FindFiles(const char* filter, SystemFile::FindFileCB cb)
    {
        WIN32_FIND_DATA fd;
        HANDLE hFile;

        AZ::IO::FixedMaxPathWString filterW;
        AZStd::to_wstring(filterW, filter);
        hFile = INVALID_HANDLE_VALUE;
        hFile = FindFirstFileW(filterW.c_str(), &fd);

        if (hFile != INVALID_HANDLE_VALUE)
        {
            const char* fileName;

            AZ::IO::FixedMaxPathString fileNameUtf8;
            AZStd::to_string(fileNameUtf8, fd.cFileName);
            fileName = fileNameUtf8.c_str();

            cb(fileName, (fd.dwFileAttributes & FILE_ATTRIBUTE_DIRECTORY) == 0);

            // List all the other files in the directory.
            while (FindNextFileW(hFile, &fd) != 0)
            {
                AZStd::to_string(fileNameUtf8, fd.cFileName);
                fileName = fileNameUtf8.c_str();

                cb(fileName, (fd.dwFileAttributes & FILE_ATTRIBUTE_DIRECTORY) == 0);
            }

            FindClose(hFile);
        }
    }

    AZ::u64 ModificationTime(const char* fileName)
    {
        HANDLE handle = nullptr;

        AZ::IO::FixedMaxPathWString fileNameW;
        AZStd::to_wstring(fileNameW, fileName);
        handle = CreateFileW(fileNameW.c_str(), 0, FILE_SHARE_READ | FILE_SHARE_WRITE, nullptr, OPEN_EXISTING, 0, nullptr);

        if (handle == INVALID_HANDLE_VALUE)
        {
            return 0;
        }

        FILE_BASIC_INFO fileInfo{};
        GetFileInformationByHandleEx(handle, FileBasicInfo, &fileInfo, sizeof(fileInfo));

        CloseHandle(handle);

        // On exFat filesystems the ChangeTime field will be 0
        // Use the LastWriteTime as a failsafe in that case
        if (fileInfo.ChangeTime.QuadPart == 0)
        {
            return aznumeric_cast<AZ::u64>(fileInfo.LastWriteTime.QuadPart);
        }

        return aznumeric_cast<AZ::u64>(fileInfo.ChangeTime.QuadPart);
    }

    SystemFile::SizeType Length(const char* fileName)
    {
        SizeType len = 0;
        WIN32_FILE_ATTRIBUTE_DATA data = { 0 };
        BOOL result = FALSE;

        AZ::IO::FixedMaxPathWString fileNameW;
        AZStd::to_wstring(fileNameW, fileName);
        result = GetFileAttributesExW(fileNameW.c_str(), GetFileExInfoStandard, &data);

        if (result)
        {
            // Convert hi/lo parts to a SizeType
            LARGE_INTEGER fileSize;
            fileSize.LowPart = data.nFileSizeLow;
            fileSize.HighPart = data.nFileSizeHigh;
            len = aznumeric_cast<SizeType>(fileSize.QuadPart);
        }

        return len;
    }

    bool Delete(const char* fileName)
    {
        AZ::IO::FixedMaxPathWString fileNameW;
        AZStd::to_wstring(fileNameW, fileName);
        if (DeleteFileW(fileNameW.c_str()) == 0)
        {
            EBUS_EVENT(FileIOEventBus, OnError, nullptr, fileName, (int)GetLastError());
            return false;
        }

        return true;
    }

    bool Rename(const char* sourceFileName, const char* targetFileName, bool overwrite)
    {
        AZ::IO::FixedMaxPathWString sourceFileNameW;
        AZStd::to_wstring(sourceFileNameW, sourceFileName);
        AZ::IO::FixedMaxPathWString targetFileNameW;
        AZStd::to_wstring(targetFileNameW, targetFileName);
        if (MoveFileExW(sourceFileNameW.c_str(), targetFileNameW.c_str(), overwrite ? MOVEFILE_REPLACE_EXISTING : 0) == 0)
        {
            EBUS_EVENT(FileIOEventBus, OnError, nullptr, sourceFileName, (int)GetLastError());
            return false;
        }

        return true;
    }

    bool IsWritable(const char* sourceFileName)
    {
        auto fileAttr = GetAttributes(sourceFileName);
        return !((fileAttr == INVALID_FILE_ATTRIBUTES) || (fileAttr & FILE_ATTRIBUTE_DIRECTORY) || (fileAttr & FILE_ATTRIBUTE_READONLY));
    }

    bool SetWritable(const char* sourceFileName, bool writable)
    {
        auto fileAttr = GetAttributes(sourceFileName);
        if ((fileAttr == INVALID_FILE_ATTRIBUTES) || (fileAttr & FILE_ATTRIBUTE_DIRECTORY))
        {
            return false;
        }

        if (writable)
        {
            fileAttr = fileAttr & (~FILE_ATTRIBUTE_READONLY);
        }
        else
        {
            fileAttr = fileAttr | (FILE_ATTRIBUTE_READONLY);
        }
        auto success = SetAttributes(sourceFileName, fileAttr);
        return success != FALSE;
    }

    bool CreateDir(const char* dirName)
    {
        if (dirName)
        {
            AZ::IO::FixedMaxPathWString dirNameW;
            AZStd::to_wstring(dirNameW, dirName);
            bool success = CreateDirRecursive(dirNameW);
<<<<<<< HEAD
            if (!success)
            {
                EBUS_EVENT(FileIOEventBus, OnError, nullptr, dirName, (int)GetLastError());
            }
=======
>>>>>>> b4b7e5a0
            return success;
        }
        return false;
    }

    bool DeleteDir(const char* dirName)
    {
        if (dirName)
        {
            AZ::IO::FixedMaxPathWString dirNameW;
            AZStd::to_wstring(dirNameW, dirName);
            return RemoveDirectory(dirNameW.c_str()) != 0;
        }

        return false;
    }

}

} // namespace AZ::IO<|MERGE_RESOLUTION|>--- conflicted
+++ resolved
@@ -463,13 +463,6 @@
             AZ::IO::FixedMaxPathWString dirNameW;
             AZStd::to_wstring(dirNameW, dirName);
             bool success = CreateDirRecursive(dirNameW);
-<<<<<<< HEAD
-            if (!success)
-            {
-                EBUS_EVENT(FileIOEventBus, OnError, nullptr, dirName, (int)GetLastError());
-            }
-=======
->>>>>>> b4b7e5a0
             return success;
         }
         return false;
