/*
 * Copyright (c) Contributors to the Open 3D Engine Project.
 * For complete copyright and license terms please see the LICENSE at the root of this distribution.
 *
 * SPDX-License-Identifier: Apache-2.0 OR MIT
 *
 */

#include <AzCore/Module/DynamicModuleHandle.h>
#include <AzCore/IO/Path/Path.h>
#include <AzCore/IO/SystemFile.h>
#include <AzCore/Memory/OSAllocator.h>
#include <AzCore/Settings/SettingsRegistryMergeUtils.h>
#include <AzCore/Utils/Utils.h>

#include <dlfcn.h>
#include <libgen.h>

namespace AZ::Platform
{
    AZ::IO::FixedMaxPath GetModulePath();
<<<<<<< HEAD
    void* OpenModule(const AZ::IO::FixedMaxPathString& fileName, bool& alreadyOpen, bool noLoad);
=======
>>>>>>> 5295397a
    void ConstructModuleFullFileName(AZ::IO::FixedMaxPath& fullPath);
    AZ::IO::FixedMaxPath CreateFrameworkModulePath(const AZ::IO::PathView& moduleName);
}

namespace AZ
{
    class DynamicModuleHandleUnixLike
        : public DynamicModuleHandle
    {
    public:
        AZ_CLASS_ALLOCATOR(DynamicModuleHandleUnixLike, OSAllocator)

        DynamicModuleHandleUnixLike(const char* fullFileName, bool correctModuleName)
            : DynamicModuleHandle(fullFileName)
            , m_handle(nullptr)
        {
            AZ::IO::FixedMaxPath fullFilePath(AZStd::string_view{m_fileName});
            if (correctModuleName)
            {
                if (fullFilePath.HasFilename())
                {
                    AZ::IO::FixedMaxPathString fileNamePath{fullFilePath.Filename().Native()};
                    if (!fileNamePath.starts_with(AZ_TRAIT_OS_DYNAMIC_LIBRARY_PREFIX))
                    {
                        fileNamePath = AZ_TRAIT_OS_DYNAMIC_LIBRARY_PREFIX + fileNamePath;
                    }

                    if (!fileNamePath.ends_with(AZ_TRAIT_OS_DYNAMIC_LIBRARY_EXTENSION))
                    {
                        fileNamePath += AZ_TRAIT_OS_DYNAMIC_LIBRARY_EXTENSION;
                    }

                    fullFilePath.ReplaceFilename(AZStd::string_view(fileNamePath));
                    m_fileName.assign(fullFilePath.Native().data(), fullFilePath.Native().size());
                }
            }

            Platform::ConstructModuleFullFileName(fullFilePath);

            // Check if the module exist at the given path within the current working directory
            // If it doesn't attempt to append the path to the executable path
            if (!AZ::IO::SystemFile::Exists(fullFilePath.c_str()))
            {
                AZ::IO::FixedMaxPath candidatePath = Platform::GetModulePath() / fullFilePath;
                if (AZ::IO::SystemFile::Exists(candidatePath.c_str()))
                {
                    m_fileName.assign(candidatePath.Native().c_str(), candidatePath.Native().size());
                    return;
                }

                // If the executable is bundle, such as on an Apple platform
                // Check if the module is in the <bundle.app>/Frameworks directory
                candidatePath = Platform::CreateFrameworkModulePath(fullFilePath);
                if (AZ::IO::SystemFile::Exists(candidatePath.c_str()))
                {
                    m_fileName.assign(candidatePath.Native().c_str(), candidatePath.Native().size());
                    return;
                }
            }

            // If the path still doesn't exist at this point, check the SettingsRegistry.
            if (!AZ::IO::SystemFile::Exists(fullFilePath.c_str()))
            {
                if (auto settingsRegistry = AZ::SettingsRegistry::Get(); settingsRegistry != nullptr)
                {
                    // Check FilePathKey_ProjectConfigurationBinPath if a project-build-path argument has been supplied
                    bool fileFound = false;
                    if (AZ::IO::FixedMaxPath projectModulePath;
                        settingsRegistry->Get(projectModulePath.Native(), AZ::SettingsRegistryMergeUtils::FilePathKey_ProjectConfigurationBinPath))
                    {
                        projectModulePath /= fullFilePath;
                        if (AZ::IO::SystemFile::Exists(projectModulePath.c_str()))
                        {
                            m_fileName.assign(projectModulePath.c_str(), projectModulePath.Native().size());
                            fileFound = true;
                        }
                    }
                    if (!fileFound)
                    {
                        // Check FilePathKey_InstalledBinaryFolder path, which would be the case if this is an installation
                        if (AZ::IO::FixedMaxPath installedBinariesPath;
                            settingsRegistry->Get(installedBinariesPath.Native(), AZ::SettingsRegistryMergeUtils::FilePathKey_InstalledBinaryFolder))
                        {
                            if (AZ::IO::FixedMaxPath engineRootFolder;
                                settingsRegistry->Get(engineRootFolder.Native(), AZ::SettingsRegistryMergeUtils::FilePathKey_EngineRootFolder))
                            {
                                installedBinariesPath = engineRootFolder / installedBinariesPath / fullFilePath;
                                if (AZ::IO::SystemFile::Exists(installedBinariesPath.c_str()))
                                {
                                    m_fileName.assign(installedBinariesPath.c_str(), installedBinariesPath.Native().size());
                                }
                            }
                        }
                    }
                }
            }
            else
            {
                // The module does exist (in 'cwd'), but still needs to be an absolute path for the module to be loaded.
                AZStd::optional<AZ::IO::FixedMaxPathString> absPathOptional = AZ::Utils::ConvertToAbsolutePath(fullFilePath.c_str());
                if (absPathOptional.has_value())
                {
                    m_fileName.assign(absPathOptional->c_str(), absPathOptional->size());
                }
            }
        }

        ~DynamicModuleHandleUnixLike() override
        {
            Unload();
        }

<<<<<<< HEAD
        LoadStatus LoadModule(bool noLoad) override
        {
            AZ::Debug::Trace::Instance().Printf("Module", "Attempting to load module:%s\n", m_fileName.c_str());
            bool alreadyOpen = false;

            m_handle = Platform::OpenModule(m_fileName, alreadyOpen, noLoad);
=======
        LoadStatus LoadModule(LoadFlags flags) override
        {
            AZ::Debug::Trace::Instance().Printf("Module", "Attempting to load module:%s\n", m_fileName.c_str());
            const int openFlags = RTLD_NOW | (CheckBitsAny(flags, LoadFlags::GlobalSymbols) ? RTLD_GLOBAL : 0);
            m_handle = dlopen(m_fileName.c_str(), openFlags | RTLD_NOLOAD);
            bool alreadyOpen = (m_handle != nullptr);
            if (m_handle == nullptr && !CheckBitsAny(flags, LoadFlags::NoLoad))
            {                
                m_handle = dlopen(m_fileName.c_str(), openFlags);
            }
>>>>>>> 5295397a

            if (m_handle)
            {
                if (alreadyOpen)
                {
                    AZ::Debug::Trace::Instance().Printf("Module", "Success! System already had it opened.\n");
                    // We want to return LoadSuccess and not AlreadyLoaded
                    // because the system may have already loaded the DLL (because
                    // it is a dependency of another library we have loaded) but
                    // we have not run our initialization routine on it. Returning
                    // AlreadyLoaded stops us from running the initialization
                    // routine that results in a cascade of failures and potential
                    // crash.
                    return LoadStatus::LoadSuccess;
                }
                else
                {
                    AZ::Debug::Trace::Instance().Printf("Module", "Success!\n");
                    return LoadStatus::LoadSuccess;
                }
            }
            else
            {
                AZ::Debug::Trace::Instance().Printf("Module", "Failed with error:\n%s\n", dlerror());
                return LoadStatus::LoadFailure;
            }
        }

        bool UnloadModule() override
        {
            bool result = false;
            if (m_handle)
            {
                result = dlclose(m_handle) == 0 ? true : false;
                m_handle = nullptr;
            }
            return result;
        }

        bool IsLoaded() const override
        {
            return m_handle ? true : false;
        }

        void* GetFunctionAddress(const char* functionName) const override
        {
            return dlsym(m_handle, functionName);
        }

        void* m_handle;
    };

    // Implement the module creation function
    AZStd::unique_ptr<DynamicModuleHandle> DynamicModuleHandle::Create(const char* fullFileName, bool correctModuleName /*= true*/)
    {
        return AZStd::unique_ptr<DynamicModuleHandle>(aznew DynamicModuleHandleUnixLike(fullFileName, correctModuleName));
    }
} // namespace AZ<|MERGE_RESOLUTION|>--- conflicted
+++ resolved
@@ -19,10 +19,6 @@
 namespace AZ::Platform
 {
     AZ::IO::FixedMaxPath GetModulePath();
-<<<<<<< HEAD
-    void* OpenModule(const AZ::IO::FixedMaxPathString& fileName, bool& alreadyOpen, bool noLoad);
-=======
->>>>>>> 5295397a
     void ConstructModuleFullFileName(AZ::IO::FixedMaxPath& fullPath);
     AZ::IO::FixedMaxPath CreateFrameworkModulePath(const AZ::IO::PathView& moduleName);
 }
@@ -135,14 +131,6 @@
             Unload();
         }
 
-<<<<<<< HEAD
-        LoadStatus LoadModule(bool noLoad) override
-        {
-            AZ::Debug::Trace::Instance().Printf("Module", "Attempting to load module:%s\n", m_fileName.c_str());
-            bool alreadyOpen = false;
-
-            m_handle = Platform::OpenModule(m_fileName, alreadyOpen, noLoad);
-=======
         LoadStatus LoadModule(LoadFlags flags) override
         {
             AZ::Debug::Trace::Instance().Printf("Module", "Attempting to load module:%s\n", m_fileName.c_str());
@@ -153,7 +141,6 @@
             {                
                 m_handle = dlopen(m_fileName.c_str(), openFlags);
             }
->>>>>>> 5295397a
 
             if (m_handle)
             {
