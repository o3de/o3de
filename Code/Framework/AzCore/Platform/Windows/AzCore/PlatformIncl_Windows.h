--- conflicted
+++ resolved
@@ -68,11 +68,7 @@
     #undef GetObject
 #endif
 #if defined(GetCommandLine)
-<<<<<<< HEAD
     #undef GetCommandLine
-#endif
-=======
-#undef GetCommandLine
 #endif
 #if defined(LoadImage)
 #undef LoadImage
@@ -83,4 +79,3 @@
 #if defined(GetCurrentTime)
 #undef GetCurrentTime
 #endif
->>>>>>> 032366f9
