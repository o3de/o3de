--- conflicted
+++ resolved
@@ -7,8 +7,5 @@
 #
 
 set(FILES
-<<<<<<< HEAD
-=======
     ../Common/Default/AzToolsFramework/API/PythonLoader_Default.cpp
->>>>>>> b4b7e5a0
 )