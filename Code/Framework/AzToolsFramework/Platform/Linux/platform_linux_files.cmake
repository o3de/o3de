--- conflicted
+++ resolved
@@ -7,8 +7,5 @@
 #
 
 set(FILES
-<<<<<<< HEAD
-=======
     AzToolsFramework/API/PythonLoader_Linux.cpp
->>>>>>> b4b7e5a0
 )