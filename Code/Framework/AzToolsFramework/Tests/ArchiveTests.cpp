/*
 * Copyright (c) Contributors to the Open 3D Engine Project.
 * For complete copyright and license terms please see the LICENSE at the root of this distribution.
 *
 * SPDX-License-Identifier: Apache-2.0 OR MIT
 *
 */

#include <AzCore/UnitTest/TestTypes.h>
#include <AzCore/Asset/AssetManagerBus.h>
#include <AzCore/Math/Uuid.h>
#include <AzCore/Memory/Memory.h>
#include <AzCore/std/smart_ptr/unique_ptr.h>
#include <AzCore/UserSettings/UserSettingsComponent.h>
#include <AzCore/IO/FileIO.h>
#include <Tests/AZTestShared/Utils/Utils.h>
#include <AzToolsFramework/Archive/ArchiveAPI.h>
#include <AzFramework/StringFunc/StringFunc.h>
#include <AzToolsFramework/Archive/ArchiveAPI.h>
#include <AzToolsFramework/AssetBundle/AssetBundleAPI.h>
#include <AzToolsFramework/UnitTest/ToolsTestApplication.h>
#include <QString>
#include <QDir>
#include <QFileInfo>
#include <QStandardPaths>
#include <QTemporaryDir>
#include <QTextStream>
#include <Utils/Utils.h>

namespace UnitTest
{
    namespace
    {
        bool CreateDummyFile(const QString& fullPathToFile, const QString& tempStr = {})
        {
            QFileInfo fi(fullPathToFile);
            QDir fp(fi.path());
            fp.mkpath(".");
            QFile writer(fullPathToFile);
            if (!writer.open(QFile::ReadWrite))
            {
                return false;
            }
            {
                QTextStream stream(&writer);
                stream << tempStr << Qt::endl;
            }
            writer.close();
            return true;
        }

        class ArchiveComponentTest :
            public ::testing::Test
        {

        public:
            QStringList CreateArchiveFileList()
            {
                QStringList returnList;
                returnList.append("basicfile.txt");
                returnList.append("basicfile2.txt");
                returnList.append("testfolder/folderfile.txt");
                returnList.append("testfolder2/sharedfolderfile.txt");
                returnList.append("testfolder2/sharedfolderfile2.txt");
                returnList.append("testfolder3/testfolder4/depthfile.bat");

                return returnList;
            }

            QString GetArchiveFolderName()
            {
                return "archive";
            }

            QString GetExtractFolderName()
            {
<<<<<<< HEAD
                return "Extracted";
=======
                return "extracted";
>>>>>>> b4b7e5a0
            }

            void CreateArchiveFolder(QString archiveFolderName, QStringList fileList)
            {
                QDir tempPath = QDir(m_tempDir.GetDirectory()).filePath(archiveFolderName);

                for (const auto& thisFile : fileList)
                {
                    QString absoluteTestFilePath = tempPath.absoluteFilePath(thisFile);
                    EXPECT_TRUE(CreateDummyFile(absoluteTestFilePath));
                }
            }

            QString CreateArchiveListTextFile()
            {
<<<<<<< HEAD
                QString listFilePath = QDir(m_tempDir.GetDirectory()).absoluteFilePath("FileList.txt");
=======
                QString listFilePath = QDir(m_tempDir.GetDirectory()).absoluteFilePath("filelist.txt");
>>>>>>> b4b7e5a0
                QString textContent = CreateArchiveFileList().join("\n");
                EXPECT_TRUE(CreateDummyFile(listFilePath, textContent));
                return listFilePath;
            }

            void CreateArchiveFolder()
            {
                CreateArchiveFolder(GetArchiveFolderName(), CreateArchiveFileList());
            }

            QString GetArchivePath()
            {
                return  QDir(m_tempDir.GetDirectory()).filePath("TestArchive.pak");
            }

            QString GetArchiveFolder()
            {
                return QDir(m_tempDir.GetDirectory()).filePath(GetArchiveFolderName());
            }

            QString GetExtractFolder()
            {
                return QDir(m_tempDir.GetDirectory()).filePath(GetExtractFolderName());
            }

            bool CreateArchive()
            {
                std::future<bool> createResult;
                AzToolsFramework::ArchiveCommandsBus::BroadcastResult(createResult,
                    &AzToolsFramework::ArchiveCommandsBus::Events::CreateArchive,
                    GetArchivePath().toUtf8().constData(), GetArchiveFolder().toUtf8().constData());
                bool result = createResult.get();
                return result;
            }

            void SetUp() override
            {
                m_app.reset(aznew ToolsTestApplication("ArchiveComponentTest"));
                m_app->Start(AzFramework::Application::Descriptor());
                // Without this, the user settings component would attempt to save on finalize/shutdown. Since the file is
                // shared across the whole engine, if multiple tests are run in parallel, the saving could cause a crash
                // in the unit tests.
                AZ::UserSettingsComponentRequestBus::Broadcast(&AZ::UserSettingsComponentRequests::DisableSaveOnFinalize);

                if (auto fileIoBase = AZ::IO::FileIOBase::GetInstance(); fileIoBase != nullptr)
                {
                    fileIoBase->SetAlias("@products@", m_tempDir.GetDirectory());
                }
            }

            void TearDown() override
            {
                m_app->Stop();
                m_app.reset();
            }

            AZStd::unique_ptr<ToolsTestApplication> m_app;
            UnitTest::ScopedTemporaryDirectory m_tempDir;
        };

<<<<<<< HEAD
#if AZ_TRAIT_DISABLE_FAILED_ARCHIVE_TESTS
        TEST_F(ArchiveComponentTest, DISABLED_CreateArchive_FilesAtThreeDepths_ArchiveCreated)
#else
        TEST_F(ArchiveComponentTest, CreateArchive_FilesAtThreeDepths_ArchiveCreated)
#endif // AZ_TRAIT_DISABLE_FAILED_ARCHIVE_TESTS
=======
        TEST_F(ArchiveComponentTest, CreateArchive_FilesAtThreeDepths_ArchiveCreated)
>>>>>>> b4b7e5a0
        {
            EXPECT_TRUE(m_tempDir.IsValid());
            CreateArchiveFolder();

            AZ_TEST_START_TRACE_SUPPRESSION;
            bool createResult = CreateArchive();
            AZ_TEST_STOP_TRACE_SUPPRESSION_NO_COUNT;

            EXPECT_TRUE(createResult);
        }

<<<<<<< HEAD
#if AZ_TRAIT_DISABLE_FAILED_ARCHIVE_TESTS
        TEST_F(ArchiveComponentTest, DISABLED_ListFilesInArchive_FilesAtThreeDepths_FilesFound)
#else
        TEST_F(ArchiveComponentTest, ListFilesInArchive_FilesAtThreeDepths_FilesFound)
#endif // AZ_TRAIT_DISABLE_FAILED_ARCHIVE_TESTS
=======
        TEST_F(ArchiveComponentTest, ListFilesInArchive_FilesAtThreeDepths_FilesFound)
>>>>>>> b4b7e5a0
        {
            EXPECT_TRUE(m_tempDir.IsValid());
            CreateArchiveFolder();

            AZ_TEST_START_TRACE_SUPPRESSION;
            EXPECT_EQ(CreateArchive(), true);

            AZStd::vector<AZStd::string> fileList;
            bool listResult{ false };
            AzToolsFramework::ArchiveCommandsBus::BroadcastResult(listResult,
                &AzToolsFramework::ArchiveCommandsBus::Events::ListFilesInArchive,
                GetArchivePath().toUtf8().constData(), fileList);
            AZ_TEST_STOP_TRACE_SUPPRESSION_NO_COUNT;

            EXPECT_TRUE(listResult);
            EXPECT_EQ(fileList.size(), 6);
        }

<<<<<<< HEAD
#if AZ_TRAIT_DISABLE_FAILED_ARCHIVE_TESTS
        TEST_F(ArchiveComponentTest, DISABLED_CreateDeltaCatalog_AssetsNotRegistered_Failure)
#else
        TEST_F(ArchiveComponentTest, CreateDeltaCatalog_AssetsNotRegistered_Failure)
#endif // AZ_TRAIT_DISABLE_FAILED_ARCHIVE_TESTS
=======
        TEST_F(ArchiveComponentTest, CreateDeltaCatalog_AssetsNotRegistered_Failure)
>>>>>>> b4b7e5a0
        {
            QStringList fileList = CreateArchiveFileList();

            CreateArchiveFolder(GetArchiveFolderName(), fileList);
            AZ_TEST_START_TRACE_SUPPRESSION;
            bool createResult = CreateArchive();
            AZ_TEST_STOP_TRACE_SUPPRESSION_NO_COUNT;

            EXPECT_EQ(createResult, true);

            bool catalogCreated{ true };
            AZ::Test::AssertAbsorber assertAbsorber;
            AzToolsFramework::AssetBundleCommandsBus::BroadcastResult(catalogCreated,
                &AzToolsFramework::AssetBundleCommandsBus::Events::CreateDeltaCatalog, GetArchivePath().toUtf8().constData(), true);

            EXPECT_EQ(catalogCreated, false);
        }

<<<<<<< HEAD
#if AZ_TRAIT_DISABLE_FAILED_ARCHIVE_TESTS
        TEST_F(ArchiveComponentTest, DISABLED_AddFilesToArchive_FromListFile_Success)
#else
        TEST_F(ArchiveComponentTest, AddFilesToArchive_FromListFile_Success)
#endif // AZ_TRAIT_DISABLE_FAILED_ARCHIVE_TESTS
=======
        TEST_F(ArchiveComponentTest, AddFilesToArchive_FromListFile_Success)
>>>>>>> b4b7e5a0
        {
            QString listFile = CreateArchiveListTextFile();
            CreateArchiveFolder(GetArchiveFolderName(), CreateArchiveFileList());

            AZ_TEST_START_TRACE_SUPPRESSION;
            std::future<bool> addResult;
            AzToolsFramework::ArchiveCommandsBus::BroadcastResult(
                addResult, &AzToolsFramework::ArchiveCommandsBus::Events::AddFilesToArchive, GetArchivePath().toUtf8().constData(),
                GetArchiveFolder().toUtf8().constData(), listFile.toUtf8().constData());
            bool result = addResult.get();
            AZ_TEST_STOP_TRACE_SUPPRESSION_NO_COUNT;

            EXPECT_TRUE(result);
        }

<<<<<<< HEAD
#if AZ_TRAIT_DISABLE_FAILED_ARCHIVE_TESTS
        TEST_F(ArchiveComponentTest, DISABLED_ExtractArchive_AllFiles_Success)
#else
        TEST_F(ArchiveComponentTest, ExtractArchive_AllFiles_Success)
#endif // AZ_TRAIT_DISABLE_FAILED_ARCHIVE_TESTS
=======
        TEST_F(ArchiveComponentTest, ExtractArchive_AllFiles_Success)
>>>>>>> b4b7e5a0
        {
            CreateArchiveFolder();
            AZ_TEST_START_TRACE_SUPPRESSION;
            bool createResult = CreateArchive();
            AZ_TEST_STOP_TRACE_SUPPRESSION_NO_COUNT;
            EXPECT_TRUE(createResult);

            AZ_TEST_START_TRACE_SUPPRESSION;
            std::future<bool> extractResult;
            AzToolsFramework::ArchiveCommandsBus::BroadcastResult(
                extractResult, &AzToolsFramework::ArchiveCommandsBus::Events::ExtractArchive, GetArchivePath().toUtf8().constData(),
                GetExtractFolder().toUtf8().constData());
            bool result = extractResult.get();
            AZ_TEST_STOP_TRACE_SUPPRESSION_NO_COUNT;

            EXPECT_TRUE(result);

            QStringList archiveFiles = CreateArchiveFileList();
            for (const auto& file : archiveFiles)
            {
                QString fullFilePath = QDir(GetExtractFolder()).absoluteFilePath(file);
                QFileInfo fi(fullFilePath);
                EXPECT_TRUE(fi.exists());
            }
        }

<<<<<<< HEAD
#if AZ_TRAIT_DISABLE_FAILED_ARCHIVE_TESTS
        TEST_F(ArchiveComponentTest, DISABLED_CreateDeltaCatalog_ArchiveWithoutCatalogAssetsRegistered_Success)
#else
        TEST_F(ArchiveComponentTest, CreateDeltaCatalog_ArchiveWithoutCatalogAssetsRegistered_Success)
#endif // AZ_TRAIT_DISABLE_FAILED_ARCHIVE_TESTS
=======
        TEST_F(ArchiveComponentTest, CreateDeltaCatalog_ArchiveWithoutCatalogAssetsRegistered_Success)
>>>>>>> b4b7e5a0
        {
            QStringList fileList = CreateArchiveFileList();

            CreateArchiveFolder(GetArchiveFolderName(), fileList);

            AZ_TEST_START_TRACE_SUPPRESSION;
            bool createResult = CreateArchive();
            AZ_TEST_STOP_TRACE_SUPPRESSION_NO_COUNT;

            EXPECT_EQ(createResult, true);

            for (const auto& thisPath : fileList)
            {
                AZ::Data::AssetInfo newInfo;
                newInfo.m_relativePath = thisPath.toUtf8().constData();
                newInfo.m_assetType = AZ::Uuid::CreateRandom();
                newInfo.m_sizeBytes = 100; // Arbitrary
                AZ::Data::AssetId generatedID(AZ::Uuid::CreateRandom());
                newInfo.m_assetId = generatedID;

                AZ::Data::AssetCatalogRequestBus::Broadcast(&AZ::Data::AssetCatalogRequestBus::Events::RegisterAsset, generatedID, newInfo);
            }

            bool catalogCreated{ false };
            AZ_TEST_START_TRACE_SUPPRESSION;
            AzToolsFramework::AssetBundleCommandsBus::BroadcastResult(catalogCreated, &AzToolsFramework::AssetBundleCommandsBus::Events::CreateDeltaCatalog, GetArchivePath().toUtf8().constData(), true);
            AZ_TEST_STOP_TRACE_SUPPRESSION_NO_COUNT; // produces different counts in different platforms
            EXPECT_EQ(catalogCreated, true);
        }
    }

}<|MERGE_RESOLUTION|>--- conflicted
+++ resolved
@@ -74,11 +74,7 @@
 
             QString GetExtractFolderName()
             {
-<<<<<<< HEAD
-                return "Extracted";
-=======
                 return "extracted";
->>>>>>> b4b7e5a0
             }
 
             void CreateArchiveFolder(QString archiveFolderName, QStringList fileList)
@@ -94,11 +90,7 @@
 
             QString CreateArchiveListTextFile()
             {
-<<<<<<< HEAD
-                QString listFilePath = QDir(m_tempDir.GetDirectory()).absoluteFilePath("FileList.txt");
-=======
                 QString listFilePath = QDir(m_tempDir.GetDirectory()).absoluteFilePath("filelist.txt");
->>>>>>> b4b7e5a0
                 QString textContent = CreateArchiveFileList().join("\n");
                 EXPECT_TRUE(CreateDummyFile(listFilePath, textContent));
                 return listFilePath;
@@ -159,15 +151,7 @@
             UnitTest::ScopedTemporaryDirectory m_tempDir;
         };
 
-<<<<<<< HEAD
-#if AZ_TRAIT_DISABLE_FAILED_ARCHIVE_TESTS
-        TEST_F(ArchiveComponentTest, DISABLED_CreateArchive_FilesAtThreeDepths_ArchiveCreated)
-#else
         TEST_F(ArchiveComponentTest, CreateArchive_FilesAtThreeDepths_ArchiveCreated)
-#endif // AZ_TRAIT_DISABLE_FAILED_ARCHIVE_TESTS
-=======
-        TEST_F(ArchiveComponentTest, CreateArchive_FilesAtThreeDepths_ArchiveCreated)
->>>>>>> b4b7e5a0
         {
             EXPECT_TRUE(m_tempDir.IsValid());
             CreateArchiveFolder();
@@ -179,15 +163,7 @@
             EXPECT_TRUE(createResult);
         }
 
-<<<<<<< HEAD
-#if AZ_TRAIT_DISABLE_FAILED_ARCHIVE_TESTS
-        TEST_F(ArchiveComponentTest, DISABLED_ListFilesInArchive_FilesAtThreeDepths_FilesFound)
-#else
         TEST_F(ArchiveComponentTest, ListFilesInArchive_FilesAtThreeDepths_FilesFound)
-#endif // AZ_TRAIT_DISABLE_FAILED_ARCHIVE_TESTS
-=======
-        TEST_F(ArchiveComponentTest, ListFilesInArchive_FilesAtThreeDepths_FilesFound)
->>>>>>> b4b7e5a0
         {
             EXPECT_TRUE(m_tempDir.IsValid());
             CreateArchiveFolder();
@@ -206,15 +182,7 @@
             EXPECT_EQ(fileList.size(), 6);
         }
 
-<<<<<<< HEAD
-#if AZ_TRAIT_DISABLE_FAILED_ARCHIVE_TESTS
-        TEST_F(ArchiveComponentTest, DISABLED_CreateDeltaCatalog_AssetsNotRegistered_Failure)
-#else
         TEST_F(ArchiveComponentTest, CreateDeltaCatalog_AssetsNotRegistered_Failure)
-#endif // AZ_TRAIT_DISABLE_FAILED_ARCHIVE_TESTS
-=======
-        TEST_F(ArchiveComponentTest, CreateDeltaCatalog_AssetsNotRegistered_Failure)
->>>>>>> b4b7e5a0
         {
             QStringList fileList = CreateArchiveFileList();
 
@@ -233,15 +201,7 @@
             EXPECT_EQ(catalogCreated, false);
         }
 
-<<<<<<< HEAD
-#if AZ_TRAIT_DISABLE_FAILED_ARCHIVE_TESTS
-        TEST_F(ArchiveComponentTest, DISABLED_AddFilesToArchive_FromListFile_Success)
-#else
         TEST_F(ArchiveComponentTest, AddFilesToArchive_FromListFile_Success)
-#endif // AZ_TRAIT_DISABLE_FAILED_ARCHIVE_TESTS
-=======
-        TEST_F(ArchiveComponentTest, AddFilesToArchive_FromListFile_Success)
->>>>>>> b4b7e5a0
         {
             QString listFile = CreateArchiveListTextFile();
             CreateArchiveFolder(GetArchiveFolderName(), CreateArchiveFileList());
@@ -257,15 +217,7 @@
             EXPECT_TRUE(result);
         }
 
-<<<<<<< HEAD
-#if AZ_TRAIT_DISABLE_FAILED_ARCHIVE_TESTS
-        TEST_F(ArchiveComponentTest, DISABLED_ExtractArchive_AllFiles_Success)
-#else
         TEST_F(ArchiveComponentTest, ExtractArchive_AllFiles_Success)
-#endif // AZ_TRAIT_DISABLE_FAILED_ARCHIVE_TESTS
-=======
-        TEST_F(ArchiveComponentTest, ExtractArchive_AllFiles_Success)
->>>>>>> b4b7e5a0
         {
             CreateArchiveFolder();
             AZ_TEST_START_TRACE_SUPPRESSION;
@@ -292,15 +244,7 @@
             }
         }
 
-<<<<<<< HEAD
-#if AZ_TRAIT_DISABLE_FAILED_ARCHIVE_TESTS
-        TEST_F(ArchiveComponentTest, DISABLED_CreateDeltaCatalog_ArchiveWithoutCatalogAssetsRegistered_Success)
-#else
         TEST_F(ArchiveComponentTest, CreateDeltaCatalog_ArchiveWithoutCatalogAssetsRegistered_Success)
-#endif // AZ_TRAIT_DISABLE_FAILED_ARCHIVE_TESTS
-=======
-        TEST_F(ArchiveComponentTest, CreateDeltaCatalog_ArchiveWithoutCatalogAssetsRegistered_Success)
->>>>>>> b4b7e5a0
         {
             QStringList fileList = CreateArchiveFileList();
 
