/*
 * Copyright (c) Contributors to the Open 3D Engine Project.
 * For complete copyright and license terms please see the LICENSE at the root of this distribution.
 *
 * SPDX-License-Identifier: Apache-2.0 OR MIT
 *
 */

#include <AzCore/Math/IntersectSegment.h>
#include <AzCore/Serialization/SerializeContext.h>
#include <AzCore/UnitTest/TestTypes.h>
#include <AzFramework/Components/TransformComponent.h>
#include <AzFramework/Entity/EntityContext.h>
#include <AzFramework/Viewport/ViewportScreen.h>
#include <AzManipulatorTestFramework/AzManipulatorTestFramework.h>
#include <AzManipulatorTestFramework/AzManipulatorTestFrameworkTestHelpers.h>
#include <AzManipulatorTestFramework/AzManipulatorTestFrameworkUtils.h>
#include <AzManipulatorTestFramework/ImmediateModeActionDispatcher.h>
#include <AzManipulatorTestFramework/IndirectManipulatorViewportInteraction.h>
#include <AzManipulatorTestFramework/ViewportInteraction.h>
#include <AzQtComponents/Components/GlobalEventFilter.h>
#include <AzTest/AzTest.h>
#include <AzToolsFramework/Application/ToolsApplication.h>
#include <AzToolsFramework/Entity/EditorEntityActionComponent.h>
#include <AzToolsFramework/Entity/EditorEntityHelpers.h>
#include <AzToolsFramework/Entity/EditorEntityModel.h>
#include <AzToolsFramework/ToolsComponents/EditorLockComponent.h>
#include <AzToolsFramework/ToolsComponents/EditorVisibilityComponent.h>
#include <AzToolsFramework/ToolsComponents/TransformComponent.h>
#include <AzToolsFramework/UnitTest/AzToolsFrameworkTestHelpers.h>
#include <AzToolsFramework/Viewport/ActionBus.h>
#include <AzToolsFramework/Viewport/ViewportSettings.h>
#include <AzToolsFramework/ViewportSelection/EditorDefaultSelection.h>
#include <AzToolsFramework/ViewportSelection/EditorInteractionSystemViewportSelectionRequestBus.h>
#include <AzToolsFramework/ViewportSelection/EditorPickEntitySelection.h>
#include <AzToolsFramework/ViewportSelection/EditorSelectionUtil.h>
#include <AzToolsFramework/ViewportSelection/EditorTransformComponentSelection.h>
#include <AzToolsFramework/ViewportSelection/EditorVisibleEntityDataCache.h>
#include <AzToolsFramework/ViewportUi/ViewportUiManager.h>

#include <Tests/BoundsTestComponent.h>

namespace UnitTest
{
    using AzToolsFramework::ViewportInteraction::BuildMouseButtons;
    using AzToolsFramework::ViewportInteraction::BuildMouseInteraction;
    using AzToolsFramework::ViewportInteraction::BuildMousePick;

    AzToolsFramework::EntityIdList SelectedEntities()
    {
        AzToolsFramework::EntityIdList selectedEntitiesBefore;
        AzToolsFramework::ToolsApplicationRequestBus::BroadcastResult(
            selectedEntitiesBefore, &AzToolsFramework::ToolsApplicationRequestBus::Events::GetSelectedEntities);
        return selectedEntitiesBefore;
    }

    class EditorEntityVisibilityCacheFixture : public ToolsApplicationFixture
    {
    public:
        void CreateLayerAndEntityHierarchy()
        {
            // Set up entity layer hierarchy.
            const AZ::EntityId a = CreateDefaultEditorEntity("A");
            const AZ::EntityId b = CreateDefaultEditorEntity("B");
            const AZ::EntityId c = CreateDefaultEditorEntity("C");

            m_layerId = CreateEditorLayerEntity("Layer");

            AZ::TransformBus::Event(a, &AZ::TransformBus::Events::SetParent, m_layerId);
            AZ::TransformBus::Event(b, &AZ::TransformBus::Events::SetParent, a);
            AZ::TransformBus::Event(c, &AZ::TransformBus::Events::SetParent, b);

            // Add entity ids we want to track, to the visibility cache.
            m_entityIds.insert(m_entityIds.begin(), { a, b, c });
            m_cache.AddEntityIds(m_entityIds);
        }

        AzToolsFramework::EntityIdList m_entityIds;
        AZ::EntityId m_layerId;
        AzToolsFramework::EditorVisibleEntityDataCache m_cache;
    };

    TEST_F(EditorEntityVisibilityCacheFixture, LayerLockAffectsChildEntitiesInEditorEntityCache)
    {
        // Given
        CreateLayerAndEntityHierarchy();

        // Check preconditions.
        EXPECT_FALSE(m_cache.IsVisibleEntityLocked(m_cache.GetVisibleEntityIndexFromId(m_entityIds[0]).value()));
        EXPECT_FALSE(m_cache.IsVisibleEntityLocked(m_cache.GetVisibleEntityIndexFromId(m_entityIds[1]).value()));
        EXPECT_FALSE(m_cache.IsVisibleEntityLocked(m_cache.GetVisibleEntityIndexFromId(m_entityIds[2]).value()));

        // When
        AzToolsFramework::SetEntityLockState(m_layerId, true);

        // Then
        EXPECT_TRUE(m_cache.IsVisibleEntityLocked(m_cache.GetVisibleEntityIndexFromId(m_entityIds[0]).value()));
        EXPECT_TRUE(m_cache.IsVisibleEntityLocked(m_cache.GetVisibleEntityIndexFromId(m_entityIds[1]).value()));
        EXPECT_TRUE(m_cache.IsVisibleEntityLocked(m_cache.GetVisibleEntityIndexFromId(m_entityIds[2]).value()));
    }

    TEST_F(EditorEntityVisibilityCacheFixture, LayerVisibilityAffectsChildEntitiesInEditorEntityCache)
    {
        // Given
        CreateLayerAndEntityHierarchy();

        // Check preconditions.
        EXPECT_TRUE(m_cache.IsVisibleEntityVisible(m_cache.GetVisibleEntityIndexFromId(m_entityIds[0]).value()));
        EXPECT_TRUE(m_cache.IsVisibleEntityVisible(m_cache.GetVisibleEntityIndexFromId(m_entityIds[1]).value()));
        EXPECT_TRUE(m_cache.IsVisibleEntityVisible(m_cache.GetVisibleEntityIndexFromId(m_entityIds[2]).value()));

        // When
        AzToolsFramework::SetEntityVisibility(m_layerId, false);

        // Then
        EXPECT_FALSE(m_cache.IsVisibleEntityVisible(m_cache.GetVisibleEntityIndexFromId(m_entityIds[0]).value()));
        EXPECT_FALSE(m_cache.IsVisibleEntityVisible(m_cache.GetVisibleEntityIndexFromId(m_entityIds[1]).value()));
        EXPECT_FALSE(m_cache.IsVisibleEntityVisible(m_cache.GetVisibleEntityIndexFromId(m_entityIds[2]).value()));
    }

    // Fixture to support testing EditorTransformComponentSelection functionality on an Entity selection.
    class EditorTransformComponentSelectionFixture : public ToolsApplicationFixture
    {
    public:
        void SetUpEditorFixtureImpl() override
        {
            m_entityId1 = CreateDefaultEditorEntity("Entity1");
            m_entityIds.push_back(m_entityId1);
        }

    public:
        AZ::EntityId m_entityId1;
        AzToolsFramework::EntityIdList m_entityIds;
    };

    AZ::EntityId CreateEntityWithBounds(const char* entityName)
    {
        AZ::Entity* entity = nullptr;
        AZ::EntityId entityId = CreateDefaultEditorEntity(entityName, &entity);

        entity->Deactivate();
        entity->CreateComponent<BoundsTestComponent>();
        entity->Activate();

        return entityId;
    }

    class EditorTransformComponentSelectionViewportPickingFixture : public ToolsApplicationFixture
    {
    public:
        void SetUpEditorFixtureImpl() override
        {
            auto* app = GetApplication();
            // register a simple component implementing BoundsRequestBus and EditorComponentSelectionRequestsBus
            app->RegisterComponentDescriptor(BoundsTestComponent::CreateDescriptor());

            m_entityId1 = CreateEntityWithBounds("Entity1");
            m_entityId2 = CreateEntityWithBounds("Entity2");
            m_entityId3 = CreateEntityWithBounds("Entity3");

            // ensure manipulator view base scale has a sensible default value
            AzToolsFramework::SetManipulatorViewBaseScale(1.0f);
        }

        void PositionEntities()
        {
            // the initial starting position of the entities
            AZ::TransformBus::Event(
                m_entityId1, &AZ::TransformBus::Events::SetWorldTM, AZ::Transform::CreateTranslation(Entity1WorldTranslation));
            AZ::TransformBus::Event(
                m_entityId2, &AZ::TransformBus::Events::SetWorldTM, AZ::Transform::CreateTranslation(Entity2WorldTranslation));
            AZ::TransformBus::Event(
                m_entityId3, &AZ::TransformBus::Events::SetWorldTM, AZ::Transform::CreateTranslation(Entity3WorldTranslation));
        }

        static void PositionCamera(AzFramework::CameraState& cameraState)
        {
            // initial camera position (looking down the negative x-axis)
            AzFramework::SetCameraTransform(
                cameraState,
                AZ::Transform::CreateFromQuaternionAndTranslation(
                    AZ::Quaternion::CreateFromEulerAnglesDegrees(AZ::Vector3(0.0f, 0.0f, 90.0f)), AZ::Vector3(10.0f, 15.0f, 10.0f)));
        }

        AZ::EntityId m_entityId1;
        AZ::EntityId m_entityId2;
        AZ::EntityId m_entityId3;

        static inline const AZ::Vector3 Entity1WorldTranslation = AZ::Vector3(5.0f, 15.0f, 10.0f);
        static inline const AZ::Vector3 Entity2WorldTranslation = AZ::Vector3(5.0f, 14.0f, 10.0f);
        static inline const AZ::Vector3 Entity3WorldTranslation = AZ::Vector3(5.0f, 16.0f, 10.0f);
    };

    void ArrangeIndividualRotatedEntitySelection(const AzToolsFramework::EntityIdList& entityIds, const AZ::Quaternion& orientation)
    {
        for (auto entityId : entityIds)
        {
            AZ::TransformBus::Event(entityId, &AZ::TransformBus::Events::SetLocalRotationQuaternion, orientation);
        }
    }

    AZStd::optional<AZ::Transform> GetManipulatorTransform()
    {
        using AzToolsFramework::EditorTransformComponentSelectionRequestBus;

        AZStd::optional<AZ::Transform> manipulatorTransform;
        EditorTransformComponentSelectionRequestBus::EventResult(
            manipulatorTransform, AzToolsFramework::GetEntityContextId(),
            &EditorTransformComponentSelectionRequestBus::Events::GetManipulatorTransform);
        return manipulatorTransform;
    }

    void RefreshManipulators(const AzToolsFramework::EditorTransformComponentSelectionRequestBus::Events::RefreshType refreshType)
    {
        using AzToolsFramework::EditorTransformComponentSelectionRequestBus;

        EditorTransformComponentSelectionRequestBus::Event(
            AzToolsFramework::GetEntityContextId(), &EditorTransformComponentSelectionRequestBus::Events::RefreshManipulators, refreshType);
    }

    void SetTransformMode(const AzToolsFramework::EditorTransformComponentSelectionRequestBus::Events::Mode transformMode)
    {
        using AzToolsFramework::EditorTransformComponentSelectionRequestBus;

        EditorTransformComponentSelectionRequestBus::Event(
            AzToolsFramework::GetEntityContextId(), &EditorTransformComponentSelectionRequestBus::Events::SetTransformMode, transformMode);
    }

    void OverrideManipulatorOrientation(const AZ::Quaternion& orientation)
    {
        using AzToolsFramework::EditorTransformComponentSelectionRequestBus;

        EditorTransformComponentSelectionRequestBus::Event(
            AzToolsFramework::GetEntityContextId(), &EditorTransformComponentSelectionRequestBus::Events::OverrideManipulatorOrientation,
            orientation);
    }

    void OverrideManipulatorTranslation(const AZ::Vector3& translation)
    {
        using AzToolsFramework::EditorTransformComponentSelectionRequestBus;

        EditorTransformComponentSelectionRequestBus::Event(
            AzToolsFramework::GetEntityContextId(), &EditorTransformComponentSelectionRequestBus::Events::OverrideManipulatorTranslation,
            translation);
    }

    ///////////////////////////////////////////////////////////////////////////////////////////////////////////////////
    // EditorTransformComponentSelection Tests

    TEST_F(EditorTransformComponentSelectionFixture, FocusIsNotChangedWhileSwitchingViewportInteractionRequestInstance)
    {
        // setup a dummy widget and make it the active window to ensure focus in/out events are fired
        auto dummyWidget = AZStd::make_unique<QWidget>();
        QApplication::setActiveWindow(dummyWidget.get());

        // note: it is important to make sure the focus widget is parented to the dummy widget to have focus in/out events fire
        auto focusWidget = AZStd::make_unique<UnitTest::FocusInteractionWidget>(dummyWidget.get());

        const auto previousFocusWidget = QApplication::focusWidget();

        // Given
        // setup viewport ui system
        AzToolsFramework::ViewportUi::ViewportUiManager viewportUiManager;
        viewportUiManager.ConnectViewportUiBus(AzToolsFramework::ViewportUi::DefaultViewportId);
        viewportUiManager.InitializeViewportUi(&m_editorActions.m_defaultWidget, focusWidget.get());

        // begin EditorPickEntitySelection
        using AzToolsFramework::EditorInteractionSystemViewportSelectionRequestBus;
        EditorInteractionSystemViewportSelectionRequestBus::Event(
            AzToolsFramework::GetEntityContextId(), &EditorInteractionSystemViewportSelectionRequestBus::Events::SetHandler,
            [](const AzToolsFramework::EditorVisibleEntityDataCacheInterface* entityDataCache,
               [[maybe_unused]] AzToolsFramework::ViewportEditorModeTrackerInterface* viewportEditorModeTracker)
            {
                return AZStd::make_unique<AzToolsFramework::EditorPickEntitySelection>(entityDataCache, viewportEditorModeTracker);
            });

        // When
        // a mouse event is sent to the focus widget (set to be the render overlay in the viewport ui system)
        QTest::mouseClick(focusWidget.get(), Qt::MouseButton::LeftButton);

        // Then
        // focus should not change
        EXPECT_FALSE(focusWidget->hasFocus());
        EXPECT_EQ(previousFocusWidget, QApplication::focusWidget());

        // clean up
        viewportUiManager.DisconnectViewportUiBus();
        focusWidget.reset();
        dummyWidget.reset();
    }

    TEST_F(EditorTransformComponentSelectionFixture, ManipulatorOrientationIsResetWhenEntityOrientationIsReset)
    {
        using AzToolsFramework::EditorTransformComponentSelectionRequestBus;

        ///////////////////////////////////////////////////////////////////////////////////////////////////////////////
        // Given
        AzToolsFramework::SelectEntity(m_entityId1);

        const auto entityTransform = AZ::Transform::CreateFromQuaternion(AZ::Quaternion::CreateRotationX(AZ::DegToRad(90.0f)));
        ArrangeIndividualRotatedEntitySelection(m_entityIds, entityTransform.GetRotation());
        RefreshManipulators(EditorTransformComponentSelectionRequestBus::Events::RefreshType::All);

        SetTransformMode(EditorTransformComponentSelectionRequestBus::Events::Mode::Rotation);

        const AZ::Transform manipulatorTransformBefore = GetManipulatorTransform().value_or(AZ::Transform::CreateIdentity());

        // check preconditions - manipulator transform matches the entity transform
        EXPECT_THAT(manipulatorTransformBefore, IsClose(entityTransform));
        ///////////////////////////////////////////////////////////////////////////////////////////////////////////////

        ///////////////////////////////////////////////////////////////////////////////////////////////////////////////
        // When
        // R - reset entity and manipulator orientation when in Rotation Mode
        QTest::keyPress(&m_editorActions.m_defaultWidget, Qt::Key_R);
        ///////////////////////////////////////////////////////////////////////////////////////////////////////////////

        ///////////////////////////////////////////////////////////////////////////////////////////////////////////////
        // Then
        const AZ::Transform manipulatorTransformAfter = GetManipulatorTransform().value_or(AZ::Transform::CreateIdentity());

        // check postconditions - manipulator transform matches parent/world transform (identity)
        EXPECT_THAT(manipulatorTransformAfter.GetBasisY(), IsClose(AZ::Vector3::CreateAxisY()));
        EXPECT_THAT(manipulatorTransformAfter.GetBasisZ(), IsClose(AZ::Vector3::CreateAxisZ()));

        for (auto entityId : m_entityIds)
        {
            // create invalid starting orientation to guarantee correct data is coming from GetLocalRotationQuaternion
            AZ::Quaternion entityOrientation = AZ::Quaternion::CreateFromAxisAngle(AZ::Vector3::CreateAxisX(), 90.0f);
            AZ::TransformBus::EventResult(entityOrientation, entityId, &AZ::TransformBus::Events::GetLocalRotationQuaternion);

            // manipulator orientation matches entity orientation
            EXPECT_THAT(entityOrientation, IsClose(manipulatorTransformAfter.GetRotation()));
        }
        ///////////////////////////////////////////////////////////////////////////////////////////////////////////////
    }

    TEST_F(EditorTransformComponentSelectionFixture, EntityOrientationRemainsConstantWhenOnlyManipulatorOrientationIsReset)
    {
        using AzToolsFramework::EditorTransformComponentSelectionRequestBus;

        ///////////////////////////////////////////////////////////////////////////////////////////////////////////////
        // Given
        AzToolsFramework::SelectEntity(m_entityId1);

        const AZ::Quaternion initialEntityOrientation = AZ::Quaternion::CreateRotationX(AZ::DegToRad(90.0f));
        ArrangeIndividualRotatedEntitySelection(m_entityIds, initialEntityOrientation);

        // assign new orientation to manipulator which does not match entity orientation
        OverrideManipulatorOrientation(AZ::Quaternion::CreateRotationZ(AZ::DegToRad(90.0f)));

        SetTransformMode(EditorTransformComponentSelectionRequestBus::Events::Mode::Rotation);

        const AZ::Transform manipulatorTransformBefore = GetManipulatorTransform().value_or(AZ::Transform::CreateIdentity());

        // check preconditions - manipulator transform matches manipulator orientation override (not entity transform)
        EXPECT_THAT(manipulatorTransformBefore.GetBasisX(), IsClose(AZ::Vector3::CreateAxisY()));
        EXPECT_THAT(manipulatorTransformBefore.GetBasisY(), IsClose(-AZ::Vector3::CreateAxisX()));
        ///////////////////////////////////////////////////////////////////////////////////////////////////////////////

        ///////////////////////////////////////////////////////////////////////////////////////////////////////////////
        // When
        // Ctrl+R - reset only manipulator orientation when in Rotation Mode
        QTest::keyPress(&m_editorActions.m_defaultWidget, Qt::Key_R, Qt::ControlModifier);
        ///////////////////////////////////////////////////////////////////////////////////////////////////////////////

        ///////////////////////////////////////////////////////////////////////////////////////////////////////////////
        // Then
        const AZ::Transform manipulatorTransformAfter = GetManipulatorTransform().value_or(AZ::Transform::CreateIdentity());

        // check postconditions - manipulator transform matches parent/world space (manipulator override was cleared)
        EXPECT_THAT(manipulatorTransformAfter.GetBasisY(), IsClose(AZ::Vector3::CreateAxisY()));
        EXPECT_THAT(manipulatorTransformAfter.GetBasisZ(), IsClose(AZ::Vector3::CreateAxisZ()));

        for (auto entityId : m_entityIds)
        {
            AZ::Quaternion entityOrientation;
            AZ::TransformBus::EventResult(entityOrientation, entityId, &AZ::TransformBus::Events::GetLocalRotationQuaternion);

            // entity transform matches initial (entity transform was not reset, only manipulator was)
            EXPECT_THAT(entityOrientation, IsClose(initialEntityOrientation));
        }
        ///////////////////////////////////////////////////////////////////////////////////////////////////////////////
    }

    TEST_F(EditorTransformComponentSelectionFixture, TestComponentPropertyNotificationIsSentAfterModifyingSlice)
    {
        using AzToolsFramework::EditorTransformComponentSelectionRequestBus;

        AUTO_RESULT_IF_SETTING_TRUE(UnitTest::prefabSystemSetting, true)

        ///////////////////////////////////////////////////////////////////////////////////////////////////////////////
        // Given
        AZ::Entity* grandParent = nullptr;
        AZ::Entity* parent = nullptr;
        AZ::Entity* child = nullptr;

        AZ::EntityId grandParentId = CreateDefaultEditorEntity("GrandParent", &grandParent);
        AZ::EntityId parentId = CreateDefaultEditorEntity("Parent", &parent);
        AZ::EntityId childId = CreateDefaultEditorEntity("Child", &child);

        AZ::TransformBus::Event(childId, &AZ::TransformInterface::SetParent, parentId);
        AZ::TransformBus::Event(parentId, &AZ::TransformInterface::SetParent, grandParentId);

        UnitTest::SliceAssets sliceAssets;
        const auto sliceAssetId = UnitTest::SaveAsSlice({ grandParent }, GetApplication(), sliceAssets);

        AzToolsFramework::EntityList instantiatedEntities = UnitTest::InstantiateSlice(sliceAssetId, sliceAssets);

        const AZ::EntityId entityIdToMove = instantiatedEntities.back()->GetId();
        EditorEntityComponentChangeDetector editorEntityChangeDetector(entityIdToMove);

        AzToolsFramework::SelectEntity(entityIdToMove);
        ///////////////////////////////////////////////////////////////////////////////////////////////////////////////

        ///////////////////////////////////////////////////////////////////////////////////////////////////////////////
        // When
        EditorTransformComponentSelectionRequestBus::Event(
            AzToolsFramework::GetEntityContextId(),
            &EditorTransformComponentSelectionRequestBus::Events::CopyOrientationToSelectedEntitiesIndividual,
            AZ::Quaternion::CreateFromAxisAngle(AZ::Vector3::CreateAxisX(), AZ::DegToRad(90.0f)));
        ///////////////////////////////////////////////////////////////////////////////////////////////////////////////

        ///////////////////////////////////////////////////////////////////////////////////////////////////////////////
        // Then
        EXPECT_TRUE(editorEntityChangeDetector.ChangeDetected());
        ///////////////////////////////////////////////////////////////////////////////////////////////////////////////

        UnitTest::DestroySlices(sliceAssets);
    }

    TEST_F(EditorTransformComponentSelectionFixture, CopyOrientationToSelectedEntitiesIndividualDoesNotAffectScale)
    {
        using AzToolsFramework::EditorTransformComponentSelectionRequestBus;
        using ::testing::FloatNear;

        ///////////////////////////////////////////////////////////////////////////////////////////////////////////////
        // Given
        const auto expectedRotation = AZ::Quaternion::CreateFromAxisAngle(AZ::Vector3::CreateAxisZ(), AZ::DegToRad(45.0f));

        AZ::TransformBus::Event(m_entityId1, &AZ::TransformBus::Events::SetWorldTranslation, AZ::Vector3::CreateAxisX(10.0f));
        AZ::TransformBus::Event(m_entityId1, &AZ::TransformBus::Events::SetLocalUniformScale, 2.0f);
        AZ::TransformBus::Event(m_entityId1, &AZ::TransformBus::Events::SetLocalRotationQuaternion, expectedRotation);

        AzToolsFramework::SelectEntity(m_entityId1);
        ///////////////////////////////////////////////////////////////////////////////////////////////////////////////

        ///////////////////////////////////////////////////////////////////////////////////////////////////////////////
        // When
        EditorTransformComponentSelectionRequestBus::Event(
            AzToolsFramework::GetEntityContextId(),
            &EditorTransformComponentSelectionRequestBus::Events::CopyOrientationToSelectedEntitiesIndividual, expectedRotation);
        ///////////////////////////////////////////////////////////////////////////////////////////////////////////////

        ///////////////////////////////////////////////////////////////////////////////////////////////////////////////
        // Then
        float scale = 0.0f;
        AZ::Quaternion rotation = AZ::Quaternion::CreateIdentity();

        AZ::TransformBus::EventResult(rotation, m_entityId1, &AZ::TransformBus::Events::GetLocalRotationQuaternion);
        AZ::TransformBus::EventResult(scale, m_entityId1, &AZ::TransformBus::Events::GetLocalUniformScale);

        EXPECT_THAT(rotation, IsClose(expectedRotation));
        EXPECT_THAT(scale, FloatNear(2.0f, 0.001f));
        ///////////////////////////////////////////////////////////////////////////////////////////////////////////////
    }

    TEST_F(EditorTransformComponentSelectionFixture, InvertSelectionIgnoresLockedAndHiddenEntities)
    {
        using ::testing::UnorderedElementsAreArray;

        ///////////////////////////////////////////////////////////////////////////////////////////////////////////////
        // Given
        // note: entity1 is created in the fixture setup
        AzToolsFramework::SelectEntity(m_entityId1);

        AZ::EntityId entity2 = CreateDefaultEditorEntity("Entity2");
        AZ::EntityId entity3 = CreateDefaultEditorEntity("Entity3");
        AZ::EntityId entity4 = CreateDefaultEditorEntity("Entity4");
        AZ::EntityId entity5 = CreateDefaultEditorEntity("Entity5");
        AZ::EntityId entity6 = CreateDefaultEditorEntity("Entity6");

        AzToolsFramework::SetEntityVisibility(entity2, false);
        AzToolsFramework::SetEntityLockState(entity3, true);
        ///////////////////////////////////////////////////////////////////////////////////////////////////////////////

        ///////////////////////////////////////////////////////////////////////////////////////////////////////////////
        // When
        // 'Invert Selection' shortcut
        QTest::keyPress(&m_editorActions.m_defaultWidget, Qt::Key_I, Qt::ControlModifier | Qt::ShiftModifier);
        ///////////////////////////////////////////////////////////////////////////////////////////////////////////////

        ///////////////////////////////////////////////////////////////////////////////////////////////////////////////
        // Then
        const AzToolsFramework::EntityIdList selectedEntities = SelectedEntities();
        const AzToolsFramework::EntityIdList expectedSelectedEntities = { entity4, entity5, entity6 };
        EXPECT_THAT(selectedEntities, UnorderedElementsAreArray(expectedSelectedEntities));
        ///////////////////////////////////////////////////////////////////////////////////////////////////////////////
    }

    TEST_F(EditorTransformComponentSelectionFixture, SelectAllIgnoresLockedAndHiddenEntities)
    {
        using ::testing::UnorderedElementsAreArray;

        ///////////////////////////////////////////////////////////////////////////////////////////////////////////////
        // Given
        AZ::EntityId entity2 = CreateDefaultEditorEntity("Entity2");
        AZ::EntityId entity3 = CreateDefaultEditorEntity("Entity3");
        AZ::EntityId entity4 = CreateDefaultEditorEntity("Entity4");
        AZ::EntityId entity5 = CreateDefaultEditorEntity("Entity5");
        AZ::EntityId entity6 = CreateDefaultEditorEntity("Entity6");

        AzToolsFramework::SetEntityVisibility(entity5, false);
        AzToolsFramework::SetEntityLockState(entity6, true);
        ///////////////////////////////////////////////////////////////////////////////////////////////////////////////

        ///////////////////////////////////////////////////////////////////////////////////////////////////////////////
        // When
        // 'Select All' shortcut
        QTest::keyPress(&m_editorActions.m_defaultWidget, Qt::Key_A, Qt::ControlModifier);
        ///////////////////////////////////////////////////////////////////////////////////////////////////////////////

        ///////////////////////////////////////////////////////////////////////////////////////////////////////////////
        // Then
        const AzToolsFramework::EntityIdList selectedEntities = SelectedEntities();
        const AzToolsFramework::EntityIdList expectedSelectedEntities = { m_entityId1, entity2, entity3, entity4 };
        EXPECT_THAT(selectedEntities, UnorderedElementsAreArray(expectedSelectedEntities));
        ///////////////////////////////////////////////////////////////////////////////////////////////////////////////
    }

    // fixture for use with the indirect manipulator test framework
    using EditorTransformComponentSelectionViewportPickingManipulatorTestFixture =
        IndirectCallManipulatorViewportInteractionFixtureMixin<EditorTransformComponentSelectionViewportPickingFixture>;

    TEST_F(EditorTransformComponentSelectionViewportPickingManipulatorTestFixture, StickySingleClickWithNoSelectionWillSelectEntity)
    {
        PositionEntities();
        PositionCamera(m_cameraState);

        using ::testing::Eq;
        auto selectedEntitiesBefore = SelectedEntities();
        EXPECT_TRUE(selectedEntitiesBefore.empty());

        // calculate the position in screen space of the initial entity position
        const auto entity1ScreenPosition = AzFramework::WorldToScreen(Entity1WorldTranslation, m_cameraState);

        // click the entity in the viewport
        m_actionDispatcher->SetStickySelect(true)
            ->CameraState(m_cameraState)
            ->MousePosition(entity1ScreenPosition)
            ->MouseLButtonDown()
            ->MouseLButtonUp();

        // entity is selected
        auto selectedEntitiesAfter = SelectedEntities();
        EXPECT_THAT(selectedEntitiesAfter.size(), Eq(1));
        EXPECT_THAT(selectedEntitiesAfter.front(), Eq(m_entityId1));
    }

    TEST_F(EditorTransformComponentSelectionViewportPickingManipulatorTestFixture, UnstickySingleClickWithNoSelectionWillSelectEntity)
    {
        PositionEntities();
        PositionCamera(m_cameraState);

        using ::testing::Eq;
        auto selectedEntitiesBefore = SelectedEntities();
        EXPECT_TRUE(selectedEntitiesBefore.empty());

        // calculate the position in screen space of the initial entity position
        const auto entity1ScreenPosition = AzFramework::WorldToScreen(Entity1WorldTranslation, m_cameraState);

        // click the entity in the viewport
        m_actionDispatcher->SetStickySelect(false)
            ->CameraState(m_cameraState)
            ->MousePosition(entity1ScreenPosition)
            ->MouseLButtonDown()
            ->MouseLButtonUp();

        // entity is selected
        auto selectedEntitiesAfter = SelectedEntities();
        EXPECT_THAT(selectedEntitiesAfter.size(), Eq(1));
        EXPECT_THAT(selectedEntitiesAfter.front(), Eq(m_entityId1));
    }

    TEST_F(
        EditorTransformComponentSelectionViewportPickingManipulatorTestFixture,
        StickySingleClickOffEntityWithSelectionWillNotDeselectEntity)
    {
        PositionEntities();
        PositionCamera(m_cameraState);

        // position in space above the entities
        const auto clickOffPositionWorld = AZ::Vector3(5.0f, 15.0f, 12.0f);

        AzToolsFramework::SelectEntity(m_entityId1);

        // calculate the screen space position of the click
        const auto clickOffPositionScreen = AzFramework::WorldToScreen(clickOffPositionWorld, m_cameraState);

        // click the empty space in the viewport
        m_actionDispatcher->SetStickySelect(true)
            ->CameraState(m_cameraState)
            ->MousePosition(clickOffPositionScreen)
            ->MouseLButtonDown()
            ->MouseLButtonUp();

        // entity was not deselected
        using ::testing::Eq;
        auto selectedEntitiesAfter = SelectedEntities();
        EXPECT_THAT(selectedEntitiesAfter.size(), Eq(1));
        EXPECT_THAT(selectedEntitiesAfter.front(), Eq(m_entityId1));
    }

    TEST_F(
        EditorTransformComponentSelectionViewportPickingManipulatorTestFixture, UnstickySingleClickOffEntityWithSelectionWillDeselectEntity)
    {
        PositionEntities();
        PositionCamera(m_cameraState);

        AzToolsFramework::SelectEntity(m_entityId1);

        // position in space above the entities
        const auto clickOffPositionWorld = AZ::Vector3(5.0f, 15.0f, 12.0f);
        // calculate the screen space position of the click
        const auto clickOffPositionScreen = AzFramework::WorldToScreen(clickOffPositionWorld, m_cameraState);

        // click the empty space in the viewport
        m_actionDispatcher->SetStickySelect(false)
            ->CameraState(m_cameraState)
            ->MousePosition(clickOffPositionScreen)
            ->MouseLButtonDown()
            ->MouseLButtonUp();

        // entity was deselected
        auto selectedEntitiesAfter = SelectedEntities();
        EXPECT_TRUE(selectedEntitiesAfter.empty());
    }

    TEST_F(
        EditorTransformComponentSelectionViewportPickingManipulatorTestFixture,
        StickySingleClickOnNewEntityWithSelectionWillNotChangeSelectedEntity)
    {
        PositionEntities();
        PositionCamera(m_cameraState);

        AzToolsFramework::SelectEntity(m_entityId1);

        // calculate the position in screen space of the second entity
        const auto entity2ScreenPosition = AzFramework::WorldToScreen(Entity2WorldTranslation, m_cameraState);

        // click the entity in the viewport
        m_actionDispatcher->SetStickySelect(true)
            ->CameraState(m_cameraState)
            ->MousePosition(entity2ScreenPosition)
            ->MouseLButtonDown()
            ->MouseLButtonUp();

        // entity selection was not changed
        using ::testing::Eq;
        auto selectedEntitiesAfter = SelectedEntities();
        EXPECT_THAT(selectedEntitiesAfter.size(), Eq(1));
        EXPECT_THAT(selectedEntitiesAfter.front(), Eq(m_entityId1));
    }

    TEST_F(
        EditorTransformComponentSelectionViewportPickingManipulatorTestFixture,
        UnstickySingleClickOnNewEntityWithSelectionWillChangeSelectedEntity)
    {
        PositionEntities();
        PositionCamera(m_cameraState);

        AzToolsFramework::SelectEntity(m_entityId1);

        // calculate the position in screen space of the second entity
        const auto entity2ScreenPosition = AzFramework::WorldToScreen(Entity2WorldTranslation, m_cameraState);

        // click the entity in the viewport
        m_actionDispatcher->SetStickySelect(false)
            ->CameraState(m_cameraState)
            ->MousePosition(entity2ScreenPosition)
            ->MouseLButtonDown()
            ->MouseLButtonUp();

        // entity selection was changed
        using ::testing::Eq;
        auto selectedEntitiesAfter = SelectedEntities();
        EXPECT_THAT(selectedEntitiesAfter.size(), Eq(1));
        EXPECT_THAT(selectedEntitiesAfter.front(), Eq(m_entityId2));
    }

    TEST_F(
        EditorTransformComponentSelectionViewportPickingManipulatorTestFixture,
        StickyCtrlSingleClickOnNewEntityWithSelectionWillAppendSelectedEntityToSelection)
    {
        PositionEntities();
        PositionCamera(m_cameraState);

        AzToolsFramework::SelectEntity(m_entityId1);

        // calculate the position in screen space of the second entity
        const auto entity2ScreenPosition = AzFramework::WorldToScreen(Entity2WorldTranslation, m_cameraState);

        // click the entity in the viewport
        m_actionDispatcher->SetStickySelect(true)
            ->CameraState(m_cameraState)
            ->MousePosition(entity2ScreenPosition)
            ->KeyboardModifierDown(AzToolsFramework::ViewportInteraction::KeyboardModifier::Control)
            ->MouseLButtonDown()
            ->MouseLButtonUp();

        // entity selection was changed (one entity selected to two)
        using ::testing::UnorderedElementsAre;
        auto selectedEntitiesAfter = SelectedEntities();
        EXPECT_THAT(selectedEntitiesAfter, UnorderedElementsAre(m_entityId1, m_entityId2));
    }

    TEST_F(
        EditorTransformComponentSelectionViewportPickingManipulatorTestFixture,
        UnstickyCtrlSingleClickOnNewEntityWithSelectionWillAppendSelectedEntityToSelection)
    {
        PositionEntities();
        PositionCamera(m_cameraState);

        AzToolsFramework::SelectEntity(m_entityId1);

        // calculate the position in screen space of the second entity
        const auto entity2ScreenPosition = AzFramework::WorldToScreen(Entity2WorldTranslation, m_cameraState);

        // click the entity in the viewport
        m_actionDispatcher->SetStickySelect(false)
            ->CameraState(m_cameraState)
            ->MousePosition(entity2ScreenPosition)
            ->KeyboardModifierDown(AzToolsFramework::ViewportInteraction::KeyboardModifier::Control)
            ->MouseLButtonDown()
            ->MouseLButtonUp();

        // entity selection was changed (one entity selected to two)
        using ::testing::UnorderedElementsAre;
        auto selectedEntitiesAfter = SelectedEntities();
        EXPECT_THAT(selectedEntitiesAfter, UnorderedElementsAre(m_entityId1, m_entityId2));
    }

    TEST_F(
        EditorTransformComponentSelectionViewportPickingManipulatorTestFixture,
        StickyCtrlSingleClickOnEntityInSelectionWillRemoveEntityFromSelection)
    {
        PositionEntities();
        PositionCamera(m_cameraState);

        AzToolsFramework::SelectEntities({ m_entityId1, m_entityId2 });

        // calculate the position in screen space of the second entity
        const auto entity2ScreenPosition = AzFramework::WorldToScreen(Entity2WorldTranslation, m_cameraState);

        // click the entity in the viewport
        m_actionDispatcher->SetStickySelect(true)
            ->CameraState(m_cameraState)
            ->MousePosition(entity2ScreenPosition)
            ->KeyboardModifierDown(AzToolsFramework::ViewportInteraction::KeyboardModifier::Control)
            ->MouseLButtonDown()
            ->MouseLButtonUp();

        // entity selection was changed (entity2 was deselected)
        using ::testing::UnorderedElementsAre;
        auto selectedEntitiesAfter = SelectedEntities();
        EXPECT_THAT(selectedEntitiesAfter, UnorderedElementsAre(m_entityId1));
    }

    TEST_F(
        EditorTransformComponentSelectionViewportPickingManipulatorTestFixture,
        UnstickyCtrlSingleClickOnEntityInSelectionWillRemoveEntityFromSelection)
    {
        PositionEntities();
        PositionCamera(m_cameraState);

        AzToolsFramework::SelectEntities({ m_entityId1, m_entityId2 });

        // calculate the position in screen space of the second entity
        const auto entity2ScreenPosition = AzFramework::WorldToScreen(Entity2WorldTranslation, m_cameraState);

        // click the entity in the viewport
        m_actionDispatcher->SetStickySelect(false)
            ->CameraState(m_cameraState)
            ->MousePosition(entity2ScreenPosition)
            ->KeyboardModifierDown(AzToolsFramework::ViewportInteraction::KeyboardModifier::Control)
            ->MouseLButtonDown()
            ->MouseLButtonUp();

        // entity selection was changed (entity2 was deselected)
        using ::testing::UnorderedElementsAre;
        auto selectedEntitiesAfter = SelectedEntities();
        EXPECT_THAT(selectedEntitiesAfter, UnorderedElementsAre(m_entityId1));
    }

    TEST_F(EditorTransformComponentSelectionViewportPickingManipulatorTestFixture, BoxSelectWithNoInitialSelectionAddsEntitiesToSelection)
    {
        PositionEntities();
        PositionCamera(m_cameraState);

        using ::testing::Eq;
        auto selectedEntitiesBefore = SelectedEntities();
        EXPECT_THAT(selectedEntitiesBefore.size(), Eq(0));

        // calculate the position in screen space of where to begin and end the box select action
        const auto beginningPositionWorldBoxSelect = AzFramework::WorldToScreen(AZ::Vector3(5.0f, 13.5f, 10.5f), m_cameraState);
        const auto endingPositionWorldBoxSelect = AzFramework::WorldToScreen(AZ::Vector3(5.0f, 16.5f, 9.5f), m_cameraState);

        // perform a box select in the viewport
        m_actionDispatcher->SetStickySelect(true)
            ->CameraState(m_cameraState)
            ->MousePosition(beginningPositionWorldBoxSelect)
            ->MouseLButtonDown()
            ->MousePosition(endingPositionWorldBoxSelect)
            ->MouseLButtonUp();

        // entities are selected
        using ::testing::UnorderedElementsAre;
        auto selectedEntitiesAfter = SelectedEntities();
        EXPECT_THAT(selectedEntitiesAfter, UnorderedElementsAre(m_entityId1, m_entityId2, m_entityId3));
    }

    TEST_F(EditorTransformComponentSelectionViewportPickingManipulatorTestFixture, BoxSelectWithSelectionAppendsEntitiesToSelection)
    {
        PositionEntities();
        PositionCamera(m_cameraState);

        AzToolsFramework::SelectEntity(m_entityId1);

        using ::testing::UnorderedElementsAre;
        auto selectedEntitiesBefore = SelectedEntities();
        EXPECT_THAT(selectedEntitiesBefore, UnorderedElementsAre(m_entityId1));

        // calculate the position in screen space of where to begin and end the box select action
        const auto beginningPositionWorldBoxSelect1 = AzFramework::WorldToScreen(AZ::Vector3(5.0f, 14.5f, 10.5f), m_cameraState);
        const auto endingPositionWorldBoxSelect1 = AzFramework::WorldToScreen(AZ::Vector3(5.0f, 13.5f, 9.5f), m_cameraState);
        const auto beginningPositionWorldBoxSelect2 = AzFramework::WorldToScreen(AZ::Vector3(5.0f, 15.5f, 10.5f), m_cameraState);
        const auto endingPositionWorldBoxSelect2 = AzFramework::WorldToScreen(AZ::Vector3(5.0f, 16.5f, 9.5f), m_cameraState);

        // perform a box select in the viewport (going left and right)
        m_actionDispatcher->SetStickySelect(true)
            ->CameraState(m_cameraState)
            ->MousePosition(beginningPositionWorldBoxSelect1)
            ->MouseLButtonDown()
            ->MousePosition(endingPositionWorldBoxSelect1)
            ->MouseLButtonUp()
            ->MousePosition(beginningPositionWorldBoxSelect2)
            ->MouseLButtonDown()
            ->MousePosition(endingPositionWorldBoxSelect2)
            ->MouseLButtonUp();

        // entities are selected
        auto selectedEntitiesAfter = SelectedEntities();
        EXPECT_THAT(selectedEntitiesAfter, UnorderedElementsAre(m_entityId1, m_entityId2, m_entityId3));
    }

    TEST_F(
        EditorTransformComponentSelectionViewportPickingManipulatorTestFixture,
        BoxSelectHoldingCtrlWithSelectionRemovesEntitiesFromSelection)
    {
        PositionEntities();
        PositionCamera(m_cameraState);

        AzToolsFramework::SelectEntities({ m_entityId1, m_entityId2, m_entityId3 });

        using ::testing::UnorderedElementsAre;
        auto selectedEntitiesBefore = SelectedEntities();
        EXPECT_THAT(selectedEntitiesBefore, UnorderedElementsAre(m_entityId1, m_entityId2, m_entityId3));

        // calculate the position in screen space of where to begin and end the box select action
        const auto beginningPositionWorldBoxSelect = AzFramework::WorldToScreen(AZ::Vector3(5.0f, 13.5f, 10.5f), m_cameraState);
        const auto endingPositionWorldBoxSelect = AzFramework::WorldToScreen(AZ::Vector3(5.0f, 16.5f, 9.5f), m_cameraState);

        // perform a box select in the viewport
        m_actionDispatcher->SetStickySelect(true)
            ->CameraState(m_cameraState)
            ->MousePosition(beginningPositionWorldBoxSelect)
            ->KeyboardModifierDown(AzToolsFramework::ViewportInteraction::KeyboardModifier::Control)
            ->MouseLButtonDown()
            ->MousePosition(endingPositionWorldBoxSelect)
            ->MouseLButtonUp();

        // entities are selected
        auto selectedEntitiesAfter = SelectedEntities();
        EXPECT_TRUE(selectedEntitiesAfter.empty());
    }

    TEST_F(EditorTransformComponentSelectionViewportPickingManipulatorTestFixture, StickyDoubleClickWithSelectionWillDeselectEntities)
    {
        PositionEntities();
        PositionCamera(m_cameraState);

        AzToolsFramework::SelectEntities({ m_entityId1, m_entityId2, m_entityId3 });

        using ::testing::UnorderedElementsAre;
        auto selectedEntitiesBefore = SelectedEntities();
        EXPECT_THAT(selectedEntitiesBefore, UnorderedElementsAre(m_entityId1, m_entityId2, m_entityId3));

        // position in space above the entities
        const auto clickOffPositionWorld = AZ::Vector3(5.0f, 15.0f, 12.0f);
        // calculate the screen space position of the click
        const auto clickOffPositionScreen = AzFramework::WorldToScreen(clickOffPositionWorld, m_cameraState);

        // double click to deselect entities
        m_actionDispatcher->SetStickySelect(true)
            ->CameraState(m_cameraState)
            ->MousePosition(clickOffPositionScreen)
            ->MouseLButtonDoubleClick();

        // no entities are selected
        auto selectedEntitiesAfter = SelectedEntities();
        EXPECT_TRUE(selectedEntitiesAfter.empty());
    }

    TEST_F(EditorTransformComponentSelectionViewportPickingManipulatorTestFixture, UnstickyUndoOperationForChangeInSelectionIsAtomic)
    {
        PositionEntities();
        PositionCamera(m_cameraState);

        AzToolsFramework::SelectEntity(m_entityId1);

        // calculate the position in screen space of the second entity
        const auto entity2ScreenPosition = AzFramework::WorldToScreen(Entity2WorldTranslation, m_cameraState);

        // single click select entity2
        m_actionDispatcher->SetStickySelect(false)
            ->CameraState(m_cameraState)
            ->MousePosition(entity2ScreenPosition)
            ->MouseLButtonDown()
            ->MouseLButtonUp();

        // undo action
        AzToolsFramework::ToolsApplicationRequestBus::Broadcast(&AzToolsFramework::ToolsApplicationRequestBus::Events::UndoPressed);

        // entity1 is selected after undo
        using ::testing::UnorderedElementsAre;
        auto selectedEntitiesAfter = SelectedEntities();
        EXPECT_THAT(selectedEntitiesAfter, UnorderedElementsAre(m_entityId1));
    }

    TEST_F(
        EditorTransformComponentSelectionViewportPickingManipulatorTestFixture, BoundsBetweenCameraAndNearClipPlaneDoesNotIntersectMouseRay)
    {
        // move camera to 10 units along the y-axis
        AzFramework::SetCameraTransform(m_cameraState, AZ::Transform::CreateTranslation(AZ::Vector3::CreateAxisY(10.0f)));

        // send a very narrow bounds for entity1
        AZ::Entity* entity1 = AzToolsFramework::GetEntityById(m_entityId1);
        auto* boundTestComponent = entity1->FindComponent<BoundsTestComponent>();
        boundTestComponent->m_localBounds =
            AZ::Aabb::CreateFromMinMax(AZ::Vector3(-0.5f, -0.0025f, -0.5f), AZ::Vector3(0.5f, 0.0025f, 0.5f));

        // move entity1 in front of the camera between it and the near clip plane
        AZ::TransformBus::Event(
            m_entityId1, &AZ::TransformBus::Events::SetWorldTM, AZ::Transform::CreateTranslation(AZ::Vector3::CreateAxisY(10.05f)));
        // move entity2 behind entity1
        AZ::TransformBus::Event(
            m_entityId2, &AZ::TransformBus::Events::SetWorldTM, AZ::Transform::CreateTranslation(AZ::Vector3::CreateAxisY(15.0f)));

        const auto entity2ScreenPosition = AzFramework::WorldToScreen(AzToolsFramework::GetWorldTranslation(m_entityId2), m_cameraState);

        // ensure icons are not enabled to avoid them interfering with bound detection
        m_viewportManipulatorInteraction->GetViewportInteraction().SetIconsVisible(false);

        // click the entity in the viewport
        m_actionDispatcher->SetStickySelect(true)
            ->CameraState(m_cameraState)
            ->MousePosition(entity2ScreenPosition)
            ->CameraState(m_cameraState)
            ->MouseLButtonDown()
            ->MouseLButtonUp();

        // ensure entity1 is not selected as it is before the near clip plane
        using ::testing::UnorderedElementsAreArray;
        const AzToolsFramework::EntityIdList selectedEntities = SelectedEntities();
        const AzToolsFramework::EntityIdList expectedSelectedEntities = { m_entityId2 };
        EXPECT_THAT(selectedEntities, UnorderedElementsAreArray(expectedSelectedEntities));
    }

    // entity can be selected using icon
    TEST_F(EditorTransformComponentSelectionViewportPickingManipulatorTestFixture, CursorOverEntityIconReturnsThatEntityId)
    {
        const AZ::EntityId boundlessEntityId = CreateDefaultEditorEntity("BoundlessEntity");

        // camera (go to position format) -5.00, -8.00, 5.00, 0.00, 0.00
        AzFramework::SetCameraTransform(m_cameraState, AZ::Transform::CreateTranslation(AZ::Vector3(-5.0f, -8.0f, 5.0f)));
        // position entity in the world
        AZ::TransformBus::Event(boundlessEntityId, &AZ::TransformBus::Events::SetWorldTranslation, AZ::Vector3(-5.0f, -1.0f, 5.0f));

        const float distanceFromCamera = m_cameraState.m_position.GetDistance(AzToolsFramework::GetWorldTranslation(boundlessEntityId));

        const auto quaterIconSize = AzToolsFramework::GetIconSize(distanceFromCamera) * 0.25f;
        const auto entity1ScreenPosition =
            AzFramework::WorldToScreen(AzToolsFramework::GetWorldTranslation(boundlessEntityId), m_cameraState) +
            AzFramework::ScreenVectorFromVector2(AZ::Vector2(quaterIconSize));

        AzToolsFramework::EditorVisibleEntityDataCache editorVisibleEntityDataCache;
        AzToolsFramework::EditorHelpers editorHelpers(&editorVisibleEntityDataCache);

        const auto viewportId = m_viewportManipulatorInteraction->GetViewportInteraction().GetViewportId();
        const auto mousePick = BuildMousePick(m_cameraState, entity1ScreenPosition);
        const auto mouseInteraction = BuildMouseInteraction(
            mousePick, BuildMouseButtons(AzToolsFramework::ViewportInteraction::MouseButton::None),
            AzToolsFramework::ViewportInteraction::InteractionId(AZ::EntityId(), viewportId),
            AzToolsFramework::ViewportInteraction::KeyboardModifiers());
        const auto mouseInteractionEvent = AzToolsFramework::ViewportInteraction::BuildMouseInteractionEvent(
            mouseInteraction, AzToolsFramework::ViewportInteraction::MouseEvent::Move, false);

        // mimic mouse move
        m_actionDispatcher->CameraState(m_cameraState)->MousePosition(entity1ScreenPosition);

        // simulate hovering over an icon in the viewport
        editorVisibleEntityDataCache.CalculateVisibleEntityDatas(AzFramework::ViewportInfo{ viewportId });
        auto entityIdUnderCursor = editorHelpers.FindEntityIdUnderCursor(m_cameraState, mouseInteractionEvent);

        using ::testing::Eq;
        EXPECT_THAT(entityIdUnderCursor.EntityIdUnderCursor(), Eq(boundlessEntityId));
    }

    // overlapping icons, nearest is detected
    TEST_F(EditorTransformComponentSelectionViewportPickingManipulatorTestFixture, CursorOverOverlappingEntityIconsReturnsClosestEntityId)
    {
        const AZ::EntityId boundlessEntityId1 = CreateDefaultEditorEntity("BoundlessEntity1");
        const AZ::EntityId boundlessEntityId2 = CreateDefaultEditorEntity("BoundlessEntity2");

        // camera (go to position format) -5.00, -8.00, 5.00, 0.00, 0.00
        AzFramework::SetCameraTransform(m_cameraState, AZ::Transform::CreateTranslation(AZ::Vector3(-5.0f, -8.0f, 5.0f)));
        // position entities in the world
        AZ::TransformBus::Event(boundlessEntityId1, &AZ::TransformBus::Events::SetWorldTranslation, AZ::Vector3(-5.0f, -1.0f, 5.0f));
        // note: boundlessEntityId2 is closer to the camera
        AZ::TransformBus::Event(boundlessEntityId2, &AZ::TransformBus::Events::SetWorldTranslation, AZ::Vector3(-5.0f, -3.0f, 5.0f));

        const float distanceFromCamera = m_cameraState.m_position.GetDistance(AzToolsFramework::GetWorldTranslation(boundlessEntityId2));

        const auto quaterIconSize = AzToolsFramework::GetIconSize(distanceFromCamera) * 0.25f;
        const auto entity2ScreenPosition =
            AzFramework::WorldToScreen(AzToolsFramework::GetWorldTranslation(boundlessEntityId2), m_cameraState) +
            AzFramework::ScreenVectorFromVector2(AZ::Vector2(quaterIconSize));

        AzToolsFramework::EditorVisibleEntityDataCache editorVisibleEntityDataCache;
        AzToolsFramework::EditorHelpers editorHelpers(&editorVisibleEntityDataCache);

        const auto viewportId = m_viewportManipulatorInteraction->GetViewportInteraction().GetViewportId();
        const auto mousePick = BuildMousePick(m_cameraState, entity2ScreenPosition);
        const auto mouseInteraction = BuildMouseInteraction(
            mousePick, BuildMouseButtons(AzToolsFramework::ViewportInteraction::MouseButton::None),
            AzToolsFramework::ViewportInteraction::InteractionId(AZ::EntityId(), viewportId),
            AzToolsFramework::ViewportInteraction::KeyboardModifiers());
        const auto mouseInteractionEvent = AzToolsFramework::ViewportInteraction::BuildMouseInteractionEvent(
            mouseInteraction, AzToolsFramework::ViewportInteraction::MouseEvent::Move, false);

        // mimic mouse move
        m_actionDispatcher->CameraState(m_cameraState)->MousePosition(entity2ScreenPosition);

        // simulate hovering over an icon in the viewport
        editorVisibleEntityDataCache.CalculateVisibleEntityDatas(AzFramework::ViewportInfo{ viewportId });
        auto entityIdUnderCursor = editorHelpers.FindEntityIdUnderCursor(m_cameraState, mouseInteractionEvent);

        using ::testing::Eq;
        EXPECT_THAT(entityIdUnderCursor.EntityIdUnderCursor(), Eq(boundlessEntityId2));
    }

    // if an entity with an icon is behind an entity with a bound, the entity with the icon will be selected
    // even if the bound is closer (this is because icons are treated as if they are on the near clip plane)
    TEST_F(
        EditorTransformComponentSelectionViewportPickingManipulatorTestFixture, FurtherAwayEntityWithIconReturnedWhenBoundEntityIsInFront)
    {
        const AZ::EntityId boundEntityId = CreateEntityWithBounds("BoundEntity");
        const AZ::EntityId boundlessEntityId = CreateDefaultEditorEntity("BoundlessEntity");

        auto* boundTestComponent = AzToolsFramework::GetEntityById(boundEntityId)->FindComponent<BoundsTestComponent>();
        boundTestComponent->m_localBounds = AZ::Aabb::CreateFromMinMax(AZ::Vector3(-1.5f, -0.5f, -0.5f), AZ::Vector3(1.5f, 0.5, 0.5f));

        // camera (go to position format) -5.00, -8.00, 5.00, 0.00, 0.00
        AzFramework::SetCameraTransform(m_cameraState, AZ::Transform::CreateTranslation(AZ::Vector3(-5.0f, -8.0f, 5.0f)));
        // position entities in the world
        AZ::TransformBus::Event(boundEntityId, &AZ::TransformBus::Events::SetWorldTranslation, AZ::Vector3(-4.0f, -3.0f, 5.0f));
        // note: boundlessEntityId2 is closer to the camera
        AZ::TransformBus::Event(boundlessEntityId, &AZ::TransformBus::Events::SetWorldTranslation, AZ::Vector3(-5.0f, -1.0f, 5.0f));

        const float distanceFromCamera = m_cameraState.m_position.GetDistance(AzToolsFramework::GetWorldTranslation(boundlessEntityId));

        const auto quaterIconSize = AzToolsFramework::GetIconSize(distanceFromCamera) * 0.25f;
        const auto entity2ScreenPosition =
            AzFramework::WorldToScreen(AzToolsFramework::GetWorldTranslation(boundlessEntityId), m_cameraState) +
            AzFramework::ScreenVectorFromVector2(AZ::Vector2(quaterIconSize));

        AzToolsFramework::EditorVisibleEntityDataCache editorVisibleEntityDataCache;
        AzToolsFramework::EditorHelpers editorHelpers(&editorVisibleEntityDataCache);

        const auto viewportId = m_viewportManipulatorInteraction->GetViewportInteraction().GetViewportId();
        const auto mousePick = BuildMousePick(m_cameraState, entity2ScreenPosition);
        const auto mouseInteraction = BuildMouseInteraction(
            mousePick, BuildMouseButtons(AzToolsFramework::ViewportInteraction::MouseButton::None),
            AzToolsFramework::ViewportInteraction::InteractionId(AZ::EntityId(), viewportId),
            AzToolsFramework::ViewportInteraction::KeyboardModifiers());
        const auto mouseInteractionEvent = AzToolsFramework::ViewportInteraction::BuildMouseInteractionEvent(
            mouseInteraction, AzToolsFramework::ViewportInteraction::MouseEvent::Move, false);

        // mimic mouse move
        m_actionDispatcher->CameraState(m_cameraState)->MousePosition(entity2ScreenPosition);

        // simulate hovering over an icon in the viewport
        editorVisibleEntityDataCache.CalculateVisibleEntityDatas(AzFramework::ViewportInfo{ viewportId });
        auto entityIdUnderCursor = editorHelpers.FindEntityIdUnderCursor(m_cameraState, mouseInteractionEvent);

        using ::testing::Eq;
        EXPECT_THAT(entityIdUnderCursor.EntityIdUnderCursor(), Eq(boundlessEntityId));
    }

    class EditorTransformComponentSelectionViewportPickingManipulatorTestFixtureParam
        : public EditorTransformComponentSelectionViewportPickingManipulatorTestFixture
        , public ::testing::WithParamInterface<bool>
    {
    };

    TEST_P(
        EditorTransformComponentSelectionViewportPickingManipulatorTestFixtureParam,
        StickyAndUnstickyDittoManipulatorToOtherEntityChangesManipulatorAndDoesNotChangeSelection)
    {
        PositionEntities();
        PositionCamera(m_cameraState);

        AzToolsFramework::SelectEntity(m_entityId1);

        // calculate the position in screen space of the second entity
        const auto entity2ScreenPosition = AzFramework::WorldToScreen(Entity2WorldTranslation, m_cameraState);

        // single click select entity2
        m_actionDispatcher->SetStickySelect(GetParam())
            ->CameraState(m_cameraState)
            ->MousePosition(entity2ScreenPosition)
            ->KeyboardModifierDown(AzToolsFramework::ViewportInteraction::KeyboardModifier::Control)
            ->KeyboardModifierDown(AzToolsFramework::ViewportInteraction::KeyboardModifier::Alt)
            ->MouseLButtonDown()
            ->MouseLButtonUp();

        // entity1 is still selected
        using ::testing::UnorderedElementsAre;
        auto selectedEntitiesAfter = SelectedEntities();
        EXPECT_THAT(selectedEntitiesAfter, UnorderedElementsAre(m_entityId1));

        AZStd::optional<AZ::Transform> manipulatorTransform;
        AzToolsFramework::EditorTransformComponentSelectionRequestBus::EventResult(
            manipulatorTransform, AzToolsFramework::GetEntityContextId(),
            &AzToolsFramework::EditorTransformComponentSelectionRequestBus::Events::GetManipulatorTransform);

        EXPECT_THAT(manipulatorTransform->GetTranslation(), IsClose(Entity2WorldTranslation));
    }

    TEST_P(
        EditorTransformComponentSelectionViewportPickingManipulatorTestFixtureParam,
        StickyAndUnstickyDittoManipulatorToOtherEntityChangesManipulatorAndClickOffHasNoEffect)
    {
        PositionEntities();
        PositionCamera(m_cameraState);

        AzToolsFramework::SelectEntity(m_entityId1);

        // calculate the position in screen space of the second entity
        const auto entity2ScreenPosition = AzFramework::WorldToScreen(Entity2WorldTranslation, m_cameraState);

        // position in space above the entities
        const auto clickOffPositionWorld = AZ::Vector3(5.0f, 15.0f, 12.0f);
        // calculate the screen space position of the click
        const auto clickOffPositionScreen = AzFramework::WorldToScreen(clickOffPositionWorld, m_cameraState);

        using ::testing::UnorderedElementsAre;
        // single click select entity2, then click off
        m_actionDispatcher->SetStickySelect(GetParam())
            ->CameraState(m_cameraState)
            ->MousePosition(entity2ScreenPosition)
            ->KeyboardModifierDown(AzToolsFramework::ViewportInteraction::KeyboardModifier::Control)
            ->KeyboardModifierDown(AzToolsFramework::ViewportInteraction::KeyboardModifier::Alt)
            ->MouseLButtonDown()
            ->MouseLButtonUp()
            ->ExecuteBlock(
                [this]()
                {
                    auto selectedEntitiesAfter = SelectedEntities();
                    EXPECT_THAT(selectedEntitiesAfter, UnorderedElementsAre(m_entityId1));

                    AZStd::optional<AZ::Transform> manipulatorTransform;
                    AzToolsFramework::EditorTransformComponentSelectionRequestBus::EventResult(
                        manipulatorTransform, AzToolsFramework::GetEntityContextId(),
                        &AzToolsFramework::EditorTransformComponentSelectionRequestBus::Events::GetManipulatorTransform);

                    EXPECT_THAT(manipulatorTransform->GetTranslation(), IsClose(Entity2WorldTranslation));
                })
            ->MousePosition(clickOffPositionScreen)
            ->KeyboardModifierDown(AzToolsFramework::ViewportInteraction::KeyboardModifier::Control)
            ->KeyboardModifierDown(AzToolsFramework::ViewportInteraction::KeyboardModifier::Alt)
            ->MouseLButtonDown()
            ->MouseLButtonUp();

        auto selectedEntitiesAfter = SelectedEntities();
        EXPECT_THAT(selectedEntitiesAfter, UnorderedElementsAre(m_entityId1));

        AZStd::optional<AZ::Transform> manipulatorTransform;
        AzToolsFramework::EditorTransformComponentSelectionRequestBus::EventResult(
            manipulatorTransform, AzToolsFramework::GetEntityContextId(),
            &AzToolsFramework::EditorTransformComponentSelectionRequestBus::Events::GetManipulatorTransform);

        // manipulator transform remains where it was (when using Ctrl+Alt to update the position of the manipulator)
        EXPECT_THAT(manipulatorTransform->GetTranslation(), IsClose(Entity2WorldTranslation));
    }

    INSTANTIATE_TEST_CASE_P(All, EditorTransformComponentSelectionViewportPickingManipulatorTestFixtureParam, testing::Values(true, false));

    // create alias for EditorTransformComponentSelectionViewportPickingManipulatorTestFixture to help group tests
    using EditorTransformComponentSelectionManipulatorInteractionTestFixture =
        EditorTransformComponentSelectionViewportPickingManipulatorTestFixture;

    // type to group related inputs and outcomes for parameterized tests (single entity)
    struct ManipulatorOptionsSingle
    {
        AzToolsFramework::ViewportInteraction::KeyboardModifier m_keyboardModifier;
        AZ::Transform m_expectedManipulatorTransformAfter;
        AZ::Transform m_expectedEntityTransformAfter;
    };

    class EditorTransformComponentSelectionRotationManipulatorSingleEntityTestFixtureParam
        : public EditorTransformComponentSelectionManipulatorInteractionTestFixture
        , public ::testing::WithParamInterface<ManipulatorOptionsSingle>
    {
    };

    TEST_P(
        EditorTransformComponentSelectionRotationManipulatorSingleEntityTestFixtureParam,
        RotatingASingleEntityWithDifferentModifierCombinations)
    {
        using AzToolsFramework::EditorTransformComponentSelectionRequestBus;

        PositionEntities();
        PositionCamera(m_cameraState);

        SetTransformMode(EditorTransformComponentSelectionRequestBus::Events::Mode::Rotation);

        AzToolsFramework::SelectEntity(m_entityId1);

        const float screenToWorldMultiplier = AzToolsFramework::CalculateScreenToWorldMultiplier(Entity1WorldTranslation, m_cameraState);
        const float manipulatorRadius = 2.0f * screenToWorldMultiplier;

        const auto rotationManipulatorStartHoldWorldPosition = Entity1WorldTranslation +
            AZ::Quaternion::CreateRotationX(AZ::DegToRad(-45.0f)).TransformVector(AZ::Vector3::CreateAxisY(-manipulatorRadius));
        const auto rotationManipulatorEndHoldWorldPosition = Entity1WorldTranslation +
            AZ::Quaternion::CreateRotationX(AZ::DegToRad(-135.0f)).TransformVector(AZ::Vector3::CreateAxisY(-manipulatorRadius));

        // calculate screen space positions
        const auto rotationManipulatorHoldScreenPosition =
            AzFramework::WorldToScreen(rotationManipulatorStartHoldWorldPosition, m_cameraState);
        const auto rotationManipulatorEndHoldScreenPosition =
            AzFramework::WorldToScreen(rotationManipulatorEndHoldWorldPosition, m_cameraState);

        m_actionDispatcher->CameraState(m_cameraState)
            ->MousePosition(rotationManipulatorHoldScreenPosition)
            ->KeyboardModifierDown(GetParam().m_keyboardModifier)
            ->MouseLButtonDown()
            ->MousePosition(rotationManipulatorEndHoldScreenPosition)
            ->MouseLButtonUp();

        const auto expectedEntityTransform = GetParam().m_expectedEntityTransformAfter;
        const auto expectedManipulatorTransform = GetParam().m_expectedManipulatorTransformAfter;

        const auto manipulatorTransform = GetManipulatorTransform();
        const auto entityTransform = AzToolsFramework::GetWorldTransform(m_entityId1);

        EXPECT_THAT(*manipulatorTransform, IsClose(expectedManipulatorTransform));
        EXPECT_THAT(entityTransform, IsClose(expectedEntityTransform));
    }

    static const AZ::Transform ExpectedTransformAfterLocalRotationManipulatorMotion = AZ::Transform::CreateFromQuaternionAndTranslation(
        AZ::Quaternion::CreateRotationX(AZ::DegToRad(-90.0f)),
        EditorTransformComponentSelectionViewportPickingFixture::Entity1WorldTranslation);

    INSTANTIATE_TEST_CASE_P(
        All,
        EditorTransformComponentSelectionRotationManipulatorSingleEntityTestFixtureParam,
        testing::Values(
            // this replicates rotating an entity in local space with no modifiers held
            // manipulator and entity rotate
            ManipulatorOptionsSingle{ AzToolsFramework::ViewportInteraction::KeyboardModifier::None,
                                      ExpectedTransformAfterLocalRotationManipulatorMotion,
                                      ExpectedTransformAfterLocalRotationManipulatorMotion },
            // this replicates rotating an entity in local space with the alt modifier held
            // manipulator and entity rotate
            ManipulatorOptionsSingle{ AzToolsFramework::ViewportInteraction::KeyboardModifier::Alt,
                                      ExpectedTransformAfterLocalRotationManipulatorMotion,
                                      ExpectedTransformAfterLocalRotationManipulatorMotion },
            // this replicates rotating an entity in world space with the shift modifier held
            // entity rotates, manipulator remains aligned to world
            ManipulatorOptionsSingle{
                AzToolsFramework::ViewportInteraction::KeyboardModifier::Shift,
                AZ::Transform::CreateTranslation(EditorTransformComponentSelectionViewportPickingFixture::Entity1WorldTranslation),
                ExpectedTransformAfterLocalRotationManipulatorMotion },
            // this replicates rotating the manipulator in local space with the ctrl modifier held (entity is unchanged)
            ManipulatorOptionsSingle{
                AzToolsFramework::ViewportInteraction::KeyboardModifier::Ctrl, ExpectedTransformAfterLocalRotationManipulatorMotion,
                AZ::Transform::CreateTranslation(EditorTransformComponentSelectionViewportPickingFixture::Entity1WorldTranslation) }));

    // type to group related inputs and outcomes for parameterized tests (two entities)
    struct ManipulatorOptionsMultiple
    {
        AzToolsFramework::ViewportInteraction::KeyboardModifier m_keyboardModifier;
        AZ::Transform m_expectedManipulatorTransformAfter;
        AZ::Transform m_firstExpectedEntityTransformAfter;
        AZ::Transform m_secondExpectedEntityTransformAfter;
    };

    class EditorTransformComponentSelectionRotationManipulatorMultipleEntityTestFixtureParam
        : public EditorTransformComponentSelectionManipulatorInteractionTestFixture
        , public ::testing::WithParamInterface<ManipulatorOptionsMultiple>
    {
    };

    TEST_P(
        EditorTransformComponentSelectionRotationManipulatorMultipleEntityTestFixtureParam,
        RotatingMultipleEntitiesWithDifferentModifierCombinations)
    {
        using AzToolsFramework::EditorTransformComponentSelectionRequestBus;

        PositionEntities();
        PositionCamera(m_cameraState);

        SetTransformMode(EditorTransformComponentSelectionRequestBus::Events::Mode::Rotation);

        AzToolsFramework::SelectEntities({ m_entityId2, m_entityId3 });

        // manipulator should be centered between the two entities
        const auto initialManipulatorTransform = GetManipulatorTransform();

        const float screenToWorldMultiplier =
            AzToolsFramework::CalculateScreenToWorldMultiplier(initialManipulatorTransform->GetTranslation(), m_cameraState);
        const float manipulatorRadius = 2.0f * screenToWorldMultiplier;

        const auto rotationManipulatorStartHoldWorldPosition = initialManipulatorTransform->GetTranslation() +
            AZ::Quaternion::CreateRotationX(AZ::DegToRad(-45.0f)).TransformVector(AZ::Vector3::CreateAxisY(-manipulatorRadius));
        const auto rotationManipulatorEndHoldWorldPosition = initialManipulatorTransform->GetTranslation() +
            AZ::Quaternion::CreateRotationX(AZ::DegToRad(-135.0f)).TransformVector(AZ::Vector3::CreateAxisY(-manipulatorRadius));

        // calculate screen space positions
        const auto rotationManipulatorHoldScreenPosition =
            AzFramework::WorldToScreen(rotationManipulatorStartHoldWorldPosition, m_cameraState);
        const auto rotationManipulatorEndHoldScreenPosition =
            AzFramework::WorldToScreen(rotationManipulatorEndHoldWorldPosition, m_cameraState);

        m_actionDispatcher->CameraState(m_cameraState)
            ->MousePosition(rotationManipulatorHoldScreenPosition)
            ->KeyboardModifierDown(GetParam().m_keyboardModifier)
            ->MouseLButtonDown()
            ->MousePosition(rotationManipulatorEndHoldScreenPosition)
            ->MouseLButtonUp();

        const auto expectedEntity2Transform = GetParam().m_firstExpectedEntityTransformAfter;
        const auto expectedEntity3Transform = GetParam().m_secondExpectedEntityTransformAfter;
        const auto expectedManipulatorTransform = GetParam().m_expectedManipulatorTransformAfter;

        const auto manipulatorTransformAfter = GetManipulatorTransform();
        const auto entity2Transform = AzToolsFramework::GetWorldTransform(m_entityId2);
        const auto entity3Transform = AzToolsFramework::GetWorldTransform(m_entityId3);

        EXPECT_THAT(*manipulatorTransformAfter, IsClose(expectedManipulatorTransform));
        EXPECT_THAT(entity2Transform, IsClose(expectedEntity2Transform));
        EXPECT_THAT(entity3Transform, IsClose(expectedEntity3Transform));
    }

    // note: The aggregate manipulator position will be the average of entity 2 and 3 combined which
    // winds up being the same as entity 1
    static const AZ::Vector3 AggregateManipulatorPositionWithEntity2and3Selected =
        EditorTransformComponentSelectionViewportPickingFixture::Entity1WorldTranslation;

    static const AZ::Transform ExpectedEntity2TransformAfterLocalGroupRotationManipulatorMotion =
        AZ::Transform::CreateTranslation(AggregateManipulatorPositionWithEntity2and3Selected) *
        AZ::Transform::CreateFromQuaternion(AZ::Quaternion::CreateRotationX(AZ::DegToRad(-90.0f))) *
        AZ::Transform::CreateTranslation(AZ::Vector3::CreateAxisY(-1.0f));
    static const AZ::Transform ExpectedEntity3TransformAfterLocalGroupRotationManipulatorMotion =
        AZ::Transform::CreateTranslation(AggregateManipulatorPositionWithEntity2and3Selected) *
        AZ::Transform::CreateFromQuaternion(AZ::Quaternion::CreateRotationX(AZ::DegToRad(-90.0f))) *
        AZ::Transform::CreateTranslation(AZ::Vector3::CreateAxisY(1.0f));
    static const AZ::Transform ExpectedEntity2TransformAfterLocalIndividualRotationManipulatorMotion =
        AZ::Transform::CreateTranslation(EditorTransformComponentSelectionViewportPickingFixture::Entity2WorldTranslation) *
        AZ::Transform::CreateFromQuaternion(AZ::Quaternion::CreateRotationX(AZ::DegToRad(-90.0f)));
    static const AZ::Transform ExpectedEntity3TransformAfterLocalIndividualRotationManipulatorMotion =
        AZ::Transform::CreateTranslation(EditorTransformComponentSelectionViewportPickingFixture::Entity3WorldTranslation) *
        AZ::Transform::CreateFromQuaternion(AZ::Quaternion::CreateRotationX(AZ::DegToRad(-90.0f)));

    INSTANTIATE_TEST_CASE_P(
        All,
        EditorTransformComponentSelectionRotationManipulatorMultipleEntityTestFixtureParam,
        testing::Values(
            // this replicates rotating a group of entities in local space with no modifiers held
            // manipulator and entity rotate
            ManipulatorOptionsMultiple{ AzToolsFramework::ViewportInteraction::KeyboardModifier::None,
                                        ExpectedTransformAfterLocalRotationManipulatorMotion,
                                        ExpectedEntity2TransformAfterLocalGroupRotationManipulatorMotion,
                                        ExpectedEntity3TransformAfterLocalGroupRotationManipulatorMotion },
            // this replicates rotating a group of entities in local space with the alt modifier held
            // manipulator and entity rotate
            ManipulatorOptionsMultiple{ AzToolsFramework::ViewportInteraction::KeyboardModifier::Alt,
                                        ExpectedTransformAfterLocalRotationManipulatorMotion,
                                        ExpectedEntity2TransformAfterLocalIndividualRotationManipulatorMotion,
                                        ExpectedEntity3TransformAfterLocalIndividualRotationManipulatorMotion },
            // this replicates rotating a group of entities in world space with the shift modifier held
            // entity rotates, manipulator remains aligned to world
            ManipulatorOptionsMultiple{
                AzToolsFramework::ViewportInteraction::KeyboardModifier::Shift,
                AZ::Transform::CreateTranslation(EditorTransformComponentSelectionViewportPickingFixture::Entity1WorldTranslation),
                ExpectedEntity2TransformAfterLocalGroupRotationManipulatorMotion,
                ExpectedEntity3TransformAfterLocalGroupRotationManipulatorMotion },
            // this replicates rotating the manipulator in local space with the ctrl modifier held (entity is unchanged)
            ManipulatorOptionsMultiple{
                AzToolsFramework::ViewportInteraction::KeyboardModifier::Ctrl, ExpectedTransformAfterLocalRotationManipulatorMotion,
                AZ::Transform::CreateTranslation(EditorTransformComponentSelectionViewportPickingFixture::Entity2WorldTranslation),
                AZ::Transform::CreateTranslation(EditorTransformComponentSelectionViewportPickingFixture::Entity3WorldTranslation) }));

    class EditorTransformComponentSelectionTranslationManipulatorSingleEntityTestFixtureParam
        : public EditorTransformComponentSelectionManipulatorInteractionTestFixture
        , public ::testing::WithParamInterface<ManipulatorOptionsSingle>
    {
    };

    static const float LinearManipulatorYAxisMovement = -3.0f;
    static const float LinearManipulatorZAxisMovement = 2.0f;

    TEST_P(
        EditorTransformComponentSelectionTranslationManipulatorSingleEntityTestFixtureParam,
        TranslatingASingleEntityWithDifferentModifierCombinations)
    {
        using AzToolsFramework::EditorTransformComponentSelectionRequestBus;

        PositionEntities();

        // move camera up and to the left so it's just above the normal row of entities
        AzFramework::SetCameraTransform(
            m_cameraState,
            AZ::Transform::CreateFromQuaternionAndTranslation(
                AZ::Quaternion::CreateFromEulerAnglesDegrees(AZ::Vector3(0.0f, 0.0f, 90.0f)), AZ::Vector3(10.0f, 14.5, 11.0f)));

        SetTransformMode(EditorTransformComponentSelectionRequestBus::Events::Mode::Translation);

        AzToolsFramework::SelectEntity(m_entityId1);
        const auto entity1Transform = AzToolsFramework::GetWorldTransform(m_entityId1);

        const float screenToWorldMultiplier = AzToolsFramework::CalculateScreenToWorldMultiplier(
            AzToolsFramework::GetWorldTransform(m_entityId1).GetTranslation(), m_cameraState);

        // calculate positions for two click and drag motions (moving a linear manipulator)
        // begin each click in the center of the line of the linear manipulators
        const auto translationManipulatorStartHoldWorldPosition1 =
            AzToolsFramework::GetWorldTransform(m_entityId1).GetTranslation() + entity1Transform.GetBasisZ() * screenToWorldMultiplier;
        const auto translationManipulatorEndHoldWorldPosition1 =
            translationManipulatorStartHoldWorldPosition1 + AZ::Vector3::CreateAxisZ(LinearManipulatorZAxisMovement);
        const auto translationManipulatorStartHoldWorldPosition2 = AzToolsFramework::GetWorldTransform(m_entityId1).GetTranslation() +
            AZ::Vector3::CreateAxisZ(LinearManipulatorZAxisMovement) - entity1Transform.GetBasisY() * screenToWorldMultiplier;
        const auto translationManipulatorEndHoldWorldPosition2 =
            translationManipulatorStartHoldWorldPosition2 + AZ::Vector3::CreateAxisY(LinearManipulatorYAxisMovement);

        // transform to screen space
        const auto translationManipulatorStartHoldScreenPosition1 =
            AzFramework::WorldToScreen(translationManipulatorStartHoldWorldPosition1, m_cameraState);
        const auto translationManipulatorEndHoldScreenPosition1 =
            AzFramework::WorldToScreen(translationManipulatorEndHoldWorldPosition1, m_cameraState);
        const auto translationManipulatorStartHoldScreenPosition2 =
            AzFramework::WorldToScreen(translationManipulatorStartHoldWorldPosition2, m_cameraState);
        const auto translationManipulatorEndHoldScreenPosition2 =
            AzFramework::WorldToScreen(translationManipulatorEndHoldWorldPosition2, m_cameraState);

        m_actionDispatcher->CameraState(m_cameraState)
            ->MousePosition(translationManipulatorStartHoldScreenPosition1)
            ->KeyboardModifierDown(GetParam().m_keyboardModifier)
            ->MouseLButtonDown()
            ->MousePosition(translationManipulatorEndHoldScreenPosition1)
            ->MouseLButtonUp()
            ->MousePosition(translationManipulatorStartHoldScreenPosition2)
            ->MouseLButtonDown()
            ->MousePosition(translationManipulatorEndHoldScreenPosition2)
            ->MouseLButtonUp();

        const auto expectedEntityTransform = GetParam().m_expectedEntityTransformAfter;
        const auto expectedManipulatorTransform = GetParam().m_expectedManipulatorTransformAfter;

        const auto manipulatorTransform = GetManipulatorTransform();
        const auto entityTransform = AzToolsFramework::GetWorldTransform(m_entityId1);

        EXPECT_THAT(*manipulatorTransform, IsCloseTolerance(expectedManipulatorTransform, 0.01f));
        EXPECT_THAT(entityTransform, IsCloseTolerance(expectedEntityTransform, 0.01f));
    }

    static const AZ::Transform ExpectedTransformAfterLocalTranslationManipulatorMotion = AZ::Transform::CreateTranslation(
        EditorTransformComponentSelectionViewportPickingFixture::Entity1WorldTranslation +
        AZ::Vector3(0.0f, LinearManipulatorYAxisMovement, LinearManipulatorZAxisMovement));

    // where the manipulator should end up after the input from TranslatingMultipleEntitiesWithDifferentModifierCombinations
    static const AZ::Transform ExpectedManipulatorTransformAfterGroupTranslationManipulatorMotion = AZ::Transform::CreateTranslation(
        AggregateManipulatorPositionWithEntity2and3Selected +
        AZ::Vector3(0.0f, LinearManipulatorYAxisMovement, LinearManipulatorZAxisMovement));

    INSTANTIATE_TEST_CASE_P(
        All,
        EditorTransformComponentSelectionTranslationManipulatorSingleEntityTestFixtureParam,
        testing::Values(
            // this replicates translating an entity in local space with no modifiers held
            // manipulator and entity translate
            ManipulatorOptionsSingle{ AzToolsFramework::ViewportInteraction::KeyboardModifier::None,
                                      ExpectedTransformAfterLocalTranslationManipulatorMotion,
                                      ExpectedTransformAfterLocalTranslationManipulatorMotion },
            // this replicates translating an entity in local space with the alt modifier held
            // manipulator and entity translate (to the user, equivalent to no modifiers with one entity selected)
            ManipulatorOptionsSingle{ AzToolsFramework::ViewportInteraction::KeyboardModifier::Alt,
                                      ExpectedTransformAfterLocalTranslationManipulatorMotion,
                                      ExpectedTransformAfterLocalTranslationManipulatorMotion },
            // this replicates translating an entity in world space with the shift modifier held
            // manipulator and entity translate
            ManipulatorOptionsSingle{ AzToolsFramework::ViewportInteraction::KeyboardModifier::Shift,
                                      ExpectedTransformAfterLocalTranslationManipulatorMotion,
                                      ExpectedTransformAfterLocalTranslationManipulatorMotion },
            // this replicates translating the manipulator in local space with the ctrl modifier held
            // entity is unchanged, manipulator moves
            ManipulatorOptionsSingle{
                AzToolsFramework::ViewportInteraction::KeyboardModifier::Ctrl, ExpectedTransformAfterLocalTranslationManipulatorMotion,
                AZ::Transform::CreateTranslation(EditorTransformComponentSelectionViewportPickingFixture::Entity1WorldTranslation) }));

    class EditorTransformComponentSelectionTranslationManipulatorMultipleEntityTestFixtureParam
        : public EditorTransformComponentSelectionManipulatorInteractionTestFixture
        , public ::testing::WithParamInterface<ManipulatorOptionsMultiple>
    {
    };

    static const AZ::Transform Entity2RotationForLocalTranslation =
        AZ::Transform::CreateFromQuaternion(AZ::Quaternion::CreateRotationZ(AZ::DegToRad(90.0f)));

    TEST_P(
        EditorTransformComponentSelectionTranslationManipulatorMultipleEntityTestFixtureParam,
        TranslatingMultipleEntitiesWithDifferentModifierCombinations)
    {
        using AzToolsFramework::EditorTransformComponentSelectionRequestBus;

        PositionEntities();

        // move camera up and to the left so it's just above the normal row of entities
        AzFramework::SetCameraTransform(
            m_cameraState,
            AZ::Transform::CreateFromQuaternionAndTranslation(
                AZ::Quaternion::CreateFromEulerAnglesDegrees(AZ::Vector3(0.0f, 0.0f, 90.0f)), AZ::Vector3(10.0f, 14.5, 11.0f)));

        SetTransformMode(EditorTransformComponentSelectionRequestBus::Events::Mode::Translation);

        // give entity 2 a different orientation to entity 3 so when moving in local space their translation vectors will be different
        AZ::TransformBus::Event(
            m_entityId2, &AZ::TransformBus::Events::SetWorldRotationQuaternion, Entity2RotationForLocalTranslation.GetRotation());

        AzToolsFramework::SelectEntities({ m_entityId2, m_entityId3 });

        const auto initialManipulatorTransform = GetManipulatorTransform();

        const float screenToWorldMultiplier = AzToolsFramework::CalculateScreenToWorldMultiplier(
            AzToolsFramework::GetWorldTransform(m_entityId1).GetTranslation(), m_cameraState);

        // calculate positions for two click and drag motions (moving a linear manipulator)
        // begin each click in the center of the line of the linear manipulators
        const auto translationManipulatorStartHoldWorldPosition1 = AzToolsFramework::GetWorldTransform(m_entityId1).GetTranslation() +
            initialManipulatorTransform->GetBasisZ() * screenToWorldMultiplier;
        const auto translationManipulatorEndHoldWorldPosition1 =
            translationManipulatorStartHoldWorldPosition1 + AZ::Vector3::CreateAxisZ(LinearManipulatorZAxisMovement);
        const auto translationManipulatorStartHoldWorldPosition2 = AzToolsFramework::GetWorldTransform(m_entityId1).GetTranslation() +
            AZ::Vector3::CreateAxisZ(LinearManipulatorZAxisMovement) - initialManipulatorTransform->GetBasisY() * screenToWorldMultiplier;
        const auto translationManipulatorEndHoldWorldPosition2 =
            translationManipulatorStartHoldWorldPosition2 + AZ::Vector3::CreateAxisY(LinearManipulatorYAxisMovement);

        // transform to screen space
        const auto translationManipulatorStartHoldScreenPosition1 =
            AzFramework::WorldToScreen(translationManipulatorStartHoldWorldPosition1, m_cameraState);
        const auto translationManipulatorEndHoldScreenPosition1 =
            AzFramework::WorldToScreen(translationManipulatorEndHoldWorldPosition1, m_cameraState);
        const auto translationManipulatorStartHoldScreenPosition2 =
            AzFramework::WorldToScreen(translationManipulatorStartHoldWorldPosition2, m_cameraState);
        const auto translationManipulatorEndHoldScreenPosition2 =
            AzFramework::WorldToScreen(translationManipulatorEndHoldWorldPosition2, m_cameraState);

        m_actionDispatcher->CameraState(m_cameraState)
            ->MousePosition(translationManipulatorStartHoldScreenPosition1)
            ->KeyboardModifierDown(GetParam().m_keyboardModifier)
            ->MouseLButtonDown()
            ->MousePosition(translationManipulatorEndHoldScreenPosition1)
            ->MouseLButtonUp()
            ->MousePosition(translationManipulatorStartHoldScreenPosition2)
            ->MouseLButtonDown()
            ->MousePosition(translationManipulatorEndHoldScreenPosition2)
            ->MouseLButtonUp();

        const auto expectedEntity2Transform = GetParam().m_firstExpectedEntityTransformAfter;
        const auto expectedEntity3Transform = GetParam().m_secondExpectedEntityTransformAfter;
        const auto expectedManipulatorTransform = GetParam().m_expectedManipulatorTransformAfter;

        const auto manipulatorTransformAfter = GetManipulatorTransform();
        const auto entity2Transform = AzToolsFramework::GetWorldTransform(m_entityId2);
        const auto entity3Transform = AzToolsFramework::GetWorldTransform(m_entityId3);

        EXPECT_THAT(*manipulatorTransformAfter, IsCloseTolerance(expectedManipulatorTransform, 0.01f));
        EXPECT_THAT(entity2Transform, IsCloseTolerance(expectedEntity2Transform, 0.01f));
        EXPECT_THAT(entity3Transform, IsCloseTolerance(expectedEntity3Transform, 0.01f));
    }

    static const AZ::Transform ExpectedEntity2TransformAfterLocalGroupTranslationManipulatorMotion =
        AZ::Transform::CreateTranslation(
            EditorTransformComponentSelectionViewportPickingFixture::Entity2WorldTranslation +
            AZ::Vector3(0.0f, LinearManipulatorYAxisMovement, LinearManipulatorZAxisMovement)) *
        Entity2RotationForLocalTranslation;
    static const AZ::Transform ExpectedEntity3TransformAfterLocalGroupTranslationManipulatorMotion = AZ::Transform::CreateTranslation(
        EditorTransformComponentSelectionViewportPickingFixture::Entity3WorldTranslation +
        AZ::Vector3(0.0f, LinearManipulatorYAxisMovement, LinearManipulatorZAxisMovement));
    // note: as entity has been rotated by 90 degrees about Z in TranslatingMultipleEntitiesWithDifferentModifierCombinations then
    // LinearManipulatorYAxisMovement is now aligned to the world x-axis
    static const AZ::Transform ExpectedEntity2TransformAfterLocalIndividualTranslationManipulatorMotion =
        AZ::Transform::CreateTranslation(
            EditorTransformComponentSelectionViewportPickingFixture::Entity2WorldTranslation +
            AZ::Vector3(-LinearManipulatorYAxisMovement, 0.0f, LinearManipulatorZAxisMovement)) *
        Entity2RotationForLocalTranslation;
    static const AZ::Transform ExpectedEntity3TransformAfterLocalIndividualTranslationManipulatorMotion = AZ::Transform::CreateTranslation(
        EditorTransformComponentSelectionViewportPickingFixture::Entity3WorldTranslation +
        AZ::Vector3(0.0f, LinearManipulatorYAxisMovement, LinearManipulatorZAxisMovement));

    INSTANTIATE_TEST_CASE_P(
        All,
        EditorTransformComponentSelectionTranslationManipulatorMultipleEntityTestFixtureParam,
        testing::Values(
            // this replicates translating a group of entities in local space with no modifiers held (group influence)
            // manipulator and entity translate
            ManipulatorOptionsMultiple{ AzToolsFramework::ViewportInteraction::KeyboardModifier::None,
                                        ExpectedManipulatorTransformAfterGroupTranslationManipulatorMotion,
                                        ExpectedEntity2TransformAfterLocalGroupTranslationManipulatorMotion,
                                        ExpectedEntity3TransformAfterLocalGroupTranslationManipulatorMotion },
            // this replicates translating a group of entities in local space with the alt modifier held
            // entities move in their own local space (individual influence)
            ManipulatorOptionsMultiple{ AzToolsFramework::ViewportInteraction::KeyboardModifier::Alt,
                                        ExpectedManipulatorTransformAfterGroupTranslationManipulatorMotion,
                                        ExpectedEntity2TransformAfterLocalIndividualTranslationManipulatorMotion,
                                        ExpectedEntity3TransformAfterLocalIndividualTranslationManipulatorMotion },
            // this replicates translating a group of entities in world space with the shift modifier held
            // entities and manipulator move in world space
            ManipulatorOptionsMultiple{ AzToolsFramework::ViewportInteraction::KeyboardModifier::Shift,
                                        ExpectedManipulatorTransformAfterGroupTranslationManipulatorMotion,
                                        ExpectedEntity2TransformAfterLocalGroupTranslationManipulatorMotion,
                                        ExpectedEntity3TransformAfterLocalGroupTranslationManipulatorMotion },
            // this replicates translating the manipulator in local space with the ctrl modifier held (entities are unchanged)
            ManipulatorOptionsMultiple{
                AzToolsFramework::ViewportInteraction::KeyboardModifier::Ctrl,
                ExpectedManipulatorTransformAfterGroupTranslationManipulatorMotion,
                AZ::Transform::CreateTranslation(EditorTransformComponentSelectionViewportPickingFixture::Entity2WorldTranslation) *
                    Entity2RotationForLocalTranslation,
                AZ::Transform::CreateTranslation(EditorTransformComponentSelectionViewportPickingFixture::Entity3WorldTranslation) }));

    class EditorTransformComponentSelectionScaleManipulatorMultipleEntityTestFixtureParam
        : public EditorTransformComponentSelectionManipulatorInteractionTestFixture
        , public ::testing::WithParamInterface<ManipulatorOptionsMultiple>
    {
    };

    static const float LinearManipulatorZAxisMovementScale = 0.5f;

    TEST_P(
        EditorTransformComponentSelectionScaleManipulatorMultipleEntityTestFixtureParam,
        ScalingMultipleEntitiesWithDifferentModifierCombinations)
    {
        using AzToolsFramework::EditorTransformComponentSelectionRequestBus;

        PositionEntities();

        // move camera up and to the left so it's just above the normal row of entities
        AzFramework::SetCameraTransform(
            m_cameraState,
            AZ::Transform::CreateFromQuaternionAndTranslation(
                AZ::Quaternion::CreateFromEulerAnglesDegrees(AZ::Vector3(0.0f, 0.0f, 90.0f)), AZ::Vector3(10.0f, 15.0f, 10.1f)));

        SetTransformMode(EditorTransformComponentSelectionRequestBus::Events::Mode::Scale);

        AzToolsFramework::SelectEntities({ m_entityId2, m_entityId3 });

        // manipulator should be centered between the two entities
        const auto initialManipulatorTransform = GetManipulatorTransform();

        const float screenToWorldMultiplier =
            AzToolsFramework::CalculateScreenToWorldMultiplier(initialManipulatorTransform->GetTranslation(), m_cameraState);

        const auto translationManipulatorStartHoldWorldPosition1 = AzToolsFramework::GetWorldTransform(m_entityId1).GetTranslation() +
            initialManipulatorTransform->GetBasisZ() * screenToWorldMultiplier;
        const auto translationManipulatorEndHoldWorldPosition1 =
            translationManipulatorStartHoldWorldPosition1 + AZ::Vector3::CreateAxisZ(LinearManipulatorZAxisMovementScale);

        // calculate screen space positions
        const auto scaleManipulatorHoldScreenPosition =
            AzFramework::WorldToScreen(translationManipulatorStartHoldWorldPosition1, m_cameraState);
        const auto scaleManipulatorEndHoldScreenPosition =
            AzFramework::WorldToScreen(translationManipulatorEndHoldWorldPosition1, m_cameraState);

        m_actionDispatcher->CameraState(m_cameraState)
            ->MousePosition(scaleManipulatorHoldScreenPosition)
            ->KeyboardModifierDown(GetParam().m_keyboardModifier)
            ->MouseLButtonDown()
            ->MousePosition(scaleManipulatorEndHoldScreenPosition)
            ->MouseLButtonUp();

        const auto expectedEntity2Transform = GetParam().m_firstExpectedEntityTransformAfter;
        const auto expectedEntity3Transform = GetParam().m_secondExpectedEntityTransformAfter;
        const auto expectedManipulatorTransform = GetParam().m_expectedManipulatorTransformAfter;

        const auto manipulatorTransformAfter = GetManipulatorTransform();
        const auto entity2Transform = AzToolsFramework::GetWorldTransform(m_entityId2);
        const auto entity3Transform = AzToolsFramework::GetWorldTransform(m_entityId3);

        EXPECT_THAT(*manipulatorTransformAfter, IsCloseTolerance(expectedManipulatorTransform, 0.01f));
        EXPECT_THAT(entity2Transform, IsCloseTolerance(expectedEntity2Transform, 0.01f));
        EXPECT_THAT(entity3Transform, IsCloseTolerance(expectedEntity3Transform, 0.01f));
    }

    static const AZ::Transform ExpectedEntity2TransformAfterLocalGroupScaleManipulatorMotion =
        AZ::Transform::CreateTranslation(EditorTransformComponentSelectionViewportPickingFixture::Entity2WorldTranslation) *
        AZ::Transform::CreateTranslation(AZ::Vector3(0.0f, -1.0f, 0.0f)) *
        AZ::Transform::CreateUniformScale(LinearManipulatorZAxisMovement);
    static const AZ::Transform ExpectedEntity3TransformAfterLocalGroupScaleManipulatorMotion =
        AZ::Transform::CreateTranslation(EditorTransformComponentSelectionViewportPickingFixture::Entity3WorldTranslation) *
        AZ::Transform::CreateTranslation(AZ::Vector3(0.0f, 1.0f, 0.0f)) * AZ::Transform::CreateUniformScale(LinearManipulatorZAxisMovement);
    static const AZ::Transform ExpectedEntity2TransformAfterLocalIndividualScaleManipulatorMotion =
        AZ::Transform::CreateTranslation(EditorTransformComponentSelectionViewportPickingFixture::Entity2WorldTranslation) *
        AZ::Transform::CreateUniformScale(LinearManipulatorZAxisMovement);
    static const AZ::Transform ExpectedEntity3TransformAfterLocalIndividualScaleManipulatorMotion =
        AZ::Transform::CreateTranslation(EditorTransformComponentSelectionViewportPickingFixture::Entity3WorldTranslation) *
        AZ::Transform::CreateUniformScale(LinearManipulatorZAxisMovement);

    INSTANTIATE_TEST_CASE_P(
        All,
        EditorTransformComponentSelectionScaleManipulatorMultipleEntityTestFixtureParam,
        testing::Values(
            // this replicates scaling a group of entities in local space with no modifiers held
            // entities scale relative to manipulator pivot
            ManipulatorOptionsMultiple{ AzToolsFramework::ViewportInteraction::KeyboardModifier::None,
                                        AZ::Transform::CreateTranslation(AggregateManipulatorPositionWithEntity2and3Selected),
                                        ExpectedEntity2TransformAfterLocalGroupScaleManipulatorMotion,
                                        ExpectedEntity3TransformAfterLocalGroupScaleManipulatorMotion },
            // this replicates scaling a group of entities in local space with the alt modifier held
            // entities scale about their own pivot
            ManipulatorOptionsMultiple{ AzToolsFramework::ViewportInteraction::KeyboardModifier::Alt,
                                        AZ::Transform::CreateTranslation(AggregateManipulatorPositionWithEntity2and3Selected),
                                        ExpectedEntity2TransformAfterLocalIndividualScaleManipulatorMotion,
                                        ExpectedEntity3TransformAfterLocalIndividualScaleManipulatorMotion },
            // this replicates scaling a group of entities in world space with the shift modifier held
            // entities scale relative to manipulator pivot in world space
            ManipulatorOptionsMultiple{ AzToolsFramework::ViewportInteraction::KeyboardModifier::Shift,
                                        AZ::Transform::CreateTranslation(AggregateManipulatorPositionWithEntity2and3Selected),
                                        ExpectedEntity2TransformAfterLocalGroupScaleManipulatorMotion,
                                        ExpectedEntity3TransformAfterLocalGroupScaleManipulatorMotion },
            // this has no effect (entities and manipulator are unchanged)
            ManipulatorOptionsMultiple{
                AzToolsFramework::ViewportInteraction::KeyboardModifier::Ctrl,
                AZ::Transform::CreateTranslation(AggregateManipulatorPositionWithEntity2and3Selected),
                AZ::Transform::CreateTranslation(EditorTransformComponentSelectionViewportPickingFixture::Entity2WorldTranslation),
                AZ::Transform::CreateTranslation(EditorTransformComponentSelectionViewportPickingFixture::Entity3WorldTranslation) }));

<<<<<<< HEAD
    struct ManipulatorPick
    {
        AZStd::array<AzToolsFramework::ViewportInteraction::KeyboardModifier, 3> m_keyboardModifiers{};
        AZ::Vector3 m_pickPosition;
        AZ::Vector3 m_expectedManipulatorPosition;
    };

    class EditorTransformComponentSelectionTranslationManipulatorPickingEntityTestFixtureParam
        : public EditorTransformComponentSelectionManipulatorInteractionTestFixture
        , public ::testing::WithParamInterface<ManipulatorPick>
    {
    };

    static constexpr float ManipulatorPickBoxHalfSize = 0.5f;
    static constexpr float ManipulatorPickOffsetTolerance = 0.1f;

    TEST_P(
        EditorTransformComponentSelectionTranslationManipulatorPickingEntityTestFixtureParam,
        DittoManipulatorOnEntityChangesManipulatorToEntityTransformOrPickIntersectionBasedOnModifiers)
=======
    using EditorTransformComponentSelectionScaleManipulatorInteractionTestFixture =
        EditorTransformComponentSelectionManipulatorInteractionTestFixture;

    TEST_F(
        EditorTransformComponentSelectionScaleManipulatorInteractionTestFixture,
        UsingScaleManipulatorWithCtrlHeldAdjustsManipulatorBaseViewScale)
>>>>>>> 0db15cfa
    {
        using AzToolsFramework::EditorTransformComponentSelectionRequestBus;

        PositionEntities();

<<<<<<< HEAD
        // camera (go to position format) - 10.00, 15.00, 12.00, 0.00, 90.00
        m_cameraState.m_viewportSize = AzFramework::ScreenSize(1280, 720);
        AzFramework::SetCameraTransform(
            m_cameraState,
            AZ::Transform::CreateFromQuaternionAndTranslation(
                AZ::Quaternion::CreateFromEulerAnglesDegrees(AZ::Vector3(0.0f, 0.0f, 90.0f)), AZ::Vector3(10.0f, 15.0f, 12.0f)));

        SetTransformMode(EditorTransformComponentSelectionRequestBus::Events::Mode::Translation);

        // at position 5.0, 16.0, 10.0 (right most entity)
        AzToolsFramework::SelectEntities({ m_entityId3 });

        const auto clickPositionWorld = GetParam().m_pickPosition;
        const auto clickPositionScreen = AzFramework::WorldToScreen(clickPositionWorld, m_cameraState);

        for (auto modifier : GetParam().m_keyboardModifiers)
        {
            m_actionDispatcher->KeyboardModifierDown(modifier);
        }

        // click the corner of the box
        m_actionDispatcher->CameraState(m_cameraState)->MousePosition(clickPositionScreen)->MouseLButtonDown()->MouseLButtonUp();

        const auto manipulatorPosition = GetManipulatorTransform().value_or(AZ::Transform::CreateIdentity()).GetTranslation();
        EXPECT_THAT(manipulatorPosition, IsCloseTolerance(GetParam().m_expectedManipulatorPosition, 0.01f));
    }

    static const AZ::Vector3 ManipulatorPickBoxCorner = EditorTransformComponentSelectionViewportPickingFixture::Entity2WorldTranslation +
        AZ::Vector3(ManipulatorPickBoxHalfSize,
                    -ManipulatorPickBoxHalfSize + ManipulatorPickOffsetTolerance,
                    -ManipulatorPickBoxHalfSize + ManipulatorPickOffsetTolerance);

    INSTANTIATE_TEST_CASE_P(
        All,
        EditorTransformComponentSelectionTranslationManipulatorPickingEntityTestFixtureParam,
        testing::Values(
            // manipulator should move to exact pick position when ctrl and shift are held
            ManipulatorPick{ { AzToolsFramework::ViewportInteraction::KeyboardModifier::Control,
                               AzToolsFramework::ViewportInteraction::KeyboardModifier::Shift },
                             ManipulatorPickBoxCorner,
                             ManipulatorPickBoxCorner },
            // manipulator should move to picked entity position when ctrl and alt is held
            ManipulatorPick{ { AzToolsFramework::ViewportInteraction::KeyboardModifier::Control,
                               AzToolsFramework::ViewportInteraction::KeyboardModifier::Alt },
                             ManipulatorPickBoxCorner,
                             EditorTransformComponentSelectionViewportPickingFixture::Entity2WorldTranslation },
            ManipulatorPick{ { AzToolsFramework::ViewportInteraction::KeyboardModifier::Control,
                               AzToolsFramework::ViewportInteraction::KeyboardModifier::Shift },
                             // click position above boxes/entities
                             AZ::Vector3(5.0f, 15.0f, 12.0f),
                             // position in front of camera when there was no pick intersection (uses GetDefaultEntityPlacementDistance,
                             // which has a default value of 10) note: the camera is positioned 10 units along the x-axis looking down it
                             // (negative) and the near clip plane is set to 0.1, so the absolute position is -0.1 on the x-axis
                             AZ::Vector3(-0.1f, 15.0f, 12.0f) },
            ManipulatorPick{ { AzToolsFramework::ViewportInteraction::KeyboardModifier::Control,
                               AzToolsFramework::ViewportInteraction::KeyboardModifier::Alt },
                             // click position above boxes/entities
                             AZ::Vector3(5.0f, 15.0f, 12.0f),
                             // position remains unchanged (manipulator won't move as an entity wasn't picked)
                             EditorTransformComponentSelectionViewportPickingFixture::Entity3WorldTranslation }));
=======
        // move camera up and to the left so it's just above the normal row of entities
        AzFramework::SetCameraTransform(
            m_cameraState,
            AZ::Transform::CreateFromQuaternionAndTranslation(
                AZ::Quaternion::CreateFromEulerAnglesDegrees(AZ::Vector3(0.0f, 0.0f, 90.0f)), AZ::Vector3(10.0f, 15.0f, 10.1f)));

        SetTransformMode(EditorTransformComponentSelectionRequestBus::Events::Mode::Scale);

        AzToolsFramework::SelectEntities({ m_entityId1 });

        // manipulator should be centered between the two entities
        const auto initialManipulatorTransform = GetManipulatorTransform();

        const float screenToWorldMultiplier =
            AzToolsFramework::CalculateScreenToWorldMultiplier(initialManipulatorTransform->GetTranslation(), m_cameraState);

        const auto translationManipulatorStartHoldWorldPosition1 = AzToolsFramework::GetWorldTransform(m_entityId1).GetTranslation() +
            initialManipulatorTransform->GetBasisZ() * screenToWorldMultiplier;
        const auto translationManipulatorEndHoldWorldPosition1 =
            translationManipulatorStartHoldWorldPosition1 + AZ::Vector3::CreateAxisZ(LinearManipulatorZAxisMovementScale);

        // calculate screen space positions
        const auto scaleManipulatorHoldScreenPosition =
            AzFramework::WorldToScreen(translationManipulatorStartHoldWorldPosition1, m_cameraState);
        const auto scaleManipulatorEndHoldScreenPosition =
            AzFramework::WorldToScreen(translationManipulatorEndHoldWorldPosition1, m_cameraState);

        m_actionDispatcher->CameraState(m_cameraState)
            ->MousePosition(scaleManipulatorHoldScreenPosition)
            ->KeyboardModifierDown(AzToolsFramework::ViewportInteraction::KeyboardModifier::Control)
            ->MouseLButtonDown()
            ->MousePosition(scaleManipulatorEndHoldScreenPosition)
            ->MouseLButtonUp();

        // verify the view base scale as changed the expected amount based on the adjustment made to the manipulator
        const auto expectedManipulatorViewBaseScale = AzToolsFramework::ManipulatorViewBaseScale();
        EXPECT_NEAR(expectedManipulatorViewBaseScale, 2.0f, 0.01f);
    }
>>>>>>> 0db15cfa

    using EditorTransformComponentSelectionManipulatorTestFixture =
        IndirectCallManipulatorViewportInteractionFixtureMixin<EditorTransformComponentSelectionFixture>;

    TEST_F(EditorTransformComponentSelectionManipulatorTestFixture, CanMoveEntityUsingManipulatorMouseMovement)
    {
        // the initial starting position of the entity (in front and to the left of the camera)
        const auto initialTransformWorld = AZ::Transform::CreateTranslation(AZ::Vector3(-10.0f, 10.0f, 0.0f));
        // where the entity should end up (in front and to the right of the camera)
        const auto finalTransformWorld = AZ::Transform::CreateTranslation(AZ::Vector3(10.0f, 10.0f, 0.0f));

        // calculate the position in screen space of the initial position of the entity
        const auto initialPositionScreen = AzFramework::WorldToScreen(initialTransformWorld.GetTranslation(), m_cameraState);
        // calculate the position in screen space of the final position of the entity
        const auto finalPositionScreen = AzFramework::WorldToScreen(finalTransformWorld.GetTranslation(), m_cameraState);

        // select the entity (this will cause the manipulators to appear in EditorTransformComponentSelection)
        AzToolsFramework::SelectEntity(m_entityId1);
        // move the entity to its starting position
        AzToolsFramework::SetWorldTransform(m_entityId1, initialTransformWorld);

        // refresh the manipulators so that they update to the position of the entity
        // note: could skip this by selecting the entity after moving it but its useful to have this for reference
        RefreshManipulators(AzToolsFramework::EditorTransformComponentSelectionRequestBus::Events::RefreshType::All);

        // create an offset along the linear manipulator pointing along the x-axis (perpendicular to the camera view)
        const auto mouseOffsetOnManipulator = AzFramework::ScreenVector(10, 0);
        // store the mouse down position on the manipulator
        const auto mouseDownPosition = initialPositionScreen + mouseOffsetOnManipulator;
        // final position in screen space of the mouse
        const auto mouseMovePosition = finalPositionScreen + mouseOffsetOnManipulator;

        m_actionDispatcher->CameraState(m_cameraState)
            ->MousePosition(mouseDownPosition)
            ->MouseLButtonDown()
            ->MousePosition(mouseMovePosition)
            ->MouseLButtonUp();

        // read back the position of the entity now
        const AZ::Transform finalEntityTransform = AzToolsFramework::GetWorldTransform(m_entityId1);

        // ensure final world positions match
        EXPECT_THAT(finalEntityTransform, IsCloseTolerance(finalTransformWorld, 0.01f));
    }

    TEST_F(EditorTransformComponentSelectionManipulatorTestFixture, TranslatingEntityWithLinearManipulatorNotifiesOnEntityTransformChanged)
    {
        EditorEntityComponentChangeDetector editorEntityChangeDetector(m_entityId1);

        // the initial starting position of the entity (in front and to the left of the camera)
        const auto initialTransformWorld = AZ::Transform::CreateTranslation(AZ::Vector3(-10.0f, 10.0f, 0.0f));
        // where the entity should end up (in front and to the right of the camera)
        const auto finalTransformWorld = AZ::Transform::CreateTranslation(AZ::Vector3(10.0f, 10.0f, 0.0f));

        // calculate the position in screen space of the initial position of the entity
        const auto initialPositionScreen = AzFramework::WorldToScreen(initialTransformWorld.GetTranslation(), m_cameraState);
        // calculate the position in screen space of the final position of the entity
        const auto finalPositionScreen = AzFramework::WorldToScreen(finalTransformWorld.GetTranslation(), m_cameraState);

        // move the entity to its starting position
        AzToolsFramework::SetWorldTransform(m_entityId1, initialTransformWorld);
        // select the entity (this will cause the manipulators to appear in EditorTransformComponentSelection)
        AzToolsFramework::SelectEntity(m_entityId1);

        // create an offset along the linear manipulator pointing along the x-axis (perpendicular to the camera view)
        const auto mouseOffsetOnManipulator = AzFramework::ScreenVector(10, 0);
        // store the mouse down position on the manipulator
        const auto mouseDownPosition = initialPositionScreen + mouseOffsetOnManipulator;
        // final position in screen space of the mouse
        const auto mouseMovePosition = finalPositionScreen + mouseOffsetOnManipulator;

        m_actionDispatcher->CameraState(m_cameraState)
            ->MousePosition(mouseDownPosition)
            ->MouseLButtonDown()
            ->MousePosition(mouseMovePosition)
            ->MouseLButtonUp();

        // verify a EditorTransformChangeNotificationBus::OnEntityTransformChanged occurred
        using ::testing::UnorderedElementsAreArray;
        EXPECT_THAT(editorEntityChangeDetector.m_entityIds, UnorderedElementsAreArray(m_entityIds));
    }

    // simple widget to listen for a mouse wheel event and then forward it on to the ViewportSelectionRequestBus
    class WheelEventWidget : public QWidget
    {
        using MouseInteractionResult = AzToolsFramework::ViewportInteraction::MouseInteractionResult;

    public:
        WheelEventWidget(const AzFramework::ViewportId viewportId, QWidget* parent = nullptr)
            : QWidget(parent)
            , m_viewportId(viewportId)
        {
        }

        void wheelEvent(QWheelEvent* ev) override
        {
            namespace vi = AzToolsFramework::ViewportInteraction;
            vi::MouseInteraction mouseInteraction;
            mouseInteraction.m_interactionId.m_cameraId = AZ::EntityId();
            mouseInteraction.m_interactionId.m_viewportId = m_viewportId;
            mouseInteraction.m_mouseButtons = vi::BuildMouseButtons(ev->buttons());
            mouseInteraction.m_mousePick = vi::MousePick();
            mouseInteraction.m_keyboardModifiers = vi::BuildKeyboardModifiers(ev->modifiers());

            AzToolsFramework::EditorInteractionSystemViewportSelectionRequestBus::EventResult(
                m_mouseInteractionResult, AzToolsFramework::GetEntityContextId(),
                &AzToolsFramework::EditorInteractionSystemViewportSelectionRequestBus::Events::InternalHandleAllMouseInteractions,
                vi::MouseInteractionEvent(mouseInteraction, static_cast<float>(ev->angleDelta().y())));
        }

        MouseInteractionResult m_mouseInteractionResult;
        AzFramework::ViewportId m_viewportId;
    };

    TEST_F(EditorTransformComponentSelectionManipulatorTestFixture, MouseScrollWheelSwitchesTransformMode)
    {
        namespace vi = AzToolsFramework::ViewportInteraction;
        using AzToolsFramework::EditorTransformComponentSelectionRequestBus;

        const auto transformMode = []
        {
            EditorTransformComponentSelectionRequestBus::Events::Mode transformMode;
            EditorTransformComponentSelectionRequestBus::EventResult(
                transformMode, AzToolsFramework::GetEntityContextId(),
                &EditorTransformComponentSelectionRequestBus::Events::GetTransformMode);
            return transformMode;
        };

        // given
        // preconditions
        EXPECT_THAT(transformMode(), EditorTransformComponentSelectionRequestBus::Events::Mode::Translation);

        auto wheelEventWidget = WheelEventWidget(m_viewportManipulatorInteraction->GetViewportInteraction().GetViewportId());
        // attach the global event filter to the placeholder widget
        AzQtComponents::GlobalEventFilter globalEventFilter(QApplication::instance());
        wheelEventWidget.installEventFilter(&globalEventFilter);

        // example mouse wheel event (does not yet factor in position of mouse in relation to widget)
        auto wheelEvent = QWheelEvent(
            QPointF(0.0f, 0.0f), QPointF(0.0f, 0.0f), QPoint(0, 1), QPoint(0, 0), Qt::MouseButton::NoButton,
            Qt::KeyboardModifier::ControlModifier, Qt::ScrollPhase::ScrollBegin, false,
            Qt::MouseEventSource::MouseEventSynthesizedBySystem);

        // when (trigger mouse wheel event)
        QApplication::sendEvent(&wheelEventWidget, &wheelEvent);

        // then
        // transform mode has changed and mouse event was handled
        using ::testing::Eq;
        EXPECT_THAT(transformMode(), Eq(EditorTransformComponentSelectionRequestBus::Events::Mode::Rotation));
        EXPECT_THAT(wheelEventWidget.m_mouseInteractionResult, Eq(vi::MouseInteractionResult::Viewport));
    }

    TEST_F(EditorTransformComponentSelectionFixture, EntityPositionsCanBeSnappedToGrid)
    {
        using AzToolsFramework::EditorTransformComponentSelectionRequestBus;
        using ::testing::Pointwise;

        m_entityIds.push_back(CreateDefaultEditorEntity("Entity2"));
        m_entityIds.push_back(CreateDefaultEditorEntity("Entity3"));

        const AZStd::vector<AZ::Vector3> initialUnsnappedPositions = { AZ::Vector3(1.2f, 3.5f, 6.7f), AZ::Vector3(13.2f, 15.6f, 11.4f),
                                                                       AZ::Vector3(4.2f, 103.2f, 16.6f) };
        AZ::TransformBus::Event(m_entityIds[0], &AZ::TransformBus::Events::SetWorldTranslation, initialUnsnappedPositions[0]);
        AZ::TransformBus::Event(m_entityIds[1], &AZ::TransformBus::Events::SetWorldTranslation, initialUnsnappedPositions[1]);
        AZ::TransformBus::Event(m_entityIds[2], &AZ::TransformBus::Events::SetWorldTranslation, initialUnsnappedPositions[2]);

        AzToolsFramework::SelectEntities(m_entityIds);

        EditorTransformComponentSelectionRequestBus::Event(
            AzToolsFramework::GetEntityContextId(), &EditorTransformComponentSelectionRequestBus::Events::SnapSelectedEntitiesToWorldGrid,
            2.0f);

        AZStd::vector<AZ::Vector3> entityPositionsAfterSnap;
        AZStd::transform(
            m_entityIds.cbegin(), m_entityIds.cend(), AZStd::back_inserter(entityPositionsAfterSnap),
            [](const AZ::EntityId& entityId)
            {
                return AzToolsFramework::GetWorldTranslation(entityId);
            });

        const AZStd::vector<AZ::Vector3> expectedSnappedPositions = { AZ::Vector3(2.0f, 4.0f, 6.0f), AZ::Vector3(14.0f, 16.0f, 12.0f),
                                                                      AZ::Vector3(4.0f, 104.0f, 16.0f) };
        EXPECT_THAT(entityPositionsAfterSnap, Pointwise(ContainerIsClose(), expectedSnappedPositions));
    }

    TEST_F(EditorTransformComponentSelectionFixture, ManipulatorStaysAlignedToEntityTranslationAfterSnap)
    {
        using AzToolsFramework::EditorTransformComponentSelectionRequestBus;

        const auto initialUnsnappedPosition = AZ::Vector3(1.2f, 3.5f, 6.7f);
        AZ::TransformBus::Event(m_entityIds[0], &AZ::TransformBus::Events::SetWorldTranslation, initialUnsnappedPosition);

        AzToolsFramework::SelectEntities(m_entityIds);

        EditorTransformComponentSelectionRequestBus::Event(
            AzToolsFramework::GetEntityContextId(), &EditorTransformComponentSelectionRequestBus::Events::SnapSelectedEntitiesToWorldGrid,
            1.0f);

        const auto entityPositionAfterSnap = AzToolsFramework::GetWorldTranslation(m_entityId1);
        const AZ::Vector3 manipulatorPositionAfterSnap =
            GetManipulatorTransform().value_or(AZ::Transform::CreateIdentity()).GetTranslation();

        const auto expectedSnappedPosition = AZ::Vector3(1.0f, 4.0f, 7.0f);
        EXPECT_THAT(entityPositionAfterSnap, IsClose(expectedSnappedPosition));
        EXPECT_THAT(expectedSnappedPosition, IsClose(manipulatorPositionAfterSnap));
    }

    // struct to contain input reference frame and expected orientation outcome based on
    // the reference frame, selection and entity hierarchy
    struct ReferenceFrameWithOrientation
    {
        AzToolsFramework::ReferenceFrame m_referenceFrame; // the input reference frame (Local/Parent/World)
        AZ::Quaternion m_orientation; // the orientation of the manipulator transform
    };

    // custom orientation to compare against for leaf/child entities (when ReferenceFrame is Local)
    static const AZ::Quaternion ChildExpectedPivotLocalOrientationInWorldSpace =
        AZ::Quaternion::CreateFromAxisAngle(AZ::Vector3::CreateAxisZ(), AZ::DegToRad(45.0f));

    // custom orientation to compare against for branch/parent entities (when ReferenceFrame is Parent)
    static const AZ::Quaternion ParentExpectedPivotLocalOrientationInWorldSpace =
        AZ::Quaternion::CreateFromAxisAngle(AZ::Vector3::CreateAxisX(), AZ::DegToRad(45.0f));

    // custom orientation to compare against for orientation/pivot override
    static const AZ::Quaternion PivotOverrideLocalOrientationInWorldSpace =
        AZ::Quaternion::CreateFromAxisAngle(AZ::Vector3::CreateAxisY(), AZ::DegToRad(90.0f));

    class EditorTransformComponentSelectionSingleEntityPivotFixture
        : public EditorTransformComponentSelectionFixture
        , public ::testing::WithParamInterface<ReferenceFrameWithOrientation>
    {
    };

    TEST_P(EditorTransformComponentSelectionSingleEntityPivotFixture, PivotOrientationMatchesReferenceFrameSingleEntity)
    {
        using AzToolsFramework::Etcs::CalculatePivotOrientation;
        using AzToolsFramework::Etcs::PivotOrientationResult;

        ///////////////////////////////////////////////////////////////////////////////////////////////////////////////
        // Given
        AZ::TransformBus::Event(
            m_entityIds[0], &AZ::TransformBus::Events::SetWorldTM,
            AZ::Transform::CreateFromQuaternionAndTranslation(ChildExpectedPivotLocalOrientationInWorldSpace, AZ::Vector3::CreateZero()));
        ///////////////////////////////////////////////////////////////////////////////////////////////////////////////

        ///////////////////////////////////////////////////////////////////////////////////////////////////////////////
        // When
        const ReferenceFrameWithOrientation referenceFrameWithOrientation = GetParam();

        const PivotOrientationResult pivotResult =
            CalculatePivotOrientation(m_entityIds[0], referenceFrameWithOrientation.m_referenceFrame);
        ///////////////////////////////////////////////////////////////////////////////////////////////////////////////

        ///////////////////////////////////////////////////////////////////////////////////////////////////////////////
        // Then
        EXPECT_THAT(pivotResult.m_worldOrientation, IsClose(referenceFrameWithOrientation.m_orientation));
        ///////////////////////////////////////////////////////////////////////////////////////////////////////////////
    }

    INSTANTIATE_TEST_CASE_P(
        All,
        EditorTransformComponentSelectionSingleEntityPivotFixture,
        testing::Values(
            ReferenceFrameWithOrientation{ AzToolsFramework::ReferenceFrame::Local, ChildExpectedPivotLocalOrientationInWorldSpace },
            ReferenceFrameWithOrientation{ AzToolsFramework::ReferenceFrame::Parent, AZ::Quaternion::CreateIdentity() },
            ReferenceFrameWithOrientation{ AzToolsFramework::ReferenceFrame::World, AZ::Quaternion::CreateIdentity() }));

    class EditorTransformComponentSelectionSingleEntityWithParentPivotFixture
        : public EditorTransformComponentSelectionFixture
        , public ::testing::WithParamInterface<ReferenceFrameWithOrientation>
    {
    };

    TEST_P(EditorTransformComponentSelectionSingleEntityWithParentPivotFixture, PivotOrientationMatchesReferenceFrameEntityWithParent)
    {
        using AzToolsFramework::Etcs::CalculatePivotOrientation;
        using AzToolsFramework::Etcs::PivotOrientationResult;

        ///////////////////////////////////////////////////////////////////////////////////////////////////////////////
        // Given
        const AZ::EntityId parentEntityId = CreateDefaultEditorEntity("Parent");
        AZ::TransformBus::Event(m_entityIds[0], &AZ::TransformBus::Events::SetParent, parentEntityId);

        AZ::TransformBus::Event(
            parentEntityId, &AZ::TransformBus::Events::SetWorldTM,
            AZ::Transform::CreateFromQuaternionAndTranslation(ParentExpectedPivotLocalOrientationInWorldSpace, AZ::Vector3::CreateZero()));

        AZ::TransformBus::Event(
            m_entityIds[0], &AZ::TransformBus::Events::SetWorldTM,
            AZ::Transform::CreateFromQuaternionAndTranslation(
                ChildExpectedPivotLocalOrientationInWorldSpace, AZ::Vector3::CreateAxisZ(-5.0f)));
        ///////////////////////////////////////////////////////////////////////////////////////////////////////////////

        ///////////////////////////////////////////////////////////////////////////////////////////////////////////////
        // When
        const ReferenceFrameWithOrientation referenceFrameWithOrientation = GetParam();

        const PivotOrientationResult pivotResult =
            CalculatePivotOrientation(m_entityIds[0], referenceFrameWithOrientation.m_referenceFrame);
        ///////////////////////////////////////////////////////////////////////////////////////////////////////////////

        ///////////////////////////////////////////////////////////////////////////////////////////////////////////////
        // Then
        EXPECT_THAT(pivotResult.m_worldOrientation, IsClose(referenceFrameWithOrientation.m_orientation));
        ///////////////////////////////////////////////////////////////////////////////////////////////////////////////
    }

    // with a single entity selected with a parent the orientation reference frames follow as you'd expect
    INSTANTIATE_TEST_CASE_P(
        All,
        EditorTransformComponentSelectionSingleEntityWithParentPivotFixture,
        testing::Values(
            ReferenceFrameWithOrientation{ AzToolsFramework::ReferenceFrame::Local, ChildExpectedPivotLocalOrientationInWorldSpace },
            ReferenceFrameWithOrientation{ AzToolsFramework::ReferenceFrame::Parent, ParentExpectedPivotLocalOrientationInWorldSpace },
            ReferenceFrameWithOrientation{ AzToolsFramework::ReferenceFrame::World, AZ::Quaternion::CreateIdentity() }));

    class EditorTransformComponentSelectionMultipleEntitiesPivotFixture
        : public EditorTransformComponentSelectionFixture
        , public ::testing::WithParamInterface<ReferenceFrameWithOrientation>
    {
    };

    TEST_P(EditorTransformComponentSelectionMultipleEntitiesPivotFixture, PivotOrientationMatchesReferenceFrameMultipleEntities)
    {
        using AzToolsFramework::Etcs::CalculatePivotOrientationForEntityIds;
        using AzToolsFramework::Etcs::PivotOrientationResult;

        ///////////////////////////////////////////////////////////////////////////////////////////////////////////////
        // Given
        m_entityIds.push_back(CreateDefaultEditorEntity("Entity2"));
        m_entityIds.push_back(CreateDefaultEditorEntity("Entity3"));

        // setup entities in arbitrary triangle arrangement
        AZ::TransformBus::Event(
            m_entityIds[0], &AZ::TransformBus::Events::SetWorldTM, AZ::Transform::CreateTranslation(AZ::Vector3::CreateAxisX(-10.0f)));

        AZ::TransformBus::Event(
            m_entityIds[1], &AZ::TransformBus::Events::SetWorldTM, AZ::Transform::CreateTranslation(AZ::Vector3::CreateAxisX(10.0f)));

        AZ::TransformBus::Event(
            m_entityIds[2], &AZ::TransformBus::Events::SetWorldTM, AZ::Transform::CreateTranslation(AZ::Vector3::CreateAxisY(10.0f)));

        using AzToolsFramework::EntityIdManipulatorLookup;
        // note: EntityIdManipulatorLookup{} is unused during this test
        AzToolsFramework::EntityIdManipulatorLookups lookups{ { m_entityIds[0], EntityIdManipulatorLookup{} },
                                                              { m_entityIds[1], EntityIdManipulatorLookup{} },
                                                              { m_entityIds[2], EntityIdManipulatorLookup{} } };
        ///////////////////////////////////////////////////////////////////////////////////////////////////////////////

        ///////////////////////////////////////////////////////////////////////////////////////////////////////////////
        // When
        const ReferenceFrameWithOrientation referenceFrameWithOrientation = GetParam();

        const PivotOrientationResult pivotResult =
            CalculatePivotOrientationForEntityIds(lookups, referenceFrameWithOrientation.m_referenceFrame);
        ///////////////////////////////////////////////////////////////////////////////////////////////////////////////

        ///////////////////////////////////////////////////////////////////////////////////////////////////////////////
        // Then
        EXPECT_THAT(pivotResult.m_worldOrientation, IsClose(referenceFrameWithOrientation.m_orientation));
        ///////////////////////////////////////////////////////////////////////////////////////////////////////////////
    }

    // with a group selection, when the entities are not in a hierarchy, no matter what reference frame,
    // we will always get an orientation aligned to the world
    INSTANTIATE_TEST_CASE_P(
        All,
        EditorTransformComponentSelectionMultipleEntitiesPivotFixture,
        testing::Values(
            ReferenceFrameWithOrientation{ AzToolsFramework::ReferenceFrame::Local, AZ::Quaternion::CreateIdentity() },
            ReferenceFrameWithOrientation{ AzToolsFramework::ReferenceFrame::Parent, AZ::Quaternion::CreateIdentity() },
            ReferenceFrameWithOrientation{ AzToolsFramework::ReferenceFrame::World, AZ::Quaternion::CreateIdentity() }));

    class EditorTransformComponentSelectionMultipleEntitiesWithSameParentPivotFixture
        : public EditorTransformComponentSelectionFixture
        , public ::testing::WithParamInterface<ReferenceFrameWithOrientation>
    {
    };

    TEST_P(
        EditorTransformComponentSelectionMultipleEntitiesWithSameParentPivotFixture,
        PivotOrientationMatchesReferenceFrameMultipleEntitiesSameParent)
    {
        using AzToolsFramework::Etcs::CalculatePivotOrientationForEntityIds;
        using AzToolsFramework::Etcs::PivotOrientationResult;

        ///////////////////////////////////////////////////////////////////////////////////////////////////////////////
        // Given
        m_entityIds.push_back(CreateDefaultEditorEntity("Entity2"));
        m_entityIds.push_back(CreateDefaultEditorEntity("Entity3"));

        AZ::TransformBus::Event(
            m_entityIds[0], &AZ::TransformBus::Events::SetWorldTM,
            AZ::Transform::CreateFromQuaternionAndTranslation(
                ParentExpectedPivotLocalOrientationInWorldSpace, AZ::Vector3::CreateAxisZ(-5.0f)));

        AZ::TransformBus::Event(
            m_entityIds[1], &AZ::TransformBus::Events::SetWorldTM, AZ::Transform::CreateTranslation(AZ::Vector3::CreateAxisX(10.0f)));

        AZ::TransformBus::Event(
            m_entityIds[2], &AZ::TransformBus::Events::SetWorldTM, AZ::Transform::CreateTranslation(AZ::Vector3::CreateAxisY(10.0f)));

        AZ::TransformBus::Event(m_entityIds[1], &AZ::TransformBus::Events::SetParent, m_entityIds[0]);
        AZ::TransformBus::Event(m_entityIds[2], &AZ::TransformBus::Events::SetParent, m_entityIds[0]);

        using AzToolsFramework::EntityIdManipulatorLookup;
        // note: EntityIdManipulatorLookup{} is unused during this test
        // only select second two entities that are children of m_entityIds[0]
        AzToolsFramework::EntityIdManipulatorLookups lookups{ { m_entityIds[1], EntityIdManipulatorLookup{} },
                                                              { m_entityIds[2], EntityIdManipulatorLookup{} } };
        ///////////////////////////////////////////////////////////////////////////////////////////////////////////////

        ///////////////////////////////////////////////////////////////////////////////////////////////////////////////
        // When
        const ReferenceFrameWithOrientation referenceFrameWithOrientation = GetParam();

        const PivotOrientationResult pivotResult =
            CalculatePivotOrientationForEntityIds(lookups, referenceFrameWithOrientation.m_referenceFrame);
        ///////////////////////////////////////////////////////////////////////////////////////////////////////////////

        ///////////////////////////////////////////////////////////////////////////////////////////////////////////////
        // Then
        EXPECT_THAT(pivotResult.m_worldOrientation, IsClose(referenceFrameWithOrientation.m_orientation));
        ///////////////////////////////////////////////////////////////////////////////////////////////////////////////
    }

    // here two entities are selected with the same parent - local and parent will match parent space, with world
    // giving the identity (aligned to world axes)
    INSTANTIATE_TEST_CASE_P(
        All,
        EditorTransformComponentSelectionMultipleEntitiesWithSameParentPivotFixture,
        testing::Values(
            ReferenceFrameWithOrientation{ AzToolsFramework::ReferenceFrame::Local, ParentExpectedPivotLocalOrientationInWorldSpace },
            ReferenceFrameWithOrientation{ AzToolsFramework::ReferenceFrame::Parent, ParentExpectedPivotLocalOrientationInWorldSpace },
            ReferenceFrameWithOrientation{ AzToolsFramework::ReferenceFrame::World, AZ::Quaternion::CreateIdentity() }));

    class EditorTransformComponentSelectionMultipleEntitiesWithDifferentParentPivotFixture
        : public EditorTransformComponentSelectionFixture
        , public ::testing::WithParamInterface<ReferenceFrameWithOrientation>
    {
    };

    TEST_P(
        EditorTransformComponentSelectionMultipleEntitiesWithDifferentParentPivotFixture,
        PivotOrientationMatchesReferenceFrameMultipleEntitiesDifferentParent)
    {
        using AzToolsFramework::Etcs::CalculatePivotOrientationForEntityIds;
        using AzToolsFramework::Etcs::PivotOrientationResult;

        ///////////////////////////////////////////////////////////////////////////////////////////////////////////////
        // Given
        m_entityIds.push_back(CreateDefaultEditorEntity("Entity2"));
        m_entityIds.push_back(CreateDefaultEditorEntity("Entity3"));
        m_entityIds.push_back(CreateDefaultEditorEntity("Entity4"));

        AZ::TransformBus::Event(
            m_entityIds[0], &AZ::TransformBus::Events::SetWorldTM,
            AZ::Transform::CreateFromQuaternionAndTranslation(
                ParentExpectedPivotLocalOrientationInWorldSpace, AZ::Vector3::CreateAxisZ(-5.0f)));

        AZ::TransformBus::Event(
            m_entityIds[1], &AZ::TransformBus::Events::SetWorldTM, AZ::Transform::CreateTranslation(AZ::Vector3::CreateAxisX(10.0f)));

        AZ::TransformBus::Event(
            m_entityIds[2], &AZ::TransformBus::Events::SetWorldTM, AZ::Transform::CreateTranslation(AZ::Vector3::CreateAxisY(10.0f)));

        AZ::TransformBus::Event(m_entityIds[1], &AZ::TransformBus::Events::SetParent, m_entityIds[0]);
        AZ::TransformBus::Event(m_entityIds[2], &AZ::TransformBus::Events::SetParent, m_entityIds[3]);

        using AzToolsFramework::EntityIdManipulatorLookup;
        // note: EntityIdManipulatorLookup{} is unused during this test
        // only select second two entities that are children of different m_entities
        AzToolsFramework::EntityIdManipulatorLookups lookups{ { m_entityIds[1], EntityIdManipulatorLookup{} },
                                                              { m_entityIds[2], EntityIdManipulatorLookup{} } };
        ///////////////////////////////////////////////////////////////////////////////////////////////////////////////

        ///////////////////////////////////////////////////////////////////////////////////////////////////////////////
        // When
        const ReferenceFrameWithOrientation referenceFrameWithOrientation = GetParam();

        const PivotOrientationResult pivotResult =
            CalculatePivotOrientationForEntityIds(lookups, referenceFrameWithOrientation.m_referenceFrame);
        ///////////////////////////////////////////////////////////////////////////////////////////////////////////////

        ///////////////////////////////////////////////////////////////////////////////////////////////////////////////
        // Then
        EXPECT_THAT(pivotResult.m_worldOrientation, IsClose(referenceFrameWithOrientation.m_orientation));
        ///////////////////////////////////////////////////////////////////////////////////////////////////////////////
    }

    // if multiple entities are selected without a parent in common, orientation will always be world again
    INSTANTIATE_TEST_CASE_P(
        All,
        EditorTransformComponentSelectionMultipleEntitiesWithDifferentParentPivotFixture,
        testing::Values(
            ReferenceFrameWithOrientation{ AzToolsFramework::ReferenceFrame::Local, AZ::Quaternion::CreateIdentity() },
            ReferenceFrameWithOrientation{ AzToolsFramework::ReferenceFrame::Parent, AZ::Quaternion::CreateIdentity() },
            ReferenceFrameWithOrientation{ AzToolsFramework::ReferenceFrame::World, AZ::Quaternion::CreateIdentity() }));

    class EditorTransformComponentSelectionSingleEntityPivotAndOverrideFixture
        : public EditorTransformComponentSelectionFixture
        , public ::testing::WithParamInterface<ReferenceFrameWithOrientation>
    {
    };

    TEST_P(
        EditorTransformComponentSelectionSingleEntityPivotAndOverrideFixture,
        PivotOrientationMatchesReferenceFrameSingleEntityOptionalOverride)
    {
        using AzToolsFramework::Etcs::CalculateSelectionPivotOrientation;
        using AzToolsFramework::Etcs::PivotOrientationResult;

        ///////////////////////////////////////////////////////////////////////////////////////////////////////////////
        // Given
        AZ::TransformBus::Event(
            m_entityIds[0], &AZ::TransformBus::Events::SetWorldTM,
            AZ::Transform::CreateFromQuaternionAndTranslation(ChildExpectedPivotLocalOrientationInWorldSpace, AZ::Vector3::CreateZero()));
        ///////////////////////////////////////////////////////////////////////////////////////////////////////////////

        ///////////////////////////////////////////////////////////////////////////////////////////////////////////////
        // When
        const ReferenceFrameWithOrientation referenceFrameWithOrientation = GetParam();

        AzToolsFramework::EntityIdManipulatorLookups lookups{ { m_entityIds[0], AzToolsFramework::EntityIdManipulatorLookup{} } };

        // set override frame (orientation only)
        AzToolsFramework::OptionalFrame optionalFrame;
        optionalFrame.m_orientationOverride = PivotOverrideLocalOrientationInWorldSpace;

        const PivotOrientationResult pivotResult =
            CalculateSelectionPivotOrientation(lookups, optionalFrame, referenceFrameWithOrientation.m_referenceFrame);
        ///////////////////////////////////////////////////////////////////////////////////////////////////////////////

        ///////////////////////////////////////////////////////////////////////////////////////////////////////////////
        // Then
        EXPECT_THAT(pivotResult.m_worldOrientation, IsClose(referenceFrameWithOrientation.m_orientation));
        ///////////////////////////////////////////////////////////////////////////////////////////////////////////////
    }

    // local reference frame will still return local orientation for entity, but pivot override will trump parent
    // space (world will still give identity alignment for axes)
    INSTANTIATE_TEST_CASE_P(
        All,
        EditorTransformComponentSelectionSingleEntityPivotAndOverrideFixture,
        testing::Values(
            ReferenceFrameWithOrientation{ AzToolsFramework::ReferenceFrame::Local, PivotOverrideLocalOrientationInWorldSpace },
            ReferenceFrameWithOrientation{ AzToolsFramework::ReferenceFrame::Parent, PivotOverrideLocalOrientationInWorldSpace },
            ReferenceFrameWithOrientation{ AzToolsFramework::ReferenceFrame::World, AZ::Quaternion::CreateIdentity() }));

    class EditorTransformComponentSelectionMultipleEntitiesPivotAndOverrideFixture
        : public EditorTransformComponentSelectionFixture
        , public ::testing::WithParamInterface<ReferenceFrameWithOrientation>
    {
    };

    TEST_P(
        EditorTransformComponentSelectionMultipleEntitiesPivotAndOverrideFixture,
        PivotOrientationMatchesReferenceFrameMultipleEntitiesOptionalOverride)
    {
        using AzToolsFramework::Etcs::CalculateSelectionPivotOrientation;
        using AzToolsFramework::Etcs::PivotOrientationResult;

        ///////////////////////////////////////////////////////////////////////////////////////////////////////////////
        // Given
        m_entityIds.push_back(CreateDefaultEditorEntity("Entity2"));
        m_entityIds.push_back(CreateDefaultEditorEntity("Entity3"));

        AZ::TransformBus::Event(
            m_entityIds[0], &AZ::TransformBus::Events::SetWorldTM, AZ::Transform::CreateTranslation(AZ::Vector3::CreateAxisX(-10.0f)));

        AZ::TransformBus::Event(
            m_entityIds[1], &AZ::TransformBus::Events::SetWorldTM, AZ::Transform::CreateTranslation(AZ::Vector3::CreateAxisX(10.0f)));

        AZ::TransformBus::Event(
            m_entityIds[2], &AZ::TransformBus::Events::SetWorldTM, AZ::Transform::CreateTranslation(AZ::Vector3::CreateAxisY(10.0f)));

        using AzToolsFramework::EntityIdManipulatorLookup;
        // note: EntityIdManipulatorLookup{} is unused during this test
        AzToolsFramework::EntityIdManipulatorLookups lookups{ { m_entityIds[0], EntityIdManipulatorLookup{} },
                                                              { m_entityIds[1], EntityIdManipulatorLookup{} },
                                                              { m_entityIds[2], EntityIdManipulatorLookup{} } };
        ///////////////////////////////////////////////////////////////////////////////////////////////////////////////

        ///////////////////////////////////////////////////////////////////////////////////////////////////////////////
        // When
        const ReferenceFrameWithOrientation referenceFrameWithOrientation = GetParam();

        AzToolsFramework::OptionalFrame optionalFrame;
        optionalFrame.m_orientationOverride = PivotOverrideLocalOrientationInWorldSpace;

        const PivotOrientationResult pivotResult =
            CalculateSelectionPivotOrientation(lookups, optionalFrame, referenceFrameWithOrientation.m_referenceFrame);
        ///////////////////////////////////////////////////////////////////////////////////////////////////////////////

        ///////////////////////////////////////////////////////////////////////////////////////////////////////////////
        // Then
        EXPECT_THAT(pivotResult.m_worldOrientation, IsClose(referenceFrameWithOrientation.m_orientation));
        ///////////////////////////////////////////////////////////////////////////////////////////////////////////////
    }

    // with multiple entities selected, override frame wins in both local and parent reference frames
    INSTANTIATE_TEST_CASE_P(
        All,
        EditorTransformComponentSelectionMultipleEntitiesPivotAndOverrideFixture,
        testing::Values(
            ReferenceFrameWithOrientation{ AzToolsFramework::ReferenceFrame::Local, PivotOverrideLocalOrientationInWorldSpace },
            ReferenceFrameWithOrientation{ AzToolsFramework::ReferenceFrame::Parent, PivotOverrideLocalOrientationInWorldSpace },
            ReferenceFrameWithOrientation{ AzToolsFramework::ReferenceFrame::World, AZ::Quaternion::CreateIdentity() }));

    class EditorTransformComponentSelectionMultipleEntitiesPivotAndNoOverrideFixture
        : public EditorTransformComponentSelectionFixture
        , public ::testing::WithParamInterface<ReferenceFrameWithOrientation>
    {
    };

    TEST_P(
        EditorTransformComponentSelectionMultipleEntitiesPivotAndNoOverrideFixture,
        PivotOrientationMatchesReferenceFrameMultipleEntitiesNoOptionalOverride)
    {
        using AzToolsFramework::Etcs::CalculateSelectionPivotOrientation;
        using AzToolsFramework::Etcs::PivotOrientationResult;

        ///////////////////////////////////////////////////////////////////////////////////////////////////////////////
        // Given
        m_entityIds.push_back(CreateDefaultEditorEntity("Entity2"));
        m_entityIds.push_back(CreateDefaultEditorEntity("Entity3"));

        AZ::TransformBus::Event(
            m_entityIds[0], &AZ::TransformBus::Events::SetWorldTM, AZ::Transform::CreateTranslation(AZ::Vector3::CreateAxisX(-10.0f)));

        AZ::TransformBus::Event(
            m_entityIds[1], &AZ::TransformBus::Events::SetWorldTM, AZ::Transform::CreateTranslation(AZ::Vector3::CreateAxisX(10.0f)));

        AZ::TransformBus::Event(
            m_entityIds[2], &AZ::TransformBus::Events::SetWorldTM, AZ::Transform::CreateTranslation(AZ::Vector3::CreateAxisY(10.0f)));

        using AzToolsFramework::EntityIdManipulatorLookup;
        // note: EntityIdManipulatorLookup{} is unused during this test
        AzToolsFramework::EntityIdManipulatorLookups lookups{ { m_entityIds[0], EntityIdManipulatorLookup{} },
                                                              { m_entityIds[1], EntityIdManipulatorLookup{} },
                                                              { m_entityIds[2], EntityIdManipulatorLookup{} } };
        ///////////////////////////////////////////////////////////////////////////////////////////////////////////////

        ///////////////////////////////////////////////////////////////////////////////////////////////////////////////
        // When
        const ReferenceFrameWithOrientation referenceFrameWithOrientation = GetParam();

        AzToolsFramework::OptionalFrame optionalFrame;
        const PivotOrientationResult pivotResult =
            CalculateSelectionPivotOrientation(lookups, optionalFrame, referenceFrameWithOrientation.m_referenceFrame);
        ///////////////////////////////////////////////////////////////////////////////////////////////////////////////

        ///////////////////////////////////////////////////////////////////////////////////////////////////////////////
        // Then
        EXPECT_THAT(pivotResult.m_worldOrientation, IsClose(referenceFrameWithOrientation.m_orientation));
        ///////////////////////////////////////////////////////////////////////////////////////////////////////////////
    }

    // multiple entities selected (no hierarchy) always get world aligned axes (identity)
    INSTANTIATE_TEST_CASE_P(
        All,
        EditorTransformComponentSelectionMultipleEntitiesPivotAndNoOverrideFixture,
        testing::Values(
            ReferenceFrameWithOrientation{ AzToolsFramework::ReferenceFrame::Local, AZ::Quaternion::CreateIdentity() },
            ReferenceFrameWithOrientation{ AzToolsFramework::ReferenceFrame::Parent, AZ::Quaternion::CreateIdentity() },
            ReferenceFrameWithOrientation{ AzToolsFramework::ReferenceFrame::World, AZ::Quaternion::CreateIdentity() }));

    class EditorTransformComponentSelectionMultipleEntitiesSameParentPivotAndNoOverrideFixture
        : public EditorTransformComponentSelectionFixture
        , public ::testing::WithParamInterface<ReferenceFrameWithOrientation>
    {
    };

    TEST_P(
        EditorTransformComponentSelectionMultipleEntitiesSameParentPivotAndNoOverrideFixture,
        PivotOrientationMatchesReferenceFrameMultipleEntitiesSameParentNoOptionalOverride)
    {
        using AzToolsFramework::Etcs::CalculateSelectionPivotOrientation;
        using AzToolsFramework::Etcs::PivotOrientationResult;

        ///////////////////////////////////////////////////////////////////////////////////////////////////////////////
        // Given
        m_entityIds.push_back(CreateDefaultEditorEntity("Entity2"));
        m_entityIds.push_back(CreateDefaultEditorEntity("Entity3"));

        AZ::TransformBus::Event(
            m_entityIds[0], &AZ::TransformBus::Events::SetWorldTM,
            AZ::Transform::CreateFromQuaternionAndTranslation(
                ParentExpectedPivotLocalOrientationInWorldSpace, AZ::Vector3::CreateAxisZ(-5.0f)));

        AZ::TransformBus::Event(
            m_entityIds[1], &AZ::TransformBus::Events::SetWorldTM, AZ::Transform::CreateTranslation(AZ::Vector3::CreateAxisX(10.0f)));

        AZ::TransformBus::Event(
            m_entityIds[2], &AZ::TransformBus::Events::SetWorldTM, AZ::Transform::CreateTranslation(AZ::Vector3::CreateAxisY(10.0f)));

        AZ::TransformBus::Event(m_entityIds[1], &AZ::TransformBus::Events::SetParent, m_entityIds[0]);
        AZ::TransformBus::Event(m_entityIds[2], &AZ::TransformBus::Events::SetParent, m_entityIds[0]);

        using AzToolsFramework::EntityIdManipulatorLookup;
        // note: EntityIdManipulatorLookup{} is unused during this test
        AzToolsFramework::EntityIdManipulatorLookups lookups{ { m_entityIds[1], EntityIdManipulatorLookup{} },
                                                              { m_entityIds[2], EntityIdManipulatorLookup{} } };
        ///////////////////////////////////////////////////////////////////////////////////////////////////////////////

        ///////////////////////////////////////////////////////////////////////////////////////////////////////////////
        // When
        const ReferenceFrameWithOrientation referenceFrameWithOrientation = GetParam();

        AzToolsFramework::OptionalFrame optionalFrame;
        const PivotOrientationResult pivotResult =
            CalculateSelectionPivotOrientation(lookups, optionalFrame, referenceFrameWithOrientation.m_referenceFrame);
        ///////////////////////////////////////////////////////////////////////////////////////////////////////////////

        ///////////////////////////////////////////////////////////////////////////////////////////////////////////////
        // Then
        EXPECT_THAT(pivotResult.m_worldOrientation, IsClose(referenceFrameWithOrientation.m_orientation));
        ///////////////////////////////////////////////////////////////////////////////////////////////////////////////
    }

    // no optional frame, same parent, local and parent both get parent alignment (world reference frame
    // gives world alignment (identity))
    INSTANTIATE_TEST_CASE_P(
        All,
        EditorTransformComponentSelectionMultipleEntitiesSameParentPivotAndNoOverrideFixture,
        testing::Values(
            ReferenceFrameWithOrientation{ AzToolsFramework::ReferenceFrame::Local, ParentExpectedPivotLocalOrientationInWorldSpace },
            ReferenceFrameWithOrientation{ AzToolsFramework::ReferenceFrame::Parent, ParentExpectedPivotLocalOrientationInWorldSpace },
            ReferenceFrameWithOrientation{ AzToolsFramework::ReferenceFrame::World, AZ::Quaternion::CreateIdentity() }));

    class EditorEntityModelVisibilityFixture
        : public ToolsApplicationFixture
        , private AzToolsFramework::EditorEntityVisibilityNotificationBus::Router
        , private AzToolsFramework::EditorEntityInfoNotificationBus::Handler
    {
    public:
        void SetUpEditorFixtureImpl() override
        {
            AzToolsFramework::EditorEntityVisibilityNotificationBus::Router::BusRouterConnect();
            AzToolsFramework::EditorEntityInfoNotificationBus::Handler::BusConnect();
        }

        void TearDownEditorFixtureImpl() override
        {
            AzToolsFramework::EditorEntityInfoNotificationBus::Handler::BusDisconnect();
            AzToolsFramework::EditorEntityVisibilityNotificationBus::Router::BusRouterDisconnect();
        }

        bool m_entityInfoUpdatedVisibilityForLayer = false;
        AZ::EntityId m_layerId;

    private:
        // EditorEntityVisibilityNotificationBus overrides ...
        void OnEntityVisibilityChanged([[maybe_unused]] bool visibility) override
        {
            // for debug purposes
        }

        // EditorEntityInfoNotificationBus overrides ...
        void OnEntityInfoUpdatedVisibility(AZ::EntityId entityId, [[maybe_unused]] bool visible) override
        {
            if (entityId == m_layerId)
            {
                m_entityInfoUpdatedVisibilityForLayer = true;
            }
        }
    };

    // all entities in a layer are the same state, modifying the layer
    // will also notify the UI to refresh
    TEST_F(EditorEntityModelVisibilityFixture, LayerVisibilityNotifiesEditorEntityModelState)
    {
        ///////////////////////////////////////////////////////////////////////////////////////////////////////////////
        // Given
        const AZ::EntityId a = CreateDefaultEditorEntity("A");
        const AZ::EntityId b = CreateDefaultEditorEntity("B");
        const AZ::EntityId c = CreateDefaultEditorEntity("C");

        m_layerId = CreateEditorLayerEntity("Layer");

        AZ::TransformBus::Event(a, &AZ::TransformBus::Events::SetParent, m_layerId);
        AZ::TransformBus::Event(b, &AZ::TransformBus::Events::SetParent, m_layerId);
        AZ::TransformBus::Event(c, &AZ::TransformBus::Events::SetParent, m_layerId);
        /////////////////////////////////////////////////////////////////////////////////////////////////////////////////

        ///////////////////////////////////////////////////////////////////////////////////////////////////////////////
        // When
        AzToolsFramework::SetEntityVisibility(a, false);
        AzToolsFramework::SetEntityVisibility(b, false);
        AzToolsFramework::SetEntityVisibility(c, false);
        ///////////////////////////////////////////////////////////////////////////////////////////////////////////////

        ///////////////////////////////////////////////////////////////////////////////////////////////////////////////
        // Then
        EXPECT_FALSE(AzToolsFramework::IsEntityVisible(a));
        EXPECT_FALSE(AzToolsFramework::IsEntityVisible(b));
        EXPECT_FALSE(AzToolsFramework::IsEntityVisible(c));
        ///////////////////////////////////////////////////////////////////////////////////////////////////////////////

        ///////////////////////////////////////////////////////////////////////////////////////////////////////////////
        // When
        AzToolsFramework::SetEntityVisibility(m_layerId, false);
        ///////////////////////////////////////////////////////////////////////////////////////////////////////////////

        ///////////////////////////////////////////////////////////////////////////////////////////////////////////////
        // Then
        EXPECT_FALSE(AzToolsFramework::IsEntityVisible(m_layerId));
        EXPECT_TRUE(m_entityInfoUpdatedVisibilityForLayer);
        ///////////////////////////////////////////////////////////////////////////////////////////////////////////////

        // reset property
        m_entityInfoUpdatedVisibilityForLayer = false;

        ///////////////////////////////////////////////////////////////////////////////////////////////////////////////
        // When
        AzToolsFramework::SetEntityVisibility(m_layerId, true);
        ///////////////////////////////////////////////////////////////////////////////////////////////////////////////

        ///////////////////////////////////////////////////////////////////////////////////////////////////////////////
        // Then
        EXPECT_TRUE(m_entityInfoUpdatedVisibilityForLayer);
        ///////////////////////////////////////////////////////////////////////////////////////////////////////////////
    }

    TEST_F(EditorEntityModelVisibilityFixture, UnhidingEntityInInvisibleLayerUnhidesAllEntitiesThatWereNotIndividuallyHidden)
    {
        ///////////////////////////////////////////////////////////////////////////////////////////////////////////////
        // Given
        const AZ::EntityId a = CreateDefaultEditorEntity("A");
        const AZ::EntityId b = CreateDefaultEditorEntity("B");
        const AZ::EntityId c = CreateDefaultEditorEntity("C");

        const AZ::EntityId d = CreateDefaultEditorEntity("D");
        const AZ::EntityId e = CreateDefaultEditorEntity("E");
        const AZ::EntityId f = CreateDefaultEditorEntity("F");

        m_layerId = CreateEditorLayerEntity("Layer1");
        const AZ::EntityId secondLayerId = CreateEditorLayerEntity("Layer2");

        AZ::TransformBus::Event(a, &AZ::TransformBus::Events::SetParent, m_layerId);
        AZ::TransformBus::Event(b, &AZ::TransformBus::Events::SetParent, m_layerId);
        AZ::TransformBus::Event(c, &AZ::TransformBus::Events::SetParent, m_layerId);

        AZ::TransformBus::Event(secondLayerId, &AZ::TransformBus::Events::SetParent, m_layerId);

        AZ::TransformBus::Event(d, &AZ::TransformBus::Events::SetParent, secondLayerId);
        AZ::TransformBus::Event(e, &AZ::TransformBus::Events::SetParent, secondLayerId);
        AZ::TransformBus::Event(f, &AZ::TransformBus::Events::SetParent, secondLayerId);

        // Layer1
        // A
        // B
        // C
        // Layer2
        // D
        // E
        // F

        ///////////////////////////////////////////////////////////////////////////////////////////////////////////////

        ///////////////////////////////////////////////////////////////////////////////////////////////////////////////
        // When
        // hide top layer
        AzToolsFramework::SetEntityVisibility(m_layerId, false);

        // hide a and c (a and see are 'set' not to be visible and are not visible)
        AzToolsFramework::SetEntityVisibility(a, false);
        AzToolsFramework::SetEntityVisibility(c, false);
        ///////////////////////////////////////////////////////////////////////////////////////////////////////////////

        ///////////////////////////////////////////////////////////////////////////////////////////////////////////////
        // Then
        EXPECT_TRUE(!AzToolsFramework::IsEntityVisible(a));
        EXPECT_TRUE(!AzToolsFramework::IsEntitySetToBeVisible(a));

        // b will not be visible but is not 'set' to be hidden
        EXPECT_TRUE(!AzToolsFramework::IsEntityVisible(b));
        EXPECT_TRUE(AzToolsFramework::IsEntitySetToBeVisible(b));
        ///////////////////////////////////////////////////////////////////////////////////////////////////////////////

        ///////////////////////////////////////////////////////////////////////////////////////////////////////////////
        // When
        // same for nested layer
        AzToolsFramework::SetEntityVisibility(secondLayerId, false);

        AzToolsFramework::SetEntityVisibility(d, false);
        AzToolsFramework::SetEntityVisibility(f, false);
        ///////////////////////////////////////////////////////////////////////////////////////////////////////////////

        ///////////////////////////////////////////////////////////////////////////////////////////////////////////////
        // Then
        EXPECT_TRUE(!AzToolsFramework::IsEntityVisible(e));
        EXPECT_TRUE(AzToolsFramework::IsEntitySetToBeVisible(e));

        ///////////////////////////////////////////////////////////////////////////////////////////////////////////////
        // When
        // set visibility of most nested entity to true
        AzToolsFramework::SetEntityVisibility(d, true);
        ///////////////////////////////////////////////////////////////////////////////////////////////////////////////

        ///////////////////////////////////////////////////////////////////////////////////////////////////////////////
        // Then
        EXPECT_TRUE(AzToolsFramework::IsEntitySetToBeVisible(m_layerId));
        EXPECT_TRUE(AzToolsFramework::IsEntitySetToBeVisible(secondLayerId));

        // a will still be set to be not visible and won't be visible as parent layer is now visible
        EXPECT_TRUE(!AzToolsFramework::IsEntitySetToBeVisible(a));
        EXPECT_TRUE(!AzToolsFramework::IsEntityVisible(a));

        // b will now be visible as it was not individually
        // set to be visible and the parent layer is now visible
        EXPECT_TRUE(AzToolsFramework::IsEntitySetToBeVisible(b));
        EXPECT_TRUE(AzToolsFramework::IsEntityVisible(b));

        // same story for e as for b
        EXPECT_TRUE(AzToolsFramework::IsEntitySetToBeVisible(e));
        EXPECT_TRUE(AzToolsFramework::IsEntityVisible(e));
        ///////////////////////////////////////////////////////////////////////////////////////////////////////////////
    }

    TEST_F(EditorEntityModelVisibilityFixture, UnlockingEntityInLockedLayerUnlocksAllEntitiesThatWereNotIndividuallyLocked)
    {
        ///////////////////////////////////////////////////////////////////////////////////////////////////////////////
        // Given
        const AZ::EntityId a = CreateDefaultEditorEntity("A");
        const AZ::EntityId b = CreateDefaultEditorEntity("B");
        const AZ::EntityId c = CreateDefaultEditorEntity("C");

        const AZ::EntityId d = CreateDefaultEditorEntity("D");
        const AZ::EntityId e = CreateDefaultEditorEntity("E");
        const AZ::EntityId f = CreateDefaultEditorEntity("F");

        m_layerId = CreateEditorLayerEntity("Layer1");
        const AZ::EntityId secondLayerId = CreateEditorLayerEntity("Layer2");

        AZ::TransformBus::Event(a, &AZ::TransformBus::Events::SetParent, m_layerId);
        AZ::TransformBus::Event(b, &AZ::TransformBus::Events::SetParent, m_layerId);
        AZ::TransformBus::Event(c, &AZ::TransformBus::Events::SetParent, m_layerId);

        AZ::TransformBus::Event(secondLayerId, &AZ::TransformBus::Events::SetParent, m_layerId);

        AZ::TransformBus::Event(d, &AZ::TransformBus::Events::SetParent, secondLayerId);
        AZ::TransformBus::Event(e, &AZ::TransformBus::Events::SetParent, secondLayerId);
        AZ::TransformBus::Event(f, &AZ::TransformBus::Events::SetParent, secondLayerId);

        // Layer1
        // A
        // B
        // C
        // Layer2
        // D
        // E
        // F

        ///////////////////////////////////////////////////////////////////////////////////////////////////////////////

        ///////////////////////////////////////////////////////////////////////////////////////////////////////////////
        // When
        // lock top layer
        AzToolsFramework::SetEntityLockState(m_layerId, true);

        // lock a and c (a and see are 'set' not to be visible and are not visible)
        AzToolsFramework::SetEntityLockState(a, true);
        AzToolsFramework::SetEntityLockState(c, true);

        ///////////////////////////////////////////////////////////////////////////////////////////////////////////////
        // Then
        EXPECT_TRUE(AzToolsFramework::IsEntityLocked(a));
        EXPECT_TRUE(AzToolsFramework::IsEntitySetToBeLocked(a));

        // b will be locked but is not 'set' to be locked
        EXPECT_TRUE(AzToolsFramework::IsEntityLocked(b));
        EXPECT_TRUE(!AzToolsFramework::IsEntitySetToBeLocked(b));
        ///////////////////////////////////////////////////////////////////////////////////////////////////////////////

        ///////////////////////////////////////////////////////////////////////////////////////////////////////////////
        // When
        // same for nested layer
        AzToolsFramework::SetEntityLockState(secondLayerId, true);

        AzToolsFramework::SetEntityLockState(d, true);
        AzToolsFramework::SetEntityLockState(f, true);
        ///////////////////////////////////////////////////////////////////////////////////////////////////////////////

        ///////////////////////////////////////////////////////////////////////////////////////////////////////////////
        // Then
        EXPECT_TRUE(AzToolsFramework::IsEntityLocked(e));
        EXPECT_TRUE(!AzToolsFramework::IsEntitySetToBeLocked(e));
        ///////////////////////////////////////////////////////////////////////////////////////////////////////////////

        ///////////////////////////////////////////////////////////////////////////////////////////////////////////////
        // When
        // set visibility of most nested entity to true
        AzToolsFramework::SetEntityLockState(d, false);
        ///////////////////////////////////////////////////////////////////////////////////////////////////////////////

        ///////////////////////////////////////////////////////////////////////////////////////////////////////////////
        // Then
        EXPECT_TRUE(!AzToolsFramework::IsEntitySetToBeLocked(m_layerId));
        EXPECT_TRUE(!AzToolsFramework::IsEntitySetToBeLocked(secondLayerId));

        // a will still be set to be not visible and won't be visible as parent layer is now visible
        EXPECT_TRUE(AzToolsFramework::IsEntitySetToBeLocked(a));
        EXPECT_TRUE(AzToolsFramework::IsEntityLocked(a));

        // b will now be visible as it was not individually
        // set to be visible and the parent layer is now visible
        EXPECT_TRUE(!AzToolsFramework::IsEntitySetToBeLocked(b));
        EXPECT_TRUE(!AzToolsFramework::IsEntityLocked(b));

        // same story for e as for b
        EXPECT_TRUE(!AzToolsFramework::IsEntitySetToBeLocked(e));
        EXPECT_TRUE(!AzToolsFramework::IsEntityLocked(e));
        ///////////////////////////////////////////////////////////////////////////////////////////////////////////////
    }

    // test to ensure the visibility flag on a layer entity is not modified
    // instead we rely on SetLayerChildrenVisibility and AreLayerChildrenVisible
    TEST_F(EditorEntityModelVisibilityFixture, LayerEntityVisibilityFlagIsNotModified)
    {
        ///////////////////////////////////////////////////////////////////////////////////////////////////////////////
        // Given
        const AZ::EntityId a = CreateDefaultEditorEntity("A");
        const AZ::EntityId b = CreateDefaultEditorEntity("B");
        const AZ::EntityId c = CreateDefaultEditorEntity("C");

        m_layerId = CreateEditorLayerEntity("Layer1");

        AZ::TransformBus::Event(a, &AZ::TransformBus::Events::SetParent, m_layerId);
        AZ::TransformBus::Event(b, &AZ::TransformBus::Events::SetParent, m_layerId);
        AZ::TransformBus::Event(c, &AZ::TransformBus::Events::SetParent, m_layerId);
        ///////////////////////////////////////////////////////////////////////////////////////////////////////////////

        ///////////////////////////////////////////////////////////////////////////////////////////////////////////////
        // When
        AzToolsFramework::SetEntityVisibility(m_layerId, false);
        ///////////////////////////////////////////////////////////////////////////////////////////////////////////////

        ///////////////////////////////////////////////////////////////////////////////////////////////////////////////
        // Then
        EXPECT_TRUE(!AzToolsFramework::IsEntitySetToBeVisible(m_layerId));
        EXPECT_TRUE(!AzToolsFramework::IsEntityVisible(m_layerId));

        bool flagSetVisible = false;
        AzToolsFramework::EditorVisibilityRequestBus::EventResult(
            flagSetVisible, m_layerId, &AzToolsFramework::EditorVisibilityRequestBus::Events::GetVisibilityFlag);

        // even though a layer is set to not be visible, this is recorded by SetLayerChildrenVisibility
        // and AreLayerChildrenVisible - the visibility flag will not be modified and remains true
        EXPECT_TRUE(flagSetVisible);
        ///////////////////////////////////////////////////////////////////////////////////////////////////////////////
    }

    class EditorEntityInfoRequestActivateTestComponent : public AzToolsFramework::Components::EditorComponentBase
    {
    public:
        AZ_EDITOR_COMPONENT(
            EditorEntityInfoRequestActivateTestComponent,
            "{849DA1FC-6A0C-4CB8-A0BB-D90DEE7FF7F7}",
            AzToolsFramework::Components::EditorComponentBase);

        static void Reflect(AZ::ReflectContext* context);

        // AZ::Component overrides ...
        void Activate() override
        {
            // ensure we can successfully read IsVisible and IsLocked (bus will be connected to in entity Init)
            AzToolsFramework::EditorEntityInfoRequestBus::EventResult(
                m_visible, GetEntityId(), &AzToolsFramework::EditorEntityInfoRequestBus::Events::IsVisible);
            AzToolsFramework::EditorEntityInfoRequestBus::EventResult(
                m_locked, GetEntityId(), &AzToolsFramework::EditorEntityInfoRequestBus::Events::IsLocked);
        }

        void Deactivate() override
        {
        }

        bool m_visible = false;
        bool m_locked = true;
    };

    void EditorEntityInfoRequestActivateTestComponent::Reflect(AZ::ReflectContext* context)
    {
        if (auto serializeContext = azrtti_cast<AZ::SerializeContext*>(context))
        {
            serializeContext->Class<EditorEntityInfoRequestActivateTestComponent>()->Version(0);
        }
    }

    class EditorEntityModelEntityInfoRequestFixture : public ToolsApplicationFixture
    {
    public:
        void SetUpEditorFixtureImpl() override
        {
            GetApplication()->RegisterComponentDescriptor(EditorEntityInfoRequestActivateTestComponent::CreateDescriptor());
        }
    };

    TEST_F(EditorEntityModelEntityInfoRequestFixture, EditorEntityInfoRequestBusRespondsInComponentActivate)
    {
        ///////////////////////////////////////////////////////////////////////////////////////////////////////////////
        // Given
        AZ::Entity* entity = nullptr;
        CreateDefaultEditorEntity("Entity", &entity);

        entity->Deactivate();
        const auto* entityInfoComponent = entity->CreateComponent<EditorEntityInfoRequestActivateTestComponent>();

        // This is necessary to prevent a warning in the undo system.
        AzToolsFramework::ToolsApplicationRequests::Bus::Broadcast(
            &AzToolsFramework::ToolsApplicationRequests::Bus::Events::AddDirtyEntity, entity->GetId());
        ///////////////////////////////////////////////////////////////////////////////////////////////////////////////

        ///////////////////////////////////////////////////////////////////////////////////////////////////////////////
        // When
        entity->Activate();
        ///////////////////////////////////////////////////////////////////////////////////////////////////////////////

        ///////////////////////////////////////////////////////////////////////////////////////////////////////////////
        // Then
        EXPECT_TRUE(entityInfoComponent->m_visible);
        EXPECT_FALSE(entityInfoComponent->m_locked);
        ///////////////////////////////////////////////////////////////////////////////////////////////////////////////
    }

    TEST_F(EditorEntityModelEntityInfoRequestFixture, EditorEntityInfoRequestBusRespondsInComponentActivateInLayer)
    {
        ///////////////////////////////////////////////////////////////////////////////////////////////////////////////
        // Given
        AZ::Entity* entity = nullptr;
        const AZ::EntityId entityId = CreateDefaultEditorEntity("Entity", &entity);
        const AZ::EntityId layerId = CreateEditorLayerEntity("Layer");

        AZ::TransformBus::Event(entityId, &AZ::TransformBus::Events::SetParent, layerId);

        AzToolsFramework::SetEntityVisibility(layerId, false);
        AzToolsFramework::SetEntityLockState(layerId, true);

        entity->Deactivate();
        auto* entityInfoComponent = entity->CreateComponent<EditorEntityInfoRequestActivateTestComponent>();

        // This is necessary to prevent a warning in the undo system.
        AzToolsFramework::ToolsApplicationRequests::Bus::Broadcast(
            &AzToolsFramework::ToolsApplicationRequests::Bus::Events::AddDirtyEntity, entity->GetId());
        ///////////////////////////////////////////////////////////////////////////////////////////////////////////////

        ///////////////////////////////////////////////////////////////////////////////////////////////////////////////
        // When
        // invert initial state to be sure we know Activate does what it's supposed to
        entityInfoComponent->m_visible = true;
        entityInfoComponent->m_locked = false;
        entity->Activate();
        ///////////////////////////////////////////////////////////////////////////////////////////////////////////////

        ///////////////////////////////////////////////////////////////////////////////////////////////////////////////
        // Then
        EXPECT_FALSE(entityInfoComponent->m_visible);
        EXPECT_TRUE(entityInfoComponent->m_locked);
        ///////////////////////////////////////////////////////////////////////////////////////////////////////////////
    }

    TEST(HandleAccents, CurrentValidEntityIdBecomesHoveredWithNoSelectionAndUnstickySelect)
    {
        namespace azvi = AzToolsFramework::ViewportInteraction;

        const AZ::EntityId currentEntityId = AZ::EntityId(12345);
        AZ::EntityId hoveredEntityEntityId;

        AzToolsFramework::HandleAccentsContext handleAccentsContext;
        handleAccentsContext.m_ctrlHeld = false;
        handleAccentsContext.m_hasSelectedEntities = false;
        handleAccentsContext.m_usingBoxSelect = false;
        handleAccentsContext.m_usingStickySelect = false;

        bool currentEntityIdAccentAdded = false;
        AzToolsFramework::HandleAccents(
            currentEntityId, hoveredEntityEntityId, handleAccentsContext, azvi::MouseButtonsFromButton(azvi::MouseButton::None),
            [&currentEntityIdAccentAdded, currentEntityId](const AZ::EntityId entityId, const bool accent)
            {
                if (entityId == currentEntityId && accent)
                {
                    currentEntityIdAccentAdded = true;
                }
            });

        using ::testing::Eq;
        using ::testing::IsTrue;
        EXPECT_THAT(currentEntityId, Eq(hoveredEntityEntityId));
        EXPECT_THAT(currentEntityIdAccentAdded, IsTrue());
    }

    TEST(HandleAccents, CurrentValidEntityIdBecomesHoveredWithSelectionAndUnstickySelect)
    {
        namespace azvi = AzToolsFramework::ViewportInteraction;

        const AZ::EntityId currentEntityId = AZ::EntityId(12345);
        AZ::EntityId hoveredEntityEntityId;

        AzToolsFramework::HandleAccentsContext handleAccentsContext;
        handleAccentsContext.m_ctrlHeld = false;
        handleAccentsContext.m_hasSelectedEntities = true;
        handleAccentsContext.m_usingBoxSelect = false;
        handleAccentsContext.m_usingStickySelect = false;

        bool currentEntityIdAccentAdded = false;
        AzToolsFramework::HandleAccents(
            currentEntityId, hoveredEntityEntityId, handleAccentsContext, azvi::MouseButtonsFromButton(azvi::MouseButton::None),
            [&currentEntityIdAccentAdded, currentEntityId](const AZ::EntityId entityId, const bool accent)
            {
                if (entityId == currentEntityId && accent)
                {
                    currentEntityIdAccentAdded = true;
                }
            });

        using ::testing::Eq;
        using ::testing::IsTrue;
        EXPECT_THAT(currentEntityId, Eq(hoveredEntityEntityId));
        EXPECT_THAT(currentEntityIdAccentAdded, IsTrue());
    }

    TEST(HandleAccents, CurrentValidEntityIdDoesNotBecomeHoveredWithSelectionUnstickySelectAndInvalidButton)
    {
        namespace azvi = AzToolsFramework::ViewportInteraction;

        const AZ::EntityId currentEntityId = AZ::EntityId(12345);
        AZ::EntityId hoveredEntityEntityId = AZ::EntityId(54321);

        AzToolsFramework::HandleAccentsContext handleAccentsContext;
        handleAccentsContext.m_ctrlHeld = false;
        handleAccentsContext.m_hasSelectedEntities = false;
        handleAccentsContext.m_usingBoxSelect = false;
        handleAccentsContext.m_usingStickySelect = false;

        bool hoveredEntityIdAccentRemoved = false;
        AzToolsFramework::HandleAccents(
            currentEntityId, hoveredEntityEntityId, handleAccentsContext, azvi::MouseButtonsFromButton(azvi::MouseButton::Middle),
            [&hoveredEntityIdAccentRemoved, hoveredEntityEntityId](const AZ::EntityId entityId, const bool accent)
            {
                if (entityId == hoveredEntityEntityId && !accent)
                {
                    hoveredEntityIdAccentRemoved = true;
                }
            });

        using ::testing::Eq;
        using ::testing::IsFalse;
        using ::testing::IsTrue;
        EXPECT_THAT(hoveredEntityEntityId.IsValid(), IsFalse());
        EXPECT_THAT(hoveredEntityIdAccentRemoved, IsTrue());
    }

    TEST(HandleAccents, CurrentValidEntityIdDoesNotBecomeHoveredWithSelectionUnstickySelectAndDoingBoxSelect)
    {
        namespace azvi = AzToolsFramework::ViewportInteraction;

        const AZ::EntityId currentEntityId = AZ::EntityId(12345);
        AZ::EntityId hoveredEntityEntityId = AZ::EntityId(54321);

        AzToolsFramework::HandleAccentsContext handleAccentsContext;
        handleAccentsContext.m_ctrlHeld = false;
        handleAccentsContext.m_hasSelectedEntities = false;
        handleAccentsContext.m_usingBoxSelect = true;
        handleAccentsContext.m_usingStickySelect = false;

        bool hoveredEntityIdAccentRemoved = false;
        AzToolsFramework::HandleAccents(
            currentEntityId, hoveredEntityEntityId, handleAccentsContext, azvi::MouseButtonsFromButton(azvi::MouseButton::None),
            [&hoveredEntityIdAccentRemoved, hoveredEntityEntityId](const AZ::EntityId entityId, const bool accent)
            {
                if (entityId == hoveredEntityEntityId && !accent)
                {
                    hoveredEntityIdAccentRemoved = true;
                }
            });

        using ::testing::Eq;
        using ::testing::IsFalse;
        using ::testing::IsTrue;
        EXPECT_THAT(hoveredEntityEntityId.IsValid(), IsFalse());
        EXPECT_THAT(hoveredEntityIdAccentRemoved, IsTrue());
    }

    // mimics the mouse moving off of hovered entity onto a new entity with sticky select enabled
    TEST(HandleAccents, CurrentValidEntityIdDoesNotBecomeHoveredWithSelectionAndStickySelect)
    {
        namespace azvi = AzToolsFramework::ViewportInteraction;

        const AZ::EntityId currentEntityId = AZ::EntityId(12345);
        AZ::EntityId hoveredEntityEntityId = AZ::EntityId(54321);

        AzToolsFramework::HandleAccentsContext handleAccentsContext;
        handleAccentsContext.m_ctrlHeld = false;
        handleAccentsContext.m_hasSelectedEntities = true;
        handleAccentsContext.m_usingBoxSelect = false;
        handleAccentsContext.m_usingStickySelect = true;

        bool hoveredEntityIdAccentRemoved = false;
        AzToolsFramework::HandleAccents(
            currentEntityId, hoveredEntityEntityId, handleAccentsContext, azvi::MouseButtonsFromButton(azvi::MouseButton::None),
            [&hoveredEntityIdAccentRemoved, hoveredEntityEntityId](const AZ::EntityId entityId, const bool accent)
            {
                if (entityId == hoveredEntityEntityId && !accent)
                {
                    hoveredEntityIdAccentRemoved = true;
                }
            });

        using ::testing::Eq;
        using ::testing::IsFalse;
        using ::testing::IsTrue;
        EXPECT_THAT(hoveredEntityIdAccentRemoved, IsTrue());
        EXPECT_THAT(hoveredEntityEntityId.IsValid(), IsFalse());
    }

    TEST(HandleAccents, CurrentValidEntityIdDoesBecomeHoveredWithSelectionAndStickySelectAndCtrl)
    {
        namespace azvi = AzToolsFramework::ViewportInteraction;

        const AZ::EntityId currentEntityId = AZ::EntityId(12345);
        AZ::EntityId hoveredEntityEntityId = AZ::EntityId(54321);

        AzToolsFramework::HandleAccentsContext handleAccentsContext;
        handleAccentsContext.m_ctrlHeld = true;
        handleAccentsContext.m_hasSelectedEntities = true;
        handleAccentsContext.m_usingBoxSelect = false;
        handleAccentsContext.m_usingStickySelect = true;

        bool currentEntityIdAccentAdded = false;
        bool hoveredEntityIdAccentRemoved = false;
        AzToolsFramework::HandleAccents(
            currentEntityId, hoveredEntityEntityId, handleAccentsContext, azvi::MouseButtonsFromButton(azvi::MouseButton::None),
            [&hoveredEntityIdAccentRemoved, &currentEntityIdAccentAdded, currentEntityId,
             hoveredEntityEntityId](const AZ::EntityId entityId, const bool accent)
            {
                if (entityId == currentEntityId && accent)
                {
                    currentEntityIdAccentAdded = true;
                }

                if (entityId == hoveredEntityEntityId && !accent)
                {
                    hoveredEntityIdAccentRemoved = true;
                }
            });

        using ::testing::Eq;
        using ::testing::IsFalse;
        using ::testing::IsTrue;
        EXPECT_THAT(currentEntityIdAccentAdded, IsTrue());
        EXPECT_THAT(hoveredEntityIdAccentRemoved, IsTrue());
        EXPECT_THAT(hoveredEntityEntityId, Eq(AZ::EntityId(12345)));
    }

    class EditorTransformComponentSelectionRenderGeometryIntersectionFixture : public ToolsApplicationFixture
    {
    public:
        void SetUpEditorFixtureImpl() override
        {
            auto* app = GetApplication();
            // register a simple component implementing BoundsRequestBus and EditorComponentSelectionRequestsBus
            app->RegisterComponentDescriptor(BoundsTestComponent::CreateDescriptor());
            // register a component implementing RenderGeometry::IntersectionRequestBus
            app->RegisterComponentDescriptor(RenderGeometryIntersectionTestComponent::CreateDescriptor());

            auto createEntityWithGeometryIntersectionFn = [](const char* entityName)
            {
                AZ::Entity* entity = nullptr;
                AZ::EntityId entityId = CreateDefaultEditorEntity(entityName, &entity);

                entity->Deactivate();
                entity->CreateComponent<RenderGeometryIntersectionTestComponent>();
                entity->Activate();

                return entityId;
            };

            m_entityIdGround = createEntityWithGeometryIntersectionFn("Entity1");
            m_entityIdBox = createEntityWithGeometryIntersectionFn("Entity2");

            if (auto* ground = AzToolsFramework::GetEntityById(m_entityIdGround)->FindComponent<RenderGeometryIntersectionTestComponent>())
            {
                ground->m_localBounds = AZ::Aabb::CreateFromMinMax(AZ::Vector3(-10.0f, -10.0f, -0.5f), AZ::Vector3(10.0f, 10.0f, 0.5f));
            }

            AzToolsFramework::SetWorldTransform(m_entityIdGround, AZ::Transform::CreateTranslation(AZ::Vector3(0.0f, 10.0f, 5.0f)));

            if (auto* box = AzToolsFramework::GetEntityById(m_entityIdBox)->FindComponent<RenderGeometryIntersectionTestComponent>())
            {
                box->m_localBounds = AZ::Aabb::CreateFromMinMax(AZ::Vector3(-0.5f), AZ::Vector3(0.5f));
            }

            AzToolsFramework::SetWorldTransform(
                m_entityIdBox,
                AZ::Transform::CreateFromMatrix3x3AndTranslation(
                    AZ::Matrix3x3::CreateRotationZ(AZ::DegToRad(45.0f)), AZ::Vector3(0.0f, 10.0f, 7.0f)));
        }

        AZ::EntityId m_entityIdGround;
        AZ::EntityId m_entityIdBox;
    };

    using EditorTransformComponentSelectionRenderGeometryIntersectionManipulatorFixture =
        IndirectCallManipulatorViewportInteractionFixtureMixin<EditorTransformComponentSelectionRenderGeometryIntersectionFixture>;

    TEST_F(
        EditorTransformComponentSelectionRenderGeometryIntersectionManipulatorFixture, BoxCanBePlacedOnMeshSurfaceUsingSurfaceManipulator)
    {
        // camera (go to position format) - 0.00, 20.00, 12.00, -35.00, -180.00
        m_cameraState.m_viewportSize = AzFramework::ScreenSize(1280, 720);
        AzFramework::SetCameraTransform(
            m_cameraState,
            AZ::Transform::CreateFromMatrix3x3AndTranslation(
                AZ::Matrix3x3::CreateRotationZ(AZ::DegToRad(-180.0f)) * AZ::Matrix3x3::CreateRotationX(AZ::DegToRad(-35.0f)),
                AZ::Vector3(0.0f, 20.0f, 12.0f)));

        // the initial starting position of the entity
        const auto initialTransformWorld = AzToolsFramework::GetWorldTransform(m_entityIdBox);
        // where the entity should end up (snapped to the larger ground surface)
        const auto finalTransformWorld =
            AZ::Transform::CreateFromQuaternionAndTranslation(initialTransformWorld.GetRotation(), AZ::Vector3(2.5f, 12.5f, 5.5f));

        // calculate the position in screen space of the initial position of the entity
        const auto initialPositionScreen = AzFramework::WorldToScreen(initialTransformWorld.GetTranslation(), m_cameraState);
        // calculate the position in screen space of the final position of the entity
        const auto finalPositionScreen = AzFramework::WorldToScreen(finalTransformWorld.GetTranslation(), m_cameraState);

        // select the entity (this will cause the manipulators to appear in EditorTransformComponentSelection)
        AzToolsFramework::SelectEntity(m_entityIdBox);

        // press and drag the mouse (starting where the surface manipulator is)
        m_actionDispatcher->CameraState(m_cameraState)
            ->MousePosition(initialPositionScreen)
            ->MouseLButtonDown()
            ->MousePosition(finalPositionScreen)
            ->MouseLButtonUp();

        // read back the position of the entity now
        const AZ::Transform finalEntityTransform = AzToolsFramework::GetWorldTransform(m_entityIdBox);

        // ensure final world positions match
        EXPECT_THAT(finalEntityTransform, IsCloseTolerance(finalTransformWorld, 0.01f));
    }

    TEST_F(
        EditorTransformComponentSelectionRenderGeometryIntersectionManipulatorFixture,
        SurfaceManipulatorFollowsMouseAtDefaultEditorDistanceFromCameraWhenNoMeshIntersection)
    {
        // camera (go to position format) - 0.00, 25.00, 12.00, 0.00, -180.00
        m_cameraState.m_viewportSize = AzFramework::ScreenSize(1280, 720);
        AzFramework::SetCameraTransform(
            m_cameraState,
            AZ::Transform::CreateFromMatrix3x3AndTranslation(
                AZ::Matrix3x3::CreateRotationZ(AZ::DegToRad(-180.0f)), AZ::Vector3(0.0f, 25.0f, 12.0f)));

        // the initial starting position of the entity
        const auto initialTransformWorld = AzToolsFramework::GetWorldTransform(m_entityIdBox);
        // where the entity should end up (default distance away from the camera/near clip under where the mouse is)
        const auto finalTransformWorld =
            AZ::Transform::CreateFromQuaternionAndTranslation(initialTransformWorld.GetRotation(), AZ::Vector3(0.0f, 14.9f, 12.0f));

        // calculate the position in screen space of the initial position of the entity
        const auto initialPositionScreen = AzFramework::WorldToScreen(initialTransformWorld.GetTranslation(), m_cameraState);
        // calculate the position in screen space of the final position of the entity
        const auto finalPositionScreen = AzFramework::WorldToScreen(finalTransformWorld.GetTranslation(), m_cameraState);

        // select the entity (this will cause the manipulators to appear in EditorTransformComponentSelection)
        AzToolsFramework::SelectEntity(m_entityIdBox);

        // press and drag the mouse (starting where the surface manipulator is)
        m_actionDispatcher->CameraState(m_cameraState)
            ->MousePosition(initialPositionScreen)
            ->MouseLButtonDown()
            ->MousePosition(finalPositionScreen)
            ->MouseLButtonUp();

        // read back the position of the entity now
        const AZ::Transform finalEntityTransform = AzToolsFramework::GetWorldTransform(m_entityIdBox);

        const auto viewportRay = AzToolsFramework::ViewportInteraction::ViewportScreenToWorldRay(m_cameraState, initialPositionScreen);
        const auto distanceAway = (finalEntityTransform.GetTranslation() - viewportRay.m_origin).GetLength();

        // ensure final world positions match
        EXPECT_THAT(finalEntityTransform, IsCloseTolerance(finalTransformWorld, 0.01f));
        // ensure distance away is what we expect
        EXPECT_NEAR(distanceAway, AzToolsFramework::GetDefaultEntityPlacementDistance(), 0.001f);
    }

    TEST_F(
        EditorTransformComponentSelectionRenderGeometryIntersectionManipulatorFixture,
        MiddleMouseButtonWithShiftAndCtrlHeldOnMeshSurfaceWillSnapSelectedEntityToIntersectionPoint)
    {
        // camera (go to position format) - 21.00, 8.00, 11.00, -22.00, 150.00
        m_cameraState.m_viewportSize = AzFramework::ScreenSize(1280, 720);
        AzFramework::SetCameraTransform(
            m_cameraState,
            AZ::Transform::CreateFromMatrix3x3AndTranslation(
                AZ::Matrix3x3::CreateRotationZ(AZ::DegToRad(150.0f)) * AZ::Matrix3x3::CreateRotationX(AZ::DegToRad(-22.0f)),
                AZ::Vector3(21.0f, 8.0f, 11.0f)));

        // position the ground entity
        AzToolsFramework::SetWorldTransform(
            m_entityIdGround,
            AZ::Transform::CreateFromMatrix3x3AndTranslation(
                AZ::Matrix3x3::CreateRotationY(AZ::DegToRad(40.0f)) * AZ::Matrix3x3::CreateRotationZ(AZ::DegToRad(60.0f)),
                AZ::Vector3(14.0f, -6.0f, 5.0f)));

        // select the other entity (a 1x1x1 box)
        AzToolsFramework::SelectEntity(m_entityIdBox);

        // expected world position (value taken from editor scenario)
        const auto expectedWorldPosition = AZ::Vector3(13.606657f, -2.6753534f, 5.9827675f);
        const auto screenPosition = AzFramework::WorldToScreen(expectedWorldPosition, m_cameraState);

        // perform snap action
        m_actionDispatcher->CameraState(m_cameraState)
            ->MousePosition(screenPosition)
            ->KeyboardModifierDown(AzToolsFramework::ViewportInteraction::KeyboardModifier::Control)
            ->KeyboardModifierDown(AzToolsFramework::ViewportInteraction::KeyboardModifier::Shift)
            ->MouseMButtonDown();

        // read back the current entity transform after placement
        const AZ::Transform finalEntityTransform = AzToolsFramework::GetWorldTransform(m_entityIdBox);
        EXPECT_THAT(finalEntityTransform.GetTranslation(), IsCloseTolerance(expectedWorldPosition, 0.01f));
    }

    TEST_F(
        EditorTransformComponentSelectionRenderGeometryIntersectionManipulatorFixture, SurfaceManipulatorSelfIntersectsMeshWhenCtrlIsHeld)
    {
        // camera (go to position format) - 47.00, -52.00, 20.00, 0.00, -60.00
        m_cameraState.m_viewportSize = AzFramework::ScreenSize(1280, 720);
        // position camera
        AzFramework::SetCameraTransform(
            m_cameraState,
            AZ::Transform::CreateFromMatrix3x3AndTranslation(
                AZ::Matrix3x3::CreateRotationZ(AZ::DegToRad(-60.0f)), AZ::Vector3(47.0f, -52.0f, 20.0f)));
        // position box
        AzToolsFramework::SetWorldTransform(m_entityIdBox, AZ::Transform::CreateTranslation(AZ::Vector3(50.0f, -50.0f, 20.0f)));

        // the initial starting position of the entity
        const auto initialTransformWorld = AzToolsFramework::GetWorldTransform(m_entityIdBox);
        // where the surface manipulator should end up (surface of the box)
        const auto finalTransformWorld = AZ::Transform::CreateTranslation(AZ::Vector3(49.5f, -49.6337357f, 19.5793953f));

        // calculate the position in screen space of the initial position of the entity
        const auto initialPositionScreen = AzFramework::WorldToScreen(initialTransformWorld.GetTranslation(), m_cameraState);
        // calculate the position in screen space of the final position of the entity
        const auto finalPositionScreen = AzFramework::WorldToScreen(finalTransformWorld.GetTranslation(), m_cameraState);

        // select the entity (this will cause the manipulators to appear in EditorTransformComponentSelection)
        AzToolsFramework::SelectEntity(m_entityIdBox);

        // press and drag the mouse (starting where the surface manipulator is)
        m_actionDispatcher->CameraState(m_cameraState)
            ->MousePosition(initialPositionScreen)
            ->KeyboardModifierDown(AzToolsFramework::ViewportInteraction::KeyboardModifier::Control)
            ->MouseLButtonDown()
            ->MousePosition(finalPositionScreen)
            ->MouseLButtonUp();

        // read back the position of the entity now
        const AZ::Transform finalManipulatorTransform = GetManipulatorTransform().value_or(AZ::Transform::CreateIdentity());

        // ensure final world positions match
        EXPECT_THAT(finalManipulatorTransform, IsCloseTolerance(finalTransformWorld, 0.01f));
    }
} // namespace UnitTest<|MERGE_RESOLUTION|>--- conflicted
+++ resolved
@@ -1755,7 +1755,6 @@
                 AZ::Transform::CreateTranslation(EditorTransformComponentSelectionViewportPickingFixture::Entity2WorldTranslation),
                 AZ::Transform::CreateTranslation(EditorTransformComponentSelectionViewportPickingFixture::Entity3WorldTranslation) }));
 
-<<<<<<< HEAD
     struct ManipulatorPick
     {
         AZStd::array<AzToolsFramework::ViewportInteraction::KeyboardModifier, 3> m_keyboardModifiers{};
@@ -1775,20 +1774,11 @@
     TEST_P(
         EditorTransformComponentSelectionTranslationManipulatorPickingEntityTestFixtureParam,
         DittoManipulatorOnEntityChangesManipulatorToEntityTransformOrPickIntersectionBasedOnModifiers)
-=======
-    using EditorTransformComponentSelectionScaleManipulatorInteractionTestFixture =
-        EditorTransformComponentSelectionManipulatorInteractionTestFixture;
-
-    TEST_F(
-        EditorTransformComponentSelectionScaleManipulatorInteractionTestFixture,
-        UsingScaleManipulatorWithCtrlHeldAdjustsManipulatorBaseViewScale)
->>>>>>> 0db15cfa
     {
         using AzToolsFramework::EditorTransformComponentSelectionRequestBus;
 
         PositionEntities();
 
-<<<<<<< HEAD
         // camera (go to position format) - 10.00, 15.00, 12.00, 0.00, 90.00
         m_cameraState.m_viewportSize = AzFramework::ScreenSize(1280, 720);
         AzFramework::SetCameraTransform(
@@ -1849,7 +1839,18 @@
                              AZ::Vector3(5.0f, 15.0f, 12.0f),
                              // position remains unchanged (manipulator won't move as an entity wasn't picked)
                              EditorTransformComponentSelectionViewportPickingFixture::Entity3WorldTranslation }));
-=======
+
+    using EditorTransformComponentSelectionScaleManipulatorInteractionTestFixture =
+        EditorTransformComponentSelectionManipulatorInteractionTestFixture;
+
+    TEST_F(
+        EditorTransformComponentSelectionScaleManipulatorInteractionTestFixture,
+        UsingScaleManipulatorWithCtrlHeldAdjustsManipulatorBaseViewScale)
+    {
+        using AzToolsFramework::EditorTransformComponentSelectionRequestBus;
+
+        PositionEntities();
+
         // move camera up and to the left so it's just above the normal row of entities
         AzFramework::SetCameraTransform(
             m_cameraState,
@@ -1888,7 +1889,6 @@
         const auto expectedManipulatorViewBaseScale = AzToolsFramework::ManipulatorViewBaseScale();
         EXPECT_NEAR(expectedManipulatorViewBaseScale, 2.0f, 0.01f);
     }
->>>>>>> 0db15cfa
 
     using EditorTransformComponentSelectionManipulatorTestFixture =
         IndirectCallManipulatorViewportInteractionFixtureMixin<EditorTransformComponentSelectionFixture>;
