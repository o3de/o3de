--- conflicted
+++ resolved
@@ -37,19 +37,7 @@
 #include <AzToolsFramework/ViewportSelection/EditorVisibleEntityDataCache.h>
 #include <AzToolsFramework/ViewportUi/ViewportUiManager.h>
 
-<<<<<<< HEAD
-#include<Tests/BoundsTestComponent.h>
-
-namespace AZ
-{
-    std::ostream& operator<<(std::ostream& os, const EntityId entityId)
-    {
-        return os << entityId.ToString().c_str();
-    }
-} // namespace AZ
-=======
 #include <Tests/BoundsTestComponent.h>
->>>>>>> b4b7e5a0
 
 namespace UnitTest
 {
@@ -276,11 +264,7 @@
         using AzToolsFramework::EditorInteractionSystemViewportSelectionRequestBus;
         EditorInteractionSystemViewportSelectionRequestBus::Event(
             AzToolsFramework::GetEntityContextId(), &EditorInteractionSystemViewportSelectionRequestBus::Events::SetHandler,
-<<<<<<< HEAD
-            [](const AzToolsFramework::EditorVisibleEntityDataCache* entityDataCache,
-=======
             [](const AzToolsFramework::EditorVisibleEntityDataCacheInterface* entityDataCache,
->>>>>>> b4b7e5a0
                [[maybe_unused]] AzToolsFramework::ViewportEditorModeTrackerInterface* viewportEditorModeTracker)
             {
                 return AZStd::make_unique<AzToolsFramework::EditorPickEntitySelection>(entityDataCache, viewportEditorModeTracker);
