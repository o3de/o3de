/*
 * Copyright (c) Contributors to the Open 3D Engine Project.
 * For complete copyright and license terms please see the LICENSE at the root of this distribution.
 *
 * SPDX-License-Identifier: Apache-2.0 OR MIT
 *
 */

#include <Prefab/PrefabTestFixture.h>

#include <AzCore/Component/TransformBus.h>
#include <AzToolsFramework/Entity/EditorEntityHelpers.h>
#include <AzToolsFramework/Entity/PrefabEditorEntityOwnershipInterface.h>
#include <AzToolsFramework/Prefab/PrefabDomUtils.h>
#include <AzToolsFramework/Prefab/Instance/InstanceEntityMapperInterface.h>
#include <AzToolsFramework/Prefab/PrefabLoaderInterface.h>
#include <AzToolsFramework/ToolsComponents/TransformComponent.h>
#include <Prefab/PrefabTestComponent.h>
#include <Prefab/PrefabTestDomUtils.h>

namespace UnitTest
{
    PrefabTestToolsApplication::PrefabTestToolsApplication(AZStd::string appName)
        : ToolsTestApplication(AZStd::move(appName))
    {
    }

<<<<<<< HEAD
    // TODO - We can probably remove this now
    bool PrefabTestToolsApplication::IsPrefabSystemEnabled() const
    {
        // Make sure our prefab tests always run with prefabs enabled
        return true;
    }

=======
>>>>>>> d700cb56
    void PrefabTestFixture::SetUpEditorFixtureImpl()
    {
        // Acquire the system entity
        AZ::Entity* systemEntity = GetApplication()->FindEntity(AZ::SystemEntityId);
        EXPECT_TRUE(systemEntity);

        m_prefabSystemComponent = systemEntity->FindComponent<AzToolsFramework::Prefab::PrefabSystemComponent>();
        EXPECT_TRUE(m_prefabSystemComponent);

        m_prefabLoaderInterface = AZ::Interface<PrefabLoaderInterface>::Get();
        EXPECT_TRUE(m_prefabLoaderInterface);

        m_prefabPublicInterface = AZ::Interface<PrefabPublicInterface>::Get();
        EXPECT_TRUE(m_prefabPublicInterface);

        m_instanceEntityMapperInterface = AZ::Interface<InstanceEntityMapperInterface>::Get();
        EXPECT_TRUE(m_instanceEntityMapperInterface);

        m_instanceUpdateExecutorInterface = AZ::Interface<InstanceUpdateExecutorInterface>::Get();
        EXPECT_TRUE(m_instanceUpdateExecutorInterface);

        m_instanceToTemplateInterface = AZ::Interface<InstanceToTemplateInterface>::Get();
        EXPECT_TRUE(m_instanceToTemplateInterface);

        m_prefabEditorEntityOwnershipInterface = AZ::Interface<AzToolsFramework::PrefabEditorEntityOwnershipInterface>::Get();
        EXPECT_TRUE(m_prefabEditorEntityOwnershipInterface);

        m_settingsRegistryInterface = AZ::SettingsRegistry::Get();
        EXPECT_TRUE(m_settingsRegistryInterface);

        // Have all instances cache their DOM for testing purposes.
        Instance::s_DomCachingEnabledDefault = true;

        // This is for calling CreateEditorRepresentation that adds required editor components.
        AzToolsFramework::EditorRequestBus::Handler::BusConnect();

        GetApplication()->RegisterComponentDescriptor(PrefabTestComponent::CreateDescriptor());
        GetApplication()->RegisterComponentDescriptor(PrefabNonEditorComponent::CreateDescriptor());
        GetApplication()->RegisterComponentDescriptor(PrefabTestComponentWithUnReflectedTypeMember::CreateDescriptor());

        // Gets undo stack.
        AzToolsFramework::ToolsApplicationRequestBus::BroadcastResult(
            m_undoStack, &AzToolsFramework::ToolsApplicationRequestBus::Events::GetUndoStack);
        AZ_Assert(m_undoStack, "Failed to look up undo stack from tools application");

        // This ensures that the flag (if root prefab is assigned) in prefab editor entity ownership service is set to true.
        // Public prefab operations like "create prefab" will fail if the flag is off.
        CreateRootPrefab();
    }

    void PrefabTestFixture::TearDownEditorFixtureImpl()
    {
        m_undoStack = nullptr;

        AzToolsFramework::EditorRequestBus::Handler::BusDisconnect();
    }

    AZStd::unique_ptr<ToolsTestApplication> PrefabTestFixture::CreateTestApplication()
    {
        return AZStd::make_unique<PrefabTestToolsApplication>("PrefabTestApplication");
    }

    void PrefabTestFixture::CreateRootPrefab()
    {
        m_prefabEditorEntityOwnershipInterface->CreateNewLevelPrefab("UnitTestRoot.prefab", "");

        InstanceOptionalReference rootInstance = m_prefabEditorEntityOwnershipInterface->GetRootPrefabInstance();
        ASSERT_TRUE(rootInstance.has_value());
        
        EntityOptionalReference rootContainerEntity = rootInstance->get().GetContainerEntity();
        ASSERT_TRUE(rootContainerEntity.has_value());
        if (rootContainerEntity->get().GetState() == AZ::Entity::State::Constructed)
        {
            rootContainerEntity->get().Init();
        }

        // Focus on root prefab instance.
        auto* prefabFocusPublicInterface = AZ::Interface<PrefabFocusPublicInterface>::Get();
        EXPECT_TRUE(prefabFocusPublicInterface != nullptr);
        PrefabFocusOperationResult focusResult = prefabFocusPublicInterface->FocusOnOwningPrefab(
            rootContainerEntity->get().GetId());
        EXPECT_TRUE(focusResult.IsSuccess());
    }

    void PrefabTestFixture::PropagateAllTemplateChanges()
    {
        m_prefabSystemComponent->OnSystemTick();
    }

    AZ::EntityId PrefabTestFixture::CreateEditorEntityUnderRoot(const AZStd::string& entityName)
    {
        return CreateEditorEntity(entityName, GetRootContainerEntityId());
    }

    AZ::EntityId PrefabTestFixture::CreateEditorEntity(const AZStd::string& entityName, AZ::EntityId parentId)
    {
        PrefabEntityResult createResult = m_prefabPublicInterface->CreateEntity(parentId, AZ::Vector3());
        AZ_Assert(createResult.IsSuccess(), "CreateEditorEntity - Failed to create entity %s. Error: %s",
            entityName.c_str(), createResult.GetError().c_str());

        // Verify new entity.
        AZ::EntityId newEntityId = createResult.GetValue();
        EXPECT_TRUE(newEntityId.IsValid());

        AZ::Entity* newEntity = AzToolsFramework::GetEntityById(newEntityId);
        EXPECT_TRUE(newEntity != nullptr);

        newEntity->SetName(entityName);
        m_prefabPublicInterface->GenerateUndoNodesForEntityChangeAndUpdateCache(newEntityId, m_undoStack->GetTop());

        PropagateAllTemplateChanges();

        return newEntityId;
    }

    AZ::EntityId PrefabTestFixture::CreateEditorPrefab(AZ::IO::PathView filePath, const AzToolsFramework::EntityIdList& entityIds)
    {
        // New prefab instance is reparent under the common root entity of the input entities.
        CreatePrefabResult createResult = m_prefabPublicInterface->CreatePrefabInMemory(entityIds, filePath);
        AZ_Assert(createResult.IsSuccess(), "CreateEditorPrefab - Failed to create prefab %s. Error: %s",
            AZStd::string(filePath.Native()).c_str(),
            createResult.GetError().c_str());

        // Verify new container entity.
        AZ::EntityId prefabContainerId = createResult.GetValue();
        EXPECT_TRUE(prefabContainerId.IsValid());

        AZ::Entity* prefabContainerEntity = AzToolsFramework::GetEntityById(prefabContainerId);
        EXPECT_TRUE(prefabContainerEntity != nullptr);

        PropagateAllTemplateChanges();

        return prefabContainerId;
    }

    AZ::EntityId PrefabTestFixture::InstantiateEditorPrefab(AZ::IO::PathView filePath, AZ::EntityId parentId)
    {
        InstantiatePrefabResult instantiateResult = m_prefabPublicInterface->InstantiatePrefab(
            filePath.Native(), parentId, AZ::Vector3());
        AZ_Assert(instantiateResult.IsSuccess(), "InstantiateEditorPrefab - Failed to instantiate prefab %s. Error: %s",
            AZStd::string(filePath.Native()).c_str(),
            instantiateResult.GetError().c_str());

        // Verify new container entity.
        AZ::EntityId prefabContainerId = instantiateResult.GetValue();
        EXPECT_TRUE(prefabContainerId.IsValid());

        AZ::Entity* prefabContainerEntity = AzToolsFramework::GetEntityById(prefabContainerId);
        EXPECT_TRUE(prefabContainerEntity != nullptr);
        
        PropagateAllTemplateChanges();

        return prefabContainerId;
    }

    AZ::Entity* PrefabTestFixture::CreateEntity(const AZStd::string& entityName, bool shouldActivate)
    {
        AZ::Entity* newEntity = aznew AZ::Entity(entityName);
        
        if (shouldActivate)
        {
            newEntity->Init();
            newEntity->Activate();
        }

        return newEntity;
    }

    AZ::EntityId PrefabTestFixture::GetRootContainerEntityId()
    {
        auto rootInstance = m_prefabEditorEntityOwnershipInterface->GetRootPrefabInstance();
        EXPECT_TRUE(rootInstance.has_value());
        AZ::EntityId rootContainerId = rootInstance->get().GetContainerEntityId();
        EXPECT_TRUE(rootContainerId.IsValid());
        return rootContainerId;
    }

    void PrefabTestFixture::CompareInstances(const AzToolsFramework::Prefab::Instance& instanceA,
                                             const AzToolsFramework::Prefab::Instance& instanceB, bool shouldCompareLinkIds, bool shouldCompareContainerEntities)
    {
        AzToolsFramework::Prefab::TemplateId templateAId = instanceA.GetTemplateId();
        AzToolsFramework::Prefab::TemplateId templateBId = instanceB.GetTemplateId();

        ASSERT_TRUE(templateAId != AzToolsFramework::Prefab::InvalidTemplateId);
        ASSERT_TRUE(templateBId != AzToolsFramework::Prefab::InvalidTemplateId);
        EXPECT_EQ(templateAId, templateBId);

        AzToolsFramework::Prefab::TemplateReference templateA =
            m_prefabSystemComponent->FindTemplate(templateAId);

        ASSERT_TRUE(templateA.has_value());

        AzToolsFramework::Prefab::PrefabDom prefabDomA;
        ASSERT_TRUE(AzToolsFramework::Prefab::PrefabDomUtils::StoreInstanceInPrefabDom(instanceA, prefabDomA));

        AzToolsFramework::Prefab::PrefabDom prefabDomB;
        ASSERT_TRUE(AzToolsFramework::Prefab::PrefabDomUtils::StoreInstanceInPrefabDom(instanceB, prefabDomB));

        // Validate that both instances match when serialized.
        PrefabTestDomUtils::ComparePrefabDoms(prefabDomA, prefabDomB, shouldCompareLinkIds, shouldCompareContainerEntities);

        // Validate that the serialized instances match the shared template when serialized
        // Note: We do not compare the link ids. The template DOM is not supposed to have this member.
        PrefabTestDomUtils::ComparePrefabDoms(templateA->get().GetPrefabDom(), prefabDomB, false, shouldCompareContainerEntities);
    }

    void PrefabTestFixture::DeleteInstances(const InstanceList& instancesToDelete)
    {
        for (Instance* instanceToDelete : instancesToDelete)
        {
            ASSERT_TRUE(instanceToDelete);
            delete instanceToDelete;
            instanceToDelete = nullptr;
        }
    }

    EntityAlias PrefabTestFixture::FindEntityAliasInInstance(
        AZ::EntityId containerEntityId, const AZStd::string& entityName)
    {
        auto owningInstance = m_instanceEntityMapperInterface->FindOwningInstance(containerEntityId);
        EXPECT_TRUE(owningInstance.has_value());

        EntityAlias foundEntityAlias = "";
        owningInstance->get().GetEntities(
            [&foundEntityAlias, &owningInstance, &entityName](AZStd::unique_ptr<AZ::Entity>& entity)
            {
                if (entity->GetName() == entityName)
                {
                    auto entityAlias = owningInstance->get().GetEntityAlias(entity->GetId());
                    EXPECT_TRUE(entityAlias.has_value()) << "FindEntityAliasInInstance - Retrieved entity alias is null.";
                    foundEntityAlias = entityAlias->get();
                    return false;
                }
                return true;
            });

        return foundEntityAlias;
    }

    InstanceAlias PrefabTestFixture::FindNestedInstanceAliasInInstance(
        AZ::EntityId containerEntityId, const AZStd::string& nestedContainerEntityName)
    {
        auto owningInstance = m_instanceEntityMapperInterface->FindOwningInstance(containerEntityId);
        EXPECT_TRUE(owningInstance.has_value());

        InstanceAlias foundInstanceAlias = "";
        owningInstance->get().GetNestedInstances(
            [&foundInstanceAlias, &nestedContainerEntityName](AZStd::unique_ptr<Instance>& nestedInstance)
            {
                auto nestedContainerEntity = nestedInstance->GetContainerEntity();
                EXPECT_TRUE(nestedContainerEntity.has_value());

                if (nestedContainerEntity->get().GetName() == nestedContainerEntityName)
                {
                    foundInstanceAlias = nestedInstance->GetInstanceAlias();
                    return;
                }
            });

        return foundInstanceAlias;
    }

    void PrefabTestFixture::RenameEntity(AZ::EntityId entityId, const AZStd::string& newName)
    {
        ASSERT_FALSE(newName.empty()) << "Cannot rename an entity to empty string.";
        AZ::Entity* entityToRename = AzToolsFramework::GetEntityById(entityId);
        ASSERT_TRUE(entityToRename != nullptr) << "Cannot rename a null entity.";

        entityToRename->SetName(newName);
        m_prefabPublicInterface->GenerateUndoNodesForEntityChangeAndUpdateCache(entityId, m_undoStack->GetTop());
        PropagateAllTemplateChanges();
    }

    void PrefabTestFixture::ValidateEntityUnderInstance(
        AZ::EntityId containerEntityId, const EntityAlias& entityAlias, const AZStd::string& entityName)
    {
        auto owningInstance = m_instanceEntityMapperInterface->FindOwningInstance(containerEntityId);
        EXPECT_TRUE(owningInstance.has_value());

        auto entity = owningInstance->get().GetEntity(entityAlias);
        ASSERT_TRUE(entity.has_value());
        ASSERT_EQ(entity->get().GetName(), entityName);
    }

    void PrefabTestFixture::ValidateEntityNotUnderInstance(
        AZ::EntityId containerEntityId, const EntityAlias& entityAlias)
    {
        auto owningInstance = m_instanceEntityMapperInterface->FindOwningInstance(containerEntityId);
        EXPECT_TRUE(owningInstance.has_value());

        auto entity = owningInstance->get().GetEntity(entityAlias);
        ASSERT_FALSE(entity.has_value());
    }

    void PrefabTestFixture::ValidateNestedInstanceUnderInstance(
        AZ::EntityId containerEntityId, const InstanceAlias& nestedInstanceAlias)
    {
        auto owningInstance = m_instanceEntityMapperInterface->FindOwningInstance(containerEntityId);
        EXPECT_TRUE(owningInstance.has_value());

        auto nestedInstance = owningInstance->get().FindNestedInstance(nestedInstanceAlias);
        ASSERT_TRUE(nestedInstance.has_value());
    }

    void PrefabTestFixture::ValidateNestedInstanceNotUnderInstance(
        AZ::EntityId containerEntityId, const InstanceAlias& nestedInstanceAlias)
    {
        auto owningInstance = m_instanceEntityMapperInterface->FindOwningInstance(containerEntityId);
        EXPECT_TRUE(owningInstance.has_value());

        auto nestedInstance = owningInstance->get().FindNestedInstance(nestedInstanceAlias);
        ASSERT_FALSE(nestedInstance.has_value());
    }

    void PrefabTestFixture::ValidateInstanceEntitiesActive(Instance& instance)
    {
        AZStd::vector<AZ::EntityId> entityIdVector;
        instance.GetAllEntityIdsInHierarchy([&entityIdVector](AZ::EntityId entityId) {
            entityIdVector.push_back(entityId);
            return true;
        });
        for (AZ::EntityId entityId : entityIdVector)
        {
            AZ::Entity* entityInInstance = nullptr;
            AZ::ComponentApplicationBus::BroadcastResult(entityInInstance, &AZ::ComponentApplicationBus::Events::FindEntity, entityId);
            ASSERT_TRUE(entityInInstance);
            EXPECT_EQ(entityInInstance->GetState(), AZ::Entity::State::Active);
        }
    }

    void PrefabTestFixture::ProcessDeferredUpdates()
    {
        // Force a prefab propagation for updates that are deferred to the next tick.
        m_prefabSystemComponent->OnSystemTick();
    }

    void PrefabTestFixture::Undo()
    {
        m_undoStack->Undo();
        ProcessDeferredUpdates();
    }

    void PrefabTestFixture::Redo()
    {
        m_undoStack->Redo();
        ProcessDeferredUpdates();
    }

    void PrefabTestFixture::AddRequiredEditorComponents(const AzToolsFramework::EntityIdList& entityIds)
    {
        for (AZ::EntityId entityId : entityIds)
        {
            AZ::Entity* entity = nullptr;
            AZ::ComponentApplicationBus::BroadcastResult(entity, &AZ::ComponentApplicationBus::Events::FindEntity, entityId);
            EXPECT_TRUE(entity != nullptr) << "The entity to be added required editor components is nullptr.";

            entity->Deactivate();
            AzToolsFramework::EditorEntityContextRequestBus::Broadcast(
                &AzToolsFramework::EditorEntityContextRequests::AddRequiredComponents, *entity);
            entity->Activate();
        }
    }

    // EditorRequestBus
    void PrefabTestFixture::CreateEditorRepresentation(AZ::Entity* entity)
    {
        if (!entity)
        {
            EXPECT_TRUE(false) << "Cannot call CreateEditorRepresentation for a null entity.";
            return;
        }

        AzToolsFramework::EditorEntityContextRequestBus::Broadcast(
            &AzToolsFramework::EditorEntityContextRequestBus::Events::AddRequiredComponents, *entity);
    }
} // namespace UnitTest<|MERGE_RESOLUTION|>--- conflicted
+++ resolved
@@ -25,16 +25,6 @@
     {
     }
 
-<<<<<<< HEAD
-    // TODO - We can probably remove this now
-    bool PrefabTestToolsApplication::IsPrefabSystemEnabled() const
-    {
-        // Make sure our prefab tests always run with prefabs enabled
-        return true;
-    }
-
-=======
->>>>>>> d700cb56
     void PrefabTestFixture::SetUpEditorFixtureImpl()
     {
         // Acquire the system entity
