--- conflicted
+++ resolved
@@ -51,49 +51,7 @@
             m_model.reset();
             PrefabTestFixture::TearDownEditorFixtureImpl();
         }
-<<<<<<< HEAD
-
-        // Creates an entity with a given name as one undoable operation
-        // Parents to parentId, or the root prefab container entity if parentId is invalid
-        AZ::EntityId CreateNamedEntity(AZStd::string name, AZ::EntityId parentId = AZ::EntityId())
-        {
-            auto createResult = m_prefabPublicInterface->CreateEntity(parentId, AZ::Vector3());
-            AZ_Assert(createResult.IsSuccess(), "Failed to create entity: %s", createResult.GetError().c_str());
-            AZ::EntityId entityId = createResult.GetValue();
-
-            AZ::Entity* entity = nullptr;
-            AZ::ComponentApplicationBus::BroadcastResult(entity, &AZ::ComponentApplicationRequests::FindEntity, entityId);
-
-            entity->Deactivate();
-
-            entity->SetName(name);
-
-            // Normally, in invalid parent ID should automatically parent us to the root prefab, but currently in the unit test
-            // environment entities aren't created with a default transform component, so CreateEntity won't correctly parent.
-            // We get the actual target parent ID here, then create our missing transform component.
-            if (!parentId.IsValid())
-            {
-                auto prefabEditorEntityOwnershipInterface = AZ::Interface<AzToolsFramework::PrefabEditorEntityOwnershipInterface>::Get();
-                parentId = prefabEditorEntityOwnershipInterface->GetRootPrefabInstance()->get().GetContainerEntityId();
-            }
-
-            auto transform = aznew AzToolsFramework::Components::TransformComponent;
-            entity->AddComponent(transform);
-            transform->SetParent(parentId);
-
-            entity->Activate();
-
-            // Update our undo cache entry to include the rename / reparent as one atomic operation.
-            m_prefabPublicInterface->GenerateUndoNodesForEntityChangeAndUpdateCache(entityId, m_undoStack->GetTop());
-
-            ProcessDeferredUpdates();
-
-            return entityId;
-        }
-
-=======
         
->>>>>>> 9ea40e08
         // Helper to visualize debug state
         void PrintModel()
         {
