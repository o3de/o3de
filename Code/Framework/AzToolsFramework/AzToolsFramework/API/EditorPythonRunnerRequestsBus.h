/*
 * Copyright (c) Contributors to the Open 3D Engine Project.
 * For complete copyright and license terms please see the LICENSE at the root of this distribution.
 *
 * SPDX-License-Identifier: Apache-2.0 OR MIT
 *
 */
#pragma once

#include <AzCore/EBus/EBus.h>

namespace AzToolsFramework
{
    /**
      * Provides a bus to run Python scripts
      */
    class EditorPythonRunnerRequests
        : public AZ::EBusTraits
    {
    public:
        //////////////////////////////////////////////////////////////////////////
        // EBusTraits overrides
        static const AZ::EBusHandlerPolicy HandlerPolicy = AZ::EBusHandlerPolicy::Single;
        static const AZ::EBusAddressPolicy AddressPolicy = AZ::EBusAddressPolicy::Single;
        //////////////////////////////////////////////////////////////////////////

        //! executes a Python script using a string, prints the result if printResult is true and script is an expression
        virtual void ExecuteByString([[maybe_unused]] AZStd::string_view script, [[maybe_unused]] bool printResult) {}

        //! executes a Python script using a filename
        virtual void ExecuteByFilename([[maybe_unused]] AZStd::string_view filename) {}

        //! executes a Python script using a filename and args
        virtual void ExecuteByFilenameWithArgs(
            [[maybe_unused]] AZStd::string_view filename, [[maybe_unused]] const AZStd::vector<AZStd::string_view>& args) {}

        //! executes a Python script as a test
<<<<<<< HEAD
        virtual void ExecuteByFilenameAsTest(
=======
        virtual bool ExecuteByFilenameAsTest(
>>>>>>> dcec2855
            [[maybe_unused]] AZStd::string_view filename,
            [[maybe_unused]] AZStd::string_view testCase,
            [[maybe_unused]] const AZStd::vector<AZStd::string_view>& args)
        {
<<<<<<< HEAD
=======
            return false;
>>>>>>> dcec2855
        }
    };
    using EditorPythonRunnerRequestBus = AZ::EBus<EditorPythonRunnerRequests>;

} // namespace AzToolsFramework
<|MERGE_RESOLUTION|>--- conflicted
+++ resolved
@@ -35,19 +35,12 @@
             [[maybe_unused]] AZStd::string_view filename, [[maybe_unused]] const AZStd::vector<AZStd::string_view>& args) {}
 
         //! executes a Python script as a test
-<<<<<<< HEAD
-        virtual void ExecuteByFilenameAsTest(
-=======
         virtual bool ExecuteByFilenameAsTest(
->>>>>>> dcec2855
             [[maybe_unused]] AZStd::string_view filename,
             [[maybe_unused]] AZStd::string_view testCase,
             [[maybe_unused]] const AZStd::vector<AZStd::string_view>& args)
         {
-<<<<<<< HEAD
-=======
             return false;
->>>>>>> dcec2855
         }
     };
     using EditorPythonRunnerRequestBus = AZ::EBus<EditorPythonRunnerRequests>;
