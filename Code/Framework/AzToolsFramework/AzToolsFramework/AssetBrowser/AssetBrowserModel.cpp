/*
 * Copyright (c) Contributors to the Open 3D Engine Project.
 * For complete copyright and license terms please see the LICENSE at the root of this distribution.
 *
 * SPDX-License-Identifier: Apache-2.0 OR MIT
 *
 */

#include <AzCore/Script/ScriptTimePoint.h>
#include <AzToolsFramework/AssetBrowser/AssetBrowserModel.h>
#include <AzToolsFramework/AssetBrowser/Views/AssetBrowserTreeView.h>
#include <AzToolsFramework/AssetBrowser/Entries/AssetBrowserEntry.h>
#include <AzToolsFramework/AssetBrowser/Entries/RootAssetBrowserEntry.h>
#include <AzToolsFramework/AssetBrowser/Entries/SourceAssetBrowserEntry.h>
#include <AzToolsFramework/AssetBrowser/Entries/ProductAssetBrowserEntry.h>
#include <AzToolsFramework/AssetBrowser/Entries/AssetBrowserEntryCache.h>
#include <AzToolsFramework/AssetBrowser/AssetBrowserFilterModel.h>
#include <AzToolsFramework/SourceControl/SourceControlAPI.h>
<<<<<<< HEAD
=======
#include <AzQtComponents/Components/Widgets/FileDialog.h>
>>>>>>> 603e0e7c

#include <QMimeData>
#include <QFileInfo>
#include <QThread>
#include <QApplication>
AZ_PUSH_DISABLE_WARNING(4251, "-Wunknown-warning-option") // 'QRegularExpression::d': class 'QExplicitlySharedDataPointer<QRegularExpressionPrivate>' needs to have dll-interface to be used by clients of class 'QRegularExpression'
#include <QRegularExpression>
AZ_POP_DISABLE_WARNING

namespace AzToolsFramework
{
    namespace AssetBrowser
    {
        AssetBrowserModel::AssetBrowserModel(QObject* parent)
            : QAbstractItemModel(parent)
            , m_rootEntry(nullptr)
            , m_loaded(false)
            , m_addingEntry(false)
            , m_removingEntry(false)
        {
            AssetBrowserModelRequestBus::Handler::BusConnect();
            AZ::TickBus::Handler::BusConnect();
        }

        AssetBrowserModel::~AssetBrowserModel()
        {
            AssetBrowserModelRequestBus::Handler::BusDisconnect();
            AZ::TickBus::Handler::BusDisconnect();
        }

        QModelIndex AssetBrowserModel::findIndex(const QString& absoluteAssetPath) const
        {
            // Split the path based on either platform's slash
            QRegularExpression regex(QStringLiteral("[\\/]"));

            QStringList assetPathComponents = absoluteAssetPath.split(regex);

            AssetBrowserEntry* cursor = m_rootEntry.get();

            if (cursor && absoluteAssetPath.contains(cursor->GetFullPath().c_str()))
            {
                while (true)
                {
                    // find the child entry that contains more
                    bool foundChild = false;
                    for (int i = 0; i < cursor->GetChildCount(); i++)
                    {
                        AssetBrowserEntry* child = cursor->GetChild(i);
                        if (child)
                        {
                            QString newPath = child->GetFullPath().c_str();
                            if (absoluteAssetPath.startsWith(newPath))
                            {
                                if (absoluteAssetPath == newPath)
                                {
                                    QModelIndex index;
                                    if (GetEntryIndex(child, index))
                                    {
                                        return index;
                                    }
                                }

                                // Confirm that this is a real match as opposed to a partial match.
                                // For instance, an asset absolute path C:/somepath/someotherpath/blah.tga will partial match with c:/somepath/some 
                                // and get us here.

                                QStringList possibleMatchComponents = newPath.split(regex);
                                QString possibleMatchDirectory = possibleMatchComponents.last();
                                Q_ASSERT(assetPathComponents.count() >= possibleMatchComponents.count());
                                if (possibleMatchDirectory == assetPathComponents[possibleMatchComponents.count() - 1])
                                {
                                    cursor = child;
                                    foundChild = true;
                                    break;
                                }
                            }
                        }
                    }

                    if (!foundChild)
                    {
                        break;
                    }
                }
            }

            return QModelIndex();
        }

        QModelIndex AssetBrowserModel::index(int row, int column, const QModelIndex& parent) const
        {
            if (!hasIndex(row, column, parent))
            {
                return QModelIndex();
            }

            AssetBrowserEntry* parentEntry;
            if (!parent.isValid())
            {
                parentEntry = m_rootEntry.get();
            }
            else
            {
                parentEntry = reinterpret_cast<AssetBrowserEntry*>(parent.internalPointer());
            }

            AssetBrowserEntry* childEntry = parentEntry->m_children[row];

            if (!childEntry)
            {
                return QModelIndex();
            }

            QModelIndex index;
            GetEntryIndex(childEntry, index);
            return index;
        }

        int AssetBrowserModel::rowCount(const QModelIndex& parent) const
        {
            if (!m_rootEntry)
            {
                return 0;
            }

            //If the column of the parent is one of those we don't want any more rows as children
            if (parent.isValid())
            {
                if ((parent.column() != aznumeric_cast<int>(AssetBrowserEntry::Column::DisplayName)) &&
                    (parent.column() != aznumeric_cast<int>(AssetBrowserEntry::Column::Name)) &&
                    (parent.column() != aznumeric_cast<int>(AssetBrowserEntry::Column::Path)))
                {
                    return 0;
                }
            }
            
            AssetBrowserEntry* parentAssetEntry;
            if (!parent.isValid())
            {
                parentAssetEntry = m_rootEntry.get();
            }
            else
            {
                parentAssetEntry = static_cast<AssetBrowserEntry*>(parent.internalPointer());
            }
            return parentAssetEntry->GetChildCount();
        }

        int AssetBrowserModel::columnCount(const QModelIndex& /*parent*/) const
        {
            return aznumeric_cast<int>(AssetBrowserEntry::Column::Count);
        }

        QVariant AssetBrowserModel::data(const QModelIndex& index, int role) const
        {
            if (!index.isValid())
            {
                return QVariant();
            }

            if (role == Qt::DisplayRole)
            {
                const AssetBrowserEntry* item = static_cast<AssetBrowserEntry*>(index.internalPointer());
                return item->GetDisplayName();
            }

            if (role == Roles::EntryRole)
            {
                const AssetBrowserEntry* item = static_cast<AssetBrowserEntry*>(index.internalPointer());
                return QVariant::fromValue(item);
            }

            if (role == Qt::EditRole)
            {
                const AssetBrowserEntry* item = static_cast<AssetBrowserEntry*>(index.internalPointer());
                QString displayFileName = item->GetDisplayName();
                QString baseFileName = QFileInfo(displayFileName).baseName();
                return baseFileName;
            }

            return QVariant();
        }

        bool AssetBrowserModel::setData(const QModelIndex& index, const QVariant& value, [[maybe_unused]]int role)
        {
            using namespace AZ::IO;
            AssetBrowserEntry* item = static_cast<AssetBrowserEntry*>(index.internalPointer());
            Path oldPath = item->GetFullPath();
            PathView extension = oldPath.Extension();
            PathView newFile = value.toString().toUtf8().data();
<<<<<<< HEAD
=======
            if (newFile.Native().empty() || !AzQtComponents::FileDialog::IsValidFileName(newFile.Native().data()))
            {
                return false;
            }
>>>>>>> 603e0e7c
            Path newPath = oldPath;
            newPath.ReplaceFilename(newFile);
            newPath.ReplaceExtension(extension);
            using SCCommandBus = AzToolsFramework::SourceControlCommandBus;
            SCCommandBus::Broadcast(
                &SCCommandBus::Events::RequestRename, oldPath.c_str(), newPath.c_str(),
                [this, index, item, newFile, extension](bool success, [[maybe_unused]] const AzToolsFramework::SourceControlFileInfo& info)
                {
                    if (success)
                    {
                        item->SetFileData(newFile, extension);
                        emit dataChanged(index, index);
                    }
                });
            return false;
        }

        Qt::ItemFlags AssetBrowserModel::flags(const QModelIndex& index) const
        {
            Qt::ItemFlags defaultFlags = QAbstractItemModel::flags(index) | Qt::ItemIsEditable;

            if (index.isValid())
            {
                // allow retrieval of mimedata of sources or products only (i.e. cant drag folders or root)
                AssetBrowserEntry* item = static_cast<AssetBrowserEntry*>(index.internalPointer());
                if (item && (item->RTTI_IsTypeOf(ProductAssetBrowserEntry::RTTI_Type()) || item->RTTI_IsTypeOf(SourceAssetBrowserEntry::RTTI_Type())))
                {
                    return Qt::ItemIsDragEnabled | defaultFlags;
                }
            }
            return defaultFlags;
            //return Qt::ItemFlags(~Qt::ItemIsDragEnabled & defaultFlags);
        }

        QMimeData* AssetBrowserModel::mimeData(const QModelIndexList& indexes) const
        {
            QMimeData* mimeData = new QMimeData;

            for (const auto& index : indexes)
            {
                if (index.isValid())
                {
                    AssetBrowserEntry* item = static_cast<AssetBrowserEntry*>(index.internalPointer());
                    if (item)
                    {
                        item->AddToMimeData(mimeData);
                    }
                }
            }
            return mimeData;
        }

        QVariant AssetBrowserModel::headerData(int section, Qt::Orientation orientation, int role) const
        {
            if (orientation == Qt::Horizontal && role == Roles::EntryRole)
            {
                return tr(AssetBrowserEntry::m_columnNames[section]);
            }

            return QAbstractItemModel::headerData(section, orientation, role);
        }

        void AssetBrowserModel::SourceIndexesToAssetIds(const QModelIndexList& indexes, AZStd::vector<AZ::Data::AssetId>& assetIds)
        {
            for (const auto& index : indexes)
            {
                if (index.isValid())
                {
                    AssetBrowserEntry* item = static_cast<AssetBrowserEntry*>(index.internalPointer());

                    if (item->GetEntryType() == AssetBrowserEntry::AssetEntryType::Product)
                    {
                        assetIds.push_back(static_cast<ProductAssetBrowserEntry*>(item)->GetAssetId());
                    }
                }
            }
        }

        void AssetBrowserModel::SourceIndexesToAssetDatabaseEntries(const QModelIndexList& indexes, AZStd::vector<AssetBrowserEntry*>& entries)
        {
            for (const auto& index : indexes)
            {
                if (index.isValid())
                {
                    AssetBrowserEntry* item = static_cast<AssetBrowserEntry*>(index.internalPointer());
                    entries.push_back(item);
                }
            }
        }

        AZStd::shared_ptr<RootAssetBrowserEntry> AssetBrowserModel::GetRootEntry() const
        {
            return m_rootEntry;
        }

        void AssetBrowserModel::SetRootEntry(AZStd::shared_ptr<RootAssetBrowserEntry> rootEntry)
        {
            m_rootEntry = rootEntry;
        }

        AssetBrowserFilterModel* AssetBrowserModel::GetFilterModel()
        {
            return m_filterModel;
        }

        const AssetBrowserFilterModel* AssetBrowserModel::GetFilterModel() const
        {
            return m_filterModel;
        }

        void AssetBrowser::AssetBrowserModel::SetFilterModel(AssetBrowserFilterModel* filterModel)
        {
            m_filterModel = filterModel;
        }

        QModelIndex AssetBrowserModel::parent(const QModelIndex& child) const
        {
            if (!child.isValid())
            {
                return QModelIndex();
            }

            AssetBrowserEntry* childAssetEntry = static_cast<AssetBrowserEntry*>(child.internalPointer());
            AssetBrowserEntry* parentEntry = childAssetEntry->GetParent();

            QModelIndex parentIndex;
            if (GetEntryIndex(parentEntry, parentIndex))
            {
                return parentIndex;
            }
            return QModelIndex();
        }

        bool AssetBrowserModel::IsLoaded() const
        {
            return m_loaded;
        }

        void AssetBrowserModel::BeginAddEntry(AssetBrowserEntry* parent)
        {
            QModelIndex parentIndex;
            if (GetEntryIndex(parent, parentIndex))
            {
                m_addingEntry = true;
                int row = parent->GetChildCount();
                beginInsertRows(parentIndex, row, row);
            }
        }

        void AssetBrowserModel::EndAddEntry(AssetBrowserEntry* parent)
        {
            if (m_addingEntry)
            {
                m_addingEntry = false;
                endInsertRows();

                // we have to also invalidate our parent all the way up the chain.
                // since in this model, the children's data is actually relevant to the filtering of a parent
                // since a parent "matches" the filter if its children do.
                if ((m_rootEntry) && (!m_rootEntry->IsInitialUpdate()))
                {
                    // this is only necessary if its not the initial refresh.
                    while (parent)
                    {
                        QModelIndex parentIndex;
                        if (GetEntryIndex(parent, parentIndex))
                        {
                            Q_EMIT dataChanged(parentIndex, parentIndex);
                        }
                        parent = parent->GetParent();
                    }
                }
            }
        }

        void AssetBrowserModel::BeginRemoveEntry(AssetBrowserEntry* entry)
        {
            int row = entry->row();
            QModelIndex parentIndex;
            if (GetEntryIndex(entry->m_parentAssetEntry, parentIndex))
            {
                m_removingEntry = true;
                beginRemoveRows(parentIndex, row, row);
            }
        }

        void AssetBrowserModel::EndRemoveEntry()
        {
            if (m_removingEntry)
            {
                m_removingEntry = false;
                endRemoveRows();
            }
        }

        void AssetBrowserModel::OnTick(float /*deltaTime*/, AZ::ScriptTimePoint /*time*/) 
        {
            // if any entries changed since last tick, notify the views
            if (EntryCache* cache = EntryCache::GetInstance())
            {
                if (!cache->m_dirtyThumbnailsSet.empty())
                {
                    for (AssetBrowserEntry* entry : cache->m_dirtyThumbnailsSet)
                    {
                        QModelIndex index;
                        if (GetEntryIndex(entry, index))
                        {
                            AZ_PUSH_DISABLE_WARNING(4127, "-Wunknown-warning-option") // conditional expression is constant
                            Q_EMIT dataChanged(index, index, { Roles::EntryRole });
                            AZ_POP_DISABLE_WARNING
                        }
                    }
                    cache->m_dirtyThumbnailsSet.clear();
                }
            }
        }

        bool AssetBrowserModel::GetEntryIndex(AssetBrowserEntry* entry, QModelIndex& index) const
        {
            if (!entry)
            {
                return false;
            }

            if (azrtti_istypeof<RootAssetBrowserEntry*>(entry))
            {
                index = QModelIndex();
                return true;
            }

            if (!entry->m_parentAssetEntry)
            {
                return false;
            }

            int row = entry->row();
            index = createIndex(row, aznumeric_cast<int>(AssetBrowserEntry::Column::DisplayName), entry);
            return true;
        }

    } // namespace AssetBrowser
} // namespace AzToolsFramework

#include "AssetBrowser/moc_AssetBrowserModel.cpp"<|MERGE_RESOLUTION|>--- conflicted
+++ resolved
@@ -16,10 +16,7 @@
 #include <AzToolsFramework/AssetBrowser/Entries/AssetBrowserEntryCache.h>
 #include <AzToolsFramework/AssetBrowser/AssetBrowserFilterModel.h>
 #include <AzToolsFramework/SourceControl/SourceControlAPI.h>
-<<<<<<< HEAD
-=======
 #include <AzQtComponents/Components/Widgets/FileDialog.h>
->>>>>>> 603e0e7c
 
 #include <QMimeData>
 #include <QFileInfo>
@@ -210,13 +207,10 @@
             Path oldPath = item->GetFullPath();
             PathView extension = oldPath.Extension();
             PathView newFile = value.toString().toUtf8().data();
-<<<<<<< HEAD
-=======
             if (newFile.Native().empty() || !AzQtComponents::FileDialog::IsValidFileName(newFile.Native().data()))
             {
                 return false;
             }
->>>>>>> 603e0e7c
             Path newPath = oldPath;
             newPath.ReplaceFilename(newFile);
             newPath.ReplaceExtension(extension);
