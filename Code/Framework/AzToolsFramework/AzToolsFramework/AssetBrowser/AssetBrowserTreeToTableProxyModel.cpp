/*
 * Copyright (c) Contributors to the Open 3D Engine Project.
 * For complete copyright and license terms please see the LICENSE at the root of this distribution.
 *
 * SPDX-License-Identifier: Apache-2.0 OR MIT
 *
 */

#include <AzCore/Debug/Trace.h>
#include <AzCore/std/functional.h>
#include <AzToolsFramework/AssetBrowser/AssetBrowserTreeToTableProxyModel.h>
<<<<<<< HEAD
=======
#include <AzToolsFramework/AssetBrowser/AssetBrowserEntry.h>
>>>>>>> b08fd45f

namespace AzToolsFramework
{
    namespace AssetBrowser
    {
<<<<<<< HEAD
        // the table is a hash and needs to eventually store the entire asset tree
        // start with a good amount reserved so it doesn't incur crazy re-hashing as it grows.
        static constexpr const int INITIAL_TABLE_RESERVE_SIZE = 1024 * 8; 

        ConstTableIterator IndexToMap::TableConstBegin() const
        {
            return m_tableToTree.constBegin();
        }

        ConstTableIterator IndexToMap::TableConstEnd() const
        {
            return m_tableToTree.constEnd();
        }

        TableIterator IndexToMap::TableLowerBound(const int& key)
        {
            return m_tableToTree.lowerBound(key);
        }

        ConstTableIterator IndexToMap::TableLowerBound(const int& key) const
        {
            return m_tableToTree.lowerBound(key);
        }

        TableIterator IndexToMap::TableUpperBound(const int& key)
        {
            return m_tableToTree.upperBound(key);
        }

        TableIterator IndexToMap::TableEnd()
        {
            return m_tableToTree.end();
        }

        TableIterator IndexToMap::EraseFromTable(TableIterator it)
        {
            m_treeToTable.remove(it.value());
            return m_tableToTree.erase(it);
        }

        bool IndexToMap::Empty() const
        {
            return m_treeToTable.isEmpty();
        }

        bool IndexToMap::TreeContains(TableType map) const
        {
            return m_treeToTable.contains(map);
        }

        TreeType IndexToMap::TreeToTable(TableType map) const
        {
            return m_treeToTable.value(map);
        }

        bool IndexToMap::RemoveFromTree(TableType map)
        {
            const TreeType row = m_treeToTable.take(map);
            return m_tableToTree.remove(row) != 0;
        }

        void IndexToMap::Reserve(TableMap::size_type size)
        {
            m_treeToTable.reserve(size);
        }

        void IndexToMap::Insert(TableType map, TreeType row)
        {
            // m_treeToTable maps from ModelIndex to int
            // m_tableToTree maps from int to ModelIndex

            // we have to erase from both maps before we update them.
            // avoid using "Remove" on the hash, as that causes a re-hash.  Strategy here
            // will be to update the value if we find it, and erase the value in the other container.
            // this will yield the minimum amount of re-hashing and memory clearing.
            bool insertIntoTableToTree = true;
            bool insertIntoTreeToTable = true;
            if (auto it = m_treeToTable.find(map); it != m_treeToTable.end())
            {
                int& currentValue = it.value();
                auto elementInOtherMap = m_tableToTree.find(currentValue);
                m_tableToTree.erase(elementInOtherMap);
                currentValue = row;
                insertIntoTreeToTable = false;
            }

            if (auto it = m_tableToTree.find(row); it != m_tableToTree.end())
            {
                QPersistentModelIndex& currentValue = it.value();
                auto elementInOtherMap = m_treeToTable.find(currentValue);
                m_treeToTable.erase(elementInOtherMap);
                currentValue = map;
                insertIntoTableToTree = false;
            }
            
            if (insertIntoTableToTree)
            {
                m_tableToTree.insert(row, map);
            }

            if (insertIntoTreeToTable)
            {
                m_treeToTable.insert(map, row);
            }
            
        }

        TableIterator IndexToMap::TableBegin()
        {
            return m_tableToTree.begin();
        }

        void IndexToMap::Clear()
        {
            m_treeToTable.clear();
            m_tableToTree.clear();
        }

=======
>>>>>>> b08fd45f
        AssetBrowserTreeToTableProxyModel::AssetBrowserTreeToTableProxyModel(QObject* parent)
            : QAbstractProxyModel(parent)
        {
            m_map.Reserve(INITIAL_TABLE_RESERVE_SIZE);
        }

<<<<<<< HEAD
        void AssetBrowserTreeToTableProxyModel::setSourceModel(QAbstractItemModel* model)
        {
            beginResetModel();

            auto sourceModelPtr = sourceModel();
            if (sourceModelPtr)
            {
                disconnect(sourceModelPtr, nullptr, this, nullptr);
            }

            QAbstractProxyModel::setSourceModel(model);
            if (model)
            {
                connect(
                    model,
                    &QAbstractItemModel::rowsAboutToBeInserted,
                    this,
                    [this](const QModelIndex& parent, int start, int end)
                    {
                        RowsAboutToBeInserted(parent, start, end);
                    });

                connect(
                    model,
                    &QAbstractItemModel::rowsInserted,
                    this,
                    [this](const QModelIndex& parent, int start, int end)
                    {
                        RowsInserted(parent, start, end);
                    });

                connect(
                    model,
                    &QAbstractItemModel::rowsAboutToBeRemoved,
                    this,
                    [this](const QModelIndex& parent, int start, int end)
                    {
                        RowsAboutToBeRemoved(parent, start, end);
                    });

                connect(
                    model,
                    &QAbstractItemModel::rowsRemoved,
                    this,
                    [this](const QModelIndex& parent, int start)
                    {
                        RowsRemoved(parent, start);
                    });

                connect(
                    model,
                    &QAbstractItemModel::rowsAboutToBeMoved,
                    this,
                    [this]()
                    {
                        LayoutChanged();
                    });

                connect(
                    model,
                    &QAbstractItemModel::rowsMoved,
                    this,
                    [this](
                        const QModelIndex& srcParent,
                        int srcStart,
                        [[maybe_unused]] int srcEnd,
                        const QModelIndex& destParent,
                        int destStart)
                    {
                        RowsMoved(srcParent, srcStart, destParent, destStart);
                    });

                connect(
                    model,
                    &QAbstractItemModel::modelAboutToBeReset,
                    this,
                    [this]()
                    {
                        beginResetModel();
                        resetInternalData();
                        m_rowCount = 0;
                        m_map.Clear();
                        m_parents.clear();
                    });

                connect(
                    model,
                    &QAbstractItemModel::modelReset,
                    this,
                    [this]()
                    {
                        ModelReset();
                    });

                connect(
                    model,
                    &QAbstractItemModel::dataChanged,
                    this,
                    [this](const QModelIndex& topLeft, const QModelIndex& bottomRight)
                    {
                        DataChanged(topLeft, bottomRight);
                    });

                connect(
                    model,
                    &QAbstractItemModel::layoutAboutToBeChanged,
                    this,
                    [this]()
                    {
                        LayoutAboutToBeChanged();
                    });

                connect(
                    model,
                    &QAbstractItemModel::layoutChanged,
                    this,
                    [this]()
                    {
                        LayoutChanged();
                    });

                connect(
                    model,
                    &QObject::destroyed,
                    this,
                    [this]()
                    {
                        resetInternalData();
                    });
            }

            if (model && model->hasChildren())
            {
                RefreshMap();
            }
            endResetModel();
        }

        QVariant AssetBrowserTreeToTableProxyModel::headerData(int section, Qt::Orientation orientation, int role) const
        {
            auto sourceModelPtr = sourceModel();
            if (!sourceModelPtr || columnCount() <= section)
=======
        void AssetBrowserTreeToTableProxyModel::ConnectSignals()
        {
            if (this->sourceModel())
>>>>>>> b08fd45f
            {
                connect(
                    this->sourceModel(), &QAbstractItemModel::dataChanged, this, &AssetBrowserTreeToTableProxyModel::onSourceDataChanged);
                connect(this->sourceModel(), &QAbstractItemModel::layoutChanged, this, &AssetBrowserTreeToTableProxyModel::FlattenTree);
                connect(this->sourceModel(), &QAbstractItemModel::modelReset, this, &AssetBrowserTreeToTableProxyModel::FlattenTree);
                connect(this->sourceModel(), &QAbstractItemModel::rowsInserted, this, &AssetBrowserTreeToTableProxyModel::FlattenTree);
                connect(this->sourceModel(), &QAbstractItemModel::rowsRemoved, this, &AssetBrowserTreeToTableProxyModel::FlattenTree);
            }
<<<<<<< HEAD

            return sourceModelPtr->headerData(section, orientation, role);
        }

        QModelIndex AssetBrowserTreeToTableProxyModel::parent([[maybe_unused]] const QModelIndex& index) const
        {
            return QModelIndex();
        }

        bool AssetBrowserTreeToTableProxyModel::hasChildren(const QModelIndex& parent) const
        {
            return !(m_map.Empty() || parent.isValid());
=======
>>>>>>> b08fd45f
        }

        void AssetBrowserTreeToTableProxyModel::DisconnectSignals()
        {
<<<<<<< HEAD
            if (!parent.isValid())
            {
                return;
            }

            const QModelIndex localParent = mapFromSource(parent);
            emit dataChanged(localParent, localParent);

            auto sourceModelPtr = sourceModel();
            const int rowCount = sourceModelPtr->rowCount(parent);
            for (int i = 0; i < rowCount; ++i)
            {
                DataChangedAllSiblings(sourceModelPtr->index(i, 0, parent));
=======
            if (this->sourceModel())
            {
                disconnect(this->sourceModel(), nullptr, this, nullptr);
>>>>>>> b08fd45f
            }
        }

        QModelIndex AssetBrowserTreeToTableProxyModel::mapToSource(const QModelIndex& proxyIndex) const
        {
<<<<<<< HEAD
            auto sourceModelPtr = sourceModel();
            if (!sourceModelPtr->hasChildren(parent))
            {
                AZ_Assert(sourceModelPtr->rowCount(parent) == 0, "Row alredy has children");
                return;
            }

            int proxyStart = -1;

            const int rowCount = sourceModelPtr->rowCount(parent);

            if (rowCount > start)
            {
                const QModelIndex newStart = sourceModelPtr->index(start, 0, parent);
                proxyStart = mapFromSource(newStart).row();
            }
            else if (rowCount == 0)
            {
                proxyStart = mapFromSource(parent).row() + 1;
            }
            else
            {
                static const int column = 0;
                QModelIndex idx = sourceModelPtr->index(rowCount - 1, column, parent);
                while (sourceModelPtr->hasChildren(idx) && sourceModelPtr->rowCount(idx) > 0)
                {
                    idx = sourceModelPtr->index(sourceModelPtr->rowCount(idx) - 1, column, idx);
                }
                proxyStart = mapFromSource(idx).row() + 1;
=======
            if (!proxyIndex.isValid() || !flattenedData.contains(proxyIndex.row()))
            {
                return QModelIndex();
>>>>>>> b08fd45f
            }
            return flattenedData.value(proxyIndex.row());
        }

        QModelIndex AssetBrowserTreeToTableProxyModel::mapFromSource(const QModelIndex& sourceIndex) const
        {
<<<<<<< HEAD
            auto sourceModelPtr = sourceModel();
            AZ_Assert(sourceModelPtr->index(start, 0, parent).isValid(), "Index invalid");

            const int rowCount = sourceModelPtr->rowCount(parent);
            const int span = end - start + 1;

            if (rowCount == span) // updating the entire parent
            {
                const QModelIndex index = mapFromSource(parent);
                if (parent.isValid())
                {
                    emit dataChanged(index, index);
                }
                m_parents.append(parent);
                ProcessParents();
                if (start > 0)
                {
                    DataChangedAllSiblings(sourceModelPtr->index(start - 1, 0, parent));
                }
                return;
            }

            const int proxyStart = m_insertPair.first;
            constexpr int column{ 0 };

            AZ_Assert(proxyStart >= 0, "proxyStart before zero");

            UpdateInternalIndices(proxyStart, span);

            if (rowCount == end + 1)
            {
                const QModelIndex oldIndex = sourceModelPtr->index(rowCount - 1 - span, column, parent);
                AZ_Assert(m_map.TreeContains(oldIndex), "Tree does not contain index");
                const QModelIndex newIndex = sourceModelPtr->index(rowCount - 1, column, parent);
                QModelIndex indexAbove = oldIndex;
                if (start > 0)
                {
                    while (sourceModelPtr->hasChildren(indexAbove))
                    {
                        indexAbove = sourceModelPtr->index(sourceModelPtr->rowCount(indexAbove) - 1, column, indexAbove);
                    }
                }

                AZ_Assert(m_map.TreeContains(indexAbove), "Index not in map");

                const int newProxyRow = m_map.TreeToTable(indexAbove) + span;

                m_map.RemoveFromTree(oldIndex);

                m_map.Insert(newIndex, newProxyRow);
            }

            for (int row = start; row <= end; ++row)
            {
                const QModelIndex idx = sourceModelPtr->index(row, column, parent);

                if (sourceModelPtr->hasChildren(idx) && sourceModelPtr->rowCount(idx) > 0)
                {
                    m_parents.append(idx);
                }
            }

            m_rowCount += span;

            endInsertRows();
            ProcessParents();
            if (parent.isValid())
=======
            if (!sourceIndex.isValid())
>>>>>>> b08fd45f
            {
                return QModelIndex();
            }

<<<<<<< HEAD
            if (start > 0)
            {
                DataChangedAllSiblings(sourceModelPtr->index(start - 1, 0, parent));
            }
=======
            int proxyRow = flattenedData.key(sourceIndex, -1);
            return (proxyRow != -1) ? createIndex(proxyRow, sourceIndex.column()) : QModelIndex();
>>>>>>> b08fd45f
        }

        int AssetBrowserTreeToTableProxyModel::rowCount(const QModelIndex& parent) const
        {
<<<<<<< HEAD
            m_rowCount = 0;
            m_map.Clear();
            m_parents.clear();
            m_parents.append(QModelIndex());

            m_processing = true;
            ProcessParents();
            m_processing = false;
=======
            return parent.isValid() ? 0 : flattenedData.size();
>>>>>>> b08fd45f
        }

        int AssetBrowserTreeToTableProxyModel::columnCount(const QModelIndex& parent) const
        {
            auto sourceModelPtr = sourceModel();
            if (parent.isValid() || !sourceModelPtr)
            {
                return 0;
            }
<<<<<<< HEAD

            return sourceModelPtr->columnCount();
=======
            return sourceModel()->columnCount();
>>>>>>> b08fd45f
        }

        QVariant AssetBrowserTreeToTableProxyModel::data(const QModelIndex& index, int role) const
        {
            if (!index.isValid())
            {
                return QVariant();
            }
<<<<<<< HEAD

            const QHash<int, QPersistentModelIndex>::const_iterator end2 = updates.constEnd();
=======
>>>>>>> b08fd45f

            QModelIndex sourceIndex = mapToSource(index);
            return sourceModel()->data(sourceIndex, role);
        }

        QModelIndex AssetBrowserTreeToTableProxyModel::index(int row, int column, const QModelIndex& parent) const
        {
<<<<<<< HEAD
            auto sourceModelPtr = sourceModel();
            const int proxyStart = mapFromSource(sourceModelPtr->index(start, 0, parent)).row();

            constexpr int column{ 0 };
            QModelIndex idx = sourceModelPtr->index(end, column, parent);
            while (sourceModelPtr->hasChildren(idx) && sourceModelPtr->rowCount(idx) > 0)
            {
                idx = sourceModelPtr->index(sourceModelPtr->rowCount(idx) - 1, column, idx);
=======
            if (!hasIndex(row, column, parent))
            {
                return QModelIndex();
>>>>>>> b08fd45f
            }

            return createIndex(row, column);
        }

        QModelIndex AssetBrowserTreeToTableProxyModel::parent(const QModelIndex& child) const
        {
<<<<<<< HEAD
            constexpr int column{ 0 };
            const int rowCount = model->rowCount(parent);
            for (int row = 0; row < rowCount; ++row)
            {
                ++count;
                const QModelIndex child = model->index(row, column, parent);
                AZ_Assert(child.isValid(), "Child is invalid");
                if (model->hasChildren(child))
                {
                    return GetFirstDeepest(model, child, count);
                }
            }

            return model->index(rowCount - 1, column, parent);
        }

        void AssetBrowserTreeToTableProxyModel::RowsRemoved(const QModelIndex& parent, int start)
        {
            auto sourceModelPtr = sourceModel();
            const int rowCount = sourceModelPtr->rowCount(parent);

            const int proxyStart = m_removePair.first;
            const int proxyEnd = m_removePair.second;

            const int difference = proxyEnd - proxyStart + 1;
            const TableIterator endIt = m_map.TableUpperBound(proxyEnd);

            if (endIt != m_map.TableEnd())
            {
                for (TableIterator it = m_map.TableLowerBound(proxyStart); it != endIt;)
                {
                    it = m_map.EraseFromTable(it);
                }
            }
            else
            {
                for (TableIterator it = m_map.TableLowerBound(proxyStart); it != m_map.TableUpperBound(proxyEnd);)
                {
                    it = m_map.EraseFromTable(it);
                }
            }

            m_removePair = qMakePair(-1, -1);
            m_rowCount -= difference;

            UpdateInternalIndices(proxyStart, -1 * difference);

            if (rowCount != start || rowCount == 0)
            {
                endRemoveRows();
                if (parent.isValid())
                {
                    const QModelIndex index = mapFromSource(parent);
                    emit dataChanged(index, index);
                }
                if (start > 0)
                {
                    DataChangedAllSiblings(sourceModelPtr->index(start - 1, 0, parent));
                }
                return;
            }

            constexpr int column = 0;
            const QModelIndex newEnd = sourceModelPtr->index(rowCount - 1, column, parent);
            if (m_map.Empty())
            {
                m_map.Insert(newEnd, newEnd.row());
                endRemoveRows();
                if (start > 0)
                {
                    DataChangedAllSiblings(sourceModelPtr->index(start - 1, 0, parent));
                }
                return;
            }
            if (sourceModelPtr->hasChildren(newEnd))
            {
                int count = 0;
                const QModelIndex firstDeepest = GetFirstDeepest(sourceModelPtr, newEnd, count);
                const int firstDeepestProxy = m_map.TreeToTable(firstDeepest);

                m_map.Insert(newEnd, firstDeepestProxy - count);
                endRemoveRows();
                if (start > 0)
                {
                    DataChangedAllSiblings(sourceModelPtr->index(start - 1, 0, parent));
                }
                return;
            }
            TableIterator lowerBound = m_map.TableLowerBound(proxyStart);
            if (lowerBound == m_map.TableEnd())
            {
                int proxyRow = AZStd::prev(lowerBound).key();

                for (int row = newEnd.row(); row >= 0; --row)
                {
                    const QModelIndex newEndSibling = sourceModelPtr->index(row, column, parent);
                    if (!sourceModelPtr->hasChildren(newEndSibling))
                    {
                        ++proxyRow;
                    }
                    else
                    {
                        break;
                    }
                }
                m_map.Insert(newEnd, proxyRow);
                endRemoveRows();
                if (start > 0)
                {
                    DataChangedAllSiblings(sourceModelPtr->index(start - 1, 0, parent));
                }
                return;
            }
            else if (lowerBound == m_map.TableBegin())
            {
                int proxyRow = rowCount - 1;
                QModelIndex trackedParent = parent;
                while (trackedParent.isValid())
                {
                    proxyRow += (trackedParent.row() + 1);
                    trackedParent = trackedParent.parent();
                }
                m_map.Insert(newEnd, proxyRow);
                endRemoveRows();
                if (start > 0)
                {
                    DataChangedAllSiblings(sourceModelPtr->index(start - 1, 0, parent));
                }
                return;
            }
            const TableIterator boundAbove = AZStd::prev(lowerBound);

            QList<QModelIndex> targetParents;
            targetParents.push_back(parent);
            QModelIndex target = parent;
            int count = 0;
            while (target.isValid())
            {
                if (target == boundAbove.value())
                {
                    m_map.Insert(newEnd, count + boundAbove.key() + newEnd.row() + 1);
                    endRemoveRows();
                    if (start > 0)
                    {
                        DataChangedAllSiblings(sourceModelPtr->index(start - 1, 0, parent));
                    }
                    return;
                }
                count += (target.row() + 1);
                target = target.parent();
                if (target.isValid())
                {
                    targetParents.push_back(target);
                }
            }

            QModelIndex boundParent = boundAbove.value().parent();
            QModelIndex prevParent = boundParent;
            while (boundParent.isValid())
            {
                prevParent = boundParent;
                boundParent = boundParent.parent();

                if (targetParents.contains(prevParent))
                {
                    break;
                }

                if (!m_map.TreeContains(prevParent))
                {
                    break;
                }

                if (m_map.TreeToTable(prevParent) > boundAbove.key())
                {
                    break;
                }
            }

            QModelIndex trackedParent = parent;

            int proxyRow = boundAbove.key();
            proxyRow -= prevParent.row();
            while (trackedParent != boundParent)
            {
                proxyRow += (trackedParent.row() + 1);
                trackedParent = trackedParent.parent();
            }
            m_map.Insert(newEnd, proxyRow + newEnd.row());
            endRemoveRows();

            if (start > 0)
            {
                DataChangedAllSiblings(sourceModelPtr->index(start - 1, 0, parent));
            }
=======
            Q_UNUSED(child);
            return QModelIndex(); // Flat model, no hierarchy
        }

        void AssetBrowserTreeToTableProxyModel::onSourceDataChanged(
            const QModelIndex& topLeft, const QModelIndex& bottomRight, const QVector<int>& roles)
        {
            Q_UNUSED(topLeft);
            Q_UNUSED(bottomRight);
            // we dont' need to consider refiltering or flattening if the role which changed is just the thumbnail icon.
            if (roles.contains(Qt::DecorationRole))
            {
                return;
            }
            FlattenTree();
>>>>>>> b08fd45f
        }


<<<<<<< HEAD
            auto sourceModelPtr = sourceModel();
            const QModelIndex index1 = mapFromSource(srcParent);
            const QModelIndex index2 = mapFromSource(destParent);
            const QModelIndex lastIndex1 = mapFromSource(sourceModelPtr->index(sourceModelPtr->rowCount(srcParent) - 1, 0, srcParent));
            const QModelIndex lastIndex2 = mapFromSource(sourceModelPtr->index(sourceModelPtr->rowCount(destParent) - 1, 0, destParent));
            emit dataChanged(index1, lastIndex1);
            if (index1 != index2)
            {
                emit dataChanged(index2, lastIndex2);
            }

            if (srcStart > 0)
            {
                DataChangedAllSiblings(sourceModelPtr->index(srcStart - 1, 0, srcParent));
            }
            if (destStart > 0)
            {
                DataChangedAllSiblings(sourceModelPtr->index(destStart - 1, 0, destParent));
            }
        }

        void AssetBrowserTreeToTableProxyModel::ModelReset()
        {
            m_processing = true;
            resetInternalData();
            auto sourceModelPtr = sourceModel();
            if (sourceModelPtr->hasChildren() && sourceModelPtr->rowCount() > 0)
            {
                RefreshMap();
=======
        void AssetBrowserTreeToTableProxyModel::FlattenTree()
        {
            beginResetModel();
            flattenedData.clear();
            if (sourceModel())
            {
                int row = 0;
                TraverseTree(QModelIndex(), row);
>>>>>>> b08fd45f
            }
            m_processing = false;
            endResetModel();
        }


<<<<<<< HEAD
            RefreshMap();

            for (int i = 0; i < m_proxyIndices.size(); ++i)
            {
                changePersistentIndex(m_proxyIndices.at(i), mapFromSource(m_changePersistentIndexes.at(i)));
            }

            m_changePersistentIndexes.clear();
            m_proxyIndices.clear();

            emit layoutChanged();
        }

        void AssetBrowserTreeToTableProxyModel::DataChanged(const QModelIndex& topLeft, const QModelIndex& bottomRight)
        {
            auto sourceModelPtr = sourceModel();
            if (!topLeft.isValid() || !bottomRight.isValid())
            {
                return;
            }
            const int topRow = topLeft.row();
            const int bottomRow = bottomRight.row();

            for (int i = topRow; i <= bottomRow; ++i)
            {
                const QModelIndex sourceTopLeft = sourceModelPtr->index(i, topLeft.column(), topLeft.parent());
                const QModelIndex proxyTopLeft = mapFromSource(sourceTopLeft);
                if (!proxyTopLeft.isValid())
                {
                    // not all elements might be mapped during a partial update.
                    continue;
                }
                const QModelIndex sourceBottomRight = sourceModelPtr->index(i, bottomRight.column(), bottomRight.parent());
                const QModelIndex proxyBottomRight = mapFromSource(sourceBottomRight);
                if (!proxyBottomRight.isValid())
                {
                    // not all elements might be mapped during a partial update.
                    continue;
                }
                emit dataChanged(proxyTopLeft, proxyBottomRight);
            }
        }

        QModelIndex AssetBrowserTreeToTableProxyModel::mapFromSource(const QModelIndex& sourceIndex) const
        {
            auto sourceModelPtr = sourceModel();
            if (!sourceModelPtr)
=======
        void AssetBrowserTreeToTableProxyModel::TraverseTree(const QModelIndex& index, int& row)
        {
            int rowCount = sourceModel()->rowCount(index);
            for (int i = 0; i < rowCount; ++i)
>>>>>>> b08fd45f
            {
                QModelIndex childIndex = sourceModel()->index(i, 0, index);
                if (childIndex.isValid())
                {
                    // Map childIndex through the chain of proxies to the original tree model index
                    QModelIndex treeModelIndex = mapToTreeModel(childIndex);

                    if (treeModelIndex.isValid())
                    {
                        // Access the internalPointer of the tree model index
                        void* internalPointer = treeModelIndex.internalPointer();
                        auto entry = static_cast<AssetBrowserEntry*>(internalPointer);

                        if (entry->GetEntryType() != AssetBrowserEntry::AssetEntryType::Folder)
                        {
                            flattenedData.insert(row, childIndex);
                            ++row;
                        }
                        TraverseTree(childIndex, row);
                    }
                }
<<<<<<< HEAD

                if (result == end)
                {
                    // its possible to still be building the model and to not find the target
                    return QModelIndex();
                }

                const QModelIndex sourceLastChild = result.value();
                int proxyRow = result.key();
                QModelIndex index = sourceLastChild;
                while (index.isValid())
                {
                    const QModelIndex ancestor = index.parent();
                    if (ancestor == sourceParent)
                    {
                        return createIndex(proxyRow - (index.row() - sourceIndex.row()), sourceIndex.column());
                    }
                    proxyRow -= (index.row() + 1);
                    index = ancestor;
                }
                AZ_Assert(0, "Couldn't find valid mapping.");
                return QModelIndex();
            }
        }

        QModelIndex AssetBrowserTreeToTableProxyModel::mapToSource(const QModelIndex& proxyIndex) const
        {
            auto sourceModelPtr = sourceModel();
            if (m_map.Empty() || !proxyIndex.isValid() || !sourceModelPtr)
            {
                return QModelIndex();
            }

            const ConstTableIterator result = m_map.TableLowerBound(proxyIndex.row());

            const int proxyLastRow = result.key();
            const QModelIndex sourceLastChild = result.value();

            int verticalDistance = proxyLastRow - proxyIndex.row();

            QModelIndex ancestor = sourceLastChild;
            while (ancestor.isValid())
            {
                const int ancestorRow = ancestor.row();
                if (verticalDistance <= ancestorRow)
                {
                    return ancestor.sibling(ancestorRow - verticalDistance, proxyIndex.column());
                }
                verticalDistance -= (ancestorRow + 1);
                ancestor = ancestor.parent();
            }
            // its possible not to find a target row if the model is still building incrementally.
            return QModelIndex();
        }

        QModelIndex AssetBrowserTreeToTableProxyModel::index(int row, int column, const QModelIndex& parent) const
        {
            if (parent.isValid())
            {
                return QModelIndex();
            }

            if (!hasIndex(row, column, parent))
            {
                return QModelIndex();
            }

            return createIndex(row, column);
        }

        Qt::ItemFlags AssetBrowserTreeToTableProxyModel::flags(const QModelIndex& index) const
        {
            auto sourceModelPtr = sourceModel();
            if (!index.isValid() || !sourceModelPtr)
            {
                return QAbstractProxyModel::flags(index);
            }

            const QModelIndex srcIndex = mapToSource(index);
            return sourceModelPtr->flags(srcIndex);
        }

        int AssetBrowserTreeToTableProxyModel::rowCount(const QModelIndex& parent) const
        {
            auto sourceModelPtr = sourceModel();
            if (m_parents.contains(parent) || parent.isValid() || !sourceModelPtr)
            {
                return 0;
            }

            if (m_map.Empty() && sourceModelPtr->hasChildren())
            {
                const_cast<AssetBrowserTreeToTableProxyModel*>(this)->RefreshMap();
=======
>>>>>>> b08fd45f
            }
        }

<<<<<<< HEAD
        QVariant AssetBrowserTreeToTableProxyModel::data(const QModelIndex& index, int role) const
        {
            auto sourceModelPtr = sourceModel();
            if (!sourceModelPtr)
            {
                return QVariant();
            }

            if (!index.isValid())
            {
                return sourceModelPtr->data(index, role);
            }

            QModelIndex sourceIndex = mapToSource(index);
            {
                return sourceIndex.data(role);
            }
        }

        void AssetBrowserTreeToTableProxyModel::ProcessParents()
        {
            m_map.Reserve(m_parents.size());
            auto sourceModelPtr = sourceModel();
            while (!m_parents.isEmpty())
            {
                const QModelIndex sourceParent = m_parents.front();
                m_parents.pop_front();

                if (!sourceParent.isValid() && m_rowCount > 0)
                {
                    continue;
                }

                const int rowCount = sourceModelPtr->rowCount(sourceParent);
                if (rowCount == 0)
                {
                    continue;
                }

                const QPersistentModelIndex sourceIndex = sourceModelPtr->index(rowCount - 1, 0, sourceParent);
                const QModelIndex proxyParent = mapFromSource(sourceParent);
                const int proxyEndRow = proxyParent.row() + rowCount;
                const int proxyStartRow = proxyEndRow - rowCount + 1;

                if (!m_processing)
                {
                    beginInsertRows(QModelIndex(), proxyStartRow, proxyEndRow);
                }

                UpdateInternalIndices(proxyStartRow, rowCount);
                m_map.Insert(sourceIndex, proxyEndRow);
                m_rowCount += rowCount;

                if (!m_processing)
                {
                    endInsertRows();
                }

                for (int sourceRow = 0; sourceRow < rowCount; ++sourceRow)
                {
                    static const int column = 0;
                    const QModelIndex child = sourceModelPtr->index(sourceRow, column, sourceParent);
                    AZ_Assert(child.isValid(), "Child isn't valid");

                    if (sourceModelPtr->hasChildren(child) && sourceModelPtr->rowCount(child) > 0)
                    {
                        m_parents.append(child);
                    }
                }
            }
=======
        QModelIndex AssetBrowserTreeToTableProxyModel::mapToTreeModel(const QModelIndex& proxyIndex) const
        {
            QModelIndex current = proxyIndex;
            QAbstractItemModel* model = sourceModel();
            while (QAbstractProxyModel* proxyModel = qobject_cast<QAbstractProxyModel*>(model))
            {
                current = proxyModel->mapToSource(current);
                model = proxyModel->sourceModel();
            }
            return current;
>>>>>>> b08fd45f
        }
    } // namespace AssetBrowser
} // namespace AzToolsFramework

#include "AssetBrowser/moc_AssetBrowserTreeToTableProxyModel.cpp"<|MERGE_RESOLUTION|>--- conflicted
+++ resolved
@@ -9,290 +9,20 @@
 #include <AzCore/Debug/Trace.h>
 #include <AzCore/std/functional.h>
 #include <AzToolsFramework/AssetBrowser/AssetBrowserTreeToTableProxyModel.h>
-<<<<<<< HEAD
-=======
 #include <AzToolsFramework/AssetBrowser/AssetBrowserEntry.h>
->>>>>>> b08fd45f
 
 namespace AzToolsFramework
 {
     namespace AssetBrowser
     {
-<<<<<<< HEAD
-        // the table is a hash and needs to eventually store the entire asset tree
-        // start with a good amount reserved so it doesn't incur crazy re-hashing as it grows.
-        static constexpr const int INITIAL_TABLE_RESERVE_SIZE = 1024 * 8; 
-
-        ConstTableIterator IndexToMap::TableConstBegin() const
-        {
-            return m_tableToTree.constBegin();
-        }
-
-        ConstTableIterator IndexToMap::TableConstEnd() const
-        {
-            return m_tableToTree.constEnd();
-        }
-
-        TableIterator IndexToMap::TableLowerBound(const int& key)
-        {
-            return m_tableToTree.lowerBound(key);
-        }
-
-        ConstTableIterator IndexToMap::TableLowerBound(const int& key) const
-        {
-            return m_tableToTree.lowerBound(key);
-        }
-
-        TableIterator IndexToMap::TableUpperBound(const int& key)
-        {
-            return m_tableToTree.upperBound(key);
-        }
-
-        TableIterator IndexToMap::TableEnd()
-        {
-            return m_tableToTree.end();
-        }
-
-        TableIterator IndexToMap::EraseFromTable(TableIterator it)
-        {
-            m_treeToTable.remove(it.value());
-            return m_tableToTree.erase(it);
-        }
-
-        bool IndexToMap::Empty() const
-        {
-            return m_treeToTable.isEmpty();
-        }
-
-        bool IndexToMap::TreeContains(TableType map) const
-        {
-            return m_treeToTable.contains(map);
-        }
-
-        TreeType IndexToMap::TreeToTable(TableType map) const
-        {
-            return m_treeToTable.value(map);
-        }
-
-        bool IndexToMap::RemoveFromTree(TableType map)
-        {
-            const TreeType row = m_treeToTable.take(map);
-            return m_tableToTree.remove(row) != 0;
-        }
-
-        void IndexToMap::Reserve(TableMap::size_type size)
-        {
-            m_treeToTable.reserve(size);
-        }
-
-        void IndexToMap::Insert(TableType map, TreeType row)
-        {
-            // m_treeToTable maps from ModelIndex to int
-            // m_tableToTree maps from int to ModelIndex
-
-            // we have to erase from both maps before we update them.
-            // avoid using "Remove" on the hash, as that causes a re-hash.  Strategy here
-            // will be to update the value if we find it, and erase the value in the other container.
-            // this will yield the minimum amount of re-hashing and memory clearing.
-            bool insertIntoTableToTree = true;
-            bool insertIntoTreeToTable = true;
-            if (auto it = m_treeToTable.find(map); it != m_treeToTable.end())
-            {
-                int& currentValue = it.value();
-                auto elementInOtherMap = m_tableToTree.find(currentValue);
-                m_tableToTree.erase(elementInOtherMap);
-                currentValue = row;
-                insertIntoTreeToTable = false;
-            }
-
-            if (auto it = m_tableToTree.find(row); it != m_tableToTree.end())
-            {
-                QPersistentModelIndex& currentValue = it.value();
-                auto elementInOtherMap = m_treeToTable.find(currentValue);
-                m_treeToTable.erase(elementInOtherMap);
-                currentValue = map;
-                insertIntoTableToTree = false;
-            }
-            
-            if (insertIntoTableToTree)
-            {
-                m_tableToTree.insert(row, map);
-            }
-
-            if (insertIntoTreeToTable)
-            {
-                m_treeToTable.insert(map, row);
-            }
-            
-        }
-
-        TableIterator IndexToMap::TableBegin()
-        {
-            return m_tableToTree.begin();
-        }
-
-        void IndexToMap::Clear()
-        {
-            m_treeToTable.clear();
-            m_tableToTree.clear();
-        }
-
-=======
->>>>>>> b08fd45f
         AssetBrowserTreeToTableProxyModel::AssetBrowserTreeToTableProxyModel(QObject* parent)
             : QAbstractProxyModel(parent)
         {
-            m_map.Reserve(INITIAL_TABLE_RESERVE_SIZE);
         }
 
-<<<<<<< HEAD
-        void AssetBrowserTreeToTableProxyModel::setSourceModel(QAbstractItemModel* model)
-        {
-            beginResetModel();
-
-            auto sourceModelPtr = sourceModel();
-            if (sourceModelPtr)
-            {
-                disconnect(sourceModelPtr, nullptr, this, nullptr);
-            }
-
-            QAbstractProxyModel::setSourceModel(model);
-            if (model)
-            {
-                connect(
-                    model,
-                    &QAbstractItemModel::rowsAboutToBeInserted,
-                    this,
-                    [this](const QModelIndex& parent, int start, int end)
-                    {
-                        RowsAboutToBeInserted(parent, start, end);
-                    });
-
-                connect(
-                    model,
-                    &QAbstractItemModel::rowsInserted,
-                    this,
-                    [this](const QModelIndex& parent, int start, int end)
-                    {
-                        RowsInserted(parent, start, end);
-                    });
-
-                connect(
-                    model,
-                    &QAbstractItemModel::rowsAboutToBeRemoved,
-                    this,
-                    [this](const QModelIndex& parent, int start, int end)
-                    {
-                        RowsAboutToBeRemoved(parent, start, end);
-                    });
-
-                connect(
-                    model,
-                    &QAbstractItemModel::rowsRemoved,
-                    this,
-                    [this](const QModelIndex& parent, int start)
-                    {
-                        RowsRemoved(parent, start);
-                    });
-
-                connect(
-                    model,
-                    &QAbstractItemModel::rowsAboutToBeMoved,
-                    this,
-                    [this]()
-                    {
-                        LayoutChanged();
-                    });
-
-                connect(
-                    model,
-                    &QAbstractItemModel::rowsMoved,
-                    this,
-                    [this](
-                        const QModelIndex& srcParent,
-                        int srcStart,
-                        [[maybe_unused]] int srcEnd,
-                        const QModelIndex& destParent,
-                        int destStart)
-                    {
-                        RowsMoved(srcParent, srcStart, destParent, destStart);
-                    });
-
-                connect(
-                    model,
-                    &QAbstractItemModel::modelAboutToBeReset,
-                    this,
-                    [this]()
-                    {
-                        beginResetModel();
-                        resetInternalData();
-                        m_rowCount = 0;
-                        m_map.Clear();
-                        m_parents.clear();
-                    });
-
-                connect(
-                    model,
-                    &QAbstractItemModel::modelReset,
-                    this,
-                    [this]()
-                    {
-                        ModelReset();
-                    });
-
-                connect(
-                    model,
-                    &QAbstractItemModel::dataChanged,
-                    this,
-                    [this](const QModelIndex& topLeft, const QModelIndex& bottomRight)
-                    {
-                        DataChanged(topLeft, bottomRight);
-                    });
-
-                connect(
-                    model,
-                    &QAbstractItemModel::layoutAboutToBeChanged,
-                    this,
-                    [this]()
-                    {
-                        LayoutAboutToBeChanged();
-                    });
-
-                connect(
-                    model,
-                    &QAbstractItemModel::layoutChanged,
-                    this,
-                    [this]()
-                    {
-                        LayoutChanged();
-                    });
-
-                connect(
-                    model,
-                    &QObject::destroyed,
-                    this,
-                    [this]()
-                    {
-                        resetInternalData();
-                    });
-            }
-
-            if (model && model->hasChildren())
-            {
-                RefreshMap();
-            }
-            endResetModel();
-        }
-
-        QVariant AssetBrowserTreeToTableProxyModel::headerData(int section, Qt::Orientation orientation, int role) const
-        {
-            auto sourceModelPtr = sourceModel();
-            if (!sourceModelPtr || columnCount() <= section)
-=======
         void AssetBrowserTreeToTableProxyModel::ConnectSignals()
         {
             if (this->sourceModel())
->>>>>>> b08fd45f
             {
                 connect(
                     this->sourceModel(), &QAbstractItemModel::dataChanged, this, &AssetBrowserTreeToTableProxyModel::onSourceDataChanged);
@@ -301,205 +31,48 @@
                 connect(this->sourceModel(), &QAbstractItemModel::rowsInserted, this, &AssetBrowserTreeToTableProxyModel::FlattenTree);
                 connect(this->sourceModel(), &QAbstractItemModel::rowsRemoved, this, &AssetBrowserTreeToTableProxyModel::FlattenTree);
             }
-<<<<<<< HEAD
-
-            return sourceModelPtr->headerData(section, orientation, role);
-        }
-
-        QModelIndex AssetBrowserTreeToTableProxyModel::parent([[maybe_unused]] const QModelIndex& index) const
-        {
-            return QModelIndex();
-        }
-
-        bool AssetBrowserTreeToTableProxyModel::hasChildren(const QModelIndex& parent) const
-        {
-            return !(m_map.Empty() || parent.isValid());
-=======
->>>>>>> b08fd45f
         }
 
         void AssetBrowserTreeToTableProxyModel::DisconnectSignals()
         {
-<<<<<<< HEAD
-            if (!parent.isValid())
-            {
-                return;
-            }
-
-            const QModelIndex localParent = mapFromSource(parent);
-            emit dataChanged(localParent, localParent);
-
-            auto sourceModelPtr = sourceModel();
-            const int rowCount = sourceModelPtr->rowCount(parent);
-            for (int i = 0; i < rowCount; ++i)
-            {
-                DataChangedAllSiblings(sourceModelPtr->index(i, 0, parent));
-=======
             if (this->sourceModel())
             {
                 disconnect(this->sourceModel(), nullptr, this, nullptr);
->>>>>>> b08fd45f
             }
         }
 
         QModelIndex AssetBrowserTreeToTableProxyModel::mapToSource(const QModelIndex& proxyIndex) const
         {
-<<<<<<< HEAD
-            auto sourceModelPtr = sourceModel();
-            if (!sourceModelPtr->hasChildren(parent))
-            {
-                AZ_Assert(sourceModelPtr->rowCount(parent) == 0, "Row alredy has children");
-                return;
-            }
-
-            int proxyStart = -1;
-
-            const int rowCount = sourceModelPtr->rowCount(parent);
-
-            if (rowCount > start)
-            {
-                const QModelIndex newStart = sourceModelPtr->index(start, 0, parent);
-                proxyStart = mapFromSource(newStart).row();
-            }
-            else if (rowCount == 0)
-            {
-                proxyStart = mapFromSource(parent).row() + 1;
-            }
-            else
-            {
-                static const int column = 0;
-                QModelIndex idx = sourceModelPtr->index(rowCount - 1, column, parent);
-                while (sourceModelPtr->hasChildren(idx) && sourceModelPtr->rowCount(idx) > 0)
-                {
-                    idx = sourceModelPtr->index(sourceModelPtr->rowCount(idx) - 1, column, idx);
-                }
-                proxyStart = mapFromSource(idx).row() + 1;
-=======
             if (!proxyIndex.isValid() || !flattenedData.contains(proxyIndex.row()))
             {
                 return QModelIndex();
->>>>>>> b08fd45f
             }
             return flattenedData.value(proxyIndex.row());
         }
 
         QModelIndex AssetBrowserTreeToTableProxyModel::mapFromSource(const QModelIndex& sourceIndex) const
         {
-<<<<<<< HEAD
-            auto sourceModelPtr = sourceModel();
-            AZ_Assert(sourceModelPtr->index(start, 0, parent).isValid(), "Index invalid");
-
-            const int rowCount = sourceModelPtr->rowCount(parent);
-            const int span = end - start + 1;
-
-            if (rowCount == span) // updating the entire parent
-            {
-                const QModelIndex index = mapFromSource(parent);
-                if (parent.isValid())
-                {
-                    emit dataChanged(index, index);
-                }
-                m_parents.append(parent);
-                ProcessParents();
-                if (start > 0)
-                {
-                    DataChangedAllSiblings(sourceModelPtr->index(start - 1, 0, parent));
-                }
-                return;
-            }
-
-            const int proxyStart = m_insertPair.first;
-            constexpr int column{ 0 };
-
-            AZ_Assert(proxyStart >= 0, "proxyStart before zero");
-
-            UpdateInternalIndices(proxyStart, span);
-
-            if (rowCount == end + 1)
-            {
-                const QModelIndex oldIndex = sourceModelPtr->index(rowCount - 1 - span, column, parent);
-                AZ_Assert(m_map.TreeContains(oldIndex), "Tree does not contain index");
-                const QModelIndex newIndex = sourceModelPtr->index(rowCount - 1, column, parent);
-                QModelIndex indexAbove = oldIndex;
-                if (start > 0)
-                {
-                    while (sourceModelPtr->hasChildren(indexAbove))
-                    {
-                        indexAbove = sourceModelPtr->index(sourceModelPtr->rowCount(indexAbove) - 1, column, indexAbove);
-                    }
-                }
-
-                AZ_Assert(m_map.TreeContains(indexAbove), "Index not in map");
-
-                const int newProxyRow = m_map.TreeToTable(indexAbove) + span;
-
-                m_map.RemoveFromTree(oldIndex);
-
-                m_map.Insert(newIndex, newProxyRow);
-            }
-
-            for (int row = start; row <= end; ++row)
-            {
-                const QModelIndex idx = sourceModelPtr->index(row, column, parent);
-
-                if (sourceModelPtr->hasChildren(idx) && sourceModelPtr->rowCount(idx) > 0)
-                {
-                    m_parents.append(idx);
-                }
-            }
-
-            m_rowCount += span;
-
-            endInsertRows();
-            ProcessParents();
-            if (parent.isValid())
-=======
             if (!sourceIndex.isValid())
->>>>>>> b08fd45f
             {
                 return QModelIndex();
             }
 
-<<<<<<< HEAD
-            if (start > 0)
-            {
-                DataChangedAllSiblings(sourceModelPtr->index(start - 1, 0, parent));
-            }
-=======
             int proxyRow = flattenedData.key(sourceIndex, -1);
             return (proxyRow != -1) ? createIndex(proxyRow, sourceIndex.column()) : QModelIndex();
->>>>>>> b08fd45f
         }
 
         int AssetBrowserTreeToTableProxyModel::rowCount(const QModelIndex& parent) const
         {
-<<<<<<< HEAD
-            m_rowCount = 0;
-            m_map.Clear();
-            m_parents.clear();
-            m_parents.append(QModelIndex());
-
-            m_processing = true;
-            ProcessParents();
-            m_processing = false;
-=======
             return parent.isValid() ? 0 : flattenedData.size();
->>>>>>> b08fd45f
         }
 
         int AssetBrowserTreeToTableProxyModel::columnCount(const QModelIndex& parent) const
         {
-            auto sourceModelPtr = sourceModel();
-            if (parent.isValid() || !sourceModelPtr)
+            if (parent.isValid() || !sourceModel())
             {
                 return 0;
             }
-<<<<<<< HEAD
-
-            return sourceModelPtr->columnCount();
-=======
             return sourceModel()->columnCount();
->>>>>>> b08fd45f
         }
 
         QVariant AssetBrowserTreeToTableProxyModel::data(const QModelIndex& index, int role) const
@@ -508,11 +81,6 @@
             {
                 return QVariant();
             }
-<<<<<<< HEAD
-
-            const QHash<int, QPersistentModelIndex>::const_iterator end2 = updates.constEnd();
-=======
->>>>>>> b08fd45f
 
             QModelIndex sourceIndex = mapToSource(index);
             return sourceModel()->data(sourceIndex, role);
@@ -520,20 +88,9 @@
 
         QModelIndex AssetBrowserTreeToTableProxyModel::index(int row, int column, const QModelIndex& parent) const
         {
-<<<<<<< HEAD
-            auto sourceModelPtr = sourceModel();
-            const int proxyStart = mapFromSource(sourceModelPtr->index(start, 0, parent)).row();
-
-            constexpr int column{ 0 };
-            QModelIndex idx = sourceModelPtr->index(end, column, parent);
-            while (sourceModelPtr->hasChildren(idx) && sourceModelPtr->rowCount(idx) > 0)
-            {
-                idx = sourceModelPtr->index(sourceModelPtr->rowCount(idx) - 1, column, idx);
-=======
             if (!hasIndex(row, column, parent))
             {
                 return QModelIndex();
->>>>>>> b08fd45f
             }
 
             return createIndex(row, column);
@@ -541,203 +98,6 @@
 
         QModelIndex AssetBrowserTreeToTableProxyModel::parent(const QModelIndex& child) const
         {
-<<<<<<< HEAD
-            constexpr int column{ 0 };
-            const int rowCount = model->rowCount(parent);
-            for (int row = 0; row < rowCount; ++row)
-            {
-                ++count;
-                const QModelIndex child = model->index(row, column, parent);
-                AZ_Assert(child.isValid(), "Child is invalid");
-                if (model->hasChildren(child))
-                {
-                    return GetFirstDeepest(model, child, count);
-                }
-            }
-
-            return model->index(rowCount - 1, column, parent);
-        }
-
-        void AssetBrowserTreeToTableProxyModel::RowsRemoved(const QModelIndex& parent, int start)
-        {
-            auto sourceModelPtr = sourceModel();
-            const int rowCount = sourceModelPtr->rowCount(parent);
-
-            const int proxyStart = m_removePair.first;
-            const int proxyEnd = m_removePair.second;
-
-            const int difference = proxyEnd - proxyStart + 1;
-            const TableIterator endIt = m_map.TableUpperBound(proxyEnd);
-
-            if (endIt != m_map.TableEnd())
-            {
-                for (TableIterator it = m_map.TableLowerBound(proxyStart); it != endIt;)
-                {
-                    it = m_map.EraseFromTable(it);
-                }
-            }
-            else
-            {
-                for (TableIterator it = m_map.TableLowerBound(proxyStart); it != m_map.TableUpperBound(proxyEnd);)
-                {
-                    it = m_map.EraseFromTable(it);
-                }
-            }
-
-            m_removePair = qMakePair(-1, -1);
-            m_rowCount -= difference;
-
-            UpdateInternalIndices(proxyStart, -1 * difference);
-
-            if (rowCount != start || rowCount == 0)
-            {
-                endRemoveRows();
-                if (parent.isValid())
-                {
-                    const QModelIndex index = mapFromSource(parent);
-                    emit dataChanged(index, index);
-                }
-                if (start > 0)
-                {
-                    DataChangedAllSiblings(sourceModelPtr->index(start - 1, 0, parent));
-                }
-                return;
-            }
-
-            constexpr int column = 0;
-            const QModelIndex newEnd = sourceModelPtr->index(rowCount - 1, column, parent);
-            if (m_map.Empty())
-            {
-                m_map.Insert(newEnd, newEnd.row());
-                endRemoveRows();
-                if (start > 0)
-                {
-                    DataChangedAllSiblings(sourceModelPtr->index(start - 1, 0, parent));
-                }
-                return;
-            }
-            if (sourceModelPtr->hasChildren(newEnd))
-            {
-                int count = 0;
-                const QModelIndex firstDeepest = GetFirstDeepest(sourceModelPtr, newEnd, count);
-                const int firstDeepestProxy = m_map.TreeToTable(firstDeepest);
-
-                m_map.Insert(newEnd, firstDeepestProxy - count);
-                endRemoveRows();
-                if (start > 0)
-                {
-                    DataChangedAllSiblings(sourceModelPtr->index(start - 1, 0, parent));
-                }
-                return;
-            }
-            TableIterator lowerBound = m_map.TableLowerBound(proxyStart);
-            if (lowerBound == m_map.TableEnd())
-            {
-                int proxyRow = AZStd::prev(lowerBound).key();
-
-                for (int row = newEnd.row(); row >= 0; --row)
-                {
-                    const QModelIndex newEndSibling = sourceModelPtr->index(row, column, parent);
-                    if (!sourceModelPtr->hasChildren(newEndSibling))
-                    {
-                        ++proxyRow;
-                    }
-                    else
-                    {
-                        break;
-                    }
-                }
-                m_map.Insert(newEnd, proxyRow);
-                endRemoveRows();
-                if (start > 0)
-                {
-                    DataChangedAllSiblings(sourceModelPtr->index(start - 1, 0, parent));
-                }
-                return;
-            }
-            else if (lowerBound == m_map.TableBegin())
-            {
-                int proxyRow = rowCount - 1;
-                QModelIndex trackedParent = parent;
-                while (trackedParent.isValid())
-                {
-                    proxyRow += (trackedParent.row() + 1);
-                    trackedParent = trackedParent.parent();
-                }
-                m_map.Insert(newEnd, proxyRow);
-                endRemoveRows();
-                if (start > 0)
-                {
-                    DataChangedAllSiblings(sourceModelPtr->index(start - 1, 0, parent));
-                }
-                return;
-            }
-            const TableIterator boundAbove = AZStd::prev(lowerBound);
-
-            QList<QModelIndex> targetParents;
-            targetParents.push_back(parent);
-            QModelIndex target = parent;
-            int count = 0;
-            while (target.isValid())
-            {
-                if (target == boundAbove.value())
-                {
-                    m_map.Insert(newEnd, count + boundAbove.key() + newEnd.row() + 1);
-                    endRemoveRows();
-                    if (start > 0)
-                    {
-                        DataChangedAllSiblings(sourceModelPtr->index(start - 1, 0, parent));
-                    }
-                    return;
-                }
-                count += (target.row() + 1);
-                target = target.parent();
-                if (target.isValid())
-                {
-                    targetParents.push_back(target);
-                }
-            }
-
-            QModelIndex boundParent = boundAbove.value().parent();
-            QModelIndex prevParent = boundParent;
-            while (boundParent.isValid())
-            {
-                prevParent = boundParent;
-                boundParent = boundParent.parent();
-
-                if (targetParents.contains(prevParent))
-                {
-                    break;
-                }
-
-                if (!m_map.TreeContains(prevParent))
-                {
-                    break;
-                }
-
-                if (m_map.TreeToTable(prevParent) > boundAbove.key())
-                {
-                    break;
-                }
-            }
-
-            QModelIndex trackedParent = parent;
-
-            int proxyRow = boundAbove.key();
-            proxyRow -= prevParent.row();
-            while (trackedParent != boundParent)
-            {
-                proxyRow += (trackedParent.row() + 1);
-                trackedParent = trackedParent.parent();
-            }
-            m_map.Insert(newEnd, proxyRow + newEnd.row());
-            endRemoveRows();
-
-            if (start > 0)
-            {
-                DataChangedAllSiblings(sourceModelPtr->index(start - 1, 0, parent));
-            }
-=======
             Q_UNUSED(child);
             return QModelIndex(); // Flat model, no hierarchy
         }
@@ -753,41 +113,9 @@
                 return;
             }
             FlattenTree();
->>>>>>> b08fd45f
         }
 
 
-<<<<<<< HEAD
-            auto sourceModelPtr = sourceModel();
-            const QModelIndex index1 = mapFromSource(srcParent);
-            const QModelIndex index2 = mapFromSource(destParent);
-            const QModelIndex lastIndex1 = mapFromSource(sourceModelPtr->index(sourceModelPtr->rowCount(srcParent) - 1, 0, srcParent));
-            const QModelIndex lastIndex2 = mapFromSource(sourceModelPtr->index(sourceModelPtr->rowCount(destParent) - 1, 0, destParent));
-            emit dataChanged(index1, lastIndex1);
-            if (index1 != index2)
-            {
-                emit dataChanged(index2, lastIndex2);
-            }
-
-            if (srcStart > 0)
-            {
-                DataChangedAllSiblings(sourceModelPtr->index(srcStart - 1, 0, srcParent));
-            }
-            if (destStart > 0)
-            {
-                DataChangedAllSiblings(sourceModelPtr->index(destStart - 1, 0, destParent));
-            }
-        }
-
-        void AssetBrowserTreeToTableProxyModel::ModelReset()
-        {
-            m_processing = true;
-            resetInternalData();
-            auto sourceModelPtr = sourceModel();
-            if (sourceModelPtr->hasChildren() && sourceModelPtr->rowCount() > 0)
-            {
-                RefreshMap();
-=======
         void AssetBrowserTreeToTableProxyModel::FlattenTree()
         {
             beginResetModel();
@@ -796,67 +124,15 @@
             {
                 int row = 0;
                 TraverseTree(QModelIndex(), row);
->>>>>>> b08fd45f
             }
-            m_processing = false;
             endResetModel();
         }
 
 
-<<<<<<< HEAD
-            RefreshMap();
-
-            for (int i = 0; i < m_proxyIndices.size(); ++i)
-            {
-                changePersistentIndex(m_proxyIndices.at(i), mapFromSource(m_changePersistentIndexes.at(i)));
-            }
-
-            m_changePersistentIndexes.clear();
-            m_proxyIndices.clear();
-
-            emit layoutChanged();
-        }
-
-        void AssetBrowserTreeToTableProxyModel::DataChanged(const QModelIndex& topLeft, const QModelIndex& bottomRight)
-        {
-            auto sourceModelPtr = sourceModel();
-            if (!topLeft.isValid() || !bottomRight.isValid())
-            {
-                return;
-            }
-            const int topRow = topLeft.row();
-            const int bottomRow = bottomRight.row();
-
-            for (int i = topRow; i <= bottomRow; ++i)
-            {
-                const QModelIndex sourceTopLeft = sourceModelPtr->index(i, topLeft.column(), topLeft.parent());
-                const QModelIndex proxyTopLeft = mapFromSource(sourceTopLeft);
-                if (!proxyTopLeft.isValid())
-                {
-                    // not all elements might be mapped during a partial update.
-                    continue;
-                }
-                const QModelIndex sourceBottomRight = sourceModelPtr->index(i, bottomRight.column(), bottomRight.parent());
-                const QModelIndex proxyBottomRight = mapFromSource(sourceBottomRight);
-                if (!proxyBottomRight.isValid())
-                {
-                    // not all elements might be mapped during a partial update.
-                    continue;
-                }
-                emit dataChanged(proxyTopLeft, proxyBottomRight);
-            }
-        }
-
-        QModelIndex AssetBrowserTreeToTableProxyModel::mapFromSource(const QModelIndex& sourceIndex) const
-        {
-            auto sourceModelPtr = sourceModel();
-            if (!sourceModelPtr)
-=======
         void AssetBrowserTreeToTableProxyModel::TraverseTree(const QModelIndex& index, int& row)
         {
             int rowCount = sourceModel()->rowCount(index);
             for (int i = 0; i < rowCount; ++i)
->>>>>>> b08fd45f
             {
                 QModelIndex childIndex = sourceModel()->index(i, 0, index);
                 if (childIndex.isValid())
@@ -878,177 +154,9 @@
                         TraverseTree(childIndex, row);
                     }
                 }
-<<<<<<< HEAD
-
-                if (result == end)
-                {
-                    // its possible to still be building the model and to not find the target
-                    return QModelIndex();
-                }
-
-                const QModelIndex sourceLastChild = result.value();
-                int proxyRow = result.key();
-                QModelIndex index = sourceLastChild;
-                while (index.isValid())
-                {
-                    const QModelIndex ancestor = index.parent();
-                    if (ancestor == sourceParent)
-                    {
-                        return createIndex(proxyRow - (index.row() - sourceIndex.row()), sourceIndex.column());
-                    }
-                    proxyRow -= (index.row() + 1);
-                    index = ancestor;
-                }
-                AZ_Assert(0, "Couldn't find valid mapping.");
-                return QModelIndex();
             }
         }
 
-        QModelIndex AssetBrowserTreeToTableProxyModel::mapToSource(const QModelIndex& proxyIndex) const
-        {
-            auto sourceModelPtr = sourceModel();
-            if (m_map.Empty() || !proxyIndex.isValid() || !sourceModelPtr)
-            {
-                return QModelIndex();
-            }
-
-            const ConstTableIterator result = m_map.TableLowerBound(proxyIndex.row());
-
-            const int proxyLastRow = result.key();
-            const QModelIndex sourceLastChild = result.value();
-
-            int verticalDistance = proxyLastRow - proxyIndex.row();
-
-            QModelIndex ancestor = sourceLastChild;
-            while (ancestor.isValid())
-            {
-                const int ancestorRow = ancestor.row();
-                if (verticalDistance <= ancestorRow)
-                {
-                    return ancestor.sibling(ancestorRow - verticalDistance, proxyIndex.column());
-                }
-                verticalDistance -= (ancestorRow + 1);
-                ancestor = ancestor.parent();
-            }
-            // its possible not to find a target row if the model is still building incrementally.
-            return QModelIndex();
-        }
-
-        QModelIndex AssetBrowserTreeToTableProxyModel::index(int row, int column, const QModelIndex& parent) const
-        {
-            if (parent.isValid())
-            {
-                return QModelIndex();
-            }
-
-            if (!hasIndex(row, column, parent))
-            {
-                return QModelIndex();
-            }
-
-            return createIndex(row, column);
-        }
-
-        Qt::ItemFlags AssetBrowserTreeToTableProxyModel::flags(const QModelIndex& index) const
-        {
-            auto sourceModelPtr = sourceModel();
-            if (!index.isValid() || !sourceModelPtr)
-            {
-                return QAbstractProxyModel::flags(index);
-            }
-
-            const QModelIndex srcIndex = mapToSource(index);
-            return sourceModelPtr->flags(srcIndex);
-        }
-
-        int AssetBrowserTreeToTableProxyModel::rowCount(const QModelIndex& parent) const
-        {
-            auto sourceModelPtr = sourceModel();
-            if (m_parents.contains(parent) || parent.isValid() || !sourceModelPtr)
-            {
-                return 0;
-            }
-
-            if (m_map.Empty() && sourceModelPtr->hasChildren())
-            {
-                const_cast<AssetBrowserTreeToTableProxyModel*>(this)->RefreshMap();
-=======
->>>>>>> b08fd45f
-            }
-        }
-
-<<<<<<< HEAD
-        QVariant AssetBrowserTreeToTableProxyModel::data(const QModelIndex& index, int role) const
-        {
-            auto sourceModelPtr = sourceModel();
-            if (!sourceModelPtr)
-            {
-                return QVariant();
-            }
-
-            if (!index.isValid())
-            {
-                return sourceModelPtr->data(index, role);
-            }
-
-            QModelIndex sourceIndex = mapToSource(index);
-            {
-                return sourceIndex.data(role);
-            }
-        }
-
-        void AssetBrowserTreeToTableProxyModel::ProcessParents()
-        {
-            m_map.Reserve(m_parents.size());
-            auto sourceModelPtr = sourceModel();
-            while (!m_parents.isEmpty())
-            {
-                const QModelIndex sourceParent = m_parents.front();
-                m_parents.pop_front();
-
-                if (!sourceParent.isValid() && m_rowCount > 0)
-                {
-                    continue;
-                }
-
-                const int rowCount = sourceModelPtr->rowCount(sourceParent);
-                if (rowCount == 0)
-                {
-                    continue;
-                }
-
-                const QPersistentModelIndex sourceIndex = sourceModelPtr->index(rowCount - 1, 0, sourceParent);
-                const QModelIndex proxyParent = mapFromSource(sourceParent);
-                const int proxyEndRow = proxyParent.row() + rowCount;
-                const int proxyStartRow = proxyEndRow - rowCount + 1;
-
-                if (!m_processing)
-                {
-                    beginInsertRows(QModelIndex(), proxyStartRow, proxyEndRow);
-                }
-
-                UpdateInternalIndices(proxyStartRow, rowCount);
-                m_map.Insert(sourceIndex, proxyEndRow);
-                m_rowCount += rowCount;
-
-                if (!m_processing)
-                {
-                    endInsertRows();
-                }
-
-                for (int sourceRow = 0; sourceRow < rowCount; ++sourceRow)
-                {
-                    static const int column = 0;
-                    const QModelIndex child = sourceModelPtr->index(sourceRow, column, sourceParent);
-                    AZ_Assert(child.isValid(), "Child isn't valid");
-
-                    if (sourceModelPtr->hasChildren(child) && sourceModelPtr->rowCount(child) > 0)
-                    {
-                        m_parents.append(child);
-                    }
-                }
-            }
-=======
         QModelIndex AssetBrowserTreeToTableProxyModel::mapToTreeModel(const QModelIndex& proxyIndex) const
         {
             QModelIndex current = proxyIndex;
@@ -1059,8 +167,8 @@
                 model = proxyModel->sourceModel();
             }
             return current;
->>>>>>> b08fd45f
         }
+
     } // namespace AssetBrowser
 } // namespace AzToolsFramework
 
