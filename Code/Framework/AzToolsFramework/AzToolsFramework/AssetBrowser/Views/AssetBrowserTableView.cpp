--- conflicted
+++ resolved
@@ -563,16 +563,12 @@
             }
         }
 
-<<<<<<< HEAD
+        void AssetBrowserTableView::SetSearchString(const QString& searchString)
+        {
+            m_tableViewProxyModel->SetSearchString(searchString);
+        }
+
         TableViewDelegate::TableViewDelegate(QWidget* parent)
-=======
-        void AssetBrowserTableView::SetSearchString(const QString& searchString)
-        {
-            m_expandedTableViewProxyModel->SetSearchString(searchString);
-        }
-
-        ExpandedTableViewDelegate::ExpandedTableViewDelegate(QWidget* parent)
->>>>>>> 7cb38656
             : QStyledItemDelegate(parent)
 
         {
