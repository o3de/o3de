--- conflicted
+++ resolved
@@ -68,12 +68,9 @@
             m_sourceFilterModel = qobject_cast<AssetBrowserFilterModel*>(m_tableModel->sourceModel());
             AzQtComponents::TableView::setModel(model);
             connect(m_tableModel, &AssetBrowserTableModel::layoutChanged, this, &AssetBrowserTableView::layoutChangedSlot);
-<<<<<<< HEAD
-=======
 
             header()->setSectionResizeMode(0, QHeaderView::ResizeMode::Stretch);
             header()->setSectionResizeMode(1, QHeaderView::ResizeMode::Stretch);
->>>>>>> 59f79ad0
         }
 
         void AssetBrowserTableView::SetName(const QString& name)
