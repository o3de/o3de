--- conflicted
+++ resolved
@@ -107,12 +107,10 @@
 
             void SetShowIndexAfterUpdate(QModelIndex index);
 
-<<<<<<< HEAD
             void SetAttachedThumbnailView(AssetBrowserThumbnailView* thumbnailView);
             void SetAttachedExpandedTableView(AssetBrowserExpandedTableView* tableView);
-=======
+
             void SetApplySnapshot(bool applySnapshot);
->>>>>>> 80c93f8d
 
         Q_SIGNALS:
             void selectionChangedSignal(const QItemSelection& selected, const QItemSelection& deselected);
