--- conflicted
+++ resolved
@@ -30,13 +30,10 @@
             static bool IsFolderEmpty(AZStd::string_view path);
             static bool IsEngineOrProjectFolder(AZStd::string_view path);
 
-<<<<<<< HEAD
-            static QVariant GetThumbnail(const AssetBrowserEntry* entry, bool isFavorite = false);
-=======
             // Returns the custom image or default icon for a given asset browser entry
             // @param returnIcon - when set to true, always returns the default icon for a given entry
-            static QVariant GetThumbnail(const AssetBrowserEntry* entry, bool returnIcon = false);
->>>>>>> 925172c7
+            // @param isFavorite - used for folders in the AssetBrowser, will return the favoriteFolder ison rather than a standard folder.
+            static QVariant GetThumbnail(const AssetBrowserEntry* entry, bool returnIcon = false, bool isFavorite = false);
         };
     } // namespace AssetBrowser
 
