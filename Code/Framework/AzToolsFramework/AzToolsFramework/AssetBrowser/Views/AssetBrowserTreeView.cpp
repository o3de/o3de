/*
 * Copyright (c) Contributors to the Open 3D Engine Project.
 * For complete copyright and license terms please see the LICENSE at the root of this distribution.
 *
 * SPDX-License-Identifier: Apache-2.0 OR MIT
 *
 */
#include <API/EditorAssetSystemAPI.h>

#include <AzCore/Asset/AssetManagerBus.h>
#include <AzCore/Math/Crc.h>
#include <AzCore/std/containers/vector.h>
#include <AzCore/StringFunc/StringFunc.h>

#include <AzFramework/StringFunc/StringFunc.h>
#include <AzFramework/Asset/AssetSystemBus.h>
#include <AzFramework/Network/AssetProcessorConnection.h>

#include <AzToolsFramework/UI/UICore/QTreeViewStateSaver.hxx>
#include <AzToolsFramework/AssetBrowser/Views/AssetBrowserTreeView.h>
#include <AzToolsFramework/AssetBrowser/Views/AssetBrowserTreeViewDialog.h>
#include <AzToolsFramework/AssetBrowser/Views/EntryDelegate.h>
#include <AzToolsFramework/AssetBrowser/Entries/AssetBrowserEntryCache.h>
#include <AzToolsFramework/AssetBrowser/AssetBrowserBus.h>
#include <AzToolsFramework/AssetBrowser/AssetBrowserFilterModel.h>
#include <AzToolsFramework/AssetBrowser/AssetBrowserModel.h>
#include <AzToolsFramework/AssetBrowser/AssetSelectionModel.h>
#include <AzToolsFramework/AssetBrowser/Entries/SourceAssetBrowserEntry.h>
#include <AzToolsFramework/AssetBrowser/Entries/ProductAssetBrowserEntry.h>
#include <AzToolsFramework/SourceControl/SourceControlAPI.h>
#include <AzToolsFramework/Thumbnails/SourceControlThumbnail.h>
#include <AzToolsFramework/Thumbnails/ThumbnailerBus.h>

AZ_PUSH_DISABLE_WARNING(4244 4251 4800, "-Wunknown-warning-option") // conversion from 'int' to 'float', possible loss of data, needs to have dll-interface to be used by clients of class
                                                                    // 'QFlags<QPainter::RenderHint>::Int': forcing value to bool 'true' or 'false' (performance warning)
#include <QMenu>
#include <QFile>
#include <QHeaderView>
#include <QMouseEvent>
#include <QCoreApplication>
#include <QPen>
#include <QPainter>
#include <QTimer>
#include <QtWidgets/QMessageBox>
#include <QAbstractButton>
#include <QHBoxLayout>
#include <QPushButton>

AZ_POP_DISABLE_WARNING

namespace AzToolsFramework
{
    namespace AssetBrowser
    {
        AssetBrowserTreeView::AssetBrowserTreeView(QWidget* parent)
            : QTreeViewWithStateSaving(parent)
            , m_delegate(new EntryDelegate(this))
            , m_scTimer(new QTimer(this))
        {
            setSortingEnabled(true);
            setItemDelegate(m_delegate);
            header()->hide();

            setContextMenuPolicy(Qt::CustomContextMenu);

            setMouseTracking(true);

            connect(this, &QTreeView::customContextMenuRequested, this, &AssetBrowserTreeView::OnContextMenu);
            connect(m_scTimer, &QTimer::timeout, this, &AssetBrowserTreeView::OnUpdateSCThumbnailsList);

            AssetBrowserViewRequestBus::Handler::BusConnect();
            AssetBrowserComponentNotificationBus::Handler::BusConnect();

            QAction* deleteAction = new QAction("Delete Action", this);
            deleteAction->setShortcut(QKeySequence::Delete);
            deleteAction->setShortcutContext(Qt::WidgetWithChildrenShortcut);
            connect(
                deleteAction, &QAction::triggered, this, [this]()
                {
                    DeleteEntries();
                });
            addAction(deleteAction);

            QAction* renameAction = new QAction("Rename Action", this);
            renameAction->setShortcut(Qt::Key_F2);
            renameAction->setShortcutContext(Qt::WidgetWithChildrenShortcut);
            connect(
                renameAction, &QAction::triggered, this, [this]()
                {
                    RenameEntry();
                });
            addAction(renameAction);

            QAction* duplicateAction = new QAction("Duplicate Action", this);
            duplicateAction->setShortcut(QKeySequence("Ctrl+D"));
            duplicateAction->setShortcutContext(Qt::WidgetWithChildrenShortcut);
            connect(
                duplicateAction, &QAction::triggered, this, [this]()
                {
                    DuplicateEntries();
                });
            addAction(duplicateAction);
        }

        AssetBrowserTreeView::~AssetBrowserTreeView()
        {
            AssetBrowserViewRequestBus::Handler::BusDisconnect();
            AssetBrowserComponentNotificationBus::Handler::BusDisconnect();
        }

        void AssetBrowserTreeView::SetName(const QString& name)
        {
            m_name = name;

            bool isAssetBrowserComponentReady = false;
            AssetBrowserComponentRequestBus::BroadcastResult(isAssetBrowserComponentReady, &AssetBrowserComponentRequests::AreEntriesReady);
            if (isAssetBrowserComponentReady)
            {
                OnAssetBrowserComponentReady();
            }
        }

        void AssetBrowserTreeView::LoadState(const QString& name)
        {
            Q_ASSERT(model());
            auto crc = AZ::Crc32(name.toUtf8().data());
            InitializeTreeViewSaving(crc);
            ApplyTreeViewSnapshot();
        }

        //! Ideally I would capture state on destructor, however
        //! Qt sets the model to NULL before destructor is called
        void AssetBrowserTreeView::SaveState() const
        {
            CaptureTreeViewSnapshot();
        }

        AZStd::vector<AssetBrowserEntry*> AssetBrowserTreeView::GetSelectedAssets(bool includeProducts) const
        {
            const QModelIndexList& selectedIndexes = selectionModel()->selectedRows();
            QModelIndexList sourceIndexes;
            for (const auto& index : selectedIndexes)
            {
                sourceIndexes.push_back(m_assetBrowserSortFilterProxyModel->mapToSource(index));
            }

            AZStd::vector<AssetBrowserEntry*> entries;
            m_assetBrowserModel->SourceIndexesToAssetDatabaseEntries(sourceIndexes, entries);

            if (!includeProducts)
            {
                entries.erase(
                    AZStd::remove_if(
                        entries.begin(),
                        entries.end(),
                        [&](AssetBrowserEntry* entry) -> bool
                        {
                            return entry->GetEntryType() == AzToolsFramework::AssetBrowser::AssetBrowserEntry::AssetEntryType::Product;
                        }),
                    entries.end());
            }

            return entries;
        }

        void AssetBrowserTreeView::SelectProduct(AZ::Data::AssetId assetID)
        {
            if (!assetID.IsValid())
            {
                return;
            }
            SelectProduct(QModelIndex(), assetID);
        }

        void AssetBrowserTreeView::SelectFileAtPath(const AZStd::string& assetPath)
        {
            if (assetPath.empty())
            {
                return;
            }

            auto path = AZStd::string(assetPath);
            if (!AzFramework::StringFunc::Path::Normalize(path))
            {
                return;
            }

            auto entryCache = EntryCache::GetInstance();

            // Find the fileId associated with this assetPath
            AZStd::unordered_map<AZStd::string, AZ::s64>::const_iterator itFileId = entryCache->m_absolutePathToFileId.find(path);
            if (itFileId == entryCache->m_absolutePathToFileId.end())
            {
                return;
            }

            // Find the assetBrowserEntry associated with this fileId
            AZStd::unordered_map<AZ::s64, AssetBrowserEntry*>::const_iterator itABEntry = entryCache->m_fileIdMap.find(itFileId->second);
            if (itABEntry == entryCache->m_fileIdMap.end())
            {
                return;
            }

            // Get all entries in the AssetBrowser-relative path-to-product
            AZStd::vector<AZStd::string> entries;
            AssetBrowserEntry* entry = itABEntry->second;
            do 
            {
                entries.push_back(entry->GetName());
                entry = entry->GetParent();
            } while (entry->GetParent() != nullptr);

            // Entries are in reverse order, so fix this
            AZStd::reverse(entries.begin(), entries.end());

            SelectEntry(QModelIndex(), entries);
        }

        void AssetBrowserTreeView::ClearFilter()
        {
            emit ClearStringFilter();
            emit ClearTypeFilter();
            m_assetBrowserSortFilterProxyModel->FilterUpdatedSlotImmediate();
        }

        void AssetBrowserTreeView::OnAssetBrowserComponentReady()
        {
            hideColumn(aznumeric_cast<int>(AssetBrowserEntry::Column::Path));
            if (!m_name.isEmpty())
            {
                auto crc = AZ::Crc32(m_name.toUtf8().data());
                InitializeTreeViewSaving(crc);
                ApplyTreeViewSnapshot();
            }
        }

        void AssetBrowserTreeView::rowsAboutToBeRemoved(const QModelIndex& parent, int start, int end)
        {
            // if selected entry is being removed, clear selection so not to select (and attempt to preview) other entries potentially
            // marked for deletion
            if (selectionModel() && selectedIndexes().size() == 1)
            {
                QModelIndex selectedIndex = selectedIndexes().first();
                QModelIndex parentSelectedIndex = selectedIndex.parent();
                if (parentSelectedIndex == parent && selectedIndex.row() >= start && selectedIndex.row() <= end)
                {
                    selectionModel()->clear();
                }
            }
            QTreeView::rowsAboutToBeRemoved(parent, start, end);
        }

        // Item data for hidden columns normally isn't copied by Qt during drag-and-drop (see QTBUG-30242).
        // However, for the AssetBrowser, the hidden columns should get copied. By overriding selectedIndexes() to
        // include all selected indices, not just the visible ones, we can get the behavior we're looking for.
        QModelIndexList AssetBrowserTreeView::selectedIndexes() const
        {
            return selectionModel()->selectedIndexes();
        }

        void AssetBrowserTreeView::SetShowSourceControlIcons(bool showSourceControlsIcons)
        {
            m_delegate->SetShowSourceControlIcons(showSourceControlsIcons);
            if (showSourceControlsIcons)
            {
                m_scTimer->start(m_scUpdateInterval);
            }
            else
            {
                m_scTimer->stop();
            }
        }

        void AssetBrowserTreeView::UpdateAfterFilter(bool hasFilter, bool selectFirstValidEntry)
        {
            const QModelIndexList& selectedIndexes = selectionModel()->selectedRows();

            // If we've cleared the filter but had something selected, ensure it stays selected and visible.
            if (!hasFilter && !selectedIndexes.isEmpty())
            {
                QModelIndex curIndex = selectedIndexes[0];
                m_expandToEntriesByDefault = true;
                if (m_treeStateSaver)
                {
                    m_treeStateSaver->ApplySnapshot();
                }

                setCurrentIndex(curIndex);
                scrollTo(curIndex);

                return;
            }

            // Flag our default expansion state so that we expand down to source entries after filtering
            m_expandToEntriesByDefault = hasFilter;

            // Then ask our state saver to apply its current snapshot again, falling back on asking us if entries should be expanded or not
            if (m_treeStateSaver)
            {
                m_treeStateSaver->ApplySnapshot();
            }

            // If we're filtering for a valid entry, select the first valid entry
            if (hasFilter && selectFirstValidEntry)
            {
                QModelIndex curIndex = m_assetBrowserSortFilterProxyModel->index(0, 0);
                while (curIndex.isValid())
                {
                    if (GetEntryFromIndex<SourceAssetBrowserEntry>(curIndex))
                    {
                        setCurrentIndex(curIndex);
                        break;
                    }

                    curIndex = indexBelow(curIndex);
                }
            }
        }

        bool AssetBrowserTreeView::IsIndexExpandedByDefault(const QModelIndex& index) const
        {
            if (!m_expandToEntriesByDefault)
            {
                return false;
            }

            // Expand until we get to source entries, we don't want to go beyond that
            return GetEntryFromIndex<SourceAssetBrowserEntry>(index) == nullptr;
        }

        void AssetBrowserTreeView::OpenItemForEditing(const QModelIndex& index)
        {
            QModelIndex proxyIndex = m_assetBrowserSortFilterProxyModel->mapFromSource(index);

            if (proxyIndex.isValid())
            {
                selectionModel()->select(proxyIndex, QItemSelectionModel::ClearAndSelect);
                setCurrentIndex(proxyIndex);

                scrollTo(proxyIndex, QAbstractItemView::ScrollHint::PositionAtCenter);

                RenameEntry();
            }
        }

        bool AssetBrowserTreeView::SelectProduct(const QModelIndex& idxParent, AZ::Data::AssetId assetID)
        {
            int elements = model()->rowCount(idxParent);
            for (int idx = 0; idx < elements; ++idx)
            {
                auto rowIdx = model()->index(idx, 0, idxParent);
                auto productEntry = GetEntryFromIndex<ProductAssetBrowserEntry>(rowIdx);
                if (productEntry && productEntry->GetAssetId() == assetID)
                {
                    selectionModel()->clear();
                    selectionModel()->select(rowIdx, QItemSelectionModel::Select);
                    setCurrentIndex(rowIdx);
                    return true;
                }

                if (SelectProduct(rowIdx, assetID))
                {
                    expand(rowIdx);
                    return true;
                }
            }
            return false;
        }

        void AssetBrowserTreeView::SelectFolder(AZStd::string_view folderPath)
        {
            if (folderPath.size() == 0)
            {
                return;
            }

            AZStd::vector<AZStd::string> entries;
            AZ::StringFunc::Tokenize(folderPath, entries, "/");

            SelectEntry(QModelIndex(), entries, 0, true);
        }

        bool AssetBrowserTreeView::SelectEntry(const QModelIndex& idxParent, const AZStd::vector<AZStd::string>& entries, const uint32_t entryPathIndex, bool useDisplayName)
        {
            if (entries.empty())
            {
                return false;
            }

            // The entry name being queried at this depth in the Asset Browser hierarchy
            const AZStd::string& entry = entries.at(entryPathIndex);
            int elements = model()->rowCount(idxParent);
            for (int idx = 0; idx < elements; ++idx)
            {
                auto rowIdx = model()->index(idx, 0, idxParent);
                auto rowEntry = GetEntryFromIndex<AssetBrowserEntry>(rowIdx);

                if (rowEntry)
                {
                    // Check if this entry name matches the query
                    AZStd::string_view compareName = useDisplayName ? (const char*)(rowEntry->GetDisplayName().toUtf8()) : rowEntry->GetName().c_str();

                    if (AzFramework::StringFunc::Equal(entry.c_str(), compareName, true))
                    {
                        // Final entry found - set it as the selected element
                        if (entryPathIndex == entries.size() - 1)
                        {
                            if (rowEntry->GetEntryType() == AssetBrowserEntry::AssetEntryType::Folder)
                            {
                                // Expand the item itself if it is a folder
                                expand(rowIdx);
                            }

                            selectionModel()->clear();
                            selectionModel()->select(rowIdx, QItemSelectionModel::Select);
                            setCurrentIndex(rowIdx);

                            return true;
                        }

                        // If this isn't the final entry, it needs to be a folder for the path to be valid (otherwise, early out)
                        if (rowEntry->GetEntryType() == AssetBrowserEntry::AssetEntryType::Folder)
                        {
                            // Folder found - if the final entry is found, expand this folder so the final entry is viewable in the Asset
                            // Browser (otherwise, early out)
                            if (SelectEntry(rowIdx, entries, entryPathIndex + 1, useDisplayName))
                            {
                                expand(rowIdx);
                                return true;
                            }
                        }

                        return false;
                    }
                }
            }

            return false;
        }

        void AssetBrowserTreeView::selectionChanged(const QItemSelection& selected, const QItemSelection& deselected)
        {
            QTreeView::selectionChanged(selected, deselected);
            Q_EMIT selectionChangedSignal(selected, deselected);
        }

        void AssetBrowserTreeView::setModel(QAbstractItemModel* model)
        {
            m_assetBrowserSortFilterProxyModel = qobject_cast<AssetBrowserFilterModel*>(model);
            AZ_Assert(m_assetBrowserSortFilterProxyModel, "Expecting AssetBrowserFilterModel");
            m_assetBrowserModel = qobject_cast<AssetBrowserModel*>(m_assetBrowserSortFilterProxyModel->sourceModel());
            QTreeViewWithStateSaving::setModel(model);
        }

        void AssetBrowserTreeView::OnContextMenu(const QPoint& point)
        {
            AZ_UNUSED(point);

            auto selectedAssets = GetSelectedAssets();

            QMenu menu(this);
            AssetBrowserInteractionNotificationBus::Broadcast(
                &AssetBrowserInteractionNotificationBus::Events::AddContextMenuActions, this, &menu, selectedAssets);
            if (!menu.isEmpty())
            {
                menu.exec(QCursor::pos());
            }
        }

        void AssetBrowserTreeView::OnUpdateSCThumbnailsList()
        {
            using namespace Thumbnailer;

            // get top and bottom indexes and find all entries in-between
            QModelIndex topIndex = indexAt(rect().topLeft());
            QModelIndex bottomIndex = indexAt(rect().bottomLeft());

            while (topIndex.isValid())
            {
                auto sourceIndex = m_assetBrowserSortFilterProxyModel->mapToSource(topIndex);
                const auto assetEntry = static_cast<AssetBrowserEntry*>(sourceIndex.internalPointer());
                if (const auto sourceEntry = azrtti_cast<SourceAssetBrowserEntry*>(assetEntry))
                {
                    const SharedThumbnailKey key = sourceEntry->GetSourceControlThumbnailKey();
                    if (key->UpdateThumbnail())
                    {
                        // UpdateThumbnail returns true if it started an actual Source Control operation.
                        // To avoid flooding source control, we'll only allow one of these per check.
                        return;
                    }
                }
                topIndex = indexBelow(topIndex);
                if (topIndex == bottomIndex)
                {
                    break;
                }
            }
        }

        void AssetBrowserTreeView::Update()
        {
            update();
        }

        void AssetBrowserTreeView::DeleteEntries()
        {
            auto entries = GetSelectedAssets(false); // do not include products, you cannot delete those!

            if (entries.empty())
            {
                return;
            }

            // Create the callback to pass to the SourceControlAPI
            AzToolsFramework::SourceControlResponseCallback callback =
                []([[maybe_unused]] bool success, [[maybe_unused]] const AzToolsFramework::SourceControlFileInfo& info)
            {
            };

            size_t numOfEntries = entries.size();
            QMessageBox box;
            box.setIcon(QMessageBox::Warning);
            box.setWindowTitle(numOfEntries > 1 ? QObject::tr("Delete selected assets?") : QObject::tr("Delete selected asset?"));
            box.setStandardButtons(QMessageBox::Ok | QMessageBox::Cancel);
            QAbstractButton* okButton = box.button(QMessageBox::Ok);
            okButton->setText("Delete");
            box.setText(
                numOfEntries > 1 ? QObject::tr("Are you sure you want to delete these assets?\nYou cannot undo this action.")
                                 : QObject::tr("Are you sure you want to delete\n%1?\nYou cannot undo this action.")
                                       .arg(entries.front()->GetFullPath().c_str()));
            int ret = box.exec();
            if (ret == QMessageBox::Ok)
            {
                using SCCommandBus = AzToolsFramework::SourceControlCommandBus;
                for (auto entry : entries)
                {
                    SCCommandBus::Broadcast(&SCCommandBus::Events::RequestDelete, entry->GetFullPath().c_str(), callback);
                }
            }
        }

        FixedSizeMessageBox::FixedSizeMessageBox(
            const QString& title,
            const QString& text,
            const QString& informativeText,
            const QString& detailedText,
            QMessageBox::Icon icon,
            QMessageBox::StandardButton standardButton,
            QMessageBox::StandardButton defaultButton,
            QWidget* parent)
            : QMessageBox(parent)
        {
            setWindowTitle(title);
            setText(text);
            setInformativeText(informativeText);
            setDetailedText(detailedText);
            setIcon(icon);
            setStandardButtons(standardButton);
            setDefaultButton(defaultButton);
        }

        void FixedSizeMessageBox::SetSize(int width, int height)
        {
            QSpacerItem* horizontalSpacer = new QSpacerItem(width, height, QSizePolicy::Minimum, QSizePolicy::Expanding);
            QGridLayout* layout = (QGridLayout*)this->layout();
            layout->addItem(horizontalSpacer, layout->rowCount(), 0, 1, layout->columnCount());
        }

        void AssetBrowserTreeView::RenameEntry()
        {
            auto entries = GetSelectedAssets(false); // you cannot rename product files.

            if (entries.size() != 1)
            {
                return;
            }
            using namespace AzFramework::AssetSystem;
            bool connectedToAssetProcessor = false;
            AzFramework::AssetSystemRequestBus::BroadcastResult(
                connectedToAssetProcessor, &AzFramework::AssetSystemRequestBus::Events::AssetProcessorIsReady);

            if (connectedToAssetProcessor)
            {
                using namespace AZ::IO;
                AssetBrowserEntry* item = entries[0];
                Path fromPath = item->GetFullPath();
                Path toPath(fromPath);
                AssetChangeReportRequest request(
                    AZ::OSString(fromPath.c_str()), AZ::OSString(toPath.c_str()), AssetChangeReportRequest::ChangeType::CheckMove);
                AssetChangeReportResponse response;

                if (SendRequest(request, response))
                {
                    AZStd::string message;
                    for (int i = 0; i < response.m_lines.size(); ++i)
                    {
                        message += response.m_lines[i] + "\n";
                    }

                    if (message.size())
                    {
                        FixedSizeMessageBox msgBox(
                           "Before Rename Asset Information",
                            "The asset you are renaming may be referenced in other assets.",
                            "More information can be found by pressing \"Show Details...\".",
                            message.c_str(),
                            QMessageBox::Warning,
                            QMessageBox::Cancel,
                            QMessageBox::Yes);
                        auto* renameButton = msgBox.addButton("Rename", QMessageBox::YesRole);
                        msgBox.SetSize(600, 0);
                        msgBox.exec();

                        if (msgBox.clickedButton() == reinterpret_cast<QAbstractButton*>(renameButton))
                        {
                            edit(currentIndex());
                        }
                    }
                    else
                    {
                        edit(currentIndex());
                    }
                }
            }
        }

        void AssetBrowserTreeView::DuplicateEntries()
        {
            auto entries = GetSelectedAssets(false); // you may not duplicate product files.
            for (auto entry : entries)
            {
                using namespace AZ::IO;
                AZStd::string originalFname;
                AssetBrowserEntry* item = entry;
                Path oldPath = item->GetFullPath();
                Path newPath = oldPath;
                PathView extension = oldPath.Extension();
                PathView filename = oldPath.Stem();
                AZStd::string_view fname = filename.Native();
                size_t position = fname.rfind("-copy");
                if (position != AZStd::string_view::npos)
                {
                    AZStd::string value = fname.substr(position + 5);
                    originalFname = fname.substr(0, position + 5);
                    int oldvalue = std::stoi(std::string(value.data()));
                    originalFname += AZStd::to_string(oldvalue + 1);
                }
                else
                {
                    originalFname = AZStd::string(fname) + "-copy1";
                }
                PathView temp = originalFname.data();
                newPath.ReplaceFilename(temp);
                newPath.ReplaceExtension(extension);
                QFile::copy(oldPath.c_str(), newPath.c_str());
            }
        }

        void AssetBrowserTreeView::MoveEntries()
        {
            using namespace AzFramework::AssetSystem;
            EntryTypeFilter* foldersFilter = new EntryTypeFilter();
            foldersFilter->SetEntryType(AssetBrowserEntry::AssetEntryType::Folder);

            auto selection = AzToolsFramework::AssetBrowser::AssetSelectionModel::EverythingSelection();
            selection.SetTitle(tr("folder to move to"));
            selection.SetMultiselect(false);
            selection.SetDisplayFilter(FilterConstType(foldersFilter));
            AssetBrowserTreeViewDialog dialog(selection, this);

            if (dialog.exec() == QDialog::Accepted)
            {
                const AZStd::vector<AZStd::string> folderPaths = selection.GetSelectedFilePaths();

                if (!folderPaths.empty())
                {
                    AZStd::string folderPath = folderPaths[0];
                    bool connectedToAssetProcessor = false;
                    AzFramework::AssetSystemRequestBus::BroadcastResult(
                        connectedToAssetProcessor, &AzFramework::AssetSystemRequestBus::Events::AssetProcessorIsReady);

                    if (connectedToAssetProcessor)
                    {
                        auto entries = GetSelectedAssets();

                        for (auto entry : entries)
                        {
                            using namespace AZ::IO;
                            Path fromPath = entry->GetFullPath();
                            PathView filename = fromPath.Filename();
                            Path toPath(folderPath);
                            toPath /= filename;
                            AssetChangeReportRequest request(
                                AZ::OSString(fromPath.c_str()),
                                AZ::OSString(toPath.c_str()),
                                AssetChangeReportRequest::ChangeType::CheckMove);
                            AssetChangeReportResponse response;

                            if (SendRequest(request, response))
                            {
<<<<<<< HEAD
=======
                                bool canMove = true;
>>>>>>> 134fe329
                                AZStd::string message;
                                for (int i = 0; i < response.m_lines.size(); ++i)
                                {
                                    message += response.m_lines[i] + "\n";
                                }

                                if (message.size())
<<<<<<< HEAD
=======
                                {
                                    QMessageBox msgBox(this);
                                    msgBox.setWindowTitle("Before Move Asset Information");
                                    msgBox.setIcon(QMessageBox::Warning);
                                    msgBox.setText("The asset you are moving may be referenced in other assets.");
                                    msgBox.setInformativeText("More information can be found by pressing \"Show Details...\".");
                                    auto* moveButton = msgBox.addButton("Move", QMessageBox::YesRole);
                                    msgBox.setStandardButtons(QMessageBox::Cancel);
                                    msgBox.setDefaultButton(QMessageBox::Yes);
                                    msgBox.setDetailedText(message.c_str());
                                    QSpacerItem* horizontalSpacer = new QSpacerItem(600, 0, QSizePolicy::Minimum, QSizePolicy::Expanding);
                                    auto* layout = qobject_cast<QGridLayout*>(msgBox.layout());
                                    layout->addItem(horizontalSpacer, layout->rowCount(), 0, 1, layout->columnCount());
                                    msgBox.exec();

                                    if (msgBox.clickedButton() != static_cast<QAbstractButton*>(moveButton))
                                    {
                                        canMove = false;
                                    }
                                }
                                if (canMove)
>>>>>>> 134fe329
                                {
                                    QMessageBox msgBox(this);
                                    msgBox.setWindowTitle("Before Move Asset Information");
                                    msgBox.setIcon(QMessageBox::Warning);
                                    msgBox.setText("The asset you are moving may be referenced in other assets.");
                                    msgBox.setInformativeText("More information can be found by pressing \"Show Details...\".");
                                    auto* moveButton = msgBox.addButton("Move", QMessageBox::YesRole);
                                    msgBox.setStandardButtons(QMessageBox::Cancel);
                                    msgBox.setDefaultButton(QMessageBox::Yes);
                                    msgBox.setDetailedText(message.c_str());
                                    QSpacerItem* horizontalSpacer = new QSpacerItem(600, 0, QSizePolicy::Minimum, QSizePolicy::Expanding);
                                    auto* layout = qobject_cast<QGridLayout*>(msgBox.layout());
                                    layout->addItem(horizontalSpacer, layout->rowCount(), 0, 1, layout->columnCount());
                                    msgBox.exec();

                                    if (msgBox.clickedButton() == reinterpret_cast<QAbstractButton*>(moveButton))
                                    {
                                        AssetChangeReportRequest moveRequest(
                                            AZ::OSString(fromPath.c_str()),
                                            AZ::OSString(toPath.c_str()),
                                            AssetChangeReportRequest::ChangeType::Move);
                                        AssetChangeReportResponse moveResponse;
                                        if (SendRequest(moveRequest, moveResponse))
                                        {
                                            AZStd::string message2;
                                            for (int i = 0; i < moveResponse.m_lines.size(); ++i)
                                            {
                                                message2 += moveResponse.m_lines[i] + "\n";
                                            }

                                            if (message2.size())
                                            {
                                                QMessageBox moveMsgBox(this);
                                                moveMsgBox.setWindowTitle("After Move Asset Information");
                                                moveMsgBox.setIcon(QMessageBox::Warning);
                                                moveMsgBox.setText("The asset has been moved.");
                                                moveMsgBox.setInformativeText(
                                                    "More information can be found by pressing \"Show Details...\".");
                                                moveMsgBox.setStandardButtons(QMessageBox::Ok);
                                                moveMsgBox.setDefaultButton(QMessageBox::Ok);
                                                moveMsgBox.setDetailedText(message2.c_str());
                                                QSpacerItem* horizontalSpacer2 =
                                                    new QSpacerItem(600, 0, QSizePolicy::Minimum, QSizePolicy::Expanding);
                                                QGridLayout* moveLayout = (QGridLayout*)moveMsgBox.layout();
                                                moveLayout->addItem(
                                                    horizontalSpacer2, moveLayout->rowCount(), 0, 1, moveLayout->columnCount());
                                                moveMsgBox.exec();
                                            }
                                        }
                                    }
                                }
                            }
                        }
                    }
                }
            }
        }
    } // namespace AssetBrowser
} // namespace AzToolsFramework

#include "AssetBrowser/Views/moc_AssetBrowserTreeView.cpp"<|MERGE_RESOLUTION|>--- conflicted
+++ resolved
@@ -698,10 +698,7 @@
 
                             if (SendRequest(request, response))
                             {
-<<<<<<< HEAD
-=======
                                 bool canMove = true;
->>>>>>> 134fe329
                                 AZStd::string message;
                                 for (int i = 0; i < response.m_lines.size(); ++i)
                                 {
@@ -709,8 +706,6 @@
                                 }
 
                                 if (message.size())
-<<<<<<< HEAD
-=======
                                 {
                                     QMessageBox msgBox(this);
                                     msgBox.setWindowTitle("Before Move Asset Information");
@@ -732,7 +727,6 @@
                                     }
                                 }
                                 if (canMove)
->>>>>>> 134fe329
                                 {
                                     QMessageBox msgBox(this);
                                     msgBox.setWindowTitle("Before Move Asset Information");
