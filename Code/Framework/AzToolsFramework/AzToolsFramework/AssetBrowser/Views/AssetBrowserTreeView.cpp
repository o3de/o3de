/*
 * Copyright (c) Contributors to the Open 3D Engine Project.
 * For complete copyright and license terms please see the LICENSE at the root of this distribution.
 *
 * SPDX-License-Identifier: Apache-2.0 OR MIT
 *
 */
#include <API/EditorAssetSystemAPI.h>

#include <AzCore/Asset/AssetManagerBus.h>
#include <AzCore/Interface/Interface.h>
#include <AzCore/Math/Crc.h>
#include <AzCore/std/containers/vector.h>
#include <AzCore/std/ranges/split_view.h>
#include <AzCore/StringFunc/StringFunc.h>

#include <AzFramework/StringFunc/StringFunc.h>
#include <AzFramework/Asset/AssetSystemBus.h>
#include <AzFramework/Network/AssetProcessorConnection.h>

#include <AzToolsFramework/ActionManager/HotKey/HotKeyManagerInterface.h>
#include <AzToolsFramework/UI/UICore/QTreeViewStateSaver.hxx>
#include <AzToolsFramework/AssetBrowser/Views/AssetBrowserTreeView.h>
#include <AzToolsFramework/AssetBrowser/Views/AssetBrowserTreeViewDialog.h>
#include <AzToolsFramework/AssetBrowser/Views/EntryDelegate.h>
#include <AzToolsFramework/AssetBrowser/Views/AssetBrowserViewUtils.h>
#include <AzToolsFramework/AssetBrowser/Entries/AssetBrowserEntryCache.h>
#include <AzToolsFramework/AssetBrowser/AssetBrowserBus.h>
#include <AzToolsFramework/AssetBrowser/AssetBrowserFilterModel.h>
#include <AzToolsFramework/AssetBrowser/AssetBrowserModel.h>
#include <AzToolsFramework/AssetBrowser/AssetSelectionModel.h>
#include <AzToolsFramework/AssetBrowser/Entries/SourceAssetBrowserEntry.h>
#include <AzToolsFramework/AssetBrowser/Entries/ProductAssetBrowserEntry.h>
#include <AzToolsFramework/Editor/ActionManagerIdentifiers/EditorContextIdentifiers.h>
#include <AzToolsFramework/Editor/ActionManagerUtils.h>
#include <AzToolsFramework/SourceControl/SourceControlAPI.h>
#include <AzToolsFramework/Thumbnails/SourceControlThumbnail.h>
#include <AzToolsFramework/Thumbnails/ThumbnailerBus.h>

#include <AzQtComponents/Components/Widgets/MessageBox.h>

#include <QDir>
#include <QMenu>
#include <QFile>
#include <QHeaderView>
#include <QMouseEvent>
#include <QCoreApplication>
#include <QLineEdit>
#include <QPen>
#include <QPainter>
#include <QPushButton>
#include <QTimer>
#include <QtWidgets/QMessageBox>
#include <QAbstractButton>
#include <QHBoxLayout>

namespace AzToolsFramework
{
    namespace AssetBrowser
    {
        static constexpr const char* const TreeViewMainViewName = "AssetBrowserTreeView_main";

        AssetBrowserTreeView::AssetBrowserTreeView(QWidget* parent)
            : QTreeViewWithStateSaving(parent)
            , m_delegate(new EntryDelegate(this))
            , m_scTimer(new QTimer(this))
        {
            setSortingEnabled(true);
            setItemDelegate(m_delegate);
            connect(m_delegate, &EntryDelegate::RenameEntry, this, &AssetBrowserTreeView::AfterRename);

            header()->hide();
            setSelectionMode(QAbstractItemView::ExtendedSelection);
            setDragEnabled(true);
            setAcceptDrops(true);
            setDragDropMode(QAbstractItemView::DragDrop);
            setDropIndicatorShown(true);
            setContextMenuPolicy(Qt::CustomContextMenu);
            setDragDropOverwriteMode(true);

            setMouseTracking(true);

            connect(this, &QTreeView::customContextMenuRequested, this, &AssetBrowserTreeView::OnContextMenu);
            connect(m_scTimer, &QTimer::timeout, this, &AssetBrowserTreeView::OnUpdateSCThumbnailsList);

            AssetBrowserViewRequestBus::Handler::BusConnect();
            AssetBrowserComponentNotificationBus::Handler::BusConnect();
            AssetBrowserInteractionNotificationBus::Handler::BusConnect();

            if (AzToolsFramework::IsNewActionManagerEnabled())
            {
                if (auto hotKeyManagerInterface = AZ::Interface<AzToolsFramework::HotKeyManagerInterface>::Get())
                {
                    // Assign this widget to the Editor Asset Browser Action Context.
                    hotKeyManagerInterface->AssignWidgetToActionContext(
                        EditorIdentifiers::EditorAssetBrowserActionContextIdentifier, this);
                }
            }

            QAction* deleteAction = new QAction("Delete Action", this);
            deleteAction->setShortcut(QKeySequence::Delete);
            deleteAction->setShortcutContext(Qt::WidgetWithChildrenShortcut);
            connect(
                deleteAction, &QAction::triggered, this, [this]()
                {
                    DeleteEntries();
                });
            addAction(deleteAction);

            QAction* renameAction = new QAction("Rename Action", this);
            renameAction->setShortcut(Qt::Key_F2);
            renameAction->setShortcutContext(Qt::WidgetWithChildrenShortcut);
            connect(
                renameAction, &QAction::triggered, this, [this]()
                {
                    RenameEntry();
                });
            addAction(renameAction);

            QAction* duplicateAction = new QAction("Duplicate Action", this);
            duplicateAction->setShortcut(QKeySequence("Ctrl+D"));
            duplicateAction->setShortcutContext(Qt::WidgetWithChildrenShortcut);
            connect(
                duplicateAction, &QAction::triggered, this, [this]()
                {
                    DuplicateEntries();
                });
            addAction(duplicateAction);
        }

        AssetBrowserTreeView::~AssetBrowserTreeView()
        {
            if (AzToolsFramework::IsNewActionManagerEnabled())
            {
                if (auto hotKeyManagerInterface = AZ::Interface<AzToolsFramework::HotKeyManagerInterface>::Get())
                {
                    hotKeyManagerInterface->RemoveWidgetFromActionContext(
                        EditorIdentifiers::EditorAssetBrowserActionContextIdentifier, this);
                }
            }

            AssetBrowserViewRequestBus::Handler::BusDisconnect();
            AssetBrowserComponentNotificationBus::Handler::BusDisconnect();
            AssetBrowserInteractionNotificationBus::Handler::BusDisconnect();
        }

        void AssetBrowserTreeView::SetName(const QString& name)
        {
            m_name = name;

            bool isAssetBrowserComponentReady = false;
            AssetBrowserComponentRequestBus::BroadcastResult(isAssetBrowserComponentReady, &AssetBrowserComponentRequests::AreEntriesReady);
            if (isAssetBrowserComponentReady)
            {
                OnAssetBrowserComponentReady();
            }
        }

        void AssetBrowserTreeView::SetIsAssetBrowserMainView()
        {
            SetName(TreeViewMainViewName);
        }

        bool AssetBrowserTreeView::GetIsAssetBrowserMainView()
        {
            return GetName() == TreeViewMainViewName;
        }

        void AssetBrowserTreeView::LoadState(const QString& name)
        {
            Q_ASSERT(model());
            auto crc = AZ::Crc32(name.toUtf8().data());
            InitializeTreeViewSaving(crc);
            ApplyTreeViewSnapshot();
        }

        //! Ideally I would capture state on destructor, however
        //! Qt sets the model to NULL before destructor is called
        void AssetBrowserTreeView::SaveState() const
        {
            CaptureTreeViewSnapshot();
        }

        AZStd::vector<const AssetBrowserEntry*> AssetBrowserTreeView::GetSelectedAssets(bool includeProducts) const
        {
            const QModelIndexList& selectedIndexes = selectionModel()->selectedRows();
            QModelIndexList sourceIndexes;
            for (const auto& index : selectedIndexes)
            {
                sourceIndexes.push_back(m_assetBrowserSortFilterProxyModel->mapToSource(index));
            }

            AZStd::vector<const AssetBrowserEntry*> entries;
            m_assetBrowserModel->SourceIndexesToAssetDatabaseEntries(sourceIndexes, entries);

            if (!includeProducts)
            {
                entries.erase(
                    AZStd::remove_if(
                        entries.begin(),
                        entries.end(),
                        [&](const AssetBrowserEntry* entry) -> bool
                        {
                            return entry->GetEntryType() == AzToolsFramework::AssetBrowser::AssetBrowserEntry::AssetEntryType::Product;
                        }),
                    entries.end());
            }

            return entries;
        }

        void AssetBrowserTreeView::SelectProduct(AZ::Data::AssetId assetID)
        {
            if (!assetID.IsValid())
            {
                return;
            }
            SelectProduct(QModelIndex(), assetID);
        }

        void AssetBrowserTreeView::SelectFileAtPath(const AZStd::string& assetPath)
        {
            if (assetPath.empty())
            {
                return;
            }

            auto path = AZStd::string(assetPath);
            if (!AzFramework::StringFunc::Path::Normalize(path))
            {
                return;
            }

            auto entryCache = EntryCache::GetInstance();

            // Find the fileId associated with this assetPath
            AZStd::unordered_map<AZStd::string, AZ::s64>::const_iterator itFileId = entryCache->m_absolutePathToFileId.find(path);
            if (itFileId == entryCache->m_absolutePathToFileId.end())
            {
                return;
            }

            // Find the assetBrowserEntry associated with this fileId
            AZStd::unordered_map<AZ::s64, AssetBrowserEntry*>::const_iterator itABEntry = entryCache->m_fileIdMap.find(itFileId->second);
            if (itABEntry == entryCache->m_fileIdMap.end())
            {
                return;
            }

            // Get all entries in the AssetBrowser-relative path-to-product
            AZStd::vector<AZStd::string> entries;
            AssetBrowserEntry* entry = itABEntry->second;
            do
            {
                entries.push_back(entry->GetName());
                entry = entry->GetParent();
            } while (entry->GetParent() != nullptr);

            // Entries are in reverse order, so fix this
            AZStd::reverse(entries.begin(), entries.end());

            SelectEntry(QModelIndex(), entries);
        }

        void AssetBrowserTreeView::ClearFilter()
        {
            emit ClearStringFilter();
            emit ClearTypeFilter();
            m_assetBrowserSortFilterProxyModel->FilterUpdatedSlotImmediate();
        }

        void AssetBrowserTreeView::OnAssetBrowserComponentReady()
        {
            hideColumn(aznumeric_cast<int>(AssetBrowserEntry::Column::Path));
            if (!m_name.isEmpty())
            {
                auto crc = AZ::Crc32(m_name.toUtf8().data());
                InitializeTreeViewSaving(crc);
                ApplyTreeViewSnapshot();
                if (!selectionModel()->hasSelection())
                {
                    QModelIndex firstItem = model()->index(0, 0);
                    selectionModel()->select(firstItem, QItemSelectionModel::ClearAndSelect);
                }
            }
        }

        void AssetBrowserTreeView::rowsAboutToBeRemoved(const QModelIndex& parent, int start, int end)
        {
            // if selected entry is being removed, clear selection so not to select (and attempt to preview) other entries potentially
            // marked for deletion
            if (selectionModel() && selectedIndexes().size() == 1)
            {
                QModelIndex selectedIndex = selectedIndexes().first();
                QModelIndex parentSelectedIndex = selectedIndex.parent();
                if (parentSelectedIndex == parent && selectedIndex.row() >= start && selectedIndex.row() <= end)
                {
                    selectionModel()->clear();
                }
            }
            QTreeView::rowsAboutToBeRemoved(parent, start, end);
        }

        // Item data for hidden columns normally isn't copied by Qt during drag-and-drop (see QTBUG-30242).
        // However, for the AssetBrowser, the hidden columns should get copied. By overriding selectedIndexes() to
        // include all selected indices, not just the visible ones, we can get the behavior we're looking for.
        QModelIndexList AssetBrowserTreeView::selectedIndexes() const
        {
            return selectionModel()->selectedIndexes();
        }

        void AssetBrowserTreeView::SetShowSourceControlIcons(bool showSourceControlsIcons)
        {
            m_delegate->SetShowSourceControlIcons(showSourceControlsIcons);
            if (showSourceControlsIcons)
            {
                m_scTimer->start(m_scUpdateInterval);
            }
            else
            {
                m_scTimer->stop();
            }
        }

        void AssetBrowserTreeView::UpdateAfterFilter(bool hasFilter, bool selectFirstValidEntry)
        {
            const QModelIndexList& selectedIndexes = selectionModel()->selectedRows();

            // If we've cleared the filter but had something selected, ensure it stays selected and visible.
            if (!hasFilter && !selectedIndexes.isEmpty())
            {
                QModelIndex curIndex = selectedIndexes[0];
                m_expandToEntriesByDefault = true;
                if (m_treeStateSaver)
                {
                    m_treeStateSaver->ApplySnapshot();
                }

                setCurrentIndex(curIndex);
                scrollTo(curIndex);

                return;
            }

            // Flag our default expansion state so that we expand down to source entries after filtering
            m_expandToEntriesByDefault = hasFilter;

            // Then ask our state saver to apply its current snapshot again, falling back on asking us if entries should be expanded or not
            if (m_treeStateSaver)
            {
                m_treeStateSaver->ApplySnapshot();
            }

            // If we're filtering for a valid entry, select the first valid entry
            if (hasFilter && selectFirstValidEntry)
            {
                QModelIndex curIndex = m_assetBrowserSortFilterProxyModel->index(0, 0);
                while (curIndex.isValid())
                {
                    if (GetEntryFromIndex<SourceAssetBrowserEntry>(curIndex))
                    {
                        setCurrentIndex(curIndex);
                        break;
                    }

                    curIndex = indexBelow(curIndex);
                }
            }
            else if (m_indexToSelectAfterUpdate.isValid())
            {
                selectionModel()->select(m_indexToSelectAfterUpdate, QItemSelectionModel::ClearAndSelect);
                m_indexToSelectAfterUpdate = QModelIndex();
            }
        }

        const AssetBrowserEntry* AssetBrowserTreeView::GetEntryByPath(QStringView path)
        {
            QModelIndex current;
            const QByteArray byteArray = path.toUtf8();
            const AZ::IO::PathView azpath{ AZStd::string_view{ byteArray.constData(), static_cast<size_t>(byteArray.size()) } };
            for (const auto& pathPart : azpath)
            {
                const QModelIndexList next = model()->match(
                    /*start =*/model()->index(0, 0, current),
                    /*role =*/Qt::DisplayRole,
                    /*value =*/QString::fromUtf8(pathPart.Native().data(), static_cast<int32_t>(pathPart.Native().size())),
                    /*hits =*/1,
                    /*flags =*/Qt::MatchExactly);
                if (next.size() == 1)
                {
                    current = next[0];
                }
                else if (current.isValid())
                {
                    return nullptr;
                }
            }
            return GetEntryFromIndex<AssetBrowserEntry>(current);
        }

        bool AssetBrowserTreeView::IsIndexExpandedByDefault(const QModelIndex& index) const
        {
            if (!m_expandToEntriesByDefault)
            {
                return false;
            }

            // Expand until we get to source entries, we don't want to go beyond that
            return GetEntryFromIndex<SourceAssetBrowserEntry>(index) == nullptr;
        }

        void AssetBrowserTreeView::OpenItemForEditing(const QModelIndex& index)
        {
            QModelIndex proxyIndex = m_assetBrowserSortFilterProxyModel->mapFromSource(index);

            if (proxyIndex.isValid())
            {
                selectionModel()->select(proxyIndex, QItemSelectionModel::ClearAndSelect);
                setCurrentIndex(proxyIndex);

                scrollTo(proxyIndex, QAbstractItemView::ScrollHint::PositionAtCenter);

                RenameEntry();
            }
        }

        bool AssetBrowserTreeView::SelectProduct(const QModelIndex& idxParent, AZ::Data::AssetId assetID)
        {
            int elements = model()->rowCount(idxParent);
            for (int idx = 0; idx < elements; ++idx)
            {
                auto rowIdx = model()->index(idx, 0, idxParent);
                auto productEntry = GetEntryFromIndex<ProductAssetBrowserEntry>(rowIdx);
                if (productEntry && productEntry->GetAssetId() == assetID)
                {
                    selectionModel()->select(rowIdx, QItemSelectionModel::ClearAndSelect);
                    setCurrentIndex(rowIdx);
                    return true;
                }

                if (SelectProduct(rowIdx, assetID))
                {
                    expand(rowIdx);
                    return true;
                }
            }
            return false;
        }

        void AssetBrowserTreeView::SelectFolder(AZStd::string_view folderPath)
        {
            if (folderPath.size() == 0)
            {
                return;
            }

            AZStd::vector<AZStd::string> entries;
            AZ::StringFunc::Tokenize(folderPath, entries, "/");

            SelectEntry(QModelIndex(), entries, 0, true);
        }

        bool AssetBrowserTreeView::SelectEntry(const QModelIndex& idxParent, const AZStd::vector<AZStd::string>& entries, const uint32_t entryPathIndex, bool useDisplayName)
        {
            if (entries.empty())
            {
                return false;
            }

            // The entry name being queried at this depth in the Asset Browser hierarchy
            const AZStd::string& entry = entries.at(entryPathIndex);
            int elements = model()->rowCount(idxParent);
            for (int idx = 0; idx < elements; ++idx)
            {
                auto rowIdx = model()->index(idx, 0, idxParent);
                auto rowEntry = GetEntryFromIndex<AssetBrowserEntry>(rowIdx);

                if (rowEntry)
                {
                    // Check if this entry name matches the query
                    QByteArray displayName = rowEntry->GetDisplayName().toUtf8();
                    AZStd::string_view compareName = useDisplayName ? displayName.constData() : rowEntry->GetName().c_str();

                    if (AzFramework::StringFunc::Equal(entry.c_str(), compareName, true))
                    {
                        // Final entry found - set it as the selected element
                        if (entryPathIndex == entries.size() - 1)
                        {
                            if (rowEntry->GetEntryType() == AssetBrowserEntry::AssetEntryType::Folder)
                            {
                                // Expand the item itself if it is a folder
                                expand(rowIdx);
                            }

                            selectionModel()->select(rowIdx, QItemSelectionModel::ClearAndSelect);
                            setCurrentIndex(rowIdx);

                            return true;
                        }

                        // If this isn't the final entry, it needs to be a folder for the path to be valid (otherwise, early out)
                        if (rowEntry->GetEntryType() == AssetBrowserEntry::AssetEntryType::Folder)
                        {
                            // Folder found - if the final entry is found, expand this folder so the final entry is viewable in the Asset
                            // Browser (otherwise, early out)
                            if (SelectEntry(rowIdx, entries, entryPathIndex + 1, useDisplayName))
                            {
                                expand(rowIdx);
                                return true;
                            }
                        }

                        return false;
                    }
                }
            }

            return false;
        }

        void AssetBrowserTreeView::selectionChanged(const QItemSelection& selected, const QItemSelection& deselected)
        {
            QTreeView::selectionChanged(selected, deselected);
            Q_EMIT selectionChangedSignal(selected, deselected);
        }

        void AssetBrowserTreeView::setModel(QAbstractItemModel* model)
        {
            m_assetBrowserSortFilterProxyModel = qobject_cast<AssetBrowserFilterModel*>(model);
            AZ_Assert(m_assetBrowserSortFilterProxyModel, "Expecting AssetBrowserFilterModel");
            m_assetBrowserModel = qobject_cast<AssetBrowserModel*>(m_assetBrowserSortFilterProxyModel->sourceModel());
            QTreeViewWithStateSaving::setModel(model);
        }

        void AssetBrowserTreeView::OnContextMenu(const QPoint& point)
        {
            AZ_UNUSED(point);

            auto selectedAssets = GetSelectedAssets();

            QMenu menu(this);
            AssetBrowserInteractionNotificationBus::Broadcast(
                &AssetBrowserInteractionNotificationBus::Events::AddContextMenuActions, this, &menu, selectedAssets);
            if (!menu.isEmpty())
            {
                menu.exec(QCursor::pos());
            }
        }

        void AssetBrowserTreeView::OnUpdateSCThumbnailsList()
        {
            using namespace Thumbnailer;

            // get top and bottom indexes and find all entries in-between
            QModelIndex topIndex = indexAt(rect().topLeft());
            QModelIndex bottomIndex = indexAt(rect().bottomLeft());

            while (topIndex.isValid())
            {
                auto sourceIndex = m_assetBrowserSortFilterProxyModel->mapToSource(topIndex);
                const auto assetEntry = static_cast<AssetBrowserEntry*>(sourceIndex.internalPointer());
                if (const auto sourceEntry = azrtti_cast<SourceAssetBrowserEntry*>(assetEntry))
                {
                    const SharedThumbnailKey key = sourceEntry->GetSourceControlThumbnailKey();
                    if (key->UpdateThumbnail())
                    {
                        // UpdateThumbnail returns true if it started an actual Source Control operation.
                        // To avoid flooding source control, we'll only allow one of these per check.
                        return;
                    }
                }
                topIndex = indexBelow(topIndex);
                if (topIndex == bottomIndex)
                {
                    break;
                }
            }
        }

        void AssetBrowserTreeView::Update()
        {
            update();
        }

        void AssetBrowserTreeView::DeleteEntries()
        {
            auto entries = GetSelectedAssets(false); // you cannot delete product files.

            AssetBrowserViewUtils::DeleteEntries(entries, this);
        }

        void AssetBrowserTreeView::RenameEntry()
        {
            auto entries = GetSelectedAssets(false); // you cannot rename product files.

            if (AssetBrowserViewUtils::RenameEntry(entries, this))
            {
                edit(currentIndex());
            }
        }

        void AssetBrowserTreeView::AfterRename(QString newVal)
        {
            auto entries = GetSelectedAssets(false); // you cannot rename product files.

            AssetBrowserViewUtils::AfterRename(newVal, entries, this);
        }

        void AssetBrowserTreeView::DuplicateEntries()
        {
            auto entries = GetSelectedAssets(false); // you may not duplicate product files.
            AssetBrowserViewUtils::DuplicateEntries(entries);
        }

        void AssetBrowserTreeView::MoveEntries()
        {
            auto entries = GetSelectedAssets(false); // you cannot move product files.

            AssetBrowserViewUtils::MoveEntries(entries, this);
        }

        void AssetBrowserTreeView::AddSourceFileCreators(
            [[maybe_unused]] const char* fullSourceFolderName,
            [[maybe_unused]] const AZ::Uuid& sourceUUID,
            AzToolsFramework::AssetBrowser::SourceFileCreatorList& creators)
        {
<<<<<<< HEAD
            auto it = std::find_if(creators.begin(), creators.end(),
                [&](const AzToolsFramework::AssetBrowser::SourceFileCreatorDetails& creator)
                {
                    return creator.m_identifier == "Folder_Creator";
                });
            if (it == creators.end())
            {
                creators.push_back(
                    { "Folder_Creator",
                      "Folder",
                      QIcon(),
                      [&](const AZStd::string& fullSourceFolderNameInCallback, [[maybe_unused]] const AZ::Uuid& sourceUUID)
                      {
                          AZ::IO::Path path = fullSourceFolderNameInCallback.c_str();
                          path /= "New Folder";

                          AzToolsFramework::AssetBrowser::AssetBrowserFileCreationNotificationBus::Event(
                              AzToolsFramework::AssetBrowser::AssetBrowserFileCreationNotifications::FileCreationNotificationBusId,
                              &AzToolsFramework::AssetBrowser::AssetBrowserFileCreationNotifications::HandleAssetCreatedInEditor,
                              path.c_str(),
                              AZ::Crc32(),
                              true);

                          if (!AZ::IO::SystemFile::Exists(path.c_str()))
                          {
                              AZ::IO::SystemFile::CreateDir(path.c_str());
                          }
                      } });
            }
=======
            creators.push_back(
                { "Folder_Creator", "Folder", QIcon(),
                  [&](const AZStd::string& fullSourceFolderNameInCallback, [[maybe_unused]] const AZ::Uuid& sourceUUID)
                  {
                      AZ::IO::FixedMaxPath path = AzFramework::StringFunc::Path::MakeUniqueFilenameWithSuffix(
                          AZ::IO::PathView(fullSourceFolderNameInCallback + "/New Folder"), "-");

                      AzToolsFramework::AssetBrowser::AssetBrowserFileCreationNotificationBus::Event(
                          AzToolsFramework::AssetBrowser::AssetBrowserFileCreationNotifications::FileCreationNotificationBusId,
                          &AzToolsFramework::AssetBrowser::AssetBrowserFileCreationNotifications::HandleAssetCreatedInEditor,
                          path.c_str(),
                          AZ::Crc32(),
                          true);

                      AZ::IO::SystemFile::CreateDir(path.c_str());
                  } });
>>>>>>> ec299f7b
        }

        void AssetBrowserTreeView::SetShowIndexAfterUpdate(QModelIndex index)
        {
            m_indexToSelectAfterUpdate = index;
        }
    } // namespace AssetBrowser
} // namespace AzToolsFramework

#include "AssetBrowser/Views/moc_AssetBrowserTreeView.cpp"<|MERGE_RESOLUTION|>--- conflicted
+++ resolved
@@ -624,7 +624,6 @@
             [[maybe_unused]] const AZ::Uuid& sourceUUID,
             AzToolsFramework::AssetBrowser::SourceFileCreatorList& creators)
         {
-<<<<<<< HEAD
             auto it = std::find_if(creators.begin(), creators.end(),
                 [&](const AzToolsFramework::AssetBrowser::SourceFileCreatorDetails& creator)
                 {
@@ -638,8 +637,8 @@
                       QIcon(),
                       [&](const AZStd::string& fullSourceFolderNameInCallback, [[maybe_unused]] const AZ::Uuid& sourceUUID)
                       {
-                          AZ::IO::Path path = fullSourceFolderNameInCallback.c_str();
-                          path /= "New Folder";
+                          AZ::IO::FixedMaxPath path = AzFramework::StringFunc::Path::MakeUniqueFilenameWithSuffix(
+                              AZ::IO::PathView(fullSourceFolderNameInCallback + "/New Folder"), "-");
 
                           AzToolsFramework::AssetBrowser::AssetBrowserFileCreationNotificationBus::Event(
                               AzToolsFramework::AssetBrowser::AssetBrowserFileCreationNotifications::FileCreationNotificationBusId,
@@ -648,30 +647,9 @@
                               AZ::Crc32(),
                               true);
 
-                          if (!AZ::IO::SystemFile::Exists(path.c_str()))
-                          {
-                              AZ::IO::SystemFile::CreateDir(path.c_str());
-                          }
+                          AZ::IO::SystemFile::CreateDir(path.c_str());
                       } });
             }
-=======
-            creators.push_back(
-                { "Folder_Creator", "Folder", QIcon(),
-                  [&](const AZStd::string& fullSourceFolderNameInCallback, [[maybe_unused]] const AZ::Uuid& sourceUUID)
-                  {
-                      AZ::IO::FixedMaxPath path = AzFramework::StringFunc::Path::MakeUniqueFilenameWithSuffix(
-                          AZ::IO::PathView(fullSourceFolderNameInCallback + "/New Folder"), "-");
-
-                      AzToolsFramework::AssetBrowser::AssetBrowserFileCreationNotificationBus::Event(
-                          AzToolsFramework::AssetBrowser::AssetBrowserFileCreationNotifications::FileCreationNotificationBusId,
-                          &AzToolsFramework::AssetBrowser::AssetBrowserFileCreationNotifications::HandleAssetCreatedInEditor,
-                          path.c_str(),
-                          AZ::Crc32(),
-                          true);
-
-                      AZ::IO::SystemFile::CreateDir(path.c_str());
-                  } });
->>>>>>> ec299f7b
         }
 
         void AssetBrowserTreeView::SetShowIndexAfterUpdate(QModelIndex index)
