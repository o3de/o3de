--- conflicted
+++ resolved
@@ -46,11 +46,8 @@
         void SetFocusRoot(AZ::EntityId entityId) override;
         void ClearFocusRoot(AzFramework::EntityContextId entityContextId) override;
         AZ::EntityId GetFocusRoot(AzFramework::EntityContextId entityContextId) override;
-<<<<<<< HEAD
-=======
         bool IsFocusRoot(AZ::EntityId entityId) const override;
         const EntityIdList& GetFocusedEntities(AzFramework::EntityContextId entityContextId) override;
->>>>>>> b4b7e5a0
         bool IsInFocusSubTree(AZ::EntityId entityId) const override;
 
         // EditorEntityInfoNotificationBus overrides ...
