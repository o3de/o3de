/*
 * Copyright (c) Contributors to the Open 3D Engine Project.
 * For complete copyright and license terms please see the LICENSE at the root of this distribution.
 *
 * SPDX-License-Identifier: Apache-2.0 OR MIT
 *
 */

#include <AzCore/Component/TransformBus.h>

#include <AzToolsFramework/API/ViewportEditorModeTrackerInterface.h>
#include <AzToolsFramework/FocusMode/FocusModeNotificationBus.h>
#include <AzToolsFramework/FocusMode/FocusModeSystemComponent.h>
#include <AzToolsFramework/Viewport/ViewportMessages.h>

namespace AzToolsFramework
{
    bool IsInFocusSubTree(AZ::EntityId entityId, AZ::EntityId focusRootId)
    {
        if (entityId == AZ::EntityId())
        {
            return false;
        }

        if (entityId == focusRootId)
        {
            return true;
        }

        AZ::EntityId parentId;
        AZ::TransformBus::EventResult(parentId, entityId, &AZ::TransformInterface::GetParentId);

        return IsInFocusSubTree(parentId, focusRootId);
    }

    void FocusModeSystemComponent::Init()
    {
    }

    void FocusModeSystemComponent::Activate()
    {
        AZ::Interface<FocusModeInterface>::Register(this);
    }

    void FocusModeSystemComponent::Deactivate()
    {
        AZ::Interface<FocusModeInterface>::Unregister(this);
    }

    void FocusModeSystemComponent::Reflect([[maybe_unused]] AZ::ReflectContext* context)
    {
    }

    void FocusModeSystemComponent::GetProvidedServices(AZ::ComponentDescriptor::DependencyArrayType& provided)
    {
        provided.push_back(AZ_CRC_CE("EditorFocusMode"));
    }

    void FocusModeSystemComponent::GetRequiredServices([[maybe_unused]] AZ::ComponentDescriptor::DependencyArrayType& required)
    {
    }

    void FocusModeSystemComponent::GetIncompatibleServices([[maybe_unused]] AZ::ComponentDescriptor::DependencyArrayType& incompatible)
    {
    }

    void FocusModeSystemComponent::SetFocusRoot(AZ::EntityId entityId)
    {
        if (m_focusRoot == entityId)
        {
            return;
        }

<<<<<<< HEAD
=======
        AZ::EntityId previousFocusEntityId = m_focusRoot;
        m_focusRoot = entityId;
        FocusModeNotificationBus::Broadcast(&FocusModeNotifications::OnEditorFocusChanged, previousFocusEntityId, m_focusRoot);

>>>>>>> f7eb9065
        if (auto tracker = AZ::Interface<ViewportEditorModeTrackerInterface>::Get();
            tracker != nullptr)
        {
            if (!m_focusRoot.IsValid() && entityId.IsValid())
            {
                tracker->ActivateMode({ GetEntityContextId() }, ViewportEditorMode::Focus);
            }
            else if (m_focusRoot.IsValid() && !entityId.IsValid())
            {
                tracker->DeactivateMode({ GetEntityContextId() }, ViewportEditorMode::Focus);
            }
        }

        m_focusRoot = entityId;
        FocusModeNotificationBus::Broadcast(&FocusModeNotifications::OnEditorFocusChanged, m_focusRoot);
    }

    void FocusModeSystemComponent::ClearFocusRoot([[maybe_unused]] AzFramework::EntityContextId entityContextId)
    {
        SetFocusRoot(AZ::EntityId());
    }

    AZ::EntityId FocusModeSystemComponent::GetFocusRoot([[maybe_unused]] AzFramework::EntityContextId entityContextId)
    {
        return m_focusRoot;
    }

    bool FocusModeSystemComponent::IsInFocusSubTree(AZ::EntityId entityId) const
    {
        if (m_focusRoot == AZ::EntityId())
        {
            return true;
        }

        return AzToolsFramework::IsInFocusSubTree(entityId, m_focusRoot);
    }

} // namespace AzToolsFramework<|MERGE_RESOLUTION|>--- conflicted
+++ resolved
@@ -71,15 +71,7 @@
             return;
         }
 
-<<<<<<< HEAD
-=======
-        AZ::EntityId previousFocusEntityId = m_focusRoot;
-        m_focusRoot = entityId;
-        FocusModeNotificationBus::Broadcast(&FocusModeNotifications::OnEditorFocusChanged, previousFocusEntityId, m_focusRoot);
-
->>>>>>> f7eb9065
-        if (auto tracker = AZ::Interface<ViewportEditorModeTrackerInterface>::Get();
-            tracker != nullptr)
+        if (auto tracker = AZ::Interface<ViewportEditorModeTrackerInterface>::Get())
         {
             if (!m_focusRoot.IsValid() && entityId.IsValid())
             {
@@ -91,8 +83,9 @@
             }
         }
 
+        AZ::EntityId previousFocusEntityId = m_focusRoot;
         m_focusRoot = entityId;
-        FocusModeNotificationBus::Broadcast(&FocusModeNotifications::OnEditorFocusChanged, m_focusRoot);
+        FocusModeNotificationBus::Broadcast(&FocusModeNotifications::OnEditorFocusChanged, previousFocusEntityId, m_focusRoot);
     }
 
     void FocusModeSystemComponent::ClearFocusRoot([[maybe_unused]] AzFramework::EntityContextId entityContextId)
