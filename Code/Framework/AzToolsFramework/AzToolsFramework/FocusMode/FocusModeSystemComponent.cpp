--- conflicted
+++ resolved
@@ -71,16 +71,7 @@
             return;
         }
 
-<<<<<<< HEAD
-        AZ::EntityId previousFocusEntityId = m_focusRoot;
-        m_focusRoot = entityId;
-        FocusModeNotificationBus::Broadcast(&FocusModeNotifications::OnEditorFocusChanged, previousFocusEntityId, m_focusRoot);
-
-        if (auto tracker = AZ::Interface<ViewportEditorModeTrackerInterface>::Get();
-            tracker != nullptr)
-=======
         if (auto tracker = AZ::Interface<ViewportEditorModeTrackerInterface>::Get())
->>>>>>> cd1b08ce
         {
             if (!m_focusRoot.IsValid() && entityId.IsValid())
             {
