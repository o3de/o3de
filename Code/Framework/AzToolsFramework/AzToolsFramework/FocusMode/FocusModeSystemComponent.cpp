/*
 * Copyright (c) Contributors to the Open 3D Engine Project.
 * For complete copyright and license terms please see the LICENSE at the root of this distribution.
 *
 * SPDX-License-Identifier: Apache-2.0 OR MIT
 *
 */

#include <AzCore/Component/TransformBus.h>

#include <AzToolsFramework/API/ViewportEditorModeTrackerInterface.h>
#include <AzToolsFramework/FocusMode/FocusModeNotificationBus.h>
#include <AzToolsFramework/FocusMode/FocusModeSystemComponent.h>
#include <AzToolsFramework/Viewport/ViewportMessages.h>

namespace AzToolsFramework
{
    bool IsInFocusSubTree(AZ::EntityId entityId, AZ::EntityId focusRootId)
    {
        if (entityId == AZ::EntityId())
        {
            return false;
        }

        if (entityId == focusRootId)
        {
            return true;
        }

        AZ::EntityId parentId;
        AZ::TransformBus::EventResult(parentId, entityId, &AZ::TransformInterface::GetParentId);

        return IsInFocusSubTree(parentId, focusRootId);
    }

    void FocusModeSystemComponent::Init()
    {
    }

    void FocusModeSystemComponent::Activate()
    {
        AZ::Interface<FocusModeInterface>::Register(this);
    }

    void FocusModeSystemComponent::Deactivate()
    {
        AZ::Interface<FocusModeInterface>::Unregister(this);
    }

    void FocusModeSystemComponent::Reflect([[maybe_unused]] AZ::ReflectContext* context)
    {
    }

    void FocusModeSystemComponent::GetProvidedServices(AZ::ComponentDescriptor::DependencyArrayType& provided)
    {
        provided.push_back(AZ_CRC_CE("EditorFocusMode"));
    }

    void FocusModeSystemComponent::GetRequiredServices([[maybe_unused]] AZ::ComponentDescriptor::DependencyArrayType& required)
    {
    }

    void FocusModeSystemComponent::GetIncompatibleServices([[maybe_unused]] AZ::ComponentDescriptor::DependencyArrayType& incompatible)
    {
    }

    void FocusModeSystemComponent::SetFocusRoot(AZ::EntityId entityId)
    {
        if (m_focusRoot == entityId)
        {
            return;
        }

<<<<<<< HEAD
=======
        AZ::EntityId previousFocusEntityId = m_focusRoot;
        m_focusRoot = entityId;
        FocusModeNotificationBus::Broadcast(&FocusModeNotifications::OnEditorFocusChanged, previousFocusEntityId, m_focusRoot);

>>>>>>> f7eb9065
        if (auto tracker = AZ::Interface<ViewportEditorModeTrackerInterface>::Get();
            tracker != nullptr)
        {
            if (!m_focusRoot.IsValid() && entityId.IsValid())
            {
                tracker->ActivateMode({ GetEntityContextId() }, ViewportEditorMode::Focus);
            }
            else if (m_focusRoot.IsValid() && !entityId.IsValid())
            {
                tracker->DeactivateMode({ GetEntityContextId() }, ViewportEditorMode::Focus);
            }
        }

        m_focusRoot = entityId;
        FocusModeNotificationBus::Broadcast(&FocusModeNotifications::OnEditorFocusChanged, m_focusRoot);
    }

    void FocusModeSystemComponent::ClearFocusRoot([[maybe_unused]] AzFramework::EntityContextId entityContextId)
    {
        SetFocusRoot(AZ::EntityId());
    }

    AZ::EntityId FocusModeSystemComponent::GetFocusRoot([[maybe_unused]] AzFramework::EntityContextId entityContextId)
    {
        return m_focusRoot;
    }

    bool FocusModeSystemComponent::IsInFocusSubTree(AZ::EntityId entityId) const
    {
        if (m_focusRoot == AZ::EntityId())
        {
            return true;
        }

        return AzToolsFramework::IsInFocusSubTree(entityId, m_focusRoot);
    }

} // namespace AzToolsFramework<|MERGE_RESOLUTION|>--- conflicted
+++ resolved
@@ -71,13 +71,10 @@
             return;
         }
 
-<<<<<<< HEAD
-=======
         AZ::EntityId previousFocusEntityId = m_focusRoot;
         m_focusRoot = entityId;
         FocusModeNotificationBus::Broadcast(&FocusModeNotifications::OnEditorFocusChanged, previousFocusEntityId, m_focusRoot);
 
->>>>>>> f7eb9065
         if (auto tracker = AZ::Interface<ViewportEditorModeTrackerInterface>::Get();
             tracker != nullptr)
         {
@@ -90,9 +87,6 @@
                 tracker->DeactivateMode({ GetEntityContextId() }, ViewportEditorMode::Focus);
             }
         }
-
-        m_focusRoot = entityId;
-        FocusModeNotificationBus::Broadcast(&FocusModeNotifications::OnEditorFocusChanged, m_focusRoot);
     }
 
     void FocusModeSystemComponent::ClearFocusRoot([[maybe_unused]] AzFramework::EntityContextId entityContextId)
