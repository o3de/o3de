--- conflicted
+++ resolved
@@ -860,18 +860,6 @@
                     return;
                 }
 
-<<<<<<< HEAD
-                if (!m_initialized)
-                {
-                    m_initialized = true;
-                    // OnTransformChanged should only be called once when entity is recreated
-                    OnTransformChanged(AZ::Transform::Identity(), parentTransform->GetWorldTM());
-                }
-                else
-                {
-                    // When parent comes online, compute local TM from world TM.
-                    CheckApplyCachedWorldTransform(parentTransform->GetWorldTM());
-=======
                 bool suppressTransformChangedEvent = m_suppressTransformChangedEvent;
                 // temporarily disable calling OnTransformChanged, because CheckApplyCachedWorldTransform is not guaranteed
                 // to call it when m_cachedWorldTransform is identity. We send it manually later.
@@ -884,7 +872,6 @@
                     // If this is the first time this entity is being activated, manually compute OnTransformChanged
                     // this can occur when either the entity first created or undo/redo command is performed
                     OnTransformChanged(AZ::Transform::Identity(), parentTransform->GetWorldTM());
->>>>>>> 970c764c
                 }
                 m_suppressTransformChangedEvent = suppressTransformChangedEvent;
 
