
/*
 * Copyright (c) Contributors to the Open 3D Engine Project.
 * For complete copyright and license terms please see the LICENSE at the root of this distribution.
 *
 * SPDX-License-Identifier: Apache-2.0 OR MIT
 *
 */

#include <AzToolsFramework/ToolsComponents/ScriptEditorComponent.h>
#include <AzCore/Script/ScriptSystemBus.h>
#include <AzCore/EBus/Results.h>
#include <AzCore/Asset/AssetManager.h>
#include <AzCore/Asset/AssetSerializer.h>
#include <AzCore/Component/ComponentApplicationBus.h>
#include <AzCore/Serialization/Json/JsonUtils.h>
#include <AzFramework/StringFunc/StringFunc.h>
#include <AzFramework/Asset/AssetCatalogBus.h>
#include <AzToolsFramework/UI/PropertyEditor/PropertyEditorAPI.h>
#include <AzToolsFramework/API/ToolsApplicationAPI.h>
#include <AzToolsFramework/API/EditorAssetSystemAPI.h>
#include <AzToolsFramework/Undo/UndoSystem.h>
#include <AzCore/std/sort.h>
#include <AzCore/Script/ScriptContextDebug.h>

extern "C" {
#include<Lua/lualib.h>
#include<Lua/lauxlib.h>
}

namespace AZ
{
    namespace Edit
    {
        class AttributeDynamicScriptValue
            : public Attribute
        {
        public:
            AZ_RTTI(AttributeDynamicScriptValue, "{46803928-11c9-4176-b2fe-2f0aed99bfeb}", Attribute); 
            AZ_CLASS_ALLOCATOR(AttributeDynamicScriptValue, AZ::SystemAllocator)

            AttributeDynamicScriptValue(const DynamicSerializableField& value)
                : m_value(value) {}
            ~AttributeDynamicScriptValue() override 
            { 
                m_value.DestroyData();
            }

            template<class T>
            bool Get(T& value) const
            {
                // We deal only with exact types no base types, etc. 
                // We can do that if needed, but introduces lots of complications
                // which we are not convinced they are worth it.
                //if (dhtypeid(AZStd::remove_pointer<T>::type) == m_value.m_typeId)
                if ( AzTypeInfo<T>::Uuid() == m_value.m_typeId)
                {
                    GetValue(value, AZStd::is_pointer<T>::type());
                    return true;
                }
                return false;
            }

            template<class T>
            void GetValue(T& value, AZStd::false_type /*AZStd::is_pointer<T>::type()*/) { value = *reinterpret_cast<T*>(m_value.m_data); }
            template<class T>
            void GetValue(T& value, AZStd::true_type /*AZStd::is_pointer<T>::type()*/) { value = reinterpret_cast<T>(m_value.m_data); }

            DynamicSerializableField m_value;
        };
    } // namespace Edit
} // namespace AZ

namespace AzToolsFramework
{
    namespace Components
    {
        const char* AssetTypeName = "asset";
        const char* EntityRefName = "entity";
        const char* UiFieldName = "ui";
        const char* UiOrderValue = "order";
        const char* DescriptionFieldName = "description";

        bool ScriptEditorComponent::DoComponentsMatch(const ScriptEditorComponent* thisComponent, const ScriptEditorComponent* otherComponent)
        {
            // These are "matching" iff the script asset is the same between them
            return thisComponent->m_scriptAsset.GetId() == otherComponent->m_scriptAsset.GetId();
        }

        //=========================================================================
        // ~ScriptEditorComponent
        //=========================================================================
        ScriptEditorComponent::~ScriptEditorComponent()
        {
            ClearDataElements();
        }

        //=========================================================================
        // Init
        //=========================================================================
        void ScriptEditorComponent::Init()
        {
            // Ensure m_scriptComponent's asset reference is up to date on deserialize.
            SetScript(m_scriptAsset);
        }

        //=========================================================================
        // Activate
        //=========================================================================
        void ScriptEditorComponent::Activate()
        {
            // Setup the context
            m_scriptComponent.Init();

            if (m_scriptAsset.GetId().IsValid())
            {
                // Re-retrieve the asset in case it was reloaded while we were inactive.
                m_scriptAsset = AZ::Data::AssetManager::Instance().GetAsset<AZ::ScriptAsset>(m_scriptAsset.GetId(), m_scriptAsset.GetAutoLoadBehavior());
                SetScript(m_scriptAsset);

                AZ::Data::AssetBus::Handler::BusConnect(m_scriptAsset.GetId());
                m_scriptAsset.QueueLoad();
            }
            else
            {
                SetScript({ nullptr, AZ::Data::AssetLoadBehavior::Default });
            }
        }

        //=========================================================================
        // Deactivate
        //=========================================================================
        void ScriptEditorComponent::Deactivate()
        {
            AZ::Data::AssetBus::Handler::BusDisconnect();
            ClearDataElements();
        }

        //=========================================================================
        // CacheString
        //=========================================================================
        const char* ScriptEditorComponent::CacheString(const char* str)
        {
            if (str == nullptr)
            {
                return nullptr;
            }

            return m_cachedStrings.insert(AZStd::make_pair(str, AZStd::string(str))).first->second.c_str();
        }

        //=========================================================================
        // LoadDefaultAsset
        //=========================================================================
        bool ScriptEditorComponent::LoadDefaultAsset(AZ::ScriptDataContext& sdc, int valueIndex, const char* name, AzFramework::ScriptPropertyGroup& group, ElementInfo& elementInfo)
        {
            LSV_BEGIN(sdc.GetNativeContext(), 0);

            (void)elementInfo;

            //Test to see if in fact is an asset, and then if so assign it.
            AZ::ScriptDataContext arrayTable;
            if (sdc.IsTable(valueIndex) && sdc.InspectTable(valueIndex, arrayTable))
            {
                const char* fieldName;
                int fieldIndex;
                int elementIndex;

                int count = 0;

                while (arrayTable.InspectNextElement(elementIndex, fieldName, fieldIndex))
                {
                    if (!arrayTable.IsString(elementIndex) || fieldName == nullptr || strcmp(fieldName, AssetTypeName))
                    {
                        return false;
                    }

                    ++count;
                }

                if (count == 1)
                {
                    group.m_properties.emplace_back(aznew AZ::ScriptPropertyAsset(name));
                    return true;
                }
            }

            return false;
        }

        //=========================================================================
        // LoadDefaultEntityRef
        //=========================================================================
        bool ScriptEditorComponent::LoadDefaultEntityRef(AZ::ScriptDataContext& sdc, int valueIndex, const char* name, AzFramework::ScriptPropertyGroup& group, ElementInfo& elementInfo)
        {
            LSV_BEGIN(sdc.GetNativeContext(), 0);

            AZ::ScriptDataContext arrayTable;
            if (sdc.IsTable(valueIndex) && sdc.InspectTable(valueIndex, arrayTable))
            {
                const char* fieldName;
                int fieldIndex;
                int elementIndex;
                
                bool isEntity = false;

                const size_t entityRefNameLength = strlen(EntityRefName);
                const size_t descriptionFieldNameLength = strlen(DescriptionFieldName);
                while (arrayTable.InspectNextElement(elementIndex, fieldName, fieldIndex))
                {
                    if (fieldName == nullptr || 0 != strncmp(fieldName, EntityRefName, entityRefNameLength))
                    {
                        if (fieldName && 0 == azstrnicmp(fieldName, DescriptionFieldName, descriptionFieldNameLength))
                        {
                            if (arrayTable.IsString(elementIndex))
                            {
                                arrayTable.ReadValue(elementIndex, elementInfo.m_editData.m_description);
                            }
                        }

                        continue;
                    }
                    else
                    {
                        isEntity = true;
                    }
                }

                if (isEntity)
                {
                    (void)group;
                    AZ::Data::AssetInfo scriptInfo;
                    AZ::Data::AssetCatalogRequestBus::BroadcastResult(scriptInfo, &AZ::Data::AssetCatalogRequestBus::Events::GetAssetInfoById, m_scriptAsset.GetId());
                    AZ_Warning("Script Component", false, "%s: The syntax \"%s = { entity = [value], ... }\" for declaring entity references has been deprecated, please use \"%s = { default = EntityId(), ... }\" instead.", scriptInfo.m_relativePath.c_str(), name, name);

                    // Create an EntityId instance
                    const AZ::SerializeContext* context = nullptr;
                    AZ::ComponentApplicationBus::BroadcastResult(context, &AZ::ComponentApplicationBus::Events::GetSerializeContext);
                    const AZ::SerializeContext::ClassData* entityIdClassData = context->FindClassData(azrtti_typeid<AZ::EntityId>());
                    AZ_Assert(entityIdClassData && entityIdClassData->m_factory, "AZ::EntityId is missing ClassData or factory in the SerializeContext");
                    AZ::EntityId* entityId = static_cast<AZ::EntityId*>(entityIdClassData->m_factory->Create(name));

                    // Create new property
                    AZ::DynamicSerializableField field;
                    field.Set(entityId);
                    group.m_properties.emplace_back(aznew AZ::ScriptPropertyGenericClass(name, field));
                    return true;
                }
            }

            return false;
        }

        //=========================================================================
        // LoadAttribute
        //=========================================================================
        bool ScriptEditorComponent::LoadAttribute(AZ::ScriptDataContext& sdc, int valueIndex, const char* name, AZ::Edit::ElementData& ed, AZ::ScriptProperty* prop)
        {
            LSV_BEGIN(sdc.GetNativeContext(), 0);

            /////////////////////////////////////////////////////////////////////////////////
            // This is an example that you can do you the custom OnUnhandledAttribute message 
            // check for data element properties, not real attributes.
            if (azstricmp(name, "enumValues") == 0)
            {
                if (azrtti_istypeof<AZ::ScriptPropertyString>(prop))
                {
                    return LoadEnumValuesString(sdc, valueIndex, ed);
                }
                else if (azrtti_istypeof<AZ::ScriptPropertyNumber>(prop))
                {
                    return LoadEnumValuesDouble(sdc, valueIndex, ed);
                }
                else
                {
                    AZ_Warning("Script", false, "enumValues must have the same type as the default value! Currently we support numbers and strings!");
                    return false;
                }
            }
            /////////////////////////////////////////////////////////////////////////////////

            // just attribute key/value pairs
            if (sdc.IsNumber(valueIndex))
            {
                double value;
                sdc.ReadValue(valueIndex, value);
                ed.m_attributes.push_back(AZ::Edit::AttributePair(AZ::Crc32(name), aznew AZ::Edit::AttributeData<double>(value)));
            }
            else if (sdc.IsBoolean(valueIndex))
            {
                bool value;
                sdc.ReadValue(valueIndex, value);
                ed.m_attributes.push_back(AZ::Edit::AttributePair(AZ::Crc32(name), aznew AZ::Edit::AttributeData<bool>(value)));
            }
            else if (sdc.IsString(valueIndex))
            {
                const char* value = nullptr;
                sdc.ReadValue(valueIndex, value);
                value = CacheString(value);
                ed.m_attributes.push_back(AZ::Edit::AttributePair(AZ::Crc32(name), aznew AZ::Edit::AttributeData<const char*>(value)));
            }
            else if (sdc.IsRegisteredClass(valueIndex))
            {
                AZ::DynamicSerializableField value;
                value.m_data = AZ::Internal::LuaAnyClassFromStack(sdc.GetNativeContext(), sdc.GetStartIndex() + valueIndex, &value.m_typeId);
                if (value.m_data)
                {
                    ed.m_attributes.push_back(AZ::Edit::AttributePair(AZ::Crc32(name), aznew AZ::Edit::AttributeDynamicScriptValue(value)));
                }
            }
            else if (sdc.IsFunction(valueIndex))
            {
                // TODO we need a new LUA Function attribute AttributeDynamicScriptFunction TODO when we have a use case
                // We need to cache the script context and function name (of cache the function in the VM, which should not be called often)
                AZ_Assert(false, "Function as property attribute is not implemented yet!");
            }
            else
            {
                return false;
            }

            return true;
        }

        //=========================================================================
        // LoadAttribute
        //=========================================================================
        bool ScriptEditorComponent::LoadEnumValuesDouble(AZ::ScriptDataContext& sdc, int valueIndex, AZ::Edit::ElementData& ed)
        {
            LSV_BEGIN(sdc.GetNativeContext(), 0);

            typedef AZStd::pair<double, AZStd::string> EnumPairType;
            bool isValidValues = false;
            if (sdc.IsTable(valueIndex))
            {
                AZ::ScriptDataContext enumValuesTable;
                if (sdc.InspectTable(valueIndex, enumValuesTable))
                {
                    const char* fieldName;
                    int fieldIndex;
                    int enumIndex;
                    while (enumValuesTable.InspectNextElement(enumIndex, fieldName, fieldIndex))
                    {
                        bool isValidValue = false;
                        EnumPairType enumValue(0, "Enum Value");
                        if (enumValuesTable.IsNumber(enumIndex))
                        {
                            double value;
                            enumValuesTable.ReadValue(enumIndex, value);
                            enumValue.first = value;
                            isValidValue = true;
                        }
                        else if (enumValuesTable.IsTable(enumIndex))
                        {
                            AZ::ScriptDataContext valueTable;
                            if (enumValuesTable.InspectTable(enumIndex, valueTable))
                            {
                                const char* tableFieldName;
                                int tableFieldIndex;
                                int enumValueIndex;
                                while (valueTable.InspectNextElement(enumValueIndex, tableFieldName, tableFieldIndex))
                                {
                                    if (valueTable.IsNumber(enumValueIndex) && tableFieldIndex == 1)
                                    {
                                        double value;
                                        valueTable.ReadValue(enumValueIndex, value);
                                        enumValue.first = value;
                                        isValidValue = true;
                                    }
                                    else if (valueTable.IsString(enumValueIndex) && tableFieldIndex == 2)
                                    {
                                        const char* value = nullptr;
                                        valueTable.ReadValue(enumValueIndex, value);
                                        enumValue.second = value;
                                    }
                                }
                            }
                        }

                        AZ_Warning("Script", isValidValue, "Attribute enumValues can be table containing either be a number (default description is used) or\
                                                                                                                                                                                                                                   a table (value is at index 1 and description is at index 2). Example: EnumValues = { { 1, 'My value 1'}, 2 }\n");
                        if (isValidValue)
                        {
                            isValidValues = true;
                            ed.m_attributes.push_back(AZ::Edit::AttributePair(AZ::Edit::InternalAttributes::EnumValue, aznew AZ::Edit::AttributeData<EnumPairType>(enumValue)));
                        }
                    }
                }
            }

            return isValidValues;
        }

        //=========================================================================
        // LoadAttribute
        //=========================================================================
        bool ScriptEditorComponent::LoadEnumValuesString(AZ::ScriptDataContext& sdc, int valueIndex, AZ::Edit::ElementData& ed)
        {
            LSV_BEGIN(sdc.GetNativeContext(), 0);

            typedef AZStd::pair<AZStd::string, AZStd::string> EnumPairType;
            bool isValidValues = false;
            if (sdc.IsTable(valueIndex))
            {
                AZ::ScriptDataContext enumValuesTable;
                if (sdc.InspectTable(valueIndex, enumValuesTable))
                {
                    const char* fieldName;
                    int fieldIndex;
                    int enumIndex;
                    while (enumValuesTable.InspectNextElement(enumIndex, fieldName, fieldIndex))
                    {
                        bool isValidValue = false;
                        EnumPairType enumValue("", "Enum Value");
                        if (enumValuesTable.IsString(enumIndex))
                        {
                            const char* value = nullptr;
                            enumValuesTable.ReadValue(enumIndex, value);
                            enumValue.first = value;
                            isValidValue = true;
                        }
                        else if (enumValuesTable.IsTable(enumIndex))
                        {
                            AZ::ScriptDataContext valueTable;
                            if (enumValuesTable.InspectTable(enumIndex, valueTable))
                            {
                                const char* tableFieldName = nullptr;
                                int tableFieldIndex;
                                int enumValueIndex;
                                while (valueTable.InspectNextElement(enumValueIndex, tableFieldName, tableFieldIndex))
                                {
                                    if (valueTable.IsString(enumValueIndex) && tableFieldIndex == 1)
                                    {
                                        const char* value = nullptr;
                                        valueTable.ReadValue(enumValueIndex, value);
                                        enumValue.first = value;
                                        isValidValue = true;
                                    }
                                    else if (valueTable.IsString(enumValueIndex) && tableFieldIndex == 2)
                                    {
                                        const char* value = nullptr;
                                        valueTable.ReadValue(enumValueIndex, value);
                                        enumValue.second = value;
                                    }
                                }
                            }
                        }

                        AZ_Warning("Script", isValidValue, "Attribute enumValues can be table containing either be a string (default description is used) or\
                            a table (value is at index 1 and description is at index 2). Example: EnumValues = { { 'String', 'My string value'}, 'String2' }\n");
                        if (isValidValue)
                        {
                            isValidValues = true;
                            ed.m_attributes.push_back(AZ::Edit::AttributePair(AZ::Edit::InternalAttributes::EnumValue, aznew AZ::Edit::AttributeData<EnumPairType>(enumValue)));
                        }
                    }
                }
            }

            return isValidValues;
        }

        void ScriptEditorComponent::LoadProperties(AZ::ScriptDataContext& sdc, AzFramework::ScriptPropertyGroup& group)
        {
            LSV_BEGIN(sdc.GetNativeContext(), -2);

            const bool restrictToPropertyArrays = true;

            const char* propertyName;
            int propertyFieldIndex;
            int propertyIndex;
            while (sdc.InspectNextElement(propertyIndex, propertyName, propertyFieldIndex))
            {
                if (propertyName == nullptr)
                {
                    continue;                          // skip index elements
                }
                ElementInfo ei;
                ei.m_editData.m_name = CacheString(propertyName);
                ei.m_editData.m_description = "";
                ei.m_editData.m_elementId = AZ::Edit::UIHandlers::Default;
                ei.m_sortOrder = FLT_MAX;
                bool isValidProperty = true;

                if (sdc.IsTable(propertyIndex))
                {
                    AZ::ScriptDataContext propertyTable;
                    if (sdc.InspectTable(propertyIndex, propertyTable))
                    {
                        int defaultValueIndex = 0;
                        if (propertyTable.PushTableElement(AzFramework::ScriptComponent::DefaultFieldName, &defaultValueIndex))  // Is this a value or a group
                        {
                            bool needToCreateProperty = false;
                            AZ::ScriptProperty* groupProperty = group.GetProperty(propertyName);
                            if (!groupProperty)
                            {
                                needToCreateProperty = true;
                            }
                            else
                            {
                                if (groupProperty->DoesTypeMatch(propertyTable, defaultValueIndex))
                                {
                                    needToCreateProperty = false;
                                }
                                else
                                {
                                    if (auto itr = AZStd::find(group.m_properties.begin(), group.m_properties.end(), groupProperty))
                                    {
                                        if (itr != group.m_properties.end())
                                        { 
                                            delete *itr;
                                            group.m_properties.erase(itr);
                                        }
                                    }
                                    needToCreateProperty = true;
                                }
                            }

                            if (needToCreateProperty)
                            {
                                if (AZ::ScriptProperty* scriptProperty = propertyTable.ConstructScriptProperty(defaultValueIndex, propertyName, restrictToPropertyArrays))
                                {
                                    group.m_properties.emplace_back(scriptProperty);
                                }
                                else
                                {
                                    AZ_Warning("Script", false, "We support only boolean, number, string and registered classes as properties. Check '%s'!", propertyName);
                                    isValidProperty = false;
                                }
                            }
                            else if (azrtti_istypeof<AZ::ScriptPropertyGenericClassArray>(groupProperty))
                            {
                                // If this is a GenericClassArray, check if it has an unset element type ID, construct a vanilla copy, and populate it from that
                                AZ::ScriptPropertyGenericClassArray* groupArrayProperty = azdynamic_cast<AZ::ScriptPropertyGenericClassArray*>(groupProperty);
                                if (groupArrayProperty->GetElementTypeUuid().IsNull())
                                {
                                    AZ::ScriptProperty* tempScriptProperty = propertyTable.ConstructScriptProperty(defaultValueIndex, propertyName, restrictToPropertyArrays);
                                    AZ::ScriptPropertyGenericClassArray* tempArrayProperty = azdynamic_cast<AZ::ScriptPropertyGenericClassArray*>(tempScriptProperty);
                                    if (tempArrayProperty)
                                    {
                                        groupArrayProperty->SetElementTypeUuid(tempArrayProperty->GetElementTypeUuid());
                                    }
                                    
                                    if(tempScriptProperty)
                                    {
                                        delete tempScriptProperty;
                                    }
                                }
                            }

                            // load all other elements as attributes
                            if (isValidProperty)
                            {
                                if (sdc.InspectTable(propertyIndex, propertyTable)) // restart table inspect
                                {
                                    const char* attrName = nullptr;
                                    int attrFieldIndex = 0; // We won't use this, it's just for arrays
                                    int attrIndex = 0;
                                    while (propertyTable.InspectNextElement(attrIndex, attrName, attrFieldIndex) && isValidProperty)
                                    {
                                        if (attrName == nullptr)
                                        {
                                            AZ_Warning("Script", false, "LUA Script Error - Malformed Entry in Property Table: %s", propertyName);
                                            isValidProperty = false;
                                            continue;   // Skip malformed properties
                                        }
                                        else if (strcmp(attrName, AzFramework::ScriptComponent::DefaultFieldName) == 0)
                                        {
                                            continue; // skip parsed fields
                                        }
                                        else if (strcmp(attrName, DescriptionFieldName) == 0)
                                        {
                                            // Handle 'description' field
                                            if (propertyTable.IsString(attrIndex))
                                            {
                                                const char* value = nullptr;
                                                propertyTable.ReadValue(attrIndex, value);
                                                ei.m_editData.m_description = value;
                                            }
                                        }
                                        else if (strcmp(attrName, UiFieldName) == 0)
                                        {
                                            // Handle 'ui' field
                                            // See: AZ::Edit::UIHandlers
                                            if (propertyTable.IsNumber(attrIndex))
                                            {
                                                AZ::u64 value = 0;
                                                propertyTable.ReadValue(attrIndex, value);
                                                ei.m_editData.m_elementId = aznumeric_cast<AZ::u32>(value);
                                            }
                                            else if (propertyTable.IsString(attrIndex))
                                            {
                                                const char* value = nullptr;
                                                propertyTable.ReadValue(attrIndex, value);
                                                ei.m_editData.m_elementId = AZ::Crc32(value);
                                            }
                                        }
                                        else if (strcmp(attrName, UiOrderValue) == 0)
                                        {
                                            // Handle ui sorting value
                                            if (propertyTable.IsNumber(attrIndex))
                                            {
                                                propertyTable.ReadValue(attrIndex, ei.m_sortOrder);
                                            }
                                        }
                                        else
                                        {
                                            LoadAttribute(propertyTable, attrIndex, attrName, ei.m_editData, group.m_properties.back());
                                        }
                                    }
                                }
                            }
                        }
                        else
                        {
                            // check if we have any elements with a key, otherwise it might be a value array m_property = { true, false }
                            bool isValueArray = true;
                            const char* elementName = nullptr;
                            int elementValueIndex = 0;
                            int elementArrayIndex = 0;
                            while (propertyTable.InspectNextElement(elementValueIndex, elementName, elementArrayIndex))
                            {
                                if (elementName != nullptr)
                                {
                                    isValueArray = false;
                                    break;
                                }
                            }

                            // Check first if this is an asset
                            if (!isValueArray && LoadDefaultAsset(sdc, propertyIndex, propertyName, group, ei))
                            {
                                // Load DefaultAsset adds the property if required, do nothing here
                            }
                            // Check if this is an entity ref
                            else if (!isValueArray && LoadDefaultEntityRef(sdc, propertyIndex, propertyName, group, ei))
                            {
                                // Load DefaultAsset adds the property if required, do nothing here
                            }
                            // If not this must be a group or a user error, we assume group
                            else if (!isValueArray && sdc.InspectTable(propertyIndex, propertyTable)) // restart table inspect
                            {
                                isValidProperty = false;
                                AzFramework::ScriptPropertyGroup* subGroup = group.GetGroup(propertyName);
                                if (subGroup == nullptr)
                                {
                                    group.m_groups.emplace_back();
                                    subGroup = &group.m_groups.back();
                                    subGroup->m_name = propertyName;
                                }
                                LoadProperties(propertyTable, *subGroup);
                            }
                            else
                            {
                                // This case will handle the syntax `Property = { EntityId(), }` of declaring arrays
                                if (AZ::ScriptProperty* scriptProperty = sdc.ConstructScriptProperty(propertyIndex, propertyName, restrictToPropertyArrays))
                                {
                                    group.m_properties.emplace_back(scriptProperty);
                                }
                                else
                                {
                                    AZ_Warning("Script", false, "We support only boolean, number, string and registered classes as properties %s!", propertyName);
                                    isValidProperty = false;
                                }
                            }
                        }
                    }
                }
                else
                {
                    if (!group.GetProperty(propertyName))
                    {
                        // handle value properties
                        if (AZ::ScriptProperty* scriptProperty = sdc.ConstructScriptProperty(propertyIndex, propertyName, restrictToPropertyArrays))
                        {
                            group.m_properties.emplace_back(scriptProperty);
                        }
                        else
                        {
                            AZ_Warning("Script", false, "We support only boolean, number, string and registered classes as properties %s!", propertyName);
                            isValidProperty = false;
                        }
                    }
                }

                if (isValidProperty)
                {
                    if (AZ::ScriptProperty* scriptProperty = group.GetProperty(propertyName))
                    {
                        // add the attributes to the map of default values
                        ei.m_uuid = scriptProperty->GetDataTypeUuid();
                        ei.m_isAttributeOwner = true;
                        m_dataElements.insert(AZStd::make_pair(scriptProperty->GetDataAddress(), ei));

                        // Also register to the script property itself, so friendly data can be displayed at its own level.
                        ei.m_uuid = azrtti_typeid(scriptProperty);
                        ei.m_isAttributeOwner = false;
                        m_dataElements.insert(AZStd::make_pair(scriptProperty, ei));
                    }
                }
            }
        }

        void ScriptEditorComponent::RemovedOldProperties(AzFramework::ScriptPropertyGroup& group)
        {
            for (auto it = group.m_properties.begin(); it != group.m_properties.end();)
            {
                AZ::ScriptProperty* prop = *it;
                if (m_dataElements.find(prop->GetDataAddress()) == m_dataElements.end())
                {
                    delete prop;
                    it = group.m_properties.erase(it); // we did not find a data element it must an old property
                }
                else
                {
                    ++it;
                }
            }

            for (auto it = group.m_groups.begin(); it != group.m_groups.end();)
            {
                AzFramework::ScriptPropertyGroup& subGroup = *it;
                RemovedOldProperties(subGroup);
                if (subGroup.m_properties.empty() && subGroup.m_groups.empty())
                {
                    it = group.m_groups.erase(it);
                }
                else
                {
                    ++it;
                }
            }
        }

        void ScriptEditorComponent::SortProperties(AzFramework::ScriptPropertyGroup& group)
        {
            // sort properties
            AZStd::sort(group.m_properties.begin(), group.m_properties.end(),
                    [&](const AZ::ScriptProperty* lhs, const AZ::ScriptProperty* rhs) -> bool
            {
                auto lhsElementInfoPair = m_dataElements.find(lhs);
                auto rhsElementInfoPair = m_dataElements.find(rhs);
                AZ_Assert(lhsElementInfoPair != m_dataElements.end() && rhsElementInfoPair != m_dataElements.end(), "We have script properties that have do not have dataElements, this should not be possible!");
                if (lhsElementInfoPair->second.m_sortOrder == FLT_MAX && rhsElementInfoPair->second.m_sortOrder == FLT_MAX)
                {
                    // use alphabetical sort
                    return lhs->m_name < rhs->m_name;
                }
                else
                {
                    // sort based on the order defined by user
                    return lhsElementInfoPair->second.m_sortOrder < rhsElementInfoPair->second.m_sortOrder;
                }
            }
            );

            // process subgroups (should we sort groups? in general or alphabetically)
            for (AzFramework::ScriptPropertyGroup& subGroup : group.m_groups)
            {
                SortProperties(subGroup);
            }
        }

        void ScriptEditorComponent::LoadScript()
        {
            LSV_BEGIN(m_scriptComponent.m_context->NativeContext(), 0);

            // At this point we're loading the script to populate the properties.
            // Disable debugging during this stage as the game is not running yet.
            bool pausedBreakpoints = false;
            if (m_scriptComponent.m_context->GetDebugContext())
            {
                m_scriptComponent.m_context->GetDebugContext()->DisconnectHook();
                pausedBreakpoints = true;
            }

            AzToolsFramework::UndoSystem::URSequencePoint* undoPoint = nullptr;
            bool wasInsideAnotherUndo = false;
            if (m_scriptComponent.LoadInContext())
            {
                if (LoadProperties()) // returns true if changed.
                {
                    ToolsApplicationRequests::Bus::BroadcastResult(undoPoint, &ToolsApplicationRequests::Bus::Events::BeginUndoBatch, "Update Script Properties");
                    wasInsideAnotherUndo = (undoPoint) && (undoPoint->GetParent());
                    ToolsApplicationRequests::Bus::Broadcast(&ToolsApplicationRequests::Bus::Events::AddDirtyEntity, GetEntityId());
                    // If the undo point has a parent, it means its part of a bigger undo that was likely user-initiated like assigning
                    // the script, in which case, there is no need to notify the user as they will expect the change and will save the
                    // level. If it has no parent, this means it is a spontaneous fixup that happens during level loading or prefab loading,
                    // and the user will need notification.
                }
            }

            if (pausedBreakpoints)
            {
                m_scriptComponent.m_context->GetDebugContext()->ConnectHook();
            }

            InvalidatePropertyDisplay(Refresh_EntireTree);
<<<<<<< HEAD
            ToolsApplicationRequests::Bus::Broadcast(&ToolsApplicationRequests::Bus::Events::AddDirtyEntity, GetEntityId());
=======
            if (undoPoint)
            {
                bool wasKept = false;
                ToolsApplicationRequests::Bus::BroadcastResult(wasKept, &ToolsApplicationRequests::Bus::Events::EndUndoBatch);

                // Empty undos are discarded.  If this happens it means that there were no changes applied, we don't need to tell the user
                // We also don't have to tell them if we asynchronously update the script properties when loading a new script from asset assignment
                // since the entity will already be marked dirty / for save.
                if ((wasKept)&&(!wasInsideAnotherUndo)&&(!m_loadingNewScript))
                {
                    AZ_Warning(
                        "ScriptComponent",
                        false,
                        "While loading a Lua Script Component, some properties (from the Properties section in the assigned lua script file) were\n"
                        "missing or incorrect in the saved file.  (Entity:  %s)\n"
                        "This has automatically been repaired.\nPlease save the level, to apply it permanently.\n"
                        "If the problem was inside a prefab inside the level, the fix has been applied as an override.  If you want to apply it to\n"
                        "every instance of the prefab, push these overrides to the prefab file itself by left clicking the Script component's icon in\n"
                        "the component inspector for this entity.",
                        GetEntity()->GetName().c_str());
                }
            }

            m_loadingNewScript = false;
>>>>>>> a95c5e18
        }

        bool ScriptEditorComponent::LoadProperties()
        {
            ClearDataElements();

            // cache the old properties for comparison.
            AZStd::string oldProperties;
            oldProperties.reserve(1024);
            {
                AZ::IO::ByteContainerStream<AZStd::string> byteStream(&oldProperties);
                AZ::JsonSerializationUtils::SaveObjectToStream(&m_scriptComponent.m_properties, byteStream);
            }

            AZ::ScriptContext* context = m_scriptComponent.m_context;
            LSV_BEGIN(context->NativeContext(), -1);

            bool success = false;
            AZ::ScriptSystemRequestBus::BroadcastResult(success, &AZ::ScriptSystemRequestBus::Events::Load, GetScript(), AZ::k_scriptLoadBinaryOrText, context->GetId());

            if (!success)
            {
                return false;
            }

            AZ::ScriptDataContext stackContext;
            if (context->ReadStack(stackContext))
            {
                // Create reference to table, so that we may call InspectTableCached
                int value = lua_gettop(context->NativeContext());
                int ref = stackContext.CacheValue(value);

                // maintaining the same stack manipulations as in the previous states. Since cache value duplicates the target value
                // then creates a reference, vs destructively making something into a reference directly from the stack.
                lua_pop(context->NativeContext(),1);

                AZ::ScriptDataContext dc;
                if (context->InspectTableCached(ref, dc))
                {
                    int valueIndex;
                    if (dc.PushTableElement(m_scriptComponent.m_properties.m_name.c_str(), &valueIndex) &&
                        dc.IsTable(valueIndex))
                    {
                        AZ::ScriptDataContext propTable;
                        if (dc.InspectTable(valueIndex, propTable))
                        {
                            LoadProperties(propTable, m_scriptComponent.m_properties);
                        }
                    }
                }

                stackContext.ReleaseCached(ref);
            }

            // Pop the script table
            lua_pop(context->NativeContext(), 1);

            // TODO: Call this at the end of a session, instead of on load. This will allow 
            // users to quickly revert back to old properties instead of losing them right away.

            // Remove all old properties, every confirmed property will have
            // a corresponding Element data
            RemovedOldProperties(m_scriptComponent.m_properties);

            SortProperties(m_scriptComponent.m_properties);

<<<<<<< HEAD
            InvalidatePropertyDisplay(Refresh_EntireTree);
=======
            // compare with the old properties.
            AZStd::string newProperties;
            newProperties.reserve(1024);
            {
                AZ::IO::ByteContainerStream<AZStd::string> byteStream(&newProperties);
                AZ::JsonSerializationUtils::SaveObjectToStream(&m_scriptComponent.m_properties, byteStream);
            }

            if (oldProperties.compare(newProperties) != 0)
            {
                InvalidatePropertyDisplay(Refresh_EntireTree);
                return true;
            }
            return false;
>>>>>>> a95c5e18
        }

        void ScriptEditorComponent::ClearDataElements()
        {
            for (auto it = m_dataElements.begin(); it != m_dataElements.end(); ++it)
            {
                if (it->second.m_isAttributeOwner)
                {
                    it->second.m_editData.ClearAttributes();
                }
            }

            m_dataElements.clear();

            // The display tree might still be holding onto pointers to our attributes that we just cleared above, so force a refresh to remove them.
            // However, only force the refresh if we have a valid entity.  If we don't have an entity, this component isn't currently being shown or
            // edited, so a refresh is at best superfluous, and at worst could cause a feedback loop of infinite refreshes.
            if (GetEntity())
            {
                InvalidatePropertyDisplay(AzToolsFramework::Refresh_EntireTree);
            }
        }

        const AZ::Edit::ElementData* ScriptEditorComponent::GetDataElement(const void* element, const AZ::Uuid& typeUuid) const
        {
            auto it = m_dataElements.find(element);
            if (it != m_dataElements.end())
            {
                if (it->second.m_uuid == typeUuid)
                {
                    return &it->second.m_editData;
                }
            }
            return nullptr;
        }

        void ScriptEditorComponent::BuildGameEntity(AZ::Entity* gameEntity)
        {
            AZ::SerializeContext* context = nullptr;
            AZ::ComponentApplicationBus::BroadcastResult(context, &AZ::ComponentApplicationBus::Events::GetSerializeContext);
            if (!context)
            {
                AZ_Error("ScriptEditorComponent", false, "Can't get serialize context from component application.");
                return;
            }

            auto scriptComponent = context->CloneObject(&m_scriptComponent);
            // guarantee that the script is set to Preload
            scriptComponent->SetScript(scriptComponent->GetScript());
            gameEntity->AddComponent(scriptComponent);
        }

        void ScriptEditorComponent::SetPrimaryAsset(const AZ::Data::AssetId& assetId)
        {
            AZ::Data::Asset<AZ::ScriptAsset> asset = AZ::Data::AssetManager::Instance().FindOrCreateAsset<AZ::ScriptAsset>(assetId, m_scriptAsset.GetAutoLoadBehavior());
            if (asset)
            {
                SetScript(asset);
                ScriptHasChanged();
                AzToolsFramework::ToolsApplicationRequests::Bus::Broadcast(
                    &AzToolsFramework::ToolsApplicationRequests::Bus::Events::AddDirtyEntity, GetEntityId());
            }
        }

        AZ::u32 ScriptEditorComponent::ScriptHasChanged()
        {
            AZ::Data::AssetBus::Handler::BusDisconnect();

            // Only clear properties and data elements if the asset we're changing to is not the same one we already had set on our scriptComponent
            // The only time we shouldn't do this is when someone has set the same script on the component through the editor
            m_loadingNewScript = true;
            if (m_scriptAsset != m_scriptComponent.GetScript())
            {
                m_scriptComponent.m_properties.Clear();
                ClearDataElements();
            }

            if (m_scriptAsset.GetId().IsValid())
            {
                SetScript(m_scriptAsset);

                AZ::Data::AssetBus::Handler::BusConnect(m_scriptAsset.GetId());
                m_scriptAsset.QueueLoad();
            }
            else
            {
                SetScript({nullptr, AZ::Data::AssetLoadBehavior::Default});
            }

            return AZ::Edit::PropertyRefreshLevels::EntireTree;
        }

        void ScriptEditorComponent::LaunchLuaEditor(const AZ::Data::AssetId& assetId, const AZ::Data::AssetType&)
        {
            AZStd::string scriptFilename;
            if (assetId.IsValid())
            {
                AZ::Data::AssetCatalogRequestBus::BroadcastResult(scriptFilename,
                    &AZ::Data::AssetCatalogRequestBus::Events::GetAssetPathById, assetId);
            }
            AzToolsFramework::EditorRequests::Bus::Broadcast(
                &AzToolsFramework::EditorRequests::Bus::Events::LaunchLuaEditor, scriptFilename.c_str());
        }

        void ScriptEditorComponent::OnAssetReady(AZ::Data::Asset<AZ::Data::AssetData> asset)
        {
            SetScript(asset);
            LoadScript();
        }

        void ScriptEditorComponent::OnAssetReloaded(AZ::Data::Asset<AZ::Data::AssetData> asset)
        {
            SetScript(asset);
            LoadScript();
        }

        void ScriptEditorComponent::OnAssetError(AZ::Data::Asset<AZ::Data::AssetData> asset)
        {
            // only notify for asset errors for the asset we care about.
#if defined(AZ_ENABLE_TRACING)
            if ((asset.GetId().IsValid()) && (asset == m_scriptAsset))
            {
                AZ_Error("Lua Script", false, "Failed to load asset for ScriptComponent: %s", m_scriptAsset.ToString<AZStd::string>().c_str());
            }
#else // else if AZ_ENABLE_TRACING is not currently defined...
            AZ_UNUSED(asset);
#endif
        }

        void ScriptEditorComponent::SetScript(const AZ::Data::Asset<AZ::ScriptAsset>& script) 
        {
            m_scriptAsset = script; 
            m_scriptComponent.SetScript(script);

            m_customName = "Lua Script";

            if (script)
            {
                 bool outcome = false;
                AZStd::string folderFoundIn;
                AZ::Data::AssetInfo assetInfo;

                AssetSystemRequestBus::BroadcastResult(outcome, &AssetSystemRequestBus::Events::GetSourceInfoBySourceUUID, m_scriptAsset.GetId().m_guid, assetInfo, folderFoundIn);

                if (outcome)
                {
                    AZStd::string name;
                    AzFramework::StringFunc::Path::GetFileName(assetInfo.m_relativePath.c_str(), name);
                    m_customName += AZStd::string::format(" - %s", name.c_str());
                }
            }
        }

        const AZ::Edit::ElementData* ScriptEditorComponent::GetScriptPropertyEditData(const void* handlerPtr, const void* elementPtr, const AZ::Uuid& elementType)
        {
            const ScriptEditorComponent* owner = reinterpret_cast<const ScriptEditorComponent*>(handlerPtr);
            return owner->GetDataElement(elementPtr, elementType);
        }

        void ScriptEditorComponent::Reflect(AZ::ReflectContext* context)
        {
            AZ::SerializeContext* serializeContext = azrtti_cast<AZ::SerializeContext*>(context);

            if (serializeContext)
            {
                // NOTE: We perform the reflection for AZ::ScriptComponent here because we are making use of the editor-only
                // PropertyVisibility in the editor reflection.
                AzFramework::ScriptComponent::Reflect(context);

                serializeContext->Class<ScriptEditorComponent, EditorComponentBase>()
                    ->Version(2)
                    ->Field("ScriptComponent", &ScriptEditorComponent::m_scriptComponent)
                    ->Field("ScriptAsset", &ScriptEditorComponent::m_scriptAsset);

                AZ::EditContext* ec = serializeContext->GetEditContext();
                if (ec)
                {
                    ec->Class<ScriptEditorComponent>("Lua Script", "The Lua Script component allows you to add arbitrary Lua logic to an entity in the form of a Lua script")
                        ->ClassElement(AZ::Edit::ClassElements::EditorData, "")
                        ->Attribute(AZ::Edit::Attributes::AppearsInAddComponentMenu, AZ_CRC_CE("Game"))
                        ->Attribute(AZ::Edit::Attributes::AppearsInAddComponentMenu, AZ_CRC_CE("UI"))
                        ->Attribute(AZ::Edit::Attributes::AppearsInAddComponentMenu, AZ_CRC_CE("CanvasUI"))
                        ->Attribute(AZ::Edit::Attributes::NameLabelOverride, &ScriptEditorComponent::m_customName)
                        ->Attribute(AZ::Edit::Attributes::AutoExpand, true)
                        ->Attribute(AZ::Edit::Attributes::Category, "Scripting")
                        ->Attribute(AZ::Edit::Attributes::Icon, "Icons/Components/LuaScript.svg")
                        ->Attribute(AZ::Edit::Attributes::ViewportIcon, "Icons/Components/Viewport/LuaScript.svg")
                        ->Attribute(AZ::Edit::Attributes::PrimaryAssetType, AZ::AzTypeInfo<AZ::ScriptAsset>::Uuid())
                        ->Attribute(AZ::Edit::Attributes::ViewportIcon, "Icons/Components/Viewport/Script.png")
                        ->Attribute(AZ::Edit::Attributes::HelpPageURL, "https://o3de.org/docs/user-guide/components/reference/scripting/lua-script/")
                        ->DataElement(AZ::Edit::UIHandlers::Default, &ScriptEditorComponent::m_scriptAsset, "Script", "Which script to use")
                            ->Attribute(AZ::Edit::Attributes::ChangeNotify, &ScriptEditorComponent::ScriptHasChanged)
                            ->Attribute("BrowseIcon", ":/stylesheet/img/UI20/browse-edit-select-files.svg")
                            ->Attribute("EditButton", "")
                            ->Attribute("EditDescription", "Open in Lua Editor")
                            ->Attribute("EditCallback", &ScriptEditorComponent::LaunchLuaEditor)
                        ->DataElement(nullptr, &ScriptEditorComponent::m_scriptComponent, "Script properties", "The script template")
                        ->SetDynamicEditDataProvider(&ScriptEditorComponent::GetScriptPropertyEditData)
                            ->Attribute(AZ::Edit::Attributes::Visibility, AZ::Edit::PropertyVisibility::ShowChildrenOnly)
                        ;

                    ec->Class<AzFramework::ScriptComponent>("Script Component", "Adding scripting functionality to the entity!")
                        ->DataElement(nullptr, &AzFramework::ScriptComponent::m_properties, "Properties", "Lua script properties")
                            ->Attribute(AZ::Edit::Attributes::AutoExpand, true)
                        ->DataElement(nullptr, &AzFramework::ScriptComponent::m_script, "Asset", "")
                            ->Attribute(AZ::Edit::Attributes::Visibility, AZ::Edit::PropertyVisibility::Hide)
                            ->Attribute(AZ::Edit::Attributes::SliceFlags, AZ::Edit::SliceFlags::NotPushable) // Only the editor-component's script asset needs to be slice-pushable.
                        ;

                    ec->Class<AzFramework::ScriptPropertyGroup>("Script Property group", "This is a script property group")->
                        ClassElement(AZ::Edit::ClassElements::EditorData, "ScriptPropertyGroup's class attributes.")->
                            Attribute(AZ::Edit::Attributes::NameLabelOverride, &AzFramework::ScriptPropertyGroup::m_name)->
                            Attribute(AZ::Edit::Attributes::AutoExpand, true)->
                        DataElement(nullptr, &AzFramework::ScriptPropertyGroup::m_properties, "m_properties", "Properties in this property group")->
                            Attribute(AZ::Edit::Attributes::ContainerCanBeModified, false)->
                            Attribute(AZ::Edit::Attributes::Visibility, AZ::Edit::PropertyVisibility::ShowChildrenOnly)->
                        DataElement(nullptr, &AzFramework::ScriptPropertyGroup::m_groups, "m_groups", "Subgroups in this property group")->
                            Attribute(AZ::Edit::Attributes::Visibility, AZ::Edit::PropertyVisibility::ShowChildrenOnly);

                    ec->Class<AZ::ScriptProperty>("Script Property", "Base class for script properties")->
                        ClassElement(AZ::Edit::ClassElements::EditorData, "ScriptPropertyGroup's class attributes.")->
                            Attribute(AZ::Edit::Attributes::Visibility, AZ::Edit::PropertyVisibility::ShowChildrenOnly);

                    ec->Class<AZ::ScriptPropertyBoolean>("Script Property (bool)", "A script boolean property")->
                        ClassElement(AZ::Edit::ClassElements::EditorData, "ScriptPropertyGroup's class attributes.")->
                            Attribute(AZ::Edit::Attributes::Visibility, AZ::Edit::PropertyVisibility::ShowChildrenOnly)->
                        DataElement(nullptr, &AZ::ScriptPropertyBoolean::m_value, "m_value", "A boolean")->
                            Attribute(AZ::Edit::Attributes::NameLabelOverride, &AZ::ScriptProperty::m_name);

                    ec->Class<AZ::ScriptPropertyNumber>("Script Property (number)", "A script number property")->
                        ClassElement(AZ::Edit::ClassElements::EditorData, "ScriptPropertyGroup's class attributes.")->
                            Attribute(AZ::Edit::Attributes::Visibility, AZ::Edit::PropertyVisibility::ShowChildrenOnly)->
                        DataElement(nullptr, &AZ::ScriptPropertyNumber::m_value, "m_value", "A number")->
                            Attribute(AZ::Edit::Attributes::NameLabelOverride, &AZ::ScriptProperty::m_name);

                    ec->Class<AZ::ScriptPropertyString>("Script Property (string)", "A script string property")->
                        ClassElement(AZ::Edit::ClassElements::EditorData, "ScriptPropertyGroup's class attributes.")->
                            Attribute(AZ::Edit::Attributes::Visibility, AZ::Edit::PropertyVisibility::ShowChildrenOnly)->
                        DataElement(nullptr, &AZ::ScriptPropertyString::m_value, "m_value", "A string")->
                            Attribute(AZ::Edit::Attributes::NameLabelOverride, &AZ::ScriptProperty::m_name);

                    ec->Class<AZ::ScriptPropertyGenericClass>("Script Property (object)", "A script object property")->
                        ClassElement(AZ::Edit::ClassElements::EditorData, "ScriptPropertyGroup's class attributes.")->
                            Attribute(AZ::Edit::Attributes::Visibility, AZ::Edit::PropertyVisibility::ShowChildrenOnly)->
                        DataElement(nullptr, &AZ::ScriptPropertyGenericClass::m_value, "m_value", "An object")->
                            Attribute(AZ::Edit::Attributes::Visibility, AZ::Edit::PropertyVisibility::ShowChildrenOnly);

                    ec->Class<AZ::ScriptPropertyBooleanArray>("Script Property Array(bool)", "A script bool array property")->
                        ClassElement(AZ::Edit::ClassElements::EditorData, "ScriptPropertyBooleanArray's class attributes.")->
                            Attribute(AZ::Edit::Attributes::Visibility, AZ::Edit::PropertyVisibility::ShowChildrenOnly)->
                        DataElement(nullptr, &AZ::ScriptPropertyBooleanArray::m_values, "m_value", "An object")->
                            Attribute(AZ::Edit::Attributes::NameLabelOverride, &AZ::ScriptProperty::m_name);

                    ec->Class<AZ::ScriptPropertyNumberArray>("Script Property Array(number)", "A script number array property")->
                        ClassElement(AZ::Edit::ClassElements::EditorData, "ScriptPropertyNumberArray's class attributes.")->
                            Attribute(AZ::Edit::Attributes::Visibility, AZ::Edit::PropertyVisibility::ShowChildrenOnly)->
                        DataElement(nullptr, &AZ::ScriptPropertyNumberArray::m_values, "m_value", "An object")->
                            Attribute(AZ::Edit::Attributes::NameLabelOverride, &AZ::ScriptProperty::m_name);

                    ec->Class<AZ::ScriptPropertyStringArray>("Script Property Array(string)", "A script string array property")->
                        ClassElement(AZ::Edit::ClassElements::EditorData, "ScriptPropertyStringArray's class attributes.")->
                            Attribute(AZ::Edit::Attributes::Visibility, AZ::Edit::PropertyVisibility::ShowChildrenOnly)->
                        DataElement(nullptr, &AZ::ScriptPropertyStringArray::m_values, "m_value", "An object")->
                            Attribute(AZ::Edit::Attributes::NameLabelOverride, &AZ::ScriptProperty::m_name);

                    ec->Class<AZ::ScriptPropertyGenericClassArray>("Script Property Array(object)", "A script object array property")->
                        ClassElement(AZ::Edit::ClassElements::EditorData, "ScriptPropertyGenericClassArray's class attributes.")->
                            Attribute(AZ::Edit::Attributes::Visibility, AZ::Edit::PropertyVisibility::ShowChildrenOnly)->
                            Attribute(AZ::Edit::Attributes::DynamicElementType, &AZ::ScriptPropertyGenericClassArray::GetElementTypeUuid)->
                        DataElement(nullptr, &AZ::ScriptPropertyGenericClassArray::m_values, "m_value", "An object")->
                            ElementAttribute(AZ::Edit::Attributes::Visibility, AZ::Edit::PropertyVisibility::ShowChildrenOnly)->
                            Attribute(AZ::Edit::Attributes::NameLabelOverride, &AZ::ScriptProperty::m_name);


                }
            }
        }
    } // namespace Component
} // namespace AzToolsFramework<|MERGE_RESOLUTION|>--- conflicted
+++ resolved
@@ -796,9 +796,6 @@
             }
 
             InvalidatePropertyDisplay(Refresh_EntireTree);
-<<<<<<< HEAD
-            ToolsApplicationRequests::Bus::Broadcast(&ToolsApplicationRequests::Bus::Events::AddDirtyEntity, GetEntityId());
-=======
             if (undoPoint)
             {
                 bool wasKept = false;
@@ -823,7 +820,6 @@
             }
 
             m_loadingNewScript = false;
->>>>>>> a95c5e18
         }
 
         bool ScriptEditorComponent::LoadProperties()
@@ -890,9 +886,6 @@
 
             SortProperties(m_scriptComponent.m_properties);
 
-<<<<<<< HEAD
-            InvalidatePropertyDisplay(Refresh_EntireTree);
-=======
             // compare with the old properties.
             AZStd::string newProperties;
             newProperties.reserve(1024);
@@ -907,7 +900,6 @@
                 return true;
             }
             return false;
->>>>>>> a95c5e18
         }
 
         void ScriptEditorComponent::ClearDataElements()
