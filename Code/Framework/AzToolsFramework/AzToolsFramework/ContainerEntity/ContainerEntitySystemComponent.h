/*
 * Copyright (c) Contributors to the Open 3D Engine Project.
 * For complete copyright and license terms please see the LICENSE at the root of this distribution.
 *
 * SPDX-License-Identifier: Apache-2.0 OR MIT
 *
 */

#pragma once

#include <AzCore/Component/Component.h>
#include <AzCore/Memory/SystemAllocator.h>

#include <AzToolsFramework/ContainerEntity/ContainerEntityInterface.h>
#include <AzToolsFramework/Entity/EditorEntityContextBus.h>

namespace AzToolsFramework
{
    //! System Component to track Container Entity registration and open state.
    //! An entity registered as Container is just like a regular entity when open. If its state is changed 
    //! to closed, all descendants of the entity will be treated as part of the entity itself. Selecting any
    //! descendant will result in the container being selected, and descendants will be hidden until the
    //! container is opened.
    class ContainerEntitySystemComponent final
        : public AZ::Component
        , private ContainerEntityInterface
        , private EditorEntityContextNotificationBus::Handler
    {
    public:
        AZ_COMPONENT(ContainerEntitySystemComponent, "{74349759-B36B-44A6-B89F-F45D7111DD11}");

        ContainerEntitySystemComponent() = default;
        virtual ~ContainerEntitySystemComponent() = default;

        // AZ::Component overrides ...
        void Activate() override;
        void Deactivate() override;

        static void Reflect(AZ::ReflectContext* context);

        static void GetProvidedServices(AZ::ComponentDescriptor::DependencyArrayType& provided);

        // ContainerEntityInterface overrides ...
        ContainerEntityOperationResult RegisterEntityAsContainer(AZ::EntityId entityId) override;
        ContainerEntityOperationResult UnregisterEntityAsContainer(AZ::EntityId entityId) override;
        bool IsContainer(AZ::EntityId entityId) const override;
        ContainerEntityOperationResult SetContainerOpen(AZ::EntityId entityId, bool open) override;
        bool IsContainerOpen(AZ::EntityId entityId) const override;
        AZ::EntityId FindHighestSelectableEntity(AZ::EntityId entityId) const override;
<<<<<<< HEAD
        bool IsUnderClosedContainerEntity(AZ::EntityId entityId) const override;
=======
        ContainerEntityOperationResult Clear(AzFramework::EntityContextId entityContextId) override;

        // EditorEntityContextNotificationBus overrides ...
        void OnEntityStreamLoadSuccess() override;
>>>>>>> 6318247b

    private:
        AZStd::unordered_set<AZ::EntityId> m_containers;      //!< All entities in this set are containers.
        AZStd::unordered_set<AZ::EntityId> m_openContainers;  //!< All entities in this set are open containers.
    };

} // namespace AzToolsFramework<|MERGE_RESOLUTION|>--- conflicted
+++ resolved
@@ -47,14 +47,11 @@
         ContainerEntityOperationResult SetContainerOpen(AZ::EntityId entityId, bool open) override;
         bool IsContainerOpen(AZ::EntityId entityId) const override;
         AZ::EntityId FindHighestSelectableEntity(AZ::EntityId entityId) const override;
-<<<<<<< HEAD
+        ContainerEntityOperationResult Clear(AzFramework::EntityContextId entityContextId) override;
         bool IsUnderClosedContainerEntity(AZ::EntityId entityId) const override;
-=======
-        ContainerEntityOperationResult Clear(AzFramework::EntityContextId entityContextId) override;
 
         // EditorEntityContextNotificationBus overrides ...
         void OnEntityStreamLoadSuccess() override;
->>>>>>> 6318247b
 
     private:
         AZStd::unordered_set<AZ::EntityId> m_containers;      //!< All entities in this set are containers.
