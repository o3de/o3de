--- conflicted
+++ resolved
@@ -129,7 +129,38 @@
         return highestSelectableEntityId;
     }
 
-<<<<<<< HEAD
+    void ContainerEntitySystemComponent::OnEntityStreamLoadSuccess()
+    {
+        // We don't yet support multiple entity contexts, so just use the default.
+        auto editorEntityContextId = AzFramework::EntityContextId::CreateNull();
+        EditorEntityContextRequestBus::BroadcastResult(editorEntityContextId, &EditorEntityContextRequests::GetEditorEntityContextId);
+
+        Clear(editorEntityContextId);
+    }
+
+    ContainerEntityOperationResult ContainerEntitySystemComponent::Clear(AzFramework::EntityContextId entityContextId)
+    {
+        // We don't yet support multiple entity contexts, so only clear the default.
+        auto editorEntityContextId = AzFramework::EntityContextId::CreateNull();
+        EditorEntityContextRequestBus::BroadcastResult(editorEntityContextId, &EditorEntityContextRequests::GetEditorEntityContextId);
+
+        if (entityContextId != editorEntityContextId)
+        {
+            return AZ::Failure(AZStd::string(
+                "Error in ContainerEntitySystemComponent::Clear - cannot clear non-default Entity Context!"));
+        }
+
+        if (!m_containers.empty())
+        {
+            return AZ::Failure(AZStd::string(
+                "Error in ContainerEntitySystemComponent::Clear - cannot clear container states if entities are still registered!"));
+        }
+
+        m_openContainers.clear();
+
+        return AZ::Success();
+    }
+
     bool ContainerEntitySystemComponent::IsUnderClosedContainerEntity(AZ::EntityId entityId) const
     {
         if (!entityId.IsValid())
@@ -164,38 +195,6 @@
 
         // All ancestors are either regular entities or open containers.
         return false;
-=======
-    void ContainerEntitySystemComponent::OnEntityStreamLoadSuccess()
-    {
-        // We don't yet support multiple entity contexts, so just use the default.
-        auto editorEntityContextId = AzFramework::EntityContextId::CreateNull();
-        EditorEntityContextRequestBus::BroadcastResult(editorEntityContextId, &EditorEntityContextRequests::GetEditorEntityContextId);
-
-        Clear(editorEntityContextId);
-    }
-
-    ContainerEntityOperationResult ContainerEntitySystemComponent::Clear(AzFramework::EntityContextId entityContextId)
-    {
-        // We don't yet support multiple entity contexts, so only clear the default.
-        auto editorEntityContextId = AzFramework::EntityContextId::CreateNull();
-        EditorEntityContextRequestBus::BroadcastResult(editorEntityContextId, &EditorEntityContextRequests::GetEditorEntityContextId);
-
-        if (entityContextId != editorEntityContextId)
-        {
-            return AZ::Failure(AZStd::string(
-                "Error in ContainerEntitySystemComponent::Clear - cannot clear non-default Entity Context!"));
-        }
-
-        if (!m_containers.empty())
-        {
-            return AZ::Failure(AZStd::string(
-                "Error in ContainerEntitySystemComponent::Clear - cannot clear container states if entities are still registered!"));
-        }
-
-        m_openContainers.clear();
-
-        return AZ::Success();
->>>>>>> 6318247b
     }
 
 } // namespace AzToolsFramework