--- conflicted
+++ resolved
@@ -704,23 +704,19 @@
             // Get the alias of the parent entity in the owning template's DOM.
             AZStd::string parentEntityAliasPath = m_instanceToTemplateInterface->GenerateEntityAliasPath(parentId);
             PrefabDomPath entityPathInOwningTemplate(parentEntityAliasPath.c_str());
-            
-            PrefabDom& owningTemplateDom =
-<<<<<<< HEAD
-                m_prefabSystemComponentInterface->FindTemplateDom(entityOwningInstance.GetTemplateId());
-            const PrefabDomValue* parentEntityDomInOwningTemplate = entityPathInOwningTemplate.Get(owningTemplateDom);
-            if (!parentEntityDomInOwningTemplate)
-            {
-                return AZ::Failure<AZStd::string>("Could not load entity DOM from the owning template's DOM.");
-            }
-
-            const PrefabDomValue& parentEntityDomBeforeAddingEntity = *parentEntityDomInOwningTemplate;
-            PrefabDom parentEntityDomBeforeAddingEntityCopy;
-            parentEntityDomBeforeAddingEntityCopy.CopyFrom(parentEntityDomBeforeAddingEntity, parentEntityDomBeforeAddingEntityCopy.GetAllocator());
-=======
-                m_prefabSystemComponentInterface->FindTemplateDom(owningInstanceOfParentEntity->get().GetTemplateId());
-
-            {
+
+            // Select the new entity (and deselect others).
+            AzToolsFramework::EntityIdList selection = { entityId };
+
+            SelectionCommand* selectionCommand = aznew SelectionCommand(selection, "");
+            selectionCommand->SetParent(undoBatch.GetUndoBatch());
+
+            ToolsApplicationRequests::Bus::Broadcast(&ToolsApplicationRequests::SetSelectedEntities, selection);
+
+            {
+                PrefabDom& owningTemplateDom =
+                    m_prefabSystemComponentInterface->FindTemplateDom(owningInstanceOfParentEntity->get().GetTemplateId());
+
                 // DOM value pointers can't be relied upon if the original DOM gets modified after pointer creation.
                 // This scope is added to limit their usage and ensure DOM is not modified when it is being used.
                 const PrefabDomValue* parentEntityDomInOwningTemplate = entityPathInOwningTemplate.Get(owningTemplateDom);
@@ -728,74 +724,55 @@
                 {
                     return AZ::Failure<AZStd::string>("Could not load entity DOM from the owning template's DOM.");
                 }
->>>>>>> 49fef934
 
                 PrefabDom parentEntityDomAfterAddingEntity;
                 m_instanceToTemplateInterface->GenerateDomForEntity(parentEntityDomAfterAddingEntity, *parentEntity);
 
-                // Create undo node to account for changes to parent entity due to adding a new entity under it. Currently only the
-                // EditorEntitySortComponent get modified on the parent but more things can change in the future too.
-                PrefabUndoHelpers::UpdateEntity(
-                    *parentEntityDomInOwningTemplate, parentEntityDomAfterAddingEntity, parentId, undoBatch.GetUndoBatch());
-            }
-
-            // Select the new entity (and deselect others).
-            AzToolsFramework::EntityIdList selection = {entityId};
-
-            SelectionCommand* selectionCommand = aznew SelectionCommand(selection, "");
-            selectionCommand->SetParent(undoBatch.GetUndoBatch());
-
-            ToolsApplicationRequests::Bus::Broadcast(&ToolsApplicationRequests::SetSelectedEntities, selection);
-
-            // Add entity DOM in owning template.
-            PrefabDom newEntityDom;
-            m_instanceToTemplateInterface->GenerateDomForEntity(newEntityDom, *entity);
-
-<<<<<<< HEAD
-            TemplateId targetTemplateId;
-            PrefabUndoAddEntity::ParentEntityInfo parentEntityInfo(parentId, parentEntityDomBeforeAddingEntityCopy, parentEntityDomAfterAddingEntity);
-            PrefabUndoAddEntity::NewEntityInfo newEntityInfo(entityId, newEntityDom);
-            AZStd::string entityAliasPathPrefix;
-
-            if (IsPrefabOverridesUxEnabled() && !m_prefabFocusPublicInterface->IsOwningPrefabBeingFocused(parentId))
-            {
-                // Climb up the instance hierarchy from the owning instance until it hits the focused prefab instance.
-                InstanceClimbUpResult climbUpResult = m_prefabFocusHandler.ClimbUpToFocusedOrRootInstanceFromEntity(parentId);
-                if (!climbUpResult.m_isTargetInstanceReached)
-                {
-                    return AZ::Failure(AZStd::string::format(
-                        "Parent entity (id: '%llu') is not owned by a descendant of the focused prefab instance.",
-                        static_cast<AZ::u64>(parentId)));
-                }
-
-                LinkId linkId = climbUpResult.m_climbedInstances.back()->GetLinkId();
-                LinkReference link = m_prefabSystemComponentInterface->FindLink(linkId);
-                if (link == AZStd::nullopt)
-                {
-                    return AZ::Failure(AZStd::string::format(
-                        "Can't find link (id: '%llu') in prefab system.", static_cast<AZ::u64>(linkId)));
-                }
-                targetTemplateId = link->get().GetTargetTemplateId();
-
-                entityAliasPathPrefix = PrefabInstanceUtils::GetRelativePathFromClimbedInstances(climbUpResult.m_climbedInstances);               
-            }
-            else
-            {
-                targetTemplateId = entityOwningInstance.GetTemplateId();
-            }
-
-            PrefabUndoHelpers::AddEntity(
-                AZStd::move(parentEntityInfo),
-                AZStd::move(newEntityInfo),
-                entityOwningInstance.GetCachedInstanceDom(),
-                targetTemplateId,
-                undoBatch.GetUndoBatch(),
-                AZStd::move(entityAliasPathPrefix));
-
-=======
-            PrefabUndoHelpers::AddEntity(newEntityDom, entityId, entityOwningInstance.GetTemplateId(), undoBatch.GetUndoBatch());
-                
->>>>>>> 49fef934
+                // Add entity DOM in owning template.
+                PrefabDom newEntityDom;
+                m_instanceToTemplateInterface->GenerateDomForEntity(newEntityDom, *entity);
+
+                TemplateId targetTemplateId;
+                PrefabUndoAddEntity::NewEntityInfo newEntityInfo(entityId, newEntityDom);
+                PrefabUndoAddEntity::ParentEntityInfo parentEntityInfo(parentId, *parentEntityDomInOwningTemplate, parentEntityDomAfterAddingEntity);
+                AZStd::string entityAliasPathPrefix;
+
+                if (IsPrefabOverridesUxEnabled() && !m_prefabFocusPublicInterface->IsOwningPrefabBeingFocused(parentId))
+                {
+                    // Climb up the instance hierarchy from the owning instance until it hits the focused prefab instance.
+                    InstanceClimbUpResult climbUpResult = m_prefabFocusHandler.ClimbUpToFocusedOrRootInstanceFromEntity(parentId);
+                    if (!climbUpResult.m_isTargetInstanceReached)
+                    {
+                        return AZ::Failure(AZStd::string::format(
+                            "Parent entity (id: '%llu') is not owned by a descendant of the focused prefab instance.",
+                            static_cast<AZ::u64>(parentId)));
+                    }
+
+                    LinkId linkId = climbUpResult.m_climbedInstances.back()->GetLinkId();
+                    LinkReference link = m_prefabSystemComponentInterface->FindLink(linkId);
+                    if (link == AZStd::nullopt)
+                    {
+                        return AZ::Failure(AZStd::string::format(
+                            "Can't find link (id: '%llu') in prefab system.", static_cast<AZ::u64>(linkId)));
+                    }
+                    targetTemplateId = link->get().GetTargetTemplateId();
+
+                    entityAliasPathPrefix = PrefabInstanceUtils::GetRelativePathFromClimbedInstances(climbUpResult.m_climbedInstances);
+                }
+                else
+                {
+                    targetTemplateId = entityOwningInstance.GetTemplateId();
+                }
+
+                PrefabUndoHelpers::AddEntity(
+                    AZStd::move(parentEntityInfo),
+                    AZStd::move(newEntityInfo),
+                    entityOwningInstance.GetCachedInstanceDom(),
+                    targetTemplateId,
+                    undoBatch.GetUndoBatch(),
+                    AZStd::move(entityAliasPathPrefix));
+            }            
+
             AzToolsFramework::ToolsApplicationRequestBus::Broadcast(
                 &AzToolsFramework::ToolsApplicationRequestBus::Events::ClearDirtyEntities);
 
