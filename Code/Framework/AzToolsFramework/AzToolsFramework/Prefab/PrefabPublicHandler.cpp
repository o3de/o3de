/*
 * Copyright (c) Contributors to the Open 3D Engine Project.
 * For complete copyright and license terms please see the LICENSE at the root of this distribution.
 *
 * SPDX-License-Identifier: Apache-2.0 OR MIT
 *
 */

#include <AzCore/Component/TransformBus.h>
#include <AzCore/JSON/stringbuffer.h>
#include <AzCore/JSON/writer.h>
#include <AzCore/Serialization/Json/JsonSerialization.h>
#include <AzCore/Utils/TypeHash.h>
#include <AzCore/std/sort.h>

#include <AzToolsFramework/API/ToolsApplicationAPI.h>
#include <AzToolsFramework/ContainerEntity/ContainerEntityInterface.h>
#include <AzToolsFramework/Entity/EditorEntityContextBus.h>
#include <AzToolsFramework/Entity/EditorEntityHelpers.h>
#include <AzToolsFramework/Entity/EditorEntityInfoBus.h>
#include <AzToolsFramework/Entity/PrefabEditorEntityOwnershipInterface.h>
#include <AzToolsFramework/Entity/ReadOnly/ReadOnlyEntityInterface.h>
#include <AzToolsFramework/Prefab/EditorPrefabComponent.h>
#include <AzToolsFramework/Prefab/Instance/Instance.h>
#include <AzToolsFramework/Prefab/Instance/InstanceEntityIdMapper.h>
#include <AzToolsFramework/Prefab/Instance/InstanceEntityMapperInterface.h>
#include <AzToolsFramework/Prefab/Instance/InstanceToTemplateInterface.h>
#include <AzToolsFramework/Prefab/PrefabDomUtils.h>
#include <AzToolsFramework/Prefab/PrefabLoaderInterface.h>
#include <AzToolsFramework/Prefab/PrefabPublicHandler.h>
#include <AzToolsFramework/Prefab/PrefabSystemComponentInterface.h>
#include <AzToolsFramework/Prefab/PrefabUndo.h>
#include <AzToolsFramework/Prefab/PrefabUndoHelpers.h>
#include <AzToolsFramework/ToolsComponents/TransformComponent.h>
#include <AzToolsFramework/Entity/EditorEntitySortComponent.h>

#include <QString>

namespace AzToolsFramework
{
    namespace Prefab
    {
        void PrefabPublicHandler::RegisterPrefabPublicHandlerInterface()
        {
<<<<<<< HEAD
            m_prefabFocusHandler.RegisterPrefabFocusHandlerInterface();
=======
            m_prefabFocusHandler.RegisterPrefabFocusInterface();
>>>>>>> 677d8bd6

            m_instanceEntityMapperInterface = AZ::Interface<InstanceEntityMapperInterface>::Get();
            AZ_Assert(m_instanceEntityMapperInterface, "PrefabPublicHandler - Could not retrieve instance of InstanceEntityMapperInterface");

            m_instanceToTemplateInterface = AZ::Interface<InstanceToTemplateInterface>::Get();
            AZ_Assert(m_instanceToTemplateInterface, "PrefabPublicHandler - Could not retrieve instance of InstanceToTemplateInterface");

            m_prefabLoaderInterface = AZ::Interface<PrefabLoaderInterface>::Get();
            AZ_Assert(m_prefabLoaderInterface, "Could not get PrefabLoaderInterface on PrefabPublicHandler construction.");

            m_prefabFocusInterface = AZ::Interface<PrefabFocusInterface>::Get();
            AZ_Assert(m_prefabFocusInterface, "Could not get PrefabFocusInterface on PrefabPublicHandler construction.");

            m_prefabFocusPublicInterface = AZ::Interface<PrefabFocusPublicInterface>::Get();
            AZ_Assert(m_prefabFocusPublicInterface, "Could not get PrefabFocusPublicInterface on PrefabPublicHandler construction.");

            m_prefabSystemComponentInterface = AZ::Interface<PrefabSystemComponentInterface>::Get();
            AZ_Assert(m_prefabSystemComponentInterface, "Could not get PrefabSystemComponentInterface on PrefabPublicHandler construction.");

            m_prefabUndoCache.Initialize();

            AZ::Interface<PrefabPublicInterface>::Register(this);
        }

        void PrefabPublicHandler::UnregisterPrefabPublicHandlerInterface()
        {
            AZ::Interface<PrefabPublicInterface>::Unregister(this);

            m_prefabUndoCache.Destroy();
<<<<<<< HEAD
            m_prefabFocusHandler.UnregisterPrefabFocusHandlerInterface();
=======

            m_prefabSystemComponentInterface = nullptr;
            m_prefabFocusPublicInterface = nullptr;
            m_prefabFocusInterface = nullptr;
            m_prefabLoaderInterface = nullptr;
            m_instanceToTemplateInterface = nullptr;
            m_instanceEntityMapperInterface = nullptr;

            m_prefabFocusHandler.UnregisterPrefabFocusInterface();
>>>>>>> 677d8bd6
        }

        CreatePrefabResult PrefabPublicHandler::CreatePrefabInMemory(const EntityIdList& entityIds, AZ::IO::PathView filePath)
        {
            EntityList inputEntityList, topLevelEntities;
            AZ::EntityId commonRootEntityId;
            InstanceOptionalReference commonRootEntityOwningInstance;
            PrefabOperationResult findCommonRootOutcome = FindCommonRootOwningInstance(
                entityIds, inputEntityList, topLevelEntities, commonRootEntityId, commonRootEntityOwningInstance);
            if (!findCommonRootOutcome.IsSuccess())
            {
                return AZ::Failure(findCommonRootOutcome.TakeError());
            }

            // order entities by their respective position within Entity Outliner
            EditorEntitySortRequestBus::Event(
                commonRootEntityId,
                [&topLevelEntities](EditorEntitySortRequestBus::Events* sortRequests)
                {
                    AZStd::sort(
                        topLevelEntities.begin(), topLevelEntities.end(),
                        [&sortRequests](AZ::Entity* entity1, AZ::Entity* entity2)
                        {
                            return sortRequests->GetChildEntityIndex(entity1->GetId()) <
                                sortRequests->GetChildEntityIndex(entity2->GetId());
                        });
                });

            AZ::EntityId containerEntityId;

            InstanceOptionalReference instanceToCreate;
            {
                // Initialize Undo Batch object
                ScopedUndoBatch undoBatch("Create Prefab");

                PrefabDom commonRootInstanceDomBeforeCreate;
                m_instanceToTemplateInterface->GenerateDomForInstance(
                    commonRootInstanceDomBeforeCreate, commonRootEntityOwningInstance->get());

                AZStd::vector<AZ::Entity*> entities;
                AZStd::vector<AZStd::unique_ptr<Instance>> instancePtrs;
                AZStd::vector<Instance*> instances;
                AZStd::unordered_map<Instance*, PrefabDom> nestedInstanceLinkPatchesMap;

                // Retrieve all entities affected and identify Instances
                PrefabOperationResult retrieveEntitiesAndInstancesOutcome = RetrieveAndSortPrefabEntitiesAndInstances(
                    inputEntityList, commonRootEntityOwningInstance->get(), entities, instances);
                if (!retrieveEntitiesAndInstancesOutcome.IsSuccess())
                {
                    return AZ::Failure(retrieveEntitiesAndInstancesOutcome.TakeError());
                }

                AZStd::unordered_map<AZ::EntityId, AZStd::string> oldEntityAliases;

                // Detach the retrieved entities
                for (AZ::Entity* entity : entities)
                {
                    AZ::EntityId entityId = entity->GetId();
                    oldEntityAliases.emplace(entityId, commonRootEntityOwningInstance->get().GetEntityAlias(entityId)->get());
                    commonRootEntityOwningInstance->get().DetachEntity(entity->GetId()).release();
                }

                PrefabUndoHelpers::UpdatePrefabInstance(
                    commonRootEntityOwningInstance->get(), "Update prefab instance", commonRootInstanceDomBeforeCreate,
                    undoBatch.GetUndoBatch());

                // When we create a prefab with other prefab instances, we have to remove the existing links between the source and 
                // target templates of the other instances.
                for (auto& nestedInstance : instances)
                {
                    AZStd::unique_ptr<Instance> outInstance = commonRootEntityOwningInstance->get().DetachNestedInstance(nestedInstance->GetInstanceAlias());

                    LinkId detachingInstanceLinkId = nestedInstance->GetLinkId();
                    auto linkRef = m_prefabSystemComponentInterface->FindLink(detachingInstanceLinkId);
                    AZ_Assert(linkRef.has_value(), "Unable to find link with id '%llu' during prefab creation.", detachingInstanceLinkId);

                    PrefabDomValueReference linkPatches = linkRef->get().GetLinkPatches();
                    AZ_Assert(
                        linkPatches.has_value(), "Unable to get patches on link with id '%llu' during prefab creation.",
                        detachingInstanceLinkId);

                    PrefabDom linkPatchesCopy;
                    linkPatchesCopy.CopyFrom(linkPatches->get(), linkPatchesCopy.GetAllocator());
                    nestedInstanceLinkPatchesMap.emplace(nestedInstance, AZStd::move(linkPatchesCopy));

                    RemoveLink(outInstance, commonRootEntityOwningInstance->get().GetTemplateId(), undoBatch.GetUndoBatch());

                    instancePtrs.emplace_back(AZStd::move(outInstance));
                }

                auto prefabEditorEntityOwnershipInterface = AZ::Interface<PrefabEditorEntityOwnershipInterface>::Get();
                if (!prefabEditorEntityOwnershipInterface)
                {
                    return AZ::Failure(AZStd::string("Could not create a new prefab out of the entities provided - internal error "
                        "(PrefabEditorEntityOwnershipInterface unavailable)."));
                }

                // Create the Prefab
                instanceToCreate = prefabEditorEntityOwnershipInterface->CreatePrefab(
                    entities, AZStd::move(instancePtrs), m_prefabLoaderInterface->GenerateRelativePath(filePath),
                    commonRootEntityOwningInstance);

                if (!instanceToCreate)
                {
                    return AZ::Failure(AZStd::string("Could not create a new prefab out of the entities provided - internal error "
                        "(A null instance is returned)."));
                }

                containerEntityId = instanceToCreate->get().GetContainerEntityId();

                // Apply the correct transform to the container for the new instance, and store the patch for use when creating the link.
                PrefabDom patch = ApplyContainerTransformAndGeneratePatch(containerEntityId, commonRootEntityId, topLevelEntities);

                // Parent the non-container top level entities to the container entity.
                // Parenting the top level container entities will be done during the creation of links.
                EditorEntityContextNotificationBus::Broadcast(&EditorEntityContextNotification::SetForceAddEntitiesToBackFlag, true);
                for (AZ::Entity* topLevelEntity : topLevelEntities)
                {
                    if (!IsInstanceContainerEntity(topLevelEntity->GetId()))
                    {
                        AZ::TransformBus::Event(topLevelEntity->GetId(), &AZ::TransformBus::Events::SetParent, containerEntityId);
                    }
                }
                EditorEntityContextNotificationBus::Broadcast(&EditorEntityContextNotification::SetForceAddEntitiesToBackFlag, false);

                // Update the template of the instance since the entities are modified since the template creation.
                Prefab::PrefabDom serializedInstance;
                if (m_instanceToTemplateInterface->GenerateDomForInstance(serializedInstance, instanceToCreate->get()))
                {
                    m_prefabSystemComponentInterface->UpdatePrefabTemplate(instanceToCreate->get().GetTemplateId(), serializedInstance);
                }

                instanceToCreate->get().GetNestedInstances([&](AZStd::unique_ptr<Instance>& nestedInstance) {
                    AZ_Assert(nestedInstance, "Invalid nested instance found in the new prefab created.");

                    EntityOptionalReference nestedInstanceContainerEntity = nestedInstance->GetContainerEntity();
                    AZ_Assert(
                        nestedInstanceContainerEntity, "Invalid container entity found for the nested instance used in prefab creation.");

                    AZ::EntityId nestedInstanceContainerEntityId = nestedInstanceContainerEntity->get().GetId();
                    PrefabDom previousPatch;

                    // Retrieve the previous patch if it exists
                    if (nestedInstanceLinkPatchesMap.contains(nestedInstance.get()))
                    {
                        previousPatch = AZStd::move(nestedInstanceLinkPatchesMap[nestedInstance.get()]);
                        UpdateLinkPatchesWithNewEntityAliases(previousPatch, oldEntityAliases, instanceToCreate->get());
                    }

                    // These link creations shouldn't be undone because that would put the template in a non-usable state if a user
                    // chooses to instantiate the template after undoing the creation.
                    CreateLink(*nestedInstance, instanceToCreate->get().GetTemplateId(), undoBatch.GetUndoBatch(), AZStd::move(previousPatch), false);

                    // If this nested instance's container is a top level entity in the new prefab, re-parent it and apply the change.
                    if (AZStd::find(topLevelEntities.begin(), topLevelEntities.end(), &nestedInstanceContainerEntity->get()) != topLevelEntities.end())
                    {
                        Prefab::PrefabDom containerEntityDomBefore;
                        m_instanceToTemplateInterface->GenerateDomForEntity(containerEntityDomBefore, *nestedInstanceContainerEntity);

                        AZ::TransformBus::Event(nestedInstanceContainerEntityId, &AZ::TransformBus::Events::SetParent, containerEntityId);

                        PrefabDom containerEntityDomAfter;
                        m_instanceToTemplateInterface->GenerateDomForEntity(containerEntityDomAfter, *nestedInstanceContainerEntity);

                        PrefabDom reparentPatch;
                        m_instanceToTemplateInterface->GeneratePatch(reparentPatch, containerEntityDomBefore, containerEntityDomAfter);
                        m_instanceToTemplateInterface->AppendEntityAliasToPatchPaths(reparentPatch, nestedInstanceContainerEntityId);

                        // We won't parent this undo node to the undo batch so that the newly created template and link will remain
                        // unaffected by undo actions. This is needed so that any future instantiations of the template will work.
                        PrefabUndoLinkUpdate linkUpdate = PrefabUndoLinkUpdate(AZStd::to_string(static_cast<AZ::u64>(nestedInstanceContainerEntityId)));
                        linkUpdate.Capture(reparentPatch, nestedInstance->GetLinkId());
                        linkUpdate.Redo();
                    }
                });

                // Create a link between the templates of the newly created instance and the instance it's being parented under.
                CreateLink(
                    instanceToCreate->get(), commonRootEntityOwningInstance->get().GetTemplateId(), undoBatch.GetUndoBatch(),
                    AZStd::move(patch));

                // Reset the transform of the container entity so that the new values aren't saved in the new prefab's dom.
                // The new values were saved in the link, so propagation will apply them correctly.
                {
                    AZ::Entity* containerEntity = GetEntityById(containerEntityId);

                    PrefabDom containerBeforeReset;
                    m_instanceToTemplateInterface->GenerateDomForEntity(containerBeforeReset, *containerEntity);

                    AZ::TransformBus::Event(containerEntityId, &AZ::TransformBus::Events::SetParent, AZ::EntityId());
                    AZ::TransformBus::Event(containerEntityId, &AZ::TransformBus::Events::SetLocalTM, AZ::Transform::CreateIdentity());

                    PrefabDom containerAfterReset;
                    m_instanceToTemplateInterface->GenerateDomForEntity(containerAfterReset, *containerEntity);

                    // Update the state of the entity
                    auto templateId = instanceToCreate->get().GetTemplateId();

                    PrefabDom transformPatch;
                    m_instanceToTemplateInterface->GeneratePatch(transformPatch, containerBeforeReset, containerAfterReset);
                    m_instanceToTemplateInterface->AppendEntityAliasToPatchPaths(transformPatch, containerEntityId);

                    m_instanceToTemplateInterface->PatchTemplate(transformPatch, templateId);
                }

                // This clears any entities marked as dirty due to reparenting of entities during the process of creating a prefab.
                // We are doing this so that the changes in those entities are not queued up twice for propagation.
                AzToolsFramework::ToolsApplicationRequestBus::Broadcast(
                    &AzToolsFramework::ToolsApplicationRequestBus::Events::ClearDirtyEntities);

                // Select Container Entity
                {
                    const EntityIdList selectedEntities = EntityIdList{ containerEntityId };
                    auto selectionUndo = aznew SelectionCommand(selectedEntities, "Select Prefab Container Entity");
                    selectionUndo->SetParent(undoBatch.GetUndoBatch());
                    ToolsApplicationRequestBus::Broadcast(&ToolsApplicationRequestBus::Events::SetSelectedEntities, selectedEntities);
                }
            }

            return AZ::Success(containerEntityId);
        }

        CreatePrefabResult PrefabPublicHandler::CreatePrefabInDisk(const EntityIdList& entityIds, AZ::IO::PathView filePath)
        {
            AZ_Assert(filePath.IsAbsolute(), "CreatePrefabInDisk requires an absolute file path.");

            auto result = CreatePrefabInMemory(entityIds, filePath);
            if (result.IsSuccess())
            {
                // Save Template to file
                auto relativePath = m_prefabLoaderInterface->GenerateRelativePath(filePath);
                Prefab::TemplateId templateId = m_prefabSystemComponentInterface->GetTemplateIdFromFilePath(relativePath);
                if (!m_prefabLoaderInterface->SaveTemplateToFile(templateId, filePath))
                {
                    AZStd::string_view filePathString(filePath);
                    return AZ::Failure(AZStd::string::format(
                        "Could not save the newly created prefab to file path %.*s - internal error ",
                        AZ_STRING_ARG(filePathString)));
                }
            }
            
            return result;
        }

        PrefabDom PrefabPublicHandler::ApplyContainerTransformAndGeneratePatch(AZ::EntityId containerEntityId, AZ::EntityId parentEntityId, const EntityList& childEntities)
        {
            AZ::Entity* containerEntity = GetEntityById(containerEntityId);
            AZ_Assert(containerEntity, "Invalid container entity passed to ApplyContainerTransformAndGeneratePatch.");

            // Generate the transform for the container entity out of the top level entities, and set it
            // This step needs to be done before anything is parented to the container, else children position will be wrong
            Prefab::PrefabDom containerEntityDomBefore;
            m_instanceToTemplateInterface->GenerateDomForEntity(containerEntityDomBefore, *containerEntity);

            AZ::Vector3 containerEntityTranslation(AZ::Vector3::CreateZero());
            AZ::Quaternion containerEntityRotation(AZ::Quaternion::CreateZero());

            // Set container entity to be child of common root
            AZ::TransformBus::Event(containerEntityId, &AZ::TransformBus::Events::SetParent, parentEntityId);

            // Set the transform (translation, rotation) of the container entity
            GenerateContainerEntityTransform(childEntities, containerEntityTranslation, containerEntityRotation);
            AZ::TransformBus::Event(containerEntityId, &AZ::TransformBus::Events::SetLocalTranslation, containerEntityTranslation);
            AZ::TransformBus::Event(containerEntityId, &AZ::TransformBus::Events::SetLocalRotationQuaternion, containerEntityRotation);

            PrefabDom containerEntityDomAfter;
            m_instanceToTemplateInterface->GenerateDomForEntity(containerEntityDomAfter, *containerEntity);

            PrefabDom patch;
            m_instanceToTemplateInterface->GeneratePatch(patch, containerEntityDomBefore, containerEntityDomAfter);
            m_instanceToTemplateInterface->AppendEntityAliasToPatchPaths(patch, containerEntityId);

            // Update the cache - this prevents these changes from being stored in the regular undo/redo nodes
            m_prefabUndoCache.Store(containerEntityId, AZStd::move(containerEntityDomAfter), parentEntityId);

            return AZStd::move(patch);
        }

        InstantiatePrefabResult PrefabPublicHandler::InstantiatePrefab(
            AZStd::string_view filePath, AZ::EntityId parent, const AZ::Vector3& position)
        {
            auto prefabEditorEntityOwnershipInterface = AZ::Interface<PrefabEditorEntityOwnershipInterface>::Get();
            if (!prefabEditorEntityOwnershipInterface)
            {
                return AZ::Failure(AZStd::string("Could not instantiate prefab - internal error "
                                                 "(PrefabEditorEntityOwnershipInterface unavailable)."));
            }
            if (!prefabEditorEntityOwnershipInterface->IsRootPrefabAssigned())
            {
                return AZ::Failure(AZStd::string("Could not instantiate prefab - no root prefab assigned. "
                "Currently, prefabs can only be instantiated inside a level"));
            }

            InstanceOptionalReference instanceToParentUnder;

            // Get parent entity and owning instance
            if (parent.IsValid())
            {
                instanceToParentUnder = m_instanceEntityMapperInterface->FindOwningInstance(parent);
            }

            if (!instanceToParentUnder.has_value())
            {
                AzFramework::EntityContextId editorEntityContextId = AzToolsFramework::GetEntityContextId();
                instanceToParentUnder = m_prefabFocusInterface->GetFocusedPrefabInstance(editorEntityContextId);
                parent = instanceToParentUnder->get().GetContainerEntityId();
            }

            //Detect whether this instantiation would produce a cyclical dependency
            auto relativePath = m_prefabLoaderInterface->GenerateRelativePath(filePath);
            Prefab::TemplateId templateId = m_prefabSystemComponentInterface->GetTemplateIdFromFilePath(relativePath);

            if (templateId == InvalidTemplateId)
            {
                // Load the template from the file
                templateId = m_prefabLoaderInterface->LoadTemplateFromFile(filePath);
                AZ_Assert(templateId != InvalidTemplateId, "Template with source path %.*s couldn't be loaded correctly.", AZ_STRING_ARG(filePath));
            }

            const PrefabDom& templateDom = m_prefabSystemComponentInterface->FindTemplateDom(templateId);
            AZStd::unordered_set<AZ::IO::Path> templatePaths;
            PrefabDomUtils::GetTemplateSourcePaths(templateDom, templatePaths);

            if (IsCyclicalDependencyFound(instanceToParentUnder->get(), templatePaths))
            {
                return AZ::Failure(AZStd::string::format(
                    "Instantiate Prefab operation aborted - Cyclical dependency detected\n(%s depends on %s).",
                    relativePath.Native().c_str(), instanceToParentUnder->get().GetTemplateSourcePath().Native().c_str()));
            }

            AZ::EntityId containerEntityId;
            {
                // Initialize Undo Batch object
                ScopedUndoBatch undoBatch("Instantiate Prefab");

                // Instantiate the Prefab
                PrefabDom instanceToParentUnderDomBeforeCreate;
                m_instanceToTemplateInterface->GenerateDomForInstance(instanceToParentUnderDomBeforeCreate, instanceToParentUnder->get());

                auto instanceToCreate = prefabEditorEntityOwnershipInterface->InstantiatePrefab(relativePath, instanceToParentUnder);

                if (!instanceToCreate)
                {
                    return AZ::Failure(AZStd::string("Could not instantiate the prefab provided - internal error "
                                                     "(A null instance is returned)."));
                }

                // Create Link with correct container patches
                containerEntityId = instanceToCreate->get().GetContainerEntityId();
                AZ::Entity* containerEntity = GetEntityById(containerEntityId);
                AZ_Assert(containerEntity, "Invalid container entity detected in InstantiatePrefab.");

                Prefab::PrefabDom containerEntityDomBefore;
                m_instanceToTemplateInterface->GenerateDomForEntity(containerEntityDomBefore, *containerEntity);

                // Set container entity's parent
                AZ::TransformBus::Event(containerEntityId, &AZ::TransformBus::Events::SetParent, parent);

                // Set the position of the container entity
                AZ::TransformBus::Event(containerEntityId, &AZ::TransformBus::Events::SetWorldTranslation, position);

                PrefabDom containerEntityDomAfter;
                m_instanceToTemplateInterface->GenerateDomForEntity(containerEntityDomAfter, *containerEntity);

                // Generate patch to be stored in the link
                PrefabDom patch;
                m_instanceToTemplateInterface->GeneratePatch(patch, containerEntityDomBefore, containerEntityDomAfter);
                m_instanceToTemplateInterface->AppendEntityAliasToPatchPaths(patch, containerEntityId);

                CreateLink(instanceToCreate->get(), instanceToParentUnder->get().GetTemplateId(), undoBatch.GetUndoBatch(), AZStd::move(patch));

                AzToolsFramework::ToolsApplicationRequestBus::Broadcast(
                    &AzToolsFramework::ToolsApplicationRequestBus::Events::ClearDirtyEntities);
            }

            return AZ::Success(containerEntityId);
        }

        PrefabOperationResult PrefabPublicHandler::FindCommonRootOwningInstance(
            const AZStd::vector<AZ::EntityId>& entityIds, EntityList& inputEntityList, EntityList& topLevelEntities,
            AZ::EntityId& commonRootEntityId, InstanceOptionalReference& commonRootEntityOwningInstance)
        {
            // Retrieve entityList from entityIds
            inputEntityList = EntityIdListToEntityList(entityIds);

            // Remove Level Container Entity if it's part of the list
            AZ::EntityId levelEntityId = GetLevelInstanceContainerEntityId();
            if (levelEntityId.IsValid())
            {
                AZ::Entity* levelEntity = GetEntityById(levelEntityId);
                if (levelEntity)
                {
                    auto levelEntityIter = AZStd::find(inputEntityList.begin(), inputEntityList.end(), levelEntity);
                    if (levelEntityIter != inputEntityList.end())
                    {
                        inputEntityList.erase(levelEntityIter);
                    }
                }
            }

            // Find common root and top level entities
            bool entitiesHaveCommonRoot = false;

            AzToolsFramework::ToolsApplicationRequestBus::BroadcastResult(
                entitiesHaveCommonRoot, &AzToolsFramework::ToolsApplicationRequests::FindCommonRootInactive, inputEntityList,
                commonRootEntityId, &topLevelEntities);

            // Bail if entities don't share a common root
            if (!entitiesHaveCommonRoot)
            {
                return AZ::Failure(AZStd::string("Failed to create a prefab: Provided entities do not share a common root."));
            }

            // Retrieve the owning instance of the common root entity, which will be our new instance's parent instance.
            commonRootEntityOwningInstance = GetOwnerInstanceByEntityId(commonRootEntityId);
            AZ_Assert(
                commonRootEntityOwningInstance.has_value(),
                "Failed to create prefab : Couldn't get a valid owning instance for the common root entity of the enities provided");
            return AZ::Success();
        }

        bool PrefabPublicHandler::IsCyclicalDependencyFound(
            InstanceOptionalConstReference instance, const AZStd::unordered_set<AZ::IO::Path>& templateSourcePaths)
        {
            InstanceOptionalConstReference currentInstance = instance;

            while (currentInstance.has_value())
            {
                if (templateSourcePaths.contains(currentInstance->get().GetTemplateSourcePath()))
                {
                    return true;
                }
                currentInstance = currentInstance->get().GetParentInstance();
            }

            return false;
        }

        void PrefabPublicHandler::CreateLink(
            Instance& sourceInstance, TemplateId targetTemplateId,
            UndoSystem::URSequencePoint* undoBatch, PrefabDom patch, const bool isUndoRedoSupportNeeded)
        {
            LinkId linkId;
            if (isUndoRedoSupportNeeded)
            {
                linkId = PrefabUndoHelpers::CreateLink(
                    sourceInstance.GetTemplateId(), targetTemplateId, AZStd::move(patch), sourceInstance.GetInstanceAlias(), undoBatch);
            }
            else
            {
                linkId = m_prefabSystemComponentInterface->CreateLink(
                    targetTemplateId, sourceInstance.GetTemplateId(), sourceInstance.GetInstanceAlias(), patch,
                    InvalidLinkId);
                m_prefabSystemComponentInterface->PropagateTemplateChanges(targetTemplateId);
            }

            sourceInstance.SetLinkId(linkId);
        }

        void PrefabPublicHandler::RemoveLink(
            AZStd::unique_ptr<Instance>& sourceInstance, TemplateId targetTemplateId, UndoSystem::URSequencePoint* undoBatch)
        {
            LinkReference nestedInstanceLink = m_prefabSystemComponentInterface->FindLink(sourceInstance->GetLinkId());
            AZ_Assert(
                nestedInstanceLink.has_value(),
                "A valid link was not found for one of the instances provided as input for the CreatePrefab operation.");    

            PrefabDom patchesCopyForUndoSupport;
            PrefabDomReference nestedInstanceLinkDom = nestedInstanceLink->get().GetLinkDom();
            if (nestedInstanceLinkDom.has_value())
            {
                PrefabDomValueReference nestedInstanceLinkPatches =
                    PrefabDomUtils::FindPrefabDomValue(nestedInstanceLinkDom->get(), PrefabDomUtils::PatchesName);
                if (nestedInstanceLinkPatches.has_value())
                {
                    patchesCopyForUndoSupport.CopyFrom(nestedInstanceLinkPatches->get(), patchesCopyForUndoSupport.GetAllocator());
                }
            }

            PrefabUndoHelpers::RemoveLink(
                sourceInstance->GetTemplateId(), targetTemplateId, sourceInstance->GetInstanceAlias(), sourceInstance->GetLinkId(),
                AZStd::move(patchesCopyForUndoSupport), undoBatch);
        }

        PrefabOperationResult PrefabPublicHandler::SavePrefab(AZ::IO::Path filePath)
        {
            auto templateId = m_prefabSystemComponentInterface->GetTemplateIdFromFilePath(filePath.c_str());

            if (templateId == InvalidTemplateId)
            {
                return AZ::Failure(
                    AZStd::string("SavePrefab - Path error. Path could be invalid, or the prefab may not be loaded in this level."));
            }

            if (!m_prefabLoaderInterface->SaveTemplate(templateId))
            {
                return AZ::Failure(AZStd::string("Could not save prefab - internal error (Json write operation failure)."));
            }

            return AZ::Success();
        }

        PrefabEntityResult PrefabPublicHandler::CreateEntity(AZ::EntityId parentId, const AZ::Vector3& position)
        {
            // If the parent is invalid, parent to the container of the currently focused prefab.
            if (!parentId.IsValid())
            {
                AzFramework::EntityContextId editorEntityContextId = AzToolsFramework::GetEntityContextId();
                parentId = m_prefabFocusPublicInterface->GetFocusedPrefabContainerEntityId(editorEntityContextId);
            }

            // If the parent entity isn't owned by a prefab instance, bail.
            InstanceOptionalReference owningInstanceOfParentEntity = GetOwnerInstanceByEntityId(parentId);
            if (!owningInstanceOfParentEntity)
            {
                return AZ::Failure(AZStd::string::format(
                    "Cannot add entity because the owning instance of parent entity with id '%llu' could not be found.",
                    static_cast<AZ::u64>(parentId)));
            }

            // If the parent entity is a closed container, bail.
            if (auto containerEntityInterface = AZ::Interface<ContainerEntityInterface>::Get(); !containerEntityInterface->IsContainerOpen(parentId))
            {
                return AZ::Failure(AZStd::string::format(
                    "Cannot add entity because the parent entity (id '%llu') is a closed container entity.",
                    static_cast<AZ::u64>(parentId)));
            }

            // If the parent entity is marked as read only, bail.
            if (auto readOnlyEntityPublicInterface = AZ::Interface<ReadOnlyEntityPublicInterface>::Get(); readOnlyEntityPublicInterface->IsReadOnly(parentId))
            {
                return AZ::Failure(AZStd::string::format(
                    "Cannot add entity because the parent entity (id '%llu') is marked as read only.",
                    static_cast<AZ::u64>(parentId)));
            }

            EntityAlias entityAlias = Instance::GenerateEntityAlias();

            AliasPath absoluteEntityPath = owningInstanceOfParentEntity->get().GetAbsoluteInstanceAliasPath();
            absoluteEntityPath.Append(entityAlias);

            AZ::EntityId entityId = InstanceEntityIdMapper::GenerateEntityIdForAliasPath(absoluteEntityPath);
            AZStd::string entityName = AZStd::string::format("Entity%llu", static_cast<AZ::u64>(m_newEntityCounter++));

            AZ::Entity* entity = aznew AZ::Entity(entityId, entityName.c_str());
            
            Instance& entityOwningInstance = owningInstanceOfParentEntity->get();

            // Get the template for our owning instance from the root prefab DOM and use that to generate our patch
            AZStd::vector<InstanceOptionalConstReference> pathOfInstances;

            InstanceOptionalReference rootInstance = owningInstanceOfParentEntity;
            while (rootInstance->get().GetParentInstance() != AZStd::nullopt)
            {
                pathOfInstances.emplace_back(rootInstance);
                rootInstance = rootInstance->get().GetParentInstance();
            }

            AZStd::string aliasPathResult = "";
            for (auto instanceIter = pathOfInstances.rbegin(); instanceIter != pathOfInstances.rend(); ++instanceIter)
            {
                aliasPathResult.append("/Instances/");
                aliasPathResult.append((*instanceIter)->get().GetInstanceAlias());
            }

            PrefabDomPath rootPrefabDomPath(aliasPathResult.c_str());

            PrefabDom& rootPrefabTemplateDom = m_prefabSystemComponentInterface->FindTemplateDom(rootInstance->get().GetTemplateId());

            auto instanceDomFromRootValue = rootPrefabDomPath.Get(rootPrefabTemplateDom);
            if (!instanceDomFromRootValue)
            {
                return AZ::Failure<AZStd::string>("Could not load Instance DOM from the top level ancestor's DOM.");
            }

            PrefabDomValueReference instanceDomFromRoot = *instanceDomFromRootValue;
            if (!instanceDomFromRoot.has_value())
            {
                return AZ::Failure<AZStd::string>("Could not load Instance DOM from the top level ancestor's DOM.");
            }

            PrefabDom instanceDomBeforeUpdate;
            instanceDomBeforeUpdate.CopyFrom(instanceDomFromRoot.value().get(), instanceDomBeforeUpdate.GetAllocator());

            ScopedUndoBatch undoBatch("Add Entity");

            entityOwningInstance.AddEntity(*entity, entityAlias);

            EditorEntityContextRequestBus::Broadcast(&EditorEntityContextRequestBus::Events::HandleEntitiesAdded, EntityList{entity});
            EditorEntityContextRequestBus::Broadcast(&EditorEntityContextRequestBus::Events::FinalizeEditorEntity, entity);

            AZ::Transform transform = AZ::Transform::CreateIdentity();
            transform.SetTranslation(position);

            EntityOptionalReference owningInstanceContainerEntity = entityOwningInstance.GetContainerEntity();
            if (owningInstanceContainerEntity && !parentId.IsValid())
            {
                parentId = owningInstanceContainerEntity->get().GetId();
            }

            if (parentId.IsValid())
            {
                AZ::TransformBus::Event(entityId, &AZ::TransformInterface::SetParent, parentId);
                AZ::TransformBus::Event(entityId, &AZ::TransformInterface::SetLocalTM, transform);
            }
            else
            {
                AZ::TransformBus::Event(entityId, &AZ::TransformInterface::SetWorldTM, transform);
            }
            

            // Select the new entity (and deselect others).
            AzToolsFramework::EntityIdList selection = {entityId};

            SelectionCommand* selectionCommand = aznew SelectionCommand(selection, "");
            selectionCommand->SetParent(undoBatch.GetUndoBatch());

            ToolsApplicationRequests::Bus::Broadcast(&ToolsApplicationRequests::SetSelectedEntities, selection);

            PrefabUndoHelpers::UpdatePrefabInstance(
                entityOwningInstance, "Undo adding entity", instanceDomBeforeUpdate, undoBatch.GetUndoBatch());

            AzToolsFramework::ToolsApplicationRequestBus::Broadcast(
                &AzToolsFramework::ToolsApplicationRequestBus::Events::ClearDirtyEntities);

            return AZ::Success(entityId);
        }

        PrefabOperationResult PrefabPublicHandler::GenerateUndoNodesForEntityChangeAndUpdateCache(
            AZ::EntityId entityId, UndoSystem::URSequencePoint* parentUndoBatch)
        {
            // Create Undo node on entities if they belong to an instance
            InstanceOptionalReference owningInstance = m_instanceEntityMapperInterface->FindOwningInstance(entityId);
            if (!owningInstance.has_value())
            {
                return AZ::Success();
            }

            AZ::Entity* entity = GetEntityById(entityId);
            if (!entity)
            {
                m_prefabUndoCache.PurgeCache(entityId);
                return AZ::Success();
            }

            PrefabDom beforeState;
            AZ::EntityId beforeParentId;
            m_prefabUndoCache.Retrieve(entityId, beforeState, beforeParentId);

            PrefabDom afterState;
            AZ::EntityId afterParentId;
            AZ::TransformBus::EventResult(afterParentId, entityId, &AZ::TransformBus::Events::GetParentId);

            m_instanceToTemplateInterface->GenerateDomForEntity(afterState, *entity);

            PrefabDom patch;
            m_instanceToTemplateInterface->GeneratePatch(patch, beforeState, afterState);
            m_instanceToTemplateInterface->AppendEntityAliasToPatchPaths(patch, entityId);

            if (patch.IsArray() && !patch.Empty() && beforeState.IsObject())
            {
                bool isInstanceContainerEntity = IsInstanceContainerEntity(entityId) && !IsLevelInstanceContainerEntity(entityId);
                bool isNewParentOwnedByDifferentInstance = false;

                // Reparenting of entities happens before they are associated with their owning instances. So the owning instance
                // of the entity can be stale. Therefore, check whether the parent entity is in the focus tree instead.
                bool isInFocusTree = m_prefabFocusPublicInterface->IsOwningPrefabInFocusHierarchy(afterParentId);
                bool isOwnedByFocusedPrefabInstance = m_prefabFocusPublicInterface->IsOwningPrefabBeingFocused(entityId);

                if (beforeParentId != afterParentId)
                {
                    // If the entity parent changed, verify if the owning instance changed too
                    InstanceOptionalReference beforeOwningInstance = m_instanceEntityMapperInterface->FindOwningInstance(beforeParentId);
                    InstanceOptionalReference afterOwningInstance = m_instanceEntityMapperInterface->FindOwningInstance(afterParentId);

                    if (beforeOwningInstance.has_value() && afterOwningInstance.has_value() &&
                        (&beforeOwningInstance->get() != &afterOwningInstance->get()))
                    {
                        isNewParentOwnedByDifferentInstance = true;

                        // Detect loops. Assert if an instance has been reparented in such a way to generate circular dependencies.
                        AZStd::vector<Instance*> instancesInvolved;

                        if (isInFocusTree && !isOwnedByFocusedPrefabInstance)
                        {
                            instancesInvolved.push_back(&owningInstance->get());
                        }
                        else
                        {
                            // Retrieve all nested instances that are part of the subtree under the current entity.
                            EntityList entities;
                            PrefabOperationResult retrieveEntitiesAndInstancesOutcome = RetrieveAndSortPrefabEntitiesAndInstances(
                                { entity }, beforeOwningInstance->get(), entities, instancesInvolved);
                            if (!retrieveEntitiesAndInstancesOutcome.IsSuccess())
                            {
                                return retrieveEntitiesAndInstancesOutcome;
                            }
                        }

                        for (Instance* instance : instancesInvolved)
                        {
                            const PrefabDom& templateDom =
                                m_prefabSystemComponentInterface->FindTemplateDom(instance->GetTemplateId());
                            AZStd::unordered_set<AZ::IO::Path> templatePaths;
                            PrefabDomUtils::GetTemplateSourcePaths(templateDom, templatePaths);

                            if (IsCyclicalDependencyFound(afterOwningInstance->get(), templatePaths))
                            {
                                // Cancel the operation by restoring the previous parent
                                AZ::TransformBus::Event(entityId, &AZ::TransformBus::Events::SetParent, beforeParentId);
                                m_prefabUndoCache.UpdateCache(entityId);

                                // Skip the creation of an undo node
                                return AZ::Failure(AZStd::string::format(
                                    "Reparent Prefab operation aborted - Cyclical dependency detected\n(%s depends on %s).",
                                    instance->GetTemplateSourcePath().Native().c_str(),
                                    afterOwningInstance->get().GetTemplateSourcePath().Native().c_str()));
                            }
                        }
                    }
                }

                if (isInstanceContainerEntity)
                {
                    if (isNewParentOwnedByDifferentInstance)
                    {
                        Internal_HandleInstanceChange(parentUndoBatch, entity, beforeParentId, afterParentId);

                        PrefabDom afterStateafterReparenting;
                        m_instanceToTemplateInterface->GenerateDomForEntity(afterStateafterReparenting, *entity);

                        PrefabDom newPatch;
                        m_instanceToTemplateInterface->GeneratePatch(newPatch, afterState, afterStateafterReparenting);
                        m_instanceToTemplateInterface->AppendEntityAliasToPatchPaths(newPatch, entityId);

                        InstanceOptionalReference owningInstanceAfterReparenting =
                            m_instanceEntityMapperInterface->FindOwningInstance(entityId);

                        Internal_HandleContainerOverride(
                            parentUndoBatch, entityId, newPatch, owningInstanceAfterReparenting->get().GetLinkId());
                    }
                    else
                    {
                        // WIP - Re-generate patches to add correct path.
                        PrefabDom newPatch;
                        m_instanceToTemplateInterface->GeneratePatch(newPatch, beforeState, afterState);
                        LinkId linkId = m_prefabFocusInterface->AppendPathFromFocusedInstanceToPatchPaths(newPatch, entityId);

                        // WIP - Store patch to the link closest to the focused prefab.
                        Internal_HandleContainerOverride(parentUndoBatch, entityId, newPatch, linkId);
                    }
                }
                else
                {
                    Internal_HandleEntityChange(parentUndoBatch, entityId, beforeState, afterState);

                    if (isNewParentOwnedByDifferentInstance)
                    {
                        Internal_HandleInstanceChange(parentUndoBatch, entity, beforeParentId, afterParentId);
                    }
                }
            }

            m_prefabUndoCache.UpdateCache(entityId);

            return AZ::Success();
        }

        void PrefabPublicHandler::Internal_HandleContainerOverride(
            UndoSystem::URSequencePoint* undoBatch, AZ::EntityId entityId, const PrefabDom& patch, const LinkId linkId)
        {
            // Save these changes as patches to the link
            PrefabUndoLinkUpdate* linkUpdate = aznew PrefabUndoLinkUpdate(AZStd::to_string(static_cast<AZ::u64>(entityId)));
            linkUpdate->SetParent(undoBatch);
            linkUpdate->Capture(patch, linkId);
            linkUpdate->Redo();
        }

        void PrefabPublicHandler::Internal_HandleEntityChange(
            UndoSystem::URSequencePoint* undoBatch, AZ::EntityId entityId, PrefabDom& beforeState,
            PrefabDom& afterState)
        {
            // Update the state of the entity
            PrefabUndoEntityUpdate* state = aznew PrefabUndoEntityUpdate(AZStd::to_string(static_cast<AZ::u64>(entityId)));
            state->SetParent(undoBatch);
            state->Capture(beforeState, afterState, entityId);
            state->Redo();
        }

        void PrefabPublicHandler::Internal_HandleInstanceChange(
            UndoSystem::URSequencePoint* undoBatch, AZ::Entity* entity, AZ::EntityId beforeParentId, AZ::EntityId afterParentId)
        {
            // If the entity parent changed, verify if the owning instance changed too
            InstanceOptionalReference beforeOwningInstance = m_instanceEntityMapperInterface->FindOwningInstance(beforeParentId);
            InstanceOptionalReference afterOwningInstance = m_instanceEntityMapperInterface->FindOwningInstance(afterParentId);

            EntityList entities;
            AZStd::vector<Instance*> instances;

            // Retrieve all descendant entities and instances of this entity that belonged to the same owning instance.
            PrefabOperationResult retrieveEntitiesAndInstancesOutcome = RetrieveAndSortPrefabEntitiesAndInstances(
                { entity }, beforeOwningInstance->get(), entities, instances);
            AZ_Error("Prefab", retrieveEntitiesAndInstancesOutcome.IsSuccess(), retrieveEntitiesAndInstancesOutcome.GetError().data());

            AZStd::vector<AZStd::unique_ptr<Instance>> instanceUniquePtrs;
            AZStd::vector<AZStd::pair<Instance*, PrefabDom>> instancePatches;

            // Remove Entities and Instances from the prior instance
            {
                // Remove Instances
                for (Instance* nestedInstance : instances)
                {
                    auto linkRef = m_prefabSystemComponentInterface->FindLink(nestedInstance->GetLinkId());

                    PrefabDom oldLinkPatches;

                    if (linkRef.has_value())
                    {
                        auto patches = linkRef->get().GetLinkPatches();
                        if (patches.has_value())
                        {
                            oldLinkPatches.CopyFrom(patches->get(), oldLinkPatches.GetAllocator());
                        }
                    }

                    auto nestedInstanceUniquePtr = beforeOwningInstance->get().DetachNestedInstance(nestedInstance->GetInstanceAlias());
                    RemoveLink(nestedInstanceUniquePtr, beforeOwningInstance->get().GetTemplateId(), undoBatch);

                    instancePatches.emplace_back(AZStd::make_pair(nestedInstanceUniquePtr.get(), AZStd::move(oldLinkPatches)));
                    instanceUniquePtrs.emplace_back(AZStd::move(nestedInstanceUniquePtr));
                }

                // Get the previous state of the prior instance for undo/redo purposes
                PrefabDom beforeInstanceDomBeforeRemoval;
                m_instanceToTemplateInterface->GenerateDomForInstance(beforeInstanceDomBeforeRemoval, beforeOwningInstance->get());

                // Remove Entities
                for (AZ::Entity* nestedEntity : entities)
                {
                    beforeOwningInstance->get().DetachEntity(nestedEntity->GetId()).release();
                }

                // Create the Update node for the prior owning instance
                // Instance removal will be taken care of from the RemoveLink function for undo/redo purposes
                PrefabUndoHelpers::UpdatePrefabInstance(
                    beforeOwningInstance->get(), "Update prior prefab instance", beforeInstanceDomBeforeRemoval, undoBatch);
            }

            // Add Entities and Instances to new instance
            {
                // Add Instances
                for (auto& instanceUniquePtr : instanceUniquePtrs)
                {
                    afterOwningInstance->get().AddInstance(AZStd::move(instanceUniquePtr));
                }

                // Create Links
                for (auto& instanceInfo : instancePatches)
                {
                    // Add a new link with the old dom
                    CreateLink(
                        *instanceInfo.first, afterOwningInstance->get().GetTemplateId(), undoBatch,
                        AZStd::move(instanceInfo.second));
                }

                // Get the previous state of the new instance for undo/redo purposes
                PrefabDom afterInstanceDomBeforeAdd;
                m_instanceToTemplateInterface->GenerateDomForInstance(afterInstanceDomBeforeAdd, afterOwningInstance->get());

                // Add Entities
                for (AZ::Entity* nestedEntity : entities)
                {
                    afterOwningInstance->get().AddEntity(*nestedEntity);
                }

                // Create the Update node for the new owning instance
                PrefabUndoHelpers::UpdatePrefabInstance(
                    afterOwningInstance->get(), "Update new prefab instance", afterInstanceDomBeforeAdd, undoBatch);
            }
        }

        bool PrefabPublicHandler::IsOwnedByProceduralPrefabInstance(AZ::EntityId entityId) const
        {
            if (InstanceOptionalReference instanceReference = m_instanceEntityMapperInterface->FindOwningInstance(entityId);
                instanceReference.has_value())
            {
                TemplateReference templateReference = m_prefabSystemComponentInterface->FindTemplate(instanceReference->get().GetTemplateId());
                return (templateReference.has_value()) && (templateReference->get().IsProcedural());
            }

            return false;
        }

        bool PrefabPublicHandler::IsInstanceContainerEntity(AZ::EntityId entityId) const
        {
            InstanceOptionalReference owningInstance = m_instanceEntityMapperInterface->FindOwningInstance(entityId);
            return owningInstance && (owningInstance->get().GetContainerEntityId() == entityId);
        }

        bool PrefabPublicHandler::IsLevelInstanceContainerEntity(AZ::EntityId entityId) const
        {
            // Get owning instance
            InstanceOptionalReference owningInstance = m_instanceEntityMapperInterface->FindOwningInstance(entityId);

            // Get level root instance
            auto prefabEditorEntityOwnershipInterface = AZ::Interface<PrefabEditorEntityOwnershipInterface>::Get();
            if (!prefabEditorEntityOwnershipInterface)
            {
                AZ_Assert(
                    false,
                    "Could not get owning instance of common root entity :"
                    "PrefabEditorEntityOwnershipInterface unavailable.");
            }
            InstanceOptionalReference levelInstance = prefabEditorEntityOwnershipInterface->GetRootPrefabInstance();
            
            return owningInstance
                && levelInstance
                && (&owningInstance->get() == &levelInstance->get())
                && (owningInstance->get().GetContainerEntityId() == entityId);
        }

        AZ::EntityId PrefabPublicHandler::GetInstanceContainerEntityId(AZ::EntityId entityId) const
        {
            AZ::Entity* entity = GetEntityById(entityId);
            if (entity)
            {
                InstanceOptionalReference owningInstance = m_instanceEntityMapperInterface->FindOwningInstance(entity->GetId());
                if (owningInstance)
                {
                    return owningInstance->get().GetContainerEntityId();
                }
            }

            return AZ::EntityId();
        }

        AZ::EntityId PrefabPublicHandler::GetLevelInstanceContainerEntityId() const
        {
            auto prefabEditorEntityOwnershipInterface = AZ::Interface<PrefabEditorEntityOwnershipInterface>::Get();
            if (!prefabEditorEntityOwnershipInterface)
            {
                AZ_Assert(
                    false,
                    "Could not get owning instance of common root entity :"
                    "PrefabEditorEntityOwnershipInterface unavailable.");
                return AZ::EntityId();
            }

            auto rootInstance = prefabEditorEntityOwnershipInterface->GetRootPrefabInstance();

            if (!rootInstance.has_value())
            {
                return AZ::EntityId();
            }

            return rootInstance->get().GetContainerEntityId();
        }

        AZ::IO::Path PrefabPublicHandler::GetOwningInstancePrefabPath(AZ::EntityId entityId) const
        {
            AZ::IO::Path path;
            InstanceOptionalReference instance = GetOwnerInstanceByEntityId(entityId);

            if (instance.has_value())
            {
                path = instance->get().GetTemplateSourcePath();
            }

            return path;
        }

        PrefabRequestResult PrefabPublicHandler::HasUnsavedChanges(AZ::IO::Path prefabFilePath) const
        {
            auto templateId = m_prefabSystemComponentInterface->GetTemplateIdFromFilePath(prefabFilePath.c_str());

            if (templateId == InvalidTemplateId)
            {
                return AZ::Failure(AZStd::string("HasUnsavedChanges - Path error. Path could be invalid, or the prefab may not be loaded in this level."));
            }

            return AZ::Success(m_prefabSystemComponentInterface->IsTemplateDirty(templateId));
        }

        PrefabOperationResult PrefabPublicHandler::DeleteEntitiesInInstance(const EntityIdList& entityIds)
        {
            AZ_Warning(
                "Prefab", false, "This function is marked for deprecation. Please use DeleteEntitiesAndAllDescendantsInInstance instead.");
            return DeleteFromInstance(entityIds);
        }

        PrefabOperationResult PrefabPublicHandler::DeleteEntitiesAndAllDescendantsInInstance(const EntityIdList& entityIds)
        {
            return DeleteFromInstance(entityIds);
        }

        DuplicatePrefabResult PrefabPublicHandler::DuplicateEntitiesInInstance(const EntityIdList& entityIds)
        {
            if (entityIds.empty())
            {
                return AZ::Failure(AZStd::string("No entities to duplicate."));
            }

            const EntityIdList entityIdsNoFocusContainer = SanitizeEntityIdList(entityIds);
            if (entityIdsNoFocusContainer.empty())
            {
                return AZ::Failure(AZStd::string("No entities to duplicate because only instance selected is the container entity of the focused instance."));
            }

            if (!EntitiesBelongToSameInstance(entityIdsNoFocusContainer))
            {
                return AZ::Failure(AZStd::string("Cannot duplicate multiple entities belonging to different instances with one operation."
                    "Change your selection to contain entities in the same instance."));
            }

            // We've already verified the entities are all owned by the same instance,
            // so we can just retrieve our instance from the first entity in the list.
            AZ::EntityId firstEntityIdToDuplicate = entityIdsNoFocusContainer[0];
            InstanceOptionalReference commonOwningInstance = GetOwnerInstanceByEntityId(firstEntityIdToDuplicate);
            if (!commonOwningInstance.has_value())
            {
                return AZ::Failure(AZStd::string("Failed to duplicate : Couldn't get a valid owning instance for the common root entity of the entities provided."));
            }

            // If the first entity id is a container entity id, then we need to mark its parent as the common owning instance
            // This is because containers, despite representing the nested instance in the parent, are owned by the child.
            if (commonOwningInstance->get().GetContainerEntityId() == firstEntityIdToDuplicate)
            {
                commonOwningInstance = commonOwningInstance->get().GetParentInstance();
            }
            if (!commonOwningInstance.has_value())
            {
                return AZ::Failure(AZStd::string("Failed to duplicate : Couldn't get a valid owning instance for the common root entity of the entities provided."));
            }

            // This will cull out any entities that have ancestors in the list, since we will end up duplicating
            // the full nested hierarchy with what is returned from RetrieveAndSortPrefabEntitiesAndInstances
            AzToolsFramework::EntityIdSet duplicationSet = AzToolsFramework::GetCulledEntityHierarchy(entityIdsNoFocusContainer);

            AZ_PROFILE_FUNCTION(AzToolsFramework);

            ScopedUndoBatch undoBatch("Duplicate Entities");

            EntityIdList duplicatedEntityAndInstanceIds;
            {
                AZ_PROFILE_SCOPE(AzToolsFramework, "DuplicateEntitiesInInstance::UndoCaptureAndDuplicateEntities");

                AZStd::vector<AZ::Entity*> entities;
                AZStd::vector<Instance*> instances;

                EntityList inputEntityList = EntityIdSetToEntityList(duplicationSet);
                PrefabOperationResult retrieveEntitiesAndInstancesOutcome =
                    RetrieveAndSortPrefabEntitiesAndInstances(inputEntityList, commonOwningInstance->get(), entities, instances);

                if (!retrieveEntitiesAndInstancesOutcome.IsSuccess())
                {
                    return AZ::Failure(retrieveEntitiesAndInstancesOutcome.TakeError());
                }

                // Take a snapshot of the instance DOM before we manipulate it
                PrefabDom instanceDomBefore;
                m_instanceToTemplateInterface->GenerateDomForInstance(instanceDomBefore, commonOwningInstance->get());

                // Make a copy of our before instance DOM where we will add our duplicated entities and/or instances
                PrefabDom instanceDomAfter;
                instanceDomAfter.CopyFrom(instanceDomBefore, instanceDomAfter.GetAllocator());

                // Duplicate any nested entities and instances as requested
                AZStd::unordered_map<InstanceAlias, Instance*> newInstanceAliasToOldInstanceMap;
                AZStd::unordered_map<EntityAlias, EntityAlias> duplicateEntityAliasMap;
                DuplicateNestedEntitiesInInstance(commonOwningInstance->get(),
                    entities, instanceDomAfter, duplicatedEntityAndInstanceIds, duplicateEntityAliasMap);

                PrefabUndoInstance* command = aznew PrefabUndoInstance("Entity/Instance duplication");
                command->SetParent(undoBatch.GetUndoBatch());
                command->Capture(instanceDomBefore, instanceDomAfter, commonOwningInstance->get().GetTemplateId());
                command->Redo();

                DuplicateNestedInstancesInInstance(commonOwningInstance->get(),
                    instances, instanceDomAfter, duplicatedEntityAndInstanceIds, newInstanceAliasToOldInstanceMap);

                // Create links for our duplicated instances (if any were duplicated)
                for (auto [newInstanceAlias, oldInstance] : newInstanceAliasToOldInstanceMap)
                {
                    LinkId oldLinkId = oldInstance->GetLinkId();
                    auto linkRef = m_prefabSystemComponentInterface->FindLink(oldLinkId);
                    AZ_Assert(
                        linkRef.has_value(), "Unable to find link with id '%llu' during instance duplication.",
                        oldLinkId);

                    PrefabDomValueReference linkPatches = linkRef->get().GetLinkPatches();
                    AZ_Assert(
                        linkPatches.has_value(), "Link with id '%llu' is missing patches.",
                        oldLinkId);

                    PrefabDom linkPatchesCopy;
                    linkPatchesCopy.CopyFrom(linkPatches->get(), linkPatchesCopy.GetAllocator());

                    // If the instance was duplicated as part of an ancestor's nested hierarchy, the container's parent patch
                    // will need to be refreshed to point to the new duplicated parent entity
                    auto oldInstanceContainerEntityId = oldInstance->GetContainerEntityId();
                    AZ_Assert(oldInstanceContainerEntityId.IsValid(), "Instance returned invalid Container Entity Id");

                    AZ::EntityId previousParentEntityId;
                    AZ::TransformBus::EventResult(previousParentEntityId, oldInstanceContainerEntityId, &AZ::TransformBus::Events::GetParentId);

                    if (previousParentEntityId.IsValid() && AZStd::find(duplicatedEntityAndInstanceIds.begin(), duplicatedEntityAndInstanceIds.end(), previousParentEntityId))
                    {
                        auto oldParentAlias = commonOwningInstance->get().GetEntityAlias(previousParentEntityId);
                        if (oldParentAlias.has_value() && duplicateEntityAliasMap.contains(oldParentAlias->get()))
                        {
                            // Get the dom into a QString for search/replace purposes
                            rapidjson::StringBuffer buffer;
                            rapidjson::Writer<rapidjson::StringBuffer> writer(buffer);
                            linkPatchesCopy.Accept(writer);

                            QString linkPatchesString(buffer.GetString());

                            ReplaceOldAliases(linkPatchesString, oldParentAlias->get(), duplicateEntityAliasMap[oldParentAlias->get()]);

                            linkPatchesCopy.Parse(linkPatchesString.toUtf8().constData());
                        }
                    }

                    PrefabUndoHelpers::CreateLink(
                        oldInstance->GetTemplateId(), commonOwningInstance->get().GetTemplateId(),
                        AZStd::move(linkPatchesCopy), newInstanceAlias, undoBatch.GetUndoBatch());
                }

                // Select the duplicated entities/instances
                auto selectionUndo = aznew SelectionCommand(duplicatedEntityAndInstanceIds, "Select Duplicated Entities/Instances");
                selectionUndo->SetParent(undoBatch.GetUndoBatch());
                ToolsApplicationRequestBus::Broadcast(
                    &ToolsApplicationRequestBus::Events::SetSelectedEntities, duplicatedEntityAndInstanceIds);
            }

            return AZ::Success(AZStd::move(duplicatedEntityAndInstanceIds));
        }

        PrefabOperationResult PrefabPublicHandler::DeleteFromInstance(const EntityIdList& entityIds)
        {
            // Remove the container entity of the focused prefab from the list, if it is included.
            const EntityIdList entityIdsNoFocusContainer = SanitizeEntityIdList(entityIds);

            if (entityIdsNoFocusContainer.empty())
            {
                return AZ::Success();
            }

            // All entities in this list need to belong to the same prefab instance for the operation to be valid.
            if (!EntitiesBelongToSameInstance(entityIdsNoFocusContainer))
            {
                return AZ::Failure(AZStd::string("Cannot delete multiple entities belonging to different instances with one operation."));
            }

            AZ::EntityId firstEntityIdToDelete = entityIdsNoFocusContainer[0];
            InstanceOptionalReference commonOwningInstance = GetOwnerInstanceByEntityId(firstEntityIdToDelete);
            if (!commonOwningInstance.has_value())
            {
                return AZ::Failure(AZStd::string("Cannot delete entities belonging to an invalid instance"));
            }

            // If the first entity id is a container entity id, then we need to mark its parent as the common owning instance because you
            // cannot delete an instance from itself.
            if (commonOwningInstance->get().GetContainerEntityId() == firstEntityIdToDelete)
            {
                commonOwningInstance = commonOwningInstance->get().GetParentInstance();
            }

            // We only allow explicit deletions for entities inside the currently focused prefab.
            AzFramework::EntityContextId editorEntityContextId = AzToolsFramework::GetEntityContextId();
            if (&m_prefabFocusInterface->GetFocusedPrefabInstance(editorEntityContextId)->get() != &commonOwningInstance->get())
            {
                return AZ::Failure(AZStd::string("Cannot delete entities belonging to an instance that is not being edited."));
            }

            // Retrieve entityList from entityIds
            EntityList inputEntityList = EntityIdListToEntityList(entityIdsNoFocusContainer);

            AZ_PROFILE_FUNCTION(AzToolsFramework);

            ScopedUndoBatch undoBatch("Delete Selected");

            AZ_PROFILE_SCOPE(AzToolsFramework, "Internal::DeleteEntities:UndoCaptureAndPurgeEntities");

            Prefab::PrefabDom instanceDomBefore;

            AZStd::vector<AZ::Entity*> entities;
            AZStd::vector<Instance*> instances;

            PrefabOperationResult retrieveEntitiesAndInstancesOutcome =
                RetrieveAndSortPrefabEntitiesAndInstances(inputEntityList, commonOwningInstance->get(), entities, instances);

            if (!retrieveEntitiesAndInstancesOutcome.IsSuccess())
            {
                return AZStd::move(retrieveEntitiesAndInstancesOutcome);
            }

            for (auto& nestedInstance : instances)
            {
                AZStd::unique_ptr<Instance> outInstance =
                    commonOwningInstance->get().DetachNestedInstance(nestedInstance->GetInstanceAlias());
                RemoveLink(outInstance, commonOwningInstance->get().GetTemplateId(), undoBatch.GetUndoBatch());
                outInstance.reset();
            }

            m_instanceToTemplateInterface->GenerateDomForInstance(instanceDomBefore, commonOwningInstance->get());

            for (AZ::Entity* entity : entities)
            {
                commonOwningInstance->get().DetachEntity(entity->GetId()).release();
                AZ::ComponentApplicationBus::Broadcast(&AZ::ComponentApplicationRequests::DeleteEntity, entity->GetId());
            }

            Prefab::PrefabDom instanceDomAfter;
            m_instanceToTemplateInterface->GenerateDomForInstance(instanceDomAfter, commonOwningInstance->get());

            // In order to undo DeleteSelected, we have to create a selection command which selects the current selection
            // and then add the deletion as children.
            // Commands always execute themselves first and then their children (when going forwards)
            // and do the opposite when going backwards.
            EntityIdList selectedEntities;
            ToolsApplicationRequestBus::BroadcastResult(selectedEntities, &ToolsApplicationRequests::GetSelectedEntities);
            SelectionCommand* selCommand = aznew SelectionCommand(selectedEntities, "Delete Entities");
            selCommand->SetParent(undoBatch.GetUndoBatch());
            AZ_PROFILE_SCOPE(AzToolsFramework, "Internal::DeleteEntities:RunRedo");
            selCommand->RunRedo();

            // We insert a "deselect all" command before we delete the entities. This ensures the delete operations aren't changing
            // selection state, which triggers expensive UI updates. By deselecting up front, we are able to do those expensive
            // UI updates once at the start instead of once for each entity.
            EntityIdList deselection;
            SelectionCommand* deselectAllCommand = aznew SelectionCommand(deselection, "Deselect Entities");
            deselectAllCommand->SetParent(undoBatch.GetUndoBatch());

            PrefabUndoInstance* command = aznew PrefabUndoInstance("Instance deletion");
            command->Capture(instanceDomBefore, instanceDomAfter, commonOwningInstance->get().GetTemplateId());
            command->SetParent(undoBatch.GetUndoBatch());
            command->Redo();

            AzToolsFramework::ToolsApplicationRequestBus::Broadcast(
                &AzToolsFramework::ToolsApplicationRequestBus::Events::ClearDirtyEntities);
            
            return AZ::Success();
        }

        PrefabOperationResult PrefabPublicHandler::DetachPrefab(const AZ::EntityId& containerEntityId)
        {
            if (!containerEntityId.IsValid())
            {
                return AZ::Failure(AZStd::string("Cannot detach Prefab Instance with invalid container entity."));
            }

            auto editorEntityContextId = AzFramework::EntityContextId::CreateNull();
            EditorEntityContextRequestBus::BroadcastResult(editorEntityContextId, &EditorEntityContextRequests::GetEditorEntityContextId);

            if (containerEntityId == m_prefabFocusPublicInterface->GetFocusedPrefabContainerEntityId(editorEntityContextId))
            {
                return AZ::Failure(AZStd::string("Cannot detach focused Prefab Instance."));
            }

            InstanceOptionalReference owningInstance = GetOwnerInstanceByEntityId(containerEntityId);
            if (owningInstance->get().GetContainerEntityId() != containerEntityId)
            {
                return AZ::Failure(AZStd::string("Input entity should be its owning Instance's container entity."));
            }

            AZ_PROFILE_FUNCTION(AzToolsFramework);

            {
                AZ_PROFILE_SCOPE(AzToolsFramework, "Internal::DetachPrefab:UndoCapture");

                ScopedUndoBatch undoBatch("Detach Prefab");

                InstanceOptionalReference getParentInstanceResult = owningInstance->get().GetParentInstance();
                AZ_Assert(getParentInstanceResult.has_value(), "Can't get parent Instance from Instance of given container entity.");

                auto& parentInstance = getParentInstanceResult->get();
                const auto parentTemplateId = parentInstance.GetTemplateId();

                {
                    auto instancePtr = parentInstance.DetachNestedInstance(owningInstance->get().GetInstanceAlias());
                    AZ_Assert(instancePtr, "Can't detach selected Instance from its parent Instance.");

                    RemoveLink(instancePtr, parentTemplateId, undoBatch.GetUndoBatch());

                    Prefab::PrefabDom instanceDomBefore;
                    m_instanceToTemplateInterface->GenerateDomForInstance(instanceDomBefore, parentInstance);

                    AZStd::unordered_map<AZ::EntityId, AZStd::string> oldEntityAliases;
                    oldEntityAliases.emplace(containerEntityId, instancePtr->GetEntityAlias(containerEntityId)->get());

                    auto containerEntityPtr = instancePtr->DetachContainerEntity();
                    auto& containerEntity = *containerEntityPtr.release();
                    auto editorPrefabComponent = containerEntity.FindComponent<EditorPrefabComponent>();
                    containerEntity.Deactivate();
                    [[maybe_unused]] const bool editorPrefabComponentRemoved = containerEntity.RemoveComponent(editorPrefabComponent);
                    AZ_Assert(editorPrefabComponentRemoved, "Remove EditorPrefabComponent failed.");
                    delete editorPrefabComponent;
                    containerEntity.Activate();

                    [[maybe_unused]] const bool containerEntityAdded = parentInstance.AddEntity(containerEntity);
                    AZ_Assert(containerEntityAdded, "Add target Instance's container entity to its parent Instance failed.");

                    EntityIdList entityIds;
                    entityIds.emplace_back(containerEntity.GetId());

                    instancePtr->GetEntities(
                        [&](AZStd::unique_ptr<AZ::Entity>& entityPtr)
                    {
                        oldEntityAliases.emplace(entityPtr->GetId(), instancePtr->GetEntityAlias(entityPtr->GetId())->get());
                        return true;
                    });

                    instancePtr->DetachEntities(
                        [&](AZStd::unique_ptr<AZ::Entity> entityPtr)
                    {
                        auto& entity = *entityPtr.release();
                        [[maybe_unused]] const bool entityAdded = parentInstance.AddEntity(entity);
                        AZ_Assert(entityAdded, "Add target Instance's entity to its parent Instance failed.");

                        entityIds.emplace_back(entity.GetId());
                    });

                    Prefab::PrefabDom instanceDomAfter;
                    m_instanceToTemplateInterface->GenerateDomForInstance(instanceDomAfter, parentInstance);

                    PrefabUndoInstance* command = aznew PrefabUndoInstance("Instance detachment");
                    command->Capture(instanceDomBefore, instanceDomAfter, parentTemplateId);
                    command->SetParent(undoBatch.GetUndoBatch());
                    {
                        AZ_PROFILE_SCOPE(AzToolsFramework, "Internal::DetachPrefab:RunRedo");
                        command->Redo();
                    }

                    instancePtr->DetachNestedInstances(
                        [&](AZStd::unique_ptr<Instance> detachedNestedInstance)
                    {
                        PrefabDom& nestedInstanceTemplateDom =
                            m_prefabSystemComponentInterface->FindTemplateDom(detachedNestedInstance->GetTemplateId());

                        Instance& nestedInstanceUnderNewParent = parentInstance.AddInstance(AZStd::move(detachedNestedInstance));
                        
                        PrefabDom nestedInstanceDomUnderNewParent;
                        m_instanceToTemplateInterface->GenerateDomForInstance(
                            nestedInstanceDomUnderNewParent, nestedInstanceUnderNewParent);
                        PrefabDom reparentPatch;
                        m_instanceToTemplateInterface->GeneratePatch(
                            reparentPatch, nestedInstanceTemplateDom, nestedInstanceDomUnderNewParent);
                        
                        CreateLink(nestedInstanceUnderNewParent, parentTemplateId, undoBatch.GetUndoBatch(), AZStd::move(reparentPatch), true);
                    });
                }

                AzToolsFramework::ToolsApplicationRequestBus::Broadcast(
                    &AzToolsFramework::ToolsApplicationRequestBus::Events::ClearDirtyEntities);
            }

            return AZ::Success();
        }

        void PrefabPublicHandler::GenerateContainerEntityTransform(const EntityList& topLevelEntities,
            AZ::Vector3& translation, AZ::Quaternion& rotation)
        {
            // --- Multiple top level entities
            // Translation is the average of all translations, with the minimum Z value.
            // Rotation is set to zero.
            if (topLevelEntities.size() > 1)
            {
                AZ::Vector3 translationSum = AZ::Vector3::CreateZero();
                float minZ = AZStd::numeric_limits<float>::max();
                int transformCount = 0;

                for (AZ::Entity* topLevelEntity : topLevelEntities)
                {
                    if (topLevelEntity != nullptr)
                    {
                        AzToolsFramework::Components::TransformComponent* transformComponent =
                            topLevelEntity->FindComponent<AzToolsFramework::Components::TransformComponent>();

                        if (transformComponent != nullptr)
                        {
                            ++transformCount;

                            auto currentTranslation = transformComponent->GetLocalTranslation();
                            translationSum += currentTranslation;
                            minZ = AZ::GetMin<float>(minZ, currentTranslation.GetZ());
                        }
                    }
                }

                if (transformCount > 0)
                {
                    translation = translationSum / aznumeric_cast<float>(transformCount);
                    translation.SetZ(minZ);

                    rotation = AZ::Quaternion::CreateZero();
                }

            }
            // --- Single top level entity
            // World Translation and Rotation are inherited, unchanged.
            else if (topLevelEntities.size() == 1)
            {
                AZ::Entity* topLevelEntity = topLevelEntities[0];
                if (topLevelEntity)
                {
                    AzToolsFramework::Components::TransformComponent* transformComponent =
                        topLevelEntity->FindComponent<AzToolsFramework::Components::TransformComponent>();

                    if (transformComponent)
                    {
                        translation = transformComponent->GetLocalTranslation();

                        rotation = transformComponent->GetLocalRotationQuaternion();
                    }
                }
            }
        }

        InstanceOptionalReference PrefabPublicHandler::GetOwnerInstanceByEntityId(AZ::EntityId entityId) const
        {
            if (entityId.IsValid())
            {
                return m_instanceEntityMapperInterface->FindOwningInstance(entityId);
            }

            // If the entityId is invalid, then the owning instance would be the root prefab instance of the
            // PrefabEditorEntityOwnershipService.
            auto prefabEditorEntityOwnershipInterface = AZ::Interface<PrefabEditorEntityOwnershipInterface>::Get();
            if (!prefabEditorEntityOwnershipInterface)
            {
                AZ_Assert(false, "Could not get owning instance of common root entity :"
                    "PrefabEditorEntityOwnershipInterface unavailable.");
            }
            return prefabEditorEntityOwnershipInterface->GetRootPrefabInstance();
        }

        Instance* PrefabPublicHandler::GetParentInstance(Instance* instance)
        {
            auto instanceRef = instance->GetParentInstance();

            if (instanceRef != AZStd::nullopt)
            {
                return &instanceRef->get();
            }

            return nullptr;
        }

        Instance* PrefabPublicHandler::GetAncestorOfInstanceThatIsChildOfRoot(const Instance* root, Instance* instance)
        {
            while (instance != nullptr)
            {
                Instance* parent = GetParentInstance(instance);

                if (parent == root)
                {
                    return instance;
                }

                instance = parent;
            }

            return nullptr;
        }

        PrefabOperationResult PrefabPublicHandler::RetrieveAndSortPrefabEntitiesAndInstances(
            const EntityList& inputEntities,
            Instance& commonRootEntityOwningInstance,
            EntityList& outEntities,
            AZStd::vector<Instance*>& outInstances) const
        {
            if (inputEntities.size() == 0)
            {
                return AZ::Failure(
                    AZStd::string("An empty list of input entities is provided to retrieve the prefab entities and instances."));
            }

            AZStd::queue<AZ::Entity*> entityQueue;

            auto editorEntityContextId = AzFramework::EntityContextId::CreateNull();
            EditorEntityContextRequestBus::BroadcastResult(editorEntityContextId, &EditorEntityContextRequests::GetEditorEntityContextId);

            AZ::EntityId focusedPrefabContainerEntityId =
                m_prefabFocusPublicInterface->GetFocusedPrefabContainerEntityId(editorEntityContextId);
            for (auto inputEntity : inputEntities)
            {
                if (inputEntity && inputEntity->GetId() != focusedPrefabContainerEntityId)
                {
                    entityQueue.push(inputEntity);
                }
            }

            // Support sets to easily identify if we're processing the same entity multiple times.
            AZStd::unordered_set<AZ::Entity*> entities;
            AZStd::unordered_set<Instance*> instances;

            while (!entityQueue.empty())
            {
                AZ::Entity* entity = entityQueue.front();
                entityQueue.pop();

                // Get this entity's owning instance.
                InstanceOptionalReference owningInstance = m_instanceEntityMapperInterface->FindOwningInstance(entity->GetId());
                AZ_Assert(
                    owningInstance.has_value(),
                    "An error occurred while retrieving entities and prefab instances : "
                    "Owning instance of entity with name '%s' and id '%llu' couldn't be found",
                    entity->GetName().c_str(), static_cast<AZ::u64>(entity->GetId()));

                // Check if this entity is owned by the same instance owning the root.
                if (&owningInstance->get() == &commonRootEntityOwningInstance)
                {
                    // If it's the same instance, we can add this entity to the new instance entities.
                    size_t priorEntitiesSize = entities.size();
                    
                    entities.insert(entity);

                    // If the size of entities increased, then it wasn't added before.
                    // In that case, add the children of this entity to the queue.
                    if (entities.size() > priorEntitiesSize)
                    {
                        EntityIdList childrenIds;
                        EditorEntityInfoRequestBus::EventResult(
                            childrenIds,
                            entity->GetId(),
                            &EditorEntityInfoRequests::GetChildren
                        );

                        for (AZ::EntityId childId : childrenIds)
                        {
                            AZ::Entity* child = GetEntityById(childId);
                            entityQueue.push(child);
                        }
                    }
                }
                else
                {
                    // The instances differ, so we should add the instance to the instances set,
                    // but only if it's a direct descendant of the root instance!
                    Instance* childInstance = GetAncestorOfInstanceThatIsChildOfRoot(&commonRootEntityOwningInstance, &owningInstance->get());

                    if (childInstance != nullptr)
                    {
                        instances.insert(childInstance);
                    }
                    else
                    {
                        // This can only happen if one entity does not share the common root!
                        return AZ::Failure(AZStd::string::format(
                            "Entity with name '%s' and id '%llu' has an owning instance that doesn't belong to the instance "
                            "hierarchy of the selected entities.",
                            entity->GetName().c_str(), static_cast<AZ::u64>(entity->GetId())));
                    }
                }
            }

            // Store results
            outEntities.clear();
            outEntities.reserve(entities.size());

            for (AZ::Entity* entity : entities)
            {
                outEntities.emplace_back(entity);
            }

            outInstances.clear();
            outInstances.reserve(instances.size());
            for (Instance* instancePtr : instances)
            {
                outInstances.push_back(instancePtr);
            }

            if ((outEntities.size() + outInstances.size()) == 0)
            {
                return AZ::Failure(
                    AZStd::string("An empty list of entities and prefab instances were retrieved from the selected entities"));
            }
            return AZ::Success();
        }

        EntityIdList PrefabPublicHandler::SanitizeEntityIdList(const EntityIdList& entityIds) const
        {
            EntityIdList outEntityIds;

            if (auto readOnlyEntityPublicInterface = AZ::Interface<ReadOnlyEntityPublicInterface>::Get())
            {
                std::copy_if(
                    entityIds.begin(), entityIds.end(), AZStd::back_inserter(outEntityIds),
                    [readOnlyEntityPublicInterface](const AZ::EntityId& entityId)
                    {
                        return !readOnlyEntityPublicInterface->IsReadOnly(entityId);
                    }
                );
            }
            else
            {
                outEntityIds = entityIds;
            }

            AzFramework::EntityContextId editorEntityContextId = AzToolsFramework::GetEntityContextId();
            AZ::EntityId focusedInstanceContainerEntityId = m_prefabFocusPublicInterface->GetFocusedPrefabContainerEntityId(editorEntityContextId);

            if (auto iter = AZStd::find(outEntityIds.begin(), outEntityIds.end(), focusedInstanceContainerEntityId); iter != outEntityIds.end())
            {
                outEntityIds.erase(iter);
            }
            
            return outEntityIds;
        }

        bool PrefabPublicHandler::EntitiesBelongToSameInstance(const EntityIdList& entityIds) const
        {
            if (entityIds.size() <= 1)
            {
                return true;
            }

            InstanceOptionalReference sharedInstance = AZStd::nullopt;

            for (AZ::EntityId entityId : entityIds)
            {
                InstanceOptionalReference owningInstance = m_instanceEntityMapperInterface->FindOwningInstance(entityId);

                if (!owningInstance.has_value())
                {
                    AZ_Assert(
                        false,
                        "An error occurred in function EntitiesBelongToSameInstance: "
                        "Owning instance of entity with id '%llu' couldn't be found",
                        entityId);
                    return false;
                }

                // If this is a container entity, it actually represents a child instance so get its owner.
                // The only exception in the level root instance. We leave it as is to streamline operations.
                if (owningInstance->get().GetContainerEntityId() == entityId && !IsLevelInstanceContainerEntity(entityId))
                {
                    owningInstance = owningInstance->get().GetParentInstance();
                }

                if (!sharedInstance.has_value())
                {
                    sharedInstance = owningInstance;
                }
                else
                {
                    if (&sharedInstance->get() != &owningInstance->get())
                    {
                        return false;
                    }
                }
            }

            return true;
        }

        void PrefabPublicHandler::AddNewEntityToSortOrder(
            Instance& owningInstance,
            PrefabDom& domToAddEntityUnder,
            const EntityAlias& parentEntityAlias,
            const EntityAlias& entityToAddAlias)
        {
            // Find the parent entity to get its sort order component
            auto findParentEntity = [&]() -> rapidjson::Value*
            {
                if (auto containerEntityIter = domToAddEntityUnder.FindMember(PrefabDomUtils::ContainerEntityName);
                    containerEntityIter != domToAddEntityUnder.MemberEnd())
                {
                    if (parentEntityAlias == containerEntityIter->value[PrefabDomUtils::EntityIdName].GetString())
                    {
                        return &containerEntityIter->value;
                    }
                }

                if (auto entitiesIter = domToAddEntityUnder.FindMember(PrefabDomUtils::EntitiesName);
                    entitiesIter != domToAddEntityUnder.MemberEnd())
                {
                    for (auto entityIter = entitiesIter->value.MemberBegin(); entityIter != entitiesIter->value.MemberEnd(); ++entityIter)
                    {
                        if (parentEntityAlias == entityIter->value[PrefabDomUtils::EntityIdName].GetString())
                        {
                            return &entityIter->value;
                        }
                    }
                }

                return nullptr;
            };

            rapidjson::Value* parentEntityValue = findParentEntity();
            if (parentEntityValue == nullptr)
            {
                return;
            }

            // Get the list of selected entities, we'll insert our duplicated entities after the last selected
            // sibling in their parent's list, e.g. for:
            // - Entity1
            // - Entity2 (selected)
            // - Entity3
            // - Entity4 (selected)
            // - Entity5
            // Our duplicate selection command would create duplicate Entity2 and Entity4 and insert them after Entity4:
            // - Entity1
            // - Entity2
            // - Entity3
            // - Entity4
            // - Entity2 (new, selected after duplicate)
            // - Entity4 (new, selected after duplicate)
            // - Entity5
            AzToolsFramework::EntityIdList selectedEntities;
            AzToolsFramework::ToolsApplicationRequestBus::BroadcastResult(
                selectedEntities, &AzToolsFramework::ToolsApplicationRequests::GetSelectedEntities);

            // Find the EditorEntitySortComponent DOM
            auto componentsIter = parentEntityValue->FindMember(PrefabDomUtils::ComponentsName);
            if (componentsIter == parentEntityValue->MemberEnd())
            {
                return;
            }

            for (auto componentIter = componentsIter->value.MemberBegin(); componentIter != componentIter->value.MemberEnd();
                 ++componentIter)
            {
                // Check the component type
                auto typeFieldIter = componentIter->value.FindMember(PrefabDomUtils::TypeName);
                if (typeFieldIter == componentIter->value.MemberEnd())
                {
                    continue;
                }

                AZ::JsonDeserializerSettings jsonDeserializerSettings;
                AZ::Uuid typeId = AZ::Uuid::CreateNull();
                AZ::JsonSerialization::LoadTypeId(typeId, typeFieldIter->value);

                if (typeId != azrtti_typeid<Components::EditorEntitySortComponent>())
                {
                    continue;
                }

                // Check for the entity order field
                auto orderMembersIter = componentIter->value.FindMember(PrefabDomUtils::EntityOrderName);
                if (orderMembersIter == componentIter->value.MemberEnd() || !orderMembersIter->value.IsArray())
                {
                    continue;
                }

                // Scan for the last selected entity in the list (if any) to determine where to add our entries
                rapidjson::Value newOrder(rapidjson::kArrayType);
                auto insertValuesAfter = orderMembersIter->value.End();
                for (auto orderMemberIter = orderMembersIter->value.Begin(); orderMemberIter != orderMembersIter->value.End();
                     ++orderMemberIter)
                {
                    if (!orderMemberIter->IsString())
                    {
                        continue;
                    }
                    const char* value = orderMemberIter->GetString();
                    for (AZ::EntityId selectedEntity : selectedEntities)
                    {
                        auto alias = owningInstance.GetEntityAlias(selectedEntity);
                        if (alias.has_value() && alias.value().get() == value)
                        {
                            insertValuesAfter = orderMemberIter;
                            break;
                        }
                    }
                }

                // Construct our new array with the new order - insertion may happen at end, so check for that in the loop itself
                for (auto orderMemberIter = orderMembersIter->value.Begin();; ++orderMemberIter)
                {
                    if (orderMemberIter != orderMembersIter->value.End())
                    {
                        newOrder.PushBack(orderMemberIter->Move(), domToAddEntityUnder.GetAllocator());
                    }
                    if (orderMemberIter == insertValuesAfter)
                    {
                        newOrder.PushBack(
                            rapidjson::Value(entityToAddAlias.c_str(), domToAddEntityUnder.GetAllocator()),
                            domToAddEntityUnder.GetAllocator());
                    }
                    if (orderMemberIter == orderMembersIter->value.End())
                    {
                        break;
                    }
                }

                // Replace the order with our newly constructed one
                orderMembersIter->value.Swap(newOrder);
                break;
            }
        }

        void PrefabPublicHandler::DuplicateNestedEntitiesInInstance(Instance& commonOwningInstance,
            const AZStd::vector<AZ::Entity*>& entities, PrefabDom& domToAddDuplicatedEntitiesUnder,
            EntityIdList& duplicatedEntityIds, AZStd::unordered_map<EntityAlias, EntityAlias>& oldAliasToNewAliasMap)
        {
            if (entities.empty())
            {
                return;
            }

            AZStd::unordered_map<EntityAlias, QString> aliasToEntityDomMap;

            for (AZ::Entity* entity : entities)
            {
                EntityAliasOptionalReference oldAliasRef = commonOwningInstance.GetEntityAlias(entity->GetId());
                AZ_Assert(oldAliasRef.has_value(), "No alias found for Entity in the DOM");
                EntityAlias oldAlias = oldAliasRef.value();

                // Give this the outer allocator so that the memory reference will be valid when
                // it gets used for AddMember
                PrefabDom entityDomBefore(&domToAddDuplicatedEntitiesUnder.GetAllocator());
                m_instanceToTemplateInterface->GenerateDomForEntity(entityDomBefore, *entity);

                // Keep track of the old alias <-> new alias mapping for this duplicated entity
                // so we can fixup references later
                EntityAlias newEntityAlias = Instance::GenerateEntityAlias();
                oldAliasToNewAliasMap.emplace(oldAlias, newEntityAlias);

                rapidjson::StringBuffer buffer;
                rapidjson::Writer<rapidjson::StringBuffer> writer(buffer);
                entityDomBefore.Accept(writer);

                // Store our duplicated Entity DOM with its new alias as a string
                // so that we can fixup entity alias references before adding it
                // to the Entities member of our instance DOM
                QString entityDomString(buffer.GetString());
                aliasToEntityDomMap.emplace(newEntityAlias, entityDomString);
            }

            auto entitiesIter = domToAddDuplicatedEntitiesUnder.FindMember(PrefabDomUtils::EntitiesName);
            AZ_Assert(entitiesIter != domToAddDuplicatedEntitiesUnder.MemberEnd(), "Instance DOM missing the Entities member.");

            // Now that all the duplicated Entity DOMs have been created, we need to iterate
            // through them and replace any previous EntityAlias references with the new ones.
            // These are more than just parent entity references for nested entities, this will
            // also cover any EntityId references that were made in the components between them.
            for (auto [newEntityAlias, newEntityDomString] : aliasToEntityDomMap)
            {
                // Replace all of the old alias references with the new ones
                for (auto [oldAlias, newAlias] : oldAliasToNewAliasMap)
                {
                    ReplaceOldAliases(newEntityDomString, oldAlias, newAlias);
                }

                // Create the new Entity DOM from parsing the JSON string
                PrefabDom entityDomAfter(&domToAddDuplicatedEntitiesUnder.GetAllocator());
                entityDomAfter.Parse(newEntityDomString.toUtf8().constData());

                EntityAlias parentEntityAlias;
                if (auto componentsIter = entityDomAfter.FindMember(PrefabDomUtils::ComponentsName);
                    componentsIter != entityDomAfter.MemberEnd())
                {
                    auto checkComponent = [&](const rapidjson::Value& value) -> bool
                    {
                        if (!value.IsObject())
                        {
                            return false;
                        }

                        // Check the component type
                        auto typeFieldIter = value.FindMember(PrefabDomUtils::TypeName);
                        if (typeFieldIter == value.MemberEnd())
                        {
                            return false;
                        }

                        AZ::JsonDeserializerSettings jsonDeserializerSettings;
                        AZ::Uuid typeId = AZ::Uuid::CreateNull();
                        AZ::JsonSerialization::LoadTypeId(typeId, typeFieldIter->value);

                        // Prefabs get serialized with the Editor transform component type, check for that
                        if (typeId != azrtti_typeid<Components::TransformComponent>())
                        {
                            return false;
                        }

                        if (auto parentEntityIter = value.FindMember("Parent Entity");
                            parentEntityIter != value.MemberEnd())
                        {
                            parentEntityAlias = parentEntityIter->value.GetString();
                            return true;
                        }
                        return false;
                    };

                    if (componentsIter->value.IsObject())
                    {
                        for (auto componentIter = componentsIter->value.MemberBegin(); componentIter != componentsIter->value.MemberEnd();
                             ++componentIter)
                        {
                            if (checkComponent(componentIter->value))
                            {
                                break;
                            }
                        }
                    }
                    else if (componentsIter->value.IsArray())
                    {
                        for (auto componentIter = componentsIter->value.Begin(); componentIter != componentsIter->value.End();
                             ++componentIter)
                        {
                            if (checkComponent(*componentIter))
                            {
                                break;
                            }
                        }
                    }
                }

                // Insert our entity into its parent's sort order
                if (!parentEntityAlias.empty())
                {
                    AddNewEntityToSortOrder(commonOwningInstance, domToAddDuplicatedEntitiesUnder, parentEntityAlias, newEntityAlias);
                }

                // Add the new Entity DOM to the Entities member of the instance
                rapidjson::Value aliasName(newEntityAlias.c_str(), static_cast<rapidjson::SizeType>(newEntityAlias.length()), domToAddDuplicatedEntitiesUnder.GetAllocator());
                entitiesIter->value.AddMember(AZStd::move(aliasName), entityDomAfter, domToAddDuplicatedEntitiesUnder.GetAllocator());
            }

            for (auto aliasMapIter : oldAliasToNewAliasMap)
            {
                EntityAlias newEntityAlias = aliasMapIter.second;

                AliasPath absoluteEntityPath = commonOwningInstance.GetAbsoluteInstanceAliasPath();
                absoluteEntityPath.Append(newEntityAlias);

                AZ::EntityId newEntityId = InstanceEntityIdMapper::GenerateEntityIdForAliasPath(absoluteEntityPath);
                duplicatedEntityIds.push_back(newEntityId);
            }
        }

        void PrefabPublicHandler::DuplicateNestedInstancesInInstance(Instance& commonOwningInstance,
            const AZStd::vector<Instance*>& instances, PrefabDom& domToAddDuplicatedInstancesUnder,
            EntityIdList& duplicatedEntityIds, AZStd::unordered_map<InstanceAlias, Instance*>& newInstanceAliasToOldInstanceMap)
        {
            if (instances.empty())
            {
                return;
            }

            AZStd::unordered_map<InstanceAlias, InstanceAlias> oldInstanceAliasToNewInstanceAliasMap;
            AZStd::unordered_map<InstanceAlias, QString> aliasToInstanceDomMap;

            for (auto instance : instances)
            {
                PrefabDom nestedInstanceDomBefore;
                m_instanceToTemplateInterface->GenerateDomForInstance(nestedInstanceDomBefore, *instance);

                // Keep track of the old alias <-> new alias mapping for this duplicated instance
                // so we can fixup references later
                InstanceAlias oldAlias = instance->GetInstanceAlias();
                InstanceAlias newInstanceAlias = Instance::GenerateInstanceAlias();
                oldInstanceAliasToNewInstanceAliasMap.emplace(oldAlias, newInstanceAlias);

                // Keep track of our new instance alias with the Instance it was duplicated from,
                // so that after all instances are duplicated, we can go back and create links for them
                newInstanceAliasToOldInstanceMap.emplace(newInstanceAlias, instance);

                rapidjson::StringBuffer buffer;
                rapidjson::Writer<rapidjson::StringBuffer> writer(buffer);
                nestedInstanceDomBefore.Accept(writer);

                // Store our duplicated Instance DOM with its new alias as a string
                // so that we can fixup instance alias references before adding it
                // to the Instances member of our instance DOM
                QString instanceDomString(buffer.GetString());
                aliasToInstanceDomMap.emplace(newInstanceAlias, instanceDomString);
            }

            auto instancesIter = domToAddDuplicatedInstancesUnder.FindMember(PrefabDomUtils::InstancesName);
            AZ_Assert(instancesIter != domToAddDuplicatedInstancesUnder.MemberEnd(), "Instance DOM missing the Instances member.");

            // Now that all the duplicated Instance DOMs have been created, we need to iterate
            // through them and replace any previous InstanceAlias references with the new ones.
            for (auto [newInstanceAlias, newInstanceDomString]: aliasToInstanceDomMap)
            {
                // Replace all of the old alias references with the new ones
                for (auto [oldAlias, newAlias] : oldInstanceAliasToNewInstanceAliasMap)
                {
                    ReplaceOldAliases(newInstanceDomString, oldAlias, newAlias);
                }

                // Create the new Instance DOM from parsing the JSON string
                PrefabDom nestedInstanceDomAfter(&domToAddDuplicatedInstancesUnder.GetAllocator());
                nestedInstanceDomAfter.Parse(newInstanceDomString.toUtf8().constData());

                // Add the new Instance DOM to the Instances member of the instance
                rapidjson::Value aliasName(newInstanceAlias.c_str(), static_cast<rapidjson::SizeType>(newInstanceAlias.length()), domToAddDuplicatedInstancesUnder.GetAllocator());
                instancesIter->value.AddMember(AZStd::move(aliasName), nestedInstanceDomAfter, domToAddDuplicatedInstancesUnder.GetAllocator());
            }

            for (auto aliasMapIter : oldInstanceAliasToNewInstanceAliasMap)
            {
                InstanceAlias newInstanceAlias = aliasMapIter.second;

                AliasPath absoluteInstancePath = commonOwningInstance.GetAbsoluteInstanceAliasPath();
                absoluteInstancePath.Append(newInstanceAlias);
                absoluteInstancePath.Append(PrefabDomUtils::ContainerEntityName);

                AZ::EntityId newEntityId = InstanceEntityIdMapper::GenerateEntityIdForAliasPath(absoluteInstancePath);
                duplicatedEntityIds.push_back(newEntityId);
            }
        }

        void PrefabPublicHandler::ReplaceOldAliases(QString& stringToReplace, AZStd::string_view oldAlias, AZStd::string_view newAlias)
        {
            // Replace all of the old alias references with the new ones
            // We bookend the aliases with \" and also with a / as an extra precaution to prevent
            // inadvertently replacing a matching string vs. where an actual EntityId is expected
            // This will cover both cases where an alias could be used in a normal entity vs. an instance
            QString oldAliasQuotes = QString("\"%1\"").arg(oldAlias.data());
            QString newAliasQuotes = QString("\"%1\"").arg(newAlias.data());

            stringToReplace.replace(oldAliasQuotes, newAliasQuotes);

            QString oldAliasPathRef = QString("/%1").arg(oldAlias.data());
            QString newAliasPathRef = QString("/%1").arg(newAlias.data());

            stringToReplace.replace(oldAliasPathRef, newAliasPathRef);
        }

        void PrefabPublicHandler::UpdateLinkPatchesWithNewEntityAliases(
            PrefabDom& linkPatch,
            const AZStd::unordered_map<AZ::EntityId, AZStd::string>& oldEntityAliases,
            Instance& newParent)
        {
            rapidjson::StringBuffer buffer;
            rapidjson::Writer<rapidjson::StringBuffer> writer(buffer);
            linkPatch.Accept(writer);
            QString previousPatchString(buffer.GetString());

            for (const auto& [entityId, oldEntityAlias] : oldEntityAliases)
            {
                EntityAliasOptionalReference newEntityAlias = newParent.GetEntityAlias(entityId);
                AZ_Assert(
                    newEntityAlias.has_value(),
                    "Could not fetch entity alias for entity with id '%llu' during prefab creation.",
                    static_cast<AZ::u64>(entityId));

                ReplaceOldAliases(previousPatchString, oldEntityAlias, newEntityAlias->get());
            }

            linkPatch.Parse(previousPatchString.toUtf8().constData());
        }

    } // namespace Prefab
} // namespace AzToolsFramework<|MERGE_RESOLUTION|>--- conflicted
+++ resolved
@@ -42,11 +42,7 @@
     {
         void PrefabPublicHandler::RegisterPrefabPublicHandlerInterface()
         {
-<<<<<<< HEAD
-            m_prefabFocusHandler.RegisterPrefabFocusHandlerInterface();
-=======
             m_prefabFocusHandler.RegisterPrefabFocusInterface();
->>>>>>> 677d8bd6
 
             m_instanceEntityMapperInterface = AZ::Interface<InstanceEntityMapperInterface>::Get();
             AZ_Assert(m_instanceEntityMapperInterface, "PrefabPublicHandler - Could not retrieve instance of InstanceEntityMapperInterface");
@@ -76,9 +72,6 @@
             AZ::Interface<PrefabPublicInterface>::Unregister(this);
 
             m_prefabUndoCache.Destroy();
-<<<<<<< HEAD
-            m_prefabFocusHandler.UnregisterPrefabFocusHandlerInterface();
-=======
 
             m_prefabSystemComponentInterface = nullptr;
             m_prefabFocusPublicInterface = nullptr;
@@ -88,7 +81,6 @@
             m_instanceEntityMapperInterface = nullptr;
 
             m_prefabFocusHandler.UnregisterPrefabFocusInterface();
->>>>>>> 677d8bd6
         }
 
         CreatePrefabResult PrefabPublicHandler::CreatePrefabInMemory(const EntityIdList& entityIds, AZ::IO::PathView filePath)
