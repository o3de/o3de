/*
* All or portions of this file Copyright (c) Amazon.com, Inc. or its affiliates or
* its licensors.
*
* For complete copyright and license terms please see the LICENSE at the root of this
* distribution (the "License"). All use of this software is governed by the License,
* or, if provided, by the license below or the license accompanying this file. Do not
* remove or modify any license notices. This file is distributed on an "AS IS" BASIS,
* WITHOUT WARRANTIES OR CONDITIONS OF ANY KIND, either express or implied.
*
*/

#include <AzCore/Component/TransformBus.h>
#include <AzCore/JSON/stringbuffer.h>
#include <AzCore/JSON/writer.h>
#include <AzCore/Utils/TypeHash.h>

#include <AzToolsFramework/API/ToolsApplicationAPI.h>
#include <AzToolsFramework/Entity/EditorEntityContextBus.h>
#include <AzToolsFramework/Entity/EditorEntityHelpers.h>
#include <AzToolsFramework/Entity/EditorEntityInfoBus.h>
#include <AzToolsFramework/Entity/PrefabEditorEntityOwnershipInterface.h>
#include <AzToolsFramework/Prefab/Instance/Instance.h>
#include <AzToolsFramework/Prefab/Instance/InstanceEntityIdMapper.h>
#include <AzToolsFramework/Prefab/Instance/InstanceEntityMapperInterface.h>
#include <AzToolsFramework/Prefab/Instance/InstanceToTemplateInterface.h>
#include <AzToolsFramework/Prefab/PrefabDomUtils.h>
#include <AzToolsFramework/Prefab/PrefabLoaderInterface.h>
#include <AzToolsFramework/Prefab/PrefabPublicHandler.h>
#include <AzToolsFramework/Prefab/PrefabSystemComponentInterface.h>
#include <AzToolsFramework/Prefab/PrefabUndo.h>
#include <AzToolsFramework/Prefab/PrefabUndoHelpers.h>
#include <AzToolsFramework/ToolsComponents/TransformComponent.h>

#include <QString>

namespace AzToolsFramework
{
    namespace Prefab
    {
        void PrefabPublicHandler::RegisterPrefabPublicHandlerInterface()
        {
            m_instanceEntityMapperInterface = AZ::Interface<InstanceEntityMapperInterface>::Get();
            AZ_Assert(m_instanceEntityMapperInterface, "PrefabPublicHandler - Could not retrieve instance of InstanceEntityMapperInterface");

            m_instanceToTemplateInterface = AZ::Interface<InstanceToTemplateInterface>::Get();
            AZ_Assert(m_instanceToTemplateInterface, "PrefabPublicHandler - Could not retrieve instance of InstanceToTemplateInterface");

            m_prefabLoaderInterface = AZ::Interface<PrefabLoaderInterface>::Get();
            AZ_Assert(m_prefabLoaderInterface, "Could not get PrefabLoaderInterface on PrefabPublicHandler construction.");

            m_prefabSystemComponentInterface = AZ::Interface<PrefabSystemComponentInterface>::Get();
            AZ_Assert(m_prefabSystemComponentInterface, "Could not get PrefabSystemComponentInterface on PrefabPublicHandler construction.");

            m_prefabUndoCache.Initialize();

            AZ::Interface<PrefabPublicInterface>::Register(this);
        }

        void PrefabPublicHandler::UnregisterPrefabPublicHandlerInterface()
        {
            AZ::Interface<PrefabPublicInterface>::Unregister(this);

            m_prefabUndoCache.Destroy();
        }

        PrefabOperationResult PrefabPublicHandler::CreatePrefab(const AZStd::vector<AZ::EntityId>& entityIds, AZ::IO::PathView absolutePath)
        {
            EntityList inputEntityList, topLevelEntities;
            AZ::EntityId commonRootEntityId;
            InstanceOptionalReference commonRootEntityOwningInstance;
            PrefabOperationResult findCommonRootOutcome = FindCommonRootOwningInstance(
                entityIds, inputEntityList, topLevelEntities, commonRootEntityId, commonRootEntityOwningInstance);
            if (!findCommonRootOutcome.IsSuccess())
            {
                return findCommonRootOutcome;
            }

            AZ_Assert(absolutePath.IsAbsolute(), "CreatePrefab requires an absolute path for saving the initial prefab file.");

            InstanceOptionalReference instanceToCreate;
            {
                // Initialize Undo Batch object
                ScopedUndoBatch undoBatch("Create Prefab");

                PrefabDom commonRootInstanceDomBeforeCreate;
                m_instanceToTemplateInterface->GenerateDomForInstance(
                    commonRootInstanceDomBeforeCreate, commonRootEntityOwningInstance->get());

                AZStd::vector<AZ::Entity*> entities;
                AZStd::vector<AZStd::unique_ptr<Instance>> instancePtrs;
                AZStd::vector<Instance*> instances;
                AZStd::unordered_map<Instance*, PrefabDom> nestedInstanceLinkPatchesMap;

                // Retrieve all entities affected and identify Instances
                if (!RetrieveAndSortPrefabEntitiesAndInstances(inputEntityList, commonRootEntityOwningInstance->get(), entities, instances))
                {
                    return AZ::Failure(
                        AZStd::string("Could not create a new prefab out of the entities provided - invalid selection."));
                }

                AZStd::unordered_map<AZ::EntityId, AZStd::string> oldEntityAliases;

                // Detach the retrieved entities
                for (AZ::Entity* entity : entities)
                {
                    AZ::EntityId entityId = entity->GetId();
                    oldEntityAliases.emplace(entityId, commonRootEntityOwningInstance->get().GetEntityAlias(entityId)->get());
                    commonRootEntityOwningInstance->get().DetachEntity(entity->GetId()).release();
                }

                // When we create a prefab with other prefab instances, we have to remove the existing links between the source and 
                // target templates of the other instances.
                for (auto& nestedInstance : instances)
                {
                    AZStd::unique_ptr<Instance> outInstance = commonRootEntityOwningInstance->get().DetachNestedInstance(nestedInstance->GetInstanceAlias());

                    LinkId detachingInstanceLinkId = nestedInstance->GetLinkId();
                    auto linkRef = m_prefabSystemComponentInterface->FindLink(detachingInstanceLinkId);
                    AZ_Assert(linkRef.has_value(), "Unable to find link with id '%llu' during prefab creation.", detachingInstanceLinkId);

                    PrefabDomValueReference linkPatches = linkRef->get().GetLinkPatches();
                    AZ_Assert(
                        linkPatches.has_value(), "Unable to get patches on link with id '%llu' during prefab creation.",
                        detachingInstanceLinkId);

                    PrefabDom linkPatchesCopy;
                    linkPatchesCopy.CopyFrom(linkPatches->get(), linkPatchesCopy.GetAllocator());
                    nestedInstanceLinkPatchesMap.emplace(nestedInstance, AZStd::move(linkPatchesCopy));
                    
                    RemoveLink(outInstance, commonRootEntityOwningInstance->get().GetTemplateId(), undoBatch.GetUndoBatch());

                    instancePtrs.emplace_back(AZStd::move(outInstance));
                }

                PrefabUndoHelpers::UpdatePrefabInstance(
                    commonRootEntityOwningInstance->get(), "Update prefab instance", commonRootInstanceDomBeforeCreate,
                    undoBatch.GetUndoBatch());

                auto prefabEditorEntityOwnershipInterface = AZ::Interface<PrefabEditorEntityOwnershipInterface>::Get();
                if (!prefabEditorEntityOwnershipInterface)
                {
                    return AZ::Failure(AZStd::string("Could not create a new prefab out of the entities provided - internal error "
                                                     "(PrefabEditorEntityOwnershipInterface unavailable)."));
                }

                // Create the Prefab
                instanceToCreate = prefabEditorEntityOwnershipInterface->CreatePrefab(
                    entities, AZStd::move(instancePtrs), m_prefabLoaderInterface->GenerateRelativePath(absolutePath),
                    commonRootEntityOwningInstance);

                if (!instanceToCreate)
                {
                    return AZ::Failure(AZStd::string("Could not create a new prefab out of the entities provided - internal error "
                                                     "(A null instance is returned)."));
                }

                AZ::EntityId containerEntityId = instanceToCreate->get().GetContainerEntityId();

                // Apply the correct transform to the container for the new instance, and store the patch for use when creating the link.
                PrefabDom patch = ApplyContainerTransformAndGeneratePatch(containerEntityId, commonRootEntityId, topLevelEntities);

                // Parent the non-container top level entities to the container entity.
                // Parenting the top level container entities will be done during the creation of links.
                for (AZ::Entity* topLevelEntity : topLevelEntities)
                {
                    if (!IsInstanceContainerEntity(topLevelEntity->GetId()))
                    {
                        AZ::TransformBus::Event(topLevelEntity->GetId(), &AZ::TransformBus::Events::SetParent, containerEntityId);
                    }
                }

                // Update the template of the instance since the entities are modified since the template creation.
                Prefab::PrefabDom serializedInstance;
                if (Prefab::PrefabDomUtils::StoreInstanceInPrefabDom(instanceToCreate->get(), serializedInstance))
                {
                    m_prefabSystemComponentInterface->UpdatePrefabTemplate(instanceToCreate->get().GetTemplateId(), serializedInstance);
                }

                instanceToCreate->get().GetNestedInstances([&](AZStd::unique_ptr<Instance>& nestedInstance) {
                    AZ_Assert(nestedInstance, "Invalid nested instance found in the new prefab created.");

                    EntityOptionalReference nestedInstanceContainerEntity = nestedInstance->GetContainerEntity();
                    AZ_Assert(
                        nestedInstanceContainerEntity, "Invalid container entity found for the nested instance used in prefab creation.");

                    AZ::EntityId nestedInstanceContainerEntityId = nestedInstanceContainerEntity->get().GetId();
                    PrefabDom previousPatch;

                    // Retrieve the previous patch if it exists
                    if (nestedInstanceLinkPatchesMap.contains(nestedInstance.get()))
                    {
                        previousPatch = AZStd::move(nestedInstanceLinkPatchesMap[nestedInstance.get()]);
                        rapidjson::StringBuffer buffer;
                        rapidjson::Writer<rapidjson::StringBuffer> writer(buffer);
                        previousPatch.Accept(writer);
                        QString previousPatchString(buffer.GetString());

                        for (AZ::Entity* entity : entities)
                        {
                            AZ::EntityId entityId = entity->GetId();
                            AZStd::string oldEntityAlias = oldEntityAliases[entityId];
                            EntityAliasOptionalReference newEntityAlias = instanceToCreate->get().GetEntityAlias(entityId);
                            AZ_Assert(
                                newEntityAlias.has_value(),
                                "Could not fetch entity alias for entity with id '%llu' during prefab creation.",
                                static_cast<AZ::u64>(entityId));
                            ReplaceOldAliases(previousPatchString, oldEntityAlias, newEntityAlias->get());
                        }

                        previousPatch.Parse(previousPatchString.toUtf8().constData());
                    }

                    // These link creations shouldn't be undone because that would put the template in a non-usable state if a user
                    // chooses to instantiate the template after undoing the creation.
                    CreateLink(*nestedInstance, instanceToCreate->get().GetTemplateId(), undoBatch.GetUndoBatch(), AZStd::move(previousPatch), false);

                    // If this nested instance's container is a top level entity in the new prefab, re-parent it and apply the change.
                    if (AZStd::find(topLevelEntities.begin(), topLevelEntities.end(), &nestedInstanceContainerEntity->get()) != topLevelEntities.end())
                    {
                        Prefab::PrefabDom containerEntityDomBefore;
                        m_instanceToTemplateInterface->GenerateDomForEntity(containerEntityDomBefore, *nestedInstanceContainerEntity);

                        AZ::TransformBus::Event(nestedInstanceContainerEntityId, &AZ::TransformBus::Events::SetParent, containerEntityId);

                        PrefabDom containerEntityDomAfter;
                        m_instanceToTemplateInterface->GenerateDomForEntity(containerEntityDomAfter, *nestedInstanceContainerEntity);

                        PrefabDom reparentPatch;
                        m_instanceToTemplateInterface->GeneratePatch(reparentPatch, containerEntityDomBefore, containerEntityDomAfter);
                        m_instanceToTemplateInterface->AppendEntityAliasToPatchPaths(reparentPatch, nestedInstanceContainerEntityId);

<<<<<<< HEAD
                        // Update the cache - this prevents these changes from being stored in the regular undo/redo nodes as a separate step
                        m_prefabUndoCache.Store(nestedInstanceContainerEntityId, AZStd::move(containerEntityDomAfter), containerEntityId);

                        // Save these changes as patches to the link
                        PrefabUndoLinkUpdate* linkUpdate = aznew PrefabUndoLinkUpdate(AZStd::to_string(static_cast<AZ::u64>(nestedInstanceContainerEntityId)));
                        linkUpdate->SetParent(undoBatch.GetUndoBatch());
                        linkUpdate->Capture(reparentPatch, nestedInstance->GetLinkId());

                        linkUpdate->Redo();
=======
                        // We won't parent this undo node to the undo batch so that the newly created template and link will remain
                        // unaffected by undo actions. This is needed so that any future instantiations of the template will work.
                        PrefabUndoLinkUpdate linkUpdate = PrefabUndoLinkUpdate(AZStd::to_string(static_cast<AZ::u64>(nestedInstanceContainerEntityId)));
                        linkUpdate.Capture(reparentPatch, nestedInstance->GetLinkId());
                        linkUpdate.Redo();
>>>>>>> 71013c38
                    }
                });
                
                // Create a link between the templates of the newly created instance and the instance it's being parented under.
                CreateLink(
                    instanceToCreate->get(), commonRootEntityOwningInstance->get().GetTemplateId(), undoBatch.GetUndoBatch(),
                    AZStd::move(patch));

                // This clears any entities marked as dirty due to reparenting of entities during the process of creating a prefab.
                // We are doing this so that the changes in those enities are not queued up twice for propagation.
                AzToolsFramework::ToolsApplicationRequestBus::Broadcast(
                    &AzToolsFramework::ToolsApplicationRequestBus::Events::ClearDirtyEntities);
                
                // Select Container Entity
                {
                    auto selectionUndo = aznew SelectionCommand({containerEntityId}, "Select Prefab Container Entity");
                    selectionUndo->SetParent(undoBatch.GetUndoBatch());
                    ToolsApplicationRequestBus::Broadcast(&ToolsApplicationRequestBus::Events::RunRedoSeparately, selectionUndo);
                }
            }

            // Save Template to file
            m_prefabLoaderInterface->SaveTemplateToFile(instanceToCreate->get().GetTemplateId(), absolutePath);
            
            return AZ::Success();
        }

        PrefabDom PrefabPublicHandler::ApplyContainerTransformAndGeneratePatch(AZ::EntityId containerEntityId, AZ::EntityId parentEntityId, const EntityList& childEntities)
        {
            AZ::Entity* containerEntity = GetEntityById(containerEntityId);
            AZ_Assert(containerEntity, "Invalid container entity passed to ApplyContainerTransformAndGeneratePatch.");

            // Generate the transform for the container entity out of the top level entities, and set it
            // This step needs to be done before anything is parented to the container, else children position will be wrong
            Prefab::PrefabDom containerEntityDomBefore;
            m_instanceToTemplateInterface->GenerateDomForEntity(containerEntityDomBefore, *containerEntity);

            AZ::Vector3 containerEntityTranslation(AZ::Vector3::CreateZero());
            AZ::Quaternion containerEntityRotation(AZ::Quaternion::CreateZero());

            // Set container entity to be child of common root
            AZ::TransformBus::Event(containerEntityId, &AZ::TransformBus::Events::SetParent, parentEntityId);

            // Set the transform (translation, rotation) of the container entity
            GenerateContainerEntityTransform(childEntities, containerEntityTranslation, containerEntityRotation);
            AZ::TransformBus::Event(containerEntityId, &AZ::TransformBus::Events::SetLocalTranslation, containerEntityTranslation);
            AZ::TransformBus::Event(containerEntityId, &AZ::TransformBus::Events::SetLocalRotationQuaternion, containerEntityRotation);

            PrefabDom containerEntityDomAfter;
            m_instanceToTemplateInterface->GenerateDomForEntity(containerEntityDomAfter, *containerEntity);

            PrefabDom patch;
            m_instanceToTemplateInterface->GeneratePatch(patch, containerEntityDomBefore, containerEntityDomAfter);
            m_instanceToTemplateInterface->AppendEntityAliasToPatchPaths(patch, containerEntityId);

            // Update the cache - this prevents these changes from being stored in the regular undo/redo nodes
            m_prefabUndoCache.Store(containerEntityId, AZStd::move(containerEntityDomAfter), parentEntityId);

            return AZStd::move(patch);
        }

        PrefabOperationResult PrefabPublicHandler::InstantiatePrefab(
            AZStd::string_view filePath, AZ::EntityId parent, const AZ::Vector3& position)
        {
            auto prefabEditorEntityOwnershipInterface = AZ::Interface<PrefabEditorEntityOwnershipInterface>::Get();
            if (!prefabEditorEntityOwnershipInterface)
            {
                return AZ::Failure(AZStd::string("Could not instantiate prefab - internal error "
                                                 "(PrefabEditorEntityOwnershipInterface unavailable)."));
            }

            InstanceOptionalReference instanceToParentUnder;

            // Get parent entity and owning instance
            if (parent.IsValid())
            {
                instanceToParentUnder = m_instanceEntityMapperInterface->FindOwningInstance(parent);
            }

            if (!instanceToParentUnder.has_value())
            {
                instanceToParentUnder = prefabEditorEntityOwnershipInterface->GetRootPrefabInstance();
                parent = instanceToParentUnder->get().GetContainerEntityId();
            }

            //Detect whether this instantiation would produce a cyclical dependency
            auto relativePath = m_prefabLoaderInterface->GenerateRelativePath(filePath);
            Prefab::TemplateId templateId = m_prefabSystemComponentInterface->GetTemplateIdFromFilePath(relativePath);

            if (templateId == InvalidTemplateId)
            {
                // Load the template from the file
                templateId = m_prefabLoaderInterface->LoadTemplateFromFile(filePath);
                AZ_Assert(templateId != InvalidTemplateId, "Template with source path %s couldn't be loaded correctly.", filePath);
            }

            const PrefabDom& templateDom = m_prefabSystemComponentInterface->FindTemplateDom(templateId);
            AZStd::unordered_set<AZ::IO::Path> templatePaths;
            PrefabDomUtils::GetTemplateSourcePaths(templateDom, templatePaths);

            if (IsCyclicalDependencyFound(instanceToParentUnder->get(), templatePaths))
            {
                return AZ::Failure(AZStd::string::format(
                    "Instantiate Prefab operation aborted - Cyclical dependency detected\n(%s depends on %s).",
                    relativePath.Native().c_str(), instanceToParentUnder->get().GetTemplateSourcePath().Native().c_str()));
            }

            {
                // Initialize Undo Batch object
                ScopedUndoBatch undoBatch("Instantiate Prefab");

                // Instantiate the Prefab
                PrefabDom instanceToParentUnderDomBeforeCreate;
                m_instanceToTemplateInterface->GenerateDomForInstance(instanceToParentUnderDomBeforeCreate, instanceToParentUnder->get());

                auto instanceToCreate = prefabEditorEntityOwnershipInterface->InstantiatePrefab(relativePath, instanceToParentUnder);

                if (!instanceToCreate)
                {
                    return AZ::Failure(AZStd::string("Could not instantiate the prefab provided - internal error "
                                                     "(A null instance is returned)."));
                }

                PrefabUndoHelpers::UpdatePrefabInstance(
                    instanceToParentUnder->get(), "Update prefab instance", instanceToParentUnderDomBeforeCreate, undoBatch.GetUndoBatch());

                // Create Link with correct container patches
                AZ::EntityId containerEntityId = instanceToCreate->get().GetContainerEntityId();
                AZ::Entity* containerEntity = GetEntityById(containerEntityId);
                AZ_Assert(containerEntity, "Invalid container entity detected in InstantiatePrefab.");

                Prefab::PrefabDom containerEntityDomBefore;
                m_instanceToTemplateInterface->GenerateDomForEntity(containerEntityDomBefore, *containerEntity);

                // Set container entity's parent
                AZ::TransformBus::Event(containerEntityId, &AZ::TransformBus::Events::SetParent, parent);

                // Set the position of the container entity
                AZ::TransformBus::Event(containerEntityId, &AZ::TransformBus::Events::SetWorldTranslation, position);

                PrefabDom containerEntityDomAfter;
                m_instanceToTemplateInterface->GenerateDomForEntity(containerEntityDomAfter, *containerEntity);

                // Generate patch to be stored in the link
                PrefabDom patch;
                m_instanceToTemplateInterface->GeneratePatch(patch, containerEntityDomBefore, containerEntityDomAfter);
                m_instanceToTemplateInterface->AppendEntityAliasToPatchPaths(patch, containerEntityId);

                CreateLink(instanceToCreate->get(), instanceToParentUnder->get().GetTemplateId(), undoBatch.GetUndoBatch(), AZStd::move(patch));

                // Update the cache - this prevents these changes from being stored in the regular undo/redo nodes
                m_prefabUndoCache.Store(containerEntityId, AZStd::move(containerEntityDomAfter), parent);
            }

            return AZ::Success();
        }

        PrefabOperationResult PrefabPublicHandler::FindCommonRootOwningInstance(
            const AZStd::vector<AZ::EntityId>& entityIds, EntityList& inputEntityList, EntityList& topLevelEntities,
            AZ::EntityId& commonRootEntityId, InstanceOptionalReference& commonRootEntityOwningInstance)
        {
            // Retrieve entityList from entityIds
            inputEntityList = EntityIdListToEntityList(entityIds);

            // Remove Level Container Entity if it's part of the list
            AZ::EntityId levelEntityId = GetLevelInstanceContainerEntityId();
            if (levelEntityId.IsValid())
            {
                AZ::Entity* levelEntity = GetEntityById(levelEntityId);
                if (levelEntity)
                {
                    auto levelEntityIter = AZStd::find(inputEntityList.begin(), inputEntityList.end(), levelEntity);
                    if (levelEntityIter != inputEntityList.end())
                    {
                        inputEntityList.erase(levelEntityIter);
                    }
                }
            }

            // Find common root and top level entities
            bool entitiesHaveCommonRoot = false;

            AzToolsFramework::ToolsApplicationRequestBus::BroadcastResult(
                entitiesHaveCommonRoot, &AzToolsFramework::ToolsApplicationRequests::FindCommonRootInactive, inputEntityList,
                commonRootEntityId, &topLevelEntities);

            // Bail if entities don't share a common root
            if (!entitiesHaveCommonRoot)
            {
                return AZ::Failure(AZStd::string("Failed to create a prefab: Provided entities do not share a common root."));
            }

            // Retrieve the owning instance of the common root entity, which will be our new instance's parent instance.
            commonRootEntityOwningInstance = GetOwnerInstanceByEntityId(commonRootEntityId);
            AZ_Assert(
                commonRootEntityOwningInstance.has_value(),
                "Failed to create prefab : Couldn't get a valid owning instance for the common root entity of the enities provided");
            return AZ::Success();
        }

        bool PrefabPublicHandler::IsCyclicalDependencyFound(
            InstanceOptionalConstReference instance, const AZStd::unordered_set<AZ::IO::Path>& templateSourcePaths)
        {
            InstanceOptionalConstReference currentInstance = instance;

            while (currentInstance.has_value())
            {
                if (templateSourcePaths.contains(currentInstance->get().GetTemplateSourcePath()))
                {
                    return true;
                }
                currentInstance = currentInstance->get().GetParentInstance();
            }

            return false;
        }

        void PrefabPublicHandler::CreateLink(
            Instance& sourceInstance, TemplateId targetTemplateId,
            UndoSystem::URSequencePoint* undoBatch, PrefabDom patch, const bool isUndoRedoSupportNeeded)
        {
            LinkId linkId;
            if (isUndoRedoSupportNeeded)
            {
                linkId = PrefabUndoHelpers::CreateLink(
                    sourceInstance.GetTemplateId(), targetTemplateId, AZStd::move(patch), sourceInstance.GetInstanceAlias(), undoBatch);
            }
            else
            {
                linkId = m_prefabSystemComponentInterface->CreateLink(
                    targetTemplateId, sourceInstance.GetTemplateId(), sourceInstance.GetInstanceAlias(), patch,
                    InvalidLinkId);
                m_prefabSystemComponentInterface->PropagateTemplateChanges(targetTemplateId);
            }

            sourceInstance.SetLinkId(linkId);
        }

        void PrefabPublicHandler::RemoveLink(
            AZStd::unique_ptr<Instance>& sourceInstance, TemplateId targetTemplateId, UndoSystem::URSequencePoint* undoBatch)
        {
            LinkReference nestedInstanceLink = m_prefabSystemComponentInterface->FindLink(sourceInstance->GetLinkId());
            AZ_Assert(
                nestedInstanceLink.has_value(),
                "A valid link was not found for one of the instances provided as input for the CreatePrefab operation.");    

            PrefabDomReference nestedInstanceLinkDom = nestedInstanceLink->get().GetLinkDom();
            AZ_Assert(
                nestedInstanceLinkDom.has_value(),
                "A valid DOM was not found for the link corresponding to one of the instances provided as input for the "
                "CreatePrefab operation.");

            PrefabDomValueReference nestedInstanceLinkPatches =
                PrefabDomUtils::FindPrefabDomValue(nestedInstanceLinkDom->get(), PrefabDomUtils::PatchesName);
            AZ_Assert(
                nestedInstanceLinkPatches.has_value(),
                "A valid DOM for patches was not found for the link corresponding to one of the instances provided as input for the "
                "CreatePrefab operation.");

            PrefabDom patchesCopyForUndoSupport;
            patchesCopyForUndoSupport.CopyFrom(nestedInstanceLinkPatches->get(), patchesCopyForUndoSupport.GetAllocator());
            PrefabUndoHelpers::RemoveLink(
                sourceInstance->GetTemplateId(), targetTemplateId, sourceInstance->GetInstanceAlias(), sourceInstance->GetLinkId(),
                AZStd::move(patchesCopyForUndoSupport), undoBatch);
        }

        PrefabOperationResult PrefabPublicHandler::SavePrefab(AZ::IO::Path filePath)
        {
            auto templateId = m_prefabSystemComponentInterface->GetTemplateIdFromFilePath(filePath.c_str());

            if (templateId == InvalidTemplateId)
            {
                return AZ::Failure(
                    AZStd::string("SavePrefab - Path error. Path could be invalid, or the prefab may not be loaded in this level."));
            }

            if (!m_prefabLoaderInterface->SaveTemplate(templateId))
            {
                return AZ::Failure(AZStd::string("Could not save prefab - internal error (Json write operation failure)."));
            }

            return AZ::Success();
        }

        PrefabEntityResult PrefabPublicHandler::CreateEntity(AZ::EntityId parentId, const AZ::Vector3& position)
        {
            InstanceOptionalReference owningInstanceOfParentEntity = GetOwnerInstanceByEntityId(parentId);
            if (!owningInstanceOfParentEntity)
            {
                return AZ::Failure(AZStd::string::format(
                    "Cannot add entity because the owning instance of parent entity with id '%llu' could not be found.",
                    static_cast<AZ::u64>(parentId)));
            }
            
            EntityAlias entityAlias = Instance::GenerateEntityAlias();

            AliasPath absoluteEntityPath = owningInstanceOfParentEntity->get().GetAbsoluteInstanceAliasPath();
            absoluteEntityPath.Append(entityAlias);

            AZ::EntityId entityId = InstanceEntityIdMapper::GenerateEntityIdForAliasPath(absoluteEntityPath);
            AZStd::string entityName = AZStd::string::format("Entity%llu", static_cast<AZ::u64>(m_newEntityCounter++));

            AZ::Entity* entity = aznew AZ::Entity(entityId, entityName.c_str());
            
            Instance& entityOwningInstance = owningInstanceOfParentEntity->get();

            PrefabDom instanceDomBeforeUpdate;
            m_instanceToTemplateInterface->GenerateDomForInstance(instanceDomBeforeUpdate, entityOwningInstance);

            ScopedUndoBatch undoBatch("Add Entity");

            entityOwningInstance.AddEntity(*entity, entityAlias);

            EditorEntityContextRequestBus::Broadcast(&EditorEntityContextRequestBus::Events::HandleEntitiesAdded, EntityList{entity});

            AZ::Transform transform = AZ::Transform::CreateIdentity();
            transform.SetTranslation(position);

            EntityOptionalReference owningInstanceContainerEntity = entityOwningInstance.GetContainerEntity();
            if (owningInstanceContainerEntity && !parentId.IsValid())
            {
                parentId = owningInstanceContainerEntity->get().GetId();
            }

            if (parentId.IsValid())
            {
                AZ::TransformBus::Event(entityId, &AZ::TransformInterface::SetParent, parentId);
                AZ::TransformBus::Event(entityId, &AZ::TransformInterface::SetLocalTM, transform);
            }
            else
            {
                AZ::TransformBus::Event(entityId, &AZ::TransformInterface::SetWorldTM, transform);
            }
            

            // Select the new entity (and deselect others).
            AzToolsFramework::EntityIdList selection = {entityId};

            SelectionCommand* selectionCommand = aznew SelectionCommand(selection, "");
            selectionCommand->SetParent(undoBatch.GetUndoBatch());

            ToolsApplicationRequests::Bus::Broadcast(&ToolsApplicationRequests::SetSelectedEntities, selection);

            PrefabUndoHelpers::UpdatePrefabInstance(
                entityOwningInstance, "Undo adding entity", instanceDomBeforeUpdate, undoBatch.GetUndoBatch());

            return AZ::Success(entityId);
        }

        void PrefabPublicHandler::GenerateUndoNodesForEntityChangeAndUpdateCache(
            AZ::EntityId entityId, UndoSystem::URSequencePoint* parentUndoBatch)
        {
            // Create Undo node on entities if they belong to an instance
            InstanceOptionalReference owningInstance = m_instanceEntityMapperInterface->FindOwningInstance(entityId);
            if (!owningInstance.has_value())
            {
                return;
            }

            AZ::Entity* entity = GetEntityById(entityId);
            if (!entity)
            {
                m_prefabUndoCache.PurgeCache(entityId);
                return;
            }

            PrefabDom beforeState;
            AZ::EntityId beforeParentId;
            m_prefabUndoCache.Retrieve(entityId, beforeState, beforeParentId);

            PrefabDom afterState;
            AZ::EntityId afterParentId;
            AZ::TransformBus::EventResult(afterParentId, entityId, &AZ::TransformBus::Events::GetParentId);

            m_instanceToTemplateInterface->GenerateDomForEntity(afterState, *entity);

            PrefabDom patch;
            m_instanceToTemplateInterface->GeneratePatch(patch, beforeState, afterState);
            m_instanceToTemplateInterface->AppendEntityAliasToPatchPaths(patch, entityId);

            if (patch.IsArray() && !patch.Empty() && beforeState.IsObject())
            {

                bool isInstanceContainerEntity = IsInstanceContainerEntity(entityId) && !IsLevelInstanceContainerEntity(entityId);
                bool isGettingReparented = beforeParentId != afterParentId;

                if (isInstanceContainerEntity)
                {
                    GenerateUndoNodeForContainerOverride(parentUndoBatch, entityId, patch, owningInstance->get().GetLinkId());

                    if (isGettingReparented)
                    {
                        GenerateUndoNodeForReparenting(parentUndoBatch, entity, beforeParentId, afterParentId);

                        // The link's patch will need refreshing since aliases have changed
                        RefreshEntityPatchOnLink(parentUndoBatch, owningInstance->get().GetLinkId(), entity);
                    }
                }
                else
                {
                    GenerateUndoNodeForEntityChange(parentUndoBatch, entityId, beforeState, afterState);

                    if (isGettingReparented)
                    {
                        GenerateUndoNodeForReparenting(parentUndoBatch, entity, beforeParentId, afterParentId);
                    }
                }
            }

            m_prefabUndoCache.UpdateCache(entityId);
        }

        void PrefabPublicHandler::GenerateUndoNodeForContainerOverride(
            UndoSystem::URSequencePoint* undoBatch, AZ::EntityId entityId, const PrefabDom& patch, const LinkId linkId)
        {
            // Save these changes as patches to the link
            PrefabUndoLinkUpdate* linkUpdate = aznew PrefabUndoLinkUpdate(AZStd::to_string(static_cast<AZ::u64>(entityId)));
            linkUpdate->SetParent(undoBatch);
            linkUpdate->Capture(patch, linkId);

            linkUpdate->Redo();
        }

        void PrefabPublicHandler::GenerateUndoNodeForEntityChange(
            UndoSystem::URSequencePoint* undoBatch, AZ::EntityId entityId, PrefabDom& beforeState, PrefabDom& afterState)
        {
            // Update the state of the entity
            PrefabUndoEntityUpdate* state = aznew PrefabUndoEntityUpdate(AZStd::to_string(static_cast<AZ::u64>(entityId)));
            state->SetParent(undoBatch);
            state->Capture(beforeState, afterState, entityId);

            state->Redo();
        }

        void PrefabPublicHandler::GenerateUndoNodeForReparenting(
            UndoSystem::URSequencePoint* undoBatch, AZ::Entity* entity, AZ::EntityId beforeParentId, AZ::EntityId afterParentId)
        {
            // If the entity parent changed, verify if the owning instance changed too
            InstanceOptionalReference beforeOwningInstance = m_instanceEntityMapperInterface->FindOwningInstance(beforeParentId);
            InstanceOptionalReference afterOwningInstance = m_instanceEntityMapperInterface->FindOwningInstance(afterParentId);

            if (!beforeOwningInstance.has_value() || !afterOwningInstance.has_value() ||
                (&beforeOwningInstance->get() == &afterOwningInstance->get()))
            {
                return;
            }

            EntityList entities;
            AZStd::vector<Instance*> instances;

            // Retrieve all descendants of this entity, be them entities of container entities
            RetrieveAndSortPrefabEntitiesAndInstances({ entity }, beforeOwningInstance->get(), entities, instances);

            AZStd::vector<AZStd::unique_ptr<Instance>> instanceUniquePtrs;
            AZStd::vector<AZStd::pair<Instance*, PrefabDom>> instancePatches;

            // Remove Entities and Instances from the prior instance
            {
                // Remove Instances
                for (Instance* nestedInstance : instances)
                {
                    auto linkRef = m_prefabSystemComponentInterface->FindLink(nestedInstance->GetLinkId());

                    PrefabDom oldLinkPatches;

                    if (linkRef.has_value())
                    {
                        PrefabDom& linkDom = linkRef->get().GetLinkDom();
                        PrefabDomPath linkPatchesPath("/Patches");
                        oldLinkPatches.CopyFrom(*linkPatchesPath.Get(linkDom), oldLinkPatches.GetAllocator());
                    }

                    auto nestedInstanceUniquePtr = beforeOwningInstance->get().DetachNestedInstance(nestedInstance->GetInstanceAlias());
                    RemoveLink(nestedInstanceUniquePtr, beforeOwningInstance->get().GetTemplateId(), undoBatch);

                    instancePatches.emplace_back(AZStd::make_pair(nestedInstanceUniquePtr.get(), AZStd::move(oldLinkPatches)));
                    instanceUniquePtrs.emplace_back(AZStd::move(nestedInstanceUniquePtr));
                }

                // Get the previous state of the prior instance for undo/redo purposes
                PrefabDom beforeInstanceDomBeforeRemoval;
                m_instanceToTemplateInterface->GenerateDomForInstance(beforeInstanceDomBeforeRemoval, beforeOwningInstance->get());

                // Remove Entities
                for (AZ::Entity* nestedEntity : entities)
                {
                    beforeOwningInstance->get().DetachEntity(nestedEntity->GetId()).release();
                }

                // Create the Update node for the prior owning instance
                // Instance removal will be taken care of from the RemoveLink function for undo/redo purposes
                PrefabUndoHelpers::UpdatePrefabInstance(
                    beforeOwningInstance->get(), "Update prior prefab instance", beforeInstanceDomBeforeRemoval, undoBatch);
            }

            // Add Entities and Instances to new instance
            {
                // Add Instances
                for (auto& instanceUniquePtr : instanceUniquePtrs)
                {
                    afterOwningInstance->get().AddInstance(AZStd::move(instanceUniquePtr));
                }

                // Create Links
                for (auto& instanceInfo : instancePatches)
                {
                    // Add a new link with the old dom
                    CreateLink(
                        *instanceInfo.first, afterOwningInstance->get().GetTemplateId(), undoBatch,
                        AZStd::move(instanceInfo.second));
                }

                // Get the previous state of the new instance for undo/redo purposes
                PrefabDom afterInstanceDomBeforeAdd;
                m_instanceToTemplateInterface->GenerateDomForInstance(afterInstanceDomBeforeAdd, afterOwningInstance->get());

                // Add Entities
                for (AZ::Entity* nestedEntity : entities)
                {
                    afterOwningInstance->get().AddEntity(*nestedEntity);
                }

                // Create the Update node for the new owning instance
                PrefabUndoHelpers::UpdatePrefabInstance(
                    afterOwningInstance->get(), "Update new prefab instance", afterInstanceDomBeforeAdd, undoBatch);
            }
        }

        void PrefabPublicHandler::RefreshEntityPatchOnLink(UndoSystem::URSequencePoint* undoBatch, const LinkId linkId, AZ::Entity* entity)
        {
            if (!entity)
            {
                return;
            }

            AZ::EntityId entityId = entity->GetId();

            // Get source template id from the link provided.
            auto link = m_prefabSystemComponentInterface->FindLink(linkId);

            if (!link.has_value())
            {
                return;
            }

            TemplateId sourceTemplateId = link->get().GetSourceTemplateId();

            // Retrieve the instance owning the container entity provided.
            auto sourceInstance = m_instanceEntityMapperInterface->FindOwningInstance(entityId);

            // Find an instance of the source template in the hierarchy - either owningInstance, or one of its ancestors.
            while (sourceInstance.has_value() && sourceInstance->get().GetTemplateId() != sourceTemplateId)
            {
                sourceInstance = sourceInstance->get().GetParentInstance();
            }

            if (!sourceInstance.has_value())
            {
                return;
            }

            // If link doesn't match, input was incorrect.
            if (sourceInstance->get().GetLinkId() != linkId)
            {
                return;
            }

            // Generate Paths to the dom of the entity
            AZStd::string sourcePath = "/";
            if (entityId == sourceInstance->get().GetContainerEntityId())
            {
                sourcePath += PrefabDomUtils::ContainerEntityName;
            }
            else
            {
                EntityAliasOptionalReference entityAliasRef = sourceInstance->get().GetEntityAlias(entityId);
                sourcePath += AZStd::string(PrefabDomUtils::EntitiesName) + "/" + entityAliasRef->get();
            }

            AZStd::string targetPath =
                AZStd::string("/") + PrefabDomUtils::InstancesName + "/" + sourceInstance->get().GetInstanceAlias() + sourcePath;

            // Generate the path pointers
            PrefabDomPath sourcePathPtr(sourcePath.c_str());
            PrefabDomPath targetPathPtr(targetPath.c_str());

            // Generate the instance doms, and retrieve the entity doms from them
            PrefabDom sourceInstanceDom;
            m_instanceToTemplateInterface->GenerateDomForInstance(sourceInstanceDom, sourceInstance->get());

            PrefabDom sourceEntityDom;
            sourceEntityDom.CopyFrom(*sourcePathPtr.Get(sourceInstanceDom), sourceEntityDom.GetAllocator());

            auto targetInstance = sourceInstance->get().GetParentInstance();
            PrefabDom targetInstanceDom;
            m_instanceToTemplateInterface->GenerateDomForInstance(targetInstanceDom, targetInstance->get());

            PrefabDom targetEntityDom;
            targetEntityDom.CopyFrom(*targetPathPtr.Get(targetInstanceDom), targetEntityDom.GetAllocator());

            // Create a patch to turn the dom in the source into the dom in the target
            PrefabDom patch;
            m_instanceToTemplateInterface->GeneratePatch(patch, sourceEntityDom, targetEntityDom);
            m_instanceToTemplateInterface->AppendEntityAliasToPatchPaths(patch, entityId);

            // Update the link with this patch. UpdateLink node should take care of merging the patches properly.
            PrefabUndoLinkUpdate* linkUpdate = aznew PrefabUndoLinkUpdate(AZStd::to_string(static_cast<AZ::u64>(entityId)));
            linkUpdate->SetParent(undoBatch);
            linkUpdate->Capture(patch, linkId);

            linkUpdate->Redo();
        }

        bool PrefabPublicHandler::IsInstanceContainerEntity(AZ::EntityId entityId) const
        {
            InstanceOptionalReference owningInstance = m_instanceEntityMapperInterface->FindOwningInstance(entityId);
            return owningInstance && (owningInstance->get().GetContainerEntityId() == entityId);
        }

        bool PrefabPublicHandler::IsLevelInstanceContainerEntity(AZ::EntityId entityId) const
        {
            // Get owning instance
            InstanceOptionalReference owningInstance = m_instanceEntityMapperInterface->FindOwningInstance(entityId);

            // Get level root instance
            auto prefabEditorEntityOwnershipInterface = AZ::Interface<PrefabEditorEntityOwnershipInterface>::Get();
            if (!prefabEditorEntityOwnershipInterface)
            {
                AZ_Assert(
                    false,
                    "Could not get owning instance of common root entity :"
                    "PrefabEditorEntityOwnershipInterface unavailable.");
            }
            InstanceOptionalReference levelInstance = prefabEditorEntityOwnershipInterface->GetRootPrefabInstance();
            
            return owningInstance
                && levelInstance
                && (&owningInstance->get() == &levelInstance->get())
                && (owningInstance->get().GetContainerEntityId() == entityId);
        }

        AZ::EntityId PrefabPublicHandler::GetInstanceContainerEntityId(AZ::EntityId entityId) const
        {
            AZ::Entity* entity = GetEntityById(entityId);
            if (entity)
            {
                InstanceOptionalReference owningInstance = m_instanceEntityMapperInterface->FindOwningInstance(entity->GetId());
                if (owningInstance)
                {
                    return owningInstance->get().GetContainerEntityId();
                }
            }

            return AZ::EntityId();
        }

        AZ::EntityId PrefabPublicHandler::GetLevelInstanceContainerEntityId() const
        {
            auto prefabEditorEntityOwnershipInterface = AZ::Interface<PrefabEditorEntityOwnershipInterface>::Get();
            if (!prefabEditorEntityOwnershipInterface)
            {
                AZ_Assert(
                    false,
                    "Could not get owning instance of common root entity :"
                    "PrefabEditorEntityOwnershipInterface unavailable.");
                return AZ::EntityId();
            }

            auto rootInstance = prefabEditorEntityOwnershipInterface->GetRootPrefabInstance();

            if (!rootInstance.has_value())
            {
                return AZ::EntityId();
            }

            return rootInstance->get().GetContainerEntityId();
        }

        AZ::IO::Path PrefabPublicHandler::GetOwningInstancePrefabPath(AZ::EntityId entityId) const
        {
            AZ::IO::Path path;
            InstanceOptionalReference instance = GetOwnerInstanceByEntityId(entityId);

            if (instance.has_value())
            {
                path = instance->get().GetTemplateSourcePath();
            }

            return path;
        }

        PrefabRequestResult PrefabPublicHandler::HasUnsavedChanges(AZ::IO::Path prefabFilePath) const
        {
            auto templateId = m_prefabSystemComponentInterface->GetTemplateIdFromFilePath(prefabFilePath.c_str());

            if (templateId == InvalidTemplateId)
            {
                return AZ::Failure(AZStd::string("HasUnsavedChanges - Path error. Path could be invalid, or the prefab may not be loaded in this level."));
            }

            return AZ::Success(m_prefabSystemComponentInterface->IsTemplateDirty(templateId));
        }

        PrefabOperationResult PrefabPublicHandler::DeleteEntitiesInInstance(const EntityIdList& entityIds)
        {
            return DeleteFromInstance(entityIds, false);
        }

        PrefabOperationResult PrefabPublicHandler::DeleteEntitiesAndAllDescendantsInInstance(const EntityIdList& entityIds)
        {
            return DeleteFromInstance(entityIds, true);
        }

        PrefabOperationResult PrefabPublicHandler::DuplicateEntitiesInInstance(const EntityIdList& entityIds)
        {
            if (entityIds.empty())
            {
                return AZ::Failure(AZStd::string("No entities to duplicate."));
            }

            if (!EntitiesBelongToSameInstance(entityIds))
            {
                return AZ::Failure(AZStd::string("Cannot duplicate multiple "
                    "entities belonging to different instances with one operation."));
            }

            // We've already verified the entities are all owned by the same instance,
            // so we can just retrieve our instance from the first entity in the list.
            InstanceOptionalReference commonEntityOwningInstance = GetOwnerInstanceByEntityId(entityIds[0]);
            AZ_Assert(
                commonEntityOwningInstance.has_value(),
                "Failed to duplicate : Couldn't get a valid owning instance for the common root entity of the entities provided");

            // This will cull out any entities that have ancestors in the list, since we will end up duplicating
            // the full nested hierarchy with what is returned from RetrieveAndSortPrefabEntitiesAndInstances
            AzToolsFramework::EntityIdSet duplicationSet = AzToolsFramework::GetCulledEntityHierarchy(entityIds);

            AZ_PROFILE_FUNCTION(AZ::Debug::ProfileCategory::AzToolsFramework);

            ScopedUndoBatch undoBatch("Duplicate Entities");

            {
                AZ_PROFILE_SCOPE(AZ::Debug::ProfileCategory::AzToolsFramework, "DuplicateEntitiesInInstance::UndoCaptureAndDuplicateEntities");

                // Take a snapshot of the instance DOM before we manipulate it
                Prefab::PrefabDom instanceDomBefore;
                m_instanceToTemplateInterface->GenerateDomForInstance(instanceDomBefore, commonEntityOwningInstance->get());

                AZStd::vector<AZ::Entity*> entities;
                AZStd::vector<Instance*> instances;

                // Gather all entities/instances in the hierarchy, but don't detach them because we are duplicating not deleting.
                EntityList inputEntityList = EntityIdSetToEntityList(duplicationSet);
                bool success = RetrieveAndSortPrefabEntitiesAndInstances(inputEntityList, commonEntityOwningInstance->get(), entities, instances);

                if (!success)
                {
                    return AZ::Failure(AZStd::string("Failed to retrieve entities and instances from the given list of entity ids for duplication"));
                }

                // Make a copy of our before instance DOM where we will add our duplicated entities
                Prefab::PrefabDom instanceDomAfter;
                instanceDomAfter.CopyFrom(instanceDomBefore, instanceDomAfter.GetAllocator());

                AZStd::unordered_map<EntityAlias, EntityAlias> oldAliasToNewAliasMap;
                AZStd::unordered_map<EntityAlias, QString> aliasToEntityDomMap;

                for (AZ::Entity* entity : entities)
                {
                    EntityAliasOptionalReference oldAliasRef = commonEntityOwningInstance->get().GetEntityAlias(entity->GetId());
                    AZ_Assert(oldAliasRef.has_value(), "No alias found for Entity in the DOM");
                    EntityAlias oldAlias = oldAliasRef.value();

                    // Give this the outer allocator so that the memory reference will be valid when
                    // it gets used for AddMember
                    Prefab::PrefabDom entityDomBefore(&instanceDomAfter.GetAllocator());
                    m_instanceToTemplateInterface->GenerateDomForEntity(entityDomBefore, *entity);

                    // Keep track of the old alias <-> new alias mapping for this duplicated entity
                    // so we can fixup references later
                    EntityAlias newEntityAlias = Instance::GenerateEntityAlias();
                    oldAliasToNewAliasMap.insert(AZStd::make_pair(oldAlias, newEntityAlias));

                    rapidjson::StringBuffer buffer;
                    rapidjson::Writer<rapidjson::StringBuffer> writer(buffer);
                    entityDomBefore.Accept(writer);

                    // Store our duplicated Entity DOM with its new alias as a string
                    // so that we can fixup entity alias references before adding it
                    // to the Entities member of our instance DOM
                    QString entityDomString(buffer.GetString());
                    aliasToEntityDomMap.insert(AZStd::make_pair(newEntityAlias, entityDomString));
                }

                auto entitiesIter = instanceDomAfter.FindMember(PrefabDomUtils::EntitiesName);
                AZ_Assert(entitiesIter != instanceDomAfter.MemberEnd(), "Instance DOM missing the Entities member.");

                // Now that all the duplicated Entity DOMs have been created, we need to iterate
                // through them and replace any previous EntityAlias references with the new ones.
                // These are more than just parent entity references for nested entities, this will
                // also cover any EntityId references that were made in the components between them.
                for (auto aliasEntityPair : aliasToEntityDomMap)
                {
                    EntityAlias newEntityAlias = aliasEntityPair.first;
                    QString newEntityDomString = aliasEntityPair.second;

                    // Replace all of the old alias references with the new ones
                    // We bookend the aliases with \" and also with a / as an extra precaution to prevent
                    // inadvertently replacing a matching string vs. where an actual EntityId is expected
                    // This will cover both cases where an alias could be used in a normal entity vs. an instance
                    for (auto aliasMapIter : oldAliasToNewAliasMap)
                    {
                        ReplaceOldAliases(newEntityDomString, aliasMapIter.first, aliasMapIter.second);
                    }

                    // Create the new Entity DOM from parsing the JSON string
                    Prefab::PrefabDom entityDomAfter(&instanceDomAfter.GetAllocator());
                    entityDomAfter.Parse(newEntityDomString.toUtf8().constData());

                    // Add the new Entity DOM to the Entities member of the instance
                    rapidjson::Value aliasName(newEntityAlias.c_str(), newEntityAlias.length(), instanceDomAfter.GetAllocator());
                    entitiesIter->value.AddMember(AZStd::move(aliasName), entityDomAfter, instanceDomAfter.GetAllocator());
                }

                PrefabUndoInstance* command = aznew PrefabUndoInstance("Entity duplication");
                command->SetParent(undoBatch.GetUndoBatch());
                command->Capture(instanceDomBefore, instanceDomAfter, commonEntityOwningInstance->get().GetTemplateId());
                command->RunRedo();

                EntityIdList duplicatedEntityIds;
                for (auto aliasMapIter : oldAliasToNewAliasMap)
                {
                    EntityAlias newEntityAlias = aliasMapIter.second;

                    AliasPath absoluteEntityPath = commonEntityOwningInstance->get().GetAbsoluteInstanceAliasPath();
                    absoluteEntityPath.Append(newEntityAlias);

                    AZ::EntityId newEntityId = InstanceEntityIdMapper::GenerateEntityIdForAliasPath(absoluteEntityPath);
                    duplicatedEntityIds.push_back(newEntityId);
                }

                // Select the duplicated entities
                auto selectionUndo = aznew SelectionCommand(duplicatedEntityIds, "Select Duplicated Entities");
                selectionUndo->SetParent(undoBatch.GetUndoBatch());
                ToolsApplicationRequestBus::Broadcast(&ToolsApplicationRequestBus::Events::RunRedoSeparately, selectionUndo);
            }

            return AZ::Success();
        }

        PrefabOperationResult PrefabPublicHandler::DeleteFromInstance(const EntityIdList& entityIds, bool deleteDescendants)
        {
            if (entityIds.empty())
            {
                return AZ::Success();
            }

            if (!EntitiesBelongToSameInstance(entityIds))
            {
                return AZ::Failure(AZStd::string("Cannot delete multiple entities belonging to different instances with one operation."));
            }

            AZ::EntityId firstEntityIdToDelete = entityIds[0];
            InstanceOptionalReference commonOwningInstance = GetOwnerInstanceByEntityId(firstEntityIdToDelete);

            // If the first entity id is a container entity id, then we need to mark its parent as the common owning instance because you
            // cannot delete an instance from itself.
            if (commonOwningInstance->get().GetContainerEntityId() == firstEntityIdToDelete)
            {
                commonOwningInstance = commonOwningInstance->get().GetParentInstance();
            }

            // Retrieve entityList from entityIds
            EntityList inputEntityList = EntityIdListToEntityList(entityIds);

            AZ_PROFILE_FUNCTION(AZ::Debug::ProfileCategory::AzToolsFramework);

            ScopedUndoBatch undoBatch("Delete Selected");

            // In order to undo DeleteSelected, we have to create a selection command which selects the current selection
            // and then add the deletion as children.
            // Commands always execute themselves first and then their children (when going forwards)
            // and do the opposite when going backwards.
            EntityIdList selectedEntities;
            ToolsApplicationRequestBus::BroadcastResult(selectedEntities, &ToolsApplicationRequests::GetSelectedEntities);
            SelectionCommand* selCommand = aznew SelectionCommand(selectedEntities, "Delete Entities");

            // We insert a "deselect all" command before we delete the entities. This ensures the delete operations aren't changing
            // selection state, which triggers expensive UI updates. By deselecting up front, we are able to do those expensive
            // UI updates once at the start instead of once for each entity.
            {
                EntityIdList deselection;
                SelectionCommand* deselectAllCommand = aznew SelectionCommand(deselection, "Deselect Entities");
                deselectAllCommand->SetParent(selCommand);
            }

            {
                AZ_PROFILE_SCOPE(AZ::Debug::ProfileCategory::AzToolsFramework, "Internal::DeleteEntities:UndoCaptureAndPurgeEntities");

                Prefab::PrefabDom instanceDomBefore;
                m_instanceToTemplateInterface->GenerateDomForInstance(instanceDomBefore, commonOwningInstance->get());

                if (deleteDescendants)
                {
                    AZStd::vector<AZ::Entity*> entities;
                    AZStd::vector<Instance*> instances;

                    bool success = RetrieveAndSortPrefabEntitiesAndInstances(inputEntityList, commonOwningInstance->get(), entities, instances);

                    if (!success)
                    {
                        return AZ::Failure(AZStd::string("DeleteEntitiesAndAllDescendantsInInstance"));
                    }

                    for (AZ::Entity* entity : entities)
                    {
                        commonOwningInstance->get().DetachEntity(entity->GetId()).release();
                        AZ::ComponentApplicationBus::Broadcast(&AZ::ComponentApplicationRequests::DeleteEntity, entity->GetId());
                    }

                    for (auto& nestedInstance : instances)
                    {
                        AZStd::unique_ptr<Instance> outInstance = commonOwningInstance->get().DetachNestedInstance(nestedInstance->GetInstanceAlias());
                        RemoveLink(outInstance, commonOwningInstance->get().GetTemplateId(), undoBatch.GetUndoBatch());
                        outInstance.reset();
                    }
                }
                else
                {
                    for (AZ::EntityId entityId : entityIds)
                    {
                        InstanceOptionalReference owningInstance = m_instanceEntityMapperInterface->FindOwningInstance(entityId);
                        // If this is the container entity, it actually represents the instance so get its owner
                        if (owningInstance->get().GetContainerEntityId() == entityId)
                        {
                            auto instancePtr = commonOwningInstance->get().DetachNestedInstance(owningInstance->get().GetInstanceAlias());
                            RemoveLink(instancePtr, commonOwningInstance->get().GetTemplateId(), undoBatch.GetUndoBatch());
                        }
                        else
                        {
                            commonOwningInstance->get().DetachEntity(entityId);
                            AZ::ComponentApplicationBus::Broadcast(&AZ::ComponentApplicationRequests::DeleteEntity, entityId);
                        }
                    }
                }

                Prefab::PrefabDom instanceDomAfter;
                m_instanceToTemplateInterface->GenerateDomForInstance(instanceDomAfter, commonOwningInstance->get());

                PrefabUndoInstance* command = aznew PrefabUndoInstance("Instance deletion");
                command->Capture(instanceDomBefore, instanceDomAfter, commonOwningInstance->get().GetTemplateId());
                command->SetParent(selCommand);
            }

            selCommand->SetParent(undoBatch.GetUndoBatch());
            {
                AZ_PROFILE_SCOPE(AZ::Debug::ProfileCategory::AzToolsFramework, "Internal::DeleteEntities:RunRedo");
                selCommand->RunRedo();
            }

            return AZ::Success();
        }

        void PrefabPublicHandler::GenerateContainerEntityTransform(const EntityList& topLevelEntities,
            AZ::Vector3& translation, AZ::Quaternion& rotation)
        {
            // --- Multiple top level entities
            // Translation is the average of all translations, with the minimum Z value.
            // Rotation is set to zero.
            if (topLevelEntities.size() > 1)
            {
                AZ::Vector3 translationSum = AZ::Vector3::CreateZero();
                float minZ = AZStd::numeric_limits<float>::max();
                int transformCount = 0;

                for (AZ::Entity* topLevelEntity : topLevelEntities)
                {
                    if (topLevelEntity != nullptr)
                    {
                        AzToolsFramework::Components::TransformComponent* transformComponent =
                            topLevelEntity->FindComponent<AzToolsFramework::Components::TransformComponent>();

                        if (transformComponent != nullptr)
                        {
                            ++transformCount;

                            auto currentTranslation = transformComponent->GetLocalTranslation();
                            translationSum += currentTranslation;
                            minZ = AZ::GetMin<float>(minZ, currentTranslation.GetZ());
                        }
                    }
                }

                if (transformCount > 0)
                {
                    translation = translationSum / aznumeric_cast<float>(transformCount);
                    translation.SetZ(minZ);

                    rotation = AZ::Quaternion::CreateZero();
                }

            }
            // --- Single top level entity
            // World Translation and Rotation are inherited, unchanged.
            else if (topLevelEntities.size() == 1)
            {
                AZ::Entity* topLevelEntity = topLevelEntities[0];
                if (topLevelEntity)
                {
                    AzToolsFramework::Components::TransformComponent* transformComponent =
                        topLevelEntity->FindComponent<AzToolsFramework::Components::TransformComponent>();

                    if (transformComponent)
                    {
                        translation = transformComponent->GetLocalTranslation();

                        rotation = transformComponent->GetLocalRotationQuaternion();
                    }
                }
            }
        }

        InstanceOptionalReference PrefabPublicHandler::GetOwnerInstanceByEntityId(AZ::EntityId entityId) const
        {
            if (entityId.IsValid())
            {
                return m_instanceEntityMapperInterface->FindOwningInstance(entityId);
            }

            // If the entityId is invalid, then the owning instance would be the root prefab instance of the
            // PrefabEditorEntityOwnershipService.
            auto prefabEditorEntityOwnershipInterface = AZ::Interface<PrefabEditorEntityOwnershipInterface>::Get();
            if (!prefabEditorEntityOwnershipInterface)
            {
                AZ_Assert(false, "Could not get owning instance of common root entity :"
                    "PrefabEditorEntityOwnershipInterface unavailable.");
            }
            return prefabEditorEntityOwnershipInterface->GetRootPrefabInstance();
        }

        Instance* PrefabPublicHandler::GetParentInstance(Instance* instance)
        {
            auto instanceRef = instance->GetParentInstance();

            if (instanceRef != AZStd::nullopt)
            {
                return &instanceRef->get();
            }

            return nullptr;
        }

        Instance* PrefabPublicHandler::GetAncestorOfInstanceThatIsChildOfRoot(const Instance* root, Instance* instance)
        {
            while (instance != nullptr)
            {
                Instance* parent = GetParentInstance(instance);

                if (parent == root)
                {
                    return instance;
                }

                instance = parent;
            }

            return nullptr;
        }

        bool PrefabPublicHandler::RetrieveAndSortPrefabEntitiesAndInstances(
            const EntityList& inputEntities, Instance& commonRootEntityOwningInstance,
            EntityList& outEntities, AZStd::vector<Instance*>& outInstances) const
        {
            if (inputEntities.size() == 0)
            {
                return false;
            }

            AZStd::queue<AZ::Entity*> entityQueue;

            for (auto inputEntity : inputEntities)
            {
                if (inputEntity && !IsLevelInstanceContainerEntity(inputEntity->GetId()))
                {
                    entityQueue.push(inputEntity);
                }
            }

            // Support sets to easily identify if we're processing the same entity multiple times.
            AZStd::unordered_set<AZ::Entity*> entities;
            AZStd::unordered_set<Instance*> instances;

            while (!entityQueue.empty())
            {
                AZ::Entity* entity = entityQueue.front();
                entityQueue.pop();

                // Get this entity's owning instance.
                InstanceOptionalReference owningInstance = m_instanceEntityMapperInterface->FindOwningInstance(entity->GetId());
                AZ_Assert(
                    owningInstance.has_value(),
                    "An error occurred while retrieving entities and prefab instances : "
                    "Owning instance of entity with id '%llu' couldn't be found",
                    entity->GetId());

                // Check if this entity is owned by the same instance owning the root.
                if (&owningInstance->get() == &commonRootEntityOwningInstance)
                {
                    // If it's the same instance, we can add this entity to the new instance entities.
                    int priorEntitiesSize = entities.size();
                    
                    entities.insert(entity);

                    // If the size of entities increased, then it wasn't added before.
                    // In that case, add the children of this entity to the queue.
                    if (entities.size() > priorEntitiesSize)
                    {
                        EntityIdList childrenIds;
                        EditorEntityInfoRequestBus::EventResult(
                            childrenIds,
                            entity->GetId(),
                            &EditorEntityInfoRequests::GetChildren
                        );

                        for (AZ::EntityId childId : childrenIds)
                        {
                            AZ::Entity* child = GetEntityById(childId);
                            entityQueue.push(child);
                        }
                    }
                }
                else
                {
                    // The instances differ, so we should add the instance to the instances set,
                    // but only if it's a direct descendant of the root instance!
                    Instance* childInstance = GetAncestorOfInstanceThatIsChildOfRoot(&commonRootEntityOwningInstance, &owningInstance->get());

                    if (childInstance != nullptr)
                    {
                        instances.insert(childInstance);
                    }
                    else
                    {
                        // This can only happen if one entity does not share the common root!
                        return false;
                    }
                }
            }

            // Store results
            outEntities.clear();
            outEntities.reserve(entities.size());

            for (AZ::Entity* entity : entities)
            {
                outEntities.emplace_back(entity);
            }

            outInstances.clear();
            outInstances.reserve(instances.size());
            for (Instance* instancePtr : instances)
            {
                outInstances.push_back(instancePtr);
            }

            return (outEntities.size() + outInstances.size()) > 0;
        }

        bool PrefabPublicHandler::EntitiesBelongToSameInstance(const EntityIdList& entityIds) const
        {
            if (entityIds.size() <= 1)
            {
                return true;
            }

            InstanceOptionalReference sharedInstance = AZStd::nullopt;

            for (AZ::EntityId entityId : entityIds)
            {
                InstanceOptionalReference owningInstance = m_instanceEntityMapperInterface->FindOwningInstance(entityId);

                if (!owningInstance.has_value())
                {
                    AZ_Assert(
                        false,
                        "An error occurred in function EntitiesBelongToSameInstance: "
                        "Owning instance of entity with id '%llu' couldn't be found",
                        entityId);
                    return false;
                }

                // If this is a container entity, it actually represents a child instance so get its owner.
                // The only exception in the level root instance. We leave it as is to streamline operations.
                if (owningInstance->get().GetContainerEntityId() == entityId && !IsLevelInstanceContainerEntity(entityId))
                {
                    owningInstance = owningInstance->get().GetParentInstance();
                }

                if (!sharedInstance.has_value())
                {
                    sharedInstance = owningInstance;
                }
                else
                {
                    if (&sharedInstance->get() != &owningInstance->get())
                    {
                        return false;
                    }
                }
            }

            return true;
        }

        void PrefabPublicHandler::ReplaceOldAliases(QString& stringToReplace, AZStd::string_view oldAlias, AZStd::string_view newAlias)
        {
            QString oldAliasQuotes = QString("\"%1\"").arg(oldAlias.data());
            QString newAliasQuotes = QString("\"%1\"").arg(newAlias.data());

            stringToReplace.replace(oldAliasQuotes, newAliasQuotes);

            QString oldAliasPathRef = QString("/%1").arg(oldAlias.data());
            QString newAliasPathRef = QString("/%1").arg(newAlias.data());

            stringToReplace.replace(oldAliasPathRef, newAliasPathRef);
        }
    } // namespace Prefab
} // namespace AzToolsFramework<|MERGE_RESOLUTION|>--- conflicted
+++ resolved
@@ -230,23 +230,11 @@
                         m_instanceToTemplateInterface->GeneratePatch(reparentPatch, containerEntityDomBefore, containerEntityDomAfter);
                         m_instanceToTemplateInterface->AppendEntityAliasToPatchPaths(reparentPatch, nestedInstanceContainerEntityId);
 
-<<<<<<< HEAD
-                        // Update the cache - this prevents these changes from being stored in the regular undo/redo nodes as a separate step
-                        m_prefabUndoCache.Store(nestedInstanceContainerEntityId, AZStd::move(containerEntityDomAfter), containerEntityId);
-
-                        // Save these changes as patches to the link
-                        PrefabUndoLinkUpdate* linkUpdate = aznew PrefabUndoLinkUpdate(AZStd::to_string(static_cast<AZ::u64>(nestedInstanceContainerEntityId)));
-                        linkUpdate->SetParent(undoBatch.GetUndoBatch());
-                        linkUpdate->Capture(reparentPatch, nestedInstance->GetLinkId());
-
-                        linkUpdate->Redo();
-=======
                         // We won't parent this undo node to the undo batch so that the newly created template and link will remain
                         // unaffected by undo actions. This is needed so that any future instantiations of the template will work.
                         PrefabUndoLinkUpdate linkUpdate = PrefabUndoLinkUpdate(AZStd::to_string(static_cast<AZ::u64>(nestedInstanceContainerEntityId)));
                         linkUpdate.Capture(reparentPatch, nestedInstance->GetLinkId());
                         linkUpdate.Redo();
->>>>>>> 71013c38
                     }
                 });
                 
