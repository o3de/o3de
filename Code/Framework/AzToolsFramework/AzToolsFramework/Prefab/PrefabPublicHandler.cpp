--- conflicted
+++ resolved
@@ -661,12 +661,12 @@
                     else
                     {
                         Internal_HandleContainerOverride(
-                            parentUndoBatch, entityId, patch, owningInstance->get().GetLinkId());
+                            parentUndoBatch, entityId, patch, owningInstance->get().GetLinkId(), owningInstance->get().GetParentInstance());
                     }
                 }
                 else
                 {
-                    Internal_HandleEntityChange(parentUndoBatch, entityId, beforeState, afterState);
+                    Internal_HandleEntityChange(parentUndoBatch, entityId, beforeState, afterState, owningInstance);
 
                     if (isNewParentOwnedByDifferentInstance)
                     {
@@ -679,25 +679,27 @@
         }
 
         void PrefabPublicHandler::Internal_HandleContainerOverride(
-            UndoSystem::URSequencePoint* undoBatch, AZ::EntityId entityId, const PrefabDom& patch, const LinkId linkId)
+            UndoSystem::URSequencePoint* undoBatch, AZ::EntityId entityId, const PrefabDom& patch,
+            const LinkId linkId, InstanceOptionalReference parentInstance)
         {
             // Save these changes as patches to the link
             PrefabUndoLinkUpdate* linkUpdate = aznew PrefabUndoLinkUpdate(AZStd::to_string(static_cast<AZ::u64>(entityId)));
             linkUpdate->SetParent(undoBatch);
             linkUpdate->Capture(patch, linkId);
 
-            linkUpdate->Redo();
+            linkUpdate->Do(parentInstance);
         }
 
         void PrefabPublicHandler::Internal_HandleEntityChange(
-            UndoSystem::URSequencePoint* undoBatch, AZ::EntityId entityId, PrefabDom& beforeState, PrefabDom& afterState)
+            UndoSystem::URSequencePoint* undoBatch, AZ::EntityId entityId, PrefabDom& beforeState,
+            PrefabDom& afterState, InstanceOptionalReference instance)
         {
             // Update the state of the entity
             PrefabUndoEntityUpdate* state = aznew PrefabUndoEntityUpdate(AZStd::to_string(static_cast<AZ::u64>(entityId)));
             state->SetParent(undoBatch);
             state->Capture(beforeState, afterState, entityId);
 
-            state->Redo();
+            state->Do(instance);
         }
 
         void PrefabPublicHandler::Internal_HandleInstanceChange(
@@ -713,9 +715,6 @@
             // Retrieve all descendant entities and instances of this entity that belonged to the same owning instance.
             RetrieveAndSortPrefabEntitiesAndInstances({ entity }, beforeOwningInstance->get(), entities, instances);
 
-<<<<<<< HEAD
-                            state->Do(owningInstance);
-=======
             AZStd::vector<AZStd::unique_ptr<Instance>> instanceUniquePtrs;
             AZStd::vector<AZStd::pair<Instance*, PrefabDom>> instancePatches;
 
@@ -734,7 +733,6 @@
                         if (patches.has_value())
                         {
                             oldLinkPatches.CopyFrom(patches->get(), oldLinkPatches.GetAllocator());
->>>>>>> 76a6df34
                         }
                     }
 
