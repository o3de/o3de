--- conflicted
+++ resolved
@@ -355,12 +355,9 @@
             }
 
             sourceInstance.SetLinkId(linkId);
-<<<<<<< HEAD
 
             // Update the cache - this prevents these changes from being stored in the regular undo/redo nodes
             m_prefabUndoCache.Store(containerEntityId, AZStd::move(containerEntityDomAfter), commonRootEntityId);
-=======
->>>>>>> 12760ef6
         }
 
         void PrefabPublicHandler::RemoveLink(
