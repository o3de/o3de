/*
* All or portions of this file Copyright (c) Amazon.com, Inc. or its affiliates or
* its licensors.
*
* For complete copyright and license terms please see the LICENSE at the root of this
* distribution (the "License"). All use of this software is governed by the License,
* or, if provided, by the license below or the license accompanying this file. Do not
* remove or modify any license notices. This file is distributed on an "AS IS" BASIS,
* WITHOUT WARRANTIES OR CONDITIONS OF ANY KIND, either express or implied.
*
*/

#include <AzCore/Component/TransformBus.h>
#include <AzCore/JSON/stringbuffer.h>
#include <AzCore/JSON/writer.h>
#include <AzCore/Utils/TypeHash.h>

#include <AzToolsFramework/API/ToolsApplicationAPI.h>
#include <AzToolsFramework/Entity/EditorEntityContextBus.h>
#include <AzToolsFramework/Entity/EditorEntityHelpers.h>
#include <AzToolsFramework/Entity/EditorEntityInfoBus.h>
#include <AzToolsFramework/Prefab/EditorPrefabComponent.h>
#include <AzToolsFramework/Entity/PrefabEditorEntityOwnershipInterface.h>
#include <AzToolsFramework/Prefab/Instance/Instance.h>
#include <AzToolsFramework/Prefab/Instance/InstanceEntityIdMapper.h>
#include <AzToolsFramework/Prefab/Instance/InstanceEntityMapperInterface.h>
#include <AzToolsFramework/Prefab/Instance/InstanceToTemplateInterface.h>
#include <AzToolsFramework/Prefab/PrefabDomUtils.h>
#include <AzToolsFramework/Prefab/PrefabLoaderInterface.h>
#include <AzToolsFramework/Prefab/PrefabPublicHandler.h>
#include <AzToolsFramework/Prefab/PrefabSystemComponentInterface.h>
#include <AzToolsFramework/Prefab/PrefabUndo.h>
#include <AzToolsFramework/Prefab/PrefabUndoHelpers.h>
#include <AzToolsFramework/ToolsComponents/TransformComponent.h>

#include <QString>

namespace AzToolsFramework
{
    namespace Prefab
    {
        void PrefabPublicHandler::RegisterPrefabPublicHandlerInterface()
        {
            m_instanceEntityMapperInterface = AZ::Interface<InstanceEntityMapperInterface>::Get();
            AZ_Assert(m_instanceEntityMapperInterface, "PrefabPublicHandler - Could not retrieve instance of InstanceEntityMapperInterface");

            m_instanceToTemplateInterface = AZ::Interface<InstanceToTemplateInterface>::Get();
            AZ_Assert(m_instanceToTemplateInterface, "PrefabPublicHandler - Could not retrieve instance of InstanceToTemplateInterface");

            m_prefabLoaderInterface = AZ::Interface<PrefabLoaderInterface>::Get();
            AZ_Assert(m_prefabLoaderInterface, "Could not get PrefabLoaderInterface on PrefabPublicHandler construction.");

            m_prefabSystemComponentInterface = AZ::Interface<PrefabSystemComponentInterface>::Get();
            AZ_Assert(m_prefabSystemComponentInterface, "Could not get PrefabSystemComponentInterface on PrefabPublicHandler construction.");

            m_prefabUndoCache.Initialize();

            AZ::Interface<PrefabPublicInterface>::Register(this);
        }

        void PrefabPublicHandler::UnregisterPrefabPublicHandlerInterface()
        {
            AZ::Interface<PrefabPublicInterface>::Unregister(this);

            m_prefabUndoCache.Destroy();
        }

        PrefabOperationResult PrefabPublicHandler::CreatePrefab(const AZStd::vector<AZ::EntityId>& entityIds, AZ::IO::PathView absolutePath)
        {
            EntityList inputEntityList, topLevelEntities;
            AZ::EntityId commonRootEntityId;
            InstanceOptionalReference commonRootEntityOwningInstance;
            PrefabOperationResult findCommonRootOutcome = FindCommonRootOwningInstance(
                entityIds, inputEntityList, topLevelEntities, commonRootEntityId, commonRootEntityOwningInstance);
            if (!findCommonRootOutcome.IsSuccess())
            {
                return findCommonRootOutcome;
            }

            AZ_Assert(absolutePath.IsAbsolute(), "CreatePrefab requires an absolute path for saving the initial prefab file.");

            InstanceOptionalReference instanceToCreate;
            {
                // Initialize Undo Batch object
                ScopedUndoBatch undoBatch("Create Prefab");

                PrefabDom commonRootInstanceDomBeforeCreate;
                m_instanceToTemplateInterface->GenerateDomForInstance(
                    commonRootInstanceDomBeforeCreate, commonRootEntityOwningInstance->get());

                AZStd::vector<AZ::Entity*> entities;
                AZStd::vector<AZStd::unique_ptr<Instance>> instancePtrs;
                AZStd::vector<Instance*> instances;
                AZStd::unordered_map<Instance*, PrefabDom> nestedInstanceLinkPatchesMap;

                // Retrieve all entities affected and identify Instances
                if (!RetrieveAndSortPrefabEntitiesAndInstances(inputEntityList, commonRootEntityOwningInstance->get(), entities, instances))
                {
                    return AZ::Failure(
                        AZStd::string("Could not create a new prefab out of the entities provided - invalid selection."));
                }

                AZStd::unordered_map<AZ::EntityId, AZStd::string> oldEntityAliases;

                // Detach the retrieved entities
                for (AZ::Entity* entity : entities)
                {
                    AZ::EntityId entityId = entity->GetId();
                    oldEntityAliases.emplace(entityId, commonRootEntityOwningInstance->get().GetEntityAlias(entityId)->get());
                    commonRootEntityOwningInstance->get().DetachEntity(entity->GetId()).release();
                }

                // When we create a prefab with other prefab instances, we have to remove the existing links between the source and 
                // target templates of the other instances.
                for (auto& nestedInstance : instances)
                {
                    AZStd::unique_ptr<Instance> outInstance = commonRootEntityOwningInstance->get().DetachNestedInstance(nestedInstance->GetInstanceAlias());

                    LinkId detachingInstanceLinkId = nestedInstance->GetLinkId();
                    auto linkRef = m_prefabSystemComponentInterface->FindLink(detachingInstanceLinkId);
                    AZ_Assert(linkRef.has_value(), "Unable to find link with id '%llu' during prefab creation.", detachingInstanceLinkId);

                    PrefabDomValueReference linkPatches = linkRef->get().GetLinkPatches();
                    AZ_Assert(
                        linkPatches.has_value(), "Unable to get patches on link with id '%llu' during prefab creation.",
                        detachingInstanceLinkId);

                    PrefabDom linkPatchesCopy;
                    linkPatchesCopy.CopyFrom(linkPatches->get(), linkPatchesCopy.GetAllocator());
                    nestedInstanceLinkPatchesMap.emplace(nestedInstance, AZStd::move(linkPatchesCopy));
                    
                    RemoveLink(outInstance, commonRootEntityOwningInstance->get().GetTemplateId(), undoBatch.GetUndoBatch());

                    instancePtrs.emplace_back(AZStd::move(outInstance));
                }

                PrefabUndoHelpers::UpdatePrefabInstance(
                    commonRootEntityOwningInstance->get(), "Update prefab instance", commonRootInstanceDomBeforeCreate,
                    undoBatch.GetUndoBatch());

                auto prefabEditorEntityOwnershipInterface = AZ::Interface<PrefabEditorEntityOwnershipInterface>::Get();
                if (!prefabEditorEntityOwnershipInterface)
                {
                    return AZ::Failure(AZStd::string("Could not create a new prefab out of the entities provided - internal error "
                                                     "(PrefabEditorEntityOwnershipInterface unavailable)."));
                }

                // Create the Prefab
                instanceToCreate = prefabEditorEntityOwnershipInterface->CreatePrefab(
                    entities, AZStd::move(instancePtrs), m_prefabLoaderInterface->GenerateRelativePath(absolutePath),
                    commonRootEntityOwningInstance);

                if (!instanceToCreate)
                {
                    return AZ::Failure(AZStd::string("Could not create a new prefab out of the entities provided - internal error "
                                                     "(A null instance is returned)."));
                }

                AZ::EntityId containerEntityId = instanceToCreate->get().GetContainerEntityId();

                // Apply the correct transform to the container for the new instance, and store the patch for use when creating the link.
                PrefabDom patch = ApplyContainerTransformAndGeneratePatch(containerEntityId, commonRootEntityId, topLevelEntities);

                // Parent the non-container top level entities to the container entity.
                // Parenting the top level container entities will be done during the creation of links.
                for (AZ::Entity* topLevelEntity : topLevelEntities)
                {
                    if (!IsInstanceContainerEntity(topLevelEntity->GetId()))
                    {
                        AZ::TransformBus::Event(topLevelEntity->GetId(), &AZ::TransformBus::Events::SetParent, containerEntityId);
                    }
                }

                // Update the template of the instance since the entities are modified since the template creation.
                Prefab::PrefabDom serializedInstance;
                if (Prefab::PrefabDomUtils::StoreInstanceInPrefabDom(instanceToCreate->get(), serializedInstance))
                {
                    m_prefabSystemComponentInterface->UpdatePrefabTemplate(instanceToCreate->get().GetTemplateId(), serializedInstance);
                }

                instanceToCreate->get().GetNestedInstances([&](AZStd::unique_ptr<Instance>& nestedInstance) {
                    AZ_Assert(nestedInstance, "Invalid nested instance found in the new prefab created.");

                    EntityOptionalReference nestedInstanceContainerEntity = nestedInstance->GetContainerEntity();
                    AZ_Assert(
                        nestedInstanceContainerEntity, "Invalid container entity found for the nested instance used in prefab creation.");

                    AZ::EntityId nestedInstanceContainerEntityId = nestedInstanceContainerEntity->get().GetId();
                    PrefabDom previousPatch;

                    // Retrieve the previous patch if it exists
                    if (nestedInstanceLinkPatchesMap.contains(nestedInstance.get()))
                    {
                        previousPatch = AZStd::move(nestedInstanceLinkPatchesMap[nestedInstance.get()]);
                        UpdateLinkPatchesWithNewEntityAliases(previousPatch, oldEntityAliases, instanceToCreate->get());
                    }

                    // These link creations shouldn't be undone because that would put the template in a non-usable state if a user
                    // chooses to instantiate the template after undoing the creation.
                    CreateLink(*nestedInstance, instanceToCreate->get().GetTemplateId(), undoBatch.GetUndoBatch(), AZStd::move(previousPatch), false);

                    // If this nested instance's container is a top level entity in the new prefab, re-parent it and apply the change.
                    if (AZStd::find(topLevelEntities.begin(), topLevelEntities.end(), &nestedInstanceContainerEntity->get()) != topLevelEntities.end())
                    {
                        Prefab::PrefabDom containerEntityDomBefore;
                        m_instanceToTemplateInterface->GenerateDomForEntity(containerEntityDomBefore, *nestedInstanceContainerEntity);

                        AZ::TransformBus::Event(nestedInstanceContainerEntityId, &AZ::TransformBus::Events::SetParent, containerEntityId);

                        PrefabDom containerEntityDomAfter;
                        m_instanceToTemplateInterface->GenerateDomForEntity(containerEntityDomAfter, *nestedInstanceContainerEntity);

                        PrefabDom reparentPatch;
                        m_instanceToTemplateInterface->GeneratePatch(reparentPatch, containerEntityDomBefore, containerEntityDomAfter);
                        m_instanceToTemplateInterface->AppendEntityAliasToPatchPaths(reparentPatch, nestedInstanceContainerEntityId);

                        // We won't parent this undo node to the undo batch so that the newly created template and link will remain
                        // unaffected by undo actions. This is needed so that any future instantiations of the template will work.
                        PrefabUndoLinkUpdate linkUpdate = PrefabUndoLinkUpdate(AZStd::to_string(static_cast<AZ::u64>(nestedInstanceContainerEntityId)));
                        linkUpdate.Capture(reparentPatch, nestedInstance->GetLinkId());
                        linkUpdate.Redo();
                    }
                });
                
                // Create a link between the templates of the newly created instance and the instance it's being parented under.
                CreateLink(
                    instanceToCreate->get(), commonRootEntityOwningInstance->get().GetTemplateId(), undoBatch.GetUndoBatch(),
                    AZStd::move(patch));

                // Reset the transform of the container entity so that the new values aren't saved in the new prefab's dom.
                // The new values were saved in the link, so propagation will apply them correctly.
                {
                    AZ::Entity* containerEntity = GetEntityById(containerEntityId);

                    PrefabDom containerBeforeReset;
                    m_instanceToTemplateInterface->GenerateDomForEntity(containerBeforeReset, *containerEntity);

                    AZ::TransformBus::Event(containerEntityId, &AZ::TransformBus::Events::SetParent, AZ::EntityId());
                    AZ::TransformBus::Event(containerEntityId, &AZ::TransformBus::Events::SetLocalTM, AZ::Transform::CreateIdentity());

                    PrefabDom containerAfterReset;
                    m_instanceToTemplateInterface->GenerateDomForEntity(containerAfterReset, *containerEntity);

                    // Update the state of the entity
                    PrefabUndoEntityUpdate* state = aznew PrefabUndoEntityUpdate(AZStd::to_string(static_cast<AZ::u64>(containerEntityId)));
                    state->SetParent(undoBatch.GetUndoBatch());
                    state->Capture(containerBeforeReset, containerAfterReset, containerEntityId);

                    state->Redo();
                }

                // This clears any entities marked as dirty due to reparenting of entities during the process of creating a prefab.
                // We are doing this so that the changes in those entities are not queued up twice for propagation.
                AzToolsFramework::ToolsApplicationRequestBus::Broadcast(
                    &AzToolsFramework::ToolsApplicationRequestBus::Events::ClearDirtyEntities);

                // Select Container Entity
                {
                    auto selectionUndo = aznew SelectionCommand({containerEntityId}, "Select Prefab Container Entity");
                    selectionUndo->SetParent(undoBatch.GetUndoBatch());
                    ToolsApplicationRequestBus::Broadcast(&ToolsApplicationRequestBus::Events::RunRedoSeparately, selectionUndo);
                }
            }

            // Save Template to file
            m_prefabLoaderInterface->SaveTemplateToFile(instanceToCreate->get().GetTemplateId(), absolutePath);
            
            return AZ::Success();
        }

        PrefabDom PrefabPublicHandler::ApplyContainerTransformAndGeneratePatch(AZ::EntityId containerEntityId, AZ::EntityId parentEntityId, const EntityList& childEntities)
        {
            AZ::Entity* containerEntity = GetEntityById(containerEntityId);
            AZ_Assert(containerEntity, "Invalid container entity passed to ApplyContainerTransformAndGeneratePatch.");

            // Generate the transform for the container entity out of the top level entities, and set it
            // This step needs to be done before anything is parented to the container, else children position will be wrong
            Prefab::PrefabDom containerEntityDomBefore;
            m_instanceToTemplateInterface->GenerateDomForEntity(containerEntityDomBefore, *containerEntity);

            AZ::Vector3 containerEntityTranslation(AZ::Vector3::CreateZero());
            AZ::Quaternion containerEntityRotation(AZ::Quaternion::CreateZero());

            // Set container entity to be child of common root
            AZ::TransformBus::Event(containerEntityId, &AZ::TransformBus::Events::SetParent, parentEntityId);

            // Set the transform (translation, rotation) of the container entity
            GenerateContainerEntityTransform(childEntities, containerEntityTranslation, containerEntityRotation);
            AZ::TransformBus::Event(containerEntityId, &AZ::TransformBus::Events::SetLocalTranslation, containerEntityTranslation);
            AZ::TransformBus::Event(containerEntityId, &AZ::TransformBus::Events::SetLocalRotationQuaternion, containerEntityRotation);

            PrefabDom containerEntityDomAfter;
            m_instanceToTemplateInterface->GenerateDomForEntity(containerEntityDomAfter, *containerEntity);

            PrefabDom patch;
            m_instanceToTemplateInterface->GeneratePatch(patch, containerEntityDomBefore, containerEntityDomAfter);
            m_instanceToTemplateInterface->AppendEntityAliasToPatchPaths(patch, containerEntityId);

            // Update the cache - this prevents these changes from being stored in the regular undo/redo nodes
            m_prefabUndoCache.Store(containerEntityId, AZStd::move(containerEntityDomAfter), parentEntityId);

            return AZStd::move(patch);
        }

        PrefabOperationResult PrefabPublicHandler::InstantiatePrefab(
            AZStd::string_view filePath, AZ::EntityId parent, const AZ::Vector3& position)
        {
            auto prefabEditorEntityOwnershipInterface = AZ::Interface<PrefabEditorEntityOwnershipInterface>::Get();
            if (!prefabEditorEntityOwnershipInterface)
            {
                return AZ::Failure(AZStd::string("Could not instantiate prefab - internal error "
                                                 "(PrefabEditorEntityOwnershipInterface unavailable)."));
            }

            InstanceOptionalReference instanceToParentUnder;

            // Get parent entity and owning instance
            if (parent.IsValid())
            {
                instanceToParentUnder = m_instanceEntityMapperInterface->FindOwningInstance(parent);
            }

            if (!instanceToParentUnder.has_value())
            {
                instanceToParentUnder = prefabEditorEntityOwnershipInterface->GetRootPrefabInstance();
                parent = instanceToParentUnder->get().GetContainerEntityId();
            }

            //Detect whether this instantiation would produce a cyclical dependency
            auto relativePath = m_prefabLoaderInterface->GenerateRelativePath(filePath);
            Prefab::TemplateId templateId = m_prefabSystemComponentInterface->GetTemplateIdFromFilePath(relativePath);

            if (templateId == InvalidTemplateId)
            {
                // Load the template from the file
                templateId = m_prefabLoaderInterface->LoadTemplateFromFile(filePath);
                AZ_Assert(templateId != InvalidTemplateId, "Template with source path %s couldn't be loaded correctly.", filePath);
            }

            const PrefabDom& templateDom = m_prefabSystemComponentInterface->FindTemplateDom(templateId);
            AZStd::unordered_set<AZ::IO::Path> templatePaths;
            PrefabDomUtils::GetTemplateSourcePaths(templateDom, templatePaths);

            if (IsCyclicalDependencyFound(instanceToParentUnder->get(), templatePaths))
            {
                return AZ::Failure(AZStd::string::format(
                    "Instantiate Prefab operation aborted - Cyclical dependency detected\n(%s depends on %s).",
                    relativePath.Native().c_str(), instanceToParentUnder->get().GetTemplateSourcePath().Native().c_str()));
            }

            {
                // Initialize Undo Batch object
                ScopedUndoBatch undoBatch("Instantiate Prefab");

                // Instantiate the Prefab
                PrefabDom instanceToParentUnderDomBeforeCreate;
                m_instanceToTemplateInterface->GenerateDomForInstance(instanceToParentUnderDomBeforeCreate, instanceToParentUnder->get());

                auto instanceToCreate = prefabEditorEntityOwnershipInterface->InstantiatePrefab(relativePath, instanceToParentUnder);

                if (!instanceToCreate)
                {
                    return AZ::Failure(AZStd::string("Could not instantiate the prefab provided - internal error "
                                                     "(A null instance is returned)."));
                }

                PrefabUndoHelpers::UpdatePrefabInstance(
                    instanceToParentUnder->get(), "Update prefab instance", instanceToParentUnderDomBeforeCreate, undoBatch.GetUndoBatch());

                // Create Link with correct container patches
                AZ::EntityId containerEntityId = instanceToCreate->get().GetContainerEntityId();
                AZ::Entity* containerEntity = GetEntityById(containerEntityId);
                AZ_Assert(containerEntity, "Invalid container entity detected in InstantiatePrefab.");

                Prefab::PrefabDom containerEntityDomBefore;
                m_instanceToTemplateInterface->GenerateDomForEntity(containerEntityDomBefore, *containerEntity);

                // Set container entity's parent
                AZ::TransformBus::Event(containerEntityId, &AZ::TransformBus::Events::SetParent, parent);

                // Set the position of the container entity
                AZ::TransformBus::Event(containerEntityId, &AZ::TransformBus::Events::SetWorldTranslation, position);

                PrefabDom containerEntityDomAfter;
                m_instanceToTemplateInterface->GenerateDomForEntity(containerEntityDomAfter, *containerEntity);

                // Generate patch to be stored in the link
                PrefabDom patch;
                m_instanceToTemplateInterface->GeneratePatch(patch, containerEntityDomBefore, containerEntityDomAfter);
                m_instanceToTemplateInterface->AppendEntityAliasToPatchPaths(patch, containerEntityId);

                CreateLink(instanceToCreate->get(), instanceToParentUnder->get().GetTemplateId(), undoBatch.GetUndoBatch(), AZStd::move(patch));

<<<<<<< HEAD
                // Update the cache - this prevents these changes from being stored in the regular undo/redo nodes
                m_prefabUndoCache.Store(containerEntityId, AZStd::move(containerEntityDomAfter), parent);
=======
                AzToolsFramework::ToolsApplicationRequestBus::Broadcast(
                    &AzToolsFramework::ToolsApplicationRequestBus::Events::ClearDirtyEntities);
>>>>>>> c009e7d5
            }

            return AZ::Success();
        }

        PrefabOperationResult PrefabPublicHandler::FindCommonRootOwningInstance(
            const AZStd::vector<AZ::EntityId>& entityIds, EntityList& inputEntityList, EntityList& topLevelEntities,
            AZ::EntityId& commonRootEntityId, InstanceOptionalReference& commonRootEntityOwningInstance)
        {
            // Retrieve entityList from entityIds
            inputEntityList = EntityIdListToEntityList(entityIds);

            // Remove Level Container Entity if it's part of the list
            AZ::EntityId levelEntityId = GetLevelInstanceContainerEntityId();
            if (levelEntityId.IsValid())
            {
                AZ::Entity* levelEntity = GetEntityById(levelEntityId);
                if (levelEntity)
                {
                    auto levelEntityIter = AZStd::find(inputEntityList.begin(), inputEntityList.end(), levelEntity);
                    if (levelEntityIter != inputEntityList.end())
                    {
                        inputEntityList.erase(levelEntityIter);
                    }
                }
            }

            // Find common root and top level entities
            bool entitiesHaveCommonRoot = false;

            AzToolsFramework::ToolsApplicationRequestBus::BroadcastResult(
                entitiesHaveCommonRoot, &AzToolsFramework::ToolsApplicationRequests::FindCommonRootInactive, inputEntityList,
                commonRootEntityId, &topLevelEntities);

            // Bail if entities don't share a common root
            if (!entitiesHaveCommonRoot)
            {
                return AZ::Failure(AZStd::string("Failed to create a prefab: Provided entities do not share a common root."));
            }

            // Retrieve the owning instance of the common root entity, which will be our new instance's parent instance.
            commonRootEntityOwningInstance = GetOwnerInstanceByEntityId(commonRootEntityId);
            AZ_Assert(
                commonRootEntityOwningInstance.has_value(),
                "Failed to create prefab : Couldn't get a valid owning instance for the common root entity of the enities provided");
            return AZ::Success();
        }

        bool PrefabPublicHandler::IsCyclicalDependencyFound(
            InstanceOptionalConstReference instance, const AZStd::unordered_set<AZ::IO::Path>& templateSourcePaths)
        {
            InstanceOptionalConstReference currentInstance = instance;

            while (currentInstance.has_value())
            {
                if (templateSourcePaths.contains(currentInstance->get().GetTemplateSourcePath()))
                {
                    return true;
                }
                currentInstance = currentInstance->get().GetParentInstance();
            }

            return false;
        }

        void PrefabPublicHandler::CreateLink(
            Instance& sourceInstance, TemplateId targetTemplateId,
            UndoSystem::URSequencePoint* undoBatch, PrefabDom patch, const bool isUndoRedoSupportNeeded)
        {
            LinkId linkId;
            if (isUndoRedoSupportNeeded)
            {
                linkId = PrefabUndoHelpers::CreateLink(
                    sourceInstance.GetTemplateId(), targetTemplateId, AZStd::move(patch), sourceInstance.GetInstanceAlias(), undoBatch);
            }
            else
            {
                linkId = m_prefabSystemComponentInterface->CreateLink(
                    targetTemplateId, sourceInstance.GetTemplateId(), sourceInstance.GetInstanceAlias(), patch,
                    InvalidLinkId);
                m_prefabSystemComponentInterface->PropagateTemplateChanges(targetTemplateId);
            }

            sourceInstance.SetLinkId(linkId);
        }

        void PrefabPublicHandler::RemoveLink(
            AZStd::unique_ptr<Instance>& sourceInstance, TemplateId targetTemplateId, UndoSystem::URSequencePoint* undoBatch)
        {
            LinkReference nestedInstanceLink = m_prefabSystemComponentInterface->FindLink(sourceInstance->GetLinkId());
            AZ_Assert(
                nestedInstanceLink.has_value(),
                "A valid link was not found for one of the instances provided as input for the CreatePrefab operation.");    

            PrefabDomReference nestedInstanceLinkDom = nestedInstanceLink->get().GetLinkDom();
            AZ_Assert(
                nestedInstanceLinkDom.has_value(),
                "A valid DOM was not found for the link corresponding to one of the instances provided as input for the "
                "CreatePrefab operation.");

            PrefabDomValueReference nestedInstanceLinkPatches =
                PrefabDomUtils::FindPrefabDomValue(nestedInstanceLinkDom->get(), PrefabDomUtils::PatchesName);
            AZ_Assert(
                nestedInstanceLinkPatches.has_value(),
                "A valid DOM for patches was not found for the link corresponding to one of the instances provided as input for the "
                "CreatePrefab operation.");

            PrefabDom patchesCopyForUndoSupport;
            patchesCopyForUndoSupport.CopyFrom(nestedInstanceLinkPatches->get(), patchesCopyForUndoSupport.GetAllocator());
            PrefabUndoHelpers::RemoveLink(
                sourceInstance->GetTemplateId(), targetTemplateId, sourceInstance->GetInstanceAlias(), sourceInstance->GetLinkId(),
                AZStd::move(patchesCopyForUndoSupport), undoBatch);
        }

        PrefabOperationResult PrefabPublicHandler::SavePrefab(AZ::IO::Path filePath)
        {
            auto templateId = m_prefabSystemComponentInterface->GetTemplateIdFromFilePath(filePath.c_str());

            if (templateId == InvalidTemplateId)
            {
                return AZ::Failure(
                    AZStd::string("SavePrefab - Path error. Path could be invalid, or the prefab may not be loaded in this level."));
            }

            if (!m_prefabLoaderInterface->SaveTemplate(templateId))
            {
                return AZ::Failure(AZStd::string("Could not save prefab - internal error (Json write operation failure)."));
            }

            return AZ::Success();
        }

        PrefabEntityResult PrefabPublicHandler::CreateEntity(AZ::EntityId parentId, const AZ::Vector3& position)
        {
            InstanceOptionalReference owningInstanceOfParentEntity = GetOwnerInstanceByEntityId(parentId);
            if (!owningInstanceOfParentEntity)
            {
                return AZ::Failure(AZStd::string::format(
                    "Cannot add entity because the owning instance of parent entity with id '%llu' could not be found.",
                    static_cast<AZ::u64>(parentId)));
            }
            
            EntityAlias entityAlias = Instance::GenerateEntityAlias();

            AliasPath absoluteEntityPath = owningInstanceOfParentEntity->get().GetAbsoluteInstanceAliasPath();
            absoluteEntityPath.Append(entityAlias);

            AZ::EntityId entityId = InstanceEntityIdMapper::GenerateEntityIdForAliasPath(absoluteEntityPath);
            AZStd::string entityName = AZStd::string::format("Entity%llu", static_cast<AZ::u64>(m_newEntityCounter++));

            AZ::Entity* entity = aznew AZ::Entity(entityId, entityName.c_str());
            
            Instance& entityOwningInstance = owningInstanceOfParentEntity->get();

            PrefabDom instanceDomBeforeUpdate;
            m_instanceToTemplateInterface->GenerateDomForInstance(instanceDomBeforeUpdate, entityOwningInstance);

            ScopedUndoBatch undoBatch("Add Entity");

            entityOwningInstance.AddEntity(*entity, entityAlias);

            EditorEntityContextRequestBus::Broadcast(&EditorEntityContextRequestBus::Events::HandleEntitiesAdded, EntityList{entity});

            AZ::Transform transform = AZ::Transform::CreateIdentity();
            transform.SetTranslation(position);

            EntityOptionalReference owningInstanceContainerEntity = entityOwningInstance.GetContainerEntity();
            if (owningInstanceContainerEntity && !parentId.IsValid())
            {
                parentId = owningInstanceContainerEntity->get().GetId();
            }

            if (parentId.IsValid())
            {
                AZ::TransformBus::Event(entityId, &AZ::TransformInterface::SetParent, parentId);
                AZ::TransformBus::Event(entityId, &AZ::TransformInterface::SetLocalTM, transform);
            }
            else
            {
                AZ::TransformBus::Event(entityId, &AZ::TransformInterface::SetWorldTM, transform);
            }
            

            // Select the new entity (and deselect others).
            AzToolsFramework::EntityIdList selection = {entityId};

            SelectionCommand* selectionCommand = aznew SelectionCommand(selection, "");
            selectionCommand->SetParent(undoBatch.GetUndoBatch());

            ToolsApplicationRequests::Bus::Broadcast(&ToolsApplicationRequests::SetSelectedEntities, selection);

            PrefabUndoHelpers::UpdatePrefabInstance(
                entityOwningInstance, "Undo adding entity", instanceDomBeforeUpdate, undoBatch.GetUndoBatch());

            return AZ::Success(entityId);
        }

        void PrefabPublicHandler::GenerateUndoNodesForEntityChangeAndUpdateCache(
            AZ::EntityId entityId, UndoSystem::URSequencePoint* parentUndoBatch)
        {
            // Create Undo node on entities if they belong to an instance
            InstanceOptionalReference owningInstance = m_instanceEntityMapperInterface->FindOwningInstance(entityId);
            if (!owningInstance.has_value())
            {
                return;
            }

            AZ::Entity* entity = GetEntityById(entityId);
            if (!entity)
            {
                m_prefabUndoCache.PurgeCache(entityId);
                return;
            }

            PrefabDom beforeState;
            AZ::EntityId beforeParentId;
            m_prefabUndoCache.Retrieve(entityId, beforeState, beforeParentId);

            PrefabDom afterState;
            AZ::EntityId afterParentId;
            AZ::TransformBus::EventResult(afterParentId, entityId, &AZ::TransformBus::Events::GetParentId);

            m_instanceToTemplateInterface->GenerateDomForEntity(afterState, *entity);

            PrefabDom patch;
            m_instanceToTemplateInterface->GeneratePatch(patch, beforeState, afterState);
            m_instanceToTemplateInterface->AppendEntityAliasToPatchPaths(patch, entityId);

            if (patch.IsArray() && !patch.Empty() && beforeState.IsObject())
            {
                bool isInstanceContainerEntity = IsInstanceContainerEntity(entityId) && !IsLevelInstanceContainerEntity(entityId);
                bool isNewParentOwnedByDifferentInstance = false;

                if (beforeParentId != afterParentId)
                {
                    // If the entity parent changed, verify if the owning instance changed too
                    InstanceOptionalReference beforeOwningInstance = m_instanceEntityMapperInterface->FindOwningInstance(beforeParentId);
                    InstanceOptionalReference afterOwningInstance = m_instanceEntityMapperInterface->FindOwningInstance(afterParentId);

                    if (beforeOwningInstance.has_value() && afterOwningInstance.has_value() &&
                        (&beforeOwningInstance->get() != &afterOwningInstance->get()))
                    {
                        isNewParentOwnedByDifferentInstance = true;
                    }
                }

                if (isInstanceContainerEntity)
                {
                    if (isNewParentOwnedByDifferentInstance)
                    {
                        Internal_HandleInstanceChange(parentUndoBatch, entity, beforeParentId, afterParentId);

                        PrefabDom afterStateafterReparenting;
                        m_instanceToTemplateInterface->GenerateDomForEntity(afterStateafterReparenting, *entity);

                        PrefabDom newPatch;
                        m_instanceToTemplateInterface->GeneratePatch(newPatch, afterState, afterStateafterReparenting);
                        m_instanceToTemplateInterface->AppendEntityAliasToPatchPaths(newPatch, entityId);

                        InstanceOptionalReference owningInstanceAfterReparenting =
                            m_instanceEntityMapperInterface->FindOwningInstance(entityId);

                        Internal_HandleContainerOverride(
                            parentUndoBatch, entityId, newPatch, owningInstanceAfterReparenting->get().GetLinkId());
                    }
                    else
                    {
                        Internal_HandleContainerOverride(
                            parentUndoBatch, entityId, patch, owningInstance->get().GetLinkId());
                    }
                }
                else
                {
                    Internal_HandleEntityChange(parentUndoBatch, entityId, beforeState, afterState);

                    if (isNewParentOwnedByDifferentInstance)
                    {
                        Internal_HandleInstanceChange(parentUndoBatch, entity, beforeParentId, afterParentId);
                    }
                }
            }

            m_prefabUndoCache.UpdateCache(entityId);
        }

        void PrefabPublicHandler::Internal_HandleContainerOverride(
            UndoSystem::URSequencePoint* undoBatch, AZ::EntityId entityId, const PrefabDom& patch, const LinkId linkId)
        {
            // Save these changes as patches to the link
            PrefabUndoLinkUpdate* linkUpdate = aznew PrefabUndoLinkUpdate(AZStd::to_string(static_cast<AZ::u64>(entityId)));
            linkUpdate->SetParent(undoBatch);
            linkUpdate->Capture(patch, linkId);

            linkUpdate->Redo();
        }

        void PrefabPublicHandler::Internal_HandleEntityChange(
            UndoSystem::URSequencePoint* undoBatch, AZ::EntityId entityId, PrefabDom& beforeState, PrefabDom& afterState)
        {
            // Update the state of the entity
            PrefabUndoEntityUpdate* state = aznew PrefabUndoEntityUpdate(AZStd::to_string(static_cast<AZ::u64>(entityId)));
            state->SetParent(undoBatch);
            state->Capture(beforeState, afterState, entityId);

            state->Redo();
        }

        void PrefabPublicHandler::Internal_HandleInstanceChange(
            UndoSystem::URSequencePoint* undoBatch, AZ::Entity* entity, AZ::EntityId beforeParentId, AZ::EntityId afterParentId)
        {
            // If the entity parent changed, verify if the owning instance changed too
            InstanceOptionalReference beforeOwningInstance = m_instanceEntityMapperInterface->FindOwningInstance(beforeParentId);
            InstanceOptionalReference afterOwningInstance = m_instanceEntityMapperInterface->FindOwningInstance(afterParentId);

            EntityList entities;
            AZStd::vector<Instance*> instances;

            // Retrieve all descendant entities and instances of this entity that belonged to the same owning instance.
            RetrieveAndSortPrefabEntitiesAndInstances({ entity }, beforeOwningInstance->get(), entities, instances);

            AZStd::vector<AZStd::unique_ptr<Instance>> instanceUniquePtrs;
            AZStd::vector<AZStd::pair<Instance*, PrefabDom>> instancePatches;

            // Remove Entities and Instances from the prior instance
            {
                // Remove Instances
                for (Instance* nestedInstance : instances)
                {
                    auto linkRef = m_prefabSystemComponentInterface->FindLink(nestedInstance->GetLinkId());

                    PrefabDom oldLinkPatches;

                    if (linkRef.has_value())
                    {
                        auto patches = linkRef->get().GetLinkPatches();
                        if (patches.has_value())
                        {
                            oldLinkPatches.CopyFrom(patches->get(), oldLinkPatches.GetAllocator());
                        }
                    }

                    auto nestedInstanceUniquePtr = beforeOwningInstance->get().DetachNestedInstance(nestedInstance->GetInstanceAlias());
                    RemoveLink(nestedInstanceUniquePtr, beforeOwningInstance->get().GetTemplateId(), undoBatch);

                    instancePatches.emplace_back(AZStd::make_pair(nestedInstanceUniquePtr.get(), AZStd::move(oldLinkPatches)));
                    instanceUniquePtrs.emplace_back(AZStd::move(nestedInstanceUniquePtr));
                }

                // Get the previous state of the prior instance for undo/redo purposes
                PrefabDom beforeInstanceDomBeforeRemoval;
                m_instanceToTemplateInterface->GenerateDomForInstance(beforeInstanceDomBeforeRemoval, beforeOwningInstance->get());

                // Remove Entities
                for (AZ::Entity* nestedEntity : entities)
                {
                    beforeOwningInstance->get().DetachEntity(nestedEntity->GetId()).release();
                }

                // Create the Update node for the prior owning instance
                // Instance removal will be taken care of from the RemoveLink function for undo/redo purposes
                PrefabUndoHelpers::UpdatePrefabInstance(
                    beforeOwningInstance->get(), "Update prior prefab instance", beforeInstanceDomBeforeRemoval, undoBatch);
            }

            // Add Entities and Instances to new instance
            {
                // Add Instances
                for (auto& instanceUniquePtr : instanceUniquePtrs)
                {
                    afterOwningInstance->get().AddInstance(AZStd::move(instanceUniquePtr));
                }

                // Create Links
                for (auto& instanceInfo : instancePatches)
                {
                    // Add a new link with the old dom
                    CreateLink(
                        *instanceInfo.first, afterOwningInstance->get().GetTemplateId(), undoBatch,
                        AZStd::move(instanceInfo.second));
                }

                // Get the previous state of the new instance for undo/redo purposes
                PrefabDom afterInstanceDomBeforeAdd;
                m_instanceToTemplateInterface->GenerateDomForInstance(afterInstanceDomBeforeAdd, afterOwningInstance->get());

                // Add Entities
                for (AZ::Entity* nestedEntity : entities)
                {
                    afterOwningInstance->get().AddEntity(*nestedEntity);
                }

                // Create the Update node for the new owning instance
                PrefabUndoHelpers::UpdatePrefabInstance(
                    afterOwningInstance->get(), "Update new prefab instance", afterInstanceDomBeforeAdd, undoBatch);
            }
        }

        bool PrefabPublicHandler::IsInstanceContainerEntity(AZ::EntityId entityId) const
        {
            InstanceOptionalReference owningInstance = m_instanceEntityMapperInterface->FindOwningInstance(entityId);
            return owningInstance && (owningInstance->get().GetContainerEntityId() == entityId);
        }

        bool PrefabPublicHandler::IsLevelInstanceContainerEntity(AZ::EntityId entityId) const
        {
            // Get owning instance
            InstanceOptionalReference owningInstance = m_instanceEntityMapperInterface->FindOwningInstance(entityId);

            // Get level root instance
            auto prefabEditorEntityOwnershipInterface = AZ::Interface<PrefabEditorEntityOwnershipInterface>::Get();
            if (!prefabEditorEntityOwnershipInterface)
            {
                AZ_Assert(
                    false,
                    "Could not get owning instance of common root entity :"
                    "PrefabEditorEntityOwnershipInterface unavailable.");
            }
            InstanceOptionalReference levelInstance = prefabEditorEntityOwnershipInterface->GetRootPrefabInstance();
            
            return owningInstance
                && levelInstance
                && (&owningInstance->get() == &levelInstance->get())
                && (owningInstance->get().GetContainerEntityId() == entityId);
        }

        AZ::EntityId PrefabPublicHandler::GetInstanceContainerEntityId(AZ::EntityId entityId) const
        {
            AZ::Entity* entity = GetEntityById(entityId);
            if (entity)
            {
                InstanceOptionalReference owningInstance = m_instanceEntityMapperInterface->FindOwningInstance(entity->GetId());
                if (owningInstance)
                {
                    return owningInstance->get().GetContainerEntityId();
                }
            }

            return AZ::EntityId();
        }

        AZ::EntityId PrefabPublicHandler::GetLevelInstanceContainerEntityId() const
        {
            auto prefabEditorEntityOwnershipInterface = AZ::Interface<PrefabEditorEntityOwnershipInterface>::Get();
            if (!prefabEditorEntityOwnershipInterface)
            {
                AZ_Assert(
                    false,
                    "Could not get owning instance of common root entity :"
                    "PrefabEditorEntityOwnershipInterface unavailable.");
                return AZ::EntityId();
            }

            auto rootInstance = prefabEditorEntityOwnershipInterface->GetRootPrefabInstance();

            if (!rootInstance.has_value())
            {
                return AZ::EntityId();
            }

            return rootInstance->get().GetContainerEntityId();
        }

        AZ::IO::Path PrefabPublicHandler::GetOwningInstancePrefabPath(AZ::EntityId entityId) const
        {
            AZ::IO::Path path;
            InstanceOptionalReference instance = GetOwnerInstanceByEntityId(entityId);

            if (instance.has_value())
            {
                path = instance->get().GetTemplateSourcePath();
            }

            return path;
        }

        PrefabRequestResult PrefabPublicHandler::HasUnsavedChanges(AZ::IO::Path prefabFilePath) const
        {
            auto templateId = m_prefabSystemComponentInterface->GetTemplateIdFromFilePath(prefabFilePath.c_str());

            if (templateId == InvalidTemplateId)
            {
                return AZ::Failure(AZStd::string("HasUnsavedChanges - Path error. Path could be invalid, or the prefab may not be loaded in this level."));
            }

            return AZ::Success(m_prefabSystemComponentInterface->IsTemplateDirty(templateId));
        }

        PrefabOperationResult PrefabPublicHandler::DeleteEntitiesInInstance(const EntityIdList& entityIds)
        {
            return DeleteFromInstance(entityIds, false);
        }

        PrefabOperationResult PrefabPublicHandler::DeleteEntitiesAndAllDescendantsInInstance(const EntityIdList& entityIds)
        {
            return DeleteFromInstance(entityIds, true);
        }

        PrefabOperationResult PrefabPublicHandler::DuplicateEntitiesInInstance(const EntityIdList& entityIds)
        {
            if (entityIds.empty())
            {
                return AZ::Failure(AZStd::string("No entities to duplicate."));
            }

            if (!EntitiesBelongToSameInstance(entityIds))
            {
                return AZ::Failure(AZStd::string("Cannot duplicate multiple "
                    "entities belonging to different instances with one operation."));
            }

            // We've already verified the entities are all owned by the same instance,
            // so we can just retrieve our instance from the first entity in the list.
            InstanceOptionalReference commonEntityOwningInstance = GetOwnerInstanceByEntityId(entityIds[0]);
            AZ_Assert(
                commonEntityOwningInstance.has_value(),
                "Failed to duplicate : Couldn't get a valid owning instance for the common root entity of the entities provided");

            // This will cull out any entities that have ancestors in the list, since we will end up duplicating
            // the full nested hierarchy with what is returned from RetrieveAndSortPrefabEntitiesAndInstances
            AzToolsFramework::EntityIdSet duplicationSet = AzToolsFramework::GetCulledEntityHierarchy(entityIds);

            AZ_PROFILE_FUNCTION(AZ::Debug::ProfileCategory::AzToolsFramework);

            ScopedUndoBatch undoBatch("Duplicate Entities");

            {
                AZ_PROFILE_SCOPE(AZ::Debug::ProfileCategory::AzToolsFramework, "DuplicateEntitiesInInstance::UndoCaptureAndDuplicateEntities");

                // Take a snapshot of the instance DOM before we manipulate it
                Prefab::PrefabDom instanceDomBefore;
                m_instanceToTemplateInterface->GenerateDomForInstance(instanceDomBefore, commonEntityOwningInstance->get());

                AZStd::vector<AZ::Entity*> entities;
                AZStd::vector<Instance*> instances;

                // Gather all entities/instances in the hierarchy, but don't detach them because we are duplicating not deleting.
                EntityList inputEntityList = EntityIdSetToEntityList(duplicationSet);
                bool success = RetrieveAndSortPrefabEntitiesAndInstances(inputEntityList, commonEntityOwningInstance->get(), entities, instances);

                if (!success)
                {
                    return AZ::Failure(AZStd::string("Failed to retrieve entities and instances from the given list of entity ids for duplication"));
                }

                // Make a copy of our before instance DOM where we will add our duplicated entities
                Prefab::PrefabDom instanceDomAfter;
                instanceDomAfter.CopyFrom(instanceDomBefore, instanceDomAfter.GetAllocator());

                AZStd::unordered_map<EntityAlias, EntityAlias> oldAliasToNewAliasMap;
                AZStd::unordered_map<EntityAlias, QString> aliasToEntityDomMap;

                for (AZ::Entity* entity : entities)
                {
                    EntityAliasOptionalReference oldAliasRef = commonEntityOwningInstance->get().GetEntityAlias(entity->GetId());
                    AZ_Assert(oldAliasRef.has_value(), "No alias found for Entity in the DOM");
                    EntityAlias oldAlias = oldAliasRef.value();

                    // Give this the outer allocator so that the memory reference will be valid when
                    // it gets used for AddMember
                    Prefab::PrefabDom entityDomBefore(&instanceDomAfter.GetAllocator());
                    m_instanceToTemplateInterface->GenerateDomForEntity(entityDomBefore, *entity);

                    // Keep track of the old alias <-> new alias mapping for this duplicated entity
                    // so we can fixup references later
                    EntityAlias newEntityAlias = Instance::GenerateEntityAlias();
                    oldAliasToNewAliasMap.insert(AZStd::make_pair(oldAlias, newEntityAlias));

                    rapidjson::StringBuffer buffer;
                    rapidjson::Writer<rapidjson::StringBuffer> writer(buffer);
                    entityDomBefore.Accept(writer);

                    // Store our duplicated Entity DOM with its new alias as a string
                    // so that we can fixup entity alias references before adding it
                    // to the Entities member of our instance DOM
                    QString entityDomString(buffer.GetString());
                    aliasToEntityDomMap.insert(AZStd::make_pair(newEntityAlias, entityDomString));
                }

                auto entitiesIter = instanceDomAfter.FindMember(PrefabDomUtils::EntitiesName);
                AZ_Assert(entitiesIter != instanceDomAfter.MemberEnd(), "Instance DOM missing the Entities member.");

                // Now that all the duplicated Entity DOMs have been created, we need to iterate
                // through them and replace any previous EntityAlias references with the new ones.
                // These are more than just parent entity references for nested entities, this will
                // also cover any EntityId references that were made in the components between them.
                for (auto aliasEntityPair : aliasToEntityDomMap)
                {
                    EntityAlias newEntityAlias = aliasEntityPair.first;
                    QString newEntityDomString = aliasEntityPair.second;

                    // Replace all of the old alias references with the new ones
                    // We bookend the aliases with \" and also with a / as an extra precaution to prevent
                    // inadvertently replacing a matching string vs. where an actual EntityId is expected
                    // This will cover both cases where an alias could be used in a normal entity vs. an instance
                    for (auto aliasMapIter : oldAliasToNewAliasMap)
                    {
                        ReplaceOldAliases(newEntityDomString, aliasMapIter.first, aliasMapIter.second);
                    }

                    // Create the new Entity DOM from parsing the JSON string
                    Prefab::PrefabDom entityDomAfter(&instanceDomAfter.GetAllocator());
                    entityDomAfter.Parse(newEntityDomString.toUtf8().constData());

                    // Add the new Entity DOM to the Entities member of the instance
                    rapidjson::Value aliasName(newEntityAlias.c_str(), newEntityAlias.length(), instanceDomAfter.GetAllocator());
                    entitiesIter->value.AddMember(AZStd::move(aliasName), entityDomAfter, instanceDomAfter.GetAllocator());
                }

                PrefabUndoInstance* command = aznew PrefabUndoInstance("Entity duplication");
                command->SetParent(undoBatch.GetUndoBatch());
                command->Capture(instanceDomBefore, instanceDomAfter, commonEntityOwningInstance->get().GetTemplateId());
                command->RunRedo();

                EntityIdList duplicatedEntityIds;
                for (auto aliasMapIter : oldAliasToNewAliasMap)
                {
                    EntityAlias newEntityAlias = aliasMapIter.second;

                    AliasPath absoluteEntityPath = commonEntityOwningInstance->get().GetAbsoluteInstanceAliasPath();
                    absoluteEntityPath.Append(newEntityAlias);

                    AZ::EntityId newEntityId = InstanceEntityIdMapper::GenerateEntityIdForAliasPath(absoluteEntityPath);
                    duplicatedEntityIds.push_back(newEntityId);
                }

                // Select the duplicated entities
                auto selectionUndo = aznew SelectionCommand(duplicatedEntityIds, "Select Duplicated Entities");
                selectionUndo->SetParent(undoBatch.GetUndoBatch());
                ToolsApplicationRequestBus::Broadcast(&ToolsApplicationRequestBus::Events::RunRedoSeparately, selectionUndo);
            }

            return AZ::Success();
        }

        PrefabOperationResult PrefabPublicHandler::DeleteFromInstance(const EntityIdList& entityIds, bool deleteDescendants)
        {
            if (entityIds.empty())
            {
                return AZ::Success();
            }

            if (!EntitiesBelongToSameInstance(entityIds))
            {
                return AZ::Failure(AZStd::string("Cannot delete multiple entities belonging to different instances with one operation."));
            }

            AZ::EntityId firstEntityIdToDelete = entityIds[0];
            InstanceOptionalReference commonOwningInstance = GetOwnerInstanceByEntityId(firstEntityIdToDelete);

            // If the first entity id is a container entity id, then we need to mark its parent as the common owning instance because you
            // cannot delete an instance from itself.
            if (commonOwningInstance->get().GetContainerEntityId() == firstEntityIdToDelete)
            {
                commonOwningInstance = commonOwningInstance->get().GetParentInstance();
            }

            // Retrieve entityList from entityIds
            EntityList inputEntityList = EntityIdListToEntityList(entityIds);

            AZ_PROFILE_FUNCTION(AZ::Debug::ProfileCategory::AzToolsFramework);

            ScopedUndoBatch undoBatch("Delete Selected");

            // In order to undo DeleteSelected, we have to create a selection command which selects the current selection
            // and then add the deletion as children.
            // Commands always execute themselves first and then their children (when going forwards)
            // and do the opposite when going backwards.
            EntityIdList selectedEntities;
            ToolsApplicationRequestBus::BroadcastResult(selectedEntities, &ToolsApplicationRequests::GetSelectedEntities);
            SelectionCommand* selCommand = aznew SelectionCommand(selectedEntities, "Delete Entities");

            // We insert a "deselect all" command before we delete the entities. This ensures the delete operations aren't changing
            // selection state, which triggers expensive UI updates. By deselecting up front, we are able to do those expensive
            // UI updates once at the start instead of once for each entity.
            {
                EntityIdList deselection;
                SelectionCommand* deselectAllCommand = aznew SelectionCommand(deselection, "Deselect Entities");
                deselectAllCommand->SetParent(selCommand);
            }

            {
                AZ_PROFILE_SCOPE(AZ::Debug::ProfileCategory::AzToolsFramework, "Internal::DeleteEntities:UndoCaptureAndPurgeEntities");

                Prefab::PrefabDom instanceDomBefore;
                m_instanceToTemplateInterface->GenerateDomForInstance(instanceDomBefore, commonOwningInstance->get());

                if (deleteDescendants)
                {
                    AZStd::vector<AZ::Entity*> entities;
                    AZStd::vector<Instance*> instances;

                    bool success = RetrieveAndSortPrefabEntitiesAndInstances(inputEntityList, commonOwningInstance->get(), entities, instances);

                    if (!success)
                    {
                        return AZ::Failure(AZStd::string("DeleteEntitiesAndAllDescendantsInInstance"));
                    }

                    for (AZ::Entity* entity : entities)
                    {
                        commonOwningInstance->get().DetachEntity(entity->GetId()).release();
                        AZ::ComponentApplicationBus::Broadcast(&AZ::ComponentApplicationRequests::DeleteEntity, entity->GetId());
                    }

                    for (auto& nestedInstance : instances)
                    {
                        AZStd::unique_ptr<Instance> outInstance = commonOwningInstance->get().DetachNestedInstance(nestedInstance->GetInstanceAlias());
                        RemoveLink(outInstance, commonOwningInstance->get().GetTemplateId(), undoBatch.GetUndoBatch());
                        outInstance.reset();
                    }
                }
                else
                {
                    for (AZ::EntityId entityId : entityIds)
                    {
                        InstanceOptionalReference owningInstance = m_instanceEntityMapperInterface->FindOwningInstance(entityId);
                        // If this is the container entity, it actually represents the instance so get its owner
                        if (owningInstance->get().GetContainerEntityId() == entityId)
                        {
                            auto instancePtr = commonOwningInstance->get().DetachNestedInstance(owningInstance->get().GetInstanceAlias());
                            RemoveLink(instancePtr, commonOwningInstance->get().GetTemplateId(), undoBatch.GetUndoBatch());
                        }
                        else
                        {
                            commonOwningInstance->get().DetachEntity(entityId);
                            AZ::ComponentApplicationBus::Broadcast(&AZ::ComponentApplicationRequests::DeleteEntity, entityId);
                        }
                    }
                }

                Prefab::PrefabDom instanceDomAfter;
                m_instanceToTemplateInterface->GenerateDomForInstance(instanceDomAfter, commonOwningInstance->get());

                PrefabUndoInstance* command = aznew PrefabUndoInstance("Instance deletion");
                command->Capture(instanceDomBefore, instanceDomAfter, commonOwningInstance->get().GetTemplateId());
                command->SetParent(selCommand);
            }

            selCommand->SetParent(undoBatch.GetUndoBatch());
            {
                AZ_PROFILE_SCOPE(AZ::Debug::ProfileCategory::AzToolsFramework, "Internal::DeleteEntities:RunRedo");
                selCommand->RunRedo();
            }

            return AZ::Success();
        }

        PrefabOperationResult PrefabPublicHandler::DetachPrefab(const AZ::EntityId& containerEntityId)
        {
            if (!containerEntityId.IsValid())
            {
                return AZ::Failure(AZStd::string("Cannot detach Prefab Instance with invalid container entity."));
            }

            if (IsLevelInstanceContainerEntity(containerEntityId))
            {
                return AZ::Failure(AZStd::string("Cannot detach level Prefab Instance."));
            }

            InstanceOptionalReference owningInstance = GetOwnerInstanceByEntityId(containerEntityId);
            if (owningInstance->get().GetContainerEntityId() != containerEntityId)
            {
                return AZ::Failure(AZStd::string("Input entity should be its owning Instance's container entity."));
            }

            AZ_PROFILE_FUNCTION(AZ::Debug::ProfileCategory::AzToolsFramework);

            {
                AZ_PROFILE_SCOPE(AZ::Debug::ProfileCategory::AzToolsFramework, "Internal::DetachPrefab:UndoCapture");

                ScopedUndoBatch undoBatch("Detach Prefab");

                InstanceOptionalReference getParentInstanceResult = owningInstance->get().GetParentInstance();
                AZ_Assert(getParentInstanceResult.has_value(), "Can't get parent Instance from Instance of given container entity.");

                auto& parentInstance = getParentInstanceResult->get();
                const auto parentTemplateId = parentInstance.GetTemplateId();

                {
                    auto instancePtr = parentInstance.DetachNestedInstance(owningInstance->get().GetInstanceAlias());
                    AZ_Assert(instancePtr, "Can't detach selected Instance from its parent Instance.");

                    RemoveLink(instancePtr, parentTemplateId, undoBatch.GetUndoBatch());

                    Prefab::PrefabDom instanceDomBefore;
                    m_instanceToTemplateInterface->GenerateDomForInstance(instanceDomBefore, parentInstance);

                    AZStd::unordered_map<AZ::EntityId, AZStd::string> oldEntityAliases;
                    oldEntityAliases.emplace(containerEntityId, instancePtr->GetEntityAlias(containerEntityId)->get());

                    auto containerEntityPtr = instancePtr->DetachContainerEntity();
                    auto& containerEntity = *containerEntityPtr.release();
                    auto editorPrefabComponent = containerEntity.FindComponent<EditorPrefabComponent>();
                    containerEntity.Deactivate();
                    const bool editorPrefabComponentRemoved = containerEntity.RemoveComponent(editorPrefabComponent);
                    AZ_Assert(editorPrefabComponentRemoved, "Remove EditorPrefabComponent failed.");
                    delete editorPrefabComponent;
                    containerEntity.Activate();

                    const bool containerEntityAdded = parentInstance.AddEntity(containerEntity);
                    AZ_Assert(containerEntityAdded, "Add target Instance's container entity to its parent Instance failed.");

                    EntityIdList entityIds;
                    entityIds.emplace_back(containerEntity.GetId());

                    instancePtr->GetEntities(
                        [&](AZStd::unique_ptr<AZ::Entity>& entityPtr)
                    {
                        oldEntityAliases.emplace(entityPtr->GetId(), instancePtr->GetEntityAlias(entityPtr->GetId())->get());
                        return true;
                    });

                    instancePtr->DetachEntities(
                        [&](AZStd::unique_ptr<AZ::Entity> entityPtr)
                    {
                        auto& entity = *entityPtr.release();
                        const bool entityAdded = parentInstance.AddEntity(entity);
                        AZ_Assert(entityAdded, "Add target Instance's entity to its parent Instance failed.");

                        entityIds.emplace_back(entity.GetId());
                    });

                    Prefab::PrefabDom instanceDomAfter;
                    m_instanceToTemplateInterface->GenerateDomForInstance(instanceDomAfter, parentInstance);

                    PrefabUndoInstance* command = aznew PrefabUndoInstance("Instance detachment");
                    command->Capture(instanceDomBefore, instanceDomAfter, parentTemplateId);
                    command->SetParent(undoBatch.GetUndoBatch());
                    {
                        AZ_PROFILE_SCOPE(AZ::Debug::ProfileCategory::AzToolsFramework, "Internal::DetachPrefab:RunRedo");
                        command->RunRedo();
                    }

                    const auto instanceTemplateId = instancePtr->GetTemplateId();
                    auto parentContainerEntityId = parentInstance.GetContainerEntityId();
                    instancePtr->GetNestedInstances(
                        [&](AZStd::unique_ptr<Instance>& nestedInstancePtr)
                    {
                        //get previous link patch
                        auto linkRef = m_prefabSystemComponentInterface->FindLink(nestedInstancePtr->GetLinkId());
                        PrefabDomValueReference linkPatches = linkRef->get().GetLinkPatches();
                        AZ_Assert(
                            linkPatches.has_value(), "Unable to get patches on link with id '%llu' during prefab creation.",
                            nestedInstancePtr->GetLinkId());

                        PrefabDom linkPatchesCopy;
                        linkPatchesCopy.CopyFrom(linkPatches->get(), linkPatchesCopy.GetAllocator());

                        RemoveLink(nestedInstancePtr, instanceTemplateId, undoBatch.GetUndoBatch());

                        UpdateLinkPatchesWithNewEntityAliases(linkPatchesCopy, oldEntityAliases, parentInstance);
                        
                        CreateLink(*nestedInstancePtr, parentTemplateId, undoBatch.GetUndoBatch(),
                            AZStd::move(linkPatchesCopy), true);
                    });
                }

                AzToolsFramework::ToolsApplicationRequestBus::Broadcast(
                    &AzToolsFramework::ToolsApplicationRequestBus::Events::ClearDirtyEntities);
            }

            return AZ::Success();
        }

        void PrefabPublicHandler::GenerateContainerEntityTransform(const EntityList& topLevelEntities,
            AZ::Vector3& translation, AZ::Quaternion& rotation)
        {
            // --- Multiple top level entities
            // Translation is the average of all translations, with the minimum Z value.
            // Rotation is set to zero.
            if (topLevelEntities.size() > 1)
            {
                AZ::Vector3 translationSum = AZ::Vector3::CreateZero();
                float minZ = AZStd::numeric_limits<float>::max();
                int transformCount = 0;

                for (AZ::Entity* topLevelEntity : topLevelEntities)
                {
                    if (topLevelEntity != nullptr)
                    {
                        AzToolsFramework::Components::TransformComponent* transformComponent =
                            topLevelEntity->FindComponent<AzToolsFramework::Components::TransformComponent>();

                        if (transformComponent != nullptr)
                        {
                            ++transformCount;

                            auto currentTranslation = transformComponent->GetLocalTranslation();
                            translationSum += currentTranslation;
                            minZ = AZ::GetMin<float>(minZ, currentTranslation.GetZ());
                        }
                    }
                }

                if (transformCount > 0)
                {
                    translation = translationSum / aznumeric_cast<float>(transformCount);
                    translation.SetZ(minZ);

                    rotation = AZ::Quaternion::CreateZero();
                }

            }
            // --- Single top level entity
            // World Translation and Rotation are inherited, unchanged.
            else if (topLevelEntities.size() == 1)
            {
                AZ::Entity* topLevelEntity = topLevelEntities[0];
                if (topLevelEntity)
                {
                    AzToolsFramework::Components::TransformComponent* transformComponent =
                        topLevelEntity->FindComponent<AzToolsFramework::Components::TransformComponent>();

                    if (transformComponent)
                    {
                        translation = transformComponent->GetLocalTranslation();

                        rotation = transformComponent->GetLocalRotationQuaternion();
                    }
                }
            }
        }

        InstanceOptionalReference PrefabPublicHandler::GetOwnerInstanceByEntityId(AZ::EntityId entityId) const
        {
            if (entityId.IsValid())
            {
                return m_instanceEntityMapperInterface->FindOwningInstance(entityId);
            }

            // If the entityId is invalid, then the owning instance would be the root prefab instance of the
            // PrefabEditorEntityOwnershipService.
            auto prefabEditorEntityOwnershipInterface = AZ::Interface<PrefabEditorEntityOwnershipInterface>::Get();
            if (!prefabEditorEntityOwnershipInterface)
            {
                AZ_Assert(false, "Could not get owning instance of common root entity :"
                    "PrefabEditorEntityOwnershipInterface unavailable.");
            }
            return prefabEditorEntityOwnershipInterface->GetRootPrefabInstance();
        }

        Instance* PrefabPublicHandler::GetParentInstance(Instance* instance)
        {
            auto instanceRef = instance->GetParentInstance();

            if (instanceRef != AZStd::nullopt)
            {
                return &instanceRef->get();
            }

            return nullptr;
        }

        Instance* PrefabPublicHandler::GetAncestorOfInstanceThatIsChildOfRoot(const Instance* root, Instance* instance)
        {
            while (instance != nullptr)
            {
                Instance* parent = GetParentInstance(instance);

                if (parent == root)
                {
                    return instance;
                }

                instance = parent;
            }

            return nullptr;
        }

        bool PrefabPublicHandler::RetrieveAndSortPrefabEntitiesAndInstances(
            const EntityList& inputEntities, Instance& commonRootEntityOwningInstance,
            EntityList& outEntities, AZStd::vector<Instance*>& outInstances) const
        {
            if (inputEntities.size() == 0)
            {
                return false;
            }

            AZStd::queue<AZ::Entity*> entityQueue;

            for (auto inputEntity : inputEntities)
            {
                if (inputEntity && !IsLevelInstanceContainerEntity(inputEntity->GetId()))
                {
                    entityQueue.push(inputEntity);
                }
            }

            // Support sets to easily identify if we're processing the same entity multiple times.
            AZStd::unordered_set<AZ::Entity*> entities;
            AZStd::unordered_set<Instance*> instances;

            while (!entityQueue.empty())
            {
                AZ::Entity* entity = entityQueue.front();
                entityQueue.pop();

                // Get this entity's owning instance.
                InstanceOptionalReference owningInstance = m_instanceEntityMapperInterface->FindOwningInstance(entity->GetId());
                AZ_Assert(
                    owningInstance.has_value(),
                    "An error occurred while retrieving entities and prefab instances : "
                    "Owning instance of entity with id '%llu' couldn't be found",
                    entity->GetId());

                // Check if this entity is owned by the same instance owning the root.
                if (&owningInstance->get() == &commonRootEntityOwningInstance)
                {
                    // If it's the same instance, we can add this entity to the new instance entities.
                    int priorEntitiesSize = entities.size();
                    
                    entities.insert(entity);

                    // If the size of entities increased, then it wasn't added before.
                    // In that case, add the children of this entity to the queue.
                    if (entities.size() > priorEntitiesSize)
                    {
                        EntityIdList childrenIds;
                        EditorEntityInfoRequestBus::EventResult(
                            childrenIds,
                            entity->GetId(),
                            &EditorEntityInfoRequests::GetChildren
                        );

                        for (AZ::EntityId childId : childrenIds)
                        {
                            AZ::Entity* child = GetEntityById(childId);
                            entityQueue.push(child);
                        }
                    }
                }
                else
                {
                    // The instances differ, so we should add the instance to the instances set,
                    // but only if it's a direct descendant of the root instance!
                    Instance* childInstance = GetAncestorOfInstanceThatIsChildOfRoot(&commonRootEntityOwningInstance, &owningInstance->get());

                    if (childInstance != nullptr)
                    {
                        instances.insert(childInstance);
                    }
                    else
                    {
                        // This can only happen if one entity does not share the common root!
                        return false;
                    }
                }
            }

            // Store results
            outEntities.clear();
            outEntities.reserve(entities.size());

            for (AZ::Entity* entity : entities)
            {
                outEntities.emplace_back(entity);
            }

            outInstances.clear();
            outInstances.reserve(instances.size());
            for (Instance* instancePtr : instances)
            {
                outInstances.push_back(instancePtr);
            }

            return (outEntities.size() + outInstances.size()) > 0;
        }

        bool PrefabPublicHandler::EntitiesBelongToSameInstance(const EntityIdList& entityIds) const
        {
            if (entityIds.size() <= 1)
            {
                return true;
            }

            InstanceOptionalReference sharedInstance = AZStd::nullopt;

            for (AZ::EntityId entityId : entityIds)
            {
                InstanceOptionalReference owningInstance = m_instanceEntityMapperInterface->FindOwningInstance(entityId);

                if (!owningInstance.has_value())
                {
                    AZ_Assert(
                        false,
                        "An error occurred in function EntitiesBelongToSameInstance: "
                        "Owning instance of entity with id '%llu' couldn't be found",
                        entityId);
                    return false;
                }

                // If this is a container entity, it actually represents a child instance so get its owner.
                // The only exception in the level root instance. We leave it as is to streamline operations.
                if (owningInstance->get().GetContainerEntityId() == entityId && !IsLevelInstanceContainerEntity(entityId))
                {
                    owningInstance = owningInstance->get().GetParentInstance();
                }

                if (!sharedInstance.has_value())
                {
                    sharedInstance = owningInstance;
                }
                else
                {
                    if (&sharedInstance->get() != &owningInstance->get())
                    {
                        return false;
                    }
                }
            }

            return true;
        }

        void PrefabPublicHandler::ReplaceOldAliases(QString& stringToReplace, AZStd::string_view oldAlias, AZStd::string_view newAlias)
        {
            QString oldAliasQuotes = QString("\"%1\"").arg(oldAlias.data());
            QString newAliasQuotes = QString("\"%1\"").arg(newAlias.data());

            stringToReplace.replace(oldAliasQuotes, newAliasQuotes);

            QString oldAliasPathRef = QString("/%1").arg(oldAlias.data());
            QString newAliasPathRef = QString("/%1").arg(newAlias.data());

            stringToReplace.replace(oldAliasPathRef, newAliasPathRef);
        }

        void PrefabPublicHandler::UpdateLinkPatchesWithNewEntityAliases(
            PrefabDom& linkPatch,
            const AZStd::unordered_map<AZ::EntityId, AZStd::string>& oldEntityAliases,
            Instance& newParent)
        {
            rapidjson::StringBuffer buffer;
            rapidjson::Writer<rapidjson::StringBuffer> writer(buffer);
            linkPatch.Accept(writer);
            QString previousPatchString(buffer.GetString());

            for (const auto& [entityId, oldEntityAlias] : oldEntityAliases)
            {
                EntityAliasOptionalReference newEntityAlias = newParent.GetEntityAlias(entityId);
                AZ_Assert(
                    newEntityAlias.has_value(),
                    "Could not fetch entity alias for entity with id '%llu' during prefab creation.",
                    static_cast<AZ::u64>(entityId));

                ReplaceOldAliases(previousPatchString, oldEntityAlias, newEntityAlias->get());
            }

            linkPatch.Parse(previousPatchString.toUtf8().constData());
        }

    } // namespace Prefab
} // namespace AzToolsFramework<|MERGE_RESOLUTION|>--- conflicted
+++ resolved
@@ -391,13 +391,8 @@
 
                 CreateLink(instanceToCreate->get(), instanceToParentUnder->get().GetTemplateId(), undoBatch.GetUndoBatch(), AZStd::move(patch));
 
-<<<<<<< HEAD
-                // Update the cache - this prevents these changes from being stored in the regular undo/redo nodes
-                m_prefabUndoCache.Store(containerEntityId, AZStd::move(containerEntityDomAfter), parent);
-=======
                 AzToolsFramework::ToolsApplicationRequestBus::Broadcast(
                     &AzToolsFramework::ToolsApplicationRequestBus::Events::ClearDirtyEntities);
->>>>>>> c009e7d5
             }
 
             return AZ::Success();
