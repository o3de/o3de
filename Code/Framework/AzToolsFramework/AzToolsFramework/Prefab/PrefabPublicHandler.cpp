--- conflicted
+++ resolved
@@ -136,37 +136,9 @@
                 // Apply the correct transform to the container for the new instance, and store the patch for use when creating the link.
                 PrefabDom patch = ApplyContainerTransformAndGeneratePatch(containerEntityId, commonRootEntityId, topLevelEntities);
 
-<<<<<<< HEAD
-                    // Set the transform (translation, rotation) of the container entity
-                    GenerateContainerEntityTransform(topLevelEntities, containerEntityTranslation, containerEntityRotation);
-                    AZ::TransformBus::Event(containerEntityId, &AZ::TransformBus::Events::SetLocalTranslation, containerEntityTranslation);
-                    AZ::TransformBus::Event(
-                        containerEntityId, &AZ::TransformBus::Events::SetLocalRotationQuaternion, containerEntityRotation);
-
-                    PrefabDom containerEntityDomAfter;
-                    m_instanceToTemplateInterface->GenerateDomForEntity(containerEntityDomAfter, *containerEntity);
-
-                    PrefabDom patch;
-                    m_instanceToTemplateInterface->GeneratePatch(patch, containerEntityDomBefore, containerEntityDomAfter);
-                    m_instanceToTemplateInterface->AppendEntityAliasToPatchPaths(patch, containerEntityId);
-
-                    // Update the cache - this prevents these changes from being stored in the regular undo/redo nodes
-                    m_prefabUndoCache.Store(containerEntityId, AZStd::move(containerEntityDomAfter), commonRootEntityId);
-
-                    // Create a link between the templates of the newly created instance and the instance it's being parented under.
-                    CreateLink(
-                        instanceToCreate->get(), commonRootEntityOwningInstance->get().GetTemplateId(),
-                        undoBatch.GetUndoBatch(), patch);
-                }
-
-                // Parent the entities to the container entity. Parenting the container entities of the instances passed to createPrefab
-                // will be done during the creation of links below.
-                for (AZ::Entity* topLevelEntity : entities)
-=======
                 // Parent the non-container top level entities to the container entity.
                 // Parenting the top level container entities will be done during the creation of links.
                 for (AZ::Entity* topLevelEntity : topLevelEntities)
->>>>>>> 977030a2
                 {
                     if (!IsInstanceContainerEntity(topLevelEntity->GetId()))
                     {
@@ -217,7 +189,7 @@
                         m_instanceToTemplateInterface->AppendEntityAliasToPatchPaths(reparentPatch, nestedInstanceContainerEntityId);
 
                         // Update the cache - this prevents these changes from being stored in the regular undo/redo nodes as a separate step
-                        m_prefabUndoCache.Store(nestedInstanceContainerEntityId, AZStd::move(containerEntityDomAfter));
+                        m_prefabUndoCache.Store(nestedInstanceContainerEntityId, AZStd::move(containerEntityDomAfter), containerEntityId);
 
                         // Save these changes as patches to the link
                         PrefabUndoLinkUpdate* linkUpdate = aznew PrefabUndoLinkUpdate(AZStd::to_string(static_cast<AZ::u64>(nestedInstanceContainerEntityId)));
@@ -290,7 +262,7 @@
             m_instanceToTemplateInterface->AppendEntityAliasToPatchPaths(patch, containerEntityId);
 
             // Update the cache - this prevents these changes from being stored in the regular undo/redo nodes
-            m_prefabUndoCache.Store(containerEntityId, AZStd::move(containerEntityDomAfter));
+            m_prefabUndoCache.Store(containerEntityId, AZStd::move(containerEntityDomAfter), parentEntityId);
 
             return AZStd::move(patch);
         }
@@ -385,7 +357,7 @@
                 CreateLink(instanceToCreate->get(), instanceToParentUnder->get().GetTemplateId(), undoBatch.GetUndoBatch(), AZStd::move(patch));
 
                 // Update the cache - this prevents these changes from being stored in the regular undo/redo nodes
-                m_prefabUndoCache.Store(containerEntityId, AZStd::move(containerEntityDomAfter));
+                m_prefabUndoCache.Store(containerEntityId, AZStd::move(containerEntityDomAfter), parent);
             }
 
             return AZ::Success();
@@ -698,7 +670,7 @@
                             }
 
                             // Add instance to vector to create links after instance has been updated
-                            addedInstances.emplace_back(AZStd::make_pair(instance.get(), AZStd::move(previousPatch));
+                            addedInstances.emplace_back(AZStd::make_pair(instance.get(), AZStd::move(previousPatch)));
 
                             afterOwningInstance->get().AddInstance(AZStd::move(instance));
                         }
@@ -708,7 +680,7 @@
                             afterOwningInstance->get(), "Update new prefab instance", afterInstanceDomBeforeAdd, parentUndoBatch);
 
                         // Create the links
-                        for (auto addedInstance : addedInstances)
+                        for (auto& addedInstance : addedInstances)
                         {
                             // Add a new link with the old dom
                             CreateLink(*addedInstance.first, afterOwningInstance->get().GetTemplateId(), parentUndoBatch, AZStd::move(addedInstance.second));
