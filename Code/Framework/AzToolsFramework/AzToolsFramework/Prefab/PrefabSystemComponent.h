--- conflicted
+++ resolved
@@ -240,11 +240,7 @@
              * @param instanceToExclude An optional reference to an instance of the template being updated that should not be refreshes as part of propagation.
              *     Defaults to nullopt, which means that all instances will be refreshed.
              */
-<<<<<<< HEAD
-            void UpdatePrefabInstances(const TemplateId& templateId, bool immediate = false, InstanceOptionalReference instanceToExclude = AZStd::nullopt);
-=======
-            void UpdatePrefabInstances(TemplateId templateId, InstanceOptionalReference instanceToExclude = AZStd::nullopt);
->>>>>>> 3cff21e2
+            void UpdatePrefabInstances(TemplateId templateId, bool immediate = false, InstanceOptionalReference instanceToExclude = AZStd::nullopt);
 
         private:
             AZ_DISABLE_COPY_MOVE(PrefabSystemComponent);
