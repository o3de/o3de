/*
 * Copyright (c) Contributors to the Open 3D Engine Project.
 * For complete copyright and license terms please see the LICENSE at the root of this distribution.
 *
 * SPDX-License-Identifier: Apache-2.0 OR MIT
 *
 */

#pragma once

#include <AzCore/Memory/SystemAllocator.h>

#include <AzToolsFramework/Entity/EditorEntityContextBus.h>
#include <AzToolsFramework/Entity/EditorEntityInfoBus.h>
#include <AzToolsFramework/FocusMode/FocusModeInterface.h>
#include <AzToolsFramework/Prefab/PrefabFocusInterface.h>
#include <AzToolsFramework/Prefab/PrefabFocusPublicInterface.h>
#include <AzToolsFramework/Prefab/PrefabPublicNotificationBus.h>
#include <AzToolsFramework/Prefab/Template/Template.h>

namespace AzToolsFramework
{
    class ContainerEntityInterface;
    class FocusModeInterface;
}

namespace AzToolsFramework::Prefab
{
    class InstanceEntityMapperInterface;

    //! Handles Prefab Focus mode, determining which prefab file entity changes will target.
    class PrefabFocusHandler final
        : private PrefabFocusInterface
        , private PrefabFocusPublicInterface
        , private PrefabPublicNotificationBus::Handler
        , private EditorEntityContextNotificationBus::Handler
        , private EditorEntityInfoNotificationBus::Handler
    {
    public:
        AZ_CLASS_ALLOCATOR(PrefabFocusHandler, AZ::SystemAllocator, 0);

        PrefabFocusHandler();
        ~PrefabFocusHandler();

        // PrefabFocusInterface overrides ...
        void InitializeEditorInterfaces() override;
        PrefabFocusOperationResult FocusOnPrefabInstanceOwningEntityId(AZ::EntityId entityId) override;
        TemplateId GetFocusedPrefabTemplateId(AzFramework::EntityContextId entityContextId) const override;
        InstanceOptionalReference GetFocusedPrefabInstance(AzFramework::EntityContextId entityContextId) const override;

        // PrefabFocusPublicInterface overrides ...
        PrefabFocusOperationResult FocusOnOwningPrefab(AZ::EntityId entityId) override;
        PrefabFocusOperationResult FocusOnParentOfFocusedPrefab(AzFramework::EntityContextId entityContextId) override;
        PrefabFocusOperationResult FocusOnPathIndex(AzFramework::EntityContextId entityContextId, int index) override;
        AZ::EntityId GetFocusedPrefabContainerEntityId(AzFramework::EntityContextId entityContextId) const override;
        bool IsOwningPrefabBeingFocused(AZ::EntityId entityId) const override;
        bool IsOwningPrefabInFocusHierarchy(AZ::EntityId entityId) const override;
        const AZ::IO::Path& GetPrefabFocusPath(AzFramework::EntityContextId entityContextId) const override;
        const int GetPrefabFocusPathLength(AzFramework::EntityContextId entityContextId) const override;

        // EditorEntityContextNotificationBus overrides ...
        void OnContextReset() override;
        
        // EditorEntityInfoNotificationBus overrides ...
        void OnEntityInfoUpdatedName(AZ::EntityId entityId, const AZStd::string& name) override;

        // PrefabPublicNotifications overrides ...
<<<<<<< HEAD
        void OnPrefabInstancePropagationEnd();

=======
        void OnPrefabInstancePropagationEnd() override;
        void OnPrefabTemplateDirtyFlagUpdated(TemplateId templateId, bool status) override;
        
>>>>>>> dcc2890d
    private:
        PrefabFocusOperationResult FocusOnPrefabInstance(InstanceOptionalReference focusedInstance);
        void RefreshInstanceFocusList();
        void RefreshInstanceFocusPath();

        void OpenInstanceContainers(const AZStd::vector<InstanceOptionalReference>& instances) const;
        void CloseInstanceContainers(const AZStd::vector<InstanceOptionalReference>& instances) const;

        //! The instance the editor is currently focusing on.
        InstanceOptionalReference m_focusedInstance;
        //! The templateId of the focused instance.
        TemplateId m_focusedTemplateId;
        //! The list of instances going from the root (index 0) to the focused instance.
        AZStd::vector<InstanceOptionalReference> m_instanceFocusHierarchy;
        //! A path containing the names of the containers in the instance focus hierarchy, separated with a /.
        AZ::IO::Path m_instanceFocusPath;

        ContainerEntityInterface* m_containerEntityInterface = nullptr;
        FocusModeInterface* m_focusModeInterface = nullptr;
        InstanceEntityMapperInterface* m_instanceEntityMapperInterface = nullptr;
    };

} // namespace AzToolsFramework::Prefab<|MERGE_RESOLUTION|>--- conflicted
+++ resolved
@@ -65,14 +65,9 @@
         void OnEntityInfoUpdatedName(AZ::EntityId entityId, const AZStd::string& name) override;
 
         // PrefabPublicNotifications overrides ...
-<<<<<<< HEAD
-        void OnPrefabInstancePropagationEnd();
-
-=======
         void OnPrefabInstancePropagationEnd() override;
         void OnPrefabTemplateDirtyFlagUpdated(TemplateId templateId, bool status) override;
         
->>>>>>> dcc2890d
     private:
         PrefabFocusOperationResult FocusOnPrefabInstance(InstanceOptionalReference focusedInstance);
         void RefreshInstanceFocusList();
