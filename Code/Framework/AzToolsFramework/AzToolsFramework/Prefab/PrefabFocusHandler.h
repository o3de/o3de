/*
 * Copyright (c) Contributors to the Open 3D Engine Project.
 * For complete copyright and license terms please see the LICENSE at the root of this distribution.
 *
 * SPDX-License-Identifier: Apache-2.0 OR MIT
 *
 */

#pragma once

#include <AzCore/Memory/SystemAllocator.h>

#include <AzToolsFramework/Entity/EditorEntityContextBus.h>
#include <AzToolsFramework/Entity/EditorEntityInfoBus.h>
#include <AzToolsFramework/Entity/PrefabEditorEntityOwnershipInterface.h>
#include <AzToolsFramework/FocusMode/FocusModeInterface.h>
#include <AzToolsFramework/Prefab/PrefabFocusInterface.h>
#include <AzToolsFramework/Prefab/PrefabFocusPublicInterface.h>
#include <AzToolsFramework/Prefab/PrefabPublicNotificationBus.h>
#include <AzToolsFramework/Prefab/Template/Template.h>

namespace AzToolsFramework
{
    class ContainerEntityInterface;
    class FocusModeInterface;
    class ReadOnlyEntityQueryInterface;
}

namespace AzToolsFramework::Prefab
{
    class InstanceEntityMapperInterface;
    class InstanceUpdateExecutorInterface;
<<<<<<< HEAD
=======
    class PrefabSystemComponentInterface;
>>>>>>> d28cd945

    //! Handles Prefab Focus mode, determining which prefab file entity changes will target.
    class PrefabFocusHandler final
        : public PrefabFocusPublicRequestBus::Handler
        , private PrefabFocusInterface
        , private PrefabPublicNotificationBus::Handler
        , private EditorEntityContextNotificationBus::Handler
        , private EditorEntityInfoNotificationBus::Handler
    {
    public:
        AZ_CLASS_ALLOCATOR(PrefabFocusHandler, AZ::SystemAllocator, 0);

        PrefabFocusHandler();
        ~PrefabFocusHandler();

        static void Reflect(AZ::ReflectContext* context);

        // PrefabFocusInterface overrides ...
        void InitializeEditorInterfaces() override;
        PrefabFocusOperationResult FocusOnPrefabInstanceOwningEntityId(AZ::EntityId entityId) override;
        TemplateId GetFocusedPrefabTemplateId(AzFramework::EntityContextId entityContextId) const override;
        InstanceOptionalReference GetFocusedPrefabInstance(AzFramework::EntityContextId entityContextId) const override;

        // PrefabFocusPublicInterface and PrefabFocusPublicRequestBus overrides ...
        PrefabFocusOperationResult FocusOnOwningPrefab(AZ::EntityId entityId) override;
        PrefabFocusOperationResult FocusOnParentOfFocusedPrefab(AzFramework::EntityContextId entityContextId) override;
        PrefabFocusOperationResult FocusOnPathIndex(AzFramework::EntityContextId entityContextId, int index) override;
        AZ::EntityId GetFocusedPrefabContainerEntityId(AzFramework::EntityContextId entityContextId) const override;
        bool IsOwningPrefabBeingFocused(AZ::EntityId entityId) const override;
        bool IsOwningPrefabInFocusHierarchy(AZ::EntityId entityId) const override;
        const AZ::IO::Path& GetPrefabFocusPath(AzFramework::EntityContextId entityContextId) const override;
        const int GetPrefabFocusPathLength(AzFramework::EntityContextId entityContextId) const override;
        PrefabEditScope GetPrefabEditScope(AzFramework::EntityContextId entityContextId) const override;
        void SetPrefabEditScope(AzFramework::EntityContextId entityContextId, PrefabEditScope mode) override;

        // EditorEntityContextNotificationBus overrides ...
        void OnContextReset() override;
        
        // EditorEntityInfoNotificationBus overrides ...
        void OnEntityInfoUpdatedName(AZ::EntityId entityId, const AZStd::string& name) override;

        // PrefabPublicNotifications overrides ...
        void OnPrefabInstancePropagationEnd() override;
        void OnPrefabTemplateDirtyFlagUpdated(TemplateId templateId, bool status) override;
        
    private:
        PrefabFocusOperationResult FocusOnPrefabInstance(InstanceOptionalReference focusedInstance);
        void RefreshInstanceFocusPath();

<<<<<<< HEAD
        void SetInstanceContainersOpenState(const AZStd::vector<AZ::EntityId>& instances, bool openState) const;
        void SetInstanceContainersOpenStateOfAllDescendantContainers(InstanceOptionalReference instance, bool openState) const;

        void SwitchToEditScope(PrefabEditScope editScope) const;
=======
        void SetInstanceContainersOpenState(const RootAliasPath& rootAliasPath, bool openState) const;
>>>>>>> d28cd945

        InstanceOptionalReference GetInstanceReference(RootAliasPath rootAliasPath) const;

        //! The alias path for the instance the editor is currently focusing on, starting from the root instance.
        RootAliasPath m_rootAliasFocusPath = RootAliasPath();
        //! A path containing the filenames of the instances in the focus hierarchy, separated with a /.
<<<<<<< HEAD
        AZ::IO::Path m_instanceFocusPath;
        //! The current focus mode.
        PrefabEditScope m_prefabEditScope = PrefabEditScope::NESTED_TEMPLATES;
=======
        AZ::IO::Path m_filenameFocusPath;
        //! The length of the current focus path. Stored to simplify internal checks.
        int m_rootAliasFocusPathLength = 0;
>>>>>>> d28cd945

        ContainerEntityInterface* m_containerEntityInterface = nullptr;
        FocusModeInterface* m_focusModeInterface = nullptr;
        InstanceEntityMapperInterface* m_instanceEntityMapperInterface = nullptr;
        InstanceUpdateExecutorInterface* m_instanceUpdateExecutorInterface = nullptr;
        ReadOnlyEntityQueryInterface* m_readOnlyEntityQueryInterface = nullptr;
    };

} // namespace AzToolsFramework::Prefab<|MERGE_RESOLUTION|>--- conflicted
+++ resolved
@@ -30,10 +30,7 @@
 {
     class InstanceEntityMapperInterface;
     class InstanceUpdateExecutorInterface;
-<<<<<<< HEAD
-=======
     class PrefabSystemComponentInterface;
->>>>>>> d28cd945
 
     //! Handles Prefab Focus mode, determining which prefab file entity changes will target.
     class PrefabFocusHandler final
@@ -83,29 +80,21 @@
         PrefabFocusOperationResult FocusOnPrefabInstance(InstanceOptionalReference focusedInstance);
         void RefreshInstanceFocusPath();
 
-<<<<<<< HEAD
-        void SetInstanceContainersOpenState(const AZStd::vector<AZ::EntityId>& instances, bool openState) const;
+        void SetInstanceContainersOpenState(const RootAliasPath& rootAliasPath, bool openState) const;
         void SetInstanceContainersOpenStateOfAllDescendantContainers(InstanceOptionalReference instance, bool openState) const;
 
         void SwitchToEditScope(PrefabEditScope editScope) const;
-=======
-        void SetInstanceContainersOpenState(const RootAliasPath& rootAliasPath, bool openState) const;
->>>>>>> d28cd945
 
         InstanceOptionalReference GetInstanceReference(RootAliasPath rootAliasPath) const;
 
         //! The alias path for the instance the editor is currently focusing on, starting from the root instance.
         RootAliasPath m_rootAliasFocusPath = RootAliasPath();
         //! A path containing the filenames of the instances in the focus hierarchy, separated with a /.
-<<<<<<< HEAD
-        AZ::IO::Path m_instanceFocusPath;
-        //! The current focus mode.
-        PrefabEditScope m_prefabEditScope = PrefabEditScope::NESTED_TEMPLATES;
-=======
         AZ::IO::Path m_filenameFocusPath;
         //! The length of the current focus path. Stored to simplify internal checks.
         int m_rootAliasFocusPathLength = 0;
->>>>>>> d28cd945
+        //! The current focus mode.
+        PrefabEditScope m_prefabEditScope = PrefabEditScope::NESTED_TEMPLATES;
 
         ContainerEntityInterface* m_containerEntityInterface = nullptr;
         FocusModeInterface* m_focusModeInterface = nullptr;
