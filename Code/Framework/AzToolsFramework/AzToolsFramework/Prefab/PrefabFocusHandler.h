--- conflicted
+++ resolved
@@ -29,11 +29,8 @@
 namespace AzToolsFramework::Prefab
 {
     class InstanceEntityMapperInterface;
-<<<<<<< HEAD
     class InstanceUpdateExecutorInterface;
-=======
     class PrefabSystemComponentInterface;
->>>>>>> 1e11df5d
 
     //! Handles Prefab Focus mode, determining which prefab file entity changes will target.
     class PrefabFocusHandler final
