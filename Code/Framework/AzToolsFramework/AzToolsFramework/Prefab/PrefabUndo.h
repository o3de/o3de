--- conflicted
+++ resolved
@@ -45,11 +45,7 @@
             : public PrefabUndoBase
         {
         public:
-<<<<<<< HEAD
-            PrefabUndoInstance(const AZStd::string& undoOperationName);
-=======
             explicit PrefabUndoInstance(const AZStd::string& undoOperationName, const bool useImmediatePropagation = true);
->>>>>>> cd1b08ce
 
             void Capture(
                 const PrefabDom& initialState,
@@ -58,10 +54,6 @@
 
             void Undo() override;
             void Redo() override;
-<<<<<<< HEAD
-            void RedoBatched(InstanceOptionalConstReference instance);
-=======
->>>>>>> cd1b08ce
         };
 
         //! handles entity updates, such as when the values on an entity change
