--- conflicted
+++ resolved
@@ -53,11 +53,7 @@
 
             void Undo() override;
             void Redo() override;
-<<<<<<< HEAD
-            void RedoBatched();
-=======
             void Redo(InstanceOptionalConstReference instance);
->>>>>>> b4b7e5a0
         };
 
         //! handles entity updates, such as when the values on an entity change
