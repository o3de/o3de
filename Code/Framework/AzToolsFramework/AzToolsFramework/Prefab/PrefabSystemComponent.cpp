/*
 * Copyright (c) Contributors to the Open 3D Engine Project.
 * For complete copyright and license terms please see the LICENSE at the root of this distribution.
 *
 * SPDX-License-Identifier: Apache-2.0 OR MIT
 *
 */

#include <AzToolsFramework/Prefab/PrefabSystemComponent.h>

#include <AzCore/Component/Entity.h>
#include <AzCore/IO/Path/Path.h>
#include <AzCore/RTTI/BehaviorContext.h>
#include <AzCore/Serialization/Json/JsonSerialization.h>
#include <AzCore/Serialization/Json/RegistrationContext.h>
#include <AzToolsFramework/Prefab/Instance/InstanceEntityIdMapper.h>
#include <AzToolsFramework/Prefab/Instance/InstanceSerializer.h>
#include <AzToolsFramework/Prefab/Spawnable/EditorInfoRemover.h>
#include <AzToolsFramework/Prefab/Spawnable/PrefabCatchmentProcessor.h>
#include <AzToolsFramework/Prefab/Spawnable/PrefabConversionPipeline.h>
#include <AzToolsFramework/Prefab/PrefabDomUtils.h>
#include <AzToolsFramework/Entity/EditorEntityContextBus.h>

namespace AzToolsFramework
{
    namespace Prefab
    {
        void PrefabSystemComponent::Init()
        {
        }

        void PrefabSystemComponent::Activate()
        {
            AZ::Interface<PrefabSystemComponentInterface>::Register(this);
            m_prefabLoader.RegisterPrefabLoaderInterface();
            m_instanceUpdateExecutor.RegisterInstanceUpdateExecutorInterface();
            m_instanceToTemplatePropagator.RegisterInstanceToTemplateInterface();
            m_prefabPublicHandler.RegisterPrefabPublicHandlerInterface();
            m_prefabPublicRequestHandler.Connect();
            m_prefabSystemScriptingHandler.Connect(this);
            AZ::SystemTickBus::Handler::BusConnect();
        }

        void PrefabSystemComponent::Deactivate()
        {
            AZ::SystemTickBus::Handler::BusDisconnect();
            m_prefabSystemScriptingHandler.Disconnect();
            m_prefabPublicRequestHandler.Disconnect();
            m_prefabPublicHandler.UnregisterPrefabPublicHandlerInterface();
            m_instanceToTemplatePropagator.UnregisterInstanceToTemplateInterface();
            m_instanceUpdateExecutor.UnregisterInstanceUpdateExecutorInterface();
            m_prefabLoader.UnregisterPrefabLoaderInterface();
            AZ::Interface<PrefabSystemComponentInterface>::Unregister(this);
        }

        void PrefabSystemComponent::Reflect(AZ::ReflectContext* context)
        {
            Instance::Reflect(context);
            AzToolsFramework::Prefab::PrefabConversionUtils::PrefabConversionPipeline::Reflect(context);
            AzToolsFramework::Prefab::PrefabConversionUtils::PrefabCatchmentProcessor::Reflect(context);
            AzToolsFramework::Prefab::PrefabConversionUtils::EditorInfoRemover::Reflect(context);
            PrefabPublicRequestHandler::Reflect(context);
            PrefabLoader::Reflect(context);
            PrefabSystemScriptingHandler::Reflect(context);

            if (AZ::SerializeContext* serialize = azrtti_cast<AZ::SerializeContext*>(context))
            {
                serialize->Class<PrefabSystemComponent, AZ::Component>()->Version(1);
            }

            if (AZ::BehaviorContext* behaviorContext = azrtti_cast<AZ::BehaviorContext*>(context))
            {

                behaviorContext->EBus<PrefabLoaderScriptingBus>("PrefabLoaderScriptingBus")
                    ->Attribute(AZ::Script::Attributes::Scope, AZ::Script::Attributes::ScopeFlags::Common)
                    ->Attribute(AZ::Script::Attributes::Module, "prefab")
                    ->Attribute(AZ::Script::Attributes::Category, "Prefab")
                    ->Event("SaveTemplateToString", &PrefabLoaderScriptingBus::Events::SaveTemplateToString);
                ;
            }

            AZ::JsonRegistrationContext* jsonRegistration = azrtti_cast<AZ::JsonRegistrationContext*>(context);
            if (jsonRegistration)
            {
                jsonRegistration->Serializer<JsonInstanceSerializer>()->HandlesType<Instance>();
            }
        }

        void PrefabSystemComponent::GetProvidedServices(AZ::ComponentDescriptor::DependencyArrayType& provided)
        {
            provided.push_back(AZ_CRC_CE("PrefabSystem"));
        }

        void PrefabSystemComponent::GetRequiredServices([[maybe_unused]] AZ::ComponentDescriptor::DependencyArrayType& required)
        {
        }

        void PrefabSystemComponent::GetIncompatibleServices([[maybe_unused]] AZ::ComponentDescriptor::DependencyArrayType& incompatible)
        {
        }

        void PrefabSystemComponent::OnSystemTick()
        {
            m_instanceUpdateExecutor.UpdateTemplateInstancesInQueue();
        }

        AZStd::unique_ptr<Instance> PrefabSystemComponent::CreatePrefab(
            const AZStd::vector<AZ::Entity*>& entities, AZStd::vector<AZStd::unique_ptr<Instance>>&& instancesToConsume,
            AZ::IO::PathView filePath, AZStd::unique_ptr<AZ::Entity> containerEntity, InstanceOptionalReference parent,
            bool shouldCreateLinks)
        {
            AZStd::unique_ptr<Instance> newInstance = AZStd::make_unique<Instance>(AZStd::move(containerEntity), parent);
            CreatePrefab(entities, AZStd::move(instancesToConsume), filePath, newInstance, shouldCreateLinks);
            return newInstance;
        }

        void PrefabSystemComponent::CreatePrefab(
            const AZStd::vector<AZ::Entity*>& entities, AZStd::vector<AZStd::unique_ptr<Instance>>&& instancesToConsume,
            AZ::IO::PathView filePath, AZStd::unique_ptr<Instance>& newInstance, bool shouldCreateLinks)
        {
            AZ::IO::Path relativeFilePath = m_prefabLoader.GenerateRelativePath(filePath);
            if (GetTemplateIdFromFilePath(relativeFilePath) != InvalidTemplateId)
            {
                AZ_Error("Prefab", false,
                    "Filepath %s has already been registered with the Prefab System Component",
                    relativeFilePath.c_str());

                return;
            }

            for (AZ::Entity* entity : entities)
            {
                AZ_Assert(entity, "Prefab - Null entity passed in during Create Prefab");

                newInstance->AddEntity(*entity);
            }

            for (AZStd::unique_ptr<Instance>& instance : instancesToConsume)
            {
                AZ_Assert(instance, "Prefab - Null instance passed in during Create Prefab");

                newInstance->AddInstance(AZStd::move(instance));
            }

            newInstance->SetTemplateSourcePath(relativeFilePath);
            newInstance->SetContainerEntityName(relativeFilePath.Stem().Native());

            TemplateId newTemplateId = CreateTemplateFromInstance(*newInstance, shouldCreateLinks);
            if (newTemplateId == InvalidTemplateId)
            {
                AZ_Error("Prefab", false,
                    "Failed to create a Template associated with file path %s during CreatePrefab.",
                    relativeFilePath.c_str());

                newInstance = nullptr;
            }
            else
            {
                newInstance->SetTemplateId(newTemplateId);
            }
        }
<<<<<<< HEAD
        
        void PrefabSystemComponent::PropagateTemplateChanges(TemplateId templateId, bool immediate, InstanceOptionalConstReference instanceToExclude)
        {
=======

        void PrefabSystemComponent::PropagateTemplateChanges(TemplateId templateId, InstanceOptionalReference instanceToExclude)
        {
            UpdatePrefabInstances(templateId, instanceToExclude);

>>>>>>> 669ac8bb
            auto templateIdToLinkIdsIterator = m_templateToLinkIdsMap.find(templateId);
            if (templateIdToLinkIdsIterator != m_templateToLinkIdsMap.end())
            {
                // We need to initialize a queue here because once all linked instances of a template are updated,
                // we will find all the linkIds corresponding to the updated template and add them to this queue again.
                AZStd::queue<LinkIds> linkIdsToUpdateQueue;
                linkIdsToUpdateQueue.push(LinkIds(templateIdToLinkIdsIterator->second.begin(),
                    templateIdToLinkIdsIterator->second.end()));
                UpdateLinkedInstances(linkIdsToUpdateQueue);
            }
            UpdatePrefabInstances(templateId, immediate, instanceToExclude);
        }

        void PrefabSystemComponent::UpdatePrefabTemplate(TemplateId templateId, const PrefabDom& updatedDom)
        {
            auto templateToUpdate = FindTemplate(templateId);
            if (templateToUpdate)
            {
                PrefabDom& templateDomToUpdate = templateToUpdate->get().GetPrefabDom();
                if (AZ::JsonSerialization::Compare(templateDomToUpdate, updatedDom) != AZ::JsonSerializerCompareResult::Equal)
                {
                    templateDomToUpdate.CopyFrom(updatedDom, templateDomToUpdate.GetAllocator());
                    SetTemplateDirtyFlag(templateId, true);
                    PropagateTemplateChanges(templateId);
                }
            }
        }

<<<<<<< HEAD
        void PrefabSystemComponent::UpdatePrefabInstances(TemplateId templateId, bool immediate, InstanceOptionalConstReference instanceToExclude)
=======
        void PrefabSystemComponent::UpdatePrefabInstances(TemplateId templateId, InstanceOptionalReference instanceToExclude)
>>>>>>> 669ac8bb
        {
            m_instanceUpdateExecutor.AddTemplateInstancesToQueue(templateId, instanceToExclude);
        }

        void PrefabSystemComponent::UpdateLinkedInstances(AZStd::queue<LinkIds>& linkIdsQueue)
        {
            while (!linkIdsQueue.empty())
            {
                // Fetch the list of linkIds at the head of the queue.
                LinkIds& LinkIdsToUpdate = linkIdsQueue.front();
                TargetTemplateIdToLinkIdMap targetTemplateIdToLinkIdMap;
                BucketLinkIdsByTargetTemplateId(LinkIdsToUpdate, targetTemplateIdToLinkIdMap);

                // Update all the linked instances corresponding to the LinkIds before fetching the next set of linkIds.
                // This will ensure that templates are updated with changes in the same order they are received.
                for (const LinkId& linkIdToUpdate : LinkIdsToUpdate)
                {
                    UpdateLinkedInstance(linkIdToUpdate, targetTemplateIdToLinkIdMap, linkIdsQueue);
                }
                linkIdsQueue.pop();
            }
        }

        void PrefabSystemComponent::BucketLinkIdsByTargetTemplateId(LinkIds& linkIdsToUpdate,
            TargetTemplateIdToLinkIdMap& targetTemplateIdToLinkIdMap)
        {
            for (const LinkId& linkIdToUpdate : linkIdsToUpdate)
            {
                Link& linkToUpdate = m_linkIdMap[linkIdToUpdate];
                TemplateId targetTemplateId = linkToUpdate.GetTargetTemplateId();
                auto templateIdToLinkIdsIterator = targetTemplateIdToLinkIdMap.find(targetTemplateId);
                if (templateIdToLinkIdsIterator == targetTemplateIdToLinkIdMap.end())
                {
                    targetTemplateIdToLinkIdMap.emplace(targetTemplateId, AZStd::make_pair(LinkIdSet{linkIdToUpdate}, false));
                }
                else
                {
                    targetTemplateIdToLinkIdMap[targetTemplateId].first.insert(linkIdToUpdate);
                }
            }
        }

        void PrefabSystemComponent::UpdateLinkedInstance(const LinkId linkIdToUpdate,
            TargetTemplateIdToLinkIdMap& targetTemplateIdToLinkIdMap, AZStd::queue<LinkIds>& linkIdsQueue)
        {
            Link& linkToUpdate = m_linkIdMap[linkIdToUpdate];
            TemplateId targetTemplateId = linkToUpdate.GetTargetTemplateId();
            PrefabDomValue& linkdedInstanceDom = linkToUpdate.GetLinkedInstanceDom();
            PrefabDomValue linkDomBeforeUpdate;
            linkDomBeforeUpdate.CopyFrom(linkdedInstanceDom, m_templateIdMap[targetTemplateId].GetPrefabDom().GetAllocator());
            linkToUpdate.UpdateTarget();

            // If any of the templates links are already updated, we don't need to check whether the linkedInstance DOM differs
            // in content because the template is already marked to be sent for change propagation.
            bool isTemplateUpdated = targetTemplateIdToLinkIdMap[targetTemplateId].second;
            if (isTemplateUpdated ||
                AZ::JsonSerialization::Compare(linkDomBeforeUpdate, linkdedInstanceDom) != AZ::JsonSerializerCompareResult::Equal)
            {
                targetTemplateIdToLinkIdMap[targetTemplateId].second = true;
            }

            if (targetTemplateIdToLinkIdMap.find(targetTemplateId) != targetTemplateIdToLinkIdMap.end())
            {
                targetTemplateIdToLinkIdMap[targetTemplateId].first.erase(linkIdToUpdate);
                UpdateTemplateChangePropagationQueue(targetTemplateIdToLinkIdMap, targetTemplateId, linkIdsQueue);
            }
        }

        void PrefabSystemComponent::UpdateTemplateChangePropagationQueue(
            TargetTemplateIdToLinkIdMap& targetTemplateIdToLinkIdMap,
            const TemplateId targetTemplateId, AZStd::queue<LinkIds>& linkIdsQueue)
        {
            if (targetTemplateIdToLinkIdMap[targetTemplateId].first.empty() &&
                targetTemplateIdToLinkIdMap[targetTemplateId].second)
            {
                auto templateToLinkIter = m_templateToLinkIdsMap.find(targetTemplateId);
                if (templateToLinkIter != m_templateToLinkIdsMap.end())
                {
                    linkIdsQueue.push(LinkIds(templateToLinkIter->second.begin(),
                        templateToLinkIter->second.end()));
                }
            }
        }

        AZStd::unique_ptr<Instance> PrefabSystemComponent::InstantiatePrefab(
            AZ::IO::PathView filePath, InstanceOptionalReference parent)
        {
            // Retrieve the template id for the source prefab filepath
            Prefab::TemplateId templateId = GetTemplateIdFromFilePath(filePath);

            if (templateId == Prefab::InvalidTemplateId)
            {
                // Load the template from the file
                templateId = m_prefabLoader.LoadTemplateFromFile(filePath);
            }

            if (templateId == Prefab::InvalidTemplateId)
            {
                AZ_Error("Prefab", false,
                    "Could not load template from path %s during InstantiatePrefab. Unable to proceed",
                    filePath);

                return nullptr;
            }

            return InstantiatePrefab(templateId, parent);
        }

        AZStd::unique_ptr<Instance> PrefabSystemComponent::InstantiatePrefab(
            TemplateId templateId, InstanceOptionalReference parent)
        {
            TemplateReference instantiatingTemplate = FindTemplate(templateId);

            if (!instantiatingTemplate.has_value())
            {
                AZ_Error("Prefab", false,
                    "Could not find template using Id %llu during InstantiatePrefab. Unable to proceed",
                    templateId);

                return nullptr;
            }

            auto newInstance = AZStd::make_unique<Instance>(parent);
            Instance::EntityList newEntities;
            if (!PrefabDomUtils::LoadInstanceFromPrefabDom(*newInstance, newEntities, instantiatingTemplate->get().GetPrefabDom()))
            {
                AZ_Error("Prefab", false,
                    "Failed to Load Prefab Template associated with path %s. Instantiation Failed",
                    instantiatingTemplate->get().GetFilePath().c_str());
                return nullptr;
            }

            AzToolsFramework::EditorEntityContextRequestBus::Broadcast(
                &AzToolsFramework::EditorEntityContextRequests::HandleEntitiesAdded, newEntities);

            return newInstance;
        }

        TemplateId PrefabSystemComponent::CreateTemplateFromInstance(Instance& instance, bool shouldCreateLinks)
        {
            // We will register the template to match the path the instance has
            const AZ::IO::Path& templateSourcePath = instance.GetTemplateSourcePath();
            if (templateSourcePath.empty())
            {
                AZ_Assert(false,
                    "PrefabSystemComponent::CreateTemplateFromInstance - "
                    "Attempted to create a prefab template from an instance without a source file path. "
                    "Unable to proceed.");
                return InvalidTemplateId;
            }

            // Convert our instance into a serialized template dom
            PrefabDom serializedInstance;
            if (!PrefabDomUtils::StoreInstanceInPrefabDom(instance, serializedInstance))
            {
                return InvalidTemplateId;
            }

            // Generate a new template and store the dom data
            const AZ::IO::Path& instanceSourcePath = instance.GetTemplateSourcePath();
            TemplateId newTemplateId = AddTemplate(instanceSourcePath, AZStd::move(serializedInstance));
            if (newTemplateId == InvalidTemplateId)
            {
                AZ_Error("Prefab", false,
                    "PrefabSystemComponent::CreateTemplateFromInstance - "
                    "Failed to create a template from instance with source file path '%s': "
                    "invalid template id returned.",
                    instanceSourcePath.c_str());

                return InvalidTemplateId;
            }

            if (shouldCreateLinks)
            {
                if (!GenerateLinksForNewTemplate(newTemplateId, instance))
                {
                    // Clear new template and any links associated with it
                    RemoveTemplate(newTemplateId);
                    return InvalidTemplateId;
                }
            }
            return newTemplateId;
        }

        TemplateReference PrefabSystemComponent::FindTemplate(TemplateId id)
        {
            auto found = m_templateIdMap.find(id);
            if (found != m_templateIdMap.end())
            {
                return found->second;
            }
            else
            {
                return AZStd::nullopt;
            }
        }

        PrefabDom& PrefabSystemComponent::FindTemplateDom(TemplateId templateId)
        {
            AZStd::optional<AZStd::reference_wrapper<Template>> findTemplateResult = FindTemplate(templateId);
            AZ_Assert(
                findTemplateResult.has_value(),
                "PrefabSystemComponent::FindTemplateDom - Unable to retrieve Prefab template with id: '%llu'. "
                "Template could not be found",
                templateId);

            AZ_Assert(findTemplateResult->get().IsValid(),
                "PrefabSystemComponent::FindTemplateDom - Unable to retrieve Prefab template with id: '%llu'. "
                "Template is invalid", templateId);

            return findTemplateResult->get().GetPrefabDom();
        }

        LinkReference PrefabSystemComponent::FindLink(const LinkId& id)
        {
            auto found = m_linkIdMap.find(id);
            if (found != m_linkIdMap.end())
            {
                return found->second;
            }
            else
            {
                return AZStd::nullopt;
            }
        }

        TemplateId PrefabSystemComponent::AddTemplate(const AZ::IO::Path& filePath, PrefabDom prefabDom)
        {
            TemplateId newTemplateId = CreateUniqueTemplateId();
            Template& newTemplate = m_templateIdMap.emplace(
                AZStd::make_pair(newTemplateId, AZStd::move(Template(filePath, AZStd::move(prefabDom))))).first->second;

            if (!newTemplate.IsValid())
            {
                AZ_Assert(false,
                    "Prefab - PrefabSystemComponent::AddTemplate - "
                    "Can't add this new Template on file path '%s' since it is invalid.",
                    filePath.c_str());

                m_templateIdMap.erase(newTemplateId);
                return InvalidTemplateId;
            }

            if (!m_templateInstanceMapper.RegisterTemplate(newTemplateId))
            {
                m_templateIdMap.erase(newTemplateId);
                return InvalidTemplateId;
            }

            m_templateFilePathToIdMap.emplace(AZStd::make_pair(filePath, newTemplateId));
            
            return newTemplateId;
        }

        void PrefabSystemComponent::UpdateTemplateFilePath(TemplateId templateId, const AZ::IO::PathView& filePath)
        {
            auto findTemplateResult = FindTemplate(templateId);
            if (!findTemplateResult.has_value())
            {
                AZ_Error(
                    "Prefab", false,
                    "Template associated by given Id '%llu' doesn't exist in PrefabSystemComponent.",
                    templateId);
                return;
            }

            if (!filePath.IsRelative())
            {
                AZ_Error("Prefab", false, "Provided filePath '%.*s' must be relative.", AZ_STRING_ARG(filePath.Native()));
                return;
            }

            Template& templateToChange = findTemplateResult->get();
            if (templateToChange.GetFilePath() == filePath)
            {
                return;
            }
            
            m_templateFilePathToIdMap.erase(templateToChange.GetFilePath());
            if (!m_templateFilePathToIdMap.try_emplace(filePath, templateId).second)
            {
                AZ_Error("Prefab", false, "Provided filePath '%.*s' already exists.", AZ_STRING_ARG(filePath.Native()));
                return;
            }

            PrefabDom& prefabDom = templateToChange.GetPrefabDom();
            PrefabDomValueReference pathReference = Prefab::PrefabDomUtils::FindPrefabDomValue(prefabDom, "Source");
            if (pathReference)
            {
                const AZStd::string_view pathStr = filePath.Native();
                pathReference->get().SetString(pathStr.data(), aznumeric_caster(pathStr.length()), prefabDom.GetAllocator());
            }

            templateToChange.SetFilePath(filePath);
        }

        void PrefabSystemComponent::RemoveTemplate(TemplateId templateId)
        {
            auto findTemplateResult = FindTemplate(templateId);
            if (!findTemplateResult.has_value())
            {
                AZ_Warning("Prefab", false,
                    "PrefabSystemComponent::RemoveTemplate - "
                    "Template associated by given Id '%llu' doesn't exist in PrefabSystemComponent.",
                    templateId);

                return;
            }
            
            //Remove all Links owned by the Template from TemplateToLinkIdsMap.
            Template& templateToDelete = findTemplateResult->get();
            const Template::Links& linkIdsToDelete = templateToDelete.GetLinks();
            bool result;
            for (auto linkId : linkIdsToDelete)
            {
                result = RemoveLinkIdFromTemplateToLinkIdsMap(linkId);
                AZ_Assert(result,
                    "Prefab - PrefabSystemComponent::RemoveTemplate - "
                    "Failed to remove Link with Id '%llu' owned by the Template with Id '%llu' on file path '%s' "
                    "from TemplateToLinkIdsMap.",
                    linkId, templateId, templateToDelete.GetFilePath().c_str());
            }

            //Remove all Links that depend on this source Template from other target Templates.
            //Also remove this Template from TemplateToLinkIdsMap.
            auto templateToLinkIterator = m_templateToLinkIdsMap.find(templateId);
            if (templateToLinkIterator != m_templateToLinkIdsMap.end())
            {
                for (auto linkId : templateToLinkIterator->second)
                {
                    result = RemoveLinkFromTargetTemplate(linkId);
                    AZ_Assert(result,
                        "Prefab - PrefabSystemComponent::RemoveTemplate - "
                        "Failed to remove Link with Id '%llu' that depend on the source Template with Id '%llu' on file path '%s'.",
                        linkId, templateId, templateToDelete.GetFilePath().c_str());
                }

                result = m_templateToLinkIdsMap.erase(templateToLinkIterator) != nullptr;
                AZ_Assert(result,
                    "Prefab - PrefabSystemComponent::RemoveTemplate - "
                    "Failed to remove Template with Id '%llu' on file path '%s' "
                    "from TemplateToLinkIdsMap.",
                    templateId, templateToDelete.GetFilePath().c_str());
            }

            //Remove this Template from the rest of the maps.
            result = m_templateFilePathToIdMap.erase(templateToDelete.GetFilePath()) != 0;
            AZ_Assert(result,
                "Prefab - PrefabSystemComponent::RemoveTemplate - "
                "Failed to remove Template with Id '%llu' on file path '%s' "
                "from Template File Path To Id Map.",
                templateId, templateToDelete.GetFilePath().c_str());

            m_templateInstanceMapper.UnregisterTemplate(templateId);
            
            result = m_templateIdMap.erase(templateId) != 0;
            AZ_Assert(result,
                "Prefab - PrefabSystemComponent::RemoveTemplate - "
                "Failed to remove Template with Id '%llu' on file path '%s' "
                "from Template Id Map.",
                templateId, templateToDelete.GetFilePath().c_str());

            return;
        }

        void PrefabSystemComponent::RemoveAllTemplates()
        {
            AZStd::vector<TemplateId> templateIds;
            templateIds.reserve(m_templateIdMap.size());

            // Make a copy of the keys, we don't want to iterate over the map while we're removing items from it
            for (const auto& [id, templateObject] : m_templateIdMap)
            {
                templateIds.emplace_back(id);
            }

            for (auto id : templateIds)
            {
                RemoveTemplate(id);
            }
        }

        LinkId PrefabSystemComponent::AddLink(
            TemplateId sourceTemplateId,
            TemplateId targetTemplateId,
            PrefabDomValue::MemberIterator& instanceIterator,
            InstanceOptionalReference instance)
        {
            TemplateReference sourceTemplateReference = FindTemplate(sourceTemplateId);
            TemplateReference targetTemplateReference = FindTemplate(targetTemplateId);
            if (!sourceTemplateReference.has_value() || !targetTemplateReference.has_value())
            {
                AZ_Error("Prefab", false,
                    "PrefabSystemComponent::AddLink - "
                    "Can't find both source Template '%u' and target Template '%u' in Prefab System Component.",
                    sourceTemplateId, targetTemplateId);
                return false;
            }

            Template& targetTemplate = targetTemplateReference->get();

#if defined(AZ_ENABLE_TRACING)
            Template& sourceTemplate = sourceTemplateReference->get();
            AZStd::string_view instanceName(instanceIterator->name.GetString(), instanceIterator->name.GetStringLength());

            const AZStd::string& targetTemplateFilePath = targetTemplate.GetFilePath().Native();
            const AZStd::string& sourceTemplateFilePath = sourceTemplate.GetFilePath().Native();
#endif

            LinkId newLinkId = CreateUniqueLinkId();
            Link newLink(newLinkId);
            if (!ConnectTemplates(newLink, sourceTemplateId, targetTemplateId, instanceIterator))
            {
                AZ_Error("Prefab", false,
                    "PrefabSystemComponent::AddLink - "
                    "New Link to Nested Template Instance '%.*s' connecting source Template '%s' and target Template '%s' failed.",
                    aznumeric_cast<int>(instanceName.size()), instanceName.data(),
                    sourceTemplateFilePath.c_str(),
                    targetTemplateFilePath.c_str());

                return InvalidLinkId;
            }

            if (!newLink.IsValid())
            {
                AZ_Error("Prefab", false,
                    "PrefabSystemComponent::AddLink - "
                    "New Link to Nested Template Instance '%.*s' connecting source Template '%s' and target Template '%s' is invalid.",
                    aznumeric_cast<int>(instanceName.size()), instanceName.data(),
                    sourceTemplateFilePath.c_str(),
                    targetTemplateFilePath.c_str());

                return InvalidLinkId;
            }

            if (instance != AZStd::nullopt)
            {
                instance->get().SetLinkId(newLinkId);
            }

            m_linkIdMap.emplace(AZStd::make_pair(newLinkId, AZStd::move(newLink)));

            targetTemplate.AddLink(newLinkId);
            m_templateToLinkIdsMap[sourceTemplateId].emplace(newLinkId);

            return newLinkId;
        }

        LinkId PrefabSystemComponent::CreateLink(
            TemplateId linkTargetId,
            TemplateId linkSourceId,
            const InstanceAlias& instanceAlias,
            const PrefabDomConstReference linkPatches,
            const LinkId& linkId)
        {
            if (linkTargetId == InvalidTemplateId)
            {
                AZ_Error("Prefab", false, "Invalid Link Target Template Id");
            }

            TemplateReference targetTemplateRef = FindTemplate(linkTargetId);

            if (targetTemplateRef == AZStd::nullopt)
            {
                AZ_Error("Prefab", false, "Link Target Template not found");
            }

            if (linkSourceId == InvalidTemplateId)
            {
                AZ_Error("Prefab", false, "Invalid Link Source Template Id");
            }

            TemplateReference sourceTemplateRef = FindTemplate(linkSourceId);

            if (sourceTemplateRef == AZStd::nullopt)
            {
                AZ_Error("Prefab", false, "Link Source Template not found");
            }

            //use an existing link id if provided
            LinkId newLinkId = linkId;
            if (newLinkId == InvalidLinkId)
            {
                newLinkId = CreateUniqueLinkId();
            }

            //get owner template and add the link
            Template& targetTemplate = targetTemplateRef->get();

            if (!targetTemplate.AddLink(newLinkId))
            {
                AZ_Error("Prefab", false, "Failed to add link id '%llu' to '%s'", newLinkId, targetTemplate.GetFilePath().c_str());
            }

            //insert nested instance alias into the template owner dom
            PrefabDom& targetTemplateDom = targetTemplate.GetPrefabDom();
            auto memberFound = targetTemplateDom.FindMember(PrefabDomUtils::InstancesName);

            PrefabDomValueReference instancesValue;
            if (memberFound == targetTemplateDom.MemberEnd())
            {
                //add the instance alias to the template dom
                instancesValue = targetTemplateDom.AddMember(rapidjson::StringRef(PrefabDomUtils::InstancesName),
                    PrefabDomValue(),
                    targetTemplateDom.GetAllocator());

                //when AddMember returns, it returns the object that the member was added to, not the added
                //member itself, so we need to move instancesValue to the correct position for the next insert
                memberFound = instancesValue->get().FindMember(PrefabDomUtils::InstancesName);
                instancesValue = memberFound->value;
            }
            else
            {
                instancesValue = memberFound->value;
            }

            if (!instancesValue->get().IsObject())
            {
                instancesValue->get().SetObject();
            }
            // Only add the instance if it's not there already
            if (instancesValue->get().FindMember(rapidjson::StringRef(instanceAlias.c_str())) == instancesValue->get().MemberEnd())
            {
                instancesValue->get().AddMember(
                    rapidjson::Value(instanceAlias.c_str(), targetTemplateDom.GetAllocator()), PrefabDomValue(),
                    targetTemplateDom.GetAllocator());
            }

            Template& sourceTemplate = sourceTemplateRef->get();

            //setup initial link values and link dom
            Link newLink(newLinkId);
            newLink.SetTargetTemplateId(linkTargetId);
            newLink.SetSourceTemplateId(linkSourceId);
            newLink.SetInstanceName(instanceAlias.c_str());
            newLink.GetLinkDom().SetObject();
            newLink.GetLinkDom().AddMember(
                rapidjson::StringRef(PrefabDomUtils::SourceName), rapidjson::StringRef(sourceTemplate.GetFilePath().c_str()),
                newLink.GetLinkDom().GetAllocator());

            if (linkPatches && linkPatches->get().IsArray() && !(linkPatches->get().Empty()))
            {
                m_instanceToTemplatePropagator.AddPatchesToLink(linkPatches.value(), newLink);
            }

            //update the target template dom to have the proper values for the source template dom
            if (!newLink.UpdateTarget())
            {
                AZ_Error("Prefab", false, "Failed to update link with template information");
            }

            //add the link to the link maps
            m_linkIdMap.emplace(AZStd::make_pair(newLinkId, AZStd::move(newLink)));
            m_templateToLinkIdsMap[linkSourceId].emplace(newLinkId);

            return newLinkId;
        }

        void PrefabSystemComponent::RemoveLink(const LinkId& linkId)
        {
            auto findLinkResult = FindLink(linkId);
            if (!findLinkResult.has_value())
            {
                AZ_Warning("Prefab", false,
                    "PrefabSystemComponent::RemoveLink - "
                    "Link associated by given Id '%llu' doesn't exist in PrefabSystemComponent.",
                    linkId);

                return;
            }

            Link& link = findLinkResult->get();
            bool result;
            result = RemoveLinkIdFromTemplateToLinkIdsMap(linkId, link);
            AZ_Assert(result,
                "Prefab - PrefabSystemComponent::RemoveLink - "
                "Failed to remove Link with Id '%llu' for Instance '%s' of source Template with Id '%llu' "
                "from TemplateToLinkIdsMap.",
                linkId, link.GetInstanceName().c_str(), link.GetSourceTemplateId());

            result = RemoveLinkFromTargetTemplate(linkId, link);
            AZ_Assert(result,
                "Prefab - PrefabSystemComponent::RemoveLink - "
                "Failed to remove Link with Id '%llu' for Instance '%s' of source Template with Id '%llu' "
                "from target Template with Id '%llu'.",
                linkId, link.GetInstanceName().c_str(), link.GetSourceTemplateId(), link.GetTargetTemplateId());

            m_linkIdMap.erase(linkId);

            return;
        }

        TemplateId PrefabSystemComponent::GetTemplateIdFromFilePath(AZ::IO::PathView filePath) const
        {
            AZ_Assert(!filePath.IsAbsolute(), "Prefab - GetTemplateIdFromFilePath was passed an absolute path. Prefabs use paths relative to the project folder.");

            auto found = m_templateFilePathToIdMap.find(filePath);
            if (found != m_templateFilePathToIdMap.end())
            {
                return found->second;
            }
            else
            {
                return InvalidTemplateId;
            }
        }

        bool PrefabSystemComponent::IsTemplateDirty(TemplateId templateId)
        {
            auto templateRef = FindTemplate(templateId);

            if (templateRef.has_value())
            {
                return templateRef->get().IsDirty();
            }

            return false;
        }

        void PrefabSystemComponent::SetTemplateDirtyFlag(TemplateId templateId, bool dirty)
        {
            if (auto templateReference = FindTemplate(templateId); templateReference.has_value())
            {
                templateReference->get().MarkAsDirty(dirty);

                PrefabPublicNotificationBus::Broadcast(
                    &PrefabPublicNotificationBus::Events::OnPrefabTemplateDirtyFlagUpdated, templateId, dirty);
            }
        }

        bool PrefabSystemComponent::AreDirtyTemplatesPresent(TemplateId rootTemplateId)
        {
            TemplateReference prefabTemplate = FindTemplate(rootTemplateId);

            if (!prefabTemplate.has_value())
            {
                AZ_Assert(false, "Template with id %llu is not found", rootTemplateId);
                return false;
            }

            if (IsTemplateDirty(rootTemplateId))
            {
                return true;
            }

            const Template::Links& linkIds = prefabTemplate->get().GetLinks();

            for (LinkId linkId : linkIds)
            {
                auto linkIterator = m_linkIdMap.find(linkId);
                if (linkIterator != m_linkIdMap.end())
                {
                    if (AreDirtyTemplatesPresent(linkIterator->second.GetSourceTemplateId()))
                    {
                        return true;
                    }
                    else
                    {
                        continue;
                    }
                }
            }
            return false;
        }

        void PrefabSystemComponent::SaveAllDirtyTemplates(TemplateId rootTemplateId)
        {
            AZStd::set<AZ::IO::PathView> dirtyTemplatePaths = GetDirtyTemplatePaths(rootTemplateId);  

            for (AZ::IO::PathView dirtyTemplatePath : dirtyTemplatePaths)
            {
                auto dirtyTemplateIterator = m_templateFilePathToIdMap.find(dirtyTemplatePath);
                if (dirtyTemplateIterator == m_templateFilePathToIdMap.end())
                {
                    AZ_Assert(false, "Template id for template with path '%s' is not found.", dirtyTemplatePath);
                }
                else
                {
                    m_prefabLoader.SaveTemplate(dirtyTemplateIterator->second);
                }
            }
        }

        AZStd::set<AZ::IO::PathView> PrefabSystemComponent::GetDirtyTemplatePaths(TemplateId rootTemplateId)
        {
            AZStd::vector<AZ::IO::PathView> dirtyTemplatePathVector;
            GetDirtyTemplatePathsHelper(rootTemplateId, dirtyTemplatePathVector);
            AZStd::set<AZ::IO::PathView> dirtyTemplatePaths;
            dirtyTemplatePaths.insert(dirtyTemplatePathVector.begin(), dirtyTemplatePathVector.end());
            return AZStd::move(dirtyTemplatePaths);
        }

        void PrefabSystemComponent::GetDirtyTemplatePathsHelper(
            TemplateId rootTemplateId, AZStd::vector<AZ::IO::PathView>& dirtyTemplatePaths)
        {
            TemplateReference prefabTemplate = FindTemplate(rootTemplateId);

            if (!prefabTemplate.has_value())
            {
                AZ_Assert(false, "Template with id %llu is not found", rootTemplateId);
                return;
            }

            if (IsTemplateDirty(rootTemplateId))
            {
                dirtyTemplatePaths.emplace_back(prefabTemplate->get().GetFilePath());
            }

            const Template::Links& linkIds = prefabTemplate->get().GetLinks();

            for (LinkId linkId : linkIds)
            {
                auto linkIterator = m_linkIdMap.find(linkId);
                if (linkIterator != m_linkIdMap.end())
                {
                    GetDirtyTemplatePathsHelper(linkIterator->second.GetSourceTemplateId(), dirtyTemplatePaths);
                }
            }
        }

        bool PrefabSystemComponent::ConnectTemplates(
            Link& link,
            TemplateId sourceTemplateId,
            TemplateId targetTemplateId,
            PrefabDomValue::MemberIterator& instanceIterator)
        {
            TemplateReference sourceTemplateReference = FindTemplate(sourceTemplateId);
            TemplateReference targetTemplateReference = FindTemplate(targetTemplateId);
            if (!sourceTemplateReference.has_value() || !targetTemplateReference.has_value())
            {
                AZ_Error("Prefab", false,
                    "PrefabSystemComponent::ConnectTemplates - "
                    "Can't find both source Template '%u' and target Template '%u' in Prefab System Component.",
                    sourceTemplateId, targetTemplateId);
                return false;
            }

#if defined(AZ_ENABLE_TRACING)
            Template& sourceTemplate = sourceTemplateReference->get();
            Template& targetTemplate = targetTemplateReference->get();
#endif

            AZStd::string_view instanceName(instanceIterator->name.GetString(), instanceIterator->name.GetStringLength());

            link.SetSourceTemplateId(sourceTemplateId);
            link.SetTargetTemplateId(targetTemplateId);
            link.SetInstanceName(instanceName.data());

            PrefabDomValue& instance = instanceIterator->value;
            AZ_Assert(instance.IsObject(), "Nested instance DOM provided is not a valid JSON object.");
            [[maybe_unused]] PrefabDomValueReference sourceTemplateName = PrefabDomUtils::FindPrefabDomValue(instance, PrefabDomUtils::SourceName);
            AZ_Assert(sourceTemplateName, "Couldn't find source template name in the DOM of the nested instance while creating a link.");
            AZ_Assert(sourceTemplateName->get() == sourceTemplate.GetFilePath().c_str(),
                "The name of the source template in the nested instance DOM does not match the name of the source template already loaded");

            PrefabDomValueReference patchesReference = PrefabDomUtils::FindPrefabDomValue(instance, PrefabDomUtils::PatchesName);
            if (patchesReference.has_value())
            {
                AZ_Assert(patchesReference->get().IsArray(), "Patches in the nested instance DOM are not represented as an array.");
            }

            link.SetLinkDom(instance);

            if (!link.UpdateTarget())
            {
                AZ_Error("Prefab", false,
                    "PrefabSystemComponent::ConnectTemplates - "
                    "Failed to update the linked instance with source Prefab file '%s' and target Prefab file '%s'.",
                    sourceTemplate.GetFilePath().c_str(), targetTemplate.GetFilePath().c_str());
                return false;
            }

            link.AddLinkIdToInstanceDom(instance);
            return true;
        }

        bool PrefabSystemComponent::GenerateLinksForNewTemplate(TemplateId newTemplateId, Instance& instance)
        {
            TemplateReference newTemplateReference = FindTemplate(newTemplateId);
            if (!newTemplateReference.has_value())
            {
                return false;
            }

            Template& newTemplate = newTemplateReference->get();

            // Gather the Instances member from the template DOM
            PrefabDomValueReference instancesReference = newTemplate.GetInstancesValue();

            // No nested instances to perform link operations on
            if (instancesReference == AZStd::nullopt)
            {
                return true;
            }

            PrefabDomValue& instances = instancesReference->get();

            for (PrefabDomValue::MemberIterator instanceIterator = instances.MemberBegin(); instanceIterator != instances.MemberEnd(); ++instanceIterator)
            {
                // Acquire the source member of the nested template so we can get its template id
                // and join it with our new template via a link
                PrefabDomValueReference instanceSourceReference =
                    PrefabDomUtils::FindPrefabDomValue(instanceIterator->value, PrefabDomUtils::SourceName);

                if (!instanceSourceReference.has_value() || !instanceSourceReference->get().IsString())
                {
                    AZ_Error("Prefab", false,
                        "PrefabSystemComponent::GenerateLinksForNewTemplate - "
                        "Failed to acquire the source path value of a nested instance during creation of a new template associated with prefab %s"
                        "Unable to proceed",
                        newTemplate.GetFilePath().c_str());

                    return false;
                }

                const PrefabDomValue& source = instanceSourceReference->get();
                TemplateId nestedTemplateId = GetTemplateIdFromFilePath(source.GetString());
                if (nestedTemplateId == InvalidTemplateId)
                {
                    AZ_Error("Prefab", false,
                        "PrefabSystemComponent::GenerateLinksForNewTemplate - "
                        "Nested Template Instance with prefab path %s is not registered with the prefab system component"
                        "Unable to acquire its template id"
                        "Unable to complete creation of Template with prefab path %s",
                        newTemplate.GetFilePath().c_str());

                    return false;
                }

                // Construct and store the new link in our mapping.
                AZStd::string_view nestedTemplatePath(source.GetString(), source.GetStringLength());

                InstanceAlias instanceAlias = instanceIterator->name.GetString();
                LinkId newLinkId = AddLink(nestedTemplateId, newTemplateId, instanceIterator, instance.FindNestedInstance(instanceAlias));
                if (newLinkId == InvalidLinkId)
                {
                    AZ_Error("Prefab", false,
                        "PrefabSystemComponent::GenerateLinksForNewTemplate - "
                        "Failed to add a new Link to Nested Template Instance '%s' which connects source Template '%.*s' and target Template '%s'.",
                        instanceIterator->name.GetString(),
                        aznumeric_cast<int>(nestedTemplatePath.size()), nestedTemplatePath.data(),
                        newTemplate.GetFilePath().c_str());

                    return false;
                }
            }

            return true;
        }

        TemplateId PrefabSystemComponent::CreateUniqueTemplateId()
        {
            return m_templateIdCounter++;
        }

        LinkId PrefabSystemComponent::CreateUniqueLinkId()
        {
            return m_linkIdCounter++;
        }

        bool PrefabSystemComponent::RemoveLinkIdFromTemplateToLinkIdsMap(const LinkId& linkId)
        {
            auto findLinkResult = FindLink(linkId);
            if (!findLinkResult.has_value())
            {
                return false;
            }

            Link& link = findLinkResult->get();
            return RemoveLinkIdFromTemplateToLinkIdsMap(linkId, link);
        }

        bool PrefabSystemComponent::RemoveLinkIdFromTemplateToLinkIdsMap(const LinkId& linkId, const Link& link)
        {
            TemplateId sourceTemplateId = link.GetSourceTemplateId();
            auto templateToLinkIterator = m_templateToLinkIdsMap.find(sourceTemplateId);
            bool removed = false;
            if (templateToLinkIterator != m_templateToLinkIdsMap.end())
            {
                removed = templateToLinkIterator->second.erase(linkId) != 0;
                if (templateToLinkIterator->second.empty())
                {
                    m_templateToLinkIdsMap.erase(templateToLinkIterator);
                }
            }

            return removed;
        }

        bool PrefabSystemComponent::RemoveLinkFromTargetTemplate(const LinkId& linkId)
        {
            auto findLinkResult = FindLink(linkId);
            if (!findLinkResult.has_value())
            {
                return false;
            }

            Link& link = findLinkResult->get();
            return RemoveLinkFromTargetTemplate(linkId, link);
        }

        bool PrefabSystemComponent::RemoveLinkFromTargetTemplate(const LinkId& linkId, const Link& link)
        {
            TemplateId targetTemplateId = link.GetTargetTemplateId();

            auto templateIterator = m_templateIdMap.find(targetTemplateId);
            bool removed = false;
            if (templateIterator != m_templateIdMap.end())
            {
                removed = templateIterator->second.RemoveLink(linkId);

                //remove link
                PrefabDomValueReference templateInstancesRef = templateIterator->second.GetInstancesValue();
                if (templateInstancesRef == AZStd::nullopt)
                {
                    AZ_Error("Prefab", false, "Failed to get template reference");
                    return false;
                }

                removed = templateInstancesRef->get().RemoveMember(link.GetInstanceName().c_str())
                    ? removed : false;
            }

            return removed;
        }

    } // namespace Prefab
} // namespace AzToolsFramework<|MERGE_RESOLUTION|>--- conflicted
+++ resolved
@@ -159,17 +159,9 @@
                 newInstance->SetTemplateId(newTemplateId);
             }
         }
-<<<<<<< HEAD
         
-        void PrefabSystemComponent::PropagateTemplateChanges(TemplateId templateId, bool immediate, InstanceOptionalConstReference instanceToExclude)
-        {
-=======
-
-        void PrefabSystemComponent::PropagateTemplateChanges(TemplateId templateId, InstanceOptionalReference instanceToExclude)
-        {
-            UpdatePrefabInstances(templateId, instanceToExclude);
-
->>>>>>> 669ac8bb
+        void PrefabSystemComponent::PropagateTemplateChanges(TemplateId templateId, InstanceOptionalConstReference instanceToExclude)
+        {
             auto templateIdToLinkIdsIterator = m_templateToLinkIdsMap.find(templateId);
             if (templateIdToLinkIdsIterator != m_templateToLinkIdsMap.end())
             {
@@ -180,7 +172,7 @@
                     templateIdToLinkIdsIterator->second.end()));
                 UpdateLinkedInstances(linkIdsToUpdateQueue);
             }
-            UpdatePrefabInstances(templateId, immediate, instanceToExclude);
+            UpdatePrefabInstances(templateId, instanceToExclude);
         }
 
         void PrefabSystemComponent::UpdatePrefabTemplate(TemplateId templateId, const PrefabDom& updatedDom)
@@ -198,11 +190,7 @@
             }
         }
 
-<<<<<<< HEAD
-        void PrefabSystemComponent::UpdatePrefabInstances(TemplateId templateId, bool immediate, InstanceOptionalConstReference instanceToExclude)
-=======
-        void PrefabSystemComponent::UpdatePrefabInstances(TemplateId templateId, InstanceOptionalReference instanceToExclude)
->>>>>>> 669ac8bb
+        void PrefabSystemComponent::UpdatePrefabInstances(TemplateId templateId, InstanceOptionalConstReference instanceToExclude)
         {
             m_instanceUpdateExecutor.AddTemplateInstancesToQueue(templateId, instanceToExclude);
         }
