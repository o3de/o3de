--- conflicted
+++ resolved
@@ -18,7 +18,6 @@
 #include <AzToolsFramework/Prefab/Instance/InstanceEntityIdMapper.h>
 #include <AzToolsFramework/Prefab/Instance/InstanceSerializer.h>
 #include <AzToolsFramework/Prefab/PrefabDomUtils.h>
-#include <AzCore/Prefab/PrefabEditorPreferences.h>
 #include <AzToolsFramework/Prefab/Spawnable/EditorInfoRemover.h>
 #include <AzToolsFramework/Prefab/Spawnable/PrefabCatchmentProcessor.h>
 #include <AzToolsFramework/Prefab/Spawnable/PrefabConversionPipeline.h>
@@ -46,24 +45,10 @@
             m_prefabPublicRequestHandler.Connect();
             m_prefabSystemScriptingHandler.Connect(this);
             AZ::SystemTickBus::Handler::BusConnect();
-<<<<<<< HEAD
-            if (AZ::Prefab::IsHotReloadingEnabled())
-            {
-                AzToolsFramework::AssetSystemBus::Handler::BusConnect();
-            }
-=======
->>>>>>> 0184d3df
         }
 
         void PrefabSystemComponent::Deactivate()
         {
-<<<<<<< HEAD
-            if (AZ::Prefab::IsHotReloadingEnabled())
-            {
-                AzToolsFramework::AssetSystemBus::Handler::BusDisconnect();
-            }
-=======
->>>>>>> 0184d3df
             AZ::SystemTickBus::Handler::BusDisconnect();
             m_prefabSystemScriptingHandler.Disconnect();
             m_prefabPublicRequestHandler.Disconnect();
