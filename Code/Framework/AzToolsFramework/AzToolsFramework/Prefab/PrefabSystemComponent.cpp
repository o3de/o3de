--- conflicted
+++ resolved
@@ -177,11 +177,7 @@
             }
         }
 
-<<<<<<< HEAD
-        void PrefabSystemComponent::UpdatePrefabInstances(const TemplateId& templateId, bool immediate, InstanceOptionalReference instanceToExclude)
-=======
-        void PrefabSystemComponent::UpdatePrefabInstances(TemplateId templateId, InstanceOptionalReference instanceToExclude)
->>>>>>> 3cff21e2
+        void PrefabSystemComponent::UpdatePrefabInstances(TemplateId templateId, bool immediate, InstanceOptionalReference instanceToExclude)
         {
             m_instanceUpdateExecutor.AddTemplateInstancesToQueue(templateId, immediate, instanceToExclude);
         }
