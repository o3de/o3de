--- conflicted
+++ resolved
@@ -65,16 +65,9 @@
             {
                 serialize->Class<PrefabSystemComponent, AZ::Component>()->Version(1);
             }
-<<<<<<< HEAD
 
             if (AZ::BehaviorContext* behaviorContext = azrtti_cast<AZ::BehaviorContext*>(context))
             {
-                behaviorContext->EBus<PrefabSystemComponentBus>("PrefabSystemComponentBus")
-                    ->Attribute(AZ::Script::Attributes::Scope, AZ::Script::Attributes::ScopeFlags::Common)
-                    ->Attribute(AZ::Script::Attributes::Module, "prefab")
-                    ->Attribute(AZ::Script::Attributes::Category, "Prefab")
-                    ->Event("CreatePrefab", &PrefabSystemComponentBus::Events::CreatePrefabTemplate)
-                ;
 
                 behaviorContext->EBus<PrefabLoaderScriptingBus>("PrefabLoaderScriptingBus")
                     ->Attribute(AZ::Script::Attributes::Scope, AZ::Script::Attributes::ScopeFlags::Common)
@@ -84,9 +77,6 @@
                 ;
             }
 
-=======
-            
->>>>>>> 58a51c73
             AZ::JsonRegistrationContext* jsonRegistration = azrtti_cast<AZ::JsonRegistrationContext*>(context);
             if (jsonRegistration)
             {
