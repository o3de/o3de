--- conflicted
+++ resolved
@@ -161,19 +161,10 @@
             }
         }
 
-<<<<<<< HEAD
-        void PrefabSystemComponent::PropagateTemplateChanges(TemplateId templateId, bool immediate, InstanceOptionalReference instanceToExclude)
-        {
-            UpdatePrefabInstances(templateId, immediate, instanceToExclude);
-
-            auto templateIdToLinkIdsIterator = m_templateToLinkIdsMap.find(templateId);
-            if (templateIdToLinkIdsIterator != m_templateToLinkIdsMap.end())
-=======
         void PrefabSystemComponent::PropagateTemplateChanges(TemplateId templateId, InstanceOptionalConstReference instanceToExclude)
         {
             TemplateReference findTemplateResult = FindTemplate(templateId);
             if (findTemplateResult.has_value())
->>>>>>> b4b7e5a0
             {
                 auto templateIdToLinkIdsIterator = m_templateToLinkIdsMap.find(templateId);
                 if (templateIdToLinkIdsIterator != m_templateToLinkIdsMap.end())
@@ -204,11 +195,7 @@
             }
         }
 
-<<<<<<< HEAD
-        void PrefabSystemComponent::UpdatePrefabInstances(TemplateId templateId, bool immediate, InstanceOptionalReference instanceToExclude)
-=======
         void PrefabSystemComponent::UpdatePrefabInstances(TemplateId templateId, InstanceOptionalConstReference instanceToExclude)
->>>>>>> b4b7e5a0
         {
             m_instanceUpdateExecutor.AddTemplateInstancesToQueue(templateId, immediate, instanceToExclude);
         }
@@ -294,11 +281,7 @@
         }
 
         AZStd::unique_ptr<Instance> PrefabSystemComponent::InstantiatePrefab(
-<<<<<<< HEAD
-            AZ::IO::PathView filePath, InstanceOptionalReference parent)
-=======
             AZ::IO::PathView filePath, InstanceOptionalReference parent, const InstantiatedEntitiesCallback& instantiatedEntitiesCallback)
->>>>>>> b4b7e5a0
         {
             // Retrieve the template id for the source prefab filepath
             Prefab::TemplateId templateId = GetTemplateIdFromFilePath(filePath);
@@ -318,19 +301,11 @@
                 return nullptr;
             }
 
-<<<<<<< HEAD
-            return InstantiatePrefab(templateId, parent);
-        }
-
-        AZStd::unique_ptr<Instance> PrefabSystemComponent::InstantiatePrefab(
-            TemplateId templateId, InstanceOptionalReference parent)
-=======
             return InstantiatePrefab(templateId, parent, instantiatedEntitiesCallback);
         }
 
         AZStd::unique_ptr<Instance> PrefabSystemComponent::InstantiatePrefab(
             TemplateId templateId, InstanceOptionalReference parent, const InstantiatedEntitiesCallback& instantiatedEntitiesCallback)
->>>>>>> b4b7e5a0
         {
             TemplateReference instantiatingTemplate = FindTemplate(templateId);
 
@@ -344,11 +319,7 @@
             }
 
             auto newInstance = AZStd::make_unique<Instance>(parent);
-<<<<<<< HEAD
-            Instance::EntityList newEntities;
-=======
             EntityList newEntities;
->>>>>>> b4b7e5a0
             if (!PrefabDomUtils::LoadInstanceFromPrefabDom(*newInstance, newEntities, instantiatingTemplate->get().GetPrefabDom()))
             {
                 AZ_Error("Prefab", false,
