/*
 * Copyright (c) Contributors to the Open 3D Engine Project.
 * For complete copyright and license terms please see the LICENSE at the root of this distribution.
 *
 * SPDX-License-Identifier: Apache-2.0 OR MIT
 *
 */

#pragma once

#include <AzCore/Debug/Budget.h>
#include <AzCore/DOM/DomPrefixTree.h>
#include <AzCore/Memory/SystemAllocator.h>
#include <AzCore/Serialization/Json/JsonSerialization.h>
#include <AzToolsFramework/Prefab/PrefabDomTypes.h>
#include <AzToolsFramework/Prefab/PrefabIdTypes.h>

AZ_DECLARE_BUDGET(PrefabSystem);

namespace AzToolsFramework
{
    namespace Prefab
    {
        // A prefab template is the primary product of loading a prefab file from disk.
        class Template;
        class Link;
        class PrefabSystemComponentInterface;

        using LinkReference = AZStd::optional<AZStd::reference_wrapper<Link>>;

        // A link is the primary point of communication between prefab templates.
        class Link
        {
        public:
            AZ_CLASS_ALLOCATOR(Link, AZ::SystemAllocator, 0);
            AZ_RTTI(Link, "{49230756-7BAA-4456-8DFE-0E18CB887DB5}");

            // The structure to store metadata information about individual patches on a link.
            struct PrefabOverrideMetadata
            {
                AZ_RTTI(PrefabOverrideMetadata, "{03A2996F-8E93-4D78-B13B-A30AE5E778A4}");
                virtual ~PrefabOverrideMetadata() = default;

                PrefabOverrideMetadata(PrefabDom&& patch, AZ::u32 patchIndex) noexcept
                    : m_patch(AZStd::move(patch))
                    , m_patchIndex(patchIndex)
                {
                }

                PrefabOverrideMetadata(PrefabOverrideMetadata&& other) noexcept
                    : m_patch(AZStd::move(other.m_patch))
                    , m_patchIndex(other.m_patchIndex)
                {
                }

                PrefabOverrideMetadata& operator=(PrefabOverrideMetadata&& other) noexcept
                {
                    if (this != &other)
                    {
                        m_patch = AZStd::move(other.m_patch);
                        m_patchIndex = other.m_patchIndex;
                    }

                    return *this;
                }

                bool operator<(const PrefabOverrideMetadata& other) const
                {
                    return (m_patchIndex < other.m_patchIndex);
                }

                // An individual patch that can get applied to the target template of the link.
                PrefabDom m_patch;

                // The patch index to associate with each individual patch. This is needed to maintain the order of patches within a link.
                AZ::u32 m_patchIndex;
            };

            Link();
            Link(LinkId linkId);
            Link(const Link& other) = delete;
            Link& operator=(const Link& other) = delete;

            Link(Link&& other) noexcept;
            Link& operator=(Link&& other) noexcept;

            virtual ~Link() noexcept = default;

            void SetSourceTemplateId(TemplateId id);
            void SetTargetTemplateId(TemplateId id);
            void SetLinkDom(const PrefabDomValue& linkDom);
            void AddPatchesToLink(const PrefabDom& patches);
            void SetInstanceName(const char* instanceName);

            bool IsValid() const;

            TemplateId GetSourceTemplateId() const;
            TemplateId GetTargetTemplateId() const;

            LinkId GetId() const;

            //! Populates the patches DOM provided with the patches fetched from 'm_linkPatchesTree'
            //! @param[out] patchesDom The DOM to populate with patches
            //! @param allocator The allocator to use for memory allocations of patches.
            void GetLinkPatches(PrefabDomValue& patchesDom, PrefabDomAllocator& allocator) const;

            //! Populates the link DOM provided with 'Source' and 'Patches' fields. 'Patches' are fetched from 'm_linkPatchesTree'.
            //! @param[out] linkDom The DOM to populate with source and patches information.
            //! @param allocator The allocator to use for memory allocations of patches.
            void GetLinkDom(PrefabDomValue& linkDom, PrefabDomAllocator& allocator) const;

            //! Checks whether overrides are present by querying the patches tree with the provided path
            //! @param path The path to query the overrides tree with.
            //! @param prefixTreeTraversalFlags The traversal flags for the prefix tree. The default is to exclude parent paths because
            //!                                 we usually check for overrides on one or more components/properties within an entity.
            //! @return true if overrides are present at the provided path.
            bool AreOverridesPresent(
                AZ::Dom::Path path,
                AZ::Dom::PrefixTreeTraversalFlags prefixTreeTraversalFlags = AZ::Dom::PrefixTreeTraversalFlags::ExcludeParentPaths);

<<<<<<< HEAD
            //! Finds an override patch by querying the patches tree at the provided path
            //! @param path The path to query the overrides tree with.
            //! @param prefixTreeTraversalFlags The traversal flags for the prefix tree. The default is to exclude parent paths because
            //!                                 we usually check for overrides on one or more components/properties within an entity.
            //! @return an override patch if overrides are present at the provided path.
            PrefabDomConstReference FindOverridePatch(
                AZ::Dom::Path path,
                AZ::Dom::PrefixTreeTraversalFlags prefixTreeTraversalFlags = AZ::Dom::PrefixTreeTraversalFlags::ExcludeParentPaths);
=======
            //! Removes overrides at the provided path and all the nodes under it from the override tree
            //! @param path The path at which the overrides should be removed from
            //! @return The sub-tree representing the removed overrides.
            AZ::Dom::DomPrefixTree<PrefabOverrideMetadata> RemoveOverrides(AZ::Dom::Path path);

            //! Adds overrides at the provided path by attaching the provided subtree representing new overrides
            //! @param path The path at which new overrides should be added
            //! @param subTree The tree representing the new overrides to be added
            //! @return Whether the overrides are successfully added or not.
            bool AddOverrides(const AZ::Dom::Path& path, AZ::Dom::DomPrefixTree<PrefabOverrideMetadata>&& subTree);
>>>>>>> cb09e08b

            PrefabDomPath GetInstancePath() const;
            const AZStd::string& GetInstanceName() const;

            bool UpdateTarget();

            /**
             * Get the DOM of the instance that the link points to.
             * 
             * @return The DOM of the linked instance
             */
            PrefabDomValue& GetLinkedInstanceDom();

            /**
             * Adds a linkId name,value object to the DOM of an instance.
             * 
             * @param instanceDomValue The DOM value of the instance within the target template DOM.
             */
            void AddLinkIdToInstanceDom(PrefabDomValue& instanceDomValue);

        private:

            /**
             * Adds a linkId name,value object to the DOM of an instance.
             *
             * @param instanceDomValue The DOM value of the instance within the target template DOM.
             * @param allocator The allocator used while adding the linkId object to the instance DOM.
             */
            void AddLinkIdToInstanceDom(PrefabDomValue& instanceDomValue, PrefabDomAllocator& allocator);

            //! Populates the DOM provided with the patches fetched from 'm_linkPatchesTree'
            //! @param[out] linkDom The DOM to populate with patches
            //! @param allocator The allocator to use for memory allocations of patches.
            void ConstructLinkDomFromPatches(PrefabDomValue& linkDom, PrefabDomAllocator& allocator) const;

            //! Clears the existing tree and rebuilds it from the provided patches.
            //! @param patches The patches to build the tree with.
            void RebuildLinkPatchesTree(const PrefabDomValue& patches);

            // The prefix tree to store patches on a link. The tree is built with nodes. A node may or may not store a patch.
            // The path from the root to a node represents a path to a DOM value. Eg: 'Instances/Instance1/Entities/Entity1'.
            AZ::Dom::DomPrefixTree<PrefabOverrideMetadata> m_linkPatchesTree;

            // Target template id for propagation during updating templates.
            TemplateId m_targetTemplateId = InvalidTemplateId;

            // Source template id for unlink templates if needed.
            TemplateId m_sourceTemplateId = InvalidTemplateId;

            // Name of the nested instance of target Template.
            AZStd::string m_instanceName;

            LinkId m_id = InvalidLinkId;

            PrefabSystemComponentInterface* m_prefabSystemComponentInterface = nullptr;
        };

        using PrefabOverridePrefixTree = AZ::Dom::DomPrefixTree<Link::PrefabOverrideMetadata>;
    } // namespace Prefab
} // namespace AzToolsFramework<|MERGE_RESOLUTION|>--- conflicted
+++ resolved
@@ -118,7 +118,6 @@
                 AZ::Dom::Path path,
                 AZ::Dom::PrefixTreeTraversalFlags prefixTreeTraversalFlags = AZ::Dom::PrefixTreeTraversalFlags::ExcludeParentPaths);
 
-<<<<<<< HEAD
             //! Finds an override patch by querying the patches tree at the provided path
             //! @param path The path to query the overrides tree with.
             //! @param prefixTreeTraversalFlags The traversal flags for the prefix tree. The default is to exclude parent paths because
@@ -127,7 +126,7 @@
             PrefabDomConstReference FindOverridePatch(
                 AZ::Dom::Path path,
                 AZ::Dom::PrefixTreeTraversalFlags prefixTreeTraversalFlags = AZ::Dom::PrefixTreeTraversalFlags::ExcludeParentPaths);
-=======
+            
             //! Removes overrides at the provided path and all the nodes under it from the override tree
             //! @param path The path at which the overrides should be removed from
             //! @return The sub-tree representing the removed overrides.
@@ -138,7 +137,6 @@
             //! @param subTree The tree representing the new overrides to be added
             //! @return Whether the overrides are successfully added or not.
             bool AddOverrides(const AZ::Dom::Path& path, AZ::Dom::DomPrefixTree<PrefabOverrideMetadata>&& subTree);
->>>>>>> cb09e08b
 
             PrefabDomPath GetInstancePath() const;
             const AZStd::string& GetInstanceName() const;
