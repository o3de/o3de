--- conflicted
+++ resolved
@@ -89,21 +89,14 @@
     PrefabFocusOperationResult PrefabFocusHandler::FocusOnParentOfFocusedPrefab(
         [[maybe_unused]] AzFramework::EntityContextId entityContextId)
     {
-<<<<<<< HEAD
-        if (index < 0 || index >= m_instanceFocusHierarchy.size())
-=======
         // If only one instance is in the hierarchy, this operation is invalid
         size_t hierarchySize = m_instanceFocusHierarchy.size();
         if (hierarchySize <= 1)
->>>>>>> dcc2890d
         {
             return AZ::Failure(
                 AZStd::string("Prefab Focus Handler: Could not complete FocusOnParentOfFocusedPrefab operation while focusing on the root."));
         }
 
-<<<<<<< HEAD
-        InstanceOptionalReference focusedInstance = m_instanceFocusHierarchy[index];
-=======
         // Retrieve parent of currently focused prefab.
         InstanceOptionalReference parentInstance = m_instanceFocusHierarchy[hierarchySize - 2];
 
@@ -120,7 +113,6 @@
             selectionUndo->SetParent(undoBatch.GetUndoBatch());
             ToolsApplicationRequestBus::Broadcast(&ToolsApplicationRequestBus::Events::SetSelectedEntities, selectedEntities);
         }
->>>>>>> dcc2890d
 
         // Edit Prefab
         {
@@ -301,11 +293,7 @@
 
     void PrefabFocusHandler::OnEntityInfoUpdatedName(AZ::EntityId entityId, [[maybe_unused]]const AZStd::string& name)
     {
-<<<<<<< HEAD
-        // Determine if the entityId is the container for any of the instances in the vector
-=======
         // Determine if the entityId is the container for any of the instances in the vector.
->>>>>>> dcc2890d
         auto result = AZStd::find_if(
             m_instanceFocusHierarchy.begin(), m_instanceFocusHierarchy.end(),
             [entityId](const InstanceOptionalReference& instance)
@@ -329,8 +317,6 @@
         PrefabFocusNotificationBus::Broadcast(&PrefabFocusNotifications::OnPrefabFocusChanged);
     }
 
-<<<<<<< HEAD
-=======
     void PrefabFocusHandler::OnPrefabTemplateDirtyFlagUpdated(TemplateId templateId, [[maybe_unused]] bool status)
     {
         // Determine if the templateId matches any of the instances in the vector.
@@ -350,7 +336,6 @@
         }
     }
 
->>>>>>> dcc2890d
     void PrefabFocusHandler::RefreshInstanceFocusList()
     {
         m_instanceFocusHierarchy.clear();
@@ -365,23 +350,12 @@
             currentInstance = currentInstance->get().GetParentInstance();
         }
 
-<<<<<<< HEAD
-        // Invert the vector, since we need the top instance to be at index 0
-=======
         // Invert the vector, since we need the top instance to be at index 0.
->>>>>>> dcc2890d
         AZStd::reverse(m_instanceFocusHierarchy.begin(), m_instanceFocusHierarchy.end());
     }
 
     void PrefabFocusHandler::RefreshInstanceFocusPath()
     {
-<<<<<<< HEAD
-        m_instanceFocusPath.clear();
-
-        for (const InstanceOptionalReference& instance : m_instanceFocusHierarchy)
-        {
-            m_instanceFocusPath.Append(instance->get().GetContainerEntity()->get().GetName());
-=======
         auto prefabSystemComponentInterface = AZ::Interface<PrefabSystemComponentInterface>::Get();
 
         m_instanceFocusPath.clear();
@@ -412,7 +386,6 @@
             m_instanceFocusPath.Append(prefabName);
 
             ++index;
->>>>>>> dcc2890d
         }
     }
 
