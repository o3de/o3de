--- conflicted
+++ resolved
@@ -254,11 +254,7 @@
 
     void PrefabFocusHandler::OnEntityInfoUpdatedName(AZ::EntityId entityId, [[maybe_unused]]const AZStd::string& name)
     {
-<<<<<<< HEAD
-        // Determine if the entityId is the container for any of the instances in the vector
-=======
         // Determine if the entityId is the container for any of the instances in the vector.
->>>>>>> 363a778c
         auto result = AZStd::find_if(
             m_instanceFocusHierarchy.begin(), m_instanceFocusHierarchy.end(),
             [entityId](const InstanceOptionalReference& instance)
@@ -282,8 +278,6 @@
         PrefabFocusNotificationBus::Broadcast(&PrefabFocusNotifications::OnPrefabFocusChanged);
     }
 
-<<<<<<< HEAD
-=======
     void PrefabFocusHandler::OnPrefabTemplateDirtyFlagUpdated(TemplateId templateId, [[maybe_unused]] bool status)
     {
         // Determine if the templateId matches any of the instances in the vector.
@@ -303,7 +297,6 @@
         }
     }
 
->>>>>>> 363a778c
     void PrefabFocusHandler::RefreshInstanceFocusList()
     {
         m_instanceFocusHierarchy.clear();
@@ -318,23 +311,12 @@
             currentInstance = currentInstance->get().GetParentInstance();
         }
 
-<<<<<<< HEAD
-        // Invert the vector, since we need the top instance to be at index 0
-=======
         // Invert the vector, since we need the top instance to be at index 0.
->>>>>>> 363a778c
         AZStd::reverse(m_instanceFocusHierarchy.begin(), m_instanceFocusHierarchy.end());
     }
 
     void PrefabFocusHandler::RefreshInstanceFocusPath()
     {
-<<<<<<< HEAD
-        m_instanceFocusPath.clear();
-
-        for (const InstanceOptionalReference& instance : m_instanceFocusHierarchy)
-        {
-            m_instanceFocusPath.Append(instance->get().GetContainerEntity()->get().GetName());
-=======
         auto prefabSystemComponentInterface = AZ::Interface<PrefabSystemComponentInterface>::Get();
 
         m_instanceFocusPath.clear();
@@ -365,7 +347,6 @@
             m_instanceFocusPath.Append(prefabName);
 
             ++index;
->>>>>>> 363a778c
         }
     }
 
