/*
 * Copyright (c) Contributors to the Open 3D Engine Project.
 * For complete copyright and license terms please see the LICENSE at the root of this distribution.
 *
 * SPDX-License-Identifier: Apache-2.0 OR MIT
 *
 */

#include <AzToolsFramework/Prefab/PrefabFocusHandler.h>

#include <AzToolsFramework/Commands/SelectionCommand.h>
#include <AzToolsFramework/ContainerEntity/ContainerEntityInterface.h>
#include <AzToolsFramework/Entity/EditorEntityHelpers.h>
#include <AzToolsFramework/Entity/ReadOnly/ReadOnlyEntityInterface.h>
#include <AzToolsFramework/Prefab/Instance/Instance.h>
#include <AzToolsFramework/Prefab/Instance/InstanceEntityMapperInterface.h>
#include <AzToolsFramework/Prefab/PrefabDomUtils.h>
#include <AzToolsFramework/Prefab/PrefabFocusNotificationBus.h>
#include <AzToolsFramework/Prefab/PrefabFocusUndo.h>
#include <AzToolsFramework/Prefab/PrefabSystemComponentInterface.h>

namespace AzToolsFramework::Prefab
{
    PrefabFocusHandler::PrefabFocusHandler()
    {
        m_instanceEntityMapperInterface = AZ::Interface<InstanceEntityMapperInterface>::Get();
        AZ_Assert(
            m_instanceEntityMapperInterface,
            "Prefab - PrefabFocusHandler - "
            "Instance Entity Mapper Interface could not be found. "
            "Check that it is being correctly initialized.");

        EditorEntityInfoNotificationBus::Handler::BusConnect();
        EditorEntityContextNotificationBus::Handler::BusConnect();
        PrefabPublicNotificationBus::Handler::BusConnect();
        AZ::Interface<PrefabFocusInterface>::Register(this);
        AZ::Interface<PrefabFocusPublicInterface>::Register(this);
        PrefabFocusPublicRequestBus::Handler::BusConnect();
    }

    PrefabFocusHandler::~PrefabFocusHandler()
    {
        PrefabFocusPublicRequestBus::Handler::BusDisconnect();
        AZ::Interface<PrefabFocusPublicInterface>::Unregister(this);
        AZ::Interface<PrefabFocusInterface>::Unregister(this);
        PrefabPublicNotificationBus::Handler::BusDisconnect();
        EditorEntityContextNotificationBus::Handler::BusDisconnect();
        EditorEntityInfoNotificationBus::Handler::BusDisconnect();
    }

    void PrefabFocusHandler::Reflect(AZ::ReflectContext* context)
    {
        if (AZ::BehaviorContext* behaviorContext = azrtti_cast<AZ::BehaviorContext*>(context); behaviorContext)
        {
            behaviorContext->EBus<PrefabFocusPublicRequestBus>("PrefabFocusPublicRequestBus")
                ->Attribute(AZ::Script::Attributes::Scope, AZ::Script::Attributes::ScopeFlags::Automation)
                ->Attribute(AZ::Script::Attributes::Category, "Prefab")
                ->Attribute(AZ::Script::Attributes::Module, "prefab")
                ->Event("FocusOnOwningPrefab", &PrefabFocusPublicInterface::FocusOnOwningPrefab);
        }
    }

    void PrefabFocusHandler::InitializeEditorInterfaces()
    {
        m_containerEntityInterface = AZ::Interface<ContainerEntityInterface>::Get();
        AZ_Assert(
            m_containerEntityInterface,
            "Prefab - PrefabFocusHandler - "
            "Container Entity Interface could not be found. "
            "Check that it is being correctly initialized.");

        m_focusModeInterface = AZ::Interface<FocusModeInterface>::Get();
        AZ_Assert(
            m_focusModeInterface,
            "Prefab - PrefabFocusHandler - "
            "Focus Mode Interface could not be found. "
            "Check that it is being correctly initialized.");

        m_readOnlyEntityQueryInterface = AZ::Interface<ReadOnlyEntityQueryInterface>::Get();
        AZ_Assert(
            m_readOnlyEntityQueryInterface,
            "Prefab - PrefabFocusHandler - "
            "ReadOnly Entity Query Interface could not be found. "
            "Check that it is being correctly initialized.");
    }

    PrefabFocusOperationResult PrefabFocusHandler::FocusOnOwningPrefab(AZ::EntityId entityId)
    {
        // Initialize Undo Batch object
        ScopedUndoBatch undoBatch("Edit Prefab");

        // Clear selection
        {
            const EntityIdList selectedEntities = EntityIdList{};
            auto selectionUndo = aznew SelectionCommand(selectedEntities, "Clear Selection");
            selectionUndo->SetParent(undoBatch.GetUndoBatch());
            ToolsApplicationRequestBus::Broadcast(&ToolsApplicationRequestBus::Events::SetSelectedEntities, selectedEntities);
        }

        // Add undo element
        {
            auto editUndo = aznew PrefabFocusUndo("Focus Prefab");
            editUndo->Capture(entityId);
            editUndo->SetParent(undoBatch.GetUndoBatch());
            FocusOnPrefabInstanceOwningEntityId(entityId);
        }

        return AZ::Success();
    }

    PrefabFocusOperationResult PrefabFocusHandler::FocusOnParentOfFocusedPrefab(
        [[maybe_unused]] AzFramework::EntityContextId entityContextId)
    {
        // If only one instance is in the hierarchy, this operation is invalid
        if (m_rootAliasFocusPathLength <= 1)
        {
            return AZ::Failure(AZStd::string(
                "Prefab Focus Handler: Could not complete FocusOnParentOfFocusedPrefab operation while focusing on the root."));
        }

        RootAliasPath parentPath = m_rootAliasFocusPath;
        parentPath.RemoveFilename();

        // Retrieve parent of currently focused prefab.
        InstanceOptionalReference parentInstance = GetInstanceReference(parentPath);

        // If only one instance is in the hierarchy, this operation is invalid
        if (!parentInstance.has_value())
        {
            return AZ::Failure(AZStd::string(
                "Prefab Focus Handler: Could not retrieve parent of current focus in FocusOnParentOfFocusedPrefab."));
        }

        // Use container entity of parent Instance for focus operations.
        AZ::EntityId entityId = parentInstance->get().GetContainerEntityId();

        // Initialize Undo Batch object
        ScopedUndoBatch undoBatch("Edit Prefab");

        // Clear selection
        {
            const EntityIdList selectedEntities = EntityIdList{};
            auto selectionUndo = aznew SelectionCommand(selectedEntities, "Clear Selection");
            selectionUndo->SetParent(undoBatch.GetUndoBatch());
            ToolsApplicationRequestBus::Broadcast(&ToolsApplicationRequestBus::Events::SetSelectedEntities, selectedEntities);
        }

        // Add undo element
        {
            auto editUndo = aznew PrefabFocusUndo("Focus Prefab");
            editUndo->Capture(entityId);
            editUndo->SetParent(undoBatch.GetUndoBatch());
            FocusOnPrefabInstanceOwningEntityId(entityId);
        }

        return AZ::Success();
    }

    PrefabFocusOperationResult PrefabFocusHandler::FocusOnPathIndex([[maybe_unused]] AzFramework::EntityContextId entityContextId, int index)
    {
        if (index < 0 || index >= m_rootAliasFocusPathLength)
        {
            return AZ::Failure(AZStd::string("Prefab Focus Handler: Invalid index on FocusOnPathIndex."));
        }

        int i = 0;
        RootAliasPath indexedPath;
        for (const auto& pathElement : m_rootAliasFocusPath)
        {
            indexedPath.Append(pathElement);

            if (i == index)
            {
                break;
            }

            ++i;
        }

        InstanceOptionalReference focusedInstance = GetInstanceReference(indexedPath);

        if (!focusedInstance.has_value())
        {
            return AZ::Failure(AZStd::string::format("Prefab Focus Handler: Could not retrieve instance at index %i.", index));
        }

        return FocusOnOwningPrefab(focusedInstance->get().GetContainerEntityId());
    }

<<<<<<< HEAD
    PrefabFocusOperationResult PrefabFocusHandler::SetOwningPrefabInstanceOpenState(AZ::EntityId entityId, bool openState)
    {
        if (InstanceOptionalReference instance = m_instanceEntityMapperInterface->FindOwningInstance(entityId); instance.has_value())
        {
            m_containerEntityInterface->SetContainerOpen(instance->get().GetContainerEntityId(), openState);

            if (openState == true)
            {
                PrefabFocusNotificationBus::Broadcast(
                    &PrefabFocusNotifications::OnInstanceOpened, instance->get().GetContainerEntityId());
            }

            return AZ::Success();
        }

        return AZ::Failure(AZStd::string::format("Prefab Focus Handler: Could not find owning instance of entity"));
    }

    PrefabFocusOperationResult PrefabFocusHandler::FocusOnPrefabInstanceOwningEntityId(AZ::EntityId entityId, FocusChangeBehavior focusChangeBehavior)
=======
    PrefabFocusOperationResult PrefabFocusHandler::FocusOnPrefabInstanceOwningEntityId(AZ::EntityId entityId)
>>>>>>> 6e9a2bb0
    {
        InstanceOptionalReference focusedInstance;

        if (!entityId.IsValid())
        {
            PrefabEditorEntityOwnershipInterface* prefabEditorEntityOwnershipInterface =
                AZ::Interface<PrefabEditorEntityOwnershipInterface>::Get();

            if (!prefabEditorEntityOwnershipInterface)
            {
                return AZ::Failure(AZStd::string("Could not focus on root prefab instance - internal error "
                                                 "(PrefabEditorEntityOwnershipInterface unavailable)."));
            }

            focusedInstance = prefabEditorEntityOwnershipInterface->GetRootPrefabInstance();
        }
        else
        {
            focusedInstance = m_instanceEntityMapperInterface->FindOwningInstance(entityId);
        }

        return FocusOnPrefabInstance(focusedInstance);
    }

    PrefabFocusOperationResult PrefabFocusHandler::FocusOnPrefabInstance(InstanceOptionalReference focusedInstance)
    {
        if (!focusedInstance.has_value())
        {
            return AZ::Failure(AZStd::string("Prefab Focus Handler: invalid instance to focus on."));
        }

        // Close all container entities in the old path.
        SetInstanceContainersOpenState(m_rootAliasFocusPath, false);

        const RootAliasPath previousContainerRootAliasPath = m_rootAliasFocusPath;
        const InstanceOptionalReference previousFocusedInstance = GetInstanceReference(previousContainerRootAliasPath);

        m_rootAliasFocusPath = focusedInstance->get().GetAbsoluteInstanceAliasPath();
        m_rootAliasFocusPathLength = aznumeric_cast<int>(AZStd::distance(m_rootAliasFocusPath.begin(), m_rootAliasFocusPath.end()));

        // Focus on the descendants of the container entity in the Editor, if the interface is initialized.
        if (m_focusModeInterface)
        {
            const AZ::EntityId containerEntityId =
                (focusedInstance->get().GetParentInstance() != AZStd::nullopt)
                ? focusedInstance->get().GetContainerEntityId()
                : AZ::EntityId();

            m_focusModeInterface->SetFocusRoot(containerEntityId);
        }

        // Refresh the read-only cache, if the interface is initialized.
        if (m_readOnlyEntityQueryInterface)
        {
            EntityIdList containerEntities;

            if (previousFocusedInstance.has_value())
            {
                containerEntities.push_back(previousFocusedInstance->get().GetContainerEntityId());
            }
            containerEntities.push_back(focusedInstance->get().GetContainerEntityId());

            m_readOnlyEntityQueryInterface->RefreshReadOnlyState(containerEntities);
        }

        // Refresh path variables.
        RefreshInstanceFocusPath();

        // Open all container entities in the new path.
        SetInstanceContainersOpenState(m_rootAliasFocusPath, true);

        PrefabFocusNotificationBus::Broadcast(&PrefabFocusNotifications::OnPrefabFocusChanged);

        return AZ::Success();
    }
    
    TemplateId PrefabFocusHandler::GetFocusedPrefabTemplateId([[maybe_unused]] AzFramework::EntityContextId entityContextId) const
    {
        InstanceOptionalReference instance = GetInstanceReference(m_rootAliasFocusPath);

        if (instance.has_value())
        {
            return instance->get().GetTemplateId();
        }
        else
        {
            return Prefab::InvalidTemplateId;
        }
    }

    InstanceOptionalReference PrefabFocusHandler::GetFocusedPrefabInstance(
        [[maybe_unused]] AzFramework::EntityContextId entityContextId) const
    {
        return GetInstanceReference(m_rootAliasFocusPath);
    }

    LinkId PrefabFocusHandler::AppendPathFromFocusedInstanceToPatchPaths(PrefabDom& providedPatch, const AZ::EntityId& entityId) const
    {
        LinkId linkId = InvalidLinkId;

        if (!providedPatch.IsArray())
        {
            AZ_Error("Prefab", false, "Patch is not an array of updates. Update failed.");
            return linkId;
        }

        // Grab the owning instance.
        InstanceOptionalReference owningInstance = m_instanceEntityMapperInterface->FindOwningInstance(entityId);
        AZ_Assert(owningInstance != AZStd::nullopt, "Owning Instance is null");

        // Retrieve the path from the focused prefab instance to the owningInstance of the entityId.
        AZStd::string prefix;
        InstanceOptionalReference focusedPrefabInstance = GetInstanceReference(m_rootAliasFocusPath);

        {
            // Climb up the instance hierarchy from this instance until you hit the focused prefab instance.
            InstanceOptionalConstReference instance = owningInstance;
            AZStd::vector<InstanceOptionalConstReference> instancePath;

            while (&instance->get() != &focusedPrefabInstance->get() && instance.has_value())
            {
                instancePath.emplace_back(instance);
                instance = instance->get().GetParentInstance();
            }

            if (&instance->get() != &focusedPrefabInstance->get())
            {
                AZ_Error(
                    "Prefab", false,
                    "AppendPathFromFocusedInstanceToPatchPaths - entityId is not owned by a descendant of the focused prefab instance.");
                return linkId;
            }

            for (auto instanceIter = ++instancePath.rbegin(); instanceIter != instancePath.rend(); ++instanceIter)
            {
                prefix.append("/Instances/");
                prefix.append((*instanceIter)->get().GetInstanceAlias());
            }

            if (auto size = instancePath.size(); size > 0)
            {
                linkId = instancePath[size - 1]->get().GetLinkId();
            }
        }

        prefix.append("/");

        bool isContainerEntity = entityId == owningInstance->get().GetContainerEntityId();
        if (isContainerEntity)
        {
            prefix += PrefabDomUtils::ContainerEntityName;
        }
        else
        {
            EntityAliasOptionalReference entityAliasRef = owningInstance->get().GetEntityAlias(entityId);
            prefix += PrefabDomUtils::EntitiesName;
            prefix += "/";
            prefix += entityAliasRef->get();
        }

        // update all entities or just the single container
        for (auto& patchValue : providedPatch.GetArray())
        {
            auto pathIter = patchValue.FindMember("path");

            if (pathIter == patchValue.MemberEnd() || !(pathIter->value.IsString()))
            {
                AZ_Error(
                    "Prefab", false,
                    "Was not able to find path member within patch dom. "
                    "A non prefab dom patch may have been passed in.");
                continue;
            }

            AZStd::string path = prefix + pathIter->value.GetString();

            pathIter->value.SetString(path.c_str(), static_cast<rapidjson::SizeType>(path.length()), providedPatch.GetAllocator());
        }

        return linkId;
    }

    AZ::EntityId PrefabFocusHandler::GetFocusedPrefabContainerEntityId([[maybe_unused]] AzFramework::EntityContextId entityContextId) const
    {
        if (const InstanceOptionalReference instance = GetInstanceReference(m_rootAliasFocusPath); instance.has_value())
        {
            return instance->get().GetContainerEntityId();
        }

        return AZ::EntityId();
    }

    bool PrefabFocusHandler::IsOwningPrefabBeingFocused(AZ::EntityId entityId) const
    {
        if (!entityId.IsValid())
        {
            return false;
        }

        InstanceOptionalReference instance = m_instanceEntityMapperInterface->FindOwningInstance(entityId);
        if (!instance.has_value())
        {
            return false;
        }

        return (instance->get().GetAbsoluteInstanceAliasPath() == m_rootAliasFocusPath);
    }

    bool PrefabFocusHandler::IsOwningPrefabInFocusHierarchy(AZ::EntityId entityId) const
    {
        if (!entityId.IsValid())
        {
            return false;
        }

        InstanceOptionalReference instance = m_instanceEntityMapperInterface->FindOwningInstance(entityId);
        while (instance.has_value())
        {
            if (instance->get().GetAbsoluteInstanceAliasPath() == m_rootAliasFocusPath)
            {
                return true;
            }

            instance = instance->get().GetParentInstance();
        }

        return false;
    }

    const AZ::IO::Path& PrefabFocusHandler::GetPrefabFocusPath([[maybe_unused]] AzFramework::EntityContextId entityContextId) const
    {
        return m_filenameFocusPath;
    }

    const int PrefabFocusHandler::GetPrefabFocusPathLength([[maybe_unused]] AzFramework::EntityContextId entityContextId) const
    {
        return m_rootAliasFocusPathLength;
    }

    PrefabEditScope PrefabFocusHandler::GetPrefabEditScope([[maybe_unused]] AzFramework::EntityContextId entityContextId) const
    {
        switch (m_openInstanceMode)
        {
        case 1:
        {
            return m_prefabEditScope;
            break;
        }
        case 2:
        {
            return PrefabEditScope::NESTED_INSTANCES;
            break;
        }
        case 0:
        default:
        {
            return PrefabEditScope::NESTED_TEMPLATES;
            break;
        }
        }
    }

    void PrefabFocusHandler::SetPrefabEditScope(AzFramework::EntityContextId entityContextId, PrefabEditScope mode)
    {
        m_prefabEditScope = mode;
        SwitchToEditScope(GetPrefabEditScope(entityContextId));
    }

    int PrefabFocusHandler::GetOpenInstanceMode()
    {
        return m_openInstanceMode;
    }

    bool PrefabFocusHandler::GetAllowContextMenuInstanceExpanding()
    {
        return m_allowContextMenuInstanceExpanding;
    }

    bool PrefabFocusHandler::GetContainerStepByStepSelection()
    {
        return m_containerStepByStepSelection;
    }

    void PrefabFocusHandler::OnContextReset()
    {
        // Focus on the root prefab (AZ::EntityId() will default to it)
        FocusOnPrefabInstanceOwningEntityId(AZ::EntityId());
    }

    void PrefabFocusHandler::OnEntityInfoUpdatedName(AZ::EntityId entityId, [[maybe_unused]]const AZStd::string& name)
    {
        PrefabEditorEntityOwnershipInterface* prefabEditorEntityOwnershipInterface =
            AZ::Interface<PrefabEditorEntityOwnershipInterface>::Get();

        if (prefabEditorEntityOwnershipInterface)
        {
            // Determine if the entityId is the container for any of the instances in the vector.
            bool match = prefabEditorEntityOwnershipInterface->GetInstancesInRootAliasPath(
                m_rootAliasFocusPath,
                [&](const Prefab::InstanceOptionalReference instance)
                {
                    if (instance->get().GetContainerEntityId() == entityId)
                    {
                        return true;
                    }

                    return false;
                }
            );

            if (match)
            {
                // Refresh the path and notify changes.
                RefreshInstanceFocusPath();
                PrefabFocusNotificationBus::Broadcast(&PrefabFocusNotifications::OnPrefabFocusRefreshed);
            }
        }
    }

    void PrefabFocusHandler::OnPrefabInstancePropagationEnd()
    {
        // Refresh the path and notify changes in case propagation updated any container names.
        RefreshInstanceFocusPath();
        PrefabFocusNotificationBus::Broadcast(&PrefabFocusNotifications::OnPrefabFocusRefreshed);
    }

    void PrefabFocusHandler::OnPrefabTemplateDirtyFlagUpdated(TemplateId templateId, [[maybe_unused]] bool status)
    {
        PrefabEditorEntityOwnershipInterface* prefabEditorEntityOwnershipInterface =
            AZ::Interface<PrefabEditorEntityOwnershipInterface>::Get();

        if (prefabEditorEntityOwnershipInterface)
        {
            // Determine if the templateId matches any of the instances in the vector.
            bool match = prefabEditorEntityOwnershipInterface->GetInstancesInRootAliasPath(
                m_rootAliasFocusPath,
                [&](const Prefab::InstanceOptionalReference instance)
                {
                    if (instance->get().GetTemplateId() == templateId)
                    {
                        return true;
                    }

                    return false;
                }
            );

            if (match)
            {
                // Refresh the path and notify changes.
                RefreshInstanceFocusPath();
                PrefabFocusNotificationBus::Broadcast(&PrefabFocusNotifications::OnPrefabFocusRefreshed);
            }
        }
    }

    void PrefabFocusHandler::RefreshInstanceFocusPath()
    {
        m_filenameFocusPath.clear();
        
        PrefabEditorEntityOwnershipInterface* prefabEditorEntityOwnershipInterface =
            AZ::Interface<PrefabEditorEntityOwnershipInterface>::Get();
        PrefabSystemComponentInterface* prefabSystemComponentInterface = AZ::Interface<PrefabSystemComponentInterface>::Get();

        if (prefabEditorEntityOwnershipInterface && prefabSystemComponentInterface)
        {
            int i = 0;

            prefabEditorEntityOwnershipInterface->GetInstancesInRootAliasPath(
                m_rootAliasFocusPath,
                [&](const Prefab::InstanceOptionalReference instance)
                {
                    if (instance.has_value())
                    {
                        AZStd::string prefabName;

                        if (i == m_rootAliasFocusPathLength - 1)
                        {
                            // Get the full filename.
                            prefabName = instance->get().GetTemplateSourcePath().Filename().Native();
                        }
                        else
                        {
                            // Get the filename without the extension (stem).
                            prefabName = instance->get().GetTemplateSourcePath().Stem().Native();
                        }

                        if (prefabSystemComponentInterface->IsTemplateDirty(instance->get().GetTemplateId()))
                        {
                            prefabName += "*";
                        }

                        m_filenameFocusPath.Append(prefabName);
                    }

                    ++i;
                    return false;
                }
            );
        }
    }

    void PrefabFocusHandler::SetInstanceContainersOpenState(const RootAliasPath& rootAliasPath, bool openState) const
    {
        // If this is called outside the Editor, this interface won't be initialized.
        if (!m_containerEntityInterface)
        {
            return;
        }

        PrefabEditorEntityOwnershipInterface* prefabEditorEntityOwnershipInterface =
            AZ::Interface<PrefabEditorEntityOwnershipInterface>::Get();

        if (prefabEditorEntityOwnershipInterface)
        {
            prefabEditorEntityOwnershipInterface->GetInstancesInRootAliasPath(
                rootAliasPath,
                [&](const Prefab::InstanceOptionalReference instance)
                {
                    m_containerEntityInterface->SetContainerOpen(instance->get().GetContainerEntityId(), openState);

                    return false;
                }
            );
        }
    }

    void PrefabFocusHandler::SetInstanceContainersOpenStateOfAllDescendantContainers(
        InstanceOptionalReference instance, bool openState) const
    {
        // If this is called outside the Editor, this interface won't be initialized.
        if (!m_containerEntityInterface)
        {
            return;
        }

        if (!instance.has_value())
        {
            return;
        }

        AZStd::queue<InstanceOptionalReference> instanceQueue;

        // We skip this instance and start from children.
        instance->get().GetNestedInstances(
            [&](AZStd::unique_ptr<Instance>& nestedInstance)
        {
            instanceQueue.push(*nestedInstance.get());
        }
        );

        while (!instanceQueue.empty())
        {
            InstanceOptionalReference currentInstance = instanceQueue.front();
            instanceQueue.pop();

            if (currentInstance.has_value())
            {
                m_containerEntityInterface->SetContainerOpen(currentInstance->get().GetContainerEntityId(), openState);

                currentInstance->get().GetNestedInstances(
                    [&](AZStd::unique_ptr<Instance>& nestedInstance)
                {
                    instanceQueue.push(*nestedInstance.get());
                }
                );
            }
        }
    }

    void PrefabFocusHandler::SwitchToEditScope(PrefabEditScope editScope) const
    {
        auto focusInstance = GetInstanceReference(m_rootAliasFocusPath);

        switch (editScope)
        {
        case PrefabEditScope::NESTED_TEMPLATES:
        {
            SetInstanceContainersOpenStateOfAllDescendantContainers(focusInstance, false);
        }
        break;
        case PrefabEditScope::NESTED_INSTANCES:
        {
            SetInstanceContainersOpenStateOfAllDescendantContainers(focusInstance, true);
        }
        break;
        }

        PrefabFocusNotificationBus::Broadcast(&PrefabFocusNotifications::OnPrefabEditScopeChanged);
    }

    InstanceOptionalReference PrefabFocusHandler::GetInstanceReference(RootAliasPath rootAliasPath) const
    {
        PrefabEditorEntityOwnershipInterface* prefabEditorEntityOwnershipInterface =
            AZ::Interface<PrefabEditorEntityOwnershipInterface>::Get();

        if (prefabEditorEntityOwnershipInterface)
        {
            return prefabEditorEntityOwnershipInterface->GetInstanceReferenceFromRootAliasPath(rootAliasPath);
        }

        return AZStd::nullopt;
    }

} // namespace AzToolsFramework::Prefab<|MERGE_RESOLUTION|>--- conflicted
+++ resolved
@@ -187,7 +187,6 @@
         return FocusOnOwningPrefab(focusedInstance->get().GetContainerEntityId());
     }
 
-<<<<<<< HEAD
     PrefabFocusOperationResult PrefabFocusHandler::SetOwningPrefabInstanceOpenState(AZ::EntityId entityId, bool openState)
     {
         if (InstanceOptionalReference instance = m_instanceEntityMapperInterface->FindOwningInstance(entityId); instance.has_value())
@@ -206,10 +205,7 @@
         return AZ::Failure(AZStd::string::format("Prefab Focus Handler: Could not find owning instance of entity"));
     }
 
-    PrefabFocusOperationResult PrefabFocusHandler::FocusOnPrefabInstanceOwningEntityId(AZ::EntityId entityId, FocusChangeBehavior focusChangeBehavior)
-=======
     PrefabFocusOperationResult PrefabFocusHandler::FocusOnPrefabInstanceOwningEntityId(AZ::EntityId entityId)
->>>>>>> 6e9a2bb0
     {
         InstanceOptionalReference focusedInstance;
 
