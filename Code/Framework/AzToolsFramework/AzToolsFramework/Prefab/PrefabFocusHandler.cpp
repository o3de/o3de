--- conflicted
+++ resolved
@@ -8,21 +8,15 @@
 
 #include <AzToolsFramework/Prefab/PrefabFocusHandler.h>
 
-<<<<<<< HEAD
-=======
 #include <AzToolsFramework/Commands/SelectionCommand.h>
 #include <AzToolsFramework/ContainerEntity/ContainerEntityInterface.h>
->>>>>>> 7100d48e
 #include <AzToolsFramework/Entity/EditorEntityHelpers.h>
 #include <AzToolsFramework/Entity/PrefabEditorEntityOwnershipInterface.h>
 #include <AzToolsFramework/Prefab/Instance/Instance.h>
 #include <AzToolsFramework/Prefab/Instance/InstanceEntityMapperInterface.h>
 #include <AzToolsFramework/Prefab/PrefabFocusNotificationBus.h>
-<<<<<<< HEAD
-=======
 #include <AzToolsFramework/Prefab/PrefabFocusUndo.h>
 #include <AzToolsFramework/Prefab/PrefabSystemComponentInterface.h>
->>>>>>> 7100d48e
 
 namespace AzToolsFramework::Prefab
 {
@@ -35,13 +29,9 @@
             "Instance Entity Mapper Interface could not be found. "
             "Check that it is being correctly initialized.");
 
-<<<<<<< HEAD
-        EditorEntityContextNotificationBus::Handler::BusConnect();
-=======
         EditorEntityInfoNotificationBus::Handler::BusConnect();
         EditorEntityContextNotificationBus::Handler::BusConnect();
         PrefabPublicNotificationBus::Handler::BusConnect();
->>>>>>> 7100d48e
         AZ::Interface<PrefabFocusInterface>::Register(this);
         AZ::Interface<PrefabFocusPublicInterface>::Register(this);
     }
@@ -50,9 +40,6 @@
     {
         AZ::Interface<PrefabFocusPublicInterface>::Unregister(this);
         AZ::Interface<PrefabFocusInterface>::Unregister(this);
-<<<<<<< HEAD
-        EditorEntityContextNotificationBus::Handler::BusDisconnect();
-=======
         PrefabPublicNotificationBus::Handler::BusDisconnect();
         EditorEntityContextNotificationBus::Handler::BusDisconnect();
         EditorEntityInfoNotificationBus::Handler::BusDisconnect();
@@ -73,7 +60,6 @@
             "Prefab - PrefabFocusHandler - "
             "Focus Mode Interface could not be found. "
             "Check that it is being correctly initialized.");
->>>>>>> 7100d48e
     }
 
     PrefabFocusOperationResult PrefabFocusHandler::FocusOnOwningPrefab(AZ::EntityId entityId)
@@ -176,58 +162,6 @@
         return FocusOnPrefabInstance(focusedInstance);
     }
 
-<<<<<<< HEAD
-    PrefabFocusOperationResult PrefabFocusHandler::FocusOnPathIndex([[maybe_unused]] AzFramework::EntityContextId entityContextId, int index)
-    {
-        if (index < 0 || index >= m_instanceFocusVector.size())
-        {
-            return AZ::Failure(AZStd::string("Prefab Focus Handler: Invalid index on FocusOnPathIndex."));
-        }
-
-        InstanceOptionalReference focusedInstance = m_instanceFocusVector[index];
-
-        return FocusOnPrefabInstance(focusedInstance);
-    }
-
-    PrefabFocusOperationResult PrefabFocusHandler::FocusOnPrefabInstance(InstanceOptionalReference focusedInstance)
-    {
-        if (!focusedInstance.has_value())
-        {
-            return AZ::Failure(AZStd::string("Prefab Focus Handler: invalid instance to focus on."));
-        }
-
-        if (!m_focusedInstance.has_value() || &m_focusedInstance->get() != &focusedInstance->get())
-        {
-            m_focusedInstance = focusedInstance;
-            m_focusedTemplateId = focusedInstance->get().GetTemplateId();
-
-            AZ::EntityId containerEntityId;
-
-            if (focusedInstance->get().GetParentInstance() != AZStd::nullopt)
-            {
-                containerEntityId = focusedInstance->get().GetContainerEntityId();
-
-                // Select the container entity
-                AzToolsFramework::SelectEntity(containerEntityId);
-            }
-            else
-            {
-                containerEntityId = AZ::EntityId();
-
-                // Clear the selection
-                AzToolsFramework::SelectEntities({});
-                
-            }
-            
-            // Focus on the descendants of the container entity
-            if (FocusModeInterface* focusModeInterface = AZ::Interface<FocusModeInterface>::Get())
-            {
-                focusModeInterface->SetFocusRoot(containerEntityId);
-            }
-
-            RefreshInstanceFocusList();
-            PrefabFocusNotificationBus::Broadcast(&PrefabFocusNotifications::OnPrefabFocusChanged);
-=======
     PrefabFocusOperationResult PrefabFocusHandler::FocusOnPrefabInstance(InstanceOptionalReference focusedInstance)
     {
         if (!focusedInstance.has_value())
@@ -251,7 +185,6 @@
                 : AZ::EntityId();
 
             m_focusModeInterface->SetFocusRoot(containerEntityId);
->>>>>>> 7100d48e
         }
 
         // Refresh path variables.
@@ -277,28 +210,20 @@
         return GetReferenceFromContainerEntityId(m_focusedInstanceContainerEntityId);
     }
 
-<<<<<<< HEAD
+    AZ::EntityId PrefabFocusHandler::GetFocusedPrefabContainerEntityId([[maybe_unused]] AzFramework::EntityContextId entityContextId) const
+    {
+        return m_focusedInstanceContainerEntityId;
+    }
+
     bool PrefabFocusHandler::IsOwningPrefabBeingFocused(AZ::EntityId entityId) const
-=======
-    AZ::EntityId PrefabFocusHandler::GetFocusedPrefabContainerEntityId([[maybe_unused]] AzFramework::EntityContextId entityContextId) const
->>>>>>> 7100d48e
-    {
-        return m_focusedInstanceContainerEntityId;
-    }
-
-    bool PrefabFocusHandler::IsOwningPrefabBeingFocused(AZ::EntityId entityId) const
     {
         if (!entityId.IsValid())
         {
             return false;
         }
 
-<<<<<<< HEAD
-        if (!entityId.IsValid())
-=======
         InstanceOptionalReference instance = m_instanceEntityMapperInterface->FindOwningInstance(entityId);
         if (!instance.has_value())
->>>>>>> 7100d48e
         {
             return false;
         }
@@ -527,44 +452,4 @@
         return m_instanceEntityMapperInterface->FindOwningInstance(containerEntityId);
     }
 
-    const AZ::IO::Path& PrefabFocusHandler::GetPrefabFocusPath([[maybe_unused]] AzFramework::EntityContextId entityContextId) const
-    {
-        return m_instanceFocusPath;
-    }
-
-    const int PrefabFocusHandler::GetPrefabFocusPathLength([[maybe_unused]] AzFramework::EntityContextId entityContextId) const
-    {
-        return aznumeric_cast<int>(m_instanceFocusVector.size());
-    }
-
-    void PrefabFocusHandler::OnEntityStreamLoadSuccess()
-    {
-        // Focus on the root prefab (AZ::EntityId() will default to it)
-        FocusOnOwningPrefab(AZ::EntityId());
-    }
-
-    void PrefabFocusHandler::RefreshInstanceFocusList()
-    {
-        m_instanceFocusVector.clear();
-        m_instanceFocusPath.clear();
-
-        AZStd::list<InstanceOptionalReference> instanceFocusList;
-
-        // Use a support list to easily push front while traversing the prefab hierarchy
-        InstanceOptionalReference currentInstance = m_focusedInstance;
-        while (currentInstance.has_value())
-        {
-            instanceFocusList.push_front(currentInstance);
-
-            currentInstance = currentInstance->get().GetParentInstance();
-        }
-
-        // Populate internals using the support list
-        for (auto& instance : instanceFocusList)
-        {
-            m_instanceFocusPath.Append(instance->get().GetContainerEntity()->get().GetName());
-            m_instanceFocusVector.emplace_back(instance);
-        }
-    }
-
 } // namespace AzToolsFramework::Prefab