/*
 * Copyright (c) Contributors to the Open 3D Engine Project.
 * For complete copyright and license terms please see the LICENSE at the root of this distribution.
 *
 * SPDX-License-Identifier: Apache-2.0 OR MIT
 *
 */

#include <AzToolsFramework/Prefab/PrefabFocusHandler.h>

<<<<<<< HEAD
#include <AzToolsFramework/ContainerEntity/ContainerEntityInterface.h>
#include <AzToolsFramework/Entity/EditorEntityHelpers.h>
#include <AzToolsFramework/Entity/PrefabEditorEntityOwnershipInterface.h>
#include <AzToolsFramework/Prefab/Instance/Instance.h>
#include <AzToolsFramework/Prefab/Instance/InstanceEntityMapperInterface.h>
#include <AzToolsFramework/Prefab/PrefabFocusNotificationBus.h>
=======
#include <AzToolsFramework/Commands/SelectionCommand.h>
#include <AzToolsFramework/ContainerEntity/ContainerEntityInterface.h>
#include <AzToolsFramework/Entity/EditorEntityHelpers.h>
#include <AzToolsFramework/Entity/ReadOnly/ReadOnlyEntityInterface.h>
#include <AzToolsFramework/Prefab/Instance/Instance.h>
#include <AzToolsFramework/Prefab/Instance/InstanceEntityMapperInterface.h>
#include <AzToolsFramework/Prefab/PrefabFocusNotificationBus.h>
#include <AzToolsFramework/Prefab/PrefabFocusUndo.h>
#include <AzToolsFramework/Prefab/PrefabSystemComponentInterface.h>
>>>>>>> b4b7e5a0

namespace AzToolsFramework::Prefab
{
    PrefabFocusHandler::PrefabFocusHandler()
    {
        m_instanceEntityMapperInterface = AZ::Interface<InstanceEntityMapperInterface>::Get();
        AZ_Assert(
            m_instanceEntityMapperInterface,
            "Prefab - PrefabFocusHandler - "
            "Instance Entity Mapper Interface could not be found. "
            "Check that it is being correctly initialized.");

<<<<<<< HEAD
        EditorEntityContextNotificationBus::Handler::BusConnect();
=======
        EditorEntityInfoNotificationBus::Handler::BusConnect();
        EditorEntityContextNotificationBus::Handler::BusConnect();
        PrefabPublicNotificationBus::Handler::BusConnect();
>>>>>>> b4b7e5a0
        AZ::Interface<PrefabFocusInterface>::Register(this);
        AZ::Interface<PrefabFocusPublicInterface>::Register(this);
        PrefabFocusPublicRequestBus::Handler::BusConnect();
    }

    PrefabFocusHandler::~PrefabFocusHandler()
    {
        PrefabFocusPublicRequestBus::Handler::BusDisconnect();
        AZ::Interface<PrefabFocusPublicInterface>::Unregister(this);
        AZ::Interface<PrefabFocusInterface>::Unregister(this);
<<<<<<< HEAD
        EditorEntityContextNotificationBus::Handler::BusDisconnect();
    }

    void PrefabFocusHandler::Initialize()
=======
        PrefabPublicNotificationBus::Handler::BusDisconnect();
        EditorEntityContextNotificationBus::Handler::BusDisconnect();
        EditorEntityInfoNotificationBus::Handler::BusDisconnect();
    }

    void PrefabFocusHandler::Reflect(AZ::ReflectContext* context)
    {
        if (AZ::BehaviorContext* behaviorContext = azrtti_cast<AZ::BehaviorContext*>(context); behaviorContext)
        {
            behaviorContext->EBus<PrefabFocusPublicRequestBus>("PrefabFocusPublicRequestBus")
                ->Attribute(AZ::Script::Attributes::Scope, AZ::Script::Attributes::ScopeFlags::Automation)
                ->Attribute(AZ::Script::Attributes::Category, "Prefab")
                ->Attribute(AZ::Script::Attributes::Module, "prefab")
                ->Event("FocusOnOwningPrefab", &PrefabFocusPublicInterface::FocusOnOwningPrefab);
        }
    }

    void PrefabFocusHandler::InitializeEditorInterfaces()
>>>>>>> b4b7e5a0
    {
        m_containerEntityInterface = AZ::Interface<ContainerEntityInterface>::Get();
        AZ_Assert(
            m_containerEntityInterface,
            "Prefab - PrefabFocusHandler - "
            "Container Entity Interface could not be found. "
            "Check that it is being correctly initialized.");

        m_focusModeInterface = AZ::Interface<FocusModeInterface>::Get();
        AZ_Assert(
            m_focusModeInterface,
            "Prefab - PrefabFocusHandler - "
            "Focus Mode Interface could not be found. "
            "Check that it is being correctly initialized.");

<<<<<<< HEAD
        m_instanceEntityMapperInterface = AZ::Interface<InstanceEntityMapperInterface>::Get();
        AZ_Assert(
            m_instanceEntityMapperInterface,
            "Prefab - PrefabFocusHandler - "
            "Instance Entity Mapper Interface could not be found. "
=======
        m_readOnlyEntityQueryInterface = AZ::Interface<ReadOnlyEntityQueryInterface>::Get();
        AZ_Assert(
            m_readOnlyEntityQueryInterface,
            "Prefab - PrefabFocusHandler - "
            "ReadOnly Entity Query Interface could not be found. "
>>>>>>> b4b7e5a0
            "Check that it is being correctly initialized.");
    }

    PrefabFocusOperationResult PrefabFocusHandler::FocusOnOwningPrefab(AZ::EntityId entityId)
    {
        // Initialize Undo Batch object
        ScopedUndoBatch undoBatch("Edit Prefab");

        // Clear selection
        {
            const EntityIdList selectedEntities = EntityIdList{};
            auto selectionUndo = aznew SelectionCommand(selectedEntities, "Clear Selection");
            selectionUndo->SetParent(undoBatch.GetUndoBatch());
            ToolsApplicationRequestBus::Broadcast(&ToolsApplicationRequestBus::Events::SetSelectedEntities, selectedEntities);
        }

        // Add undo element
        {
            auto editUndo = aznew PrefabFocusUndo("Focus Prefab");
            editUndo->Capture(entityId);
            editUndo->SetParent(undoBatch.GetUndoBatch());
            FocusOnPrefabInstanceOwningEntityId(entityId);
        }

        return AZ::Success();
    }

    PrefabFocusOperationResult PrefabFocusHandler::FocusOnParentOfFocusedPrefab(
        [[maybe_unused]] AzFramework::EntityContextId entityContextId)
    {
        // If only one instance is in the hierarchy, this operation is invalid
        if (m_rootAliasFocusPathLength <= 1)
        {
            return AZ::Failure(AZStd::string(
                "Prefab Focus Handler: Could not complete FocusOnParentOfFocusedPrefab operation while focusing on the root."));
        }

        RootAliasPath parentPath = m_rootAliasFocusPath;
        parentPath.RemoveFilename();

        // Retrieve parent of currently focused prefab.
        InstanceOptionalReference parentInstance = GetInstanceReference(parentPath);

        // If only one instance is in the hierarchy, this operation is invalid
        if (!parentInstance.has_value())
        {
            return AZ::Failure(AZStd::string(
                "Prefab Focus Handler: Could not retrieve parent of current focus in FocusOnParentOfFocusedPrefab."));
        }

        // Use container entity of parent Instance for focus operations.
        AZ::EntityId entityId = parentInstance->get().GetContainerEntityId();

        // Initialize Undo Batch object
        ScopedUndoBatch undoBatch("Edit Prefab");

        // Clear selection
        {
            const EntityIdList selectedEntities = EntityIdList{};
            auto selectionUndo = aznew SelectionCommand(selectedEntities, "Clear Selection");
            selectionUndo->SetParent(undoBatch.GetUndoBatch());
            ToolsApplicationRequestBus::Broadcast(&ToolsApplicationRequestBus::Events::SetSelectedEntities, selectedEntities);
        }

        // Add undo element
        {
            auto editUndo = aznew PrefabFocusUndo("Focus Prefab");
            editUndo->Capture(entityId);
            editUndo->SetParent(undoBatch.GetUndoBatch());
            FocusOnPrefabInstanceOwningEntityId(entityId);
        }

        return AZ::Success();
    }

    PrefabFocusOperationResult PrefabFocusHandler::FocusOnPathIndex([[maybe_unused]] AzFramework::EntityContextId entityContextId, int index)
    {
        if (index < 0 || index >= m_rootAliasFocusPathLength)
        {
            return AZ::Failure(AZStd::string("Prefab Focus Handler: Invalid index on FocusOnPathIndex."));
        }

        int i = 0;
        RootAliasPath indexedPath;
        for (const auto& pathElement : m_rootAliasFocusPath)
        {
            indexedPath.Append(pathElement);

            if (i == index)
            {
                break;
            }

            ++i;
        }

        InstanceOptionalReference focusedInstance = GetInstanceReference(indexedPath);

        if (!focusedInstance.has_value())
        {
            return AZ::Failure(AZStd::string::format("Prefab Focus Handler: Could not retrieve instance at index %i.", index));
        }

        return FocusOnOwningPrefab(focusedInstance->get().GetContainerEntityId());
    }

    PrefabFocusOperationResult PrefabFocusHandler::FocusOnPrefabInstanceOwningEntityId(AZ::EntityId entityId)
    {
        InstanceOptionalReference focusedInstance;

        if (!entityId.IsValid())
        {
            PrefabEditorEntityOwnershipInterface* prefabEditorEntityOwnershipInterface =
                AZ::Interface<PrefabEditorEntityOwnershipInterface>::Get();

            if (!prefabEditorEntityOwnershipInterface)
            {
                return AZ::Failure(AZStd::string("Could not focus on root prefab instance - internal error "
                                                 "(PrefabEditorEntityOwnershipInterface unavailable)."));
            }

            focusedInstance = prefabEditorEntityOwnershipInterface->GetRootPrefabInstance();
        }
        else
        {
            focusedInstance = m_instanceEntityMapperInterface->FindOwningInstance(entityId);
        }

        return FocusOnPrefabInstance(focusedInstance);
    }

<<<<<<< HEAD
    PrefabFocusOperationResult PrefabFocusHandler::FocusOnPathIndex([[maybe_unused]] AzFramework::EntityContextId entityContextId, int index)
    {
        if (index < 0 || index >= m_instanceFocusVector.size())
        {
            return AZ::Failure(AZStd::string("Prefab Focus Handler: Invalid index on FocusOnPathIndex."));
        }

        InstanceOptionalReference focusedInstance = m_instanceFocusVector[index];

        return FocusOnPrefabInstance(focusedInstance);
    }

=======
>>>>>>> b4b7e5a0
    PrefabFocusOperationResult PrefabFocusHandler::FocusOnPrefabInstance(InstanceOptionalReference focusedInstance)
    {
        if (!focusedInstance.has_value())
        {
            return AZ::Failure(AZStd::string("Prefab Focus Handler: invalid instance to focus on."));
        }

<<<<<<< HEAD
        if (!m_isInitialized)
        {
            Initialize();
        }

        if (!m_focusedInstance.has_value() || &m_focusedInstance->get() != &focusedInstance->get())
        {
            // Close all container entities in the old path
            CloseInstanceContainers(m_instanceFocusVector);

            m_focusedInstance = focusedInstance;
            m_focusedTemplateId = focusedInstance->get().GetTemplateId();

            AZ::EntityId containerEntityId;

            if (focusedInstance->get().GetParentInstance() != AZStd::nullopt)
            {
                containerEntityId = focusedInstance->get().GetContainerEntityId();

                // Select the container entity
                AzToolsFramework::SelectEntity(containerEntityId);
            }
            else
            {
                containerEntityId = AZ::EntityId();

                // Clear the selection
                AzToolsFramework::SelectEntities({});
                
            }
            
            // Focus on the descendants of the container entity
            m_focusModeInterface->SetFocusRoot(containerEntityId);

            // Refresh path variables
            RefreshInstanceFocusList();

            // Open all container entities in the new path
            OpenInstanceContainers(m_instanceFocusVector);

            PrefabFocusNotificationBus::Broadcast(&PrefabFocusNotifications::OnPrefabFocusChanged);
=======
        // Close all container entities in the old path.
        SetInstanceContainersOpenState(m_rootAliasFocusPath, false);

        const RootAliasPath previousContainerRootAliasPath = m_rootAliasFocusPath;
        const InstanceOptionalReference previousFocusedInstance = GetInstanceReference(previousContainerRootAliasPath);

        m_rootAliasFocusPath = focusedInstance->get().GetAbsoluteInstanceAliasPath();
        m_rootAliasFocusPathLength = aznumeric_cast<int>(AZStd::distance(m_rootAliasFocusPath.begin(), m_rootAliasFocusPath.end()));

        // Focus on the descendants of the container entity in the Editor, if the interface is initialized.
        if (m_focusModeInterface)
        {
            const AZ::EntityId containerEntityId =
                (focusedInstance->get().GetParentInstance() != AZStd::nullopt)
                ? focusedInstance->get().GetContainerEntityId()
                : AZ::EntityId();

            m_focusModeInterface->SetFocusRoot(containerEntityId);
>>>>>>> b4b7e5a0
        }

        // Refresh the read-only cache, if the interface is initialized.
        if (m_readOnlyEntityQueryInterface)
        {
            EntityIdList containerEntities;

            if (previousFocusedInstance.has_value())
            {
                containerEntities.push_back(previousFocusedInstance->get().GetContainerEntityId());
            }
            containerEntities.push_back(focusedInstance->get().GetContainerEntityId());

            m_readOnlyEntityQueryInterface->RefreshReadOnlyState(containerEntities);
        }

        // Refresh path variables.
        RefreshInstanceFocusPath();

        // Open all container entities in the new path.
        SetInstanceContainersOpenState(m_rootAliasFocusPath, true);

        PrefabFocusNotificationBus::Broadcast(&PrefabFocusNotifications::OnPrefabFocusChanged);

        return AZ::Success();
    }
    
    TemplateId PrefabFocusHandler::GetFocusedPrefabTemplateId([[maybe_unused]] AzFramework::EntityContextId entityContextId) const
    {
        InstanceOptionalReference instance = GetInstanceReference(m_rootAliasFocusPath);

        if (instance.has_value())
        {
            return instance->get().GetTemplateId();
        }
        else
        {
            return Prefab::InvalidTemplateId;
        }
    }

    InstanceOptionalReference PrefabFocusHandler::GetFocusedPrefabInstance(
        [[maybe_unused]] AzFramework::EntityContextId entityContextId) const
    {
        return GetInstanceReference(m_rootAliasFocusPath);
    }

    AZ::EntityId PrefabFocusHandler::GetFocusedPrefabContainerEntityId([[maybe_unused]] AzFramework::EntityContextId entityContextId) const
    {
        if (const InstanceOptionalReference instance = GetInstanceReference(m_rootAliasFocusPath); instance.has_value())
        {
            return instance->get().GetContainerEntityId();
        }

        return AZ::EntityId();
    }

    bool PrefabFocusHandler::IsOwningPrefabBeingFocused(AZ::EntityId entityId) const
    {
        if (!entityId.IsValid())
        {
            return false;
        }

        InstanceOptionalReference instance = m_instanceEntityMapperInterface->FindOwningInstance(entityId);
        if (!instance.has_value())
        {
            return false;
        }

        return (instance->get().GetAbsoluteInstanceAliasPath() == m_rootAliasFocusPath);
    }

    bool PrefabFocusHandler::IsOwningPrefabInFocusHierarchy(AZ::EntityId entityId) const
    {
        if (!entityId.IsValid())
        {
            return false;
        }

        InstanceOptionalReference instance = m_instanceEntityMapperInterface->FindOwningInstance(entityId);
        while (instance.has_value())
        {
            if (instance->get().GetAbsoluteInstanceAliasPath() == m_rootAliasFocusPath)
            {
                return true;
            }

            instance = instance->get().GetParentInstance();
        }

        return false;
    }

    const AZ::IO::Path& PrefabFocusHandler::GetPrefabFocusPath([[maybe_unused]] AzFramework::EntityContextId entityContextId) const
    {
        return m_filenameFocusPath;
    }

    const int PrefabFocusHandler::GetPrefabFocusPathLength([[maybe_unused]] AzFramework::EntityContextId entityContextId) const
    {
        return m_rootAliasFocusPathLength;
    }

    void PrefabFocusHandler::OnContextReset()
    {
        // Focus on the root prefab (AZ::EntityId() will default to it)
        FocusOnPrefabInstanceOwningEntityId(AZ::EntityId());
    }

    void PrefabFocusHandler::OnEntityInfoUpdatedName(AZ::EntityId entityId, [[maybe_unused]]const AZStd::string& name)
    {
        PrefabEditorEntityOwnershipInterface* prefabEditorEntityOwnershipInterface =
            AZ::Interface<PrefabEditorEntityOwnershipInterface>::Get();

        if (prefabEditorEntityOwnershipInterface)
        {
            // Determine if the entityId is the container for any of the instances in the vector.
            bool match = prefabEditorEntityOwnershipInterface->GetInstancesInRootAliasPath(
                m_rootAliasFocusPath,
                [&](const Prefab::InstanceOptionalReference instance)
                {
                    if (instance->get().GetContainerEntityId() == entityId)
                    {
                        return true;
                    }

                    return false;
                }
            );

            if (match)
            {
                // Refresh the path and notify changes.
                RefreshInstanceFocusPath();
                PrefabFocusNotificationBus::Broadcast(&PrefabFocusNotifications::OnPrefabFocusChanged);
            }
        }
    }

    void PrefabFocusHandler::OnPrefabInstancePropagationEnd()
    {
        // Refresh the path and notify changes in case propagation updated any container names.
        RefreshInstanceFocusPath();
        PrefabFocusNotificationBus::Broadcast(&PrefabFocusNotifications::OnPrefabFocusChanged);
    }

    void PrefabFocusHandler::OnPrefabTemplateDirtyFlagUpdated(TemplateId templateId, [[maybe_unused]] bool status)
    {
        PrefabEditorEntityOwnershipInterface* prefabEditorEntityOwnershipInterface =
            AZ::Interface<PrefabEditorEntityOwnershipInterface>::Get();

        if (prefabEditorEntityOwnershipInterface)
        {
            // Determine if the templateId matches any of the instances in the vector.
            bool match = prefabEditorEntityOwnershipInterface->GetInstancesInRootAliasPath(
                m_rootAliasFocusPath,
                [&](const Prefab::InstanceOptionalReference instance)
                {
                    if (instance->get().GetTemplateId() == templateId)
                    {
                        return true;
                    }

                    return false;
                }
            );

            if (match)
            {
                // Refresh the path and notify changes.
                RefreshInstanceFocusPath();
                PrefabFocusNotificationBus::Broadcast(&PrefabFocusNotifications::OnPrefabFocusChanged);
            }
        }
    }

    void PrefabFocusHandler::RefreshInstanceFocusPath()
    {
        m_filenameFocusPath.clear();
        
        PrefabEditorEntityOwnershipInterface* prefabEditorEntityOwnershipInterface =
            AZ::Interface<PrefabEditorEntityOwnershipInterface>::Get();
        PrefabSystemComponentInterface* prefabSystemComponentInterface = AZ::Interface<PrefabSystemComponentInterface>::Get();

        if (prefabEditorEntityOwnershipInterface && prefabSystemComponentInterface)
        {
            int i = 0;

            prefabEditorEntityOwnershipInterface->GetInstancesInRootAliasPath(
                m_rootAliasFocusPath,
                [&](const Prefab::InstanceOptionalReference instance)
                {
                    if (instance.has_value())
                    {
                        AZStd::string prefabName;

                        if (i == m_rootAliasFocusPathLength - 1)
                        {
                            // Get the full filename.
                            prefabName = instance->get().GetTemplateSourcePath().Filename().Native();
                        }
                        else
                        {
                            // Get the filename without the extension (stem).
                            prefabName = instance->get().GetTemplateSourcePath().Stem().Native();
                        }

                        if (prefabSystemComponentInterface->IsTemplateDirty(instance->get().GetTemplateId()))
                        {
                            prefabName += "*";
                        }

                        m_filenameFocusPath.Append(prefabName);
                    }

                    ++i;
                    return false;
                }
            );
        }
    }

    void PrefabFocusHandler::SetInstanceContainersOpenState(const RootAliasPath& rootAliasPath, bool openState) const
    {
        // If this is called outside the Editor, this interface won't be initialized.
        if (!m_containerEntityInterface)
        {
            return;
        }

        PrefabEditorEntityOwnershipInterface* prefabEditorEntityOwnershipInterface =
            AZ::Interface<PrefabEditorEntityOwnershipInterface>::Get();

        if (prefabEditorEntityOwnershipInterface)
        {
            prefabEditorEntityOwnershipInterface->GetInstancesInRootAliasPath(
                rootAliasPath,
                [&](const Prefab::InstanceOptionalReference instance)
                {
                    m_containerEntityInterface->SetContainerOpen(instance->get().GetContainerEntityId(), openState);

                    return false;
                }
            );
        }
    }

    InstanceOptionalReference PrefabFocusHandler::GetInstanceReference(RootAliasPath rootAliasPath) const
    {
        PrefabEditorEntityOwnershipInterface* prefabEditorEntityOwnershipInterface =
            AZ::Interface<PrefabEditorEntityOwnershipInterface>::Get();

        if (prefabEditorEntityOwnershipInterface)
        {
            return prefabEditorEntityOwnershipInterface->GetInstanceReferenceFromRootAliasPath(rootAliasPath);
        }

        return AZStd::nullopt;
    }

    const AZ::IO::Path& PrefabFocusHandler::GetPrefabFocusPath([[maybe_unused]] AzFramework::EntityContextId entityContextId) const
    {
        return m_instanceFocusPath;
    }

    const int PrefabFocusHandler::GetPrefabFocusPathLength([[maybe_unused]] AzFramework::EntityContextId entityContextId) const
    {
        return aznumeric_cast<int>(m_instanceFocusVector.size());
    }

    void PrefabFocusHandler::OnEntityStreamLoadSuccess()
    {
        if (!m_isInitialized)
        {
            Initialize();
        }

        // Focus on the root prefab (AZ::EntityId() will default to it)
        FocusOnOwningPrefab(AZ::EntityId());
    }

    void PrefabFocusHandler::RefreshInstanceFocusList()
    {
        m_instanceFocusVector.clear();
        m_instanceFocusPath.clear();

        AZStd::list<InstanceOptionalReference> instanceFocusList;

        // Use a support list to easily push front while traversing the prefab hierarchy
        InstanceOptionalReference currentInstance = m_focusedInstance;
        while (currentInstance.has_value())
        {
            instanceFocusList.push_front(currentInstance);

            currentInstance = currentInstance->get().GetParentInstance();
        }

        // Populate internals using the support list
        for (auto& instance : instanceFocusList)
        {
            m_instanceFocusPath.Append(instance->get().GetContainerEntity()->get().GetName());
            m_instanceFocusVector.emplace_back(instance);
        }
    }

    void PrefabFocusHandler::OpenInstanceContainers(const AZStd::vector<InstanceOptionalReference>& instances) const
    {
        for (const InstanceOptionalReference& instance : instances)
        {
            if (instance.has_value())
            {
                m_containerEntityInterface->SetContainerOpenState(instance->get().GetContainerEntityId(), true);
            }
        }
    }

    void PrefabFocusHandler::CloseInstanceContainers(const AZStd::vector<InstanceOptionalReference>& instances) const
    {
        for (const InstanceOptionalReference& instance : instances)
        {
            if (instance.has_value())
            {
                m_containerEntityInterface->SetContainerOpenState(instance->get().GetContainerEntityId(), false);
            }
        }
    }

} // namespace AzToolsFramework::Prefab<|MERGE_RESOLUTION|>--- conflicted
+++ resolved
@@ -8,14 +8,6 @@
 
 #include <AzToolsFramework/Prefab/PrefabFocusHandler.h>
 
-<<<<<<< HEAD
-#include <AzToolsFramework/ContainerEntity/ContainerEntityInterface.h>
-#include <AzToolsFramework/Entity/EditorEntityHelpers.h>
-#include <AzToolsFramework/Entity/PrefabEditorEntityOwnershipInterface.h>
-#include <AzToolsFramework/Prefab/Instance/Instance.h>
-#include <AzToolsFramework/Prefab/Instance/InstanceEntityMapperInterface.h>
-#include <AzToolsFramework/Prefab/PrefabFocusNotificationBus.h>
-=======
 #include <AzToolsFramework/Commands/SelectionCommand.h>
 #include <AzToolsFramework/ContainerEntity/ContainerEntityInterface.h>
 #include <AzToolsFramework/Entity/EditorEntityHelpers.h>
@@ -25,7 +17,6 @@
 #include <AzToolsFramework/Prefab/PrefabFocusNotificationBus.h>
 #include <AzToolsFramework/Prefab/PrefabFocusUndo.h>
 #include <AzToolsFramework/Prefab/PrefabSystemComponentInterface.h>
->>>>>>> b4b7e5a0
 
 namespace AzToolsFramework::Prefab
 {
@@ -38,13 +29,9 @@
             "Instance Entity Mapper Interface could not be found. "
             "Check that it is being correctly initialized.");
 
-<<<<<<< HEAD
-        EditorEntityContextNotificationBus::Handler::BusConnect();
-=======
         EditorEntityInfoNotificationBus::Handler::BusConnect();
         EditorEntityContextNotificationBus::Handler::BusConnect();
         PrefabPublicNotificationBus::Handler::BusConnect();
->>>>>>> b4b7e5a0
         AZ::Interface<PrefabFocusInterface>::Register(this);
         AZ::Interface<PrefabFocusPublicInterface>::Register(this);
         PrefabFocusPublicRequestBus::Handler::BusConnect();
@@ -55,12 +42,6 @@
         PrefabFocusPublicRequestBus::Handler::BusDisconnect();
         AZ::Interface<PrefabFocusPublicInterface>::Unregister(this);
         AZ::Interface<PrefabFocusInterface>::Unregister(this);
-<<<<<<< HEAD
-        EditorEntityContextNotificationBus::Handler::BusDisconnect();
-    }
-
-    void PrefabFocusHandler::Initialize()
-=======
         PrefabPublicNotificationBus::Handler::BusDisconnect();
         EditorEntityContextNotificationBus::Handler::BusDisconnect();
         EditorEntityInfoNotificationBus::Handler::BusDisconnect();
@@ -79,7 +60,6 @@
     }
 
     void PrefabFocusHandler::InitializeEditorInterfaces()
->>>>>>> b4b7e5a0
     {
         m_containerEntityInterface = AZ::Interface<ContainerEntityInterface>::Get();
         AZ_Assert(
@@ -95,19 +75,11 @@
             "Focus Mode Interface could not be found. "
             "Check that it is being correctly initialized.");
 
-<<<<<<< HEAD
-        m_instanceEntityMapperInterface = AZ::Interface<InstanceEntityMapperInterface>::Get();
-        AZ_Assert(
-            m_instanceEntityMapperInterface,
-            "Prefab - PrefabFocusHandler - "
-            "Instance Entity Mapper Interface could not be found. "
-=======
         m_readOnlyEntityQueryInterface = AZ::Interface<ReadOnlyEntityQueryInterface>::Get();
         AZ_Assert(
             m_readOnlyEntityQueryInterface,
             "Prefab - PrefabFocusHandler - "
             "ReadOnly Entity Query Interface could not be found. "
->>>>>>> b4b7e5a0
             "Check that it is being correctly initialized.");
     }
 
@@ -239,21 +211,6 @@
         return FocusOnPrefabInstance(focusedInstance);
     }
 
-<<<<<<< HEAD
-    PrefabFocusOperationResult PrefabFocusHandler::FocusOnPathIndex([[maybe_unused]] AzFramework::EntityContextId entityContextId, int index)
-    {
-        if (index < 0 || index >= m_instanceFocusVector.size())
-        {
-            return AZ::Failure(AZStd::string("Prefab Focus Handler: Invalid index on FocusOnPathIndex."));
-        }
-
-        InstanceOptionalReference focusedInstance = m_instanceFocusVector[index];
-
-        return FocusOnPrefabInstance(focusedInstance);
-    }
-
-=======
->>>>>>> b4b7e5a0
     PrefabFocusOperationResult PrefabFocusHandler::FocusOnPrefabInstance(InstanceOptionalReference focusedInstance)
     {
         if (!focusedInstance.has_value())
@@ -261,49 +218,6 @@
             return AZ::Failure(AZStd::string("Prefab Focus Handler: invalid instance to focus on."));
         }
 
-<<<<<<< HEAD
-        if (!m_isInitialized)
-        {
-            Initialize();
-        }
-
-        if (!m_focusedInstance.has_value() || &m_focusedInstance->get() != &focusedInstance->get())
-        {
-            // Close all container entities in the old path
-            CloseInstanceContainers(m_instanceFocusVector);
-
-            m_focusedInstance = focusedInstance;
-            m_focusedTemplateId = focusedInstance->get().GetTemplateId();
-
-            AZ::EntityId containerEntityId;
-
-            if (focusedInstance->get().GetParentInstance() != AZStd::nullopt)
-            {
-                containerEntityId = focusedInstance->get().GetContainerEntityId();
-
-                // Select the container entity
-                AzToolsFramework::SelectEntity(containerEntityId);
-            }
-            else
-            {
-                containerEntityId = AZ::EntityId();
-
-                // Clear the selection
-                AzToolsFramework::SelectEntities({});
-                
-            }
-            
-            // Focus on the descendants of the container entity
-            m_focusModeInterface->SetFocusRoot(containerEntityId);
-
-            // Refresh path variables
-            RefreshInstanceFocusList();
-
-            // Open all container entities in the new path
-            OpenInstanceContainers(m_instanceFocusVector);
-
-            PrefabFocusNotificationBus::Broadcast(&PrefabFocusNotifications::OnPrefabFocusChanged);
-=======
         // Close all container entities in the old path.
         SetInstanceContainersOpenState(m_rootAliasFocusPath, false);
 
@@ -322,7 +236,6 @@
                 : AZ::EntityId();
 
             m_focusModeInterface->SetFocusRoot(containerEntityId);
->>>>>>> b4b7e5a0
         }
 
         // Refresh the read-only cache, if the interface is initialized.
