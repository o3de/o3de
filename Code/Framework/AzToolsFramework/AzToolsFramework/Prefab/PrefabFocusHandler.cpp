/*
 * Copyright (c) Contributors to the Open 3D Engine Project.
 * For complete copyright and license terms please see the LICENSE at the root of this distribution.
 *
 * SPDX-License-Identifier: Apache-2.0 OR MIT
 *
 */

#include <AzToolsFramework/Prefab/PrefabFocusHandler.h>

#include <AzToolsFramework/Commands/SelectionCommand.h>
#include <AzToolsFramework/ContainerEntity/ContainerEntityInterface.h>
#include <AzToolsFramework/Entity/EditorEntityHelpers.h>
#include <AzToolsFramework/Entity/ReadOnly/ReadOnlyEntityInterface.h>
#include <AzToolsFramework/Prefab/Instance/Instance.h>
#include <AzToolsFramework/Prefab/Instance/InstanceEntityMapperInterface.h>
#include <AzToolsFramework/Prefab/Instance/InstanceToTemplateInterface.h>
#include <AzToolsFramework/Prefab/Instance/InstanceUpdateExecutorInterface.h>
#include <AzToolsFramework/Prefab/PrefabDomUtils.h>
#include <AzToolsFramework/Prefab/PrefabEditorPreferences.h>
#include <AzToolsFramework/Prefab/PrefabFocusNotificationBus.h>
#include <AzToolsFramework/Prefab/PrefabFocusUndo.h>
#include <AzToolsFramework/Prefab/PrefabInstanceUtils.h>
#include <AzToolsFramework/Prefab/PrefabSystemComponentInterface.h>

namespace AzToolsFramework::Prefab
{
    void PrefabFocusHandler::RegisterPrefabFocusInterface()
    {
        AZ::Interface<PrefabFocusInterface>::Register(this);
        AZ::Interface<PrefabFocusPublicInterface>::Register(this);

        EditorEntityInfoNotificationBus::Handler::BusConnect();
        EditorEntityContextNotificationBus::Handler::BusConnect();
        PrefabPublicNotificationBus::Handler::BusConnect();
        PrefabFocusPublicRequestBus::Handler::BusConnect();

        m_instanceEntityMapperInterface = AZ::Interface<InstanceEntityMapperInterface>::Get();
        AZ_Assert(
            m_instanceEntityMapperInterface,
            "Prefab - PrefabFocusHandler - "
            "Instance Entity Mapper Interface could not be found. "
            "Check that it is being correctly initialized.");

        m_instanceToTemplateInterface = AZ::Interface<InstanceToTemplateInterface>::Get();
        AZ_Assert(
            m_instanceToTemplateInterface,
            "Prefab - PrefabFocusHandler - "
            "Instance To Template Interface could not be found. "
            "Check that it is being correctly initialized.");

        m_instanceUpdateExecutorInterface = AZ::Interface<InstanceUpdateExecutorInterface>::Get();
        AZ_Assert(
            m_instanceUpdateExecutorInterface,
            "Prefab - PrefabFocusHandler - "
            "Instance Update Executor Interface could not be found. "
            "Check that it is being correctly initialized.");
    }

    void PrefabFocusHandler::UnregisterPrefabFocusInterface()
    {
        m_instanceUpdateExecutorInterface = nullptr;
        m_instanceToTemplateInterface = nullptr;
        m_instanceEntityMapperInterface = nullptr;

        PrefabFocusPublicRequestBus::Handler::BusDisconnect();
        PrefabPublicNotificationBus::Handler::BusDisconnect();
        EditorEntityContextNotificationBus::Handler::BusDisconnect();
        EditorEntityInfoNotificationBus::Handler::BusDisconnect();

        AZ::Interface<PrefabFocusPublicInterface>::Unregister(this);
        AZ::Interface<PrefabFocusInterface>::Unregister(this);
    }

    void PrefabFocusHandler::Reflect(AZ::ReflectContext* context)
    {
        if (AZ::BehaviorContext* behaviorContext = azrtti_cast<AZ::BehaviorContext*>(context); behaviorContext)
        {
            behaviorContext->EBus<PrefabFocusPublicRequestBus>("PrefabFocusPublicRequestBus")
                ->Attribute(AZ::Script::Attributes::Scope, AZ::Script::Attributes::ScopeFlags::Automation)
                ->Attribute(AZ::Script::Attributes::Category, "Prefab")
                ->Attribute(AZ::Script::Attributes::Module, "prefab")
                ->Event("FocusOnOwningPrefab", &PrefabFocusPublicInterface::FocusOnOwningPrefab);
        }
    }

    void PrefabFocusHandler::InitializeEditorInterfaces()
    {
        m_containerEntityInterface = AZ::Interface<ContainerEntityInterface>::Get();
        AZ_Assert(
            m_containerEntityInterface,
            "Prefab - PrefabFocusHandler - "
            "Container Entity Interface could not be found. "
            "Check that it is being correctly initialized.");

        m_focusModeInterface = AZ::Interface<FocusModeInterface>::Get();
        AZ_Assert(
            m_focusModeInterface,
            "Prefab - PrefabFocusHandler - "
            "Focus Mode Interface could not be found. "
            "Check that it is being correctly initialized.");

        m_readOnlyEntityQueryInterface = AZ::Interface<ReadOnlyEntityQueryInterface>::Get();
        AZ_Assert(
            m_readOnlyEntityQueryInterface,
            "Prefab - PrefabFocusHandler - "
            "ReadOnly Entity Query Interface could not be found. "
            "Check that it is being correctly initialized.");

        if (IsPrefabOverridesUxEnabled())
        {
            m_prefabEditScope = PrefabEditScope::SHOW_NESTED_INSTANCES_CONTENT;
        }
    }

    PrefabFocusOperationResult PrefabFocusHandler::FocusOnOwningPrefab(AZ::EntityId entityId)
    {
        // Initialize Undo Batch object
        ScopedUndoBatch undoBatch("Edit Prefab");

        // Clear selection
        {
            const EntityIdList selectedEntities = EntityIdList{};
            auto selectionUndo = aznew SelectionCommand(selectedEntities, "Clear Selection");
            selectionUndo->SetParent(undoBatch.GetUndoBatch());
            ToolsApplicationRequestBus::Broadcast(&ToolsApplicationRequestBus::Events::SetSelectedEntities, selectedEntities);
        }

        // Add undo element
        {
            auto editUndo = aznew PrefabFocusUndo("Focus Prefab");
            editUndo->Capture(entityId);
            editUndo->SetParent(undoBatch.GetUndoBatch());
            FocusOnPrefabInstanceOwningEntityId(entityId);
        }

        return AZ::Success();
    }

    PrefabFocusOperationResult PrefabFocusHandler::FocusOnParentOfFocusedPrefab(
        [[maybe_unused]] AzFramework::EntityContextId entityContextId)
    {
        // If only one instance is in the hierarchy, this operation is invalid
        if (m_rootAliasFocusPathLength <= 1)
        {
            return AZ::Failure(AZStd::string(
                "Prefab Focus Handler: Could not complete FocusOnParentOfFocusedPrefab operation while focusing on the root."));
        }

        RootAliasPath parentPath = m_rootAliasFocusPath;
        parentPath.RemoveFilename();

        // Retrieve parent of currently focused prefab.
        InstanceOptionalReference parentInstance = GetInstanceReference(parentPath);

        // If only one instance is in the hierarchy, this operation is invalid
        if (!parentInstance.has_value())
        {
            return AZ::Failure(AZStd::string(
                "Prefab Focus Handler: Could not retrieve parent of current focus in FocusOnParentOfFocusedPrefab."));
        }

        // Use container entity of parent Instance for focus operations.
        AZ::EntityId entityId = parentInstance->get().GetContainerEntityId();

        // Initialize Undo Batch object
        ScopedUndoBatch undoBatch("Edit Prefab");

        // Clear selection
        {
            const EntityIdList selectedEntities = EntityIdList{};
            auto selectionUndo = aznew SelectionCommand(selectedEntities, "Clear Selection");
            selectionUndo->SetParent(undoBatch.GetUndoBatch());
            ToolsApplicationRequestBus::Broadcast(&ToolsApplicationRequestBus::Events::SetSelectedEntities, selectedEntities);
        }

        // Add undo element
        {
            auto editUndo = aznew PrefabFocusUndo("Focus Prefab");
            editUndo->Capture(entityId);
            editUndo->SetParent(undoBatch.GetUndoBatch());
            FocusOnPrefabInstanceOwningEntityId(entityId);
        }

        return AZ::Success();
    }

    PrefabFocusOperationResult PrefabFocusHandler::FocusOnPathIndex([[maybe_unused]] AzFramework::EntityContextId entityContextId, int index)
    {
        if (index < 0 || index >= m_rootAliasFocusPathLength)
        {
            return AZ::Failure(AZStd::string("Prefab Focus Handler: Invalid index on FocusOnPathIndex."));
        }

        int i = 0;
        RootAliasPath indexedPath;
        for (const auto& pathElement : m_rootAliasFocusPath)
        {
            indexedPath.Append(pathElement);

            if (i == index)
            {
                break;
            }

            ++i;
        }

        InstanceOptionalReference focusedInstance = GetInstanceReference(indexedPath);

        if (!focusedInstance.has_value())
        {
            return AZ::Failure(AZStd::string::format("Prefab Focus Handler: Could not retrieve instance at index %i.", index));
        }

        return FocusOnOwningPrefab(focusedInstance->get().GetContainerEntityId());
    }

    PrefabFocusOperationResult PrefabFocusHandler::SetOwningPrefabInstanceOpenState(AZ::EntityId entityId, bool openState)
    {
        if (InstanceOptionalReference instance = m_instanceEntityMapperInterface->FindOwningInstance(entityId); instance.has_value())
        {
            m_containerEntityInterface->SetContainerOpen(instance->get().GetContainerEntityId(), openState);

            if (openState == true)
            {
                PrefabFocusNotificationBus::Broadcast(
                    &PrefabFocusNotifications::OnInstanceOpened, instance->get().GetContainerEntityId());
            }

            return AZ::Success();
        }

        return AZ::Failure(AZStd::string::format("Prefab Focus Handler: Could not find owning instance of entity"));
    }

    PrefabFocusOperationResult PrefabFocusHandler::FocusOnPrefabInstanceOwningEntityId(AZ::EntityId entityId)
    {
        InstanceOptionalReference focusedInstance;

        if (!entityId.IsValid())
        {
            PrefabEditorEntityOwnershipInterface* prefabEditorEntityOwnershipInterface =
                AZ::Interface<PrefabEditorEntityOwnershipInterface>::Get();

            if (!prefabEditorEntityOwnershipInterface)
            {
                return AZ::Failure(AZStd::string("Could not focus on root prefab instance - internal error "
                                                 "(PrefabEditorEntityOwnershipInterface unavailable)."));
            }

            focusedInstance = prefabEditorEntityOwnershipInterface->GetRootPrefabInstance();
        }
        else
        {
            focusedInstance = m_instanceEntityMapperInterface->FindOwningInstance(entityId);
        }

        return FocusOnPrefabInstance(focusedInstance);
    }

    PrefabFocusOperationResult PrefabFocusHandler::FocusOnPrefabInstance(InstanceOptionalReference focusedInstance)
    {
        if (!focusedInstance.has_value())
        {
            return AZ::Failure(AZStd::string("Prefab Focus Handler: invalid instance to focus on."));
        }

        // Close all container entities in the old path.
        SetInstanceContainersOpenState(m_rootAliasFocusPath, false);
        // Always close all nested instances in the old focus subtree.
        SetInstanceContainersOpenStateOfAllDescendantContainers(GetInstanceReference(m_rootAliasFocusPath), false);

        const RootAliasPath previousContainerRootAliasPath = m_rootAliasFocusPath;
        const InstanceOptionalReference previousFocusedInstance = GetInstanceReference(previousContainerRootAliasPath);
        m_rootAliasFocusPath = focusedInstance->get().GetAbsoluteInstanceAliasPath();
        m_rootAliasFocusPathLength = aznumeric_cast<int>(AZStd::distance(m_rootAliasFocusPath.begin(), m_rootAliasFocusPath.end()));

        // Focus on the container entity in the Editor, if the interface is initialized.
        if (m_focusModeInterface)
        {
            const AZ::EntityId containerEntityId =
                (focusedInstance->get().GetParentInstance() != AZStd::nullopt)
                ? focusedInstance->get().GetContainerEntityId()
                : AZ::EntityId();

            m_focusModeInterface->SetFocusRoot(containerEntityId);
        }

        // Refresh the read-only cache, if the interface is initialized.
        if (m_readOnlyEntityQueryInterface)
        {
            EntityIdList entities;

            if (previousFocusedInstance.has_value())
            {
                previousFocusedInstance->get().GetEntities(
                    [&](AZStd::unique_ptr<AZ::Entity>& entity) -> bool
                {
                    entities.push_back(entity->GetId());
                    return true;
                }
                );
                entities.push_back(previousFocusedInstance->get().GetContainerEntityId());
            }
            entities.push_back(focusedInstance->get().GetContainerEntityId());
            focusedInstance->get().GetEntities(
                [&](AZStd::unique_ptr<AZ::Entity>& entity) -> bool
            {
                entities.push_back(entity->GetId());
                return true;
            });

            m_readOnlyEntityQueryInterface->RefreshReadOnlyState(entities);
        }

        // Refresh path variables.
        RefreshInstanceFocusPath();

        // Open all container entities in the new path.
        SetInstanceContainersOpenState(m_rootAliasFocusPath, true);
        // Set open state on all nested instances in the new focus subtree based on edit scope.
        SetInstanceContainersOpenStateOfAllDescendantContainers(
            GetInstanceReference(m_rootAliasFocusPath), m_prefabEditScope == PrefabEditScope::SHOW_NESTED_INSTANCES_CONTENT);

        AZ::EntityId previousFocusedInstanceContainerEntityId = previousFocusedInstance.has_value() ?
            previousFocusedInstance->get().GetContainerEntityId() : AZ::EntityId();
        AZ::EntityId currentFocusedInstanceContainerEntityId = focusedInstance.has_value() ?
            focusedInstance->get().GetContainerEntityId() : AZ::EntityId();
        if (previousFocusedInstanceContainerEntityId != currentFocusedInstanceContainerEntityId)
        {
            PrefabFocusNotificationBus::Broadcast(&PrefabFocusNotifications::OnPrefabFocusChanged,
                previousFocusedInstanceContainerEntityId, currentFocusedInstanceContainerEntityId);
        }

        // Force propagation on both the previous and the new focused instances to ensure they are represented correctly.
        // The most common operation is focusing a prefab instance nested in the currently focused instance.
        // Queuing the previous focus before the new one saves some time in the propagation loop on average.
        if (previousFocusedInstance.has_value())
        {
            m_instanceUpdateExecutorInterface->AddInstanceToQueue(previousFocusedInstance);
        }
        m_instanceUpdateExecutorInterface->AddInstanceToQueue(focusedInstance);

        return AZ::Success();
    }
    
    TemplateId PrefabFocusHandler::GetFocusedPrefabTemplateId([[maybe_unused]] AzFramework::EntityContextId entityContextId) const
    {
        InstanceOptionalReference instance = GetInstanceReference(m_rootAliasFocusPath);

        if (instance.has_value())
        {
            return instance->get().GetTemplateId();
        }
        else
        {
            return Prefab::InvalidTemplateId;
        }
    }

    InstanceOptionalReference PrefabFocusHandler::GetFocusedPrefabInstance(
        [[maybe_unused]] AzFramework::EntityContextId entityContextId) const
    {
        return GetInstanceReference(m_rootAliasFocusPath);
    }

    LinkId PrefabFocusHandler::AppendPathFromFocusedInstanceToPatchPaths(PrefabDom& providedPatch, AZ::EntityId entityId) const
    {
        if (!providedPatch.IsArray())
        {
            AZ_Error("Prefab", false, "PrefabFocusHandler::AppendPathFromFocusedInstanceToPatchPaths - "
                "The given patch is not an array of updates. Returns an invalid link id.");
            return InvalidLinkId;
        }

        // Grab the owning instance.
        InstanceOptionalConstReference owningInstance = m_instanceEntityMapperInterface->FindOwningInstance(entityId);
        AZ_Assert(owningInstance.has_value(), "PrefabFocusHandler::AppendPathFromFocusedInstanceToPatchPaths - "
            "The owning instance of the given entity id is null.");

        // Retrieve the path from the focused prefab instance to the owningInstance of the given entity id.
        InstanceOptionalConstReference focusedInstance = GetInstanceReference(m_rootAliasFocusPath);
        AZ_Assert(focusedInstance.has_value(), "PrefabFocusHandler::AppendPathFromFocusedInstanceToPatchPaths - "
            "The focused instance is null.");
        const Instance* focusedInstancePtr = &(focusedInstance->get());
        
        // Climb up the instance hierarchy from the owning instance until it hits the focused prefab instance.
        InstanceClimbUpResult climbUpResult = PrefabInstanceUtils::ClimbUpToTargetOrRootInstance(owningInstance->get(), focusedInstancePtr);
        if (climbUpResult.m_reachedInstance != focusedInstancePtr)
        {
            AZ_Error("Prefab", false, "PrefabFocusHandler::AppendPathFromFocusedInstanceToPatchPaths - "
                "Entity id is not owned by a descendant of the focused prefab instance.");
            return InvalidLinkId;
        }

        // If there are climbed instances, then return the link id stored in the climbed instance
        // closest to the focused instance.
        if (!climbUpResult.m_climbedInstances.empty())
        {
<<<<<<< HEAD
            AZStd::string prefix = "";
=======
            // Climb up the instance hierarchy from this instance until you hit the focused prefab instance.
            InstanceOptionalReference instance = owningInstance;
            AZStd::vector<InstanceOptionalConstReference> instancePath;
>>>>>>> bff5e298

            // Skip the instance closest to the focused instance.
            auto startInstanceIter = ++climbUpResult.m_climbedInstances.rbegin();
            for (auto instanceIter = startInstanceIter; instanceIter != climbUpResult.m_climbedInstances.rend(); ++instanceIter)
            {
                prefix.append(PrefabDomUtils::PathStartingWithInstances);
                const Instance& instance = (*instanceIter)->get();
                prefix.append(instance.GetInstanceAlias());
            }

            m_instanceToTemplateInterface->AppendEntityAliasToPatchPaths(providedPatch, entityId, AZStd::move(prefix));
            return climbUpResult.m_climbedInstances.back()->get().GetLinkId();
        }
        else
        {
            m_instanceToTemplateInterface->AppendEntityAliasToPatchPaths(providedPatch, entityId, AZStd::move(""));
            return InvalidLinkId;
        }
    }

    AZ::EntityId PrefabFocusHandler::GetFocusedPrefabContainerEntityId(
        [[maybe_unused]] AzFramework::EntityContextId entityContextId) const
    {
        if (const InstanceOptionalReference instance = GetInstanceReference(m_rootAliasFocusPath); instance.has_value())
        {
            return instance->get().GetContainerEntityId();
        }

        return AZ::EntityId();
    }

    bool PrefabFocusHandler::IsOwningPrefabBeingFocused(AZ::EntityId entityId) const
    {
        if (!entityId.IsValid())
        {
            return false;
        }

        InstanceOptionalReference instance = m_instanceEntityMapperInterface->FindOwningInstance(entityId);
        if (!instance.has_value())
        {
            return false;
        }

        return (instance->get().GetAbsoluteInstanceAliasPath() == m_rootAliasFocusPath);
    }

    bool PrefabFocusHandler::IsOwningPrefabInFocusHierarchy(AZ::EntityId entityId) const
    {
        if (!entityId.IsValid())
        {
            return false;
        }

        InstanceOptionalReference instance = m_instanceEntityMapperInterface->FindOwningInstance(entityId);
        while (instance.has_value())
        {
            if (instance->get().GetAbsoluteInstanceAliasPath() == m_rootAliasFocusPath)
            {
                return true;
            }

            instance = instance->get().GetParentInstance();
        }

        return false;
    }

    const AZ::IO::Path& PrefabFocusHandler::GetPrefabFocusPath([[maybe_unused]] AzFramework::EntityContextId entityContextId) const
    {
        return m_filenameFocusPath;
    }

    const int PrefabFocusHandler::GetPrefabFocusPathLength([[maybe_unused]] AzFramework::EntityContextId entityContextId) const
    {
        return m_rootAliasFocusPathLength;
    }

    void PrefabFocusHandler::SetPrefabEditScope([[maybe_unused]] AzFramework::EntityContextId entityContextId, PrefabEditScope prefabEditScope)
    {
        m_prefabEditScope = prefabEditScope;
        SwitchToEditScope();
    }

    void PrefabFocusHandler::OnContextReset()
    {
        // Focus on the root prefab (AZ::EntityId() will default to it)
        FocusOnPrefabInstanceOwningEntityId(AZ::EntityId());
    }

    void PrefabFocusHandler::OnEntityInfoUpdatedName(AZ::EntityId entityId, [[maybe_unused]]const AZStd::string& name)
    {
        PrefabEditorEntityOwnershipInterface* prefabEditorEntityOwnershipInterface =
            AZ::Interface<PrefabEditorEntityOwnershipInterface>::Get();

        if (prefabEditorEntityOwnershipInterface)
        {
            // Determine if the entityId is the container for any of the instances in the vector.
            bool match = prefabEditorEntityOwnershipInterface->GetInstancesInRootAliasPath(
                m_rootAliasFocusPath,
                [&](const Prefab::InstanceOptionalReference instance)
                {
                    if (instance->get().GetContainerEntityId() == entityId)
                    {
                        return true;
                    }

                    return false;
                }
            );

            if (match)
            {
                // Refresh the path and notify changes.
                RefreshInstanceFocusPath();
                PrefabFocusNotificationBus::Broadcast(&PrefabFocusNotifications::OnPrefabFocusRefreshed);
            }
        }
    }

    void PrefabFocusHandler::OnPrefabInstancePropagationEnd()
    {
        // Refresh the path and notify changes in case propagation updated any container names.
        RefreshInstanceFocusPath();
        PrefabFocusNotificationBus::Broadcast(&PrefabFocusNotifications::OnPrefabFocusRefreshed);
    }

    void PrefabFocusHandler::OnPrefabTemplateDirtyFlagUpdated(TemplateId templateId, [[maybe_unused]] bool status)
    {
        PrefabEditorEntityOwnershipInterface* prefabEditorEntityOwnershipInterface =
            AZ::Interface<PrefabEditorEntityOwnershipInterface>::Get();

        if (prefabEditorEntityOwnershipInterface)
        {
            // Determine if the templateId matches any of the instances in the vector.
            bool match = prefabEditorEntityOwnershipInterface->GetInstancesInRootAliasPath(
                m_rootAliasFocusPath,
                [&](const Prefab::InstanceOptionalReference instance)
                {
                    if (instance->get().GetTemplateId() == templateId)
                    {
                        return true;
                    }

                    return false;
                }
            );

            if (match)
            {
                // Refresh the path and notify changes.
                RefreshInstanceFocusPath();
                PrefabFocusNotificationBus::Broadcast(&PrefabFocusNotifications::OnPrefabFocusRefreshed);
            }
        }
    }

    void PrefabFocusHandler::RefreshInstanceFocusPath()
    {
        m_filenameFocusPath.clear();
        
        PrefabEditorEntityOwnershipInterface* prefabEditorEntityOwnershipInterface =
            AZ::Interface<PrefabEditorEntityOwnershipInterface>::Get();
        PrefabSystemComponentInterface* prefabSystemComponentInterface = AZ::Interface<PrefabSystemComponentInterface>::Get();

        if (prefabEditorEntityOwnershipInterface && prefabSystemComponentInterface)
        {
            int i = 0;

            prefabEditorEntityOwnershipInterface->GetInstancesInRootAliasPath(
                m_rootAliasFocusPath,
                [&](const Prefab::InstanceOptionalReference instance)
                {
                    if (instance.has_value())
                    {
                        AZStd::string prefabName;

                        if (i == m_rootAliasFocusPathLength - 1)
                        {
                            // Get the full filename.
                            prefabName = instance->get().GetTemplateSourcePath().Filename().Native();
                        }
                        else
                        {
                            // Get the filename without the extension (stem).
                            prefabName = instance->get().GetTemplateSourcePath().Stem().Native();
                        }

                        if (prefabSystemComponentInterface->IsTemplateDirty(instance->get().GetTemplateId()))
                        {
                            prefabName += "*";
                        }

                        m_filenameFocusPath.Append(prefabName);
                    }

                    ++i;
                    return false;
                }
            );
        }
    }

    void PrefabFocusHandler::SetInstanceContainersOpenState(const RootAliasPath& rootAliasPath, bool openState) const
    {
        // If this is called outside the Editor, this interface won't be initialized.
        if (!m_containerEntityInterface)
        {
            return;
        }

        PrefabEditorEntityOwnershipInterface* prefabEditorEntityOwnershipInterface =
            AZ::Interface<PrefabEditorEntityOwnershipInterface>::Get();

        if (prefabEditorEntityOwnershipInterface)
        {
            prefabEditorEntityOwnershipInterface->GetInstancesInRootAliasPath(
                rootAliasPath,
                [&](const Prefab::InstanceOptionalReference instance)
                {
                    m_containerEntityInterface->SetContainerOpen(instance->get().GetContainerEntityId(), openState);

                    return false;
                }
            );
        }
    }

    void PrefabFocusHandler::SetInstanceContainersOpenStateOfAllDescendantContainers(
        InstanceOptionalReference instance, bool openState) const
    {
        // If this is called outside the Editor, this interface won't be initialized.
        if (!m_containerEntityInterface)
        {
            return;
        }

        if (!instance.has_value())
        {
            return;
        }

        AZStd::queue<InstanceOptionalReference> instanceQueue;

        // We skip this instance and start from children.
        instance->get().GetNestedInstances(
            [&](AZStd::unique_ptr<Instance>& nestedInstance)
        {
            instanceQueue.push(*nestedInstance.get());
        }
        );

        while (!instanceQueue.empty())
        {
            InstanceOptionalReference currentInstance = instanceQueue.front();
            instanceQueue.pop();

            if (currentInstance.has_value())
            {
                m_containerEntityInterface->SetContainerOpen(currentInstance->get().GetContainerEntityId(), openState);

                currentInstance->get().GetNestedInstances(
                    [&](AZStd::unique_ptr<Instance>& nestedInstance)
                {
                    instanceQueue.push(*nestedInstance.get());
                }
                );
            }
        }
    }

    void PrefabFocusHandler::SwitchToEditScope() const
    {
        auto focusInstance = GetInstanceReference(m_rootAliasFocusPath);

        switch (m_prefabEditScope)
        {           
        case PrefabEditScope::SHOW_NESTED_INSTANCES_CONTENT:
        {
            SetInstanceContainersOpenStateOfAllDescendantContainers(focusInstance, true);
        }
        break;
        default:
        {
            SetInstanceContainersOpenStateOfAllDescendantContainers(focusInstance, false);
        }
        break;
        }

        PrefabFocusNotificationBus::Broadcast(&PrefabFocusNotifications::OnPrefabEditScopeChanged);
    }

    InstanceOptionalReference PrefabFocusHandler::GetInstanceReference(RootAliasPath rootAliasPath) const
    {
        PrefabEditorEntityOwnershipInterface* prefabEditorEntityOwnershipInterface =
            AZ::Interface<PrefabEditorEntityOwnershipInterface>::Get();

        if (prefabEditorEntityOwnershipInterface)
        {
            return prefabEditorEntityOwnershipInterface->GetInstanceReferenceFromRootAliasPath(rootAliasPath);
        }

        return AZStd::nullopt;
    }
} // namespace AzToolsFramework::Prefab<|MERGE_RESOLUTION|>--- conflicted
+++ resolved
@@ -398,13 +398,7 @@
         // closest to the focused instance.
         if (!climbUpResult.m_climbedInstances.empty())
         {
-<<<<<<< HEAD
             AZStd::string prefix = "";
-=======
-            // Climb up the instance hierarchy from this instance until you hit the focused prefab instance.
-            InstanceOptionalReference instance = owningInstance;
-            AZStd::vector<InstanceOptionalConstReference> instancePath;
->>>>>>> bff5e298
 
             // Skip the instance closest to the focused instance.
             auto startInstanceIter = ++climbUpResult.m_climbedInstances.rbegin();
