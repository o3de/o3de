--- conflicted
+++ resolved
@@ -227,13 +227,9 @@
         }
 
         // Close all container entities in the old path.
-<<<<<<< HEAD
-        SetInstanceContainersOpenState(m_instanceFocusHierarchy, false);
+        SetInstanceContainersOpenState(m_rootAliasFocusPath, false);
         // Always close all nested instances in the old focus subtree.
-        SetInstanceContainersOpenStateOfAllDescendantContainers(GetReferenceFromContainerEntityId(m_focusedInstanceContainerEntityId), false);
-=======
-        SetInstanceContainersOpenState(m_rootAliasFocusPath, false);
->>>>>>> d28cd945
+        SetInstanceContainersOpenStateOfAllDescendantContainers(GetInstanceReference(m_rootAliasFocusPath), false);
 
         const RootAliasPath previousContainerRootAliasPath = m_rootAliasFocusPath;
         const InstanceOptionalReference previousFocusedInstance = GetInstanceReference(previousContainerRootAliasPath);
@@ -270,24 +266,17 @@
         RefreshInstanceFocusPath();
 
         // Open all container entities in the new path.
-<<<<<<< HEAD
-        SetInstanceContainersOpenState(m_instanceFocusHierarchy, true);
+        SetInstanceContainersOpenState(m_rootAliasFocusPath, true);
         // Set open state on all nested instances in the old focus subtree based on edit scope.
-        SetInstanceContainersOpenStateOfAllDescendantContainers(GetReferenceFromContainerEntityId(m_focusedInstanceContainerEntityId), m_prefabEditScope == PrefabEditScope::NESTED_INSTANCES);
-=======
-        SetInstanceContainersOpenState(m_rootAliasFocusPath, true);
->>>>>>> d28cd945
+        SetInstanceContainersOpenStateOfAllDescendantContainers(
+            GetInstanceReference(m_rootAliasFocusPath), m_prefabEditScope == PrefabEditScope::NESTED_INSTANCES);
 
         PrefabFocusNotificationBus::Broadcast(&PrefabFocusNotifications::OnPrefabFocusChanged);
 
         // Force propagation both the previous and the new focused instances to ensure they are represented correctly.
         if (m_instanceUpdateExecutorInterface)
         {
-<<<<<<< HEAD
-            auto previouslyFocusedInstance = m_instanceEntityMapperInterface->FindOwningInstance(previousContainerEntityId);
-=======
             auto previouslyFocusedInstance = GetInstanceReference(previousContainerRootAliasPath);
->>>>>>> d28cd945
 
             // The most common operation is focusing a prefab instance nested in the currently focused instance.
             // Queuing the previous focus before the new one saves some time in the propagation loop on average.
@@ -512,26 +501,33 @@
         }
     }
 
-<<<<<<< HEAD
-    void PrefabFocusHandler::SetInstanceContainersOpenState(const AZStd::vector<AZ::EntityId>& instances, bool openState) const
-=======
     void PrefabFocusHandler::SetInstanceContainersOpenState(const RootAliasPath& rootAliasPath, bool openState) const
->>>>>>> d28cd945
     {
         // If this is called outside the Editor, this interface won't be initialized.
         if (!m_containerEntityInterface)
         {
             return;
         }
-<<<<<<< HEAD
-        
-        for (const AZ::EntityId& containerEntityId : instances)
-        {
-            m_containerEntityInterface->SetContainerOpen(containerEntityId, openState);
-        }
-    }
-
-    void PrefabFocusHandler::SetInstanceContainersOpenStateOfAllDescendantContainers(InstanceOptionalReference instance, bool openState) const
+
+        PrefabEditorEntityOwnershipInterface* prefabEditorEntityOwnershipInterface =
+            AZ::Interface<PrefabEditorEntityOwnershipInterface>::Get();
+
+        if (prefabEditorEntityOwnershipInterface)
+        {
+            prefabEditorEntityOwnershipInterface->GetInstancesInRootAliasPath(
+                rootAliasPath,
+                [&](const Prefab::InstanceOptionalReference instance)
+                {
+                    m_containerEntityInterface->SetContainerOpen(instance->get().GetContainerEntityId(), openState);
+
+                    return false;
+                }
+            );
+        }
+    }
+
+    void PrefabFocusHandler::SetInstanceContainersOpenStateOfAllDescendantContainers(
+        InstanceOptionalReference instance, bool openState) const
     {
         // If this is called outside the Editor, this interface won't be initialized.
         if (!m_containerEntityInterface)
@@ -571,52 +567,34 @@
                 );
             }
         }
-
     }
 
     void PrefabFocusHandler::SwitchToEditScope(PrefabEditScope editScope) const
     {
-        auto focusInstance = GetReferenceFromContainerEntityId(m_focusedInstanceContainerEntityId);
+        auto focusInstance = GetInstanceReference(m_rootAliasFocusPath);
 
         switch (editScope)
         {
-            case PrefabEditScope::NESTED_TEMPLATES:
+        case PrefabEditScope::NESTED_TEMPLATES:
             {
                 SetInstanceContainersOpenStateOfAllDescendantContainers(focusInstance, false);
             }
             break;
-            case PrefabEditScope::NESTED_INSTANCES:
+        case PrefabEditScope::NESTED_INSTANCES:
             {
                 SetInstanceContainersOpenStateOfAllDescendantContainers(focusInstance, true);
             }
             break;
-=======
-
+        }
+    }
+
+    InstanceOptionalReference PrefabFocusHandler::GetInstanceReference(RootAliasPath rootAliasPath) const
+    {
         PrefabEditorEntityOwnershipInterface* prefabEditorEntityOwnershipInterface =
             AZ::Interface<PrefabEditorEntityOwnershipInterface>::Get();
 
         if (prefabEditorEntityOwnershipInterface)
         {
-            prefabEditorEntityOwnershipInterface->GetInstancesInRootAliasPath(
-                rootAliasPath,
-                [&](const Prefab::InstanceOptionalReference instance)
-                {
-                    m_containerEntityInterface->SetContainerOpen(instance->get().GetContainerEntityId(), openState);
-
-                    return false;
-                }
-            );
->>>>>>> d28cd945
-        }
-    }
-
-    InstanceOptionalReference PrefabFocusHandler::GetInstanceReference(RootAliasPath rootAliasPath) const
-    {
-        PrefabEditorEntityOwnershipInterface* prefabEditorEntityOwnershipInterface =
-            AZ::Interface<PrefabEditorEntityOwnershipInterface>::Get();
-
-        if (prefabEditorEntityOwnershipInterface)
-        {
             return prefabEditorEntityOwnershipInterface->GetInstanceReferenceFromRootAliasPath(rootAliasPath);
         }
 
