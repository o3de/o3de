--- conflicted
+++ resolved
@@ -230,19 +230,13 @@
                 }
 
                 PrefabDom afterValueOfComponentProperty = convertToRapidJsonOutcome.TakeValue();
-<<<<<<< HEAD
 
                 ScopedUndoBatch undoBatch("Update component in a prefab template");
 
                 PrefabUndoComponentPropertyEdit* state = aznew PrefabUndoComponentPropertyEdit("Undo Updating Component");
-                state->SetParent(undoBatch.GetUndoBatch());
+                state->SetParent(m_currentUndoBatch);
                 state->Capture(
                     owningInstance->get(), AZ::Dom::Path(relativePathFromOwningPrefab).ToString(), afterValueOfComponentProperty);
-=======
-                PrefabUndoComponentPropertyEdit* state = aznew PrefabUndoComponentPropertyEdit("Undo Updating Component");
-                state->SetParent(m_currentUndoBatch);
-                state->Capture(*beforeValueOfComponentProperty, afterValueOfComponentProperty, m_entityId, relativePathFromOwningPrefab);
->>>>>>> 075514a1
                 state->Redo();
 
                 return state->Changed();
