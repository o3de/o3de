/*
 * Copyright (c) Contributors to the Open 3D Engine Project.
 * For complete copyright and license terms please see the LICENSE at the root of this distribution.
 *
 * SPDX-License-Identifier: Apache-2.0 OR MIT
 *
 */
#pragma once

#include <AzToolsFramework/ToolsComponents/EditorComponentBase.h>

namespace AzToolsFramework
{
    struct ViewBookmark
    {
        AZ_CLASS_ALLOCATOR(ViewBookmark, AZ::SystemAllocator, 0);
        AZ_RTTI(ViewBookmark, "{522A38D9-6FFF-4B96-BECF-B4D0F7ABCD25}");

<<<<<<< HEAD
        ViewBookmark()
            : m_position(AZ::Vector3::CreateZero())
            , m_rotation(AZ::Vector3::CreateZero())
        {
        }

        static void Reflect(AZ::ReflectContext* context);

        AZ::Vector3 m_position;
        AZ::Vector3 m_rotation;
=======
        ViewBookmark() = default;

        static void Reflect(AZ::ReflectContext* context);

        AZ::Vector3 m_position = AZ::Vector3::CreateZero();
        AZ::Vector3 m_rotation = AZ::Vector3::CreateZero();
>>>>>>> 41010c0f
    };

    struct EditorViewBookmarks final
    {
        AZ_CLASS_ALLOCATOR(EditorViewBookmarks, AZ::SystemAllocator, 0);
        AZ_RTTI(EditorViewBookmarks, "{EA0B8FF9-F706-4115-8226-E3F54F1EE8A1}");

        static void Reflect(AZ::ReflectContext* context);

        AZStd::string GetBookmarkLabel(int index) const;

<<<<<<< HEAD
        ViewBookmark m_lastKnownLocation;
=======
        AZStd::string m_localBookmarksFileName;
>>>>>>> 41010c0f
        AZStd::vector<ViewBookmark> m_viewBookmarks;
    };

    class ViewBookmarkComponent : public AzToolsFramework::Components::EditorComponentBase
    {
    public:
        static constexpr const char* const ViewBookmarkComponentTypeId = "{6959832F-9382-4C7D-83AC-380DA9F138DE}";

        AZ_COMPONENT(ViewBookmarkComponent, ViewBookmarkComponentTypeId, EditorComponentBase);

        static void Reflect(AZ::ReflectContext* context);

<<<<<<< HEAD
        //////////////////////////////////////////////////////////////////////////
        // AZ::Component interface implementation
        void Activate() override{};
        void Deactivate() override{};
        //////////////////////////////////////////////////////////////////////////

        ViewBookmark GetBookmarkAtIndex(int index) const;
        void AddBookmark(ViewBookmark viewBookmark);
        void SaveLastKnownLocation(ViewBookmark newLastKnownLocation);
        ViewBookmark GetLastKnownLocation() const;
        void ModifyBookmarkAtIndex(int index, ViewBookmark newBookmark);
=======
        // AZ::Component overrides
        void Activate() override{};
        void Deactivate() override{};

        ViewBookmark GetBookmarkAtIndex(int index) const;
        void AddBookmark(ViewBookmark viewBookmark);
        void RemoveBookmark(int index);
        void ModifyBookmarkAtIndex(int index, ViewBookmark newBookmark);
        AZStd::string GetLocalBookmarksFileName() const;
        void SetLocalBookmarksFileName(const AZStd::string& localBookmarksFileName);
>>>>>>> 41010c0f

    protected:
        static void GetProvidedServices(AZ::ComponentDescriptor::DependencyArrayType& services);
        static void GetIncompatibleServices(AZ::ComponentDescriptor::DependencyArrayType& services);

    private:
        // A user editable list of View Bookmarks
        EditorViewBookmarks m_viewBookmark;
    };

} // namespace AzToolsFramework<|MERGE_RESOLUTION|>--- conflicted
+++ resolved
@@ -16,25 +16,12 @@
         AZ_CLASS_ALLOCATOR(ViewBookmark, AZ::SystemAllocator, 0);
         AZ_RTTI(ViewBookmark, "{522A38D9-6FFF-4B96-BECF-B4D0F7ABCD25}");
 
-<<<<<<< HEAD
-        ViewBookmark()
-            : m_position(AZ::Vector3::CreateZero())
-            , m_rotation(AZ::Vector3::CreateZero())
-        {
-        }
-
-        static void Reflect(AZ::ReflectContext* context);
-
-        AZ::Vector3 m_position;
-        AZ::Vector3 m_rotation;
-=======
         ViewBookmark() = default;
 
         static void Reflect(AZ::ReflectContext* context);
 
         AZ::Vector3 m_position = AZ::Vector3::CreateZero();
         AZ::Vector3 m_rotation = AZ::Vector3::CreateZero();
->>>>>>> 41010c0f
     };
 
     struct EditorViewBookmarks final
@@ -46,11 +33,7 @@
 
         AZStd::string GetBookmarkLabel(int index) const;
 
-<<<<<<< HEAD
-        ViewBookmark m_lastKnownLocation;
-=======
         AZStd::string m_localBookmarksFileName;
->>>>>>> 41010c0f
         AZStd::vector<ViewBookmark> m_viewBookmarks;
     };
 
@@ -63,22 +46,11 @@
 
         static void Reflect(AZ::ReflectContext* context);
 
-<<<<<<< HEAD
-        //////////////////////////////////////////////////////////////////////////
-        // AZ::Component interface implementation
+            //////////////////////////////////////////////////////////////////////////
+            // AZ::Component interface implementation
         void Activate() override{};
         void Deactivate() override{};
-        //////////////////////////////////////////////////////////////////////////
-
-        ViewBookmark GetBookmarkAtIndex(int index) const;
-        void AddBookmark(ViewBookmark viewBookmark);
-        void SaveLastKnownLocation(ViewBookmark newLastKnownLocation);
-        ViewBookmark GetLastKnownLocation() const;
-        void ModifyBookmarkAtIndex(int index, ViewBookmark newBookmark);
-=======
-        // AZ::Component overrides
-        void Activate() override{};
-        void Deactivate() override{};
+            //////////////////////////////////////////////////////////////////////////
 
         ViewBookmark GetBookmarkAtIndex(int index) const;
         void AddBookmark(ViewBookmark viewBookmark);
@@ -86,7 +58,6 @@
         void ModifyBookmarkAtIndex(int index, ViewBookmark newBookmark);
         AZStd::string GetLocalBookmarksFileName() const;
         void SetLocalBookmarksFileName(const AZStd::string& localBookmarksFileName);
->>>>>>> 41010c0f
 
     protected:
         static void GetProvidedServices(AZ::ComponentDescriptor::DependencyArrayType& services);
