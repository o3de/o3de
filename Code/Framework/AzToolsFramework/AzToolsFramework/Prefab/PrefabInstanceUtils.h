/*
 * Copyright (c) Contributors to the Open 3D Engine Project.
 * For complete copyright and license terms please see the LICENSE at the root of this distribution.
 *
 * SPDX-License-Identifier: Apache-2.0 OR MIT
 *
 */

#pragma once

#include <AzCore/std/string/string.h>
#include <AzCore/std/utils.h>
#include <AzToolsFramework/Prefab/Instance/Instance.h>

namespace AzToolsFramework
{
    namespace Prefab
    {
<<<<<<< HEAD
        class Instance;

        namespace PrefabInstanceUtils
        {
            //! Climbs up the instance hierarchy tree from the given start instance untils it hits
            //! the target instance or the root instance.
            //! @param relativePath The returned relative path to the start instance from target or root.
            //! @param startInstance The instance as the starting point from an instance hierarchy tree.
            //! @param targetInstance The instance to climb up to. If not provided, root instance will be hit.
            //! @return Pointer to the target instance or the root instance.
            const Instance* ClimbUpToTargetOrRootInstance(
                AZStd::string& relativePath, const Instance& startInstance, InstanceOptionalConstReference targetInstance = AZStd::nullopt);

            //! Generates a relative path from a parent instance to its child instance.
            //! @param parentInstance The parent instance that the path points from.
            //! @param childInstance The child instance that the path points to.
            //! @return The relative path string.
            AZStd::string GetRelativePathBetweenInstances(const Instance& parentInstance, const Instance& childInstance);

            //! Checks if the child instance is a descendant of the parent instance (or ancestor vice versa).
            //! @param childInstance The given child instance.
            //! @param parentInstance The given parent instance.
            //! @return bool on whether the relation is valid.
            bool IsHierarchical(const Instance& childInstance, const Instance& parentInstance);

            //! Checks if the child instance is a proper descendant (not inclusive) of the parent instance (or ancestor vice versa).
            //! @param childInstance The given child instance.
            //! @param parentInstance The given parent instance.
            //! @return bool on whether the relation is valid.
            bool IsProperlyHierarchical(const Instance& childInstance, const Instance& parentInstance);
=======
        namespace PrefabInstanceUtils
        {
            /**
             * Climbs up the instance hierarchy tree from startInstance.
             * Stops when it hits either the targetInstance or the root.
             * Then return relative path between targetInstance and startInstance.
             * @param startInstance An instance as starting point from an instance hierarchy tree.
             * @param targetInstance Target instance to climb up to from startInstance.
             * @return Pointer to the targetInstance or the root (if targetInstance is not an ancestor
             * of startInstance), and targetInstance's relative path to startInstance.
             */
            AZStd::pair<const Instance*, AZStd::vector<InstanceOptionalConstReference>> ClimbUpToTargetOrRootInstance(
                const Instance* startInstance, const Instance* targetInstance);

            /**
             * Climbs up the instance hierarchy tree from startInstance.
             * Stops when it hits either the targetInstance or the root.
             * Then return a string of relative path between startInstance and targetInstance.
             * @param startInstance An instance as starting point from an instance hierarchy tree.
             * @param targetInstance Target instance to climb up to from startInstance.
             * @return Pointer to the targetInstance or the root (if targetInstance is not an ancestor
             * of startInstance), and a string of startInstance's relative path to targetInstance.
             */
            AZStd::pair<const Instance*, AZStd::string> GetRelativePathBetweenInstances(
                const Instance* startInstance, const Instance* targetInstance);
>>>>>>> cf796750

            //! Checks if two instances are identical by address.
            //! @param instanceA The given instance.
            //! @param instanceB The given instance to be compared with.
            //! @return bool on whether the two instances are idendical or both are nullopt.
            bool CompareInstances(InstanceOptionalConstReference instanceA, InstanceOptionalConstReference instanceB);
        } // namespace PrefabInstanceUtils
    } // namespace Prefab
} // namespace AzToolsFramework<|MERGE_RESOLUTION|>--- conflicted
+++ resolved
@@ -16,38 +16,6 @@
 {
     namespace Prefab
     {
-<<<<<<< HEAD
-        class Instance;
-
-        namespace PrefabInstanceUtils
-        {
-            //! Climbs up the instance hierarchy tree from the given start instance untils it hits
-            //! the target instance or the root instance.
-            //! @param relativePath The returned relative path to the start instance from target or root.
-            //! @param startInstance The instance as the starting point from an instance hierarchy tree.
-            //! @param targetInstance The instance to climb up to. If not provided, root instance will be hit.
-            //! @return Pointer to the target instance or the root instance.
-            const Instance* ClimbUpToTargetOrRootInstance(
-                AZStd::string& relativePath, const Instance& startInstance, InstanceOptionalConstReference targetInstance = AZStd::nullopt);
-
-            //! Generates a relative path from a parent instance to its child instance.
-            //! @param parentInstance The parent instance that the path points from.
-            //! @param childInstance The child instance that the path points to.
-            //! @return The relative path string.
-            AZStd::string GetRelativePathBetweenInstances(const Instance& parentInstance, const Instance& childInstance);
-
-            //! Checks if the child instance is a descendant of the parent instance (or ancestor vice versa).
-            //! @param childInstance The given child instance.
-            //! @param parentInstance The given parent instance.
-            //! @return bool on whether the relation is valid.
-            bool IsHierarchical(const Instance& childInstance, const Instance& parentInstance);
-
-            //! Checks if the child instance is a proper descendant (not inclusive) of the parent instance (or ancestor vice versa).
-            //! @param childInstance The given child instance.
-            //! @param parentInstance The given parent instance.
-            //! @return bool on whether the relation is valid.
-            bool IsProperlyHierarchical(const Instance& childInstance, const Instance& parentInstance);
-=======
         namespace PrefabInstanceUtils
         {
             /**
@@ -73,13 +41,7 @@
              */
             AZStd::pair<const Instance*, AZStd::string> GetRelativePathBetweenInstances(
                 const Instance* startInstance, const Instance* targetInstance);
->>>>>>> cf796750
 
-            //! Checks if two instances are identical by address.
-            //! @param instanceA The given instance.
-            //! @param instanceB The given instance to be compared with.
-            //! @return bool on whether the two instances are idendical or both are nullopt.
-            bool CompareInstances(InstanceOptionalConstReference instanceA, InstanceOptionalConstReference instanceB);
         } // namespace PrefabInstanceUtils
     } // namespace Prefab
-} // namespace AzToolsFramework+} // namespace AzToolsFramework
